--- conflicted
+++ resolved
@@ -4,13 +4,8 @@
 // http://creativecommons.org/licenses/by-nc-sa/3.0/
 //
 
-<<<<<<< HEAD
-using Rock.Cms;
 using NUnit.Framework;
-=======
 using Rock.Model;
-using Xunit;
->>>>>>> 8c190dca
 
 namespace Rock.Tests.Cms
 {
