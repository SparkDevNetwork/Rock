--- conflicted
+++ resolved
@@ -119,7 +119,7 @@
             bool isValidUrl = url.IsValidUrl();
             Assert.False( isValidUrl );
         }
-        
+
         [Fact]
         public void IsValidUrl_DotChurch()
         {
@@ -146,66 +146,42 @@
         {
             string test = null;
             var output = test.SafeSubstring( 1, 3 );
-<<<<<<< HEAD
-            Assert.Equal( output, string.Empty );
-=======
-            Assert.Equal( string.Empty, output );
->>>>>>> 89ca3112
+            Assert.Equal( string.Empty, output );
         }
 
         [Fact]
         public void SafeSubstring_NegativeIndex()
         {
             var output = "Test".SafeSubstring( -1, 3 );
-<<<<<<< HEAD
-            Assert.Equal( output, string.Empty );
-=======
-            Assert.Equal( string.Empty, output );
->>>>>>> 89ca3112
+            Assert.Equal( string.Empty, output );
         }
 
         [Fact]
         public void SafeSubstring_IndexTooLarge()
         {
             var output = "Test".SafeSubstring( 10, 3 );
-<<<<<<< HEAD
-            Assert.Equal( output, string.Empty );
-=======
-            Assert.Equal( string.Empty, output );
->>>>>>> 89ca3112
+            Assert.Equal( string.Empty, output );
         }
 
         [Fact]
         public void SafeSubstring_NegativeLength()
         {
             var output = "Test".SafeSubstring( 1, -3 );
-<<<<<<< HEAD
-            Assert.Equal( output, string.Empty );
-=======
-            Assert.Equal( string.Empty, output );
->>>>>>> 89ca3112
+            Assert.Equal( string.Empty, output );
         }
 
         [Fact]
         public void SafeSubstring_LengthTooLarge()
         {
             var output = "Test".SafeSubstring( 1, 30 );
-<<<<<<< HEAD
-            Assert.Equal( output, "est" );
-=======
             Assert.Equal( "est", output );
->>>>>>> 89ca3112
         }
 
         [Fact]
         public void SafeSubstring_EmptyString()
         {
             var output = "".SafeSubstring( 0, 3 );
-<<<<<<< HEAD
-            Assert.Equal( output, string.Empty );
-=======
-            Assert.Equal( string.Empty, output );
->>>>>>> 89ca3112
+            Assert.Equal( string.Empty, output );
         }
 
         #endregion
@@ -216,11 +192,7 @@
         public void AsNumeric_NumbersOnly()
         {
             var output = "0abcd123-45-6&78$9".AsNumeric();
-<<<<<<< HEAD
-            Assert.Equal( output, "0123456789" );
-=======
             Assert.Equal( "0123456789", output );
->>>>>>> 89ca3112
         }
 
         #endregion
