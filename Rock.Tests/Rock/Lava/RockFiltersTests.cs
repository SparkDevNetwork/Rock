--- conflicted
+++ resolved
@@ -746,7 +746,6 @@
 
         #endregion
 
-<<<<<<< HEAD
         #region Sort
 
         /// <summary>
@@ -817,9 +816,6 @@
             Assert.Equal( "Test new sermon (7/3/16)", ( ( IDictionary<string, object> ) output.First() )["Title"] );
         }
 
-
-
-
         /// <summary>
         /// For use in Lava -- sort by DateTime
         /// </summary>
@@ -849,7 +845,6 @@
             var output = ( List<object> ) StandardFilters.Sort( input, null, "desc" );
             Assert.Equal( new DateTime().AddDays( 1 ), output[0] );
         }
-
 
         /// <summary>
         /// For use in Lava -- sort by int
@@ -926,7 +921,6 @@
             Assert.Equal( "2", ( ( Dictionary<string, object> ) output[0] )["Value"] );
         }
 
-
         /// <summary>
         /// For use in Lava -- sort arbitrary by int
         /// </summary>
@@ -1077,7 +1071,7 @@
             var output = ( List<object> ) StandardFilters.Sort( input, "NickName", "desc" );
             Assert.Equal( "2", ( ( Person ) output[0] ).NickName );
         }
-=======
+
         #region Where
 
         /// <summary>
@@ -1125,9 +1119,6 @@
             var output = RockFilters.Where( input, "Id", "1" );
             Assert.Single( ( List<object> ) output );
         }
-
-
->>>>>>> 933f7778
 
         #endregion
 
