--- conflicted
+++ resolved
@@ -1,15 +1,3 @@
-/****** Object:  StoredProcedure [dbo].[spCheckin_AttendanceAnalyticsQuery_AttendeeLastAttendance]    Script Date: 10/27/2016 9:07:30 AM ******/
-IF EXISTS ( SELECT * FROM [sysobjects] WHERE [id] = OBJECT_ID(N'[dbo].[spCheckin_AttendanceAnalyticsQuery_AttendeeLastAttendance]') AND OBJECTPROPERTY([id], N'IsProcedure') = 1 )
-DROP PROCEDURE [dbo].[spCheckin_AttendanceAnalyticsQuery_AttendeeLastAttendance]
-GO
-
-/****** Object:  StoredProcedure [dbo].[spCheckin_AttendanceAnalyticsQuery_AttendeeLastAttendance]    Script Date: 10/27/2016 9:07:30 AM ******/
-SET ANSI_NULLS ON
-GO
-
-SET QUOTED_IDENTIFIER ON
-GO
-
 /*
 <doc>
 	<summary>
@@ -35,7 +23,7 @@
 </doc>
 */
 
-CREATE PROCEDURE [dbo].[spCheckin_AttendanceAnalyticsQuery_AttendeeLastAttendance]
+ALTER PROCEDURE [dbo].[spCheckin_AttendanceAnalyticsQuery_AttendeeLastAttendance]
 	  @GroupIds varchar(max) 
 	, @StartDate datetime = NULL
 	, @EndDate datetime = NULL
@@ -83,9 +71,4 @@
 	) B
 	WHERE B.PersonRowNumber = 1
 
-<<<<<<< HEAD
-END
-GO
-=======
-END
->>>>>>> f12e598e
+END