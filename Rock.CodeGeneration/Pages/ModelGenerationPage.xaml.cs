﻿using System;
using System.Collections.Generic;
using System.ComponentModel;
using System.ComponentModel.DataAnnotations;
using System.ComponentModel.DataAnnotations.Schema;
using System.Data.Entity.Design.PluralizationServices;
using System.Data.SqlClient;
using System.Diagnostics;
using System.Globalization;
using System.IO;
using System.Linq;
using System.Reflection;
using System.Runtime.CompilerServices;
using System.Text;
using System.Text.RegularExpressions;
using System.Threading.Tasks;
using System.Windows;
using System.Windows.Controls;
using System.Windows.Input;

using Rock;
using Rock.CodeGeneration.Utility;
using Rock.CodeGeneration.XmlDoc;
using Rock.Utility;

namespace Rock.CodeGeneration.Pages
{
    /// <summary>
    /// Logic for the Model Generation page.
    /// </summary>
    public partial class ModelGenerationPage : Page, INotifyPropertyChanged
    {
        public event PropertyChangedEventHandler PropertyChanged;

        #region Private Fields

        private readonly List<CheckedItem<Type>> _modelItems = new List<CheckedItem<Type>>();

        private readonly System.Windows.Forms.FolderBrowserDialog _fbdOutput = new System.Windows.Forms.FolderBrowserDialog();

        private readonly XmlDocReader _xmlDoc = SupportTools.GetXmlDocReader();

        #endregion

        #region Properties

        public string DisplayedAssemblyPath
        {
            get => _displayedAssemblyPath;
            set
            {
                _displayedAssemblyPath = value;
                OnPropertyChanged();
            }
        }
        private string _displayedAssemblyPath;

        public string AssemblyPath
        {
            get => _assemblyPath;
            set
            {
                _assemblyPath = value;
                OnPropertyChanged();
            }
        }
        private string _assemblyPath;

        public string AssemblyDateTime
        {
            get => _assemblyDateTime;
            set
            {
                _assemblyDateTime = value;
                OnPropertyChanged();
            }
        }
        private string _assemblyDateTime;

        public string AssemblyDateTimeElapsed
        {
            get => _assemblyDateTimeElapsed;
            set
            {
                _assemblyDateTimeElapsed = value;
                OnPropertyChanged();
            }
        }
        private string _assemblyDateTimeElapsed;

        public string DatabaseConnectionString
        {
            get => _databaseConnectionString;
            set
            {
                _databaseConnectionString = value;
                OnPropertyChanged();
            }
        }
        private string _databaseConnectionString;

        public string ServiceFolder
        {
            get => _serviceFolder;
            set
            {
                _serviceFolder = value;
                OnPropertyChanged();
            }
        }
        private string _serviceFolder;

        public string RestFolder
        {
            get => _restFolder;
            set
            {
                _restFolder = value;
                OnPropertyChanged();
            }
        }
        private string _restFolder;

        public string DatabaseFolder
        {
            get => _databaseFolder;
            set
            {
                _databaseFolder = value;
                OnPropertyChanged();
            }
        }
        private string _databaseFolder;

        public bool IsServiceChecked
        {
            get => _isServiceChecked;
            set
            {
                _isServiceChecked = value;
                OnPropertyChanged();
            }
        }
        private bool _isServiceChecked = true;

        public bool IsRestChecked
        {
            get => _isRestChecked;
            set
            {
                _isRestChecked = value;
                OnPropertyChanged();
            }
        }
        private bool _isRestChecked = true;

        public bool IsDatabaseProcsChecked
        {
            get => _isDatabaseProcsChecked;
            set
            {
                _isDatabaseProcsChecked = value;
                OnPropertyChanged();
            }
        }
        private bool _isDatabaseProcsChecked = true;

        public bool IsRockGuidsChecked
        {
            get => _isRockGuidsChecked;
            set
            {
                _isRockGuidsChecked = value;
                OnPropertyChanged();
            }
        }
        private bool _isRockGuidsChecked = true;

        public bool IsReportObsoleteChecked
        {
            get => _isReportObsoleteChecked;
            set
            {
                _isReportObsoleteChecked = value;
                OnPropertyChanged();
            }
        }
        private bool _isReportObsoleteChecked;

        public bool IsEnsureCopyrightHeadersChecked
        {
            get => _isEnsureCopyrightHeadersChecked;
            set
            {
                _isEnsureCopyrightHeadersChecked = value;
                OnPropertyChanged();
            }
        }
        private bool _isEnsureCopyrightHeadersChecked;

        public bool IsDisableHotfixMigrationsChecked
        {
            get => _isDisableHotfixMigrationsChecked;
            set
            {
                _isDisableHotfixMigrationsChecked = value;
                OnPropertyChanged();
            }
        }
        private bool _isDisableHotfixMigrationsChecked;

        #endregion

        /// <summary>
        /// Initializes a new instance of the <see cref="ModelGenerationPage" /> class.
        /// </summary>
        public ModelGenerationPage()
        {
            InitializeComponent();

            DataContext = this;
        }

        protected override void OnInitialized( EventArgs e )
        {
            base.OnInitialized( e );

            Task.Run( InitializeInterface );
        }

        /// <summary>
        /// Initialize the user interface. This happens on a background task
        /// so that the UI can update and not be frozen while we work.
        /// </summary>
        private void InitializeInterface()
        {
            Dispatcher.Invoke( () => Cursor = Cursors.Wait );

            var rockAssembly = typeof( Rock.Data.IEntity ).Assembly;
            FileInfo fi = new FileInfo( ( new System.Uri( rockAssembly.CodeBase ) ).AbsolutePath );
            string assemblyFileName = fi.FullName;

            AssemblyPath = assemblyFileName;
            DisplayedAssemblyPath = assemblyFileName;
            AssemblyDateTimeElapsed = fi.LastWriteTime.ToElapsedString();
            AssemblyDateTime = fi.LastWriteTime.ToString();

            var assembly = Assembly.LoadFrom( assemblyFileName );

            var rockWebBinRockDllFileName = Path.Combine( RootFolder().FullName, "RockWeb\\Bin\\Rock.dll" );
            if ( File.Exists( rockWebBinRockDllFileName ) )
            {
                var rockWebBinRockDll = Assembly.ReflectionOnlyLoadFrom( rockWebBinRockDllFileName );

                // if the files are identical (they should be), display the path of the RockWeb\Bin Rock.dll
                if ( rockWebBinRockDll.ManifestModule.ModuleVersionId == rockAssembly.ManifestModule.ModuleVersionId )
                {
                    DisplayedAssemblyPath = rockWebBinRockDllFileName;
                }
            }

            foreach ( Type type in assembly.GetTypes().OfType<Type>().OrderBy( a => a.FullName ) )
            {
                if ( type.Namespace != null && !type.Namespace.StartsWith( "Rock.Data" ) && !type.IsAbstract && type.GetCustomAttribute<NotMappedAttribute>() == null )
                {
                    if ( typeof( Rock.Data.IEntity ).IsAssignableFrom( type ) || type.GetCustomAttribute( typeof( TableAttribute ) ) != null )
                    {
                        _modelItems.Add( new CheckedItem<Type> { IsChecked = false, Name = type.FullName, Item = type } );
                    }
                }
            }

            CheckAllItems( true );

            var projectName = Path.GetFileNameWithoutExtension( assemblyFileName );

            SqlConnection sqlconn = CodeGenHelpers.GetSqlConnection( RootFolder().FullName );

            if ( sqlconn != null )
            {
                DatabaseConnectionString = sqlconn.Database;
            }

            ServiceFolder = Path.Combine( RootFolder().FullName, projectName );
            RestFolder = Path.Combine( RootFolder().FullName, projectName + ".Rest" );
            DatabaseFolder = Path.Combine( RootFolder().FullName, "Database" );

            if ( projectName != "Rock" )
            {
                RestFolder = Path.Combine( RootFolder().FullName, projectName + "\\Rest" );
                DatabaseFolder = Path.Combine( RootFolder().FullName, Path.GetFileNameWithoutExtension( projectName ) + ".Database" );
            }

            Dispatcher.Invoke( () =>
            {
                ModelsListBox.ItemsSource = _modelItems;

                Cursor = null;
            } );
        }

        /// <summary>
        /// Handles the CheckedChanged event of the SelectAllCheckBox control.
        /// </summary>
        /// <param name="sender">The source of the event.</param>
        /// <param name="e">The <see cref="RoutedEventArgs" /> instance containing the event data.</param>
        private void SelectAllCheckBox_CheckedChanged( object sender, RoutedEventArgs e )
        {
            CheckAllItems( SelectAllCheckBox.IsChecked ?? false );
        }

        /// <summary>
        /// Handles the Click event of the GenerateButton control.
        /// </summary>
        /// <param name="sender">The source of the event.</param>
        /// <param name="e">The <see cref="RoutedEventArgs" /> instance containing the event data.</param>
        private void GenerateButton_Click( object sender, RoutedEventArgs e )
        {
            GenerateButton.IsEnabled = false;

            ResultsTextBox.Text = string.Empty;
            var rootFolder = RootFolder();

            Cursor = Cursors.Wait;
            GenerateProgress.Visibility = Visibility.Visible;

            Task.Run( () =>
            {
                entityPropertyShouldBeVirtualWarnings = new List<string>();

                Dispatcher.Invoke( () =>
                {
                    GenerateProgress.Maximum = _modelItems.Count( i => i.IsChecked );
                    GenerateProgress.Value = 0;
                } );

                if ( _modelItems.Count( i => i.IsChecked ) > 0 )
                {
                    if ( rootFolder != null )
                    {
                        bool allModelsAreSelected = _modelItems.Count == _modelItems.Count( i => i.IsChecked );

                        if ( IsServiceChecked && allModelsAreSelected )
                        {
                            var codeGenFolder = Path.Combine( NamespaceFolder( ServiceFolder, "Rock.Model" ).FullName, "CodeGenerated" );
                            if ( Directory.Exists( codeGenFolder ) )
                            {
                                Directory.Delete( codeGenFolder, true );
                            }

                            Directory.CreateDirectory( codeGenFolder );
                        }

                        if ( IsRestChecked && allModelsAreSelected )
                        {
                            // var filePath1 = Path.Combine( rootFolder, "Controllers" );
                            // var file = new FileInfo( Path.Combine( filePath1, "CodeGenerated", pluralizedName + "Controller.CodeGenerated.cs" ) );

                            var codeGenFolder = Path.Combine( RestFolder, "Controllers", "CodeGenerated" );
                            if ( Directory.Exists( codeGenFolder ) )
                            {
                                Directory.Delete( codeGenFolder, true );
                            }

                            Directory.CreateDirectory( codeGenFolder );
                        }

                        foreach ( Type type in _modelItems.Where( i => i.IsChecked ).Select( i => i.Item ) )
                        {
                            Dispatcher.Invoke( () => GenerateProgress.Value++ );

                            // only generate Service and REST for IEntity types
                            if ( typeof( Rock.Data.IEntity ).IsAssignableFrom( type ) )
                            {

                                if ( IsServiceChecked )
                                {
                                    WriteServiceFile( ServiceFolder, type );
                                    EnsureEntityTypeSystemGuid( ServiceFolder, type );
                                }

                                if ( IsRestChecked )
                                {
                                    WriteRESTFile( RestFolder, type );
                                }
                            }
                        }

                        var projectName = Path.GetFileNameWithoutExtension( AssemblyPath );

                        if ( IsDatabaseProcsChecked )
                        {
                            WriteDatabaseProcsScripts( DatabaseFolder, projectName );
                        }

                        if ( IsRockGuidsChecked )
                        {
                            RockGuidCodeGenerator.EnsureRockGuidAttributes( rootFolder.FullName );
                        }

                        if ( IsEnsureCopyrightHeadersChecked )
                        {
                            EnsureCopyrightHeaders( rootFolder.FullName );
                        }

                        if ( IsDisableHotfixMigrationsChecked )
                        {
                            DisableHotFixMigrations( rootFolder.FullName );
                        }
                    }
                }

                var hasWarnings = ReportRockCodeWarnings();

                Dispatcher.Invoke( () =>
                {
                    GenerateProgress.Visibility = System.Windows.Visibility.Hidden;
                    Cursor = null;

                    if ( hasWarnings )
                    {
                        MessageBox.Show( "Files have been generated with warnings", "Warning", MessageBoxButton.OK, MessageBoxImage.Warning );
                    }
                    else
                    {
                        MessageBox.Show( "Files have been generated" );
                    }
                } );
            } ).ContinueWith( t =>
            {
                if ( t.Exception != null )
                {
                    Dispatcher.Invoke( () =>
                    {
                        MessageBox.Show( t.Exception.InnerException.Message, "Error" );
                    } );
                }

                Dispatcher.Invoke( () => GenerateButton.IsEnabled = true );
            } );

        }

        /// <summary>
        /// Reports the rock code warnings
        /// and returns true if there are warnings.
        /// </summary>
        public bool ReportRockCodeWarnings()
        {
            bool hasWarnings = false;
            StringBuilder rockObsoleteWarnings = new StringBuilder();
            StringBuilder rockGuidWarnings = new StringBuilder();
            Dictionary<string, string> rockGuids = new Dictionary<string, string>(); // GUID, Class/Method
            List<string> singletonClassVariablesWarnings = new List<string>();
            List<string> obsoleteReportList = new List<string>();
            List<Assembly> rockAssemblyList = new List<Assembly>();
            rockAssemblyList.Add( typeof( Rock.Data.RockContext ).Assembly );
            rockAssemblyList.Add( typeof( Rock.Rest.ApiControllerBase ).Assembly );

            foreach ( var rockAssembly in rockAssemblyList )
            {
                Type[] allTypes = rockAssembly.GetTypes();

                // ignore anonymous types (see https://stackoverflow.com/a/2483048/1755417)
                allTypes = allTypes.Where( a =>
                    a.IsClass == true &&
                    a.GetCustomAttributes<CompilerGeneratedAttribute>()?.Any() != true
                    && a.GetCustomAttributes<DebuggerDisplayAttribute>()?.Any() != true ).ToArray();

                foreach ( var type in allTypes.OrderBy( a => a.FullName ) )
                {
                    /* See if the class is Obsolete/RockObsolete */
                    var typeObsoleteAttribute = type.GetCustomAttribute<ObsoleteAttribute>();
                    var typeRockObsolete = type.GetCustomAttribute<RockObsolete>();
                    if ( typeObsoleteAttribute != null )
                    {
                        if ( typeRockObsolete == null )
                        {
                            rockObsoleteWarnings.AppendLine( $" - {type}" );
                        }
                        else
                        {
                            obsoleteReportList.Add( $"{typeRockObsolete.Version},{type.Name},class,{typeObsoleteAttribute.IsError}" );
                        }
                    }

                    /* See if there are any duplicate RockGuids */
                    List<Rock.SystemGuid.RockGuidAttribute> rockGuidAttributes;
                    try
                    {
                        rockGuidAttributes = type.GetCustomAttributes<SystemGuid.RockGuidAttribute>().ToList();
                    }
                    catch ( FormatException )
                    {
                        rockGuidWarnings.AppendLine( $"Invalid RockGuid on {type}" );
                        rockGuidAttributes = new List<SystemGuid.RockGuidAttribute>();
                    }

                    foreach ( var rockGuidAttribute in rockGuidAttributes )
                    {
                        if ( rockGuidAttribute.Guid.IsEmpty() )
                        {
                            rockGuidWarnings.AppendLine( $" - EMPTY,{type}" );
                        }
                        else
                        {
                            var rockGuid = rockGuidAttribute.Guid.ToString();
                            if ( !rockGuids.ContainsKey( rockGuid ) )
                            {
                                rockGuids.Add( rockGuid, $"{type}" );
                            }
                            else
                            {
                                rockGuidWarnings.AppendLine( $" - DUPLICATE,{type},{rockGuid},{rockGuids[rockGuid]}" );
                            }
                        }
                    }

                    // get all members so we can see if there are warnings that we want to show
                    var memberList = type
                        .GetMembers( BindingFlags.Public | BindingFlags.NonPublic | BindingFlags.Instance | BindingFlags.Static )
                        .OrderBy( a => a.Name )
                        .ToList();

                    foreach ( MemberInfo member in memberList )
                    {
                        if ( rockAssembly == member.Module.Assembly && member.DeclaringType == type )
                        {
                            /* See if member is Obsolete/RockObsolete */
                            var memberObsoleteAttribute = member.GetCustomAttribute<ObsoleteAttribute>();
                            var memberRockObsolete = member.GetCustomAttribute<RockObsolete>();
                            if ( memberObsoleteAttribute != null )
                            {
                                if ( memberRockObsolete == null )
                                {
                                    rockObsoleteWarnings.AppendLine( $" - {member.DeclaringType}.{member.Name}" );
                                }
                                else
                                {
                                    string messagePrefix = null;
                                    if ( memberRockObsolete.Version == "1.8" || memberRockObsolete.Version.StartsWith( "1.8." ) || memberRockObsolete.Version == "1.7" || memberRockObsolete.Version.StartsWith( "1.7." ) )
                                    {
                                        if ( !memberObsoleteAttribute.IsError || memberRockObsolete.Version == "1.7" || memberRockObsolete.Version.StartsWith( "1.7." ) )
                                        {
                                            messagePrefix = "###WARNING###:";
                                        }
                                    }

                                    obsoleteReportList.Add( $"{messagePrefix}{memberRockObsolete.Version},{type.Name} {member.Name},{member.MemberType},{memberObsoleteAttribute.IsError}" );
                                }
                            }
                        }

                        /* See if a singleton has class variables that are not thread-safe
                           NOTE: This won't catch all of them, but hopefully most
                         */

                        // types that OK based on how they are used.
                        var ignoredThreadSafeTypeWarning = new Type[] {
                            typeof(Rock.UniversalSearch.IndexComponents.Lucene),
                            typeof(Rock.Cms.ContentCollection.IndexComponents.Elasticsearch),
                            typeof(Rock.Cms.ContentCollection.IndexComponents.Lucene)
                        };

                        var ignoredThreadSafeFieldWarning = new string[]
                        {
                            // fields that OK based on how we use them
                            "Rock.Extension.Component.Attributes",
                            "Rock.Extension.Component.AttributeValues",
                            "Rock.Extension.Component._typeId",
                            "Rock.Extension.Component._typeGuid",
                            "Rock.Extension.Component._typeName",
                            "Rock.Web.HttpModules.ResponseHeaders.Headers",
                            "Rock.Field.FieldType.QualifierUpdated",

                             // Fields that probably should be fixed, but would take some time to figure out how to fix them.
                             "Rock.Field.Types.CurrencyFieldType.CurrencyCodeDefinedValueId",
                             "Rock.Field.Types.EnumFieldType`1._EnumValues",
                             "Rock.Financial.TestGateway.MostRecentException",
                             "Rock.Financial.TestRedirectionGateway.MostRecentException",
                             "Rock.Security.BackgroundCheck.ProtectMyMinistry._httpStatusCode",
                             "Rock.Security.ExternalAuthentication.Twitter._oauthToken",
                             "Rock.Security.ExternalAuthentication.Twitter._oauthTokenSecret",
                             "Rock.Security.ExternalAuthentication.Twitter._returnUrl",
                             "Rock.UniversalSearch.IndexComponents.Elasticsearch._client",
                             "Rock.Workflow.Action.AddStep._mergeFields",
                             "Rock.Workflow.Action.PrayerRequestAdd._action",
                             "Rock.Workflow.Action.PrayerRequestAdd._mergeField",
                             "Rock.Workflow.Action.PrayerRequestAdd._rockContext",
                             "Rock.Workflow.Action.PrayerRequestAdd._mergeFields"
                        };

                        if ( typeof( Rock.Field.FieldType ).IsAssignableFrom( type )
                            || typeof( Rock.Extension.Component ).IsAssignableFrom( type )
                            )
                        {
                            if ( member is FieldInfo fieldInfo )
                            {
                                if ( ignoredThreadSafeTypeWarning.Contains( type ) )
                                {
                                    continue;
                                }

                                /* 2020-05-11 MDP - To detect non-thread safe fields and properties
                                    - All properties have a field behind them, even ones with a simple get/set (those will be named *k__BackingField)
                                    - So this will also end up finding non-threadsafe properties as well

                                    - A class level variable on a singleton is not thread safe, except for the following situations
                                       -- It is a constant (IsLiteral)
                                       -- It is a readonly field (IsInitOnly)
                                       -- Is a static field with a [ThreadStatic] attribute.
                                           -- Note: If has to both [ThreadStatic] AND a static field to be threadsafe.
                                 */

                                // Also, don't worry about values that are only set in the Constructor (IsInitOnly), since Singletons only get constructed once
                                if ( !( fieldInfo.IsLiteral || fieldInfo.IsInitOnly ) )
                                {
                                    var isThreadStatic = ( fieldInfo.IsStatic && fieldInfo.GetCustomAttribute<System.ThreadStaticAttribute>() != null );
                                    if ( !isThreadStatic )
                                    {

                                        string fieldOrPropertyName = fieldInfo.Name;
                                        Regex regexBackingField = new Regex( @"\<(.*)\>k__BackingField" );
                                        var match = regexBackingField.Match( fieldInfo.Name );

                                        // if the field appears to be a backing field, we can take a guess at what the associated property is
                                        // then report that as not-threadsafe
                                        if ( match.Groups.Count == 2 )
                                        {
                                            var propertyName = match.Groups[1].Value;
                                            if ( memberList.Any( a => a.Name == propertyName ) )
                                            {
                                                fieldOrPropertyName = propertyName;
                                            }
                                        }

                                        string fullyQualifiedFieldName = $"{type.FullName}.{fieldOrPropertyName}";
                                        if ( !ignoredThreadSafeFieldWarning.Contains( fullyQualifiedFieldName ) )
                                        {
                                            singletonClassVariablesWarnings.Add( $" - {fullyQualifiedFieldName}", true );
                                        }
                                    }
                                }
                            }
                        }
                    }
                }
            }

            StringBuilder warnings = new StringBuilder();
            if ( entityPropertyShouldBeVirtualWarnings.Count > 0 )
            {
                hasWarnings = true;
                warnings.AppendLine( "Model Properties that should be marked virtual" );
                foreach ( var warning in entityPropertyShouldBeVirtualWarnings )
                {
                    warnings.AppendLine( warning );
                }
            }

            if ( rockObsoleteWarnings.Length > 0 )
            {
                hasWarnings = true;
                warnings.AppendLine();
                warnings.AppendLine( "[Obsolete] that doesn't have [RockObsolete]" );
                warnings.Append( rockObsoleteWarnings );
            }

            if ( singletonClassVariablesWarnings.Count > 0 )
            {
                hasWarnings = true;
                warnings.AppendLine();
                warnings.AppendLine( "Singleton non-threadsafe class variables." );
                foreach ( var warning in singletonClassVariablesWarnings )
                {
                    warnings.AppendLine( warning );
                }
            }

            if ( rockGuidWarnings.Length > 0 )
            {
                hasWarnings = true;
                warnings.AppendLine();
                warnings.AppendLine( "[RockGuid] issues found." );
                warnings.Append( rockGuidWarnings );
            }

            if ( IsReportObsoleteChecked )
            {
                warnings.AppendLine();

                obsoleteReportList = obsoleteReportList.OrderBy( a => a.Split( new char[] { ',' } )[0] ).ToList();
                warnings.Append( $"Version,Name,Type,IsError" + Environment.NewLine + obsoleteReportList.AsDelimited( Environment.NewLine ) );
            }

            Dispatcher.Invoke( () => ResultsTextBox.Text = warnings.ToString().Trim() );

            return hasWarnings;
        }

        /// <summary>
        /// Writes the database procs scripts.
        /// </summary>
        /// <param name="databaseRootFolder">The database root folder.</param>
        /// <param name="projectName">Name of the project.</param>
        public void WriteDatabaseProcsScripts( string databaseRootFolder, string projectName )
        {
            // ignore any diagramming procs that might have been added by SMSS
            string[] procsToIgnore = {
                "fn_diagramobjects",
                "sp_alterdiagram",
                "sp_creatediagram",
                "sp_dropdiagram",
                "sp_helpdiagramdefinition",
                "sp_helpdiagrams",
                "sp_renamediagram",
                "sp_upgraddiagrams" };

            SqlConnection sqlconn = CodeGenHelpers.GetSqlConnection( new DirectoryInfo( databaseRootFolder ).Parent.FullName );
            sqlconn.Open();
            var qryProcs = sqlconn.CreateCommand();
            qryProcs.CommandType = System.Data.CommandType.Text;
            qryProcs.CommandText = "select ROUTINE_SCHEMA, ROUTINE_NAME, ROUTINE_TYPE FROM INFORMATION_SCHEMA.ROUTINES";
            var readerProcs = qryProcs.ExecuteReader();
            string procPrefixFilter;
            if ( projectName == "Rock" )
            {
                procPrefixFilter = string.Empty;
            }
            else
            {
                procPrefixFilter = "_" + Path.GetFileNameWithoutExtension( projectName ).Replace( ".", "_" );
            }

            while ( readerProcs.Read() )
            {
                string routineSchema = readerProcs["ROUTINE_SCHEMA"] as string;
                string routineName = readerProcs["ROUTINE_NAME"] as string;
                string routineType = readerProcs["ROUTINE_TYPE"] as string;
                var helpTextCommand = sqlconn.CreateCommand();
                helpTextCommand.CommandText = string.Format( "EXEC sp_helptext '{0}.{1}';", routineSchema, routineName );
                var helpTextReader = helpTextCommand.ExecuteReader();
                var script = string.Empty;
                while ( helpTextReader.Read() )
                {
                    script += helpTextReader[0];
                }

                string folder;
                if ( routineType == "PROCEDURE" )
                {
                    folder = "Procedures";
                }
                else
                {
                    folder = "Functions";
                }

                string filePath = Path.Combine( databaseRootFolder, folder, routineName + ".sql" );
                Directory.CreateDirectory( Path.GetDirectoryName( filePath ) );

                string existingScript = string.Empty;
                if ( File.Exists( filePath ) )
                {
                    existingScript = File.ReadAllText( filePath );
                }

                if ( routineType == "PROCEDURE" )
                {
                    if ( !existingScript.StartsWith( "IF EXISTS (" ) )
                    {
                        script = Regex.Replace( script, "(^\\s*)CREATE\\s*PROCEDURE", "$1ALTER PROCEDURE", RegexOptions.IgnoreCase | RegexOptions.Multiline );
                    }
                    else
                    {
                        string dropIfExistsScript = $@"IF EXISTS (
        SELECT *
        FROM [sysobjects]
        WHERE [id] = OBJECT_ID(N'[{routineSchema}].[{routineName}]')
            AND OBJECTPROPERTY([id], N'IsProcedure') = 1
        )
    DROP PROCEDURE [{routineSchema}].{routineName}
GO

";
                        script = dropIfExistsScript + script;
                    }
                }
                else
                {
                    script = Regex.Replace( script, "(^\\s*)CREATE\\s*FUNCTION", "$1ALTER FUNCTION", RegexOptions.IgnoreCase | RegexOptions.Multiline );
                }

                if ( string.IsNullOrEmpty( procPrefixFilter ) || routineName.StartsWith( procPrefixFilter, StringComparison.OrdinalIgnoreCase ) )
                {
                    if ( !procsToIgnore.Contains( routineName ) )
                    {
                        File.WriteAllText( filePath, script.Trim() );
                    }
                }
            }

            var qryViews = sqlconn.CreateCommand();
            qryViews.CommandText = "SELECT TABLE_NAME, VIEW_DEFINITION FROM INFORMATION_SCHEMA.VIEWS";
            var readerViews = qryViews.ExecuteReader();
            while ( readerViews.Read() )
            {
                string viewName = readerViews["TABLE_NAME"] as string;
                string script = readerViews["VIEW_DEFINITION"] as string;

                string filePath = Path.Combine( databaseRootFolder, "Views", viewName + ".sql" );
                Directory.CreateDirectory( Path.GetDirectoryName( filePath ) );

                string existingScript = string.Empty;
                if ( File.Exists( filePath ) )
                {
                    existingScript = File.ReadAllText( filePath );
                }

                if ( !existingScript.StartsWith( "IF OBJECT_ID(" ) )
                {
                    script = Regex.Replace( script, "(^\\s*)CREATE\\s*VIEW", "$1ALTER VIEW", RegexOptions.IgnoreCase | RegexOptions.Multiline );
                }
                else
                {
                    string dropIfExistsScript = $@"IF OBJECT_ID(N'[dbo].[{viewName}]', 'V') IS NOT NULL
    DROP VIEW {viewName}
GO

";
                    script = dropIfExistsScript + script;
                }

                if ( string.IsNullOrEmpty( procPrefixFilter ) || viewName.StartsWith( procPrefixFilter, StringComparison.OrdinalIgnoreCase ) )
                {
                    File.WriteAllText( filePath, script.Trim() );
                }
            }
        }

        /// <summary>
        /// Checks or unchecks all the items in the list
        /// </summary>
        /// <param name="selected"></param>
        private void CheckAllItems( bool selected )
        {
            for ( int i = 0; i < _modelItems.Count; i++ )
            {
                _modelItems[i].IsChecked = selected;
            }
        }

        /// <summary>
        /// Ensures the entity type Guid is in SystemGuid\EntityType
        /// </summary>
        /// <param name="rootFolder">The root folder.</param>
        /// <param name="type">The type.</param>
        private void EnsureEntityTypeSystemGuid( string rootFolder, Type type )
        {
            var entityTypeSystemGuid = type.GetCustomAttribute<SystemGuid.EntityTypeGuidAttribute>( inherit: false )?.Guid;
            if ( !entityTypeSystemGuid.HasValue )
            {
                return;
            }

            var guidString = entityTypeSystemGuid.ToString();

            var entityTypeSystemGuidFileName = new FileInfo( Path.Combine( rootFolder, "SystemGuid\\EntityType.cs" ) );

            var fileLines = File.ReadAllLines( entityTypeSystemGuidFileName.FullName );
            if ( fileLines.Any( x => x.IndexOf( guidString, StringComparison.OrdinalIgnoreCase ) > 0 ) )
            {
                // already in there
                return;
            }

            var entityTypeConstName = type.Name.SplitCase().Replace( " ", "_" ).ToUpper();

            string newEntityTypeGuidCode = $@"
        /// <summary>
        /// The EntityType Guid for <see cref=""{type.FullName}""/> 
        /// </summary>
        public const string {entityTypeConstName} = ""{guidString.ToUpper()}"";";

            var updatedFileLines = fileLines.Where( a => a != "}" && a != "    }");
            updatedFileLines = updatedFileLines.Append( newEntityTypeGuidCode );
            updatedFileLines = updatedFileLines.Append( "    }");
            updatedFileLines = updatedFileLines.Append( "}");
            File.WriteAllLines( entityTypeSystemGuidFileName.FullName, updatedFileLines.ToArray() );
        }

        /// <summary>
        /// Writes the Service file for a given type
        /// </summary>
        /// <param name="rootFolder"></param>
        /// <param name="type"></param>
        private void WriteServiceFile( string rootFolder, Type type )
        {
            string dbContextFullName = Rock.Reflection.GetDbContextTypeForEntityType( type ).FullName;
            if ( dbContextFullName.StartsWith( "Rock.Data." ) )
            {
                dbContextFullName = dbContextFullName.Replace( "Rock.Data.", "" );
            }

<<<<<<< HEAD
            var hasQueryableAttributes = typeof( Rock.Attribute.IHasAttributes ).IsAssignableFrom( type )
                && type != typeof( Rock.Model.Attribute )
                && type != typeof( Rock.Model.AttributeValue );

            var properties = GetEntityProperties( type, false, true, true );
=======
            var properties = GetEntityProperties( type, true, true );
>>>>>>> 3254bc09

            var sb = new StringBuilder();
            sb.AppendLine( "//------------------------------------------------------------------------------" );
            sb.AppendLine( "// <auto-generated>" );
            sb.AppendLine( "//     This code was generated by the Rock.CodeGeneration project" );
            sb.AppendLine( "//     Changes to this file will be lost when the code is regenerated." );
            sb.AppendLine( "// </auto-generated>" );
            sb.AppendLine( "//------------------------------------------------------------------------------" );
            sb.AppendLine( "// <copyright>" );
            sb.AppendLine( "// Copyright by the Spark Development Network" );
            sb.AppendLine( "//" );
            sb.AppendLine( "// Licensed under the Rock Community License (the \"License\");" );
            sb.AppendLine( "// you may not use this file except in compliance with the License." );
            sb.AppendLine( "// You may obtain a copy of the License at" );
            sb.AppendLine( "//" );
            sb.AppendLine( "// http://www.rockrms.com/license" );
            sb.AppendLine( "//" );
            sb.AppendLine( "// Unless required by applicable law or agreed to in writing, software" );
            sb.AppendLine( "// distributed under the License is distributed on an \"AS IS\" BASIS," );
            sb.AppendLine( "// WITHOUT WARRANTIES OR CONDITIONS OF ANY KIND, either express or implied." );
            sb.AppendLine( "// See the License for the specific language governing permissions and" );
            sb.AppendLine( "// limitations under the License." );
            sb.AppendLine( "// </copyright>" );
            sb.AppendLine( "" );

            sb.AppendLine( "using System;" );

            if ( hasQueryableAttributes )
            {
                sb.AppendLine( "using System.Collections.Generic;" );
            }

            sb.AppendLine( "using System.Linq;" );
            sb.AppendLine( "" );
            sb.AppendLine( @"using Rock.Data;
" );

            sb.AppendFormat( "namespace {0}" + Environment.NewLine, type.Namespace );
            sb.AppendLine( "{" );
            sb.AppendLine( "    /// <summary>" );
            sb.AppendFormat( "    /// {0} Service class" + Environment.NewLine, type.Name );
            sb.AppendLine( "    /// </summary>" );
            sb.AppendFormat( "    public partial class {0}Service : Service<{0}>" + Environment.NewLine, type.Name );
            sb.AppendLine( "    {" );

            sb.AppendLine( "        /// <summary>" );
            sb.AppendFormat( "        /// Initializes a new instance of the <see cref=\"{0}Service\"/> class" + Environment.NewLine, type.Name );
            sb.AppendLine( "        /// </summary>" );
            sb.AppendLine( "        /// <param name=\"context\">The context.</param>" );

            sb.AppendFormat( "        public {0}Service({1} context) : base(context)" + Environment.NewLine, type.Name, dbContextFullName );
            sb.AppendLine( "        {" );
            sb.AppendLine( "        }" );

            sb.Append( GetCanDeleteCode( rootFolder, type ) );

            sb.AppendLine( "    }" );

            if ( hasQueryableAttributes )
            {
                sb.AppendLine();
                sb.AppendLine( $"    [HasQueryableAttributes( typeof( {type.Name}.{type.Name}QueryableAttributeValue ), nameof( {type.Name}AttributeValues ) )]" );
                sb.AppendLine( $"    public partial class {type.Name}" );
                sb.AppendLine( "    {" );

                sb.AppendLine( "        /// <summary>" );
                sb.AppendLine( "        /// Gets the entity attribute values. This should only be used inside" );
                sb.AppendLine( "        /// LINQ statements when building a where clause for the query. This" );
                sb.AppendLine( "        /// property should only be used inside LINQ statements for filtering" );
                sb.AppendLine( "        /// or selecting values. Do <b>not</b> use it for accessing the" );
                sb.AppendLine( "        /// attributes after the entity has been loaded." );
                sb.AppendLine( "        /// </summary>" );
                sb.AppendLine( $"        public virtual ICollection<{type.Name}QueryableAttributeValue> {type.Name}AttributeValues {{ get; set; }} " );
                sb.AppendLine();
                sb.AppendLine( "        /// <inheritdoc/>" );
                sb.AppendLine( $"        public class {type.Name}QueryableAttributeValue : QueryableAttributeValue" );
                sb.AppendLine( "        {" );
                sb.AppendLine( "        }" );
                sb.AppendLine( "    }" );
            }

            sb.AppendFormat( @"
    /// <summary>
    /// Generated Extension Methods
    /// </summary>
    public static partial class {0}ExtensionMethods
    {{
        /// <summary>
        /// Clones this {0} object to a new {0} object
        /// </summary>
        /// <param name=""source"">The source.</param>
        /// <param name=""deepCopy"">if set to <c>true</c> a deep copy is made. If false, only the basic entity properties are copied.</param>
        /// <returns></returns>
        public static {0} Clone( this {0} source, bool deepCopy )
        {{
            if (deepCopy)
            {{
                return source.Clone() as {0};
            }}
            else
            {{
                var target = new {0}();
                target.CopyPropertiesFrom( source );
                return target;
            }}
        }}

        /// <summary>
        /// Clones this {0} object to a new {0} object with default values for the properties in the Entity and Model base classes.
        /// </summary>
        /// <param name=""source"">The source.</param>
        /// <returns></returns>
        public static {0} CloneWithoutIdentity( this {0} source )
        {{
            var target = new {0}();
            target.CopyPropertiesFrom( source );

            target.Id = 0;
            target.Guid = Guid.NewGuid();
            target.ForeignKey = null;
            target.ForeignId = null;
            target.ForeignGuid = null;", type.Name );

            // Only include these properties if the type is a model
            if ( type.BaseType.IsGenericType && type.BaseType.GetGenericTypeDefinition() == typeof( Rock.Data.Model<> ) )
            {
                sb.AppendFormat( @"
            target.CreatedByPersonAliasId = null;
            target.CreatedDateTime = RockDateTime.Now;
            target.ModifiedByPersonAliasId = null;
            target.ModifiedDateTime = RockDateTime.Now;", type.Name );
            }

            sb.AppendLine( "" );
            sb.AppendLine( "" );
            sb.AppendLine( "            return target;" );
            sb.AppendLine( "        }" );

            sb.AppendFormat( @"
        /// <summary>
        /// Copies the properties from another {0} object to this {0} object
        /// </summary>
        /// <param name=""target"">The target.</param>
        /// <param name=""source"">The source.</param>
        public static void CopyPropertiesFrom( this {0} target, {0} source )
        {{
", type.Name );

            foreach ( var property in properties )
            {
                PropertyInfo propertyInfo = property.Value;
                var obsolete = propertyInfo.GetCustomAttribute<ObsoleteAttribute>();

                // wrap with a pragma to disable the obsolete warning (since we do want to copy obsolete values when cloning, unless this is obsolete.IsError )
                if ( obsolete != null )
                {
                    if ( obsolete.IsError == false )
                    {
                        sb.AppendLine( $"            #pragma warning disable 612, 618" );
                        sb.AppendLine( $"            target.{property.Key} = source.{property.Key};" );
                        sb.AppendLine( $"            #pragma warning restore 612, 618" );
                    }
                }
                else
                {
                    sb.AppendLine( $"            target.{property.Key} = source.{property.Key};" );
                }
            }

            sb.AppendLine( @"
        }
    }
}" );

            var file = new FileInfo( Path.Combine( NamespaceFolder( rootFolder, type.Namespace ).FullName, "CodeGenerated", type.Name + "Service.CodeGenerated.cs" ) );
            WriteFile( file, sb );
        }

        /// <summary>
        /// Gets the type of the typescript.
        /// </summary>
        /// <param name="type">The type.</param>
        /// <returns></returns>
        private static (string type, HashSet<string> imports) GetTypescriptType( Type type, bool isRequired )
        {
            var imports = new HashSet<string>();
            var underlyingType = Nullable.GetUnderlyingType( type );
            var isNullable = underlyingType != null;

            if ( isNullable )
            {
                type = underlyingType;
            }

            // Default to "unknown" type
            var tsType = "unknown";

            // Switch on the typecode
            switch ( Type.GetTypeCode( type ) )
            {
                case TypeCode.Object:
                    if ( type == typeof( Guid ) )
                    {
                        tsType = "Guid";
                        imports.Add( "import { Guid } from \"@Obsidian/Types\";" );
                    }
                    else if ( type.IsArray )
                    {
                        var (itemType, innerImports) = GetTypescriptType( type.GetElementType(), false );
                        tsType = $"({itemType})[]";

                        foreach ( var import in innerImports )
                        {
                            imports.Add( import );
                        }
                    }
                    else
                    {
                        tsType = "Record<string, unknown>";
                    }
                    break;
                case TypeCode.DateTime:
                    tsType = "string";
                    break;
                case TypeCode.Boolean:
                    tsType = "boolean";
                    break;
                case TypeCode.String:
                    tsType = "string";
                    isNullable = !isRequired;
                    break;
                case TypeCode.Byte:
                case TypeCode.SByte:
                case TypeCode.UInt16:
                case TypeCode.UInt32:
                case TypeCode.UInt64:
                case TypeCode.Int16:
                case TypeCode.Int32:
                case TypeCode.Int64:
                case TypeCode.Decimal:
                case TypeCode.Double:
                case TypeCode.Single:
                    tsType = "number";
                    break;
            }

            if ( isNullable )
            {
                return ($"{tsType} | null", imports);
            }

            return (tsType, imports);
        }

        /// <summary>
        /// Gets the license for an automatic generated code file.
        /// </summary>
        /// <value>
        /// The automatic generated license.
        /// </value>
        private string AutoGeneratedLicense => @"//------------------------------------------------------------------------------
// <auto-generated>
//     This code was generated by the Rock.CodeGeneration project
//     Changes to this file will be lost when the code is regenerated.
// </auto-generated>
//------------------------------------------------------------------------------
// <copyright>
// Copyright by the Spark Development Network
//
// Licensed under the Rock Community License (the ""License"");
// you may not use this file except in compliance with the License.
// You may obtain a copy of the License at
//
// http://www.rockrms.com/license
//
// Unless required by applicable law or agreed to in writing, software
// distributed under the License is distributed on an ""AS IS"" BASIS,
// WITHOUT WARRANTIES OR CONDITIONS OF ANY KIND, either express or implied.
// See the License for the specific language governing permissions and
// limitations under the License.
// </copyright>
//";

        /// <summary>
        ///
        /// </summary>
        private class TableColumnInfo
        {
            public string Table { get; set; }
            public string Column { get; set; }
            public bool IsPartOfPrimaryKey { get; set; }
            public bool Ignore { get; set; }
            public bool HasEntityModel { get; set; }
            public override string ToString()
            {
                return string.Format( "{0} | {1} {2} {3} {4}", Table, Column, IsPartOfPrimaryKey ? "| PrimaryKey" : null, Ignore ? "| Ignored" : null, HasEntityModel ? null : " | No Entity Model" );
            }
        }

        /// <summary>
        /// Gets the can delete code.
        /// </summary>
        /// <param name="rootFolder">The root folder.</param>
        /// <param name="type">The type.</param>
        /// <returns></returns>
        private string GetCanDeleteCode( string serviceFolder, Type type )
        {

            SqlConnection sqlconn = CodeGenHelpers.GetSqlConnection( new DirectoryInfo( serviceFolder ).Parent.FullName );
            if ( sqlconn == null )
            {
                return string.Empty;
            }

            sqlconn.Open();

            SqlCommand sqlCommand = sqlconn.CreateCommand();
            TableAttribute tableAttribute = type.GetCustomAttribute<TableAttribute>();
            if ( tableAttribute == null )
            {
                // not a real table
                return string.Empty;
            }

            string sql = $"exec sp_fkeys @pktable_name = '{tableAttribute.Name}', @pktable_owner = 'dbo'";
            sqlCommand.CommandText = sql;
            sqlCommand.Parameters.Add( new SqlParameter( "@refTable", tableAttribute.Name ) );
            var reader = sqlCommand.ExecuteReader();

            List<TableColumnInfo> parentTableColumnNameList = new List<TableColumnInfo>();
            while ( reader.Read() )
            {
                string parentTable = reader["FKTABLE_NAME"] as string;
                string columnName = reader["FKCOLUMN_NAME"] as string;
                bool isCascadeDelete = reader["DELETE_RULE"] as short? == 0;

                bool ignoreCanDelete = false;
                bool hasEntityModel = true;

                if ( isCascadeDelete )
                {
                    continue;
                }

                bool isPrimaryKey = false;
                Type parentEntityType = Type.GetType( string.Format( "Rock.Model.{0}, {1}", parentTable, type.Assembly.FullName ) );
                if ( parentEntityType != null )
                {
                    PropertyInfo columnProp = parentEntityType.GetProperty( columnName );
                    if ( columnProp != null )
                    {
                        if ( columnProp.GetCustomAttribute<Rock.Data.IgnoreCanDelete>() != null )
                        {
                            ignoreCanDelete = true;
                        }

                        isPrimaryKey = columnProp.GetCustomAttribute<KeyAttribute>() != null;
                    }
                }
                else
                {
                    hasEntityModel = false;
                }


                parentTableColumnNameList.Add( new TableColumnInfo { Table = parentTable, Column = columnName, IsPartOfPrimaryKey = isPrimaryKey, Ignore = ignoreCanDelete, HasEntityModel = hasEntityModel } );
            }

            parentTableColumnNameList = parentTableColumnNameList.OrderBy( a => a.Table ).ThenBy( a => a.Column ).ToList();

            string canDeleteBegin = string.Format( @"
        /// <summary>
        /// Determines whether this instance can delete the specified item.
        /// </summary>
        /// <param name=""item"">The item.</param>
        /// <param name=""errorMessage"">The error message.</param>
        /// <returns>
        ///   <c>true</c> if this instance can delete the specified item; otherwise, <c>false</c>.
        /// </returns>
        public bool CanDelete( {0} item, out string errorMessage )
        {{
            errorMessage = string.Empty;
", type.Name );

            string canDeleteMiddle = string.Empty;

            foreach ( var item in parentTableColumnNameList )
            {
                // Ignore custom tables
                if ( item.Table.StartsWith( "_" ) )
                {
                    continue;
                }

                // detect associative table where the foreign key column is also part of the primary key.  EF will automatically take care of it on the DELETE
                if ( item.IsPartOfPrimaryKey || item.Ignore )
                {
                    canDeleteMiddle += string.Format(
        @"
            // ignoring {0},{1}
", item.Table, item.Column );
                    continue;
                }

                if ( !item.HasEntityModel )
                {
                    // if the table is in the database, but isn't a Rock Entity, skip it
                    canDeleteMiddle += "";
                    continue;
                }

                string parentTable = item.Table;
                string columnName = item.Column;
                string relationShipText;
                string pluralizeCode;

                if ( columnName.StartsWith( "Parent" + type.Name ) )
                {
                    relationShipText = "contains one or more child";
                    pluralizeCode = ".Pluralize().ToLower()";
                }
                else
                {
                    relationShipText = "is assigned to a";
                    pluralizeCode = "";
                }

                // #pragma warning disable 612, 618
                var entityTypes = _modelItems.Select( t => t.Item ).Cast<Type>().ToList();

                var parentTableType = entityTypes.Where( a => a.GetCustomAttribute<TableAttribute>()?.Name == parentTable || a.Name == parentTable ).FirstOrDefault();
                var obsolete = parentTableType?.GetCustomAttribute<ObsoleteAttribute>();

                if ( obsolete != null && obsolete.IsError == false )
                {
                    canDeleteMiddle += $@"
            #pragma warning disable 612, 618 // {parentTableType.Name} is obsolete, but we still need this code generated";
                }

                canDeleteMiddle +=
        $@"
            if ( new Service<{parentTable}>( Context ).Queryable().Any( a => a.{columnName} == item.Id ) )
            {{
                errorMessage = string.Format( ""This {{0}} {relationShipText} {{1}}."", {type.Name}.FriendlyTypeName, {parentTable}.FriendlyTypeName{pluralizeCode} );
                return false;
            }}
";

                if ( obsolete != null && obsolete.IsError == false )
                {
                    canDeleteMiddle += @"            #pragma warning restore 612, 618
";
                }
            }


            string canDeleteEnd = @"            return true;
        }
";


            return canDeleteBegin + canDeleteMiddle + canDeleteEnd;

        }

        public string PluralizeTypeName( Type type )
        {
            // This uses PluralizationService (Entity Framework) , which is designed to pluralize the names of types (not necessarily real worlds)
            // For Example, AttendanceOccurrence gets pluralized as AttendanceOccurrences, because it knows that Attendance and Occurrence
            // It figures out the last word in a CamelCased type name and pluralizes it.
            // are separate words using CamelCasing.

            var str = type.Name;

            // Pluralization services handles most words, but there are some exceptions (i.e. campus)
            switch ( str )
            {
                case "Campus":
                case "campus":
                    return str + "es";

                case "CAMPUS":
                    return str + "ES";

                default:
                    var pluralizationService = PluralizationService.CreateService( new CultureInfo( "en-US" ) );
                    return pluralizationService.Pluralize( str );
            }
        }

        private Dictionary<string, Guid> _restControllerGuidLookupFromDatabase = null;

        /// <summary>
        /// Writes the REST file for a given type
        /// </summary>
        /// <param name="rootFolder"></param>
        /// <param name="type"></param>
        private void WriteRESTFile( string rootFolder, Type type )
        {
            if ( _restControllerGuidLookupFromDatabase == null )
            {
                _restControllerGuidLookupFromDatabase = RockGuidCodeGenerator.GetDatabaseGuidLookup( RootFolder().FullName, $"SELECT [Guid], [ClassName],[ModifiedDateTime] FROM [RestController]", "ClassName" ).Value;
            }

            string pluralizedName = PluralizeTypeName( type );
            string restNamespace = type.Assembly.GetName().Name + ".Rest.Controllers";
            string dbContextFullName = Rock.Reflection.GetDbContextTypeForEntityType( type ).FullName;

            var obsolete = type.GetCustomAttribute<ObsoleteAttribute>();
            var rockObsolete = type.GetCustomAttribute<RockObsolete>();
            var fullClassName = $"{restNamespace}.{pluralizedName}Controller";
            var restControllerType = Type.GetType( $"{fullClassName}, {typeof( Rock.Rest.ApiControllerBase ).Assembly.FullName}" );
            var restControllerGuid = restControllerType?.GetCustomAttribute<Rock.SystemGuid.RestControllerGuidAttribute>()?.Guid;

            if ( ( type.GetCustomAttribute<CodeGenExcludeAttribute>()?.ExcludedFeatures ?? CodeGenFeature.None ).HasFlag( CodeGenFeature.DefaultRestController ) )
            {
                return;
            }

            if ( restControllerGuid == null )
            {
                restControllerGuid = _restControllerGuidLookupFromDatabase.GetValueOrNull( fullClassName );
            }

            if ( restControllerGuid == null)
            {
                restControllerGuid = Guid.NewGuid();
            }

            var sb = new StringBuilder();

            sb.AppendLine( "//------------------------------------------------------------------------------" );
            sb.AppendLine( "// <auto-generated>" );
            sb.AppendLine( "//     This code was generated by the Rock.CodeGeneration project" );
            sb.AppendLine( "//     Changes to this file will be lost when the code is regenerated." );
            sb.AppendLine( "// </auto-generated>" );
            sb.AppendLine( "//------------------------------------------------------------------------------" );
            sb.AppendLine( "// <copyright>" );
            sb.AppendLine( "// Copyright by the Spark Development Network" );
            sb.AppendLine( "//" );
            sb.AppendLine( "// Licensed under the Rock Community License (the \"License\");" );
            sb.AppendLine( "// you may not use this file except in compliance with the License." );
            sb.AppendLine( "// You may obtain a copy of the License at" );
            sb.AppendLine( "//" );
            sb.AppendLine( "// http://www.rockrms.com/license" );
            sb.AppendLine( "//" );
            sb.AppendLine( "// Unless required by applicable law or agreed to in writing, software" );
            sb.AppendLine( "// distributed under the License is distributed on an \"AS IS\" BASIS," );
            sb.AppendLine( "// WITHOUT WARRANTIES OR CONDITIONS OF ANY KIND, either express or implied." );
            sb.AppendLine( "// See the License for the specific language governing permissions and" );
            sb.AppendLine( "// limitations under the License." );
            sb.AppendLine( "// </copyright>" );
            sb.AppendLine( "//" );
            sb.AppendLine( "" );

            sb.AppendLine( $"using {type.Namespace};" );
            sb.AppendLine( $"using Rock.SystemGuid;" );
            sb.AppendLine( "" );

            sb.AppendLine( $"namespace {restNamespace}" );
            sb.AppendLine( "{" );
            sb.AppendLine( "    /// <summary>" );
            sb.AppendLine( $"    /// {pluralizedName} REST API" );
            sb.AppendLine( "    /// </summary>" );

            if ( obsolete != null && obsolete.IsError == false )
            {
                if ( rockObsolete != null )
                {
                    sb.AppendLine( $"    [RockObsolete( \"{rockObsolete.Version}\" )]" );
                }

                sb.AppendLine( $"    [System.Obsolete( \"{obsolete.Message}\" )]" );
            }

            sb.AppendLine( $"    [RestControllerGuid( \"{ restControllerGuid.ToString().ToUpper()}\" )]" );
            sb.AppendLine( $"    public partial class {pluralizedName}Controller : Rock.Rest.ApiController<{type.Namespace}.{type.Name}>" );
            sb.AppendLine( "    {" );
            sb.AppendLine( "        /// <summary>" );
            sb.AppendLine( $"        /// Initializes a new instance of the <see cref=\"{ pluralizedName}Controller\"/> class." );
            sb.AppendLine( "        /// </summary>" );
            sb.AppendLine( $"        public {pluralizedName}Controller() : base( new {type.Namespace}.{type.Name}Service( new {dbContextFullName}() ) ) {{ }} " );
            sb.AppendLine( "    }" );
            sb.AppendLine( "}" );

            var filePath1 = Path.Combine( rootFolder, "Controllers" );
            var file = new FileInfo( Path.Combine( filePath1, "CodeGenerated", pluralizedName + "Controller.CodeGenerated.cs" ) );
            WriteFile( file, sb );
        }

        /// <summary>
        /// Writes the Service file for a given type
        /// </summary>
        /// <param name="rootFolder"></param>
        /// <param name="type"></param>
        /// <summary>
        /// Gets the root folder to use as the base for the namespace folders
        /// </summary>
        /// <returns></returns>
        private DirectoryInfo RootFolder()
        {
            // Should probably be read from config file, or selected from directory dialog.
            // For now, just traverses parent folders looking for Rock.sln file
            var dirInfo = new DirectoryInfo( Path.GetDirectoryName( AssemblyPath ) );
            while ( dirInfo != null && !dirInfo.GetDirectories().Any( a => a.Name == "RockWeb" ) )
            {
                dirInfo = dirInfo.Parent;
            }
            return dirInfo;
        }

        /// <summary>
        /// Gets the namespace folder for a selected type
        /// </summary>
        private DirectoryInfo NamespaceFolder( string rootFolder, string objectNamespace )
        {
            DirectoryInfo di = new DirectoryInfo( rootFolder );

            var commonParts = new List<string>();
            while ( objectNamespace.ToLower().StartsWith( di.Name.ToLower() + "." ) )
            {
                commonParts.Add( di.Name );
                objectNamespace = objectNamespace.Substring( di.Name.Length + 1 );
                di = di.Parent;
            }

            rootFolder = di.FullName;
            foreach ( string part in commonParts )
            {
                rootFolder = Path.Combine( rootFolder, part );
            }

            return new DirectoryInfo( Path.Combine( rootFolder, objectNamespace.Replace( '.', '\\' ) ) );
        }

        /// <summary>
        /// Writes the file.
        /// </summary>
        /// <param name="file">The file.</param>
        /// <param name="sb">The sb.</param>
        private void WriteFile( FileInfo file, StringBuilder sb )
        {
            if ( !file.Directory.Exists )
            {
                file.Directory.Create();
            }

            using ( var outputFile = new StreamWriter( file.FullName ) )
            {
                outputFile.Write( sb.ToString() );
            }
        }

        /// <summary>
        /// Replace any type names that have an equivelant C# alias
        /// </summary>
        /// <param name="typeName"></param>
        /// <returns></returns>
        private string GetKeyName( string typeName )
        {
            switch ( typeName )
            {
                case "Boolean":
                    return "bool";
                case "Byte":
                    return "byte";
                case "Char":
                    return "char";
                case "Decimal":
                    return "decimal";
                case "Double":
                    return "double";
                case "Single":
                    return "float";
                case "Int32":
                    return "int";
                case "Int64":
                    return "long";
                case "SByte":
                    return "sbyte";
                case "Int16":
                    return "short";
                case "String":
                    return "string";
                case "DbGeography":
                    return "object";
            }

            return typeName;
        }

        private List<string> entityPropertyShouldBeVirtualWarnings = null;

        /// <summary>
        /// Gets the entity properties.
        /// </summary>
        /// <param name="type">The type.</param>
        /// <param name="includeObsolete">if set to <c>true</c> [include obsolete].</param>
        /// <param name="reportVirtualPropertyWarnings">if set to <c>true</c> [report virtual property warnings].</param>
        /// <returns></returns>
        private Dictionary<string, PropertyInfo> GetEntityProperties( Type type, bool includeObsolete, bool reportVirtualPropertyWarnings )
        {
            var properties = new Dictionary<string, PropertyInfo>();

            var interfaces = type.GetInterfaces();
            var typeProperties = type.GetProperties().SortByStandardOrder();

            foreach ( var property in typeProperties )
            {
                var getMethod = property.GetGetMethod();
                if ( getMethod == null )
                {
                    continue;
                }

                if ( getMethod.IsVirtual )
                {
                    if ( !getMethod.IsFinal )
                    {
                        continue;
                    }

                    bool interfaceProperty = false;
                    foreach ( Type interfaceType in interfaces )
                    {
                        if ( interfaceType.GetProperties().Any( p => p.Name == property.Name ) )
                        {
                            interfaceProperty = true;
                            break;
                        }
                    }
                    if ( !interfaceProperty )
                    {
                        continue;
                    }
                }

                if ( !property.GetCustomAttributes( typeof( DatabaseGeneratedAttribute ) ).Any() )
                {
                    if ( ( property.GetCustomAttribute<ObsoleteAttribute>() == null || includeObsolete ) )
                    {
                        if ( property.SetMethod != null && property.SetMethod.IsPublic && property.GetMethod.IsPublic )
                        {
                            properties.Add( property.Name, property );

                            if ( reportVirtualPropertyWarnings )
                            {
                                if ( property.PropertyType.IsClass
                                && !property.PropertyType.Namespace.StartsWith( "System" ) )
                                {
                                    entityPropertyShouldBeVirtualWarnings.Add( $" - {type.FullName} {property.Name}", true );
                                }
                            }
                        }
                    }
                }
            }

            return properties;
        }

        private void ServiceFolderTextBox_MouseDoubleClick( object sender, MouseButtonEventArgs e )
        {
            _fbdOutput.SelectedPath = ServiceFolder;
            if ( _fbdOutput.ShowDialog() == System.Windows.Forms.DialogResult.OK )
            {
                ServiceFolder = _fbdOutput.SelectedPath;
            }
        }

        private void RestFolderTextBox_MouseDoubleClick( object sender, MouseButtonEventArgs e )
        {
            _fbdOutput.SelectedPath = RestFolder;
            if ( _fbdOutput.ShowDialog() == System.Windows.Forms.DialogResult.OK )
            {
                RestFolder = _fbdOutput.SelectedPath;
            }
        }

        /// <summary>
        /// The ignore files
        /// </summary>
        static readonly string[] IgnoreFiles = new string[] { "\\DoubleMetaphone.cs", "\\Rock.Version\\AssemblySharedInfo.cs" };

        /// <summary>
        /// The ignore folders
        /// </summary>
        static readonly string[] IgnoreFolders = new string[] { "\\CodeGenerated", "\\obj", "\\Vendor" };

        /// <summary>
        /// Mains the specified args.
        /// </summary>
        /// <param name="args">The args.</param>
        static void EnsureCopyrightHeaders( string rootFolder )
        {
            string rockDirectory = rootFolder.EnsureTrailingBackslash();

            int updatedFileCount = 0;
            updatedFileCount += FixupCopyrightHeaders( rockDirectory + "Rock\\" );
            updatedFileCount += FixupCopyrightHeaders( rockDirectory + "RockWeb\\" );
            updatedFileCount += FixupCopyrightHeaders( rockDirectory + "RockWeb\\Obsidian\\", "*.ts" );
            updatedFileCount += FixupCopyrightHeaders( rockDirectory + "Rock.Checkr\\" );
            updatedFileCount += FixupCopyrightHeaders( rockDirectory + "Rock.DownhillCss\\" );
            updatedFileCount += FixupCopyrightHeaders( rockDirectory + "Rock.Mailgun\\" );
            updatedFileCount += FixupCopyrightHeaders( rockDirectory + "Rock.Mandrill\\" );
            updatedFileCount += FixupCopyrightHeaders( rockDirectory + "Rock.Migrations\\" );
            updatedFileCount += FixupCopyrightHeaders( rockDirectory + "Rock.MyWell\\" );
            updatedFileCount += FixupCopyrightHeaders( rockDirectory + "Rock.NMI\\" );
            updatedFileCount += FixupCopyrightHeaders( rockDirectory + "Rock.Oidc\\" );
            updatedFileCount += FixupCopyrightHeaders( rockDirectory + "Rock.PayFlowPro\\" );
            updatedFileCount += FixupCopyrightHeaders( rockDirectory + "Rock.Rest\\" );
            updatedFileCount += FixupCopyrightHeaders( rockDirectory + "Rock.Security.Authentication.Auth0\\" );
            updatedFileCount += FixupCopyrightHeaders( rockDirectory + "Rock.SendGrid\\" );
            updatedFileCount += FixupCopyrightHeaders( rockDirectory + "Rock.SignNow\\" );
            updatedFileCount += FixupCopyrightHeaders( rockDirectory + "Rock.Slingshot\\" );
            updatedFileCount += FixupCopyrightHeaders( rockDirectory + "Rock.Slingshot.Model\\" );
            //updatedFileCount += FixupCopyrightHeaders( rockDirectory + "Rock.Specs\\" );
            updatedFileCount += FixupCopyrightHeaders( rockDirectory + "Rock.StatementGenerator\\" );
            //updatedFileCount += FixupCopyrightHeaders( rockDirectory + "Rock.Tests\\" );

            updatedFileCount += FixupCopyrightHeaders( rockDirectory + "Rock.Version\\" );
            updatedFileCount += FixupCopyrightHeaders( rockDirectory + "Rock.ViewModels\\" );
            updatedFileCount += FixupCopyrightHeaders( rockDirectory + "Rock.WebStartup\\" );
            updatedFileCount += FixupCopyrightHeaders( rockDirectory + "Applications\\" );
        }

        /// <summary>
        /// Fixups the copyright headers.
        /// </summary>
        /// <param name="searchDirectory">The search directory.</param>
        /// <param name="searchPattern">The search pattern.</param>
        /// <returns></returns>
        private static int FixupCopyrightHeaders( string searchDirectory, string searchPattern = "*.cs" )
        {
            int result = 0;

            if ( !Directory.Exists( searchDirectory ) )
            {
                return 0;
            }

            var sourceFilenames = Directory.GetFiles( searchDirectory, searchPattern, SearchOption.AllDirectories ).ToList();

            // exclude files that come from the localhistory VS extension
            sourceFilenames = sourceFilenames.Where( a => !a.Contains( ".localhistory" ) ).ToList();

            // this was was our standard copyright badge up until 1/17/2014. Look for it in case it sneaks back in
            const string oldCopyrightBadge1 = @"// <copyright>
// Copyright 2013 by the Spark Development Network
//
// Licensed under the Apache License, Version 2.0 (the ""License"");
// you may not use this file except in compliance with the License.
// You may obtain a copy of the License at
//
// http://www.apache.org/licenses/LICENSE-2.0
//
// Unless required by applicable law or agreed to in writing, software
// distributed under the License is distributed on an ""AS IS"" BASIS,
// WITHOUT WARRANTIES OR CONDITIONS OF ANY KIND, either express or implied.
// See the License for the specific language governing permissions and
// limitations under the License.
// </copyright>
//";

            // standard copyright badge 4/1/2016 to 5/22/2016
            const string oldCopyrightBadge2 = @"// <copyright>
// Copyright by the Spark Development Network
//
// Licensed under the Apache License, Version 2.0 (the ""License"");
// you may not use this file except in compliance with the License.
// You may obtain a copy of the License at
//
// http://www.apache.org/licenses/LICENSE-2.0
//
// Unless required by applicable law or agreed to in writing, software
// distributed under the License is distributed on an ""AS IS"" BASIS,
// WITHOUT WARRANTIES OR CONDITIONS OF ANY KIND, either express or implied.
// See the License for the specific language governing permissions and
// limitations under the License.
// </copyright>
//
";

            // standard copyright badge starting 5/23/2016
            const string newCopyrightBadgeStart = @"// <copyright>
// Copyright by the Spark Development Network
//
// Licensed under the Rock Community License (the ""License"");
// you may not use this file except in compliance with the License.
// You may obtain a copy of the License at
//
// http://www.rockrms.com/license
//
// Unless required by applicable law or agreed to in writing, software
// distributed under the License is distributed on an ""AS IS"" BASIS,
// WITHOUT WARRANTIES OR CONDITIONS OF ANY KIND, either express or implied.
// See the License for the specific language governing permissions and
// limitations under the License.
// </copyright>";

            const string newCopyrightBadge = newCopyrightBadgeStart + @"
//
";
            foreach ( string fileName in sourceFilenames )
            {
                bool skipFile = false;
                foreach ( var f in IgnoreFolders )
                {
                    if ( fileName.Contains( f ) )
                    {
                        skipFile = true;
                    }

                }

                foreach ( var f in IgnoreFiles )
                {
                    if ( Path.GetFullPath( fileName ).EndsWith( f, StringComparison.OrdinalIgnoreCase ) )
                    {
                        skipFile = true;
                    }
                }

                if ( skipFile )
                {
                    continue;
                }

                string origFileContents = File.ReadAllText( fileName );

                if ( origFileContents.Contains( "<auto-generated" ) )
                {
                    continue;
                }

                if ( origFileContents.StartsWith( newCopyrightBadgeStart ) )
                {
                    continue;
                }

                // get rid of any incorrect header by finding keyword using or namespace
                int positionNamespace = origFileContents.IndexOf( "namespace ", 0 );
                int positionUsing = origFileContents.IndexOf( "using ", 0 );
                int codeStart = positionNamespace > positionUsing ? positionUsing : positionNamespace;
                codeStart = codeStart < 0 ? 0 : codeStart;

                string newFileContents = origFileContents.Substring( codeStart );

                // try to clean up cases where the badge is after some of the using statements
                newFileContents = newFileContents.Replace( oldCopyrightBadge1, string.Empty ).Replace( newCopyrightBadge, string.Empty );
                newFileContents = newFileContents.Replace( oldCopyrightBadge2, string.Empty ).Replace( newCopyrightBadge, string.Empty );

                newFileContents = newCopyrightBadge + newFileContents.TrimStart();

                if ( !origFileContents.Equals( newFileContents ) )
                {
                    Console.WriteLine( "Updating header in {0}", fileName );
                    result++;

                    System.Text.Encoding encoding;
                    using ( var r = new StreamReader( fileName, detectEncodingFromByteOrderMarks: true ) )
                    {
                        encoding = r.CurrentEncoding;
                    }

                    File.WriteAllText( fileName, newFileContents, encoding );
                }
            }
            return result;
        }

        /// <summary>
        /// Renames the Up() migration method into OldUp() and inserts a new empty Up() migration method.
        /// </summary>
        /// <param name="rootFolder">The root folder.</param>
        private static void DisableHotFixMigrations( string rootFolder )
        {
            string upMigrationText = "public override void Up()";
            string newUpMigrationText = @"public override void Up()
        {
            //----------------------------------------------------------------------------------
            // <auto-generated>
            //     This Up() migration method was generated by the Rock.CodeGeneration project.
            //     The purpose is to prevent hotfix migrations from running when they are not
            //     needed. The migrations in this file are run by an EF migration instead.
            // </auto-generated>
            //----------------------------------------------------------------------------------
        }

        private void OldUp()";

            // Get a list of cs files in the Plugin\HotFixes folder
            string hotfixFolder = Path.Combine( rootFolder, "Rock", "Plugin", "HotFixes" );
            List<string> hotfixMigrationFiles = Directory.GetFiles( hotfixFolder, "*.cs", SearchOption.TopDirectoryOnly ).Where( l => !l.Contains( "HotFixMigrationResource.Designer.cs" ) ).ToList();

            foreach ( var hotfixMigrationFile in hotfixMigrationFiles )
            {
                var migrationFileText = File.ReadAllText( hotfixMigrationFile );

                // If there is already an "OldUp() method then this file has already been commented out and can be skipped.
                if ( migrationFileText.Contains( "OldUp()" ) )
                {
                    continue;
                }

                File.WriteAllText( hotfixMigrationFile, migrationFileText.Replace( upMigrationText, newUpMigrationText ) );

                // Keeping this in case renaming the old up and creating a new empty Up is not accepted as a solution.
                //var fileLines = File.ReadLines( hotfixMigrationFile );
                //StringBuilder newText = new StringBuilder();
                //bool startCommenting = false;

                //foreach ( var fileLine in fileLines )
                //{

                //    if ( fileLine.Trim().Equals( "public override void Up()" ) )
                //    {
                //        startCommenting = true;
                //    }

                //    string newLineText = fileLine;

                //    if ( startCommenting )
                //    {
                //        if ( fileLine.TrimStart().Equals( "{" ) )
                //        {
                //            newLineText = fileLine + "/*";
                //        }
                //        else if ( fileLine.TrimStart().Equals( "}" ) )
                //        {
                //            newLineText = "*/" + fileLine;
                //            startCommenting = false;
                //        }
                //    }

                //    newText.AppendLine( newLineText );
                //}

                //File.WriteAllText( hotfixMigrationFile, newText.ToString() );
            }
        }

        protected virtual void OnPropertyChanged( [CallerMemberName] string propertyName = null )
        {
            PropertyChanged?.Invoke( this, new PropertyChangedEventArgs( propertyName ) );
        }

        private class CheckedItem<T> : Utility.BindingBase
        {
            public bool IsChecked
            {
                get => _isChecked;
                set
                {
                    _isChecked = value;
                    OnPropertyChanged();
                }
            }
            private bool _isChecked;

            public string Name
            {
                get => _name;
                set
                {
                    _name = value;
                    OnPropertyChanged();
                }
            }
            private string _name;

            public T Item { get; set; }
        }
    }

    public static class HelperExtensions
    {
        public static PropertyInfo[] SortByStandardOrder( this PropertyInfo[] properties )
        {
            string[] baseModelPropertyTypeNames = new string[] { "Id", "CreatedDateTime", "ModifiedDateTime", "CreatedByPersonAliasId", "ModifiedByPersonAliasId", "Guid", "ForeignId" };
            var result = new List<PropertyInfo>();

            // Have Standard Order by "Id", <alphabetic list of other fields>, "CreatedDateTime", "ModifiedDateTime", "CreatedByPersonAliasId", "ModifiedByPersonAliasId", "Guid", "ForeignId"
            result.AddRange( properties.Where( a => !baseModelPropertyTypeNames.Contains( a.Name ) ).OrderBy( a => a.Name ) );

            foreach ( var name in baseModelPropertyTypeNames )
            {
                var property = properties.FirstOrDefault( a => a.Name == name );
                if ( property != null )
                {
                    if ( property.Name == "Id" )
                    {
                        result.Insert( 0, property );
                    }
                    else
                    {
                        result.Add( property );
                    }
                }
            }

            return result.ToArray();
        }
    }
}<|MERGE_RESOLUTION|>--- conflicted
+++ resolved
@@ -902,15 +902,11 @@
                 dbContextFullName = dbContextFullName.Replace( "Rock.Data.", "" );
             }
 
-<<<<<<< HEAD
             var hasQueryableAttributes = typeof( Rock.Attribute.IHasAttributes ).IsAssignableFrom( type )
                 && type != typeof( Rock.Model.Attribute )
                 && type != typeof( Rock.Model.AttributeValue );
 
-            var properties = GetEntityProperties( type, false, true, true );
-=======
             var properties = GetEntityProperties( type, true, true );
->>>>>>> 3254bc09
 
             var sb = new StringBuilder();
             sb.AppendLine( "//------------------------------------------------------------------------------" );
