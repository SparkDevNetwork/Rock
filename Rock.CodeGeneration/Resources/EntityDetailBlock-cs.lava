--- conflicted
+++ resolved
@@ -72,15 +72,9 @@
 
             SetBoxInitialEntityState( box );
 
-<<<<<<< HEAD
-                box.NavigationUrls = GetBoxNavigationUrls();
-                box.Options = GetBoxOptions( box.IsEditable, rockContext );{% if UseAttributeValues == true %}
-                box.QualifiedAttributeProperties = AttributeCache.GetAttributeQualifiedColumns<{{ EntityName }}>();{% endif %}
-=======
             box.NavigationUrls = GetBoxNavigationUrls();
             box.Options = GetBoxOptions( box.IsEditable );{% if UseAttributeValues == true %}
-            box.QualifiedAttributeProperties = GetAttributeQualifiedColumns<{{ EntityName }}>();{% endif %}
->>>>>>> 6ca5b0b0
+            box.QualifiedAttributeProperties = AttributeCache.GetAttributeQualifiedColumns<{{ EntityName }}>();{% endif %}
 
             return box;
         }
