--- conflicted
+++ resolved
@@ -346,11 +346,7 @@
                         restRequest.AddParameter( "from", new MailAddress( fromAddress, fromName ).ToString() );
 
                         // To
-<<<<<<< HEAD
-                        restRequest.AddParameter( "to",  new MailAddress( recipient.PersonAlias.Person.Email, recipient.PersonAlias.Person.FullName ).ToString() );
-=======
                         restRequest.AddParameter( "to", new MailAddress( recipient.PersonAlias.Person.Email, recipient.PersonAlias.Person.FullName ).ToString() );
->>>>>>> 37d042dd
 
                         // Safe sender checks
                         CheckSafeSender( restRequest, fromAddress, fromName, globalAttributes.GetValue( "OrganizationEmail" ) );
@@ -582,17 +578,6 @@
                             restRequest.Parameters.Remove( fromParam );
                         }
 
-<<<<<<< HEAD
-                        restRequest.AddParameter( "from", organizationEmail );
-
-                        Parameter replyParam = restRequest.Parameters.Where( p => p.Name == "h:Reply-To" && p.Value.ToString() == organizationEmail ).FirstOrDefault();
-
-                        // Check the list of reply to address and add the org one if needed
-                        if ( replyParam == null )
-                        {
-                            restRequest.AddParameter( "h:Reply-To", organizationEmail );
-                        }
-=======
                     restRequest.AddParameter( "from", new MailAddress( organizationEmail, fromName ).ToString() );
 
                     // Check the list of reply to addresses and add the from address if needed.
@@ -605,7 +590,6 @@
                     if ( replyParam == null )
                     {
                         restRequest.AddParameter( "h:Reply-To", new MailAddress( fromEmail, fromName ).ToString() );
->>>>>>> 37d042dd
                     }
                 }
             }
