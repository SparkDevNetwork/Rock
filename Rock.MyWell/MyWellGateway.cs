﻿// <copyright>
// Copyright by the Spark Development Network
//
// Licensed under the Rock Community License (the "License");
// you may not use this file except in compliance with the License.
// You may obtain a copy of the License at
//
// http://www.rockrms.com/license
//
// Unless required by applicable law or agreed to in writing, software
// distributed under the License is distributed on an "AS IS" BASIS,
// WITHOUT WARRANTIES OR CONDITIONS OF ANY KIND, either express or implied.
// See the License for the specific language governing permissions and
// limitations under the License.
// </copyright>
//
using System;
using System.Collections.Generic;
using System.ComponentModel;
using System.ComponentModel.Composition;
using System.Linq;
using System.Text;
using System.Web.UI;
using Newtonsoft.Json;
using RestSharp;
using Rock.Attribute;
using Rock.Data;
using Rock.Financial;
using Rock.Model;
using Rock.Security;
using Rock.MyWell.Controls;
using Rock.Web.Cache;

// Use Newtonsoft RestRequest which is the same as RestSharp.RestRequest but uses the JSON.NET serializer
using RestRequest = RestSharp.Newtonsoft.Json.RestRequest;

namespace Rock.MyWell
{
    /// <summary>
    ///
    /// </summary>
    /// <seealso cref="Rock.Financial.GatewayComponent" />
    [Description( "The My Well Gateway is the primary gateway to use with My Well giving." )]
    [DisplayName( "My Well Gateway" )]
    [Export( typeof( GatewayComponent ) )]
    [ExportMetadata( "ComponentName", "My Well Gateway" )]

    #region Component Attributes

    [TextField(
        "Private API Key",
        Key = AttributeKey.PrivateApiKey,
        Description = "The private API Key used for internal operations",
        Order = 1 )]

    [TextField(
        "Public API Key",
        Key = AttributeKey.PublicApiKey,
        Description = "The public API Key used for web client operations",
        Order = 2
        )]

    [CustomRadioListField( "Mode",
        Key = AttributeKey.Mode,
        Description = "Set to Sandbox mode to use the sandbox test gateway instead of the production app gateway",
        ListSource = "Live,Sandbox",
        IsRequired = true,

        DefaultValue = "Live" )]

    #endregion Component Attributes
    public class MyWellGateway : GatewayComponent, IHostedGatewayComponent, IAutomatedGatewayComponent
    {
        #region Attribute Keys

        /// <summary>
        /// Keys to use for Component Attributes
        /// </summary>
        private static class AttributeKey
        {
            /// <summary>
            /// The private API key
            /// </summary>
            public const string PrivateApiKey = "PrivateApiKey";

            /// <summary>
            /// The public API key
            /// </summary>
            public const string PublicApiKey = "PublicApiKey";

            /// <summary>
            /// The mode
            /// </summary>
            public const string Mode = "Mode";
        }

        #endregion Attribute Keys

        /// <summary>
        /// Gets the gateway URL.
        /// </summary>
        /// <value>
        /// The gateway URL.
        /// </value>
        [System.Diagnostics.DebuggerStepThrough]
        public string GetGatewayUrl( FinancialGateway financialGateway )
        {
            bool testMode = this.GetAttributeValue( financialGateway, AttributeKey.Mode ).Equals( "Sandbox" );
            if ( testMode )
            {
                return "https://sandbox.gotnpgateway.com";
            }
            else
            {
                return "https://app.gotnpgateway.com";
            }
        }

        /// <summary>
        /// Gets the public API key.
        /// </summary>
        /// <value>
        /// The public API key.
        /// </value>
        [System.Diagnostics.DebuggerStepThrough]
        public string GetPublicApiKey( FinancialGateway financialGateway )
        {
            return this.GetAttributeValue( financialGateway, AttributeKey.PublicApiKey );
        }

        /// <summary>
        /// Gets the private API key.
        /// </summary>
        /// <value>
        /// The private API key.
        /// </value>
        [System.Diagnostics.DebuggerStepThrough]
        private string GetPrivateApiKey( FinancialGateway financialGateway )
        {
            return this.GetAttributeValue( financialGateway, AttributeKey.PrivateApiKey );
        }

        #region IAutomatedGatewayComponent

        /// <summary>
        /// The most recent exception thrown by the gateway's remote API
        /// </summary>
        public Exception MostRecentException { get; private set; }

        /// <summary>
        /// Charges the specified payment info.
        /// </summary>
        /// <param name="financialGateway">The financial gateway.</param>
        /// <param name="paymentInfo">The payment info.</param>
        /// <param name="errorMessage">The error message.</param>
        /// <param name="metadata">Optional. Additional key value pairs to send to the gateway</param>
        /// <returns></returns>
        /// <exception cref="ReferencePaymentInfoRequired"></exception>
        public Payment AutomatedCharge( FinancialGateway financialGateway, ReferencePaymentInfo paymentInfo, out string errorMessage, Dictionary<string, string> metadata = null )
        {
            //// TODO - Fees? If MyWell provides fee info, we won't be able to use the Charge method as the transaction it returns
            //// doesn't have the capacity to relay fee info (also the reason this method returns a Payment rather than a
            //// transaction.

            //// payment.FeeAmount and payment.NetAmount

            MostRecentException = null;

            try
            {
                var transaction = Charge( financialGateway, paymentInfo, out errorMessage );

                if ( !string.IsNullOrEmpty( errorMessage ) )
                {
                    MostRecentException = new Exception( errorMessage );
                    return null;
                }

                var paymentDetail = transaction.FinancialPaymentDetail;

                var payment = new Payment
                {
                    AccountNumberMasked = paymentDetail.AccountNumberMasked,
                    Amount = paymentInfo.Amount,
                    ExpirationMonthEncrypted = paymentDetail.ExpirationMonthEncrypted,
                    ExpirationYearEncrypted = paymentDetail.ExpirationYearEncrypted,
                    IsSettled = transaction.IsSettled,
                    SettledDate = transaction.SettledDate,
                    NameOnCardEncrypted = paymentDetail.NameOnCardEncrypted,
                    Status = transaction.Status,
                    StatusMessage = transaction.StatusMessage,
                    TransactionCode = transaction.TransactionCode,
                    TransactionDateTime = transaction.TransactionDateTime ?? RockDateTime.Now
                };

                if ( paymentDetail.CreditCardTypeValueId.HasValue )
                {
                    payment.CreditCardTypeValue = DefinedValueCache.Get( paymentDetail.CreditCardTypeValueId.Value );
                }

                if ( paymentDetail.CurrencyTypeValueId.HasValue )
                {
                    payment.CurrencyTypeValue = DefinedValueCache.Get( paymentDetail.CurrencyTypeValueId.Value );
                }

                return payment;
            }
            catch ( Exception e )
            {
                MostRecentException = e;
                throw;
            }
        }

        #endregion IAutomatedGatewayComponent

        #region IHostedGatewayComponent

        /// <summary>
        /// Gets the hosted payment information control which will be used to collect CreditCard, ACH fields
        /// </summary>
        /// <param name="financialGateway">The financial gateway.</param>
        /// <param name="controlId">The control identifier.</param>
        /// <param name="options">The options.</param>
        /// <returns></returns>
        public Control GetHostedPaymentInfoControl( FinancialGateway financialGateway, string controlId, HostedPaymentInfoControlOptions options )
        {
            MyWellHostedPaymentControl myWellHostedPaymentControl = new MyWellHostedPaymentControl { ID = controlId };
            myWellHostedPaymentControl.MyWellGateway = this;
            myWellHostedPaymentControl.GatewayBaseUrl = this.GetGatewayUrl( financialGateway );
            List<MyWellPaymentType> enabledPaymentTypes = new List<MyWellPaymentType>();
            if ( options?.EnableACH ?? true )
            {
                enabledPaymentTypes.Add( MyWellPaymentType.ach );
            }

            if ( options?.EnableCreditCard ?? true )
            {
                enabledPaymentTypes.Add( MyWellPaymentType.card );
            }

            myWellHostedPaymentControl.EnabledPaymentTypes = enabledPaymentTypes.ToArray();

            myWellHostedPaymentControl.PublicApiKey = this.GetPublicApiKey( financialGateway );

            return myWellHostedPaymentControl;
        }

        /// <summary>
        /// Gets the paymentInfoToken that the hostedPaymentInfoControl returned (see also <seealso cref="M:Rock.Financial.IHostedGatewayComponent.GetHostedPaymentInfoControl(Rock.Model.FinancialGateway,System.String)" />)
        /// </summary>
        /// <param name="financialGateway">The financial gateway.</param>
        /// <param name="hostedPaymentInfoControl">The hosted payment information control.</param>
        /// <param name="referencePaymentInfo">The reference payment information.</param>
        /// <param name="errorMessage">The error message.</param>
        public void UpdatePaymentInfoFromPaymentControl( FinancialGateway financialGateway, Control hostedPaymentInfoControl, ReferencePaymentInfo referencePaymentInfo, out string errorMessage )
        {
            errorMessage = null;
            var tokenResponse = ( hostedPaymentInfoControl as MyWellHostedPaymentControl ).PaymentInfoTokenRaw.FromJsonOrNull<TokenizerResponse>();
            if ( tokenResponse?.IsSuccessStatus() != true )
            {
                if ( tokenResponse.HasValidationError() )
                {
                    errorMessage = tokenResponse.ValidationMessage;
                }

                errorMessage = tokenResponse?.Message ?? "null response from GetHostedPaymentInfoToken";
                referencePaymentInfo.ReferenceNumber = ( hostedPaymentInfoControl as MyWellHostedPaymentControl ).PaymentInfoToken;
            }
            else
            {
                referencePaymentInfo.ReferenceNumber = ( hostedPaymentInfoControl as MyWellHostedPaymentControl ).PaymentInfoToken;
            }
        }

        /// <summary>
        /// Gets the JavaScript needed to tell the hostedPaymentInfoControl to get send the paymentInfo and get a token
        /// Put this on your 'Next' or 'Submit' button so that the hostedPaymentInfoControl will fetch the token/response
        /// </summary>
        /// <param name="financialGateway">The financial gateway.</param>
        /// <param name="hostedPaymentInfoControl">The hosted payment information control.</param>
        /// <returns></returns>
        public string GetHostPaymentInfoSubmitScript( FinancialGateway financialGateway, Control hostedPaymentInfoControl )
        {
            return $"submitTokenizer('{hostedPaymentInfoControl.ClientID}');";
        }

        /// <summary>
        /// Gets the URL that the Gateway Information UI will navigate to when they click the 'Learn More' link
        /// </summary>
        /// <value>
        /// The learn more URL.
        /// </value>
        public string LearnMoreURL => "https://www.mywell.org";

        /// <summary>
        /// Gets the URL that the Gateway Information UI will navigate to when they click the 'Configure' link
        /// </summary>
        /// <value>
        /// The configure URL.
        /// </value>
        public string ConfigureURL => "https://www.mywell.org/get-started/";

        /// <summary>
        /// Creates the customer account using a token received from the HostedPaymentInfoControl <seealso cref="M:Rock.Financial.IHostedGatewayComponent.GetHostedPaymentInfoControl(Rock.Model.FinancialGateway,System.Boolean,System.String)" />
        /// and returns a customer account token that can be used for future transactions.
        /// </summary>
        /// <param name="financialGateway">The financial gateway.</param>
        /// <param name="paymentInfo">The payment information.</param>
        /// <param name="errorMessage">The error message.</param>
        /// <returns></returns>
        public string CreateCustomerAccount( FinancialGateway financialGateway, ReferencePaymentInfo paymentInfo, out string errorMessage )
        {
            var createCustomerResponse = this.CreateCustomer( GetGatewayUrl( financialGateway ), GetPrivateApiKey( financialGateway ), paymentInfo );

            if ( createCustomerResponse?.IsSuccessStatus() != true )
            {
                errorMessage = createCustomerResponse?.Message ?? "null response from CreateCustomerAccount";
                return null;
            }
            else
            {
                errorMessage = string.Empty;
                return createCustomerResponse?.Data?.Id;
            }
        }

        /// <summary>
        /// Gets the earliest scheduled start date that the gateway will accept for the start date, based on the current local time.
        /// </summary>
        /// <param name="financialGateway">The financial gateway.</param>
        /// <returns></returns>
        public DateTime GetEarliestScheduledStartDate( FinancialGateway financialGateway )
        {
            /* 2020-01-13 MDP
              The MyWell Gateway requires that a subscription has to have a start date at least 1 day after the current UTC Date. This sometimes will
              make the minimum date *2* days from now if it is already currently tomorrow in UTC. For example, Arizona Time is offset by -7 hours from UTC.
              So after 5pm AZ time, it is the next day in UTC. Here is a specific example:
              If a person is setting up a scheduled transaction on 2020-01-13 at 5:01PM, it will be 2020-01-14 12:01 AM in UTC. Since the first scheduled
              date need to be at least 1 date after the current date (UTC), the earliest that we can start the schedule is 2020-01-15!
            */

            // get the current local datetime, and ensure that it is using the local timezone
            var currentLocalDateTime = DateTime.SpecifyKind( RockDateTime.Now, DateTimeKind.Local );

            // add a day since MyWell requires that the start date is at least 1 day in the future
            var tomorrowLocalDateTime = currentLocalDateTime.AddDays( 1 );

            // convert local "tomorrow date" to UTC date just in case it is a day after our local tomorrow date; (which would be true if after 5pm in AZ time)
            var tomorrowUTCDateTime = tomorrowLocalDateTime.ToUniversalTime();

            // we just want the Date portion (not time) since the Gateway determines the time of day that the actual transaction will occur,
            var tomorrowUTCDate = tomorrowUTCDateTime.Date;

            return tomorrowUTCDate;
        }

        #endregion IHostedGatewayComponent

        #region MyWellGateway Rock Wrappers

        #region Customers

        /// <summary>
        /// Creates the billing address.
        /// </summary>
        /// <typeparam name="T"></typeparam>
        /// <param name="paymentInfo">The payment information.</param>
        /// <returns></returns>
        private T CreateBillingAddress<T>( PaymentInfo paymentInfo ) where T : BillingAddress, new()
        {
            var result = new T
            {
                FirstName = paymentInfo.FirstName,
                LastName = paymentInfo.LastName,
                Company = paymentInfo.BusinessName,
                AddressLine1 = paymentInfo.Street1,
                AddressLine2 = paymentInfo.Street2,
                City = paymentInfo.City,
                State = paymentInfo.State,
                PostalCode = paymentInfo.PostalCode,
                Country = paymentInfo.Country,
                Email = string.Empty,
                Phone = paymentInfo.Phone,
            };

            // if the Gateway requires FirstName, just put '-' if no FirstName was provided
            if ( result.FirstName.IsNullOrWhiteSpace() )
            {
                result.FirstName = "-";
            }

            return result;
        }

        /// <summary>
        /// Creates the customer.
        /// https://sandbox.gotnpgateway.com/docs/api/#create-a-new-customer
        /// NOTE: MyWell Gateway supports multiple payment tokens per customer, but Rock will implement it as one Payment Method per Customer, and 0 or more MyWell Customers (one for each payment entry) per Rock Person.
        /// </summary>
        /// <param name="gatewayUrl">The gateway URL.</param>
        /// <param name="apiKey">The API key.</param>
        /// <param name="paymentInfo">The payment information.</param>
        /// <returns></returns>
        private CustomerResponse CreateCustomer( string gatewayUrl, string apiKey, ReferencePaymentInfo paymentInfo )
        {
            var restClient = new RestClient( gatewayUrl );
            RestRequest restRequest = new RestRequest( "api/customer", Method.POST );
            restRequest.AddHeader( "Authorization", apiKey );

            var createCustomer = new CreateCustomerRequest
            {
                Description = paymentInfo.FullName,
                PaymentMethod = new PaymentMethodRequest( paymentInfo.ReferenceNumber ),
                BillingAddress = CreateBillingAddress<BillingAddress>( paymentInfo )
            };

            restRequest.AddJsonBody( createCustomer );

            var response = restClient.Execute( restRequest );

            var createCustomerResponse = ParseResponse<CustomerResponse>( response );
            return createCustomerResponse;
        }

        /// <summary>
        /// Gets the customer.
        /// </summary>
        /// <param name="gatewayUrl">The gateway URL.</param>
        /// <param name="apiKey">The API key.</param>
        /// <param name="customerId">The customer identifier.</param>
        /// <returns></returns>
        private CustomerResponse GetCustomer( string gatewayUrl, string apiKey, string customerId )
        {
            var restClient = new RestClient( gatewayUrl );
            RestRequest restRequest = new RestRequest( $"api/customer/{customerId}", Method.GET );
            restRequest.AddHeader( "Authorization", apiKey );

            var response = restClient.Execute( restRequest );

            return ParseResponse<CustomerResponse>( response );
        }

        /// <summary>
        /// Updates the customer address.
        /// https://sandbox.gotnpgateway.com/docs/api/#update-a-specific-customer-address
        /// </summary>
        /// <param name="gatewayUrl">The gateway URL.</param>
        /// <param name="apiKey">The API key.</param>
        /// <param name="referencePaymentInfo">The payment information.</param>
        /// <returns></returns>
        private UpdateCustomerAddressResponse UpdateCustomerAddress( string gatewayUrl, string apiKey, ReferencePaymentInfo referencePaymentInfo )
        {
            string customerId = referencePaymentInfo.GatewayPersonIdentifier;
            var customer = GetCustomer( gatewayUrl, apiKey, customerId );
            var billingAddressId = customer?.Data?.BillingAddress?.Id;

            UpdateCustomerAddressRequest updateCustomerAddressRequest = CreateBillingAddress<UpdateCustomerAddressRequest>( referencePaymentInfo );

            var restClient = new RestClient( gatewayUrl );
            RestRequest restRequest = new RestRequest( $"api/customer/{customerId}/address/{billingAddressId}", Method.POST );
            restRequest.AddHeader( "Authorization", apiKey );

            restRequest.AddJsonBody( updateCustomerAddressRequest );

            var response = restClient.Execute( restRequest );

            return ParseResponse<UpdateCustomerAddressResponse>( response );
        }

        #endregion Customers

        #region Transactions

        /// <summary>
        /// Posts a transaction.
        /// https://sandbox.gotnpgateway.com/docs/api/#processing-a-transaction
        /// </summary>
        /// <param name="gatewayUrl">The gateway URL.</param>
        /// <param name="apiKey">The API key.</param>
        /// <param name="type">The type (sale, authorize, credit)</param>
        /// <param name="referencedPaymentInfo">The referenced payment information.</param>
        /// <returns></returns>
        private CreateTransactionResponse PostTransaction( string gatewayUrl, string apiKey, TransactionType type, ReferencePaymentInfo referencedPaymentInfo )
        {
            var restClient = new RestClient( gatewayUrl );
            RestRequest restRequest = new RestRequest( "api/transaction", Method.POST );
            restRequest.AddHeader( "Authorization", apiKey );

            var customerId = referencedPaymentInfo.GatewayPersonIdentifier;
            var tokenizerToken = referencedPaymentInfo.ReferenceNumber;
            var amount = referencedPaymentInfo.Amount;

            var transaction = new Rock.MyWell.CreateTransaction
            {
                Type = type,
                Amount = amount
            };

            if ( customerId.IsNotNullOrWhiteSpace() )
            {
                transaction.PaymentMethodRequest = new Rock.MyWell.PaymentMethodRequest( new Rock.MyWell.PaymentMethodCustomer( customerId ) );
            }
            else
            {
                transaction.PaymentMethodRequest = new Rock.MyWell.PaymentMethodRequest( tokenizerToken );
            }

            StringBuilder stringBuilderDescription = new StringBuilder();
            if ( referencedPaymentInfo.Description.IsNotNullOrWhiteSpace() )
            {
                stringBuilderDescription.AppendLine( referencedPaymentInfo.Description );
            }

            if ( referencedPaymentInfo.Comment1.IsNotNullOrWhiteSpace() )
            {
                stringBuilderDescription.AppendLine( referencedPaymentInfo.Comment1 );
            }

            if ( referencedPaymentInfo.Comment2.IsNotNullOrWhiteSpace() )
            {
                stringBuilderDescription.AppendLine( referencedPaymentInfo.Comment2 );
            }

            transaction.Description = stringBuilderDescription.ToString().Truncate( 255 );

            transaction.BillingAddress = CreateBillingAddress<BillingAddress>( referencedPaymentInfo );
            transaction.BillingAddress.CustomerId = customerId;

            restRequest.AddJsonBody( transaction );

            var response = restClient.Execute( restRequest );

            return ParseResponse<CreateTransactionResponse>( response );
        }

        /// <summary>
        /// Parses the response or throws an exception if the response could not be parsed
        /// </summary>
        /// <typeparam name="T"></typeparam>
        /// <param name="response">The response.</param>
        /// <returns></returns>
        /// <exception cref="Exception">
        /// Unable to parse response: {response.Content}
        /// </exception>
        private static T ParseResponse<T>( IRestResponse response )
        {
            var result = JsonConvert.DeserializeObject<T>( response.Content );

            if ( result is BaseResponseData )
            {
                ( result as BaseResponseData ).StatusCode = response.StatusCode;
            }

            if ( result == null )
            {
                if ( response.ErrorException != null )
                {
                    throw response.ErrorException;
                }
                else if ( response.ErrorMessage.IsNotNullOrWhiteSpace() )
                {
                    throw new Exception( response.ErrorMessage );
                }
                else
                {
                    throw new Exception( $"Unable to parse response: {response.Content} " );
                }
            }

            return result;
        }

        /// <summary>
        /// Gets the transaction status.
        /// </summary>
        /// <param name="gatewayUrl">The gateway URL.</param>
        /// <param name="apiKey">The API key.</param>
        /// <param name="transactionId">The transaction identifier.</param>
        /// <returns></returns>
        private TransactionStatusResponse GetTransactionStatus( string gatewayUrl, string apiKey, string transactionId )
        {
            var restClient = new RestClient( gatewayUrl );
            RestRequest restRequest = new RestRequest( $"api/transaction/{transactionId}", Method.GET );
            restRequest.AddHeader( "Authorization", apiKey );

            var response = restClient.Execute( restRequest );

            return ParseResponse<TransactionStatusResponse>( response );
        }

        /// <summary>
        /// Posts the void.
        /// </summary>
        /// <param name="gatewayUrl">The gateway URL.</param>
        /// <param name="apiKey">The API key.</param>
        /// <param name="transactionId">The transaction identifier.</param>
        /// <returns></returns>
        private TransactionVoidRefundResponse PostVoid( string gatewayUrl, string apiKey, string transactionId )
        {
            var restClient = new RestClient( gatewayUrl );
            RestRequest restRequest = new RestRequest( $"api/transaction/{transactionId}/void", Method.POST );
            restRequest.AddHeader( "Authorization", apiKey );

            var response = restClient.Execute( restRequest );

            return ParseResponse<TransactionVoidRefundResponse>( response );
        }

        /// <summary>
        /// Posts the refund.
        /// </summary>
        /// <param name="gatewayUrl">The gateway URL.</param>
        /// <param name="apiKey">The API key.</param>
        /// <param name="transactionId">The transaction identifier.</param>
        /// <param name="amount">The amount.</param>
        /// <returns></returns>
        private TransactionVoidRefundResponse PostRefund( string gatewayUrl, string apiKey, string transactionId, decimal amount )
        {
            var restClient = new RestClient( gatewayUrl );
            RestRequest restRequest = new RestRequest( $"api/transaction/{transactionId}/refund", Method.POST );
            restRequest.AddHeader( "Authorization", apiKey );

            var refundRequest = new TransactionRefundRequest { Amount = amount };
            restRequest.AddJsonBody( refundRequest );

            var response = restClient.Execute( restRequest );

            return ParseResponse<TransactionVoidRefundResponse>( response );
        }

        #endregion Transactions

        #region Plans

        /// <summary>
        /// Updates the billing plan BillingFrequency, BillingCycleInterval, BillingDays and Duration
        /// </summary>
        /// <param name="subscriptionRequestParameters">The subscription request parameters.</param>
        /// <param name="scheduleTransactionFrequencyValueGuid">The schedule transaction frequency value unique identifier.</param>
        /// <param name="startDate">The start date.</param>
<<<<<<< HEAD
        /// <param name="errorMessage">The error message.</param>
        /// <returns></returns>
=======
>>>>>>> 1aad48a4
        private static bool SetSubscriptionBillingPlanParameters( SubscriptionRequestParameters subscriptionRequestParameters, Guid scheduleTransactionFrequencyValueGuid, DateTime startDate, out string errorMessage )
        {
            errorMessage = string.Empty;
            BillingPlanParameters billingPlanParameters = subscriptionRequestParameters as BillingPlanParameters;

            // NOTE: Don't convert startDate to UTC, let the gateway worry about that
            billingPlanParameters.NextBillDateUTC = startDate;
            BillingFrequency? billingFrequency = null;
            int billingDuration = 0;
            int billingCycleInterval = 1;
            string billingDays = null;
            int startDayOfMonth = subscriptionRequestParameters.NextBillDateUTC.Value.Day;

            // MyWell Gateway doesn't allow Day of Month over 28, but will automatically schedule for the last day of the month if you pass in 31
            if ( startDayOfMonth > 28 )
            {
                startDayOfMonth = 31;

                // since we have to use magic 31 to indicate the last day of the month, adjust the NextBillDate to be the last day of the specified month
                // (so it doesn't post on original startDate and again on the last day of the month)
                var nextBillYear = billingPlanParameters.NextBillDateUTC.Value.Year;
                var nextBillMonth = billingPlanParameters.NextBillDateUTC.Value.Month;
                DateTime endOfMonth = new DateTime( nextBillYear, nextBillMonth, DateTime.DaysInMonth( nextBillYear, nextBillMonth ) );

                billingPlanParameters.NextBillDateUTC = endOfMonth;
            }

            if ( scheduleTransactionFrequencyValueGuid == Rock.SystemGuid.DefinedValue.TRANSACTION_FREQUENCY_MONTHLY.AsGuid() )
            {
                billingFrequency = BillingFrequency.monthly;
                billingDays = $"{startDayOfMonth}";
            }
<<<<<<< HEAD
            else if ( scheduleTransactionFrequencyValueGuid == Rock.SystemGuid.DefinedValue.TRANSACTION_FREQUENCY_FIRST_AND_FIFTEENTH.AsGuid() )
            {
                // see https://sandbox.gotnpgateway.com/docs/api/#bill-once-month-on-the-1st-and-the-15th-until-canceled
                var twiceMonthlyDays = new int[2] { 1, 15 };
                billingFrequency = BillingFrequency.twice_monthly;

                // twiceMonthly Days have to be in numeric order
                billingDays = $"{twiceMonthlyDays.OrderBy( a => a ).ToList().AsDelimited( "," )}";
            }
=======
            // else if ( scheduleTransactionFrequencyValueGuid == Rock.SystemGuid.DefinedValue.TRANSACTION_FREQUENCY_FIRST_AND_FIFTEENTH.AsGuid() )
            // {
            //     // see https://sandbox.gotnpgateway.com/docs/api/#bill-once-month-on-the-1st-and-the-15th-until-canceled
            //     var twiceMonthlyDays = new int[2] { 1, 15 };
            //     billingFrequency = BillingFrequency.twice_monthly;
            //
            //     // twiceMonthly Days have to be in numeric order
            //     billingDays = $"{twiceMonthlyDays.OrderBy( a => a ).ToList().AsDelimited( "," )}";
            // }
>>>>>>> 1aad48a4
            else if ( scheduleTransactionFrequencyValueGuid == Rock.SystemGuid.DefinedValue.TRANSACTION_FREQUENCY_WEEKLY.AsGuid() )
            {
                // see https://sandbox.gotnpgateway.com/docs/api/#bill-once-every-7-days-until-canceled
                billingCycleInterval = 1;
                billingFrequency = BillingFrequency.daily;
                billingDays = "7";
            }
            else if ( scheduleTransactionFrequencyValueGuid == Rock.SystemGuid.DefinedValue.TRANSACTION_FREQUENCY_BIWEEKLY.AsGuid() )
            {
                // see https://sandbox.gotnpgateway.com/docs/api/#bill-once-other-week-until-canceled
                billingCycleInterval = 2;
                billingFrequency = BillingFrequency.daily;
                billingDays = "7";
            }
            else if ( scheduleTransactionFrequencyValueGuid == Rock.SystemGuid.DefinedValue.TRANSACTION_FREQUENCY_ONE_TIME.AsGuid() )
            {
                // if ONE-TIME create a monthly subscription, but with a duration of 1 so that it only does it once
                billingCycleInterval = 1;
                billingFrequency = BillingFrequency.monthly;
                billingDays = $"{startDayOfMonth}";
                billingDuration = 1;
            }
            else
            {
                errorMessage = $"Unsupported Schedule Frequency {DefinedValueCache.Get( scheduleTransactionFrequencyValueGuid )?.Value}";
                return false;
            }

            billingPlanParameters.BillingFrequency = billingFrequency;
            billingPlanParameters.BillingCycleInterval = billingCycleInterval;
            billingPlanParameters.BillingDays = billingDays;
            billingPlanParameters.Duration = billingDuration;
            return true;
        }

        /// <summary>
        /// Creates the plan.
        /// https://sandbox.gotnpgateway.com/docs/api/#create-a-plan
        /// </summary>
        /// <param name="gatewayUrl">The gateway URL.</param>
        /// <param name="apiKey">The API key.</param>
        /// <param name="planParameters">The plan parameters.</param>
        /// <returns></returns>
        private CreatePlanResponse CreatePlan( string gatewayUrl, string apiKey, CreatePlanParameters planParameters )
        {
            var restClient = new RestClient( gatewayUrl );
            RestRequest restRequest = new RestRequest( "api/recurring/plan", Method.POST );
            restRequest.AddHeader( "Authorization", apiKey );

            restRequest.AddJsonBody( planParameters );
            var response = restClient.Execute( restRequest );

            return ParseResponse<CreatePlanResponse>( response );
        }

        /// <summary>
        /// Deletes the plan.
        /// </summary>
        /// <param name="gatewayUrl">The gateway URL.</param>
        /// <param name="apiKey">The API key.</param>
        /// <param name="planId">The plan identifier.</param>
        /// <returns></returns>
        private string DeletePlan( string gatewayUrl, string apiKey, string planId )
        {
            var restClient = new RestClient( gatewayUrl );
            RestRequest restRequest = new RestRequest( $"api/recurring/plan/{planId}", Method.GET );
            restRequest.AddHeader( "Authorization", apiKey );
            var response = restClient.Execute( restRequest );

            return response.Content;
        }

        /// <summary>
        /// Gets the plans.
        /// https://sandbox.gotnpgateway.com/docs/api/#get-all-plans
        /// </summary>
        /// <param name="gatewayUrl">The gateway URL.</param>
        /// <param name="apiKey">The API key.</param>
        /// <returns></returns>
        private GetPlansResult GetPlans( string gatewayUrl, string apiKey )
        {
            var restClient = new RestClient( gatewayUrl );
            RestRequest restRequest = new RestRequest( "api/recurring/plans", Method.GET );
            restRequest.AddHeader( "Authorization", apiKey );

            var response = restClient.Execute( restRequest );

            return ParseResponse<GetPlansResult>( response );
        }

        #endregion Plans

        #region Transaction Query

        /// <summary>
        /// Returns a list of Transactions that meet the queryTransactionStatusRequest parameters
        /// </summary>
        /// <param name="gatewayUrl">The gateway URL.</param>
        /// <param name="apiKey">The API key.</param>
        /// <param name="queryTransactionStatusRequest">The query transaction status request.</param>
        /// <returns></returns>
        private TransactionSearchResult SearchTransactions( string gatewayUrl, string apiKey, QueryTransactionStatusRequest queryTransactionStatusRequest )
        {
            var restClient = new RestClient( gatewayUrl );
            RestRequest restRequest = new RestRequest( "api/transaction/search", Method.POST );
            restRequest.AddHeader( "Authorization", apiKey );

            restRequest.AddJsonBody( queryTransactionStatusRequest );

            var response = restClient.Execute( restRequest );

            return ParseResponse<TransactionSearchResult>( response );
        }

        #endregion

        #region Subscriptions

        /// <summary>
        /// Creates the subscription.
        /// https://sandbox.gotnpgateway.com/docs/api/#create-a-subscription
        /// </summary>
        /// <param name="gatewayUrl">The gateway URL.</param>
        /// <param name="apiKey">The API key.</param>
        /// <param name="subscriptionParameters">The subscription parameters.</param>
        /// <returns></returns>
        private SubscriptionResponse CreateSubscription( string gatewayUrl, string apiKey, SubscriptionRequestParameters subscriptionParameters )
        {
            var restClient = new RestClient( gatewayUrl );
            RestRequest restRequest = new RestRequest( "api/recurring/subscription", Method.POST );
            restRequest.AddHeader( "Authorization", apiKey );

            restRequest.AddJsonBody( subscriptionParameters );
            var response = restClient.Execute( restRequest );

            return ParseResponse<SubscriptionResponse>( response );
        }

        /// <summary>
        /// Updates the subscription.
        /// https://sandbox.gotnpgateway.com/docs/api/#update-a-subscription
        /// </summary>
        /// <param name="gatewayUrl">The gateway URL.</param>
        /// <param name="apiKey">The API key.</param>
        /// <param name="subscriptionId">The subscription identifier.</param>
        /// <param name="subscriptionParameters">The subscription parameters.</param>
        /// <returns></returns>
        private SubscriptionResponse UpdateSubscription( string gatewayUrl, string apiKey, string subscriptionId, SubscriptionRequestParameters subscriptionParameters )
        {
            var restClient = new RestClient( gatewayUrl );
            RestRequest restRequest = new RestRequest( $"api/recurring/subscription/{subscriptionId}", Method.POST );
            restRequest.AddHeader( "Authorization", apiKey );

            restRequest.AddJsonBody( subscriptionParameters );
            var response = restClient.Execute( restRequest );

            return ParseResponse<SubscriptionResponse>( response );
        }

        /// <summary>
        /// Deletes the subscription.
        /// https://sandbox.gotnpgateway.com/docs/api/#delete-a-subscription
        /// </summary>
        /// <param name="gatewayUrl">The gateway URL.</param>
        /// <param name="apiKey">The API key.</param>
        /// <param name="subscriptionId">The subscription identifier.</param>
        /// <returns></returns>
        private SubscriptionResponse DeleteSubscription( string gatewayUrl, string apiKey, string subscriptionId )
        {
            var restClient = new RestClient( gatewayUrl );
            RestRequest restRequest = new RestRequest( $"api/recurring/subscription/{subscriptionId}", Method.DELETE );
            restRequest.AddHeader( "Authorization", apiKey );

            var response = restClient.Execute( restRequest );

            return ParseResponse<SubscriptionResponse>( response );
        }

        /// <summary>
        /// Gets the subscription.
        /// https://sandbox.gotnpgateway.com/docs/api/#get-a-subscription
        /// </summary>
        /// <param name="gatewayUrl">The gateway URL.</param>
        /// <param name="apiKey">The API key.</param>
        /// <param name="subscriptionId">The subscription identifier.</param>
        /// <returns></returns>
        private SubscriptionResponse GetSubscription( string gatewayUrl, string apiKey, string subscriptionId )
        {
            var restClient = new RestClient( gatewayUrl );
            RestRequest restRequest = new RestRequest( $"api/recurring/subscription/{subscriptionId}", Method.GET );
            restRequest.AddHeader( "Authorization", apiKey );

            var response = restClient.Execute( restRequest );

            return ParseResponse<SubscriptionResponse>( response );
        }

        /// <summary>
        /// Searches the subscriptions. Leave customerId null to search for all.
        /// (undocumented as of 4/15/2019) /recurring/subscription/search
        /// </summary>
        /// <param name="financialGateway">The financial gateway.</param>
        /// <param name="customerId">The customer identifier.</param>
        /// <returns></returns>
        public SubscriptionsSearchResult SearchCustomerSubscriptions( FinancialGateway financialGateway, string customerId )
        {
            string gatewayUrl = this.GetGatewayUrl( financialGateway );
            string apiKey = this.GetPrivateApiKey( financialGateway );

            var queryCustomerSubscriptionsRequest = new QueryCustomerSubscriptionsRequest( customerId );

            var restClient = new RestClient( gatewayUrl );
            RestRequest restRequest = new RestRequest( $"api/recurring/subscription/search", Method.POST );
            restRequest.AddHeader( "Authorization", apiKey );

            restRequest.AddJsonBody( queryCustomerSubscriptionsRequest );

            var response = restClient.Execute( restRequest );

            return ParseResponse<SubscriptionsSearchResult>( response );
        }

        #endregion Subscriptions

        #endregion MyWellGateway Rock wrappers

        #region Exceptions

        /// <summary>
        ///
        /// </summary>
        /// <seealso cref="System.Exception" />
        public class ReferencePaymentInfoRequired : Exception
        {
            /// <summary>
            /// Initializes a new instance of the <see cref="ReferencePaymentInfoRequired"/> class.
            /// </summary>
            public ReferencePaymentInfoRequired()
                : base( "MyWellGateway requires a token or customer reference" )
            {
            }
        }

        #endregion

        #region GatewayComponent implementation

        /// <summary>
        /// Gets the supported payment schedules.
        /// </summary>
        /// <value>
        /// The supported payment schedules.
        /// </value>
        public override List<DefinedValueCache> SupportedPaymentSchedules
        {
            get
            {
                var values = new List<DefinedValueCache>();
                values.Add( DefinedValueCache.Get( Rock.SystemGuid.DefinedValue.TRANSACTION_FREQUENCY_ONE_TIME ) );
                values.Add( DefinedValueCache.Get( Rock.SystemGuid.DefinedValue.TRANSACTION_FREQUENCY_WEEKLY ) );
                values.Add( DefinedValueCache.Get( Rock.SystemGuid.DefinedValue.TRANSACTION_FREQUENCY_BIWEEKLY ) );
<<<<<<< HEAD
                values.Add( DefinedValueCache.Get( Rock.SystemGuid.DefinedValue.TRANSACTION_FREQUENCY_FIRST_AND_FIFTEENTH ) );
=======
                // values.Add( DefinedValueCache.Get( Rock.SystemGuid.DefinedValue.TRANSACTION_FREQUENCY_FIRST_AND_FIFTEENTH ) );
>>>>>>> 1aad48a4
                values.Add( DefinedValueCache.Get( Rock.SystemGuid.DefinedValue.TRANSACTION_FREQUENCY_MONTHLY ) );
                return values;
            }
        }

        /// <summary>
        /// Charges the specified payment info.
        /// </summary>
        /// <param name="financialGateway">The financial gateway.</param>
        /// <param name="paymentInfo">The payment info.</param>
        /// <param name="errorMessage">The error message.</param>
        /// <returns></returns>
        /// <exception cref="ReferencePaymentInfoRequired"></exception>
        public override FinancialTransaction Charge( FinancialGateway financialGateway, PaymentInfo paymentInfo, out string errorMessage )
        {
            errorMessage = string.Empty;
            var referencedPaymentInfo = paymentInfo as ReferencePaymentInfo;
            if ( referencedPaymentInfo == null )
            {
                throw new ReferencePaymentInfoRequired();
            }

            var response = this.PostTransaction( this.GetGatewayUrl( financialGateway ), this.GetPrivateApiKey( financialGateway ), TransactionType.sale, referencedPaymentInfo );
            if ( !response.IsSuccessStatus() )
            {
                errorMessage = response.Message;
                return null;
            }

            var financialTransaction = new FinancialTransaction();
            financialTransaction.TransactionCode = response.Data.Id;
            financialTransaction.FinancialPaymentDetail = PopulatePaymentInfo( paymentInfo, response.Data?.PaymentMethodResponse, response.Data?.BillingAddress );

            return financialTransaction;
        }

        /// <summary>
        /// Populates the FinancialPaymentDetail record for a FinancialTransaction or FinancialScheduledTransaction
        /// </summary>
        /// <param name="paymentInfo">The payment information.</param>
        /// <param name="paymentMethodResponse">The payment method response.</param>
        /// <param name="billingAddressResponse">The billing address response.</param>
        /// <returns></returns>
        private static FinancialPaymentDetail PopulatePaymentInfo( PaymentInfo paymentInfo, PaymentMethodResponse paymentMethodResponse, BillingAddress billingAddressResponse )
        {
            FinancialPaymentDetail financialPaymentDetail = new FinancialPaymentDetail();
            if ( billingAddressResponse != null )
            {
                // since we are using a token for payment, it is possible that the Gateway has a different address associated with the payment method
                financialPaymentDetail.NameOnCardEncrypted = Encryption.EncryptString( $"{billingAddressResponse.FirstName} {billingAddressResponse.LastName}" );

                // if address wasn't collected when entering the transaction, set the address to the billing info returned from the gateway (if any)
                if ( paymentInfo.Street1.IsNullOrWhiteSpace() )
                {
                    if ( billingAddressResponse.AddressLine1.IsNotNullOrWhiteSpace() )
                    {
                        paymentInfo.Street1 = billingAddressResponse.AddressLine1;
                        paymentInfo.Street2 = billingAddressResponse.AddressLine2;
                        paymentInfo.City = billingAddressResponse.City;
                        paymentInfo.State = billingAddressResponse.State;
                        paymentInfo.PostalCode = billingAddressResponse.PostalCode;
                        paymentInfo.Country = billingAddressResponse.Country;
                    }
                }
            }

            var creditCardResponse = paymentMethodResponse?.Card;
            var achResponse = paymentMethodResponse?.ACH;

            if ( creditCardResponse != null )
            {
                financialPaymentDetail.CurrencyTypeValueId = DefinedValueCache.GetId( Rock.SystemGuid.DefinedValue.CURRENCY_TYPE_CREDIT_CARD.AsGuid() );
                financialPaymentDetail.AccountNumberMasked = creditCardResponse.MaskedCard;

                if ( creditCardResponse.ExpirationDate?.Length == 5 )
                {
                    financialPaymentDetail.ExpirationMonthEncrypted = Encryption.EncryptString( creditCardResponse.ExpirationDate.Substring( 0, 2 ) );
                    financialPaymentDetail.ExpirationYearEncrypted = Encryption.EncryptString( creditCardResponse.ExpirationDate.Substring( 3, 2 ) );
                }

                //// The gateway tells us what the CreditCardType is since it was selected using their hosted payment entry frame.
                //// So, first see if we can determine CreditCardTypeValueId using the CardType response from the gateway
                var creditCardTypeValue = DefinedTypeCache.Get( new Guid( Rock.SystemGuid.DefinedType.FINANCIAL_CREDIT_CARD_TYPE ) )?.GetDefinedValueFromValue( creditCardResponse.CardType );
                if ( creditCardTypeValue == null )
                {
                    // otherwise, see if we can figure it out from the MaskedCard using RegEx
                    creditCardTypeValue = CreditCardPaymentInfo.GetCreditCardType( creditCardResponse.MaskedCard );
                }

                financialPaymentDetail.CreditCardTypeValueId = creditCardTypeValue?.Id;
            }
            else if ( achResponse != null )
            {
                financialPaymentDetail.CurrencyTypeValueId = DefinedValueCache.GetId( Rock.SystemGuid.DefinedValue.CURRENCY_TYPE_ACH.AsGuid() );
                financialPaymentDetail.AccountNumberMasked = achResponse.MaskedAccountNumber;
            }

            return financialPaymentDetail;
        }

        /// <summary>
        /// Credits (Refunds) the specified transaction.
        /// </summary>
        /// <param name="origTransaction">The original transaction.</param>
        /// <param name="amount">The amount.</param>
        /// <param name="comment">The comment.</param>
        /// <param name="errorMessage">The error message.</param>
        /// <returns></returns>
        public override FinancialTransaction Credit( FinancialTransaction origTransaction, decimal amount, string comment, out string errorMessage )
        {
            if ( origTransaction == null || origTransaction.TransactionCode.IsNullOrWhiteSpace() || origTransaction.FinancialGateway == null )
            {
                errorMessage = "Invalid original transaction, transaction code, or gateway.";
                return null;
            }

            var transactionId = origTransaction.TransactionCode;
            FinancialGateway financialGateway = origTransaction.FinancialGateway;

            var transactionStatus = this.GetTransactionStatus( this.GetGatewayUrl( financialGateway ), this.GetPrivateApiKey( financialGateway ), transactionId );
            var transactionStatusTransaction = transactionStatus.Data.FirstOrDefault( a => a.Id == transactionId );

            // https://sandbox.gotnpgateway.com/docs/api/#refund
            // NOTE: If the transaction isn't settled yet, this will return an error. But that's OK
            TransactionVoidRefundResponse response = this.PostRefund( this.GetGatewayUrl( financialGateway ), this.GetPrivateApiKey( financialGateway ), transactionId, amount );


            if ( response.IsSuccessStatus() )
            {
                var transaction = new FinancialTransaction();
                transaction.TransactionCode = transactionId;
                errorMessage = string.Empty;
                return transaction;
            }

            errorMessage = response.Message;
            return null;
        }

        /// <summary>
        /// Adds the scheduled payment.
        /// </summary>
        /// <param name="financialGateway">The financial gateway.</param>
        /// <param name="schedule">The schedule.</param>
        /// <param name="paymentInfo">The payment info.</param>
        /// <param name="errorMessage">The error message.</param>
        /// <returns></returns>
        /// <exception cref="ReferencePaymentInfoRequired"></exception>
        public override FinancialScheduledTransaction AddScheduledPayment( FinancialGateway financialGateway, PaymentSchedule schedule, PaymentInfo paymentInfo, out string errorMessage )
        {
            // create a guid to include in the MyWell Subscription Description so that we can refer back to it to ensure an orphaned subscription doesn't exist when an exception occurs
            var descriptionGuid = Guid.NewGuid();

            var referencedPaymentInfo = paymentInfo as ReferencePaymentInfo;
            if ( referencedPaymentInfo == null )
            {
                throw new ReferencePaymentInfoRequired();
            }

            var customerId = referencedPaymentInfo.GatewayPersonIdentifier;
            string subscriptionDescription = $"{referencedPaymentInfo.Description}|Subscription Ref: {descriptionGuid}";

            try
            {
                errorMessage = string.Empty;

                SubscriptionRequestParameters subscriptionParameters = new SubscriptionRequestParameters
                {
                    Customer = new SubscriptionCustomer { Id = customerId },
                    PlanId = null,
                    Description = subscriptionDescription,
                    Duration = 0,
                    Amount = paymentInfo.Amount
                };

                string subscriptionId;
<<<<<<< HEAD

                if ( SetSubscriptionBillingPlanParameters( subscriptionParameters, schedule.TransactionFrequencyValue.Guid, schedule.StartDate, out errorMessage ) )
                {

=======

                if ( SetSubscriptionBillingPlanParameters( subscriptionParameters, schedule.TransactionFrequencyValue.Guid, schedule.StartDate, out errorMessage ) )
                {

>>>>>>> 1aad48a4
                    var subscriptionResult = this.CreateSubscription( this.GetGatewayUrl( financialGateway ), this.GetPrivateApiKey( financialGateway ), subscriptionParameters );
                    subscriptionId = subscriptionResult.Data?.Id;

                    if ( subscriptionId.IsNullOrWhiteSpace() )
                    {
                        errorMessage = subscriptionResult.Message;
                        return null;
                    }
                }
                else
                {
                    // error from SetSubscriptionBillingPlanParameters
                    return null;
                }

                // set the paymentInfo.TransactionCode to the subscriptionId so that we know what CreateSubsciption created.
                // this might be handy in case we have an exception and need to know what the subscriptionId is
                referencedPaymentInfo.TransactionCode = subscriptionId;

                var scheduledTransaction = new FinancialScheduledTransaction();
                scheduledTransaction.TransactionCode = customerId;
                scheduledTransaction.GatewayScheduleId = subscriptionId;
                scheduledTransaction.FinancialGatewayId = financialGateway.Id;

                CustomerResponse customerInfo;
                try
                {
                    customerInfo = this.GetCustomer( this.GetGatewayUrl( financialGateway ), this.GetPrivateApiKey( financialGateway ), customerId );

                    if ( referencedPaymentInfo.IncludesAddressData() )
                    {
                        var updateCustomerAddressResponse = this.UpdateCustomerAddress( this.GetGatewayUrl( financialGateway ), this.GetPrivateApiKey( financialGateway ), referencedPaymentInfo );
                    }
                }
                catch ( Exception ex )
                {
                    throw new Exception( $"Exception getting Customer Information for Scheduled Payment.", ex );
                }

                scheduledTransaction.FinancialPaymentDetail = PopulatePaymentInfo( paymentInfo, customerInfo?.Data?.PaymentMethod, customerInfo?.Data?.BillingAddress );
                try
                {
                    GetScheduledPaymentStatus( scheduledTransaction, out errorMessage );
                }
                catch ( Exception ex )
                {
                    throw new Exception( $"Exception getting Scheduled Payment Status. {errorMessage}", ex );
                }

                return scheduledTransaction;
            }
            catch ( Exception )
            {
                // if there is an exception, Rock won't save this as a scheduled transaction, so make sure the subscription didn't get created so mystery scheduled transactions don't happen
                var subscriptionSearchResult = this.SearchCustomerSubscriptions( financialGateway, customerId );
                var orphanedSubscription = subscriptionSearchResult?.Data?.FirstOrDefault( a => a.Description == subscriptionDescription );

                if ( orphanedSubscription?.Id != null )
                {
                    var subscriptionId = orphanedSubscription.Id;
                    var subscriptionResult = this.DeleteSubscription( this.GetGatewayUrl( financialGateway ), this.GetPrivateApiKey( financialGateway ), subscriptionId );
                }

                throw;
            }
        }

        /// <summary>
        /// Updates the scheduled payment.
        /// </summary>
        /// <param name="scheduledTransaction">The scheduled transaction.</param>
        /// <param name="paymentInfo">The payment information.</param>
        /// <param name="errorMessage">The error message.</param>
        /// <returns></returns>
        public override bool UpdateScheduledPayment( FinancialScheduledTransaction scheduledTransaction, PaymentInfo paymentInfo, out string errorMessage )
        {
            errorMessage = string.Empty;

            var referencedPaymentInfo = paymentInfo as ReferencePaymentInfo;
            if ( referencedPaymentInfo == null )
            {
                throw new ReferencePaymentInfoRequired();
            }

            var subscriptionId = scheduledTransaction.GatewayScheduleId;

            SubscriptionRequestParameters subscriptionParameters = new SubscriptionRequestParameters
            {
                Customer = new SubscriptionCustomer { Id = referencedPaymentInfo.GatewayPersonIdentifier },
                Duration = 0,
                Amount = referencedPaymentInfo.Amount
            };

            var transactionFrequencyGuid = DefinedValueCache.Get( scheduledTransaction.TransactionFrequencyValueId ).Guid;

            FinancialGateway financialGateway;
            string gatewayUrl;
            string apiKey;

            if ( SetSubscriptionBillingPlanParameters( subscriptionParameters, transactionFrequencyGuid, scheduledTransaction.StartDate, out errorMessage ) )
            {
                financialGateway = scheduledTransaction.FinancialGateway;

                gatewayUrl = this.GetGatewayUrl( financialGateway );
                apiKey = this.GetPrivateApiKey( financialGateway );

                var subscriptionResult = this.UpdateSubscription( gatewayUrl, apiKey, subscriptionId, subscriptionParameters );
                if ( !subscriptionResult.IsSuccessStatus() )
                {
                    errorMessage = subscriptionResult.Message;
                    return false;
                }
            }
            else
            {
                // error from SetSubscriptionBillingPlanParameters
                return false;
            }

            if ( referencedPaymentInfo.IncludesAddressData() )
            {
                var updateCustomerAddressResponse = this.UpdateCustomerAddress( gatewayUrl, apiKey, referencedPaymentInfo );
                if ( !updateCustomerAddressResponse.IsSuccessStatus() )
                {
                    errorMessage = updateCustomerAddressResponse.Message;
                    return false;
                }
            }

            var customerId = referencedPaymentInfo.GatewayPersonIdentifier;

            CustomerResponse customerInfo;
            try
            {
                customerInfo = this.GetCustomer( gatewayUrl, this.GetPrivateApiKey( financialGateway ), customerId );
            }
            catch ( Exception ex )
            {
                throw new Exception( $"Exception getting Customer Information for Scheduled Payment", ex );
            }

            scheduledTransaction.FinancialPaymentDetail = PopulatePaymentInfo( paymentInfo, customerInfo?.Data?.PaymentMethod, customerInfo?.Data?.BillingAddress );
            scheduledTransaction.TransactionCode = customerId;
            try
            {
                GetScheduledPaymentStatus( scheduledTransaction, out errorMessage );
            }
            catch ( Exception ex )
            {
                throw new Exception( $"Exception getting Scheduled Payment Status. {errorMessage}", ex );
            }

            errorMessage = null;
            return true;
        }

        /// <summary>
        /// Cancels the scheduled payment.
        /// </summary>
        /// <param name="scheduledTransaction">The scheduled transaction.</param>
        /// <param name="errorMessage">The error message.</param>
        /// <returns></returns>
        public override bool CancelScheduledPayment( FinancialScheduledTransaction scheduledTransaction, out string errorMessage )
        {
            var subscriptionId = scheduledTransaction.GatewayScheduleId;

            FinancialGateway financialGateway = scheduledTransaction.FinancialGateway;

            var subscriptionResult = this.DeleteSubscription( this.GetGatewayUrl( financialGateway ), this.GetPrivateApiKey( financialGateway ), subscriptionId );
            if ( subscriptionResult.IsSuccessStatus() )
            {
                errorMessage = string.Empty;
                return true;
            }
            else
            {
                if ( subscriptionResult.StatusCode == System.Net.HttpStatusCode.NotFound || subscriptionResult.StatusCode == System.Net.HttpStatusCode.Forbidden )
                {
                    // assume as status code of Forbidden or NonFound indicates that the schedule doesn't exist, or was deleted
                    errorMessage = string.Empty;
                    return true;
                }

                errorMessage = subscriptionResult.Message;
                return false;
            }
        }

        /// <summary>
        /// Flag indicating if gateway supports reactivating a scheduled payment.
        /// </summary>
        public override bool ReactivateScheduledPaymentSupported => false;

        /// <summary>
        /// Reactivates the scheduled payment.
        /// </summary>
        /// <param name="scheduledTransaction">The scheduled transaction.</param>
        /// <param name="errorMessage">The error message.</param>
        /// <returns></returns>
        public override bool ReactivateScheduledPayment( FinancialScheduledTransaction scheduledTransaction, out string errorMessage )
        {
            errorMessage = "The payment gateway associated with this scheduled transaction (MyWell) does not support reactivating scheduled transactions. A new scheduled transaction should be created instead.";
            return false;
        }

        /// <summary>
        /// Gets the scheduled payment status.
        /// </summary>
        /// <param name="scheduledTransaction">The scheduled transaction.</param>
        /// <param name="errorMessage">The error message.</param>
        /// <returns></returns>
        public override bool GetScheduledPaymentStatus( FinancialScheduledTransaction scheduledTransaction, out string errorMessage )
        {
            var subscriptionId = scheduledTransaction.GatewayScheduleId;

            FinancialGateway financialGateway = scheduledTransaction.FinancialGateway;
            if ( financialGateway == null && scheduledTransaction.FinancialGatewayId.HasValue )
            {
                financialGateway = new FinancialGatewayService( new Rock.Data.RockContext() ).GetNoTracking( scheduledTransaction.FinancialGatewayId.Value );
            }

            var subscriptionResult = this.GetSubscription( this.GetGatewayUrl( financialGateway ), this.GetPrivateApiKey( financialGateway ), subscriptionId );
            if ( subscriptionResult.IsSuccessStatus() )
            {
                var subscriptionInfo = subscriptionResult.Data;
                if ( subscriptionInfo != null )
                {
                    scheduledTransaction.NextPaymentDate = subscriptionInfo.NextBillDateUTC?.Date;
                }

                scheduledTransaction.LastStatusUpdateDateTime = RockDateTime.Now;

                errorMessage = string.Empty;
                return true;
            }
            else
            {
                if ( subscriptionResult.StatusCode == System.Net.HttpStatusCode.NotFound || subscriptionResult.StatusCode == System.Net.HttpStatusCode.Forbidden )
                {
                    // assume as status code of Forbidden or NonFound indicates that the schedule doesn't exist, or was deleted
                    scheduledTransaction.IsActive = false;
                    errorMessage = string.Empty;
                    return true;
                }

                errorMessage = subscriptionResult.Message;
                return false;
            }
        }

        /// <summary>
        /// Gets the payments that have been processed for any scheduled transactions
        /// </summary>
        /// <param name="financialGateway">The financial gateway.</param>
        /// <param name="startDateTime">The start date time.</param>
        /// <param name="endDateTime">The end date time.</param>
        /// <param name="errorMessage">The error message.</param>
        /// <returns></returns>
        public override List<Payment> GetPayments( FinancialGateway financialGateway, DateTime startDateTime, DateTime endDateTime, out string errorMessage )
        {
            QueryTransactionStatusRequest queryTransactionStatusRequest = new QueryTransactionStatusRequest
            {
                DateTimeRangeUTC = new QueryDateTimeRange( startDateTime, endDateTime )
            };

            var searchResult = this.SearchTransactions( this.GetGatewayUrl( financialGateway ), this.GetPrivateApiKey( financialGateway ), queryTransactionStatusRequest );

            if ( !searchResult.IsSuccessStatus() )
            {
                errorMessage = searchResult.Message;
                return null;
            }

            errorMessage = string.Empty;

            var paymentList = new List<Payment>();

            if ( searchResult.Data == null )
            {
                // if no payments were fount for the date range, searchResult.Data will be null
                // so just return an empty paymentList
                return paymentList;
            }


            foreach ( var transaction in searchResult.Data )
            {
                var customerId = transaction.CustomerId;

                var gatewayScheduleId = transaction.SubscriptionId;
                var payment = new Payment
                {
                    TransactionCode = transaction.Id,
                    Amount = transaction.Amount,

                    // We want datetimes that are stored in Rock to be in LocalTime, to convert from UTC to Local
                    TransactionDateTime = transaction.CreatedDateTimeUTC.Value.ToLocalTime(),
                    GatewayScheduleId = gatewayScheduleId,

                    Status = transaction.Status,
                    IsFailure = transaction.IsFailure(),
                    IsSettled = transaction.IsSettled(),
                    SettledGroupId = transaction.SettlementBatchId,

                    // We want datetimes that are stored in Rock to be in LocalTime, to convert from UTC to Local
                    SettledDate = transaction.SettledDateTimeUTC?.ToLocalTime(),
                    StatusMessage = transaction.Response,

                    //// NOTE on unpopulated fields:
                    //// CurrencyTypeValue and CreditCardTypeValue are determined by the FinanancialPaymentDetail of the ScheduledTransaction
                    //// ScheduleActive doesn't apply because MyWell subscriptions are either active or deleted (don't exist).
                    ////   - GetScheduledPaymentStatus will take care of setting ScheduledTransaction.IsActive to false
                    //// SettledGroupId isn't included in the response from MyWell (this is an open issue)
                    //// NameOnCardEncrypted, ExpirationMonthEncrypted, ExpirationYearEncrypted are set when the FinancialScheduledTransaction record is created
                };

                if ( transaction.PaymentType == "ach" )
                {
                    payment.AccountNumberMasked = transaction?.PaymentMethodResponse?.ACH?.MaskedAccountNumber;
                }
                else
                {
                    payment.AccountNumberMasked = transaction?.PaymentMethodResponse?.Card?.MaskedCard;
                }

                paymentList.Add( payment );
            }

            return paymentList;
        }

        /// <summary>
        /// Gets an optional reference number needed to process future transaction from saved account.
        /// </summary>
        /// <param name="transaction">The transaction.</param>
        /// <param name="errorMessage">The error message.</param>
        /// <returns></returns>
        public override string GetReferenceNumber( FinancialTransaction transaction, out string errorMessage )
        {
            // MyWell Gateway uses either a MyWellGateway CustomerId for this, which is stored in FinancialPersonSavedAccount.GatewayPersonIdentifier, not a previously processed transaction
            // Note: GatewayPersonIdentifer comes from CreateCustomerAccount
            errorMessage = string.Empty;
            return string.Empty;
        }

        /// <summary>
        /// Gets an optional reference number needed to process future transaction from saved account.
        /// </summary>
        /// <param name="scheduledTransaction">The scheduled transaction.</param>
        /// <param name="errorMessage">The error message.</param>
        /// <returns></returns>
        public override string GetReferenceNumber( FinancialScheduledTransaction scheduledTransaction, out string errorMessage )
        {
            // we can figure out the customerId from scheduledTransaction.TransactionCode since
            // that is what our implementation of MyWellGateway stores customerId (see AddScheduledPayment)
            errorMessage = null;
            return scheduledTransaction.TransactionCode;
        }

        #endregion GatewayComponent implementation

        #region My Well Specific public methods

        /// <summary>
        /// Removes the emails.
        /// </summary>
        /// <param name="financialGateway">The financial gateway.</param>
<<<<<<< HEAD
        /// <param name="onProgress">The on progress.</param>
        /// <returns></returns>
        /// <exception cref="System.Exception">Unexpected response from SearchCustomerSubscriptions</exception>
=======
        /// <returns></returns>
>>>>>>> 1aad48a4
        public int RemoveEmails( FinancialGateway financialGateway, EventHandler<string> onProgress )
        {
            var emailRemoveCount = 0;
            var progressCount = 0;
            var subscriptionList = this.SearchCustomerSubscriptions( financialGateway, null )?.Data.ToList();
            var gatewayUrl = this.GetGatewayUrl( financialGateway );
            var apiKey = this.GetPrivateApiKey( financialGateway );
            if ( subscriptionList == null )
            {
                throw new Exception( "Unexpected response from SearchCustomerSubscriptions " );
            }

            var customerIds = subscriptionList.Select( a => a.Customer?.Id ).Where( a => a != null ).ToList();
            var progressTotal = customerIds.Count();
            foreach ( var customerId in customerIds )
            {
                var customer = this.GetCustomer( gatewayUrl, apiKey, customerId );
                if ( customer?.Data?.BillingAddress?.Email.IsNotNullOrWhiteSpace() == true )
                {
                    var billingAddressId = customer.Data.BillingAddress.Id;

                    var customerBillingAddress = customer.Data.BillingAddress;
                    customerBillingAddress.Email = "";

                    var restClient = new RestClient( gatewayUrl );
                    RestRequest restRequest = new RestRequest( $"api/customer/{customerId}/address/{billingAddressId}", Method.POST );
                    restRequest.AddHeader( "Authorization", apiKey );

                    restRequest.AddJsonBody( customerBillingAddress );

                    var restResponse = restClient.Execute( restRequest );

                    UpdateCustomerAddressResponse updateCustomerAddressResponse = ParseResponse<UpdateCustomerAddressResponse>( restResponse );
                    if ( updateCustomerAddressResponse.IsSuccessStatus() == true )
                    {
                        emailRemoveCount++;
                    }
                }

                progressCount++;

                if ( progressTotal > 0 )
                {
                    var progressPercent = Math.Round( decimal.Divide(( progressCount * 100 ), progressTotal), 2 );
                    onProgress?.Invoke( this, string.Format( $"Updated {emailRemoveCount} emails. {progressPercent}%" ) );
                }
            };

            return emailRemoveCount;
        }

        #endregion
    }
}<|MERGE_RESOLUTION|>--- conflicted
+++ resolved
@@ -639,11 +639,8 @@
         /// <param name="subscriptionRequestParameters">The subscription request parameters.</param>
         /// <param name="scheduleTransactionFrequencyValueGuid">The schedule transaction frequency value unique identifier.</param>
         /// <param name="startDate">The start date.</param>
-<<<<<<< HEAD
         /// <param name="errorMessage">The error message.</param>
         /// <returns></returns>
-=======
->>>>>>> 1aad48a4
         private static bool SetSubscriptionBillingPlanParameters( SubscriptionRequestParameters subscriptionRequestParameters, Guid scheduleTransactionFrequencyValueGuid, DateTime startDate, out string errorMessage )
         {
             errorMessage = string.Empty;
@@ -676,17 +673,6 @@
                 billingFrequency = BillingFrequency.monthly;
                 billingDays = $"{startDayOfMonth}";
             }
-<<<<<<< HEAD
-            else if ( scheduleTransactionFrequencyValueGuid == Rock.SystemGuid.DefinedValue.TRANSACTION_FREQUENCY_FIRST_AND_FIFTEENTH.AsGuid() )
-            {
-                // see https://sandbox.gotnpgateway.com/docs/api/#bill-once-month-on-the-1st-and-the-15th-until-canceled
-                var twiceMonthlyDays = new int[2] { 1, 15 };
-                billingFrequency = BillingFrequency.twice_monthly;
-
-                // twiceMonthly Days have to be in numeric order
-                billingDays = $"{twiceMonthlyDays.OrderBy( a => a ).ToList().AsDelimited( "," )}";
-            }
-=======
             // else if ( scheduleTransactionFrequencyValueGuid == Rock.SystemGuid.DefinedValue.TRANSACTION_FREQUENCY_FIRST_AND_FIFTEENTH.AsGuid() )
             // {
             //     // see https://sandbox.gotnpgateway.com/docs/api/#bill-once-month-on-the-1st-and-the-15th-until-canceled
@@ -696,7 +682,6 @@
             //     // twiceMonthly Days have to be in numeric order
             //     billingDays = $"{twiceMonthlyDays.OrderBy( a => a ).ToList().AsDelimited( "," )}";
             // }
->>>>>>> 1aad48a4
             else if ( scheduleTransactionFrequencyValueGuid == Rock.SystemGuid.DefinedValue.TRANSACTION_FREQUENCY_WEEKLY.AsGuid() )
             {
                 // see https://sandbox.gotnpgateway.com/docs/api/#bill-once-every-7-days-until-canceled
@@ -958,11 +943,7 @@
                 values.Add( DefinedValueCache.Get( Rock.SystemGuid.DefinedValue.TRANSACTION_FREQUENCY_ONE_TIME ) );
                 values.Add( DefinedValueCache.Get( Rock.SystemGuid.DefinedValue.TRANSACTION_FREQUENCY_WEEKLY ) );
                 values.Add( DefinedValueCache.Get( Rock.SystemGuid.DefinedValue.TRANSACTION_FREQUENCY_BIWEEKLY ) );
-<<<<<<< HEAD
-                values.Add( DefinedValueCache.Get( Rock.SystemGuid.DefinedValue.TRANSACTION_FREQUENCY_FIRST_AND_FIFTEENTH ) );
-=======
                 // values.Add( DefinedValueCache.Get( Rock.SystemGuid.DefinedValue.TRANSACTION_FREQUENCY_FIRST_AND_FIFTEENTH ) );
->>>>>>> 1aad48a4
                 values.Add( DefinedValueCache.Get( Rock.SystemGuid.DefinedValue.TRANSACTION_FREQUENCY_MONTHLY ) );
                 return values;
             }
@@ -1139,17 +1120,9 @@
                 };
 
                 string subscriptionId;
-<<<<<<< HEAD
 
                 if ( SetSubscriptionBillingPlanParameters( subscriptionParameters, schedule.TransactionFrequencyValue.Guid, schedule.StartDate, out errorMessage ) )
                 {
-
-=======
-
-                if ( SetSubscriptionBillingPlanParameters( subscriptionParameters, schedule.TransactionFrequencyValue.Guid, schedule.StartDate, out errorMessage ) )
-                {
-
->>>>>>> 1aad48a4
                     var subscriptionResult = this.CreateSubscription( this.GetGatewayUrl( financialGateway ), this.GetPrivateApiKey( financialGateway ), subscriptionParameters );
                     subscriptionId = subscriptionResult.Data?.Id;
 
@@ -1517,13 +1490,9 @@
         /// Removes the emails.
         /// </summary>
         /// <param name="financialGateway">The financial gateway.</param>
-<<<<<<< HEAD
         /// <param name="onProgress">The on progress.</param>
         /// <returns></returns>
         /// <exception cref="System.Exception">Unexpected response from SearchCustomerSubscriptions</exception>
-=======
-        /// <returns></returns>
->>>>>>> 1aad48a4
         public int RemoveEmails( FinancialGateway financialGateway, EventHandler<string> onProgress )
         {
             var emailRemoveCount = 0;
