<!-- Copyright by the Spark Development Network; Licensed under the Rock Community License -->
<template>
    <div class="grid-obsidian styled-scroll" :class="{ 'grid-sticky': isStickyHeader, 'grid-light': light, 'grid-bordered': !light, 'grid-striped': !light, 'grid-hover': !light }">
        <div class="grid-heading">
            <FilterHeaderRow v-if="!light && !hideFilterHeaderRow"
                             v-model:quickFilterValue="quickFilterValue"
                             :grid="gridState"
                             :title="title"
                             :isTitleHidden="isTitleHidden"
                             :gridActions="gridActions"
                             :visibleColumnCount="visibleColumnCount"
                             :countMessage="countMessage"
                             :selectedRowCount="selectedRowCount"
                             :isCountMessageVisible="isCountMessageVisible"
                             :isSearchVisible="isSearchVisible" />
        </div>

        <div :class="{ 'grid-overflow': overflow, }">

            <div :class="{ 'sticky-column-header': !overflow }">
                <slot name="gridHeaderPrepend" />
                <ColumnHeaderRow :columns="visibleColumnDefinitions"
                                 v-model:columnFilters="columnFilterValues"
                                 v-model:columnSort="columnSortDirection"
                                 :grid="gridState"
                                 :light="light" />
                <slot name="gridHeaderAppend" />
            </div>

            <div class="grid-body" v-if="loadingData">
                <SkeletonRows :columns="visibleColumnDefinitions"
                              :grid="gridState"
                              :count="skeletonRowCount" />
            </div>

            <div class="grid-body" v-else-if="gridErrorMessage">
                <NotificationBox alertType="warning">{{ gridErrorMessage }}</NotificationBox>
            </div>

            <DataRows v-else-if="dragOptions"
                      :dragOptions="dragOptions"
                      :columns="visibleColumnDefinitions"
                      :rows="visibleRows"
                      :grid="gridState"
                      :tooltipField="tooltipField"
                      :isSelectable="isSelectionEnabled"
                      :itemTerm="gridState.itemTerm"
                      :markInactiveRows="markInactiveRows"
                      :rowClass="rowClass"
                      :emptyDataText="emptyDataText"
                      @width="calculateOverflow"
                      @click="onRowClick" />

            <div class="grid-body" v-else-if="!keyField || light">
                <DataRows
                          :columns="visibleColumnDefinitions"
                          :rows="visibleRows"
                          :grid="gridState"
                          :tooltipField="tooltipField"
                          :isSelectable="isSelectionEnabled"
                          :itemTerm="gridState.itemTerm"
                          :markInactiveRows="markInactiveRows"
                          :rowClass="rowClass"
                          :emptyDataText="emptyDataText"
                          @width="calculateOverflow"
                          @click="onRowClick" />
            </div>

            <VirtualDataRows v-else
                             :columns="visibleColumnDefinitions"
                             :rows="visibleRows"
                             :grid="gridState"
                             :tooltipField="tooltipField"
                             :isSelectable="isSelectionEnabled"
                             :itemTerm="gridState.itemTerm"
                             :markInactiveRows="markInactiveRows"
                             :rowClass="rowClass"
                             :emptyDataText="emptyDataText"
                             @width="calculateOverflow"
                             @click="onRowClick" />
        </div>

        <div class="grid-footing">
            <slot name="gridFooterPrepend" />

            <template v-if="!isFooterHidden">
                <PagerRow v-if="isPagerRowVisible"
                          v-model:pageSize="pageSize"
                          v-model:currentPage="currentPage"
                          :pageCount="pageCount"
                          :pageSizes="pageSizes"
                          :visibleColumnCount="visibleColumnCount" />

                <LightFooterRow v-else
                                :grid="gridState"
                                :gridActions="gridActions" />
            </template>

            <slot name="gridFooterAppend" />
        </div>
    </div>
</template>

<style>
.grid-overflow {
    overflow-x: auto;
}

.grid-obsidian {
    --table-cell-padding-x: 16px;
    --table-cell-padding-y: 16px;
    color: var(--theme-darkest);
<<<<<<< HEAD
    margin-bottom: var(--spacing-large);
=======
    margin-bottom: 24px;
    /* Allow some of the popups to be positioned relative to the grid */
    position: relative;
>>>>>>> 8eae20fb
}

.grid-obsidian.grid-bordered {
    box-shadow: 0 0 1px 0 rgba(0, 0, 0, 0.03), 0 1px 3px 0 rgba(0, 0, 0, 0.08);
}

.grid-obsidian.grid-bordered {
    border: 1px solid var(--theme-light);
    border-radius: 4px;
}

.grid-heading {
    background: var(--theme-white);
    border-radius: 4px 4px 0 0;
}

.grid-obsidian.grid-sticky > .grid-heading {
    position: sticky;
    top: var(--sticky-element-offset);
}

.grid-obsidian.grid-sticky .sticky-column-header {
    position: sticky;
    top: calc(var(--sticky-element-offset) + 57px);
    z-index: 1;
}

.grid-obsidian > .grid-heading > .grid-title-heading {
    display: flex;
    flex-wrap: wrap;
    border-bottom: 1px solid var(--theme-light);
    align-items: center;
    font-size: 18px;
}

.grid-obsidian > .grid-heading > .grid-title-heading > .grid-title {
    flex-grow: 1;
    font-size: var(--font-size-h5);
    font-weight: 500;
    line-height: 1;
    padding-left: 24px;
}

.grid-obsidian > .grid-heading > .grid-title-heading > .grid-badges {
    height: 56px;
    display: flex;
    align-items: center;
}

.grid-obsidian > .grid-heading > .grid-title-heading > .grid-actions {
    background-color: initial;
    text-align: initial;
}

.grid-obsidian > .grid-heading > .grid-title-heading > .grid-actions .btn-grid-action {
    width: 56px;
    height: 56px;
    margin: 0;
    border-radius: 0;
}

.grid-obsidian > .grid-heading > .grid-title-heading > .grid-actions .btn-grid-action.active {
    background-color: var(--theme-light);
    color: var(--theme-medium);
}

.grid-obsidian > .grid-heading > .grid-title-heading > .grid-actions .btn-grid-action.btn-add {
    color: var(--color-info);
    font-size: 115%;
}

.grid-obsidian > .grid-heading > .grid-title-heading > .grid-actions .btn-grid-action.btn-add:hover {
    color: var(--color-info);
}

.grid-obsidian > .grid-heading > .grid-title-heading > .grid-actions .btn-grid-action:hover {
    background-color: var(--theme-light);
}

.grid-obsidian .grid-actions-dropdown-menu {
    display: block;
    top: 56px;
    margin-top: 0;
}

.grid-obsidian > .grid-heading > .grid-title-heading > .grid-quick-filter {
    display: flex;
}

.grid-obsidian > .grid-heading > .grid-title-heading > .grid-quick-filter > .grid-quick-filter-search {
    width: 0;
    overflow: hidden;
    transition: width 0.3s ease;
    display: inline-flex;
    align-items: stretch;
}

.grid-obsidian > .grid-heading > .grid-title-heading > .grid-quick-filter.active > .grid-quick-filter-search {
    width: 240px;
}

.grid-obsidian > .grid-heading > .grid-title-heading > .grid-quick-filter.active > .btn-grid-action {
    background-color: var(--theme-light);
    color: var(--theme-medium);
}

.grid-obsidian > .grid-heading > .grid-title-heading > .grid-quick-filter > .grid-quick-filter-search > .control-wrapper {
    width: 100%;
    height: 100%;
}

.grid-quick-filter-search > .control-wrapper > div {
    width: 100%;
    height: 100%;
    padding: 0;
    display: flex;
    align-items: center;
}

.grid-obsidian > .grid-heading > .grid-title-heading > .grid-quick-filter > .grid-quick-filter-search > .control-wrapper .form-control {
    height: 100%;
    width: 100%;
    border-radius: 0;
}

.grid-column-heading {
    display: flex;
    font-weight: 500;
    border-bottom: 1px solid var(--theme-light);
    color: var(--theme-dark);
}

.grid-column-header {
    position: relative;
    display: flex;
    justify-content: center;
    align-items: center;
    font-size: 14px;
    padding: var(--table-cell-padding-y) var(--table-cell-padding-x);
}

.grid-bordered .grid-column-header {
    background-color: var(--theme-lightest);
}

.grid-column-header.sortable {
    cursor: pointer;
    min-width: 120px;
}

.grid-column-header.sortable:hover {
    background-color: var(--theme-light);
}

.grid-column-title {
    flex: 1 1 auto;
    overflow: hidden;
}

.grid-sort-direction {
    display: flex;
    align-items: center;
    transition: transform .11s cubic-bezier(.2, 0, .38, .9);
    accent-color: var(--color-info);
}

.grid-sort-direction svg {
    width: 14px;
    height: 21px;
}

.grid-sort-direction.sort-desc {
    /* transform flip */
    transform: rotate(180deg);
    /* transform orgin centerr */
    transform-origin: center;
}

.grid-column-header.grid-select-field .checkbox label {
    margin: 0;
}

.grid-column-header > .btn-grid-column-filter {
    border: 0;
    text-align: center;
    background-color: transparent;
    margin-left: 4px;
    width: 26px;
    height: 24px;
    border-radius: 4px;
    color: var(--theme-medium);
    opacity: 0;
    transition: opacity 250ms, color 250ms;
}

.grid-column-heading:hover .btn-grid-column-filter {
    opacity: 0.5;
}

.grid-column-header > .btn-grid-column-filter:hover {
    opacity: 1;
    background-color: var(--theme-white);
}

.grid-column-header > .btn-grid-column-filter svg {
    width: 14px;
    height: 14px;
}

.grid-column-header > .btn-grid-column-filter.active {
    opacity: 1;
    color: var(--color-info);
}

.grid-obsidian .grid-filter-popup-container {
    position: absolute;
    top: 112px;
    /* 1050 matches the bootstrap dropdown menu used in other parts of the grid. */
    z-index: 1050;
}

.grid-obsidian .grid-filter-popup {
    display: flex;
    flex-direction: column;
    margin-top: 1px;
    margin-left: auto;
    margin-right: auto;
    min-width: 240px;
    max-width: 320px;
    max-height: 400px;
    background-color: var(--theme-white);
    border: 1px solid var(--theme-light);
    border-radius: 0;
    border-bottom-right-radius: 6px;
    border-bottom-left-radius: 6px;
    box-shadow: 0 4px 8px 0 rgba(0, 0, 0, 0.1);
    cursor: initial;
    font-weight: initial;
}

.grid-obsidian .grid-filter-popup > .grid-filter-popup-content {
    flex-grow: 1;
    overflow-y: auto;
}

.grid-obsidian .grid-filter-popup > .grid-filter-popup-content > .grid-filter-popup-body {
    margin: 10px;
    padding: 2px;
    overflow-x: clip;
}

.grid-obsidian .grid-filter-popup > .actions {
    display: flex;
    border-top: 1px solid var(--theme-light);
    background-color: #fcfcfc;
    padding: 8px;
    gap: 8px;
}

.grid-column-header > .grid-filter-popup .alert {
    border-top: 0;
    box-shadow: none;
    padding: 8px;
}

.grid-row {
    display: flex;
    background-color: #fff;
    border-bottom: 1px solid var(--theme-light);
    transition: background-color 70ms cubic-bezier(0, 0, .38, .9);
}

.grid-row.grid-row-selectable {
    cursor: pointer;
}

.grid-striped .grid-row.grid-row-even {
    background-color: var(--theme-lightest);
}

.grid-hover .grid-row:hover {
    background-color: #eef4fc;
}

.grid-cell {
    display: flex;
    align-items: center;
    padding: var(--table-cell-padding-y) var(--table-cell-padding-x);
    line-height: 1.4;
    align-self: stretch;
    background-color: inherit;
    text-overflow: ellipsis;
    overflow: hidden;
    min-width: 120px;
}

.grid-cell.grid-columnreorder {
    min-width: fit-content;
}

.grid-cell.grid-wrapcell {
    flex-wrap: wrap;
}

.grid-select-field {
    min-width: 60px;
}

.grid-select-field:first-child {
    align-items: center;
    padding-right: calc(var(--table-cell-padding-x) / 2);
    flex: 0 0 calc(var(--table-cell-padding-x) + 20px) !important;
}

.grid-columncommand {
    --table-cell-padding-y: 0;
    display: flex;
    align-items: center;
    padding: 0;
    min-width: fit-content;
}

.grid-columncommand .btn {
    opacity: .4;
}

.grid-columncommand .btn:hover {
    opacity: 1;
}

.grid-columnreorder {
    align-items: center;
}

.grid-footing {
    color: var(--theme-darkest);
    background-color: var(--theme-white);
    border-radius: 0 0 4px 4px;
    overflow: hidden;
}

.grid-paging-footer {
    display: flex;
    padding: 8px var(--table-cell-padding-x);
    align-items: center;
}

.grid-obsidian > .grid-footing > .grid-paging-footer > .grid-page-sizes {
    flex: 1 1 auto;
    display: flex;
    justify-content: start;
    align-items: center;
    font-size: 14px;
    line-height: 16px;
    gap: 8px;
}

.grid-obsidian > .grid-footing > .grid-paging-footer > .grid-page-sizes .form-control {
    flex: 0 0 80px;
}

.grid-page-size-picker .btn {
    font-weight: 400;
}

.grid-obsidian > .grid-footing > .grid-paging-footer > .grid-page-picker {
    display: inline-flex;
    justify-content: center;
    align-items: stretch;
    line-height: 1;
    color: var(--theme-darker);
}

.grid-obsidian > .grid-footing > .grid-paging-footer > .grid-page-picker > button {
    display: inline-flex;
    justify-content: center;
    border: 1px solid var(--theme-light);
    background-color: transparent;
    padding: 8px 12px;
    font-size: 14px;
    line-height: 16px;
    min-width: 2.75em;
}

.grid-obsidian > .grid-footing > .grid-paging-footer > .grid-page-picker > button:hover {
    background-color: var(--theme-lightest);
}

.grid-obsidian > .grid-footing > .grid-paging-footer > .grid-page-picker > button ~ button {
    margin-left: -1px;
}

.grid-obsidian > .grid-footing > .grid-paging-footer > .grid-page-picker .prev {
    border-radius: 4px 0 0 4px;
}

.grid-obsidian > .grid-footing > .grid-paging-footer > .grid-page-picker .next {
    border-radius: 0 4px 4px 0;
}

.grid-obsidian > .grid-footing > .grid-paging-footer > .grid-page-picker > button.disabled {
    color: var(--theme-medium);
    pointer-events: none;
}

.grid-obsidian > .grid-footing > .grid-paging-footer > .grid-page-picker > button.active {
    background-color: var(--theme-light);
}

.grid-obsidian .grid-cell .highlight-detail {
    color: var(--theme-medium);
    font-size: 14px;
}

.grid-obsidian .grid-cell .highlight-title {
    font-weight: 600;
}

@media (max-width: 767px) {
    .grid-obsidian > .grid-footing > .grid-paging-footer > .grid-page-picker > .page-num {
        display: none;
    }
}

@media (max-width:992px) {
    .grid-obsidian.grid-sticky .sticky-column-header {
        top: calc(var(--sticky-element-offset) + 114px);
    }
}
</style>

<script setup lang="ts">
    import NotificationBox from "@Obsidian/Controls/notificationBox.obs";
    import SkeletonRows from "./skeletonRows.partial.obs";
    import ColumnHeaderRow from "./columnHeaderRow.partial.obs";
    import DataRows from "./dataRows.partial.obs";
    import FilterHeaderRow from "./filterHeaderRow.partial.obs";
    import LightFooterRow from "./lightFooterRow.partial.obs";
    import PagerRow from "./pagerRow.partial.obs";
    import VirtualDataRows from "./virtualDataRows.partial.obs";
    import { computed, onUnmounted, PropType, ref, shallowRef, useSlots, watch } from "vue";
    import { asFormattedString } from "@Obsidian/Utility/numberUtils";
    import { pluralize } from "@Obsidian/Utility/stringUtils";
    import { getColumnDefinitions, getEntitySetBag, GridActionUrlKey, GridState } from "@Obsidian/Core/Controls/grid";
    import { IDragSourceOptions, useDragReorder } from "@Obsidian/Directives/dragDrop";
    import { ColumnSort, GridAction, ColumnDefinition, EntitySetOptions, IGridState } from "@Obsidian/Types/Controls/grid";
    import { GridDataBag } from "@Obsidian/ViewModels/Core/Grid/gridDataBag";
    import { GridDefinitionBag } from "@Obsidian/ViewModels/Core/Grid/gridDefinitionBag";
    import { GridCommunicationBag } from "@Obsidian/ViewModels/Core/Grid/gridCommunicationBag";
    import { Guid } from "@Obsidian/Types";
    import { isPromise } from "@Obsidian/Utility/promiseUtils";
    import { useInvokeBlockAction, usePersonPreferences } from "@Obsidian/Utility/block";
    import { downloadFile } from "@Obsidian/Utility/file";
    import { makeUrlRedirectSafe } from "@Obsidian/Utility/url";
    import { EntityType } from "@Obsidian/SystemGuids/entityType";
    import { alert } from "@Obsidian/Utility/dialogs";
    import { RockDateTime } from "@Obsidian/Utility/rockDateTime";
    import { type Column, type Workbook, type Worksheet } from "@Obsidian/Libs/exceljs";
    import { IPersonPreferenceCollection } from "@Obsidian/Types/Core/personPreferences";

    /**
     * The preference keys used by the grid.
     */
    const enum PreferenceKey {
        /** The preference key that stores the column filter values. */
        ColumnFilterValues = "column-filter-values",

        /** The preference key that stores the current sort information. */
        SortDirection = "sort-direction"
    }

    /*
     * 8/17/2022 - DSH
     *
     * The grid uses a number of non-ref instances with calculations via function call.
     * This is because the normal wrapped references that Vue uses dramatically slow
     * down our filtering and sorting processes. For example, filtering over wrapped
     * references of 100,000 rows takes around 600ms. The same 100,000 rows using an
     * unwrapped raw array takes about 40ms.
     */

    // #region Component Properties

    const props = defineProps({
        /**
         * The data to be displayed in the grid. This may either be an object
         * that contains the grid data directly or a function that returns the
         * grid data. The function may return a Promise which will be waited
         * asynchronously until the data is ready.
         */
        data: {
            type: Object as PropType<GridDataBag | Promise<GridDataBag>>
        },

        /**
         * Contains the definition data about the grid. This contains information
         * about the fields, action URLS and other features of the grid.
         */
        definition: {
            type: Object as PropType<GridDefinitionBag>,
            required: false
        },

        /**
         * The title of the grid. If not provided and `isTitleHidden` is `false`,
         * the default title of `${itemTerm} List` will be shown.
         */
        title: {
            type: String as PropType<string>,
            required: false
        },

        /** When `true`, the grid's title will be hidden. */
        isTitleHidden: {
            type: Boolean as PropType<boolean>,
            default: false
        },

        /**
         * Identifies the field that will be used to uniquely identify each
         * row. This is not required but many advanced features of the grid
         * require this to function.
         */
        keyField: {
            type: String as PropType<string>,
            required: false
        },

        /**
         * Identifies the field that will contain the person key. If the grid
         * does not represent Person records then leave this unset.
         */
        personKeyField: {
            type: String as PropType<string>,
            required: false
        },

        /**
         * Specifies the fields to be used to identify communication recipients
         * when using the communicate action. This will take precedence over
         * the personKeyField if both are set.
         */
        communicationRecipientPersonKeyFields: {
            type: Array as PropType<string[]>,
            required: false
        },

        /**
         * Identifies the key that will be used to provide the tooltip text
         * for each row in the Grid. This property is not reactive.
         */
        tooltipField: {
            type: String as PropType<string>,
            required: false
        },

        /**
         * Indicates that this grid should operate in light mode which disables
         * a number of features. This is intended to be used with small grids
         * that are embedded inside other blocks or controls.
         */
        light: {
            type: Boolean as PropType<boolean>,
            default: false
        },

        /**
         * Determines if the grid will monitor for changes in the data of
         * existing rows, new rows and removed rows. Should not be used for
         * grids with more than 10,000 rows. This property is not reactive.
         */
        liveUpdates: {
            type: Boolean as PropType<boolean>,
            required: false
        },

        /**
         * If true, the filter header row containing the row counts,
         * quick filters and other grid data will be hidden. Defaults to false.
         * */
        hideFilterHeaderRow: {
            type: Boolean as PropType<boolean>,
            default: false
        },

        /** If enabled then the grid will have a sticky header. */
        stickyHeader: {
            type: Boolean as PropType<boolean>,
            default: false
        },

        /**
         * The term that identifies individual rows in the grid. This
         * property is not reactive. If not specified it will default to "item".
         * This value should be singular and not plural.
         */
        itemTerm: {
            type: String as PropType<string>,
            required: false
        },

        /**
         * The unique identifier of the entity type that the rows represent.
         */
        entityTypeGuid: {
            type: String as PropType<Guid | undefined>,
            required: false
        },

        /**
         * The title to use when exporting the grid contents. This is used as
         * the exported filename as well as some other information inside the
         * export file. If not specified it will default to the itemTerm
         * property.
         */
        exportTitle: {
            type: String as PropType<string>,
            required: false
        },

        /**
         * If `true`, then any Person operations will instead be Business
         * operations.
         */
        personAsBusiness: {
            type: Boolean as PropType<boolean>,
            default: false
        },

        /**
         * If `true`, then the merge template operation will operate as if
         * the records are Person records. If they are not then it will not
         * work correctly. This required that personKeyField also be set.
         */
        mergeTemplateAsPerson: {
            type: Boolean as PropType<boolean>,
            default: false
        },

        /**
         * Determines if the bulk update action will be available. If not
         * explicitly set then it will default to enabled if the personKeyField
         * property has been set.
         */
        showBulkUpdate: {
            type: Boolean as PropType<boolean | undefined>,
            default: undefined
        },

        /**
         * Determines if the merge person/business action will be available. If not
         * explicitly set then it will default to enabled if the personKeyField
         * property has been set.
         */
        showPersonMerge: {
            type: Boolean as PropType<boolean | undefined>,
            default: undefined
        },

        /**
         * Determines if the launch workflow action will be available. If not
         * explicitly set then it will default to enabled if the entityTypeGuid
         * and keyField properties have been set.
         */
        showLaunchWorkflow: {
            type: Boolean as PropType<boolean | undefined>,
            default: undefined
        },

        /**
         * Determines if the communicate action will be available. If not
         * explicitly set then it will default to enabled if either the
         * personKeyField or communicationRecipientPersonKeyFields properties
         * have been set.
         */
        showCommunicate: {
            type: Boolean as PropType<boolean | undefined>,
            default: undefined
        },

        /**
         * Determines if the merge template action will be available. If not
         * explicitly set then it will default to being shown. In the future
         * this default state might change.
         */
        showMergeTemplate: {
            type: Boolean as PropType<boolean | undefined>,
            default: undefined
        },

        /**
         * Determines if the export action will be available. If not explicitly
         * set then it will default to being shown. In the future this default
         * state might change.
         */
        showExport: {
            type: Boolean as PropType<boolean | undefined>,
            default: undefined
        },

        /**
         * If set to true, each row with an `isActive` property set to false
         * will be visually distinct
         */
        markInactiveRows: {
            type: Boolean,
            default: false
        },

        /**
         * A CSS class that will be applied to each row. If you supply a string,
         * will apply that directly. You can also use a function that takes the
         * row object and returns a string, which allows you to apply different
         * classes to different rows depending on the row data.
         */
        rowClass: {
            type: [String, Function] as PropType<string | ((row: Record<string, unknown>) => string)>,
            default: undefined
        },

        /**
         * The text to display in the empty data row. The default is an empty string (""), which indicates that this property is not set.
         */
        emptyDataText: {
            type: String,
            default: "",
            required: false,
        },

        /**
         * Any fields that should be included when sending a communication. If
         * a column name matches the field name then the formatted value of
         * the column will be used. Otherwise the raw field value will be used.
         */
        communicationMergeFields: {
            type: Array as PropType<string[]>,
            required: false
        },

        /**
         * The number of rows expected to fill the table. This does not
         * need to be anywhere close to the real number. It is used to
         * determine optimization settings and calculate how many skeleton
         * rows to display while loading.
         */
        expectedRowCount: {
            type: Number as PropType<number>,
            required: false
        },

        /**
         * Any custom actions that should be available for the individual to
         * see in the list of actions.
         */
        customActions: {
            type: Array as PropType<GridAction[]>,
            required: false
        },

        /**
         * The custom prefix to use when accessing person preferences related
         * to the grid. This prefix is appended to the standard prefix used
         * by the grid. This property is not reactive.
         */
        preferencePrefix: {
            type: String as PropType<string>,
            required: false
        },

        /**
         * When `true`, all preferences will be disabled on the grid. Preferences
         * will not be read nor will they be saved. This property is not reactive.
         */
        disablePreferences: {
            type: Boolean as PropType<boolean>,
            default: false
        },

        /**
         * When `true`, a grid settings icon will be displayed and emit the
         * `gridSettingsClick` event when clicked.
         */
        gridSettings: {
            type: Boolean as PropType<boolean>,
            default: false
        },

        /**
         * When `true`, the grid settings icon will be displayed in an active
         * state. When `false`, the grid settings icon will be displayed in an
         * in-active state.
         */
        gridSettingsActive: {
            type: Boolean as PropType<boolean>,
            default: false
        },

        /**
         * The function to call in response to the add button being clicked.
         * Providing this function will automatically enable the add button.
         */
        onAddItem: {
            type: Function as PropType<(() => void | Promise<void>)>,
            required: false
        },

        /**
         * The function to call in response to a row being clicked. This
         * requires that an keyField be specified. Providing this function will
         * automatically enable row selection.
         */
        onSelectItem: {
            type: Function as PropType<((key: string) => void | Promise<void>)>,
            required: false
        },

        /**
         * When `true`, the row count message will be displayed. When `false`,
         * the row count message will be hidden.
         */
        isCountMessageVisible: {
            type: Boolean as PropType<boolean>,
            default: true
        },

        /**
         * When `true`, the search box will be displayed. When `false`, the
         * search box will be hidden.
         */
        isSearchVisible: {
            type: Boolean,
            default: true
        },

        /**
         * Light mode: When `true`, the actions row will be hidden.
         *

         * Full mode: When `true`, paging will be disabled, making all data rows
         * visible. Both the pager and actions rows will be hidden. If instead,
         * you only want to disable paging, but still want the actions row to be
         * shown, leave this property set to `false`, and set the `disablePaging`
         * property to `true`.
         */
        isFooterHidden: {
            type: Boolean as PropType<boolean>,
            default: false
        },

        /**
         * Light mode: This property will have no effect.
         *
         * Full mode: When `true`, paging will be disabled, making all data rows
         * visible. The pager row will be hidden but the actions row will be
         * shown. If instead, you want to hide BOTH the pager and actions rows,
         * leave this property set to `false`, and set the `isFooterHidden`
         * property to `true`.
         */
        disablePaging: {
            type: Boolean as PropType<boolean>,
            default: false
        },

    });

    const emit = defineEmits<{
        (e: "gridSettingsClick"): void;
        (e: "filteredRowsChanged", grid: IGridState): void;
        (e: "selectedKeysChanged", grid: IGridState): void;
    }>();

    defineExpose({
        deleteRow,
        rowUpdated,
        rowsUpdated
    });

    // #endregion

    const slots = useSlots();
    const invokeBlockAction = useInvokeBlockAction();

    // #region Values

    const overflow = ref(false);
    const currentPage = ref(1);
    const pageSize = ref(50);
    const pageSizes = [50, 500, 5000];
    const quickFilterValue = ref("");
    const loadingData = ref(false);
    const gridErrorMessage = ref("");
    const columnFilterValues = ref<Record<string, unknown | undefined>>({});
    const columnSortDirection = ref<ColumnSort | undefined>();
    const visibleRows = ref<Record<string, unknown>[]>([]);
    const pageCount = ref(0);
    const countMessage = ref("");
    const selectedRowCount = ref(0);
    const visibleColumnDefinitions = shallowRef<ReadonlyArray<ColumnDefinition>>([]);
    const dragOptions = ref<IDragSourceOptions | undefined>();
    const isRowSelectionInProgress = ref(false);

    const rootPreferences = usePersonPreferences().blockPreferences;
    const gridPreferences = getPrefixedPreferences();
    let preferencesAreDirty = false;
    let preferencesAreSaving = false;

    // #endregion

    // #region Computed Values

    /**
     * The columns that have been configured in the template of this grid.
     */
    const columnDefinitions = computed((): ColumnDefinition[] => {
        return getColumnDefinitions(slots["default"]?.() ?? []);
    });

    /**
     * Contains the number of currently visible columns.
     */
    const visibleColumnCount = computed((): number => {
        return visibleColumnDefinitions.value.length;
    });

    /**
     * The number of skeleton rows to display while loading.
     */
    const skeletonRowCount = computed((): number => {
        return Math.min(50, props.expectedRowCount ?? 50);
    });

    /**
     * Contains `true` if the merge template action should be visible.
     */
    const isMergeTemplateVisible = computed((): boolean => {
        if (!props.definition?.actionUrls?.[GridActionUrlKey.MergeTemplate]) {
            return false;
        }

        return props.showMergeTemplate !== false;
    });

    /**
     * Contains `true` if the export action should be visible.
     */
    const isExportVisible = computed((): boolean => {
        if (props.showExport === undefined) {
            return !props.light;
        }

        return props.showExport;
    });

    /**
     * Contains `true` if the launch workflow action should be visible.
     */
    const isLaunchWorkflowVisible = computed((): boolean => {
        if (!props.definition?.actionUrls?.[GridActionUrlKey.LaunchWorkflow]) {
            return false;
        }

        // If they explicitly provided a true or a false value then use
        // those values. Otherwise, determine it automatically.
        if (props.showLaunchWorkflow === true || props.showLaunchWorkflow === false) {
            return props.showLaunchWorkflow;
        }
        else if (props.definition?.enableLaunchWorkflow !== undefined) {
            // Administrator has set it explicitly.
            return props.definition.enableLaunchWorkflow;
        }
        else {
            // Show if we have a keyField and we have an entityTypeGuid.
            return !!props.keyField && !!props.entityTypeGuid;
        }
    });

    /**
     * Contains `true` if the bulk update action should be visible.
     */
    const isBulkUpdateVisible = computed((): boolean => {
        if (!props.definition?.actionUrls?.[GridActionUrlKey.BulkUpdate]) {
            return false;
        }

        // If they explicitly provided a true or a false value then use
        // those values. Otherwise, determine it automatically.
        if (props.showBulkUpdate === true || props.showBulkUpdate === false) {
            return props.showBulkUpdate;
        }
        else {
            // Show if we have a personKeyField and we have an entityTypeGuid.
            return !!props.personKeyField && !!props.entityTypeGuid;
        }
    });

    /**
     * Contains `true` if the merge person action should be visible.
     */
    const isMergePersonVisible = computed((): boolean => {
        if (!props.definition?.actionUrls?.[GridActionUrlKey.MergePerson]) {
            return false;
        }

        if (props.personAsBusiness) {
            return false;
        }

        // If they explicitly provided a true or a false value then use
        // those values. Otherwise, determine it automatically.
        if (props.showPersonMerge === true || props.showPersonMerge === false) {
            return props.showPersonMerge;
        }
        else {
            // Show if we have a personKeyField.
            return !!props.personKeyField;
        }
    });

    /**
     * Contains `true` if the merge business action should be visible.
     */
    const isMergeBusinessVisible = computed((): boolean => {
        if (!props.definition?.actionUrls?.[GridActionUrlKey.MergeBusiness]) {
            return false;
        }

        if (!props.personAsBusiness) {
            return false;
        }

        // If they explicitly provided a true or a false value then use
        // those values. Otherwise, determine it automatically.
        if (props.showPersonMerge === true || props.showPersonMerge === false) {
            return props.showPersonMerge;
        }
        else {
            // Show if we have a personKeyField.
            return !!props.personKeyField;
        }
    });

    /**
     * Contains `true` if the communication action should be visible.
     */
    const isCommunicateVisible = computed((): boolean => {
        if (!props.definition?.actionUrls?.[GridActionUrlKey.Communicate]) {
            return false;
        }

        // If they explicitly provided a true or a false value then use
        // those values. Otherwise, determine it automatically.
        if (props.showCommunicate === true || props.showCommunicate === false) {
            return props.showCommunicate;
        }
        else {
            // Show if we have a personKeyField or if we have a set of
            // communication recipient key fields.
            return !!props.personKeyField || (props.communicationRecipientPersonKeyFields ?? []).length > 0;
        }
    });

    /**
     * Contains the array of grid actions that should currently be available
     * for the individual to interact with.
     */
    const gridActions = computed((): GridAction[] => {
        const actions: GridAction[] = [];

        // Append the add item action.
        if (props.onAddItem) {
            actions.push({
                buttonCssClass: "btn-add",
                handler: props.onAddItem,
                iconCssClass: "fa fa-plus-square",
                isPrimary: true,
                title: "Add item",
                tooltip: "Add a new item. (Alt+N)",
                shortcutKey: "n"
            });
        }

        if (props.gridSettings) {
            actions.push({
                buttonCssClass: props.gridSettingsActive ? "active" : "",
                handler: () => {
                    emit("gridSettingsClick");
                },
                iconCssClass: "fa fa-sliders-h",
                isPrimary: true,
                title: "Settings",
                tooltip: "Adjust list settings."
            });
        }

        // Append the action for Merge Records.
        if (isMergeTemplateVisible.value) {
            actions.push({
                handler: onMergeTemplate,
                iconCssClass: "fa fa-files-o",
                title: "Merge Template",
                tooltip: "Merge Records into Merge Template"
            });
        }

        // Append the action for Export to Excel.
        if (isExportVisible.value) {
            actions.push({
                handler: onExportToExcel,
                iconCssClass: "fa fa-file-excel",
                title: "Export to Excel",
                tooltip: "Export to Excel"
            });
        }

        // Append the action for Export to Excel.
        if (isExportVisible.value) {
            actions.push({
                handler: onExportToCsv,
                iconCssClass: "fa fa-file-csv",
                title: "Export to CSV",
                tooltip: "Export to CSV"
            });
        }

        // Append the action for Launch Workflow.
        if (isLaunchWorkflowVisible.value) {
            actions.push({
                handler: onLaunchWorkflow,
                iconCssClass: "fa fa-cog",
                title: "Launch Workflow",
                tooltip: "Launch Workflow"
            });
        }

        // Append the action for Bulk Update.
        if (isBulkUpdateVisible.value) {
            actions.push({
                handler: onBulkUpdate,
                iconCssClass: "fa fa-truck",
                title: "Bulk Update",
                tooltip: "Bulk Update"
            });
        }

        // Append the action for Merge Person Records.
        if (isMergePersonVisible.value) {
            actions.push({
                handler: onPersonMerge,
                iconCssClass: "fa fa-users",
                title: "Merge Person Records",
                tooltip: "Merge Person Records"
            });
        }

        // Append the action for Merge Business Records.
        if (isMergeBusinessVisible.value) {
            actions.push({
                handler: onPersonMerge,
                iconCssClass: "fa fa-sign-in-alt",
                title: "Merge Business Records",
                tooltip: "Merge Business Records"
            });
        }

        // Append the action for Communicate.
        if (isCommunicateVisible.value) {
            actions.push({
                handler: onCommunicate,
                iconCssClass: "fa fa-comment",
                title: "Communicate",
                tooltip: "Communicate"
            });
        }

        // Append the custom actions defined in the block settings.
        if (props.definition?.customActions) {
            for (const action of props.definition.customActions) {
                if (!action.iconCssClass || !action.route) {
                    continue;
                }

                actions.push({
                    handler: () => onCustomRoute(action.route ?? ""),
                    iconCssClass: action.iconCssClass,
                    title: action.name || "Custom Action",
                    tooltip: action.description ?? undefined,
                });
            }
        }

        if (props.customActions && props.customActions.length > 0) {
            actions.push(...props.customActions);
        }

        return actions;
    });

    /**
     * Contains `true` if the sticky header should be enabled on this grid.
     */
    const isStickyHeader = computed((): boolean => {
        return props.stickyHeader || props.definition?.enableStickyHeader === true;
    });

    /**
     * Contains `true` if row selection is enabled on this grid.
     */
    const isSelectionEnabled = computed((): boolean => {
        return !!props.onSelectItem;
    });

    /**
     * Contains `true` if paging should be disabled on this grid.
     */
    const isPagingDisabled = computed((): boolean => {
        return props.isFooterHidden || props.disablePaging;
    });

    /**
     * Contains `true` if this grid is not operating in light mode
     * and paging has not been disabled.
     */
    const isPagerRowVisible = computed((): boolean => {
        return !props.light && !isPagingDisabled.value;
    });

    // #endregion

    // #region Functions

    /**
     * Creates the object that will track the grid state and provide most of
     * the features required by all the grid components.
     */
    function createGridState(): GridState {
        const state = new GridState(
            columnDefinitions.value,
            props.definition,
            props.liveUpdates ?? false,
            props.itemTerm || "item",
            props.entityTypeGuid);

        state.setItemKey(props.keyField);

        return state;
    }

    /**
     * Updates the {@link visibleRows} value based on the current selections.
     */
    function updateVisibleRows(): void {
        if (isPagingDisabled.value) {
            visibleRows.value = gridState.sortedRows.slice();
        }
        else {
            const startIndex = (currentPage.value - 1) * pageSize.value;

            visibleRows.value = gridState.sortedRows.slice(startIndex, startIndex + pageSize.value);
        }
    }

    /**
     * Updates the {@link pageCount} value based on the current filters and
     * selected page size.
     */
    function updatePageCount(): void {
        if (isPagingDisabled.value) {
            pageCount.value = 1;
        }
        else {
            pageCount.value = Math.ceil(gridState.filteredRows.length / pageSize.value);
        }
    }

    /**
     * Updates the message that describes the items and how many there are.
     */
    function updateCountMessage(): void {
        if (loadingData.value) {
            countMessage.value = `0 ${pluralize(gridState.itemTerm)}`;
        }
        else if (gridState.filteredRows.length === gridState.rows.length) {
            countMessage.value = `${asFormattedString(gridState.filteredRows.length)} ${pluralize(gridState.itemTerm, gridState.filteredRows.length)}`;
        }
        else {
            countMessage.value = `${asFormattedString(gridState.filteredRows.length)} of ${asFormattedString(gridState.rows.length)} ${pluralize(gridState.itemTerm, gridState.rows.length)}`;
        }
    }

    /**
     * Set the width of all columns of the given worksheet,
     * to fit the content of the cells.
     */
    function autoFitExportColumns(worksheet: Worksheet, rowData: Record<string, unknown>[]): void {
        for (const column of worksheet.columns) {
            if (!column.key) {
                continue;
            }

            let maxLength: number = (column.header ?? "").length + 3;

            for (const row of rowData) {
                const value = row[column.key];

                if (typeof value === "string") {
                    maxLength = Math.max(maxLength, value.length + 1);
                }
                else if (typeof value === "boolean") {
                    maxLength = Math.max(maxLength, 6);
                }
                else if (value instanceof Date) {
                    maxLength = Math.max(maxLength, 11);
                }
                else {
                    maxLength = Math.max(maxLength, String(value).length + 1);
                }
            }

            column.width = Math.min(80, Math.max(4, maxLength));
        }
    }

    /**
     * Gets the workbook that will be used to export the data.
     *
     * @returns An object that contains the workbook as well as the raw row data.
     */
    async function getExportWorkbook(): Promise<{ workbook: Workbook, rowData: Record<string, unknown>[] }> {
        // Find all columns that aren't special columns and include them in
        // the additional merge fields.
        const mergeColumns: Record<string, string> = {};
        const dataColumns = gridState.columns
            .filter(c => !c.name.startsWith("__") && !c.excludeFromExport);

        for (const column of dataColumns) {
            mergeColumns[column.name] = `${column.name[0].toUpperCase()}${column.name.substring(1)}`;
        }

        const options: EntitySetOptions = {
            mergeColumns,
            purpose: "export"
        };

        const entitySet = await getEntitySetBag(gridState, [], options);

        const exceljs = await import("@Obsidian/Libs/exceljs");

        const title = props.exportTitle || pluralize(gridState.itemTerm);
        const workbook = new exceljs.Workbook();
        workbook.created = new Date();
        workbook.modified = new Date();
        const worksheet = workbook.addWorksheet(title);

        // Build the header row.
        const columns: Column[] = [];
        for (const key of Object.keys(mergeColumns)) {
            const column = gridState.columns.find(c => c.name === key);

            columns.push({
                header: column?.title ?? key,
                key: key
            } as Column);
        }

        // Columns must be set all at once, you can't modify it in place.
        worksheet.columns = columns;

        // Build the data rows.
        const rowData: Record<string, unknown>[] = [];
        for (const item of (entitySet.items ?? [])) {
            const row: Record<string, unknown> = {};

            for (const key of Object.keys(mergeColumns)) {
                let value = item.additionalMergeValues?.[mergeColumns[key]];

                if (value instanceof RockDateTime) {
                    // Excel is not timezone aware, so convert the date into
                    // UTC format by stripping off the zone info.
                    value = new Date(Date.UTC(value.year, value.month - 1, value.day, value.hour, value.minute, value.second));
                }

                row[key] = value;
            }

            rowData.push(row);
        }
        worksheet.addRows(rowData);

        return {
            workbook,
            rowData
        };
    }

    /**
     * Triggers an automatic download of the workbook so it can be saved to
     * the filesystem.
     *
     * @param workbook The workbook to be downloaded by the browser.
     * @param title The title of the workbook, this is used as the base for the filename.
     * @param format The format to use when downloading the workbook.
     */
    async function downloadWorkbook(workbook: Workbook, title: string, format: "csv" | "xlsx"): Promise<void> {
        // Get the export data.
        const buffer = format === "xlsx"
            ? await workbook.xlsx.writeBuffer()
            : await workbook.csv.writeBuffer();

        const data = new Blob([buffer], {
            type: "application/octet-stream"
        });

        await downloadFile(data, `${title.replace(/[^a-zA-Z0-9\-_]/g, "")}.${format}`);
    }

    /**
     * Begin loading the grid data.
     */
    async function updateGridData(): Promise<void> {
        // Show an indicator that we are loading data from the server.
        loadingData.value = true;
        updateCountMessage();

        if (!props.data) {
            gridState.setDataRows([]);
        }
        else if (isPromise(props.data)) {
            try {
                const data = await props.data;

                gridState.setDataRows(data.rows ?? []);
                gridErrorMessage.value = "";
            }
            catch (error) {
                gridErrorMessage.value = error instanceof Error ? error.message : new String(error).toString();
            }
        }
        else {
            gridState.setDataRows(props.data.rows ?? []);
            gridErrorMessage.value = "";
        }

        // If we don't have any error, then proceed with final setup of the
        // data that was received.
        if (!gridErrorMessage.value) {
            setupManualOrdering();
        }

        loadingData.value = false;
        updateCountMessage();
    }

    /**
     * Attempt to setup the manual re-ordering logic to support drag and drop
     * of the rows.
     */
    function setupManualOrdering(): void {
        const reorderColumn = columnDefinitions.value.find(c => c.name === "__reorder");

        // If we don't have a re-order column, then nothing to do.
        if (!reorderColumn) {
            dragOptions.value = undefined;
            return;
        }

        // If we have a re-order column but no keyField then throw an error.
        if (!props.keyField) {
            throw new Error("Re-ordering rows requires each row has a unique key.");
        }

        // Create an observable value that cells can use to determine if a drop
        // operation is in progress. This is used by them to prevent starting
        // a new drag operation until the previous drop operation has completed.
        const dropOperationInProgress = ref(false);
        reorderColumn.data.dropOperationInProgress = dropOperationInProgress;

        // Configure the drag and drop feature.
        dragOptions.value = useDragReorder(visibleRows, async (item, beforeItem) => {
            // The visibleRows object has already been updated. Allow the
            // component using the grid a chance to move their own data around.
            if (typeof reorderColumn.props.onOrderChanged !== "function") {
                return true;
            }

            // We don't have type information, so cast it to what they are
            // supposed to provide.
            const fn = reorderColumn.props.onOrderChanged as (item: Record<string, unknown>, beforeItem: Record<string, unknown> | null) => void | Promise<void> | boolean | Promise<boolean>;

            // Indicate to the cells that a drop operation is in progress.
            dropOperationInProgress.value = true;

            try {
                let result = fn(item, beforeItem);

                if (isPromise(result)) {
                    result = await result;
                }

                // If they returned anything other than false then allow the
                // drop operation complete successfully. This allows them to
                // return void/nothing to mean success.
                return result !== false;
            }
            finally {
                // Indicate to cells that the drop operation has completed.
                dropOperationInProgress.value = false;
            }
        });
    }

    /**
     * Uses a block action to create a new communication for the recipients and
     * then redirects the individual to the configured URL.
     *
     * @param communicationBag The communication bag that describes the communication to be created.
     * @param url The URL to redirect to after the communication has been created.
     */
    async function createCommunicationAndRedirect(communicationBag: GridCommunicationBag, url: string): Promise<void> {
        const args = {
            communication: communicationBag
        };

        const result = await invokeBlockAction<Guid>("CreateGridCommunication", args);

        if (!result.isSuccess || !result.data) {
            return await alert(result.errorMessage || "Unable to create communication.");
        }

        const finalUrl = makeUrlRedirectSafe(url.replace("{CommunicationId}", `${result.data}`));

        window.location.href = finalUrl;
    }

    /**
     * Uses a block action to create a new entity set for the items in the
     * grid and then redirects the individual to the configured URL.
     *
     * @param keyFields The key field(s) to use when getting the entity keys.
     * @param url The URL to redirect the individual to after creating the entity set.
     * @param options The options to be passed to {@link getEntitySetBag}.
     */
    async function createEntitySetAndRedirect(keyFields: string[], url: string, options: EntitySetOptions | undefined): Promise<void> {
        // Get the entity set to be sent to the server.
        const args = {
            entitySet: await getEntitySetBag(gridState, keyFields, options)
        };

        const result = await invokeBlockAction<Guid>("CreateGridEntitySet", args);

        if (!result.isSuccess || !result.data) {
            return await alert(result.errorMessage || "Unable to create entity set.");
        }

        const finalUrl = makeUrlRedirectSafe(url.replace("{EntitySetId}", `${result.data}`));

        window.location.href = finalUrl;
    }

    // #endregion

    // #region Exposed Functions

    /**
     * Deletes a row from the grid when not tracking live updates.
     *
     * @param keyOrIndex The row key or row index that should be deleted.
     */
    function deleteRow(keyOrIndex: string | number): void {
        gridState.deleteRow(keyOrIndex);
    }

    /**
     * Informs the grid that the specified row has been modified.
     *
     * @param keyOrIndex The row key or index that was updated.
     */
    function rowUpdated(keyOrIndex: string | number): void {
        gridState.rowUpdated(keyOrIndex);
    }

    /**
     * Informs the grid that the specified rows have been modified.
     *
     * @param keysOrIndexes The row keys or indexes that have been updated.
     */
    function rowsUpdated(keysOrIndexes: readonly string[] | readonly number[]): void {
        gridState.rowsUpdated(keysOrIndexes);
    }

    // #endregion

    // #region Preference Functions

    /**
     * Gets the prefixed preference collection to use with the grid.
     */
    function getPrefixedPreferences(): IPersonPreferenceCollection {
        const prefix = !props.preferencePrefix
            ? "grid-"
            : `grid-${props.preferencePrefix}-`;

        return rootPreferences.withPrefix(prefix);
    }

    /**
     * Sets the current filter value to match what is in the preferences.
     */
    function setFilterFromPreferences(): void {
        const filterValues = gridPreferences.getValue(PreferenceKey.ColumnFilterValues);

        if (filterValues) {
            try {
                const value = JSON.parse(filterValues);

                if (typeof value === "object") {
                    // Delete any filters for columns that don't exist anymore.
                    const keys = Object.keys(value);

                    for (const key of keys) {
                        if (!gridState.columns.some(c => c.name === key)) {
                            delete value[key];
                        }
                    }

                    columnFilterValues.value = value;
                }
            }
            catch {
                // Intentionally ignored, just use default value.
            }
        }
    }

    /**
     * Sets the current sort value to match what is in the preferences.
     */
    function setSortFromPreferences(): void {
        const sortDirection = gridPreferences.getValue(PreferenceKey.SortDirection);

        if (sortDirection) {
            try {
                const value = JSON.parse(sortDirection);

                if (typeof value === "object") {
                    columnSortDirection.value = value;
                }
            }
            catch {
                // Intentionally ignored, just use default value.
            }
        }
    }

    /**
     * Saves the column filter values to the preference collection and triggers
     * a request to save the preferences.
     */
    function saveFilterPreferences(): void {
        if (props.disablePreferences) {
            return;
        }

        const hasValues = Object.values(columnFilterValues.value).some(v => v !== undefined);

        if (hasValues) {
            gridPreferences.setValue(PreferenceKey.ColumnFilterValues, JSON.stringify(columnFilterValues.value));
        }
        else {
            gridPreferences.setValue(PreferenceKey.ColumnFilterValues, "");
        }

        savePreferences();
    }

    /**
     * Saves the sort value to the preference collection and triggers
     * a request to save the preferences.
     */
    function saveSortPreferences(): void {
        if (props.disablePreferences) {
            return;
        }

        if (columnSortDirection.value) {
            gridPreferences.setValue(PreferenceKey.SortDirection, JSON.stringify(columnSortDirection.value));
        }
        else {
            gridPreferences.setValue(PreferenceKey.SortDirection, "");
        }

        savePreferences();
    }

    /**
     * Saves the preferences. This handles logic to ensure that only a single
     * attempt to save preferences is happening at one time.
     */
    async function savePreferences(): Promise<void> {
        preferencesAreDirty = true;

        if (preferencesAreSaving) {
            return;
        }

        preferencesAreSaving = true;
        preferencesAreDirty = false;

        try {
            await gridPreferences.save();
        }
        finally {
            preferencesAreSaving = false;
        }

        if (preferencesAreDirty) {
            window.setTimeout(() => savePreferences(), 0);
        }
    }

    // #endregion

    // #region Grid Action Event Handlers

    /**
     * Called when the bulk update grid action has been clicked.
     */
    async function onBulkUpdate(): Promise<void> {
        const url = props.definition?.actionUrls?.[GridActionUrlKey.BulkUpdate];

        if (!props.personKeyField || !url) {
            return;
        }

        const options: EntitySetOptions = {
            entityTypeGuid: EntityType.Person
        };

        await createEntitySetAndRedirect([props.personKeyField], url, options);
    }

    /**
     * Called when either the merge person or merge business grid actions
     * have been clicked.
     */
    async function onPersonMerge(): Promise<void> {
        let url: string | undefined;

        if (props.personAsBusiness) {
            url = props.definition?.actionUrls?.[GridActionUrlKey.MergeBusiness];
        }
        else {
            url = props.definition?.actionUrls?.[GridActionUrlKey.MergePerson];
        }

        if (!props.personKeyField || !url) {
            return;
        }

        await createEntitySetAndRedirect([props.personKeyField], url, undefined);
    }

    /**
     * Called when the merge template grid action has been clicked.
     */
    async function onMergeTemplate(): Promise<void> {
        const url = props.definition?.actionUrls?.[GridActionUrlKey.MergeTemplate];

        if (!props.keyField || !url) {
            return;
        }

        if (props.mergeTemplateAsPerson && props.personKeyField) {
            await createEntitySetAndRedirect([props.personKeyField], url, undefined);
        }
        else if (props.entityTypeGuid) {
            await createEntitySetAndRedirect([props.keyField], url, undefined);
        }
        else {
            // Find all columns that aren't special columns and include them in
            // the additional merge fields.
            const mergeColumns: Record<string, string> = {};
            const dataColumns = gridState.columns
                .filter(c => !c.name.startsWith("__"));

            for (const column of dataColumns) {
                mergeColumns[column.name] = `${column.name[0].toUpperCase()}${column.name.substring(1)}`;
            }

            const options: EntitySetOptions = {
                mergeColumns
            };

            await createEntitySetAndRedirect([props.keyField], url, options);
        }
    }

    /**
     * Called when the export to excel grid action has been clicked.
     */
    async function onExportToExcel(): Promise<void> {
        const { workbook, rowData } = await getExportWorkbook();
        const worksheet = workbook.getWorksheet(1);
        const title = props.exportTitle || pluralize(gridState.itemTerm);

        // Freeze the header rows.
        worksheet.views = [
            {
                state: "frozen",
                ySplit: 3
            }
        ];

        // Calculate rough column width.
        autoFitExportColumns(worksheet, rowData);

        // Configure the header content.
        worksheet.insertRows(1, [{}, {}]);
        worksheet.getCell(1, 1).value = title;
        worksheet.getCell(2, 1).value = `Exported on ${RockDateTime.now().toASPString("G")}`;
        worksheet.getCell(1, 1).font = {
            size: 18
        };

        // Set the style of the header rows.
        worksheet.getRows(1, 3)?.forEach(row => {
            row.eachCell(cell => {
                cell.fill = {
                    type: "pattern",
                    pattern: "solid",
                    fgColor: {
                        argb: "ffdedede"
                    }
                };

                cell.font = cell.font ?? {};
                cell.font.bold = true;
            });
        });

        worksheet.mergeCells(1, 1, 1, worksheet.columns.length);
        worksheet.mergeCells(2, 1, 2, worksheet.columns.length);

        // Setup the filter functionality.
        worksheet.autoFilter = {
            from: {
                row: 3,
                column: 1
            },
            to: {
                row: rowData.length + 3,
                column: worksheet.columns.length
            }
        };

        await downloadWorkbook(workbook, title, "xlsx");
    }

    /**
     * Called when the export to csv grid action has been clicked.
     */
    async function onExportToCsv(): Promise<void> {
        const { workbook } = await getExportWorkbook();

        const title = props.exportTitle || pluralize(gridState.itemTerm);

        await downloadWorkbook(workbook, title, "csv");
    }

    /**
     * Called when the launch workflow grid action has been clicked.
     */
    async function onLaunchWorkflow(): Promise<void> {
        const url = props.definition?.actionUrls?.[GridActionUrlKey.LaunchWorkflow];

        if (!props.keyField || !url) {
            return;
        }

        await createEntitySetAndRedirect([props.keyField], url, undefined);
    }

    /**
     * Called when the communication grid action has been clicked.
     */
    async function onCommunicate(): Promise<void> {
        const url = props.definition?.actionUrls?.[GridActionUrlKey.Communicate];
        let keyFields: string[] = [];

        // Determine which key fields to use to find people.
        if (props.communicationRecipientPersonKeyFields) {
            keyFields = props.communicationRecipientPersonKeyFields;
        }
        else if (props.personKeyField) {
            keyFields = [props.personKeyField];
        }

        // If we don't have any key fields or a URL then nothing to do.
        if (keyFields.length === 0 || !url) {
            return;
        }

        const options: EntitySetOptions = {
            additionalMergeFieldsFactory: undefined,
            purpose: "communication"
        };

        // TypeScript isn't happy if we set these above.
        options.mergeColumns = {};
        options.mergeFields = {};
        const mergeFields: string[] = [];

        // If they have specified which additional merge fields to be included
        // in the communication, add those to the list of mergeFields.
        if (props.communicationMergeFields) {
            for (const mf of props.communicationMergeFields) {
                const parts = mf.split("|")
                    .map(f => f.replace(/\./g, "_"))
                    .filter(f => f !== "");

                // If we have a column that matches the name, put it in the
                // mergeColumns. Otherwise put it in the mergeFields. This
                // basically means, give us the formatted value or the raw value.
                if (gridState.columns.some(c => c.name === parts[0])) {
                    options.mergeColumns[parts[0]] = parts.length >= 2 ? parts[1] : parts[0];
                }
                else {
                    options.mergeFields[parts[0]] = parts.length >= 2 ? parts[1] : parts[0];
                }

                mergeFields.push(parts.length >= 2 ? parts[1] : parts[0]);
            }
        }

        // Get all the data from the grid.
        const entitySet = await getEntitySetBag(gridState, keyFields, options);

        const communicationBag: GridCommunicationBag = {
            recipients: entitySet.items,
            fromUrl: window.location.href
        };

        // Determine if we have anything that should show up in the
        // "Additional Merge Fields" option of the lava field picker.
        if (props.communicationRecipientPersonKeyFields) {
            communicationBag.mergeFields = [`AdditionalMergeFields|${mergeFields.join("^")}`];
        }
        else {
            communicationBag.mergeFields = mergeFields;
        }

        await createCommunicationAndRedirect(communicationBag, url);
    }

    /**
     * Called when a custom grid action has been clicked.
     */
    async function onCustomRoute(url: string): Promise<void> {
        if (!props.keyField || !url) {
            return;
        }

        const options: EntitySetOptions = {
            entityTypeGuid: props.entityTypeGuid
        };

        let fixedUrl: string;

        if (url.includes("{0}")) {
            fixedUrl = url.replace(/\{0\}/g, "{EntitySetId}");
        }
        else {
            fixedUrl = url.includes("?")
                ? `${url}&EntitySetId={EntitySetId}`
                : `${url}?EntitySetId={EntitySetId}`;
        }

        await createEntitySetAndRedirect([props.keyField], fixedUrl, options);
    }

    // #endregion

    // #region Event Handlers

    /**
     * Called when the {@link gridState.sortedRows} value has changed. Update
     * all the visible row information.
     */
    function onSortedRowsChanged(): void {
        updateVisibleRows();
        updatePageCount();
        updateCountMessage();
    }

    /**
     * Called when the {@link gridState.selectedKeys} value has changed.
     * Update the UI to reflect the selection count.
     */
    function onSelectedKeysChanged(): void {
        selectedRowCount.value = gridState.selectedKeys.length;

        emit("selectedKeysChanged", gridState);
    }

    /**
     * Called when a row has been clicked if selection is enabled.
     *
     * @param key The key of the row that was clicked.
     */
    async function onRowClick(key: string): Promise<void> {
        if (!props.onSelectItem || isRowSelectionInProgress.value) {
            return;
        }

        // It's possible for row selection to be an async process. For example
        // the block might need to call an API endpoint in order to determine
        // what to do. In this case we need to make sure that only one select
        // action is running at any given time.
        isRowSelectionInProgress.value = true;

        try {
            const returnValue = props.onSelectItem(key);

            if (isPromise(returnValue)) {
                await returnValue;
            }
        }
        finally {
            isRowSelectionInProgress.value = false;
        }
    }

    /**
     * Called when a new width has been emit from the DataRow or VirtualDataRow.
     */
    function calculateOverflow(width: { offsetWidth: number, scrollWidth: number }): void {
        if (width.offsetWidth < width.scrollWidth) {
            overflow.value = true;
            return;
        }

        overflow.value = false;
    }



    // #endregion

    const gridState = createGridState();

    // Set initial filtering and sorting based on preferences. This needs to
    // happen before we start watching for changes so we don't try to save
    // preferences when we change the value.
    if (!props.disablePreferences) {
        setFilterFromPreferences();
        setSortFromPreferences();
    }

    gridState.setFilters(quickFilterValue.value, columnFilterValues.value);
    gridState.setSort(columnSortDirection.value);
    visibleColumnDefinitions.value = gridState.visibleColumns;

    watch(quickFilterValue, () => {
        currentPage.value = 1;
        gridState.setFilters(quickFilterValue.value, columnFilterValues.value);
    });

    watch(columnFilterValues, () => {
        currentPage.value = 1;
        gridState.setFilters(quickFilterValue.value, columnFilterValues.value);
        saveFilterPreferences();
    });

    watch(columnSortDirection, () => {
        gridState.setSort(columnSortDirection.value);
        saveSortPreferences();
    });

    watch([currentPage, pageSize], (newValues, oldValues) => {
        // If the page size changed, reset to the first page.
        if (newValues[1] !== oldValues[1] && currentPage.value !== 1) {
            currentPage.value = 1;
        }
        updateVisibleRows();
        updatePageCount();
    });

    watch(() => props.keyField, () => {
        gridState.setItemKey(props.keyField);
    });

    watch(() => props.data, () => {
        updateGridData();
    });

    watch(columnDefinitions, () => {
        gridState.setColumns(columnDefinitions.value);
    });

    gridState.on("sortedRowsChanged", onSortedRowsChanged);
    gridState.on("visibleColumnsChanged", () => visibleColumnDefinitions.value = gridState.visibleColumns);
    gridState.on("filteredRowsChanged", () => emit("filteredRowsChanged", gridState));
    gridState.on("selectedKeysChanged", onSelectedKeysChanged);

    onUnmounted(() => {
        gridState.off("selectedKeysChanged", onSelectedKeysChanged);
        gridState.off("sortedRowsChanged", onSortedRowsChanged);
        gridState.dispose();
    });

    updateGridData();
</script><|MERGE_RESOLUTION|>--- conflicted
+++ resolved
@@ -110,13 +110,9 @@
     --table-cell-padding-x: 16px;
     --table-cell-padding-y: 16px;
     color: var(--theme-darkest);
-<<<<<<< HEAD
     margin-bottom: var(--spacing-large);
-=======
-    margin-bottom: 24px;
     /* Allow some of the popups to be positioned relative to the grid */
     position: relative;
->>>>>>> 8eae20fb
 }
 
 .grid-obsidian.grid-bordered {
