// <copyright>
// Copyright by the Spark Development Network
//
// Licensed under the Rock Community License (the "License");
// you may not use this file except in compliance with the License.
// You may obtain a copy of the License at
//
// http://www.rockrms.com/license
//
// Unless required by applicable law or agreed to in writing, software
// distributed under the License is distributed on an "AS IS" BASIS,
// WITHOUT WARRANTIES OR CONDITIONS OF ANY KIND, either express or implied.
// See the License for the specific language governing permissions and
// limitations under the License.
// </copyright>
//

import { standardColumnProps } from "@Obsidian/Core/Controls/grid";
import { Component, defineComponent, PropType } from "vue";
import PersonCell from "../Cells/personCell.partial.obs";
import PersonSkeletonCell from "../Cells/personSkeletonCell.partial.obs";
import { ColumnDefinition, ExportValueFunction, QuickFilterValueFunction, SortValueFunction } from "@Obsidian/Types/Controls/grid";
import { PersonFieldBag } from "@Obsidian/ViewModels/Core/Grid/personFieldBag";

/**
 * Gets the value to use when displaying a cell of this column.
 *
 * @param row The row that will be displayed.
 * @param column The column that will be displayed.
 *
 * @returns A string value or undefined if the cell has no value.
 */
function getDisplayedValue(row: Record<string, unknown>, column: ColumnDefinition): string | undefined {
    if (!column.field) {
        return undefined;
    }

    const value = row[column.field] as PersonFieldBag | undefined;

    if (!value || typeof value !== "object") {
        return undefined;
    }

    if (column.props.showLastNameFirst === true) {
        return `${value.lastName ?? ""}, ${value.nickName ?? ""}`;
    }

    return `${value.nickName ?? ""} ${value.lastName ?? ""}`;
}

/**
 * Displays a cell as a Person. This has a few options to control the
 * formatting, but generally follows a standard layout so different grids with
 * person columns all look the same.
 */
export default defineComponent({
    props: {
        ...standardColumnProps,

        formatComponent: {
            type: Object as PropType<Component>,
            default: PersonCell
        },

        skeletonComponent: {
            type: Object as PropType<Component>,
            default: PersonSkeletonCell
        },

        quickFilterValue: {
            type: Function as PropType<QuickFilterValueFunction>,
            default: getDisplayedValue
        },

        exportValue: {
            type: Function as PropType<ExportValueFunction>,
            default: getDisplayedValue
        },

        sortValue: {
            type: Function as PropType<SortValueFunction>,
            default: getDisplayedValue
        },

        /**
         * If `true` then the avatar image will not be shown.
         */
        hideAvatar: {
            type: Boolean as PropType<boolean>,
            default: false
        },

        /**
         * Normally the column will display the nick name first, such as
         * "Ted Decker". If this is set to `true` then it will show the last
         * name first, such as "Decker, Ted".
         */
        showLastNameFirst: {
            type: Boolean as PropType<boolean>,
            default: false
        },

<<<<<<< HEAD
        /**
         * If `true` then the person will be displayed as a hyperlink to the
         * person detail page. No checking is performed if the current
         * individual has access to that page.
         */
        showAsLink: {
            type: Boolean as PropType<boolean>,
            default: false
=======
        columnType: {
            type: String as PropType<string>,
            default: "person"
>>>>>>> 2ff2bed8
        },
    }
});<|MERGE_RESOLUTION|>--- conflicted
+++ resolved
@@ -100,7 +100,6 @@
             default: false
         },
 
-<<<<<<< HEAD
         /**
          * If `true` then the person will be displayed as a hyperlink to the
          * person detail page. No checking is performed if the current
@@ -109,11 +108,11 @@
         showAsLink: {
             type: Boolean as PropType<boolean>,
             default: false
-=======
+        },
+        
         columnType: {
             type: String as PropType<string>,
             default: "person"
->>>>>>> 2ff2bed8
         },
     }
 });