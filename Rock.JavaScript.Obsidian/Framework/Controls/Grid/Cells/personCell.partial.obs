<template>
    <div class="d-flex flex-fill align-items-center">
        <div v-if="!hideAvatar" class="mr-2 flex-shrink-0"
             :style="{ 'width': '24px', 'height': '24px', 'border-radius': '12px', 'background-image': `url('${photoUrl}')`, 'background-size': 'cover' }">
        </div>
        <div class="flex-grow-1">
<<<<<<< HEAD
            <template v-if="showAsLink && idKey">
                <a :href="`/person/${idKey}`"><strong>{{ formattedName }}</strong></a>
            </template>
            <template v-else>
                <strong>{{ formattedName }}</strong>
            </template>
            <div v-if="showDetailField && detailText" class="text-muted">{{ detailText }}</div>
=======
            <strong>
                {{ formattedName }}
            </strong>
            <div v-if="detailText" class="text-muted">{{ detailText }}</div>
>>>>>>> 0d6dc127
        </div>
    </div>
</template>

<script setup lang="ts">
    import { standardCellProps } from "@Obsidian/Core/Controls/grid";
    import { PersonFieldBag } from "@Obsidian/ViewModels/Core/Grid/personFieldBag";
    import { computed } from "vue";

    const props = defineProps(standardCellProps);

    const showAsLink = props.column.props.showAsLink;
    const hideAvatar = props.column.props.hideAvatar;
    const idKey = computed((): string | undefined => {
        if (!props.column.field) {
            return undefined;
        }
        const value = props.row[props.column.field] as PersonFieldBag;
        if (typeof value?.idKey === "string") {
            return value.idKey;
        }
        return undefined;
    });

    /** Contains the URL for the avatar. */
    const photoUrl = computed((): string => {
        if (!props.column.field) {
            return "";
        }

        const value = props.row[props.column.field] as PersonFieldBag;

        if (!value || typeof value !== "object") {
            return "";
        }

        return value.photoUrl ?? "";
    });

    /** Contains the full name in the correct format. */
    const formattedName = computed((): string => {
        if (!props.column.field) {
            return "";
        }

        const value = props.row[props.column.field] as PersonFieldBag;

        if (!value || typeof value !== "object") {
            return "";
        }

        if (props.column.props.showLastNameFirst === true) {
            return `${value.lastName ?? ""}, ${value.nickName ?? ""}`;
        }

        return `${value.nickName ?? ""} ${value.lastName ?? ""}`;
    });

    /** Contains the detail text to display */
    const detailText = computed((): string => {
        if (!props.column.field) {
            return "";
        }

        const value = props.row[props.column.field] as PersonFieldBag;

        if (!value || typeof value !== "object") {
            return "";
        }

        const detailField = props.column.props.detailField;

        if (detailField === false) {
            return "";
        }

        if (!detailField) {
            return value.connectionStatus ?? "";
        }

        if (typeof detailField === "string") {
<<<<<<< HEAD
            if (detailField === "connectionStatus") {
                return value.connectionStatus ?? "";
            }
            else {
                // Treat detailField as a custom string value
                return detailField;
=======
            const detailValue = props.row[detailField];

            if (typeof detailValue === "string") {
                return detailValue;
>>>>>>> 0d6dc127
            }
        }

        return "";
    });

</script><|MERGE_RESOLUTION|>--- conflicted
+++ resolved
@@ -4,20 +4,13 @@
              :style="{ 'width': '24px', 'height': '24px', 'border-radius': '12px', 'background-image': `url('${photoUrl}')`, 'background-size': 'cover' }">
         </div>
         <div class="flex-grow-1">
-<<<<<<< HEAD
             <template v-if="showAsLink && idKey">
                 <a :href="`/person/${idKey}`"><strong>{{ formattedName }}</strong></a>
             </template>
             <template v-else>
                 <strong>{{ formattedName }}</strong>
             </template>
-            <div v-if="showDetailField && detailText" class="text-muted">{{ detailText }}</div>
-=======
-            <strong>
-                {{ formattedName }}
-            </strong>
             <div v-if="detailText" class="text-muted">{{ detailText }}</div>
->>>>>>> 0d6dc127
         </div>
     </div>
 </template>
@@ -99,19 +92,10 @@
         }
 
         if (typeof detailField === "string") {
-<<<<<<< HEAD
-            if (detailField === "connectionStatus") {
-                return value.connectionStatus ?? "";
-            }
-            else {
-                // Treat detailField as a custom string value
-                return detailField;
-=======
             const detailValue = props.row[detailField];
 
             if (typeof detailValue === "string") {
                 return detailValue;
->>>>>>> 0d6dc127
             }
         }
 
