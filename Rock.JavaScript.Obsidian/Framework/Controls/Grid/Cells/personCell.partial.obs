<template>
    <div class="d-flex flex-fill align-items-center">
<<<<<<< HEAD
        <div v-if="!hideAvatar" class="mr-2 flex-shrink-0"
             :style="{ 'width': '24px', 'height': '24px', 'border-radius': '12px', 'background-image': `url('${photoUrl}')`, 'background-size': 'cover' }">
        </div>
        <div class="flex-grow-1">
            <template v-if="showAsLink && idKey">
                <a :href="`/person/${idKey}`">{{ formattedName }}</a>
            </template>
            <template v-else>
                {{ formattedName }}
            </template>
=======
        <div v-if="!props.column.props.hideAvatar" class="mr-2 flex-shrink-0"
             :style="{ 'width': '24px', 'height': '24px', 'border-radius': '12px', 'background-image': `url('${photoUrl}')`, 'background-size': 'cover' }">
        </div>
        <div class="flex-grow-1">
            <strong>
                {{ formattedName }}
            </strong>
            <div v-if="showDetailField && detailText" class="text-muted">{{ detailText }}</div>
>>>>>>> fee7ba73
        </div>
    </div>
</template>

<script setup lang="ts">
    import { standardCellProps } from "@Obsidian/Core/Controls/grid";
    import { PersonFieldBag } from "@Obsidian/ViewModels/Core/Grid/personFieldBag";
    import { computed } from "vue";

    const props = defineProps(standardCellProps);

    const showAsLink = props.column.props.showAsLink;
    const hideAvatar = props.column.props.hideAvatar;
    const idKey = computed((): string | undefined => {
        if (!props.column.field) {
            return undefined;
        }
        const value = props.row[props.column.field] as PersonFieldBag;
        if (typeof value?.idKey === "string") {
            return value.idKey;
        }
        return undefined;
    });

    /** Contains the URL for the avatar. */
    const photoUrl = computed((): string => {
        if (!props.column.field) {
            return "";
        }

        const value = props.row[props.column.field] as PersonFieldBag;

        if (!value || typeof value !== "object") {
            return "";
        }

        return value.photoUrl ?? "";
    });

    /** Contains the full name in the correct format. */
    const formattedName = computed((): string => {
        if (!props.column.field) {
            return "";
        }

        const value = props.row[props.column.field] as PersonFieldBag;

        if (!value || typeof value !== "object") {
            return "";
        }

        if (props.column.props.showLastNameFirst === true) {
            return `${value.lastName ?? ""}, ${value.nickName ?? ""}`;
        }

        return `${value.nickName ?? ""} ${value.lastName ?? ""}`;
    });

    /** Determines whether to show the detail field */
    const showDetailField = computed((): boolean => {
        return props.column.props.detailField !== false;
    });

    /** Contains the detail text to display */
    const detailText = computed((): string => {
        if (!props.column.field || !showDetailField.value) {
            return "";
        }

        const value = props.row[props.column.field] as PersonFieldBag;

        if (!value || typeof value !== "object") {
            return "";
        }

        const detailField = props.column.props.detailField;

        if (typeof detailField === "string") {
            if (detailField === "connectionStatus") {
                return value.connectionStatus ?? "";
            }
 else {
                // Treat detailField as a custom string value
                return detailField;
            }
        }

        return "";
    });

</script><|MERGE_RESOLUTION|>--- conflicted
+++ resolved
@@ -1,26 +1,16 @@
 <template>
     <div class="d-flex flex-fill align-items-center">
-<<<<<<< HEAD
         <div v-if="!hideAvatar" class="mr-2 flex-shrink-0"
              :style="{ 'width': '24px', 'height': '24px', 'border-radius': '12px', 'background-image': `url('${photoUrl}')`, 'background-size': 'cover' }">
         </div>
         <div class="flex-grow-1">
             <template v-if="showAsLink && idKey">
-                <a :href="`/person/${idKey}`">{{ formattedName }}</a>
+                <a :href="`/person/${idKey}`"><strong>{{ formattedName }}</strong></a>
             </template>
             <template v-else>
-                {{ formattedName }}
+                <strong>{{ formattedName }}</strong>
             </template>
-=======
-        <div v-if="!props.column.props.hideAvatar" class="mr-2 flex-shrink-0"
-             :style="{ 'width': '24px', 'height': '24px', 'border-radius': '12px', 'background-image': `url('${photoUrl}')`, 'background-size': 'cover' }">
-        </div>
-        <div class="flex-grow-1">
-            <strong>
-                {{ formattedName }}
-            </strong>
             <div v-if="showDetailField && detailText" class="text-muted">{{ detailText }}</div>
->>>>>>> fee7ba73
         </div>
     </div>
 </template>
@@ -102,7 +92,7 @@
             if (detailField === "connectionStatus") {
                 return value.connectionStatus ?? "";
             }
- else {
+            else {
                 // Treat detailField as a custom string value
                 return detailField;
             }
