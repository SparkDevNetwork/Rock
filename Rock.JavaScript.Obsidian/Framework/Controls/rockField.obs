﻿<!-- Copyright by the Spark Development Network; Licensed under the Rock Community License -->
<template>
    <div v-if="!isEditMode">
        <template v-if="showLabel">
            <div v-if="showValue" class="form-group static-control">
                <label class="control-label">
                    {{ label }}
                </label>
                <div class="control-wrapper">
                    <div class="form-control-static">
                        <component :is="valueComponent" :modelValue="value" :configurationValues="configurationValues" :isEscaped="isEscaped" v-bind="$attrs" />
                    </div>
                </div>
            </div>
        </template>
        <component v-else :is="valueComponent" :modelValue="value" :configurationValues="configurationValues" :isEscaped="isEscaped" v-bind="$attrs" />
    </div>
    <div v-else>
        <component :is="editComponent"
                   v-model="value"
                   :label="label"
                   :help="helpText"
                   :configurationValues="configurationValues"
                   :rules="rules"
<<<<<<< HEAD
                   @updateConfigurationValue="onUpdateConfigurationValue"
                   :dataEntryMode="dataEntryMode" />
=======
                   :dataEntryMode="dataEntryMode"
                   v-bind="$attrs" />
>>>>>>> f3ad007f
    </div>
</template>

<script setup lang="ts">
    import { getFieldType, DataEntryMode, provideFieldTypeAttributeGuid } from "@Obsidian/Utility/fieldTypes";
    import { computed, PropType, provide } from "vue";
    import { PublicAttributeBag } from "@Obsidian/ViewModels/Utility/publicAttributeBag";
    import { FieldType } from "@Obsidian/SystemGuids/fieldType";
    import { emptyGuid, toGuidOrNull } from "@Obsidian/Utility/guid";

    const textField = getFieldType(FieldType.Text);

    const props = defineProps({
        modelValue: {
            type: String as PropType<string>,
            required: false
        },
        attribute: {
            type: Object as PropType<PublicAttributeBag>,
            required: true
        },
        showEmptyValue: {
            type: Boolean as PropType<boolean>,
            default: false
        },
        isEditMode: {
            type: Boolean as PropType<boolean>,
            default: false
        },
        showLabel: {
            type: Boolean as PropType<boolean>,
            default: true
        },
        isCondensed: {
            type: Boolean as PropType<boolean>,
            default: false
        },
        dataEntryMode: {
            type: String as PropType<DataEntryMode>,
            default: undefined
        },
        isEscaped: {
            type: Boolean as PropType<boolean>,
            default: false
        }
    });

    const emit = defineEmits<{
        (e: "update:modelValue", value: string): void;
        (e: "updateConfigurationValue", key: string, value: string): void;
    }>();

    const field = computed(() => {
        const fieldType = getFieldType(toGuidOrNull(props.attribute.fieldTypeGuid) ?? emptyGuid);

        return fieldType ?? textField;
    });

    /** True if the read-only value should be displayed. */
    const showValue = computed(() => props.showEmptyValue || field.value?.getTextValue(props.modelValue ?? "", props.attribute.configurationValues ?? {}) !== "");

    /** True if this field is required and must be filled in. */
    const isRequired = computed(() => props.attribute.isRequired);

    /** attribute Guid. */
    const attributeGuid = computed(() => props.attribute.attributeGuid);

    /** Indicates to the editor component if this field is required or not. */
    const rules = computed(() => isRequired.value ? "required" : "");

    /** True if we are currently in edit mode. */
    const isEditMode = computed(() => props.isEditMode);

    /** The label to display above the value or editor. */
    const label = computed(() => props.attribute.name);

    /** The help text to display in the help bubble when in edit mode. */
    const helpText = computed(() => props.attribute.description);

    /** The read-only component to use to display the value. */
    const valueComponent = computed(() => {
        // This is here to cause the component to update reactively if
        // the value changes.
        // Commented out on 3/14/2022 by DSH. If no issues show up it can be removed
        // at a later point in time (maybe 6 months later). I do not believe this
        // is needed anymore after the refactoring that was performed.
        //const _ignored = props.attributeValue.value;

        return props.isCondensed
            ? field.value?.getCondensedFormattedComponent(configurationValues.value)
            : field.value?.getFormattedComponent(configurationValues.value);
    });

    /** The edit component to use to display the value. */
    const editComponent = computed(() => field.value?.getEditComponent(configurationValues.value));

    /** The value to display or edit. */
    const value = computed({
        get: () => props.modelValue || "",
        set(newValue) {
            emit("update:modelValue", newValue);
        }
    });

    /** The configuration values for the editor component. */
    const configurationValues = computed(() => {
        return props.attribute.configurationValues ?? {};
    });

    /** Called when the component emits the updateConfigurationValue event. */
    function onUpdateConfigurationValue(key: string, value: string): void {
        emit("updateConfigurationValue", key, value);
    }

    provideFieldTypeAttributeGuid(attributeGuid);
    provide("isRequired", isRequired);
</script><|MERGE_RESOLUTION|>--- conflicted
+++ resolved
@@ -22,13 +22,9 @@
                    :help="helpText"
                    :configurationValues="configurationValues"
                    :rules="rules"
-<<<<<<< HEAD
                    @updateConfigurationValue="onUpdateConfigurationValue"
-                   :dataEntryMode="dataEntryMode" />
-=======
                    :dataEntryMode="dataEntryMode"
                    v-bind="$attrs" />
->>>>>>> f3ad007f
     </div>
 </template>
 
