--- conflicted
+++ resolved
@@ -33,11 +33,8 @@
 import SecurityColumn from "./Grid/Columns/securityColumn.partial";
 import SelectColumn from "./Grid/Columns/selectColumn.partial";
 import TextColumn from "./Grid/Columns/textColumn.partial";
-<<<<<<< HEAD
 import CopyColumn from "./Grid/Columns/copyColumn.partial";
-=======
 import ButtonColumn from "./Grid/Columns/buttonColumn.partial";
->>>>>>> 9fe67671
 
 import BooleanCell from "./Grid/Cells/booleanCell.partial.obs";
 import CurrencyCell from "./Grid/Cells/currencyCell.partial.obs";
@@ -54,11 +51,8 @@
 import SelectCell from "./Grid/Cells/selectCell.partial.obs";
 import SelectHeaderCell from "./Grid/Cells/selectHeaderCell.partial.obs";
 import TextCell from "./Grid/Cells/textCell.partial";
-<<<<<<< HEAD
 import CopyCell from "./Grid/Cells/copyCell.partial.obs";
-=======
 import ButtonCell from "./Grid/Cells/buttonCell.partial.obs";
->>>>>>> 9fe67671
 
 import BooleanFilter from "./Grid/Filters/booleanFilter.partial.obs";
 import DateFilter from "./Grid/Filters/dateFilter.partial.obs";
@@ -90,12 +84,8 @@
     SecurityColumn,
     SelectColumn,
     TextColumn,
-<<<<<<< HEAD
     CopyColumn,
-=======
     ButtonColumn
->>>>>>> 9fe67671
-};
 
 // Export cell components.
 export {
@@ -114,11 +104,8 @@
     SelectCell,
     SelectHeaderCell,
     TextCell,
-<<<<<<< HEAD
     CopyCell,
-=======
     ButtonCell
->>>>>>> 9fe67671
 };
 
 // Export filter components.
