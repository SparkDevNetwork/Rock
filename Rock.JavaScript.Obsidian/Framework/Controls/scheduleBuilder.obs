--- conflicted
+++ resolved
@@ -17,11 +17,7 @@
                         label="Start Date / Time"
                         help="Select the Date and Time to base the schedule on. Make sure to set this if you want the schedule to work. Set to blank if you want to leave this unscheduled." />
 
-<<<<<<< HEAD
-        <RockFormField v-if="!hideDuration" :modelValue="duration" label="Duration" name="duration">
-=======
-        <RockFormField :modelValue="durationInSeconds" label="Duration" name="duration">
->>>>>>> 6984030a
+        <RockFormField v-if="!hideDuration" :modelValue="durationInSeconds" label="Duration" name="duration">
             <template #default>
                 <div class="form-control-group">
                     <NumberBox v-model="durationInHours" inputGroupClasses="input-width-md">
@@ -381,14 +377,7 @@
 
     // #region Computed Values
 
-<<<<<<< HEAD
-    const requiredRules = computed((): ValidationRule[] => {
-        return ["required"];
-    });
-
-=======
->>>>>>> 6984030a
-    const durationInHours = computed({
+	const durationInHours = computed({
         get(): number | null {
             return (durationInSeconds.value === null || durationInSeconds.value <= 1) ? 0 : Math.floor(durationInSeconds.value / 3600);
         },
@@ -402,11 +391,7 @@
 
     const durationInMinutes = computed({
         get(): number | null {
-<<<<<<< HEAD
-            return (duration.value === null || duration.value <= 1) ? 0 : duration.value % 60;
-=======
             return (durationInSeconds.value === null || durationInSeconds.value <= 1) ? 0 : (durationInSeconds.value / 60) % 60;
->>>>>>> 6984030a
         },
 
         set(value: number | null) {
