﻿<!-- Copyright by the Spark Development Network; Licensed under the Rock Community License -->
<template>
    <RockSuspense>
        <template #default>
<<<<<<< HEAD
            <div v-if="displayWithinExistingRow" :class="columnClass" v-for="a in validAttributes" :key="a.attributeGuid!">
                <RockField :isEditMode="isEditMode"
=======
            <div v-if="displayWithinExistingRow" :class="columnClass" v-for="a in validAttributes" :key="a.attributeGuid">
                <RockField
                           :isEditMode="isEditMode"
>>>>>>> bdf0ef8f
                           :attribute="a"
                           :modelValue="values[a.key!]"
                           @update:modelValue="onUpdateValue(a.key!, $event)"
                           :showEmptyValue="showEmptyValues"
                           :showAbbreviatedName="showAbbreviatedName" />
            </div>

            <TabbedContent v-else-if="actuallyDisplayAsTabs" :tabs="attributeCategoryNames">
                <template #tabpane="{ item }">
<<<<<<< HEAD
                    <div v-for="a in getCategoryAttributes(item)" :key="a.attributeGuid!">
                        <RockField :isEditMode="isEditMode"
=======
                    <div v-for="a in getCategoryAttributes(item)" :key="a.attributeGuid">
                        <RockField
                                   :isEditMode="isEditMode"
>>>>>>> bdf0ef8f
                                   :attribute="a"
                                   :modelValue="values[a.key!]"
                                   @update:modelValue="onUpdateValue(a.key!, $event)"
                                   :showEmptyValue="showEmptyValues"
                                   :showAbbreviatedName="showAbbreviatedName" />
                    </div>
                </template>
            </TabbedContent>

            <template v-else>
                <div v-for="cat in attributeCategories" key="cat.guid">
<<<<<<< HEAD
                    <h4 v-if="showCategoryLabel && cat.guid == emptyGuid && !isEditMode">{{ defaultCategoryHeading }}</h4>
                    <h4 v-else-if="showCategoryLabel && cat.guid != emptyGuid">{{ cat.name }}</h4>

                    <div :class="{ 'attribute-value-container-display': true, 'row': numberOfColumns > 1 }">
                        <ItemsWithPreAndPostHtml :items="prePostHtmlItems[cat.guid!]" v-if="isEditMode && showPrePostHtml">
                            <template v-slot:[a.attributeGuid!] v-for="a in cat.attributes" :key="a.attributeGuid ?? ''">
                                <RockField :isEditMode="isEditMode"
=======
                    <h4 v-if="showCategoryLabel && areEqual(cat.guid, emptyGuid) && !isEditMode">{{ defaultCategoryHeading }}</h4>
                    <h4 v-else-if="showCategoryLabel && !areEqual(cat.guid, emptyGuid)">{{ cat.name }}</h4>

                    <div :class="{ 'attribute-value-container-display': true, 'row': numberOfColumns > 1 }">
                        <ItemsWithPreAndPostHtml :items="prePostHtmlItems[cat.guid]" v-if="isEditMode && showPrePostHtml">
                            <template v-slot:[a.attributeGuid] v-for="a in cat.attributes" :key="a.attributeGuid">
                                <RockField
                                           :isEditMode="isEditMode"
>>>>>>> bdf0ef8f
                                           :attribute="a"
                                           :modelValue="values[a.key!]"
                                           @update:modelValue="onUpdateValue(a.key!, $event)"
                                           :showEmptyValue="showEmptyValues"
                                           :showAbbreviatedName="showAbbreviatedName" />
                            </template>
                        </ItemsWithPreAndPostHtml>

<<<<<<< HEAD
                        <div v-else :class="columnClass" v-for="a in cat.attributes" :key="a.attributeGuid!">
                            <RockField :isEditMode="isEditMode"
=======
                        <div v-else :class="columnClass" v-for="a in cat.attributes" :key="a.attributeGuid">
                            <RockField
                                       :isEditMode="isEditMode"
>>>>>>> bdf0ef8f
                                       :attribute="a"
                                       :modelValue="values[a.key!]"
                                       @update:modelValue="onUpdateValue(a.key!, $event)"
                                       :showEmptyValue="showEmptyValues"
                                       :showAbbreviatedName="showAbbreviatedName" />
                        </div>
                    </div>
                </div>
            </template>
        </template>
        <template #loading>
            <LoadingIndicator />
        </template>
    </RockSuspense>
</template>

<script setup lang="ts">
    import { computed, PropType, ref, watch } from "vue";
    import { PublicAttributeBag } from "@Obsidian/ViewModels/Utility/publicAttributeBag";
    import RockSuspense from "./rockSuspense.obs";
    import LoadingIndicator from "./loadingIndicator.obs";
    import { List } from "@Obsidian/Utility/linq";
    import TabbedContent from "./tabbedContent.obs";
    import RockField from "./rockField.obs";
    import { PublicAttributeCategoryBag } from "@Obsidian/ViewModels/Utility/publicAttributeCategoryBag";
    import { areEqual, emptyGuid } from "@Obsidian/Utility/guid";
    import ItemsWithPreAndPostHtml from "./itemsWithPreAndPostHtml.obs";
    import { ItemWithPreAndPostHtml } from "@Obsidian/Types/Controls/itemsWithPreAndPostHtml";
    import { Guid } from "@Obsidian/Types";

    type CategorizedAttributes = PublicAttributeCategoryBag & {
        attributes: PublicAttributeBag[]
    };

    const props = defineProps({
        modelValue: {
            type: Object as PropType<Record<string, string>>,
            required: true
        },
        isEditMode: {
            type: Boolean,
            default: false
        },
        attributes: {
            type: Object as PropType<Record<string, PublicAttributeBag>>,
            required: true
        },
        /*  09/24/2023 - KA
            Set default value to false to mimic Webforms AttributeValueContainer which does
            no have configurable value for showEmptyValues and thus defaults to not showing
            empty values in view mode.
        */
        showEmptyValues: {
            type: Boolean,
            default: false
        },
        showAbbreviatedName: {
            type: Boolean,
            default: false
        },
        displayWithinExistingRow: {
            type: Boolean,
            default: false
        },
        displayAsTabs: {
            type: Boolean,
            default: false
        },
        showCategoryLabel: {
            type: Boolean,
            default: true
        },
        showPrePostHtml: {
            type: Boolean,
            default: true
        },

        /**
         * The total number of columns in this container.
         *
         * An attribute will be added in each column.
         */
        numberOfColumns: {
            type: Number,
            default: 1
        },
        entityTypeName: {
            type: String,
            default: ""
        },
        disabled: {
            type: Boolean as PropType<boolean>,
            default: false
        },

        /**
         * The breakpoint to use for each column.
         */
        columnBreakpoint: {
            type: String as PropType<"xs" | "sm" | "md" | "lg">,
            default: "md"
        }
    });

    const emit = defineEmits<{
        (e: "update:modelValue", value: Record<string, string>): void;
    }>();

    const validAttributes = computed((): PublicAttributeBag[] => {
        return new List(Object.values(props.attributes))
            .orderBy(a => a.order)
            .toArray();
    });

    const values = ref({ ...props.modelValue });

    const attributeCategories = computed(() => {
        // Initialize the category list with a "default" category
        const categoryList: CategorizedAttributes[] = [{
            guid: emptyGuid,
            name: "Attributes",
            order: 0,
            attributes: []
        }];

        validAttributes.value.forEach(attr => {
            // Skip empty attributes if we are not set to display empty values or we're not editing values
            if (!props.showEmptyValues && !props.isEditMode && attr.key && (props.modelValue[attr.key] ?? "") == "") {
                return;
            }

            if (attr.categories && attr.categories.length > 0) {
                // Copy so sort doesn't cause updates.
                const categories: PublicAttributeCategoryBag[] = [
                    ...attr.categories,
                ];

                categories.sort((a, b) => a.order - b.order).forEach((cat, i) => {
                    const newCat: CategorizedAttributes = {
                        attributes: [],
                        ...cat
                    }; // copy and convert to CategorizedAttributes

                    // Make sure we only have 1 copy of any category in the list
                    if (!categoryList.some(oldCat => oldCat.guid == newCat.guid)) {
                        categoryList.push(newCat);
                    }

                    // Add this attribute to the first (in order) category it is in
                    if (i == 0) {
                        categoryList.find(cat => cat.guid == newCat.guid)?.attributes.push(attr);
                    }
                });
            }
            else {
                // Put in "default" category
                categoryList[0].attributes.push(attr);
            }
        });

        // Clear out any categories that don't have any attributes assigned to them, then sort the list by category order
        return categoryList.filter(cat => cat.attributes.length > 0).sort((a, b) => a.order - b.order);
    });

    const actuallyDisplayAsTabs = computed<boolean>(() => {
        if (attributeCategories.value.length === 0) {
            return false;
        }

        const hasCategories = attributeCategories.value.length > 1 || attributeCategories.value[0].guid !== emptyGuid;

        return hasCategories && props.displayAsTabs && !props.isEditMode;
    });

    const defaultCategoryHeading = computed<string>(() => {
        if (actuallyDisplayAsTabs.value || !props.entityTypeName) {
            return "Attributes";
        }

        return `${props.entityTypeName} Attributes`;
    });

    const attributeCategoryNames = computed((): string[] => {
        return attributeCategories.value.map(a => a.name ?? "");
    });

    const columnClass = computed(() => {
        let numColumns = props.numberOfColumns;

        // Need to make the columns divisible by 12
        if (numColumns < 1) {
            numColumns = 1;
        }
        else if (numColumns == 5) {
            numColumns = 4;
        }
        else if (numColumns > 6 && numColumns < 12) {
            numColumns = 6;
        }
        else if (numColumns > 12) {
            numColumns = 12;
        }

        return `col-${props.columnBreakpoint}-${12 / numColumns}`;
    });

    function getCategoryAttributes(categoryName: string): PublicAttributeBag[] {
        return attributeCategories.value
            .find(c => c.name === categoryName)
            ?.attributes ?? [];
    }

    const onUpdateValue = (key: string, value: string): void => {
        values.value[key] = value;

        emit("update:modelValue", values.value);
    };

    const prePostHtmlItems = computed<Record<Guid, ItemWithPreAndPostHtml[]>>(() => {
        const items: Record<Guid, ItemWithPreAndPostHtml[]> = {};

        attributeCategories.value.forEach((ac) => {
            items[ac.guid] = items[ac.guid] || [];

            ac.attributes.forEach(attr => {
                let preHtml = attr.preHtml ?? "";
                let postHtml = attr.postHtml ?? "";

                if (props.numberOfColumns > 1) {
                    preHtml = `<div class="${columnClass.value}">` + preHtml;
                    postHtml += "</div>";
                }

                items[ac.guid].push({
                    slotName: attr.attributeGuid,
                    preHtml,
                    postHtml
                });
            });
        });

        return items;
    });

    watch(() => props.modelValue, () => {
        values.value = { ...props.modelValue };
    });
</script><|MERGE_RESOLUTION|>--- conflicted
+++ resolved
@@ -2,14 +2,8 @@
 <template>
     <RockSuspense>
         <template #default>
-<<<<<<< HEAD
             <div v-if="displayWithinExistingRow" :class="columnClass" v-for="a in validAttributes" :key="a.attributeGuid!">
                 <RockField :isEditMode="isEditMode"
-=======
-            <div v-if="displayWithinExistingRow" :class="columnClass" v-for="a in validAttributes" :key="a.attributeGuid">
-                <RockField
-                           :isEditMode="isEditMode"
->>>>>>> bdf0ef8f
                            :attribute="a"
                            :modelValue="values[a.key!]"
                            @update:modelValue="onUpdateValue(a.key!, $event)"
@@ -19,14 +13,8 @@
 
             <TabbedContent v-else-if="actuallyDisplayAsTabs" :tabs="attributeCategoryNames">
                 <template #tabpane="{ item }">
-<<<<<<< HEAD
-                    <div v-for="a in getCategoryAttributes(item)" :key="a.attributeGuid!">
+                    <div v-for="a in getCategoryAttributes(item)" :key="a.attributeGuid">
                         <RockField :isEditMode="isEditMode"
-=======
-                    <div v-for="a in getCategoryAttributes(item)" :key="a.attributeGuid">
-                        <RockField
-                                   :isEditMode="isEditMode"
->>>>>>> bdf0ef8f
                                    :attribute="a"
                                    :modelValue="values[a.key!]"
                                    @update:modelValue="onUpdateValue(a.key!, $event)"
@@ -38,24 +26,13 @@
 
             <template v-else>
                 <div v-for="cat in attributeCategories" key="cat.guid">
-<<<<<<< HEAD
-                    <h4 v-if="showCategoryLabel && cat.guid == emptyGuid && !isEditMode">{{ defaultCategoryHeading }}</h4>
-                    <h4 v-else-if="showCategoryLabel && cat.guid != emptyGuid">{{ cat.name }}</h4>
-
-                    <div :class="{ 'attribute-value-container-display': true, 'row': numberOfColumns > 1 }">
-                        <ItemsWithPreAndPostHtml :items="prePostHtmlItems[cat.guid!]" v-if="isEditMode && showPrePostHtml">
-                            <template v-slot:[a.attributeGuid!] v-for="a in cat.attributes" :key="a.attributeGuid ?? ''">
-                                <RockField :isEditMode="isEditMode"
-=======
                     <h4 v-if="showCategoryLabel && areEqual(cat.guid, emptyGuid) && !isEditMode">{{ defaultCategoryHeading }}</h4>
                     <h4 v-else-if="showCategoryLabel && !areEqual(cat.guid, emptyGuid)">{{ cat.name }}</h4>
 
                     <div :class="{ 'attribute-value-container-display': true, 'row': numberOfColumns > 1 }">
                         <ItemsWithPreAndPostHtml :items="prePostHtmlItems[cat.guid]" v-if="isEditMode && showPrePostHtml">
                             <template v-slot:[a.attributeGuid] v-for="a in cat.attributes" :key="a.attributeGuid">
-                                <RockField
-                                           :isEditMode="isEditMode"
->>>>>>> bdf0ef8f
+                                <RockField :isEditMode="isEditMode"
                                            :attribute="a"
                                            :modelValue="values[a.key!]"
                                            @update:modelValue="onUpdateValue(a.key!, $event)"
@@ -64,14 +41,8 @@
                             </template>
                         </ItemsWithPreAndPostHtml>
 
-<<<<<<< HEAD
                         <div v-else :class="columnClass" v-for="a in cat.attributes" :key="a.attributeGuid!">
                             <RockField :isEditMode="isEditMode"
-=======
-                        <div v-else :class="columnClass" v-for="a in cat.attributes" :key="a.attributeGuid">
-                            <RockField
-                                       :isEditMode="isEditMode"
->>>>>>> bdf0ef8f
                                        :attribute="a"
                                        :modelValue="values[a.key!]"
                                        @update:modelValue="onUpdateValue(a.key!, $event)"
