<!-- Copyright by the Spark Development Network; Licensed under the Rock Community License -->
<template>
    <template v-if="allowAdd && isShowingAddForm">
        <DefinedValueEditor :definedTypeGuid="definedTypeGuid" :label="label" :help="help" @save="selectNewValue" @cancel="hideAddForm" />
    </template>

    <template v-else>
        <BaseAsyncPicker v-model="internalValue" v-bind="standardProps" :items="itemsSource" :disabled="disabled">
            <template #inputGroupAppend v-if="allowAdd">
                <span class="input-group-btn">
                    <RockButton @click="showAddForm" :disabled="!isAddAllowed" :btnType="BtnType.Default" aria-label="Add Item"><i class="fa fa-plus" aria-hidden></i></RockButton>
                </span>
            </template>
            <template #append="{ isInputGroupSupported }" v-if="allowAdd">
                <RockButton v-if="!isInputGroupSupported" @click="showAddForm" :disabled="!isAddAllowed" :btnType="BtnType.Link">Add Item</RockButton>
            </template>
        </BaseAsyncPicker>
    </template>
</template>

<script setup lang="ts">
    import { Guid } from "@Obsidian/Types";
    import { useSecurityGrantToken } from "@Obsidian/Utility/block";
    import { standardAsyncPickerProps, useStandardAsyncPickerProps, useVModelPassthrough } from "@Obsidian/Utility/component";
    import { useHttp } from "@Obsidian/Utility/http";
    import { DefinedValuePickerGetDefinedValuesOptionsBag } from "@Obsidian/ViewModels/Rest/Controls/definedValuePickerGetDefinedValuesOptionsBag";
    import { ListItemBag } from "@Obsidian/ViewModels/Utility/listItemBag";
    import { computed, PropType, ref, watch } from "vue";
    import BaseAsyncPicker from "./baseAsyncPicker.obs";
    import RockButton from "./rockButton.obs";
    import DefinedValueEditor from "./Internal/definedValueEditor.obs";
    import { BtnType } from "@Obsidian/Enums/Controls/btnType";
<<<<<<< HEAD
    import { emptyGuid } from "@Obsidian/Utility/guid";
=======
    import { BtnSize } from "@Obsidian/Enums/Controls/btnSize";
    import { PublicAttributeBag } from "@Obsidian/ViewModels/Utility/publicAttributeBag";
    import { emptyGuid, toGuidOrNull } from "@Obsidian/Utility/guid";
>>>>>>> bdf0ef8f

    const props = defineProps({
        modelValue: {
            type: Object as PropType<ListItemBag | ListItemBag[] | null>,
            required: false
        },

        definedTypeGuid: {
<<<<<<< HEAD
            type: String as PropType<Guid>,
            required: true
=======
            type: String as PropType<Guid | null | undefined>,
            required: false
>>>>>>> bdf0ef8f
        },

        allowAdd: {
            type: Boolean as PropType<boolean>,
            default: false
        },

        disabled: {
            type: Boolean as PropType<boolean>,
            default: false
        },

        ...standardAsyncPickerProps
    });

    const emit = defineEmits<{
        (e: "update:modelValue", _value: ListItemBag | ListItemBag[] | null): void
    }>();

    const http = useHttp();

    // #region Picker

    const standardProps = useStandardAsyncPickerProps(props);
    const securityGrantToken = useSecurityGrantToken();
    const internalValue = useVModelPassthrough(props, "modelValue", emit);
    const itemsSource = ref<(() => Promise<ListItemBag[]>) | null>(null);

    async function loadItems(): Promise<ListItemBag[]> {
        const options: DefinedValuePickerGetDefinedValuesOptionsBag = {
            definedTypeGuid: toGuidOrNull(props.definedTypeGuid) ?? emptyGuid,
            securityGrantToken: securityGrantToken.value,
            includeInactive: false,
        };
        const url = "/api/v2/Controls/DefinedValuePickerGetDefinedValues";
        const result = await http.post<ListItemBag[]>(url, undefined, options);

        if (result.isSuccess && result.data) {
            return result.data;
        }
        else {
            console.error(result.errorMessage ?? "Unknown error while loading data.");
            return [];
        }
    }

    function fetchValues(): void {
        itemsSource.value = () => loadItems();
    }

    watch(() => props.definedTypeGuid, fetchValues);

    fetchValues();

    // #endregion

    // #region Add Value

    const isShowingAddForm = ref(false);

<<<<<<< HEAD
    function showAddForm(): void {
        if (!props.allowAdd) {
            return;
        }

        isShowingAddForm.value = true;
=======
    const isAddAllowed = computed<boolean>(() => {
        // Only allow adding if the defined type guid is valid.
        return props.allowAdd && !!toGuidOrNull(props.definedTypeGuid);
    });

    async function showAddForm(): Promise<void> {
        if (!isAddAllowed.value) return;

        isShowingAddForm.value = true;

        if (attributes.value == null) {
            isLoading.value = true;
            fetchError.value = false;
            saveError.value = false;

            const options: DefinedValuePickerGetAttributesOptionsBag = {
                definedTypeGuid: toGuidOrNull(props.definedTypeGuid) ?? emptyGuid,
                securityGrantToken: securityGrantToken.value
            };
            const url = "/api/v2/Controls/DefinedValuePickerGetAttributes";
            const result = await http.post<PublicAttributeBag[]>(url, undefined, options);

            if (result.isSuccess && result.data) {
                attributes.value = result.data.reduce(function (acc, val) {
                    acc[val.key as string] = val;
                    return acc;
                }, {});
            }
            else {
                attributes.value = null;
                fetchError.value = "Unable to fetch attribute data.";
            }

            isLoading.value = false;
        }
>>>>>>> bdf0ef8f
    }

    function hideAddForm(): void {
        isShowingAddForm.value = false;
    }

<<<<<<< HEAD
    function selectNewValue(newValue: ListItemBag | null): void {
        if (!newValue) {
            return;
        }
=======
    async function saveNewValue(): Promise<void> {
        isLoading.value = true;
        saveError.value = false;

        const options: DefinedValuePickerSaveNewValueOptionsBag = {
            definedTypeGuid: toGuidOrNull(props.definedTypeGuid) ?? emptyGuid,
            securityGrantToken: securityGrantToken.value,
            value: newValue.value,
            description: newDescription.value,
            attributeValues: attributeValues.value
        };
        const url = "/api/v2/Controls/DefinedValuePickerSaveNewValue";
        const result = await http.post<ListItemBag>(url, undefined, options);
>>>>>>> bdf0ef8f

        if (props.multiple) {
            if (Array.isArray(internalValue.value)) {
                internalValue.value.push(newValue);
            }
            else {
                internalValue.value = [newValue];
            }
        }
        else {
            internalValue.value = newValue;
        }

        hideAddForm();
    }

    // #endregion
</script><|MERGE_RESOLUTION|>--- conflicted
+++ resolved
@@ -1,18 +1,18 @@
 <!-- Copyright by the Spark Development Network; Licensed under the Rock Community License -->
 <template>
     <template v-if="allowAdd && isShowingAddForm">
-        <DefinedValueEditor :definedTypeGuid="definedTypeGuid" :label="label" :help="help" @save="selectNewValue" @cancel="hideAddForm" />
+        <DefinedValueEditor :definedTypeGuid="toGuidOrNull(definedTypeGuid) ?? emptyGuid" :label="label" :help="help" @save="selectNewValue" @cancel="hideAddForm" />
     </template>
 
     <template v-else>
         <BaseAsyncPicker v-model="internalValue" v-bind="standardProps" :items="itemsSource" :disabled="disabled">
             <template #inputGroupAppend v-if="allowAdd">
                 <span class="input-group-btn">
-                    <RockButton @click="showAddForm" :disabled="!isAddAllowed" :btnType="BtnType.Default" aria-label="Add Item"><i class="fa fa-plus" aria-hidden></i></RockButton>
+                    <RockButton @click="showAddForm" :btnType="BtnType.Default" aria-label="Add Item"><i class="fa fa-plus" aria-hidden></i></RockButton>
                 </span>
             </template>
             <template #append="{ isInputGroupSupported }" v-if="allowAdd">
-                <RockButton v-if="!isInputGroupSupported" @click="showAddForm" :disabled="!isAddAllowed" :btnType="BtnType.Link">Add Item</RockButton>
+                <RockButton v-if="!isInputGroupSupported" @click="showAddForm" :btnType="BtnType.Link">Add Item</RockButton>
             </template>
         </BaseAsyncPicker>
     </template>
@@ -25,18 +25,12 @@
     import { useHttp } from "@Obsidian/Utility/http";
     import { DefinedValuePickerGetDefinedValuesOptionsBag } from "@Obsidian/ViewModels/Rest/Controls/definedValuePickerGetDefinedValuesOptionsBag";
     import { ListItemBag } from "@Obsidian/ViewModels/Utility/listItemBag";
-    import { computed, PropType, ref, watch } from "vue";
+    import { PropType, ref, watch } from "vue";
     import BaseAsyncPicker from "./baseAsyncPicker.obs";
     import RockButton from "./rockButton.obs";
     import DefinedValueEditor from "./Internal/definedValueEditor.obs";
     import { BtnType } from "@Obsidian/Enums/Controls/btnType";
-<<<<<<< HEAD
-    import { emptyGuid } from "@Obsidian/Utility/guid";
-=======
-    import { BtnSize } from "@Obsidian/Enums/Controls/btnSize";
-    import { PublicAttributeBag } from "@Obsidian/ViewModels/Utility/publicAttributeBag";
     import { emptyGuid, toGuidOrNull } from "@Obsidian/Utility/guid";
->>>>>>> bdf0ef8f
 
     const props = defineProps({
         modelValue: {
@@ -45,13 +39,8 @@
         },
 
         definedTypeGuid: {
-<<<<<<< HEAD
             type: String as PropType<Guid>,
             required: true
-=======
-            type: String as PropType<Guid | null | undefined>,
-            required: false
->>>>>>> bdf0ef8f
         },
 
         allowAdd: {
@@ -112,76 +101,22 @@
 
     const isShowingAddForm = ref(false);
 
-<<<<<<< HEAD
     function showAddForm(): void {
         if (!props.allowAdd) {
             return;
         }
 
         isShowingAddForm.value = true;
-=======
-    const isAddAllowed = computed<boolean>(() => {
-        // Only allow adding if the defined type guid is valid.
-        return props.allowAdd && !!toGuidOrNull(props.definedTypeGuid);
-    });
-
-    async function showAddForm(): Promise<void> {
-        if (!isAddAllowed.value) return;
-
-        isShowingAddForm.value = true;
-
-        if (attributes.value == null) {
-            isLoading.value = true;
-            fetchError.value = false;
-            saveError.value = false;
-
-            const options: DefinedValuePickerGetAttributesOptionsBag = {
-                definedTypeGuid: toGuidOrNull(props.definedTypeGuid) ?? emptyGuid,
-                securityGrantToken: securityGrantToken.value
-            };
-            const url = "/api/v2/Controls/DefinedValuePickerGetAttributes";
-            const result = await http.post<PublicAttributeBag[]>(url, undefined, options);
-
-            if (result.isSuccess && result.data) {
-                attributes.value = result.data.reduce(function (acc, val) {
-                    acc[val.key as string] = val;
-                    return acc;
-                }, {});
-            }
-            else {
-                attributes.value = null;
-                fetchError.value = "Unable to fetch attribute data.";
-            }
-
-            isLoading.value = false;
-        }
->>>>>>> bdf0ef8f
     }
 
     function hideAddForm(): void {
         isShowingAddForm.value = false;
     }
 
-<<<<<<< HEAD
     function selectNewValue(newValue: ListItemBag | null): void {
         if (!newValue) {
             return;
         }
-=======
-    async function saveNewValue(): Promise<void> {
-        isLoading.value = true;
-        saveError.value = false;
-
-        const options: DefinedValuePickerSaveNewValueOptionsBag = {
-            definedTypeGuid: toGuidOrNull(props.definedTypeGuid) ?? emptyGuid,
-            securityGrantToken: securityGrantToken.value,
-            value: newValue.value,
-            description: newDescription.value,
-            attributeValues: attributeValues.value
-        };
-        const url = "/api/v2/Controls/DefinedValuePickerSaveNewValue";
-        const result = await http.post<ListItemBag>(url, undefined, options);
->>>>>>> bdf0ef8f
 
         if (props.multiple) {
             if (Array.isArray(internalValue.value)) {
