--- conflicted
+++ resolved
@@ -4,11 +4,7 @@
                    :modelValue="internalValues"
                    name="key-value-list"
                    v-bind="fieldProps"
-<<<<<<< HEAD
-                   formGroupClasses="key-value-list"
-=======
                    :formGroupClasses="'key-value-list ' + formGroupClasses"
->>>>>>> 6dd411e8
                    :rules="augmentedRules"
                    watchDeep>
         <template #default="{ uniqueId }">
