<!-- Copyright by the Spark Development Network; Licensed under the Rock Community License -->
<template>
    <RockFormField :modelValue="internalValues"
                   formGroupClasses="key-value-list"
                   name="key-value-list"
<<<<<<< HEAD
=======
                   v-bind="fieldProps"
                   :rules="augmentedRules"
>>>>>>> 1dfff695
                   watchDeep>
        <template #default="{ uniqueId }">
            <div class="control-wrapper">
                <span :id="uniqueId">
                    <span class="key-value-rows">
                        <div v-for="(value, valueIndex) in internalValues" :class="rowClasses">
                            <template v-if="!displayValueFirst">
                                <select v-if="hasKeys" v-model="value.key" :class="valueInputClasses">
                                    <option v-for="option in keyOptions" :value="option.value" :key="option.value ?? undefined">{{ option.text }}</option>
                                </select>
                                <input v-else v-model="value.key" :class="keyInputClasses" type="text" :placeholder="keyPlaceholder">

                                <select v-if="hasValues" v-model="value.value" :class="valueInputClasses">
                                    <option v-for="option in valueOptions" :value="option.value" :key="option.value ?? undefined">{{ option.text }}</option>
                                </select>
                                <input v-else v-model="value.value" :class="valueInputClasses" type="text" :placeholder="valuePlaceholder">
                            </template>
                            <template v-else>
                                <select v-if="hasValues" v-model="value.value" :class="valueInputClasses">
                                    <option v-for="option in valueOptions" :value="option.value" :key="option.value ?? undefined">{{ option.text }}</option>
                                </select>
                                <input v-else v-model="value.value" :class="valueInputClasses" type="text" :placeholder="valuePlaceholder">

                                <select v-if="hasKeys" v-model="value.key" :class="valueInputClasses">
                                    <option v-for="option in keyOptions" :value="option.value" :key="option.value ?? undefined">{{ option.text }}</option>
                                </select>
                                <input v-else v-model="value.key" :class="keyInputClasses" type="text" :placeholder="keyPlaceholder">
                            </template>

                            <a href="#" @click.prevent="onRemoveClick(valueIndex)" class="btn btn-sm btn-danger"><i class="fa fa-times"></i></a>
                        </div>
                    </span>
                    <div class="control-actions">
                        <a class="btn btn-action btn-square btn-xs" href="#" @click.prevent="onAddClick"><i class="fa fa-plus-circle"></i></a>
                    </div>
                </span>
            </div>
        </template>
    </RockFormField>
</template>

<script setup lang="ts">
    import { computed, PropType, ref, watch } from "vue";
    import RockFormField from "./rockFormField.obs";
    import { ListItemBag } from "@Obsidian/ViewModels/Utility/listItemBag";
    import { KeyValueItem } from "@Obsidian/Types/Controls/keyValueItem";
    import { standardRockFormFieldProps, useStandardRockFormFieldProps } from "@Obsidian/Utility/component";
    import type { ValidationRule } from "@Obsidian/Types/validationRules";
    import { normalizeRules } from "@Obsidian/ValidationRules";
    import { isNullOrWhiteSpace, containsHtmlTag } from "@Obsidian/Utility/stringUtils";

    const props = defineProps({
        modelValue: {
            type: Array as PropType<KeyValueItem[]>,
            required: false
        },

        valueOptions: {
            type: Array as PropType<ListItemBag[]>,
            default: []
        },

        keyOptions: {
            type: Array as PropType<ListItemBag[]>,
            default: []
        },

        keyPlaceholder: {
            type: String as PropType<string>,
            required: false
        },

        valuePlaceholder: {
            type: String as PropType<string>,
            required: false
        },

        displayValueFirst: {
            type: Boolean as PropType<boolean>,
            default: false
        },

        fullWidth: {
            type: Boolean as PropType<boolean>,
            default: false
        },

        allowHtml: {
            type: Boolean as PropType<boolean>,
            default: false
        },
        ...standardRockFormFieldProps
    });

    const emit = defineEmits<{
        (e: "update:modelValue", value: KeyValueItem[]): void;
    }>();

    const internalValues = ref(props.modelValue ?? []);
    const fieldProps = useStandardRockFormFieldProps(props);

    const hasKeys = computed((): boolean => props.keyOptions.length > 0);
    const hasValues = computed((): boolean => props.valueOptions.length > 0);

    const rowClasses = computed((): string => {
        let classes = "controls controls-row form-control-group";

        if (props.fullWidth) {
            classes += " controls-row-full-width";
        }

        return classes;
    });

    const keyInputClasses = computed((): string => {
        let classes = "key-value-key form-control";

        if (!props.fullWidth) {
            classes += " input-width-md";
        }

        return classes;
    });

    const valueInputClasses = computed((): string => {
        let classes = "key-value-value form-control";

        if (!props.fullWidth) {
            classes += hasValues.value ? " input-width-lg" : " input-width-md";
        }

        return classes;
    });

    watch(() => props.modelValue, () => {
        internalValues.value = props.modelValue ?? [];
    });

    watch(() => internalValues.value, () => {
        emit("update:modelValue", internalValues.value);
    }, {
        deep: true
    });

    function onAddClick(): void {
        let defaultKey = "";
        let defaultValue = "";

        if (hasKeys.value) {
            defaultKey = props.keyOptions[0].value ?? "";
        }

        if (hasValues.value) {
            defaultValue = props.valueOptions[0].value ?? "";
        }

        internalValues.value.push({ key: defaultKey, value: defaultValue });
    }

    function onRemoveClick(index: number): void {
        internalValues.value.splice(index, 1);
    }

    const augmentedRules = computed((): ValidationRule[] => {
        const rules = normalizeRules(props.rules);

        if (!props.allowHtml) {
            rules.push(function (value: unknown) {
                const isArr = Array.isArray(value);
                if (isNullOrWhiteSpace(value) || (isArr && value.length === 0)) {
                    return true;
                }

                if (isArr) {
                    for (let i = 0; i < value.length; i++) {
                        const { key: k, value: v } = value[i] as KeyValueItem;
                        if (containsHtmlTag(String(k)) || containsHtmlTag(String(v))) {
                            return "contains invalid characters. Please make sure that your entries do not contain any angle brackets like < or >.";
                        }
                    }
                }

                return true;
            } as ValidationRule);
        }

        return rules;
    });
</script><|MERGE_RESOLUTION|>--- conflicted
+++ resolved
@@ -1,13 +1,11 @@
 <!-- Copyright by the Spark Development Network; Licensed under the Rock Community License -->
 <template>
-    <RockFormField :modelValue="internalValues"
+    <RockFormField
+                   :modelValue="internalValues"
                    formGroupClasses="key-value-list"
                    name="key-value-list"
-<<<<<<< HEAD
-=======
                    v-bind="fieldProps"
                    :rules="augmentedRules"
->>>>>>> 1dfff695
                    watchDeep>
         <template #default="{ uniqueId }">
             <div class="control-wrapper">
@@ -15,26 +13,20 @@
                     <span class="key-value-rows">
                         <div v-for="(value, valueIndex) in internalValues" :class="rowClasses">
                             <template v-if="!displayValueFirst">
-                                <select v-if="hasKeys" v-model="value.key" :class="valueInputClasses">
-                                    <option v-for="option in keyOptions" :value="option.value" :key="option.value ?? undefined">{{ option.text }}</option>
-                                </select>
-                                <input v-else v-model="value.key" :class="keyInputClasses" type="text" :placeholder="keyPlaceholder">
+                                <input v-model="value.key" :class="keyInputClasses" type="text" :placeholder="keyPlaceholder">
 
                                 <select v-if="hasValues" v-model="value.value" :class="valueInputClasses">
-                                    <option v-for="option in valueOptions" :value="option.value" :key="option.value ?? undefined">{{ option.text }}</option>
+                                    <option v-for="option in options" :value="option.value" :key="option.value ?? undefined">{{ option.text }}</option>
                                 </select>
                                 <input v-else v-model="value.value" :class="valueInputClasses" type="text" :placeholder="valuePlaceholder">
                             </template>
                             <template v-else>
                                 <select v-if="hasValues" v-model="value.value" :class="valueInputClasses">
-                                    <option v-for="option in valueOptions" :value="option.value" :key="option.value ?? undefined">{{ option.text }}</option>
+                                    <option v-for="option in options" :value="option.value" :key="option.value ?? undefined">{{ option.text }}</option>
                                 </select>
                                 <input v-else v-model="value.value" :class="valueInputClasses" type="text" :placeholder="valuePlaceholder">
 
-                                <select v-if="hasKeys" v-model="value.key" :class="valueInputClasses">
-                                    <option v-for="option in keyOptions" :value="option.value" :key="option.value ?? undefined">{{ option.text }}</option>
-                                </select>
-                                <input v-else v-model="value.key" :class="keyInputClasses" type="text" :placeholder="keyPlaceholder">
+                                <input v-model="value.key" :class="keyInputClasses" type="text" :placeholder="keyPlaceholder">
                             </template>
 
                             <a href="#" @click.prevent="onRemoveClick(valueIndex)" class="btn btn-sm btn-danger"><i class="fa fa-times"></i></a>
@@ -67,12 +59,7 @@
 
         valueOptions: {
             type: Array as PropType<ListItemBag[]>,
-            default: []
-        },
-
-        keyOptions: {
-            type: Array as PropType<ListItemBag[]>,
-            default: []
+            required: false
         },
 
         keyPlaceholder: {
@@ -109,8 +96,10 @@
     const internalValues = ref(props.modelValue ?? []);
     const fieldProps = useStandardRockFormFieldProps(props);
 
-    const hasKeys = computed((): boolean => props.keyOptions.length > 0);
-    const hasValues = computed((): boolean => props.valueOptions.length > 0);
+    /** The options to choose from in the drop down list */
+    const options = computed((): ListItemBag[] => props.valueOptions ?? []);
+
+    const hasValues = computed((): boolean => options.value.length > 0);
 
     const rowClasses = computed((): string => {
         let classes = "controls controls-row form-control-group";
@@ -153,18 +142,13 @@
     });
 
     function onAddClick(): void {
-        let defaultKey = "";
         let defaultValue = "";
 
-        if (hasKeys.value) {
-            defaultKey = props.keyOptions[0].value ?? "";
+        if (hasValues.value) {
+            defaultValue = options.value[0].value ?? "";
         }
 
-        if (hasValues.value) {
-            defaultValue = props.valueOptions[0].value ?? "";
-        }
-
-        internalValues.value.push({ key: defaultKey, value: defaultValue });
+        internalValues.value.push({ key: "", value: defaultValue });
     }
 
     function onRemoveClick(index: number): void {
