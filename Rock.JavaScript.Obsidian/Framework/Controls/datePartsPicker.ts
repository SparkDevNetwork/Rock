﻿// <copyright>
// Copyright by the Spark Development Network
//
// Licensed under the Rock Community License (the "License");
// you may not use this file except in compliance with the License.
// You may obtain a copy of the License at
//
// http://www.rockrms.com/license
//
// Unless required by applicable law or agreed to in writing, software
// distributed under the License is distributed on an "AS IS" BASIS,
// WITHOUT WARRANTIES OR CONDITIONS OF ANY KIND, either express or implied.
// See the License for the specific language governing permissions and
// limitations under the License.
// </copyright>

import { defineComponent, PropType } from "vue";
import { normalizeRules, rulesPropType, ValidationRule } from "@Obsidian/ValidationRules";
import DateKey from "@Obsidian/Utility/dateKey";
import { toNumber, toNumberOrNull } from "@Obsidian/Utility/numberUtils";
import { RockDateTime } from "@Obsidian/Utility/rockDateTime";
import RockFormField from "./rockFormField";

export type DatePartsPickerValue = {
    year: number;
    month: number;
    day: number;
};

export function getDefaultDatePartsPickerModel(): DatePartsPickerValue {
    return {
        year: 0,
        month: 0,
        day: 0
    };
}

export default defineComponent({
    name: "DatePartsPicker",
    components: {
        RockFormField
    },
    props: {
        rules: rulesPropType,
        modelValue: {
            type: Object as PropType<DatePartsPickerValue>,
            required: false
        },
        requireYear: {
            type: Boolean as PropType<boolean>,
            default: true
        },
        showYear: {
            type: Boolean as PropType<boolean>,
            default: true
        },
        hideDay: {
            type: Boolean as PropType<boolean>,
            default: false
        },
        allowFutureDates: {
            type: Boolean as PropType<boolean>,
            default: true
        },
        futureYearCount: {
            type: Number as PropType<number>,
            default: 50
        },
        startYear: {
            type: Number as PropType<number>,
            default: 1900
        },
        disabled: {
            type: String as PropType<string>
        }
    },

    data() {
        return {
            internalDay: "0",
            internalMonth: "0",
            internalYear: "0",
            days: [] as Array<string>
        };
    },

    methods: {
        getValue(): DatePartsPickerValue {
            return {
                day: toNumber(this.internalDay),
                month: toNumber(this.internalMonth),
                year: toNumber(this.internalYear)
            };
        },

        updateDays(): void {
            let dayCount = 31;

            const year = toNumber(this.internalYear);
            const month = toNumber(this.internalMonth);
            if (this.showYear && year > 0 && month > 0) {
                dayCount = RockDateTime.fromParts(year, month, 1)?.addMonths(1)?.addDays(-1)?.day ?? 31;
            }
            else if ([1, 3, 5, 7, 8, 10, 12].indexOf(month) !== -1) {
                dayCount = 31;
            }
            else if ([4, 6, 9, 11].indexOf(month) !== -1) {
                dayCount = 30;
            }
            else if (month === 2) {
                dayCount = 29;
            }

            const days: Array<string> = [];
            for (let day = 1; day <= dayCount; day++) {
                days.push(day.toString());
            }

            this.days = days;
        }
    },

    computed: {
        computedRequireYear(): boolean {
            return this.showYear && this.requireYear;
        },
<<<<<<< HEAD
        internalDateKey(): string {
            if (!this.modelValue.year && !this.computedRequireYear) {
                const dateKey = DateKey.toNoYearDateKey(this.modelValue.month, this.modelValue.day);
=======
        internalDateKey (): string {
            if ((!this.modelValue?.year ?? 0) && !this.computedRequireYear) {
                const dateKey = DateKey.toNoYearDateKey(this.modelValue?.month ?? 0, this.modelValue?.day ?? 0);
>>>>>>> 9e5a6156
                return dateKey;
            }

            const dateKey = DateKey.toDateKey(this.modelValue?.year ?? 0, this.modelValue?.month ?? 0, this.modelValue?.day ?? 0);
            return dateKey;
        },
        computedRules(): ValidationRule[] {
            const rules = normalizeRules(this.rules);

            if (rules.indexOf("required") !== -1 && rules.indexOf("datekey") === -1) {
                rules.push("datekey");
            }

            return rules;
        },
        years(): string[] {
            const years: string[] = [];
            let year = RockDateTime.now().year;

            if (this.futureYearCount > 0 && this.allowFutureDates) {
                year += this.futureYearCount;
            }

            while (year >= 1900) {
                years.push(year.toString());
                year--;
            }

            return years;
        },
    },

    watch: {
        modelValue: {
            immediate: true,
            handler(): void {
                this.internalDay = this.modelValue?.day.toString() ?? "0";
                this.internalMonth = this.modelValue?.month.toString() ?? "0";
                this.internalYear = this.modelValue?.year.toString() ?? "0";
                this.updateDays();
            }
        },

        showYear: {
            immediate: true,
            handler(): void {
                this.updateDays();
            }
        },

        internalDay(): void {
            this.$emit("update:modelValue", this.getValue());
        },

        internalMonth(): void {
            const day = toNumberOrNull(this.internalDay);

            this.updateDays();

            if (day != null && day >= this.days.length + 1) {
                this.internalDay = this.days.length.toString();
            }
            else {
                this.$emit("update:modelValue", this.getValue());
            }
        },

        internalYear(): void {
            const day = toNumberOrNull(this.internalDay);

            this.updateDays();

            if (day != null && day >= this.days.length + 1) {
                this.internalDay = this.days.length.toString();
            }
            else {
                this.$emit("update:modelValue", this.getValue());
            }
        },
    },

    template: `
<RockFormField
    :modelValue="internalDateKey"
    formGroupClasses="birthday-picker"
    name="birthday"
    :rules="computedRules">
    <template #default="{uniqueId, field}">
        <div class="control-wrapper">
            <div class="form-control-group">
                <select :id="uniqueId + '-month'" class="form-control input-width-sm" :disabled="disabled" v-model="internalMonth">
                    <option value="0"></option>
                    <option value="1">Jan</option>
                    <option value="2">Feb</option>
                    <option value="3">Mar</option>
                    <option value="4">Apr</option>
                    <option value="5">May</option>
                    <option value="6">Jun</option>
                    <option value="7">Jul</option>
                    <option value="8">Aug</option>
                    <option value="9">Sep</option>
                    <option value="10">Oct</option>
                    <option value="11">Nov</option>
                    <option value="12">Dec</option>
                </select>
                <span v-if="!hideDay" class="separator">/</span>
                <select v-if="!hideDay" :id="uniqueId + '-day'" class="form-control input-width-sm" v-model="internalDay">
                    <option value="0"></option>
                    <option v-for="day in days" :key="day" :value="day">{{day}}</option>
                </select>
                <span v-if="showYear" class="separator">/</span>
                <select v-if="showYear" :id="uniqueId + '-year'" class="form-control input-width-sm" v-model="internalYear">
                    <option value="0"></option>
                    <option v-for="year in years" :value="year">{{year}}</option>
                </select>
            </div>
        </div>
    </template>
</RockFormField>`
});<|MERGE_RESOLUTION|>--- conflicted
+++ resolved
@@ -124,15 +124,11 @@
         computedRequireYear(): boolean {
             return this.showYear && this.requireYear;
         },
-<<<<<<< HEAD
-        internalDateKey(): string {
-            if (!this.modelValue.year && !this.computedRequireYear) {
-                const dateKey = DateKey.toNoYearDateKey(this.modelValue.month, this.modelValue.day);
-=======
+
         internalDateKey (): string {
             if ((!this.modelValue?.year ?? 0) && !this.computedRequireYear) {
                 const dateKey = DateKey.toNoYearDateKey(this.modelValue?.month ?? 0, this.modelValue?.day ?? 0);
->>>>>>> 9e5a6156
+                
                 return dateKey;
             }
 
