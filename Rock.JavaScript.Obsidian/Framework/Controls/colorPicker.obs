﻿<!-- Copyright by the Spark Development Network; Licensed under the Rock Community License -->
<template>
    <RockFormField v-model="internalValue"
                   formGroupClasses="rock-color-picker"
                   name="colorpicker">
        <template #default="{ uniqueId, field }">
            <div class="control-wrapper">
                <slot name="prepend" :isInputGroupSupported="true" />

                <div ref="colorPicker" class="input-group input-width-lg">
                    <slot name="inputGroupPrepend" :isInputGroupSupported="true" />

                    <input v-model="internalValue" :id="uniqueId" type="text" class="form-control" v-bind="field" :placeholder="placeholder" />
                    <span class="input-group-addon">
                        <i></i>
                    </span>

                    <slot name="inputGroupAppend" :isInputGroupSupported="true" />
                </div>

                <slot name="append" :isInputGroupSupported="true" />
            </div>
        </template>
    </RockFormField>
</template>

<script setup lang="ts">
    import { onMounted, PropType, ref, watch } from "vue";
    import RockFormField from "./rockFormField.obs";
    import { ListItemBag } from "@Obsidian/ViewModels/Utility/listItemBag";
    import { DefinedValuePickerGetDefinedValuesOptionsBag } from "@Obsidian/ViewModels/Rest/Controls/definedValuePickerGetDefinedValuesOptionsBag";
    import { emptyGuid, toGuidOrNull } from "@Obsidian/Utility/guid";
    import { useHttp } from "@Obsidian/Utility/http";
    import { DefinedType } from "@Obsidian/SystemGuids/definedType";

    // TODO: This should be replaced with a version that does not require jQuery.

    const http = useHttp();

    const props = defineProps({
        modelValue: {
            type: String as PropType<string>,
            required: true
        },
        placeholder: {
            type: String as PropType<string>,
            default: ""
        }
    });

    const emit = defineEmits<{
        (e: "update:modelValue", value: string): void;
    }>();

    // The color picker wants things in lower case.
    const internalValue = ref(props.modelValue.toLowerCase());
    const colorPicker = ref<HTMLElement>();

    // eslint-disable-next-line @typescript-eslint/no-explicit-any
    let $colorPicker: any;

    watch(() => props.modelValue, () => {
        if (props.modelValue) {
            if (props.modelValue !== internalValue.value) {
                $colorPicker?.colorpicker("setValue", props.modelValue);
            }
        }
        else if ($colorPicker) {
            // When we try to call setValue with an emptys tring it freaks out
            // and puts "#aN" in the text box.
            const c = $colorPicker?.data("colorpicker").createColor("");
            $colorPicker.data("colorpicker").color = c;
            $colorPicker?.data("colorpicker").updateComponent("transparent");
        }

        internalValue.value = props.modelValue;
    });

<<<<<<< HEAD
    /**
     * Load color swatch defined type from server to display at the bottom of the picker.
     */
    async function loadColorSwatches(): Promise<ListItemBag[]> {
        const options: DefinedValuePickerGetDefinedValuesOptionsBag = {
            definedTypeGuid: toGuidOrNull(DefinedType.ColorPickerSwatches) ?? emptyGuid,
            includeInactive: false,
        };
        const url = "/api/v2/Controls/DefinedValuePickerGetDefinedValues";
        const result = await http.post<ListItemBag[]>(url, undefined, options);

        if (result.isSuccess && result.data) {
            return result.data;
        }
        else {
            console.error(result.errorMessage ?? "Unknown error while loading data.");
            return [];
        }
    }

    onMounted(async () => {
=======
    watch(internalValue, () => {
        if (props.modelValue !== internalValue.value) {
            emit("update:modelValue", internalValue.value);
        }
    });

    onMounted(() => {
>>>>>>> bf1421f4
        // eslint-disable-next-line @typescript-eslint/no-explicit-any
        $colorPicker = (<any>window[<any>"$"])(colorPicker.value);
        const colorSwatches = await loadColorSwatches();

        $colorPicker.colorpicker({
            colorSelectors: colorSwatches.map(c => c.text)
        });

        // Vue will not detect the change if it happens from jQuery, so we need
        // to detect the change and make sure Vue knows.
        $colorPicker.on("changeColor", () => {
            const newValue = <string>$colorPicker.find("> input").val();
            if (internalValue.value !== newValue) {
                internalValue.value = newValue;
            }
        });
    });
</script><|MERGE_RESOLUTION|>--- conflicted
+++ resolved
@@ -76,7 +76,6 @@
         internalValue.value = props.modelValue;
     });
 
-<<<<<<< HEAD
     /**
      * Load color swatch defined type from server to display at the bottom of the picker.
      */
@@ -97,16 +96,13 @@
         }
     }
 
-    onMounted(async () => {
-=======
     watch(internalValue, () => {
         if (props.modelValue !== internalValue.value) {
             emit("update:modelValue", internalValue.value);
         }
     });
 
-    onMounted(() => {
->>>>>>> bf1421f4
+    onMounted(async () => {
         // eslint-disable-next-line @typescript-eslint/no-explicit-any
         $colorPicker = (<any>window[<any>"$"])(colorPicker.value);
         const colorSwatches = await loadColorSwatches();
