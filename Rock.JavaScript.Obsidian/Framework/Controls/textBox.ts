﻿// <copyright>
// Copyright by the Spark Development Network
//
// Licensed under the Rock Community License (the "License");
// you may not use this file except in compliance with the License.
// You may obtain a copy of the License at
//
// http://www.rockrms.com/license
//
// Unless required by applicable law or agreed to in writing, software
// distributed under the License is distributed on an "AS IS" BASIS,
// WITHOUT WARRANTIES OR CONDITIONS OF ANY KIND, either express or implied.
// See the License for the specific language governing permissions and
// limitations under the License.
// </copyright>
//
import { computed } from "vue";
import { defineComponent, PropType } from "vue";
import { useVModelPassthrough } from "@Obsidian/Utility/component";
import RockFormField from "./rockFormField";

export default defineComponent({
    name: "TextBox",
    components: {
        RockFormField
    },
    props: {
        modelValue: {
            type: String as PropType<string>,
            required: true
        },
        type: {
            type: String as PropType<string>,
            default: "text"
        },
        maxLength: {
            type: Number as PropType<number>,
            default: 524288
        },
        showCountDown: {
            type: Boolean as PropType<boolean>,
            default: false
        },
        placeholder: {
            type: String as PropType<string>,
            default: ""
        },
        inputClasses: {
            type: String as PropType<string>,
            default: ""
        },
        formGroupClasses: {
            type: String as PropType<string>,
            default: ""
        },
        rows: {
            type: Number as PropType<number>,
            default: 3
        },
        textMode: {
            type: String as PropType<string>,
            default: ""
        },
        size: {
            type: String as PropType<"small" | "medium" | "large">,
            default: "medium"
        }
    },
    emits: [
        "update:modelValue"
    ],
    setup(props, ctx) {
        const internalValue = useVModelPassthrough(props, "modelValue", ctx.emit);

        const isTextarea = computed((): boolean => {
            return props.textMode?.toLowerCase() === "multiline";
        });

        const charsRemaining = computed((): number => {
            return props.maxLength - internalValue.value.length;
        });

        const countdownClass = computed((): string => {
            if (charsRemaining.value >= 10) {
                return "badge-default";
            }

            if (charsRemaining.value >= 0) {
                return "badge-warning";
            }

            return "badge-danger";
        });

        const isInputGroup = computed((): boolean => {
            return !!ctx.slots.inputGroupPrepend || !!ctx.slots.inputGroupAppend;
        });

        const controlContainerClass = computed((): Record<string, boolean> => {
            return {
                "input-group": isInputGroup.value,
                "input-group-sm": isInputGroup.value && props.size == "small",
                "input-group-lg": isInputGroup.value && props.size == "large"
            };
        });

        const formControlClass = computed((): Record<string, boolean> => {
            return {
                "form-control": true,
                [props.inputClasses]: true,
                "input-sm": props.size == "small",
                "input-lg": props.size == "large"
            };
        });

        return {
            controlContainerClass,
            formControlClass,
            internalValue,
            isTextarea,
            charsRemaining,
            countdownClass
        };
    },
    template: `
<RockFormField
    v-model="internalValue"
    :formGroupClasses="'rock-text-box ' + formGroupClasses"
    name="textbox">
    <template #pre>
        <em v-if="showCountDown" class="pull-right badge" :class="countdownClass">
            {{charsRemaining}}
        </em>
    </template>
    <template #default="{uniqueId, field}">
        <div class="control-wrapper">
            <slot name="prepend" :isInputGroupSupported="true" />
            <div :class="controlContainerClass">
                <slot name="inputGroupPrepend" :isInputGroupSupported="true" />
<<<<<<< HEAD
                <textarea v-if="isTextarea" v-model="internalValue" :rows="rows" cols="20" :maxlength="maxLength" :id="uniqueId" class="form-control" v-bind="field" :placeholder="placeholder"></textarea>
                <input v-else v-model="internalValue" :id="uniqueId" :type="type" class="form-control" :class="inputClasses" v-bind="field" :maxlength="maxLength" :placeholder="placeholder" />
=======
                <textarea v-if="isTextarea" v-model="internalValue" :rows="rows" cols="20" :maxlength="maxLength" :id="uniqueId" class="form-control" v-bind="field"></textarea>
                <input v-else v-model="internalValue" :id="uniqueId" :type="type" :class="formControlClass" v-bind="field" :maxlength="maxLength" :placeholder="placeholder" />
>>>>>>> 30f7f600
                <slot name="inputGroupAppend" :isInputGroupSupported="true" />
            </div>
            <slot name="append" :isInputGroupSupported="true" />
        </div>
    </template>
</RockFormField>`
});<|MERGE_RESOLUTION|>--- conflicted
+++ resolved
@@ -137,13 +137,8 @@
             <slot name="prepend" :isInputGroupSupported="true" />
             <div :class="controlContainerClass">
                 <slot name="inputGroupPrepend" :isInputGroupSupported="true" />
-<<<<<<< HEAD
-                <textarea v-if="isTextarea" v-model="internalValue" :rows="rows" cols="20" :maxlength="maxLength" :id="uniqueId" class="form-control" v-bind="field" :placeholder="placeholder"></textarea>
-                <input v-else v-model="internalValue" :id="uniqueId" :type="type" class="form-control" :class="inputClasses" v-bind="field" :maxlength="maxLength" :placeholder="placeholder" />
-=======
                 <textarea v-if="isTextarea" v-model="internalValue" :rows="rows" cols="20" :maxlength="maxLength" :id="uniqueId" class="form-control" v-bind="field"></textarea>
                 <input v-else v-model="internalValue" :id="uniqueId" :type="type" :class="formControlClass" v-bind="field" :maxlength="maxLength" :placeholder="placeholder" />
->>>>>>> 30f7f600
                 <slot name="inputGroupAppend" :isInputGroupSupported="true" />
             </div>
             <slot name="append" :isInputGroupSupported="true" />
