<!-- Copyright by the Spark Development Network; Licensed under the Rock Community License -->
<template>
    <LocationItemPicker v-if="numericSelectedMode === LocationPickerMode.Named" v-model="itemValue" v-model:showPopup="popupStatus">
        <template #pickerContentSuperHeader v-if="options.length > 1">
            <RadioButtonList v-model="selectedMode" :items="options" horizontal />
        </template>
        <template #prepend="{ isInputGroupSupported }" v-if="$slots.prepend">
            <slot name="prepend" :isInputGroupSupported="isInputGroupSupported" />
        </template>
        <template #inputGroupPrepend="{ isInputGroupSupported }" v-if="$slots.inputGroupPrepend">
            <slot name="inputGroupPrepend" :isInputGroupSupported="isInputGroupSupported" />
        </template>
        <template #append="{ isInputGroupSupported }" v-if="$slots.append">
            <slot name="append" :isInputGroupSupported="isInputGroupSupported" />
        </template>
    </LocationItemPicker>
    <LocationAddressPicker v-if="numericSelectedMode === LocationPickerMode.Address" v-model="addressValue" v-model:showPopup="popupStatus">
        <template #pickerContentSuperHeader v-if="options.length > 1">
            <RadioButtonList v-model="selectedMode" :items="options" horizontal />
        </template>
        <template #prepend="{ isInputGroupSupported }" v-if="$slots.prepend">
            <slot name="prepend" :isInputGroupSupported="isInputGroupSupported" />
        </template>
        <template #inputGroupPrepend="{ isInputGroupSupported }" v-if="$slots.inputGroupPrepend">
            <slot name="inputGroupPrepend" :isInputGroupSupported="isInputGroupSupported" />
        </template>
        <template #append="{ isInputGroupSupported }" v-if="$slots.append">
            <slot name="append" :isInputGroupSupported="isInputGroupSupported" />
        </template>
    </LocationAddressPicker>
    <GeoPicker v-if="numericSelectedMode === LocationPickerMode.Point" v-model="pointValue" drawingMode="Point" v-model:showPopup="popupStatus">
        <template #pickerContentSuperHeader v-if="options.length > 1">
            <RadioButtonList v-model="selectedMode" :items="options" horizontal />
        </template>
        <template #prepend="{ isInputGroupSupported }" v-if="$slots.prepend">
            <slot name="prepend" :isInputGroupSupported="isInputGroupSupported" />
        </template>
        <template #inputGroupPrepend="{ isInputGroupSupported }" v-if="$slots.inputGroupPrepend">
            <slot name="inputGroupPrepend" :isInputGroupSupported="isInputGroupSupported" />
        </template>
        <template #append="{ isInputGroupSupported }" v-if="$slots.append">
            <slot name="append" :isInputGroupSupported="isInputGroupSupported" />
        </template>
    </GeoPicker>
    <GeoPicker v-if="numericSelectedMode === LocationPickerMode.Polygon" v-model="fenceValue" drawingMode="Polygon" v-model:showPopup="popupStatus">
        <template #pickerContentSuperHeader v-if="options.length > 1">
            <RadioButtonList v-model="selectedMode" :items="options" horizontal />
        </template>
        <template #prepend="{ isInputGroupSupported }" v-if="$slots.prepend">
            <slot name="prepend" :isInputGroupSupported="isInputGroupSupported" />
        </template>
        <template #inputGroupPrepend="{ isInputGroupSupported }" v-if="$slots.inputGroupPrepend">
            <slot name="inputGroupPrepend" :isInputGroupSupported="isInputGroupSupported" />
        </template>
        <template #append="{ isInputGroupSupported }" v-if="$slots.append">
            <slot name="append" :isInputGroupSupported="isInputGroupSupported" />
        </template>
    </GeoPicker>
</template>

<script lang="ts" setup>
    import LocationItemPicker from "./locationItemPicker.obs";
    import LocationAddressPicker from "./locationAddressPicker.obs";
    import GeoPicker from "./geoPicker.obs";
    import RadioButtonList from "./radioButtonList.obs";
    import { computed, PropType, ref, watch } from "vue";
    import { ListItemBag } from "@Obsidian/ViewModels/Utility/listItemBag";
    import { AddressControlBag } from "@Obsidian/ViewModels/Controls/addressControlBag";
    import { LocationPickerMode } from "@Obsidian/Enums/Controls/locationPickerMode";

<<<<<<< HEAD
    const enum LocationPickerMode {
        Address = 1,
        Named = 2,
        Point = 4,
        Polygon = 8,
        All = Address | Named | Point | Polygon
    }

=======
>>>>>>> 150b5ddb
    const props = defineProps({
        modelValue: {
            type: Object as PropType<AddressControlBag | ListItemBag | string>
        },

        currentPickerMode: {
            type: Number as PropType<LocationPickerMode>,
            default: 2
        },

        allowedPickerModes: {
            type: Number as PropType<LocationPickerMode>,
            default: 15
        }
    });

    const emit = defineEmits<{
        (_e: "update:modelValue", value: AddressControlBag | ListItemBag | string): void
        (_e: "update:currentPickerMode", value: LocationPickerMode): void
    }>();

    const selectedMode = ref<"1" | "2" | "4" | "8">(props.currentPickerMode.toString() as "1" | "2" | "4" | "8");
    const numericSelectedMode = computed(() => Number(selectedMode.value));

    const options = computed(() => {
        const optionList: ListItemBag[] = [];

        if (props.allowedPickerModes & LocationPickerMode.Named) {
            optionList.push({
                text: "Location",
                value: "2"
            });
        }

        if (props.allowedPickerModes & LocationPickerMode.Address) {
            optionList.push({
                text: "Address",
                value: "1"
            });
        }

        if (props.allowedPickerModes & LocationPickerMode.Point) {
            optionList.push({
                text: "Point",
                value: "4"
            });
        }

        if (props.allowedPickerModes & LocationPickerMode.Polygon) {
            optionList.push({
                text: "Geo-fence",
                value: "8"
            });
        }

        return optionList;
    });

    const itemValue = ref<ListItemBag>({});
    const addressValue = ref<AddressControlBag>({});
    const pointValue = ref<string>("");
    const fenceValue = ref<string>("");

    const popupStatus = ref<boolean>(false);

    const internalValue = computed(() => {
        if (numericSelectedMode.value === LocationPickerMode.Address) {
            return addressValue.value;
        }
        if (numericSelectedMode.value === LocationPickerMode.Named) {
            return itemValue.value;
        }
        if (numericSelectedMode.value === LocationPickerMode.Point) {
            return pointValue.value;
        }
        if (numericSelectedMode.value === LocationPickerMode.Polygon) {
            return fenceValue.value;
        }

        return "";
    });

    watch(internalValue, () => emit("update:modelValue", internalValue.value));

<<<<<<< HEAD
    watch(numericSelectedMode, () => emit("update:currentPickerMode", numericSelectedMode.value));
=======
    watch(numericSelectedMode, () => emit("update:currentPickerMode", numericSelectedMode.value as LocationPickerMode));
>>>>>>> 150b5ddb

    watch(() => props.currentPickerMode, () => {
        selectedMode.value = props.currentPickerMode.toString() as "1" | "2" | "4" | "8";
    });

    watch(() => props.allowedPickerModes, () => {
        if (!(props.allowedPickerModes & numericSelectedMode.value)) {
            selectedMode.value = options.value[0].value as "1" | "2" | "4" | "8";
        }
    }, { immediate: true });
<<<<<<< HEAD

    watch(numericSelectedMode, () => emit("update:currentPickerMode", numericSelectedMode.value));
=======
>>>>>>> 150b5ddb
</script><|MERGE_RESOLUTION|>--- conflicted
+++ resolved
@@ -68,17 +68,6 @@
     import { AddressControlBag } from "@Obsidian/ViewModels/Controls/addressControlBag";
     import { LocationPickerMode } from "@Obsidian/Enums/Controls/locationPickerMode";
 
-<<<<<<< HEAD
-    const enum LocationPickerMode {
-        Address = 1,
-        Named = 2,
-        Point = 4,
-        Polygon = 8,
-        All = Address | Named | Point | Polygon
-    }
-
-=======
->>>>>>> 150b5ddb
     const props = defineProps({
         modelValue: {
             type: Object as PropType<AddressControlBag | ListItemBag | string>
@@ -163,11 +152,7 @@
 
     watch(internalValue, () => emit("update:modelValue", internalValue.value));
 
-<<<<<<< HEAD
-    watch(numericSelectedMode, () => emit("update:currentPickerMode", numericSelectedMode.value));
-=======
     watch(numericSelectedMode, () => emit("update:currentPickerMode", numericSelectedMode.value as LocationPickerMode));
->>>>>>> 150b5ddb
 
     watch(() => props.currentPickerMode, () => {
         selectedMode.value = props.currentPickerMode.toString() as "1" | "2" | "4" | "8";
@@ -178,9 +163,4 @@
             selectedMode.value = options.value[0].value as "1" | "2" | "4" | "8";
         }
     }, { immediate: true });
-<<<<<<< HEAD
-
-    watch(numericSelectedMode, () => emit("update:currentPickerMode", numericSelectedMode.value));
-=======
->>>>>>> 150b5ddb
 </script>