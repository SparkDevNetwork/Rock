--- conflicted
+++ resolved
@@ -77,7 +77,6 @@
         <Panel title="Advanced Settings" hasCollapse>
             <div class="row">
                 <div class="col-md-6">
-<<<<<<< HEAD
 
                     <TextBox v-if="isIconCssClassVisible"
                              label="Icon CSS Class"
@@ -87,11 +86,8 @@
                                  v-model="attributeColor"
                                  help="The color used to visually distinguish this attribute." />
 
-                    <CheckBox label="Enable History"
-=======
                     <CheckBox v-if="isHistoryEnabledVisible"
                               label="Enable History"
->>>>>>> d6f2a769
                               v-model="isHistoryEnabled"
                               help="If selected, changes to the value of this attribute will be stored in attribute value history." />
 
