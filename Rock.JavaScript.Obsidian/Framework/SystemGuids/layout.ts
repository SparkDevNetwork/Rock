--- conflicted
+++ resolved
@@ -31,13 +31,10 @@
     FullWidthInternalSite: "D65F783D-87A9-4CC9-8110-E83466A0EADB",
     /** Gets the Left Sidebar layout (External Site) */
     LeftSidebar: "325B7BFD-8B80-44FD-A951-4E4763DA6C0D",
-<<<<<<< HEAD
     /** Gets the Left Sidebar layout (Internal Site) */
     LeftSidebarInternalSite: "0cb60906-6b74-44fd-ab25-026050ef70eb",
-=======
     /** Gets the Checkin layout (Next-gen Check-in Site). */
     NextGenCheckInCheckin: "BC067A3C-1257-4D19-BAD7-505FD28F916B",
->>>>>>> 08007ce4
     /** Gets the Person Detail layout (Internal Site) */
     PersonDetail: "F66758C6-3E3D-4598-AF4C-B317047B5987",
     /** The Person Profile Detail layout GUID (Internal Site) */
