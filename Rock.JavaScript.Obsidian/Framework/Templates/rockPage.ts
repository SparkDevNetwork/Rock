﻿// <copyright>
// Copyright by the Spark Development Network
//
// Licensed under the Rock Community License (the "License");
// you may not use this file except in compliance with the License.
// You may obtain a copy of the License at
//
// http://www.rockrms.com/license
//
// Unless required by applicable law or agreed to in writing, software
// distributed under the License is distributed on an "AS IS" BASIS,
// WITHOUT WARRANTIES OR CONDITIONS OF ANY KIND, either express or implied.
// See the License for the specific language governing permissions and
// limitations under the License.
// </copyright>
//
import { App, Component, createApp, defineComponent, Directive, h, markRaw, onMounted, provide, ref, VNode } from "vue";
import RockBlock from "./rockBlock.partial";
import { useStore } from "@Obsidian/PageState";
import "@Obsidian/ValidationRules";
import "@Obsidian/FieldTypes/index";
import { DebugTiming } from "@Obsidian/ViewModels/Utility/debugTiming";
import { ObsidianBlockConfigBag } from "@Obsidian/ViewModels/Cms/obsidianBlockConfigBag";
import { PageConfig } from "@Obsidian/Utility/page";
import { RockDateTime } from "@Obsidian/Utility/rockDateTime";
import { BasicSuspenseProvider, provideSuspense } from "@Obsidian/Utility/suspense";
import { alert } from "@Obsidian/Utility/dialogs";
import { HttpBodyData, HttpMethod, HttpResult, HttpUrlParams } from "@Obsidian/Types/Utility/http";
import { doApiCall, provideHttp } from "@Obsidian/Utility/http";
import { createInvokeBlockAction, provideBlockGuid } from "@Obsidian/Utility/block";

type DebugTimingConfig = {
    elementId: string;
    debugTimingViewModels: DebugTiming[];
};

const store = useStore();

/**
 * This is a special use component that allows developers to include style
 * tags inside a string-literal component (i.e. not an SFC). It should only
 * be used temporarily until the styling team can move the styles into the
 * LESS and CSS files.
 */
const developerStyle = defineComponent({
    render(): VNode {
        return h("style", {}, this.$slots.default ? this.$slots.default() : undefined);
    }
});

/**
 * This directive (v-content) behaves much like v-html except it also allows
 * pre-defined HTML nodes to be passed in. This can be used to show and hide
 * nodes without losing any 3rd party event listeners or other data that would
 * otherwise be lost when using an HTML string.
 */
const contentDirective: Directive<Element, Node[] | Node | string | null | undefined> = {
    mounted(el, binding) {
        el.innerHTML = "";
        if (Array.isArray(binding.value)) {
            for (const v of binding.value) {
                el.append(v);
            }
        }
        else if (typeof binding.value === "string") {
            el.innerHTML = binding.value;
        }
        else if (binding.value) {
            el.append(binding.value);
        }
    },
    updated(el, binding) {
        el.innerHTML = "";
        if (Array.isArray(binding.value)) {
            for (const v of binding.value) {
                el.append(v);
            }
        }
        else if (typeof binding.value === "string") {
            el.innerHTML = binding.value;
        }
        else if (binding.value) {
            el.append(binding.value);
        }
    }
};


/**
* This should be called once per block on the page. The config contains configuration provided by the block's server side logic
* counterpart.  This adds the block to the page and allows it to begin initializing.
* @param config
* @param blockComponent
*/
export async function initializeBlock(config: ObsidianBlockConfigBag): Promise<App> {
    const blockPath = `${config.blockFileUrl}.js`;
    let blockComponent: Component | null = null;
    let errorMessage = "";

    if (!config || !config.blockFileUrl || !config.blockGuid || !config.rootElementId) {
        console.error("Invalid block configuration:", config);
        throw "Could not initialize Obsidian block because the configuration is invalid.";
    }

    const rootElement = document.getElementById(config.rootElementId);
    const wrapperElement = rootElement?.querySelector<HTMLElement>(".obsidian-block-wrapper");

    if (!rootElement || !wrapperElement) {
        throw "Could not initialize Obsidian block because the root element was not found.";
    }

    try {
        const blockComponentModule = await import(blockPath);
        blockComponent = blockComponentModule ?
            (blockComponentModule.default || blockComponentModule) :
            null;
    }
    catch (e) {
        // Log the error, but continue setting up the app so the UI will show the user an error
        console.error(e);
        errorMessage = `${e}`;
    }

    const startTimeMs = RockDateTime.now().toMilliseconds();
    const name = `Root${config.blockFileUrl.replace(/\//g, ".")}`;
<<<<<<< HEAD
    const staticContent = wrapperElement.innerHTML;
=======
    const staticContent = ref<Node[]>([]);

    while (rootElement.firstChild !== null) {
        const node = rootElement.firstChild;
        node.remove();
        staticContent.value.push(node);
    }
>>>>>>> f1690cc1

    const app = createApp({
        name,
        components: {
            RockBlock
        },
        setup() {
            let isLoaded = false;

            // Create a suspense provider so we can monitor any asynchronous load
            // operations that should delay the display of the page.
            const suspense = new BasicSuspenseProvider(undefined);
            provideSuspense(suspense);

            /** Called to note on the body element that this block is loading. */
            const startLoading = (): void => {
                let pendingCount = parseInt(document.body.getAttribute("data-obsidian-pending-blocks") ?? "0");
                pendingCount++;
                document.body.setAttribute("data-obsidian-pending-blocks", pendingCount.toString());
            };

            /** Called to note when this block has finished loading. */
            const finishedLoading = (): void => {
                if (isLoaded) {
                    return;
                }

                isLoaded = true;

                if (rootElement.classList.contains("obsidian-block-has-placeholder")) {
                    wrapperElement.style.padding = "1px 0px";
                    const realHeight = wrapperElement.getBoundingClientRect().height - 2;
                    wrapperElement.style.padding = "";

                    rootElement.style.height = `${realHeight}px`;
                    setTimeout(() => {
                        rootElement.querySelector(".obsidian-block-placeholder")?.remove();
                        rootElement.style.height = "";
                        rootElement.classList.remove("obsidian-block-has-placeholder");
                    }, 200);
                }

                rootElement.classList.remove("obsidian-block-loading");

                // Get the number of pending blocks. If this is the last one
                // then signal the page that all blocks are loaded and ready.
                let pendingCount = parseInt(document.body.getAttribute("data-obsidian-pending-blocks") ?? "0");
                if (pendingCount > 0) {
                    pendingCount--;
                    document.body.setAttribute("data-obsidian-pending-blocks", pendingCount.toString());
                    if (pendingCount === 0) {
                        document.body.classList.remove("obsidian-loading");
                    }
                }
            };

            // Start loading and wait for up to 5 seconds for the block to finish.
            startLoading();
            setTimeout(finishedLoading, 5000);

            // Called when all our child components have initialized.
            onMounted(() => {
                if (!suspense.hasPendingOperations()) {
                    finishedLoading();
                }
                else {
                    suspense.addFinishedHandler(() => {
                        finishedLoading();
                    });
                }
            });

            return {
                config: config,
                blockComponent: blockComponent ? markRaw(blockComponent) : null,
                startTimeMs,
                staticContent,
                errorMessage
            };
        },

        // Note: We are using a custom alert so there is not a dependency on
        // the Controls package.
        template: `
<div v-if="errorMessage" class="alert alert-danger">
    <strong>Error Initializing Block</strong>
    <br />
    {{errorMessage}}
</div>
<RockBlock v-else :config="config" :blockComponent="blockComponent" :startTimeMs="startTimeMs" :staticContent="staticContent" />`
    });

    app.directive("content", contentDirective);
    app.component("v-style", developerStyle);
    app.mount(wrapperElement);

    return app;
}

/**
 * Loads and shows a custom block action. This is a special purpose function
 * designed to be used only by the WebForms PageZoneBlocksEditor.ascx.cs control.
 * It will be removed once WebForms blocks are no longer supported.
 *
 * @param actionFileUrl The component file URL for the action handler.
 * @param pageGuid The unique identifier of the page.
 * @param blockGuid The unique identifier of the block.
 */
export async function showCustomBlockAction(actionFileUrl: string, pageGuid: string, blockGuid: string): Promise<void> {
    let actionComponent: Component | null = null;

    try {
        const actionComponentModule = await import(actionFileUrl);
        actionComponent = actionComponentModule ?
            (actionComponentModule.default || actionComponentModule) :
            null;
    }
    catch (e) {
        // Log the error, but continue setting up the app so the UI will show the user an error
        console.error(e);
        alert("There was an error trying to show these settings.");
        return;
    }

    const name = `Action${actionFileUrl.replace(/\//g, ".")}`;

    const app = createApp({
        name,
        components: {
        },
        setup() {
            // Create a suspense provider so we can monitor any asynchronous load
            // operations that should delay the display of the page.
            const suspense = new BasicSuspenseProvider(undefined);
            provideSuspense(suspense);

            const httpCall = async <T>(method: HttpMethod, url: string, params: HttpUrlParams = undefined, data: HttpBodyData = undefined): Promise<HttpResult<T>> => {
                return await doApiCall<T>(method, url, params, data);
            };

            const get = async <T>(url: string, params: HttpUrlParams = undefined): Promise<HttpResult<T>> => {
                return await httpCall<T>("GET", url, params);
            };

            const post = async <T>(url: string, params: HttpUrlParams = undefined, data: HttpBodyData = undefined): Promise<HttpResult<T>> => {
                return await httpCall<T>("POST", url, params, data);
            };

            const invokeBlockAction = createInvokeBlockAction(post, pageGuid, blockGuid, store.state.pageParameters);

            provideHttp({
                doApiCall,
                get,
                post
            });
            provide("invokeBlockAction", invokeBlockAction);
            provideBlockGuid(blockGuid);

            return {
                actionComponent,
                onCustomActionClose
            };
        },

        // Note: We are using a custom alert so there is not a dependency on
        // the Controls package.
        template: `<component :is="actionComponent" @close="onCustomActionClose" />`
    });

    function onCustomActionClose(): void {
        app.unmount();
        rootElement.remove();
    }

    const rootElement = document.createElement("div");
    document.body.append(rootElement);

    app.component("v-style", developerStyle);
    app.mount(rootElement);
}

/**
 * This should be called once per page with data from the server that pertains to the entire page. This includes things like
 * page parameters and context entities.
 *
 * @param {object} pageConfig
 */
export async function initializePage(pageConfig: PageConfig): Promise<void> {
    await store.initialize(pageConfig);
}

/**
 * Shows the Obsidian debug timings
 * @param debugTimingConfig
 */
export async function initializePageTimings(config: DebugTimingConfig): Promise<void> {
    const rootElement = document.getElementById(config.elementId);

    if (!rootElement) {
        console.error("Could not show Obsidian debug timings because the HTML element did not resolve.");
        return;
    }

    const pageDebugTimings = (await import("@Obsidian/Controls/Internal/pageDebugTimings.obs")).default;

    const app = createApp({
        name: "PageDebugTimingsRoot",
        components: {
            PageDebugTimings: pageDebugTimings
        },
        data() {
            return {
                viewModels: config.debugTimingViewModels
            };
        },
        template: `<PageDebugTimings :serverViewModels="viewModels" />`
    });
    app.mount(rootElement);
}<|MERGE_RESOLUTION|>--- conflicted
+++ resolved
@@ -123,9 +123,6 @@
 
     const startTimeMs = RockDateTime.now().toMilliseconds();
     const name = `Root${config.blockFileUrl.replace(/\//g, ".")}`;
-<<<<<<< HEAD
-    const staticContent = wrapperElement.innerHTML;
-=======
     const staticContent = ref<Node[]>([]);
 
     while (rootElement.firstChild !== null) {
@@ -133,7 +130,6 @@
         node.remove();
         staticContent.value.push(node);
     }
->>>>>>> f1690cc1
 
     const app = createApp({
         name,
