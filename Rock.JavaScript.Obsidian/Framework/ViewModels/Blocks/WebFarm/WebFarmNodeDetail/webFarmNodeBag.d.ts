//------------------------------------------------------------------------------
// <auto-generated>
//     This code was generated by the Rock.CodeGeneration project
//     Changes to this file will be lost when the code is regenerated.
// </auto-generated>
//------------------------------------------------------------------------------
// <copyright>
// Copyright by the Spark Development Network
//
// Licensed under the Rock Community License (the "License");
// you may not use this file except in compliance with the License.
// You may obtain a copy of the License at
//
// http://www.rockrms.com/license
//
// Unless required by applicable law or agreed to in writing, software
// distributed under the License is distributed on an "AS IS" BASIS,
// WITHOUT WARRANTIES OR CONDITIONS OF ANY KIND, either express or implied.
// See the License for the specific language governing permissions and
// limitations under the License.
// </copyright>
//

import { WebFarmMetricBag } from "@Obsidian/ViewModels/Blocks/WebFarm/WebFarmNodeDetail/webFarmMetricBag";
import { PublicAttributeBag } from "@Obsidian/ViewModels/Utility/publicAttributeBag";

export type WebFarmNodeBag = {
    /** Gets or sets the attributes. */
    attributes?: Record<string, PublicAttributeBag> | null;

    /** Gets or sets the attribute values. */
    attributeValues?: Record<string, string> | null;

<<<<<<< HEAD
    /** Gets or sets the chart HTML. */
=======
    /** Gets or sets the chart data. */
>>>>>>> f3fa2768
    chartData?: string | null;

    /** Gets or sets the current leadership polling interval seconds. */
    currentLeadershipPollingIntervalSeconds: number;

    /** Gets or sets the human readable last seen. */
    humanReadableLastSeen?: string | null;

    /** Gets or sets the identifier key of this entity. */
    idKey?: string | null;

    /** Gets or sets a flag indicating if this item is active or not. */
    isActive: boolean;

    /** Gets or sets a value indicating whether this instance is current job runner. */
    isCurrentJobRunner: boolean;

    /** Gets or sets a value indicating whether this instance is leader. */
    isLeader: boolean;

    /** Gets or sets a value indicating whether this instance is unresponsive. */
    isUnresponsive: boolean;

    /** Gets or sets the last seen date time. */
    lastSeenDateTime?: string | null;

    /** Gets or sets the node detail page URL. */
    nodeDetailPageUrl?: string | null;

    /** Gets or sets a Node Name. */
    nodeName?: string | null;

    /** Gets or sets the web farm node metrics. */
    webFarmNodeMetrics?: WebFarmMetricBag[] | null;
};<|MERGE_RESOLUTION|>--- conflicted
+++ resolved
@@ -31,11 +31,7 @@
     /** Gets or sets the attribute values. */
     attributeValues?: Record<string, string> | null;
 
-<<<<<<< HEAD
-    /** Gets or sets the chart HTML. */
-=======
     /** Gets or sets the chart data. */
->>>>>>> f3fa2768
     chartData?: string | null;
 
     /** Gets or sets the current leadership polling interval seconds. */
