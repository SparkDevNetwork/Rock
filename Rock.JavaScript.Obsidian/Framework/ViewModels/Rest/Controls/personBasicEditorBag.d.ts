//------------------------------------------------------------------------------
// <auto-generated>
//     This code was generated by the Rock.CodeGeneration project
//     Changes to this file will be lost when the code is regenerated.
// </auto-generated>
//------------------------------------------------------------------------------
// <copyright>
// Copyright by the Spark Development Network
//
// Licensed under the Rock Community License (the "License");
// you may not use this file except in compliance with the License.
// You may obtain a copy of the License at
//
// http://www.rockrms.com/license
//
// Unless required by applicable law or agreed to in writing, software
// distributed under the License is distributed on an "AS IS" BASIS,
// WITHOUT WARRANTIES OR CONDITIONS OF ANY KIND, either express or implied.
// See the License for the specific language governing permissions and
// limitations under the License.
// </copyright>
//

import { Gender } from "@Obsidian/Enums/Crm/gender";
import { DatePartsPickerValueBag } from "@Obsidian/ViewModels/Controls/datePartsPickerValueBag";
import { ListItemBag } from "@Obsidian/ViewModels/Utility/listItemBag";

/** The set of data that represents a Person for the Person Basic Editor control to use. */
export type PersonBasicEditorBag = {
    /** Person's email address */
    email?: string | null;

    /** Person's first name */
    firstName?: string | null;

    /** Whether SMS messaging is permitted to the person's mobile phone */
    isMessagingEnabled?: boolean | null;

    /** Person's last name */
    lastName?: string | null;

    /** Person's mobile phone's country code */
    mobilePhoneCountryCode?: string | null;

    /** Person's mobile phone number */
    mobilePhoneNumber?: string | null;

    /** Person's date of birth */
    personBirthDate?: DatePartsPickerValueBag | null;

    /** Person's connectedness to the organization/church */
    personConnectionStatus?: ListItemBag | null;

    /** Person's ethnicity */
    personEthnicity?: ListItemBag | null;

<<<<<<< HEAD
    personGender: Gender;
=======
    /** Person's gender */
    personGender?: Gender | null;
>>>>>>> 9268eb2f

    /** Person's grade offset */
    personGradeOffset?: ListItemBag | null;

    /** Person's family group role */
    personGroupRole?: ListItemBag | null;

    /** Person's relationship status */
    personMaritalStatus?: ListItemBag | null;

    /** Person's race */
    personRace?: ListItemBag | null;

    /** Person's suffix */
    personSuffix?: ListItemBag | null;

    /** Person's title */
    personTitle?: ListItemBag | null;

    validProperties?: string[] | null;
};<|MERGE_RESOLUTION|>--- conflicted
+++ resolved
@@ -54,12 +54,8 @@
     /** Person's ethnicity */
     personEthnicity?: ListItemBag | null;
 
-<<<<<<< HEAD
-    personGender: Gender;
-=======
     /** Person's gender */
     personGender?: Gender | null;
->>>>>>> 9268eb2f
 
     /** Person's grade offset */
     personGradeOffset?: ListItemBag | null;
