// <copyright>
// Copyright by the Spark Development Network
//
// Licensed under the Rock Community License (the "License");
// you may not use this file except in compliance with the License.
// You may obtain a copy of the License at
//
// http://www.rockrms.com/license
//
// Unless required by applicable law or agreed to in writing, software
// distributed under the License is distributed on an "AS IS" BASIS,
// WITHOUT WARRANTIES OR CONDITIONS OF ANY KIND, either express or implied.
// See the License for the specific language governing permissions and
// limitations under the License.
// </copyright>
//
import { computed, defineComponent, ref, watch } from "vue";
import KeyValueList from "@Obsidian/Controls/keyValueList.obs";
import CheckBox from "@Obsidian/Controls/checkBox.obs";
import DropDownList from "@Obsidian/Controls/dropDownList.obs";
import RockFormField from "@Obsidian/Controls/rockFormField.obs";
import TextBox from "@Obsidian/Controls/textBox.obs";
import { asBoolean, asBooleanOrNull, asTrueFalseOrNull } from "@Obsidian/Utility/booleanUtils";
import { ListItemBag } from "@Obsidian/ViewModels/Utility/listItemBag";
import { ClientValue, ConfigurationPropertyKey, ConfigurationValueKey, ValueItem } from "./keyValueListField.partial";
import { getFieldConfigurationProps, getFieldEditorProps } from "./utils";

function parseModelValue(modelValue: string | undefined): ClientValue[] {
    try {
        return JSON.parse(modelValue ?? "[]") as ClientValue[];
    }
    catch {
        return [];
    }
}

export const EditComponent = defineComponent({
    name: "KeyValueListField.Edit",

    components: {
        KeyValueList,
        RockFormField,
        DropDownList,
        TextBox
    },

    props: getFieldEditorProps(),

    setup(props, { emit }) {
        const internalValues = ref(parseModelValue(props.modelValue));

        const valueOptions = computed((): ValueItem[] => {
            try {
                return JSON.parse(props.configurationValues[ConfigurationValueKey.Values] ?? "[]") as ValueItem[];
            }
            catch {
                return [];
            }
        });

        /** The options to choose from in the drop down list */
        const options = computed((): ListItemBag[] => {
            const providedOptions: ListItemBag[] = valueOptions.value.map(v => {
                return {
                    text: v.text,
                    value: v.value
                };
            });

            return providedOptions;
        });

        const keyPlaceholder = computed((): string => {
            return props.configurationValues[ConfigurationValueKey.KeyPrompt]?.trimEnd() || "Key";
        });

        const valuePlaceholder = computed((): string => {
            return props.configurationValues[ConfigurationValueKey.ValuePrompt]?.trimEnd() || "Value";
        });

        const displayValueFirst = computed((): boolean => {
            return asBoolean(props.configurationValues[ConfigurationValueKey.DisplayValueFirst] ?? "");
        });

        const allowHtml = computed((): boolean => {
            return asBoolean(props.configurationValues[ConfigurationValueKey.AllowHtml] ?? "");
        });

        watch(() => props.modelValue, () => {
            internalValues.value = parseModelValue(props.modelValue);
        });

        watch(() => internalValues.value, () => {
            emit("update:modelValue", JSON.stringify(internalValues.value));
        }, { deep: true });

        return {
            internalValues,
            displayValueFirst,
            options,
            keyPlaceholder,
            valuePlaceholder,
            allowHtml
        };
    },

    template: `
<<<<<<< HEAD
<RockFormField
    :modelValue="internalValues"
    formGroupClasses="key-value-list"
    name="key-value-list"
    :rules="augmentedRules">
    <template #default="{uniqueId}">
        <div class="control-wrapper">
<span :id="uniqueId" class="key-value-list">
    <span class="key-value-rows">
        <div v-for="(value, valueIndex) in internalValues" class="controls controls-row form-control-group">
            <template v-if="!displayValueFirst">
                <input v-model="value.key" class="key-value-key form-control" type="text" :placeholder="keyPlaceholder">

                <select v-if="hasValues" v-model="value.value" class="form-control input-width-xl">
                    <option v-for="option in options" :value="option.value" :key="option.value">{{ option.text }}</option>
                </select>
                <input v-else v-model="value.value" class="key-value-value form-control" type="text" :placeholder="valuePlaceholder">
            </template>
            <template v-else>
                <select v-if="hasValues" v-model="value.value" class="form-control input-width-xl">
                    <option v-for="option in options" :value="option.value" :key="option.value">{{ option.text }}</option>
                </select>
                <input v-else v-model="value.value" class="key-value-value form-control" type="text" :placeholder="valuePlaceholder">

                <input v-model="value.key" class="key-value-key form-control" type="text" :placeholder="keyPlaceholder">
            </template>

            <a href="#" @click.prevent="onRemoveClick(valueIndex)" class="btn btn-sm btn-danger"><i class="fa fa-times"></i></a>
        </div>
    </span>
    <div class="control-actions">
        <a class="btn btn-action btn-square btn-xs" href="#" @click.prevent="onAddClick"><i class="fa fa-plus-circle"></i></a>
    </div>
</span>
        </div>
    </template>
</RockFormField>
=======
<KeyValueList v-model="internalValues"
    :keyPlaceholder="keyPlaceholder"
    :valuePlaceholder="valuePlaceholder"
    :displayValueFirst="displayValueFirst"
    :valueOptions="options"
    :allowHtml="allowHtml" />
>>>>>>> 8eae20fb
`
});

export const ConfigurationComponent = defineComponent({
    name: "KeyValueListField.Configuration",

    components: {
        CheckBox,
        DropDownList,
        TextBox
    },

    props: getFieldConfigurationProps(),

    emits: [
        "update:modelValue",
        "updateConfiguration",
        "updateConfigurationValue"
    ],

    setup(props, { emit }) {
        // Define the properties that will hold the current selections.
        const customValues = ref("");
        const internalCustomValues = ref("");
        const keyPrompt = ref("");
        const labelPrompt = ref("");
        const definedType = ref("");
        const allowHtml = ref(false);
        const displayValueFirst = ref(false);

        const definedTypeOptions = computed((): ListItemBag[] => {
            try {
                return JSON.parse(props.configurationProperties[ConfigurationPropertyKey.DefinedTypes] ?? "[]") as ListItemBag[];
            }
            catch {
                return [];
            }
        });

        const onBlur = (): void => {
            internalCustomValues.value = customValues.value;
        };

        /**
         * Update the modelValue property if any value of the dictionary has
         * actually changed. This helps prevent unwanted postbacks if the value
         * didn't really change - which can happen if multiple values get updated
         * at the same time.
         *
         * @returns true if a new modelValue was emitted to the parent component.
         */
        const maybeUpdateModelValue = (): boolean => {
            const newValue: Record<string, string> = {};

            // Construct the new value that will be emitted if it is different
            // than the current value.
            newValue[ConfigurationValueKey.KeyPrompt] = keyPrompt.value ?? "";
            newValue[ConfigurationValueKey.ValuePrompt] = labelPrompt.value ?? "";
            newValue[ConfigurationValueKey.DefinedType] = definedType.value ?? "";
            newValue[ConfigurationValueKey.CustomValues] = internalCustomValues.value ?? "";
            newValue[ConfigurationValueKey.AllowHtml] = asTrueFalseOrNull(allowHtml.value) ?? "False";
            newValue[ConfigurationValueKey.DisplayValueFirst] = asTrueFalseOrNull(displayValueFirst.value) ?? "False";

            // Compare the new value and the old value.
            const anyValueChanged = newValue[ConfigurationValueKey.KeyPrompt] !== (props.modelValue[ConfigurationValueKey.KeyPrompt] ?? "")
                || newValue[ConfigurationValueKey.ValuePrompt] !== (props.modelValue[ConfigurationValueKey.ValuePrompt] ?? "")
                || newValue[ConfigurationValueKey.DefinedType] !== (props.modelValue[ConfigurationValueKey.DefinedType] ?? "")
                || newValue[ConfigurationValueKey.CustomValues] !== (props.modelValue[ConfigurationValueKey.CustomValues] ?? "")
                || newValue[ConfigurationValueKey.AllowHtml] !== (props.modelValue[ConfigurationValueKey.AllowHtml] ?? "False")
                || newValue[ConfigurationValueKey.DisplayValueFirst] !== (props.modelValue[ConfigurationValueKey.DisplayValueFirst] ?? "False");

            // If any value changed then emit the new model value.
            if (anyValueChanged) {
                emit("update:modelValue", newValue);
                return true;
            }
            else {
                return false;
            }
        };

        /**
         * Emits the updateConfigurationValue if the value has actually changed.
         *
         * @param key The key that was possibly modified.
         * @param value The new value.
         */
        const maybeUpdateConfiguration = (key: string, value: string): void => {
            if (maybeUpdateModelValue()) {
                emit("updateConfigurationValue", key, value);
            }
        };

        // Watch for changes coming in from the parent component and update our
        // data to match the new information.
        watch(() => [props.modelValue, props.configurationProperties], () => {
            keyPrompt.value = props.modelValue[ConfigurationValueKey.KeyPrompt] ?? "";
            labelPrompt.value = props.modelValue[ConfigurationValueKey.ValuePrompt] ?? "";
            definedType.value = props.modelValue[ConfigurationValueKey.DefinedType] ?? "";
            customValues.value = props.modelValue[ConfigurationValueKey.CustomValues] ?? "";
            internalCustomValues.value = customValues.value;
            allowHtml.value = asBooleanOrNull(props.modelValue[ConfigurationValueKey.AllowHtml]) ?? false;
            displayValueFirst.value = asBooleanOrNull(props.modelValue[ConfigurationValueKey.DisplayValueFirst]) ?? false;
        }, {
            immediate: true
        });

        // Watch for changes in properties that require new configuration
        // properties to be retrieved from the server.
        watch([definedType, internalCustomValues, keyPrompt, labelPrompt, allowHtml, displayValueFirst], () => {
            if (maybeUpdateModelValue()) {
                emit("updateConfiguration");
            }
        });

        // Watch for changes in properties that only require a local UI update.
        watch(keyPrompt, () => maybeUpdateConfiguration(ConfigurationValueKey.KeyPrompt, keyPrompt.value ?? ""));
        watch(labelPrompt, () => maybeUpdateConfiguration(ConfigurationValueKey.ValuePrompt, labelPrompt.value ?? ""));
        watch(definedType, () => maybeUpdateConfiguration(ConfigurationValueKey.DefinedType, definedType.value ?? ""));
        watch(allowHtml, () => maybeUpdateConfiguration(ConfigurationValueKey.AllowHtml, asTrueFalseOrNull(allowHtml.value) ?? "False"));
        watch(displayValueFirst, () => maybeUpdateConfiguration(ConfigurationValueKey.DisplayValueFirst, asTrueFalseOrNull(displayValueFirst.value) ?? "False"));

        return {
            allowHtml,
            definedType,
            definedTypeOptions,
            displayValueFirst,
            keyPrompt,
            labelPrompt,
            onBlur,
            customValues
        };
    },

    template: `
<div>
    <TextBox v-model="keyPrompt"
        label="Key Prompt"
        help="The text to display as a prompt in the key textbox." />

    <TextBox v-model="labelPrompt"
        label="Label Prompt"
        help="The text to display as a prompt in the label textbox." />

    <DropDownList v-model="definedType"
        label="Defined Type"
        help="Optional Defined Type to select values from, otherwise values will be free-form text fields."
        :items="definedTypeOptions" />

    <TextBox v-model="customValues"
        label="Custom Values"
        help="Optional list of options to use for the values.  Format is either 'value1,value2,value3,...', or 'value1^text1,value2^text2,value3^text3,...'."
        textMode="multiline"
        @blur="onBlur" />

    <CheckBox v-model="allowHtml"
        label="Allow HTML"
        help="Allow HTML content in values." />

    <CheckBox v-model="displayValueFirst"
        label="Display Value First"
        help="Reverses the display order of the key and the value." />
</div>
`
});<|MERGE_RESOLUTION|>--- conflicted
+++ resolved
@@ -105,52 +105,12 @@
     },
 
     template: `
-<<<<<<< HEAD
-<RockFormField
-    :modelValue="internalValues"
-    formGroupClasses="key-value-list"
-    name="key-value-list"
-    :rules="augmentedRules">
-    <template #default="{uniqueId}">
-        <div class="control-wrapper">
-<span :id="uniqueId" class="key-value-list">
-    <span class="key-value-rows">
-        <div v-for="(value, valueIndex) in internalValues" class="controls controls-row form-control-group">
-            <template v-if="!displayValueFirst">
-                <input v-model="value.key" class="key-value-key form-control" type="text" :placeholder="keyPlaceholder">
-
-                <select v-if="hasValues" v-model="value.value" class="form-control input-width-xl">
-                    <option v-for="option in options" :value="option.value" :key="option.value">{{ option.text }}</option>
-                </select>
-                <input v-else v-model="value.value" class="key-value-value form-control" type="text" :placeholder="valuePlaceholder">
-            </template>
-            <template v-else>
-                <select v-if="hasValues" v-model="value.value" class="form-control input-width-xl">
-                    <option v-for="option in options" :value="option.value" :key="option.value">{{ option.text }}</option>
-                </select>
-                <input v-else v-model="value.value" class="key-value-value form-control" type="text" :placeholder="valuePlaceholder">
-
-                <input v-model="value.key" class="key-value-key form-control" type="text" :placeholder="keyPlaceholder">
-            </template>
-
-            <a href="#" @click.prevent="onRemoveClick(valueIndex)" class="btn btn-sm btn-danger"><i class="fa fa-times"></i></a>
-        </div>
-    </span>
-    <div class="control-actions">
-        <a class="btn btn-action btn-square btn-xs" href="#" @click.prevent="onAddClick"><i class="fa fa-plus-circle"></i></a>
-    </div>
-</span>
-        </div>
-    </template>
-</RockFormField>
-=======
 <KeyValueList v-model="internalValues"
     :keyPlaceholder="keyPlaceholder"
     :valuePlaceholder="valuePlaceholder"
     :displayValueFirst="displayValueFirst"
     :valueOptions="options"
     :allowHtml="allowHtml" />
->>>>>>> 8eae20fb
 `
 });
 
