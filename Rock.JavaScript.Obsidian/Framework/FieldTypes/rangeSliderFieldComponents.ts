--- conflicted
+++ resolved
@@ -71,11 +71,7 @@
     },
 
     template: `
-<<<<<<< HEAD
 <RangeSlider v-model="internalValue" rules="integer" :min="minValue" :max="maxValue" showValueBar="true" />
-=======
-<RangeSlider v-model="internalValue" rules="integer" :min="minValue" :max="maxValue" showValueBar />
->>>>>>> 3fbf31d7
 `
 });
 
