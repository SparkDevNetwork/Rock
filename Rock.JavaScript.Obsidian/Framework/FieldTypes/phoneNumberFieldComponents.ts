--- conflicted
+++ resolved
@@ -24,11 +24,6 @@
     countryCode: string
 };
 
-type PhoneNumberFieldValue = {
-    number: string,
-    countryCode: string
-};
-
 export const EditComponent = defineComponent({
     name: "PhoneNumberField.Edit",
 
@@ -42,8 +37,6 @@
         const phoneNumber = ref("");
         const countryCode = ref("");
 
-<<<<<<< HEAD
-=======
         // We need to debounce this because when the country code changes, it also tends to change the phone number
         // in order to format it, and if we emit both changes immediately, something on the outside is only
         // catching one of them and so by the time it updates this modelValue prop, it actually overrides one of
@@ -52,7 +45,6 @@
             emit("update:modelValue", JSON.stringify({ number: phoneNumber.value, countryCode: countryCode.value }));
         }, 5);
 
->>>>>>> 4bb32535
         watch(() => props.modelValue, () => {
             try {
                 const fieldValue = JSON.parse(props.modelValue) as PhoneNumberFieldValue;
@@ -60,17 +52,6 @@
                 phoneNumber.value = fieldValue?.number ?? "";
                 countryCode.value = fieldValue?.countryCode ?? "";
             }
-<<<<<<< HEAD
-            catch(e) {
-                phoneNumber.value = "";
-                countryCode.value = "";
-            }
-        }, {immediate:true});
-
-        watch([phoneNumber, countryCode], () => {
-            emit("update:modelValue", JSON.stringify({number:phoneNumber.value, countryCode:countryCode.value}));
-        });
-=======
             catch (e) {
                 phoneNumber.value = "";
                 countryCode.value = "";
@@ -78,7 +59,6 @@
         }, {immediate: true});
 
         watch([phoneNumber, countryCode], () => emitChanges());
->>>>>>> 4bb32535
 
         return {
             phoneNumber,
