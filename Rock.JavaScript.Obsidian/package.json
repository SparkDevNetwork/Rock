{
  "private": true,
  "description": "Project for all Rock Obsidian UI functionality.",
  "scripts": {
    "build-fast": "node Build/build-fast.js",
    "build": "npm run build-core && npm run build-framework && npm run copy-webforms-core && echo '' > dist/.buildstamp && echo DONE",
    "build:types": "node ./Build/build-types.js",
    "build-framework": "npm run build:types && rollup --config Framework/rollup.config.cjs",
    "build-core": "webpack --no-color && lessc --js System/vendor.less dist/System/obsidian-vendor.css && cleancss --source-map dist/System/obsidian-vendor.css -o dist/System/obsidian-vendor.min.css",
    "watch": "rollup --config Framework/rollup.config.cjs --watch",
    "copy-webforms-core": "copyfiles -u 2 \"dist/System/*\" \"../RockWeb/Obsidian/\"",
    "clean": "rimraf dist",
    "test": "jest"
  },
  "devDependencies": {
    "@babel/core": "^7.22.11",
    "@babel/preset-env": "^7.22.10",
    "@babel/preset-typescript": "^7.22.11",
    "@rollup/plugin-babel": "^6.0.3",
    "@rollup/plugin-commonjs": "^25.0.4",
    "@rollup/plugin-node-resolve": "^15.2.1",
    "@rollup/plugin-terser": "^0.4.3",
    "@types/d3-cloud": "1.2.5",
    "@types/dragula": "^3.7.1",
    "@types/glob": "^8.1.0",
    "@types/google.maps": "^3.54.0",
    "@types/jest": "^29.5.4",
    "@types/luxon": "^3.3.1",
    "@types/node": "^20.5.7",
    "@types/systemjs": "^6.13.2",
    "@typescript-eslint/eslint-plugin": "^6.5.0",
    "@typescript-eslint/parser": "^6.5.0",
    "@vue/test-utils": "^2.4.1",
    "@vue/vue3-jest": "^29.2.5",
    "clean-css-cli": "^5.6.2",
    "copyfiles": "^2.4.1",
    "cssnano": "^6.0.1",
    "eol": "^0.9.1",
    "eslint": "^8.48.0",
    "eslint-plugin-vue": "^9.17.0",
    "glob": "^10.3.3",
    "jest": "^29.6.4",
    "jest-editor-support": "^31.1.1",
    "jest-environment-jsdom": "^29.6.4",
    "less": "^4.2.0",
    "rimraf": "^5.0.1",
    "rollup": "^3.28.1",
    "rollup-plugin-copy": "^3.4.0",
    "rollup-plugin-postcss": "^4.0.2",
    "rollup-plugin-vue": "^6.0.0",
    "terser-webpack-plugin": "^5.3.9",
    "ts-jest": "^29.1.1",
    "ts-loader": "^9.4.4",
    "ts-node": "^10.9.1",
    "ttypescript": "^1.5.15",
    "typescript": "^5.2.2",
    "vue-eslint-parser": "^9.3.1",
    "vue-tsc": "^1.8.8",
    "webpack": "^5.88.2",
    "webpack-cli": "^5.1.4"
  },
  "dependencies": {
    "@capaj/pluralize": "^1.0.4",
    "@floating-ui/vue": "^1.0.2",
    "@types/pdfobject": "^2.2.3",
    "ant-design-vue": "^3.2.20",
    "axios": "^1.5.0",
    "chart.js": "^4.4.0",
    "cropperjs": "^1.6.0",
    "d3-cloud": "^1.2.7",
    "exceljs": "^4.3.0",
<<<<<<< HEAD
    "highlight.js": "^11.8.0",
    "liquidjs": "^10.9.2",
    "luxon": "^3.4.2",
    "mitt": "^3.0.1",
    "pdfobject": "^2.2.12",
    "systemjs": "^6.14.2",
    "vue": "^3.3.4"
=======
    "highlight.js": "11.5.1",
    "liquidjs": "^10.6.0",
    "luxon": "^2.0.2",
    "mitt": "^3.0.0",
    "systemjs": " ^6.8.3",
    "tslib": "^2.6.2",
    "vue": "3.2.35"
>>>>>>> f13daa78
  }
}<|MERGE_RESOLUTION|>--- conflicted
+++ resolved
@@ -69,22 +69,13 @@
     "cropperjs": "^1.6.0",
     "d3-cloud": "^1.2.7",
     "exceljs": "^4.3.0",
-<<<<<<< HEAD
     "highlight.js": "^11.8.0",
     "liquidjs": "^10.9.2",
     "luxon": "^3.4.2",
     "mitt": "^3.0.1",
     "pdfobject": "^2.2.12",
     "systemjs": "^6.14.2",
+    "tslib": "^2.6.2",
     "vue": "^3.3.4"
-=======
-    "highlight.js": "11.5.1",
-    "liquidjs": "^10.6.0",
-    "luxon": "^2.0.2",
-    "mitt": "^3.0.0",
-    "systemjs": " ^6.8.3",
-    "tslib": "^2.6.2",
-    "vue": "3.2.35"
->>>>>>> f13daa78
   }
 }