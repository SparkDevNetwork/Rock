﻿// <copyright>
// Copyright by the Spark Development Network
//
// Licensed under the Rock Community License (the "License");
// you may not use this file except in compliance with the License.
// You may obtain a copy of the License at
//
// http://www.rockrms.com/license
//
// Unless required by applicable law or agreed to in writing, software
// distributed under the License is distributed on an "AS IS" BASIS,
// WITHOUT WARRANTIES OR CONDITIONS OF ANY KIND, either express or implied.
// See the License for the specific language governing permissions and
// limitations under the License.
// </copyright>
//

using System;
using System.Collections.Generic;
using System.ComponentModel;
using System.Data.Entity;
using System.Linq;

using Rock.Attribute;
using Rock.Data;
using Rock.Model;
using Rock.Obsidian.UI;
using Rock.Security;
using Rock.ViewModels.Blocks;
using Rock.ViewModels.Blocks.Finance.FinancialPledgeList;
using Rock.Web.Cache;
using Rock.Web.UI;

namespace Rock.Blocks.Finance
{
    /// <summary>
    /// Displays a list of financial pledges.
    /// </summary>

    [DisplayName( "Financial Pledge List" )]
    [Category( "Finance" )]
    [Description( "Displays a list of financial pledges." )]
    [IconCssClass( "fa fa-list" )]
    // [SupportedSiteTypes( Model.SiteType.Web )]

    [LinkedPage( "Detail Page",
        Key = AttributeKey.DetailPage,
        Description = "",
        IsRequired = false )]

    [BooleanField( "Show Account Column",
        Key = AttributeKey.ShowAccountColumn,
        Description = "Allows the account column to be hidden.",
        DefaultBooleanValue = true,
        Category = "",
        Order = 1 )]

    [BooleanField( "Show Last Modified Date Column",
        Key = AttributeKey.ShowLastModifiedDateColumn,
        Description = "Allows the Last Modified Date column to be hidden.",
        DefaultBooleanValue = true,
        Category = "",
        Order = 2 )]

    [BooleanField( "Show Group Column",
        Key = AttributeKey.ShowGroupColumn,
        Description = "Allows the group column to be hidden.",
        DefaultBooleanValue = false,
        Category = "",
        Order = 3 )]

    [BooleanField( "Limit Pledges To Current Person",
        Key = AttributeKey.LimitPledgesToCurrentPerson,
        Description = "Limit the results to pledges for the current person.",
        DefaultBooleanValue = false,
        Category = "",
        Order = 4 )]

    [BooleanField( "Show Account Summary",
        Key = AttributeKey.ShowAccountSummary,
        Description = "Should the account summary be displayed at the bottom of the list?",
        DefaultBooleanValue = true,
        Order = 5 )]

    [AccountsField( "Accounts",
        Key = AttributeKey.Accounts,
        Description = "Limit the results to pledges that match the selected accounts.",
        IsRequired = false,
        DefaultValue = "",
        Category = "",
        Order = 5 )]

    [BooleanField( "Hide Amount",
        Key = AttributeKey.HideAmount,
        Description = "Allows the amount column to be hidden.",
        DefaultBooleanValue = false,
        Category = "",
        Order = 6 )]

    [ContextAware]

    [Rock.SystemGuid.EntityTypeGuid( "8b1663eb-b5cb-4c78-b0c6-ed14e173e4c0" )]
    [Rock.SystemGuid.BlockTypeGuid( "31fb8c39-80bd-4ea9-a1cb-bf6c4667929b" )]
    [CustomizedGrid]
    public class FinancialPledgeList : RockEntityListBlockType<FinancialPledge>
    {
        #region Keys

        private static class AttributeKey
        {
            public const string DetailPage = "DetailPage";
            public const string ShowAccountColumn = "ShowAccountsColumn";
            public const string ShowLastModifiedDateColumn = "ShowLastModifiedDateColumn";
            public const string ShowGroupColumn = "ShowGroupColumn";
            public const string LimitPledgesToCurrentPerson = "LimitPledgesToCurrentPerson";
            public const string ShowAccountSummary = "ShowAccountSummary";
            public const string Accounts = "Accounts";
            public const string HideAmount = "HideAmount";
        }

        private static class NavigationUrlKey
        {
            public const string DetailPage = "DetailPage";
        }

        private static class PreferenceKey
        {
            public const string FilterActiveOnly = "filter-active-only";
        }

        #endregion Keys

        #region Properties

        /// <summary>
        /// Gets the filter indicating whether verified photos should be included in the results.
        /// </summary>
        /// <value>
        /// The filter show verified photos.
        /// </value>
        protected string FilterActiveOnly => GetBlockPersonPreferences()
            .GetValue( PreferenceKey.FilterActiveOnly );

        #endregion

        #region Methods

        /// <inheritdoc/>
        public override object GetObsidianBlockInitialization()
        {
            var box = new ListBlockBox<FinancialPledgeListOptionsBag>();
            var builder = GetGridBuilder();

            box.IsAddEnabled = GetIsAddEnabled();
            box.IsDeleteEnabled = BlockCache.IsAuthorized( Authorization.EDIT, RequestContext.CurrentPerson );
            box.ExpectedRowCount = null;
            box.NavigationUrls = GetBoxNavigationUrls();
            box.Options = GetBoxOptions();
            box.GridDefinition = builder.BuildDefinition();

            return box;
        }

        /// <summary>
        /// Gets the box options required for the component to render the list.
        /// </summary>
        /// <returns>The options that provide additional details to the block.</returns>
        private FinancialPledgeListOptionsBag GetBoxOptions()
        {
            var options = new FinancialPledgeListOptionsBag()
            {
                ShowAccountColumn = GetAttributeValue( AttributeKey.ShowAccountColumn ).AsBoolean(),
                ShowLastModifiedDateColumn = GetAttributeValue( AttributeKey.ShowLastModifiedDateColumn ).AsBoolean(),
                ShowGroupColumn = GetAttributeValue( AttributeKey.ShowGroupColumn ).AsBoolean(),
                LimitPledgesToCurrentPerson = GetAttributeValue( AttributeKey.LimitPledgesToCurrentPerson ).AsBoolean(),
                ShowAccountSummary = GetAttributeValue( AttributeKey.ShowAccountSummary ).AsBoolean(),
                HideAmount = GetAttributeValue( AttributeKey.HideAmount ).AsBoolean()
            };
            return options;
        }

        /// <summary>
        /// Determines if the add button should be enabled in the grid.
        /// <summary>
        /// <returns>A boolean value that indicates if the add button should be enabled.</returns>
        private bool GetIsAddEnabled()
        {
            return BlockCache.IsAuthorized( Authorization.EDIT, RequestContext.CurrentPerson );
        }

        /// <summary>
        /// Gets the box navigation URLs required for the page to operate.
        /// </summary>
        /// <returns>A dictionary of key names and URL values.</returns>
        private Dictionary<string, string> GetBoxNavigationUrls()
        {
            return new Dictionary<string, string>
            {
                [NavigationUrlKey.DetailPage] = this.GetLinkedPageUrl( AttributeKey.DetailPage, "PledgeId", "((Key))" )
            };
        }

        /// <inheritdoc/>
        protected override IQueryable<FinancialPledge> GetListQueryable( RockContext rockContext )
        {
#if REVIEW_NET5_0_OR_GREATER
            IQueryable<FinancialPledge> query = base.GetListQueryable( rockContext )
#else
            var query = base.GetListQueryable( rockContext )
<<<<<<< HEAD
#endif
                    .Include( a => a.PersonAlias )
                    .Include( a => a.Account )
                    .Include( a => a.PledgeFrequencyValue )
                    .Include( a => a.Group );
=======
                .Include( a => a.PersonAlias )
                .Include( a => a.Account )
                .Include( a => a.PledgeFrequencyValue )
                .Include( a => a.Group );
>>>>>>> c8e5dbba

            // If the 'LimitPledgesToCurrentPerson' option is enabled, filter by current person
            if ( GetAttributeValue( AttributeKey.LimitPledgesToCurrentPerson ).AsBoolean() )
            {
                var currentPersonId = RequestContext.CurrentPerson?.Id;

                if ( currentPersonId.HasValue )
                {
                    query = query.Where( a => a.PersonAlias.PersonId == currentPersonId.Value );
                }
            }

            // Filter by configured limit accounts if specified
            var accountGuids = GetAttributeValue( AttributeKey.Accounts ).SplitDelimitedValues().AsGuidList();
            if ( accountGuids.Any() )
            {
                query = query.Where( p => accountGuids.Contains( p.Account.Guid ) );
            }

            // Filter by active pledges only
            var showActiveOnly = FilterActiveOnly.AsBooleanOrNull() ?? false;
            if ( showActiveOnly )
            {
                query = query.Where( p => p.StartDate <= RockDateTime.Now && p.EndDate >= RockDateTime.Now );
            }

            return query;
        }

        /// <inheritdoc/>
        protected override GridBuilder<FinancialPledge> GetGridBuilder()
        {
            return new GridBuilder<FinancialPledge>()
                .WithBlock( this )
                .AddTextField( "idKey", a => a.IdKey )
                .AddField( "id", a => a.Id )
                .AddPersonField( "person", a => a.PersonAlias?.Person )
                .AddTextField( "account", a => a.Account?.Name )
                .AddTextField( "group", a => a.Group?.Name ?? "" )
                .AddField( "totalAmount", a => a.TotalAmount )
                .AddTextField( "pledgeFrequency", a => a.PledgeFrequencyValue?.Value )
                .AddField( "startDate", a => a.StartDate == DateTime.MinValue.Date ? ( DateTime? ) null : a.StartDate )
                .AddField( "endDate", a => a.EndDate == DateTime.MaxValue.Date ? ( DateTime? ) null : a.EndDate )
                .AddField( "modifiedDate", a => a.ModifiedDateTime )
                .AddAttributeFields( GetGridAttributes() );
        }

        #endregion

        #region Block Actions

        /// <summary>
        /// Deletes the specified entity.
        /// </summary>
        /// <param name="key">The identifier of the entity to be deleted.</param>
        /// <returns>An empty result that indicates if the operation succeeded.</returns>
        [BlockAction]
        public BlockActionResult Delete( string key )
        {
            using ( var rockContext = new RockContext() )
            {
                var entityService = new FinancialPledgeService( rockContext );
                var entity = entityService.Get( key, !PageCache.Layout.Site.DisablePredictableIds );

                if ( entity == null )
                {
                    return ActionBadRequest( $"{FinancialPledge.FriendlyTypeName} not found." );
                }

                if ( !BlockCache.IsAuthorized( Authorization.EDIT, RequestContext.CurrentPerson ) )
                {
                    return ActionBadRequest( $"Not authorized to delete {FinancialPledge.FriendlyTypeName}." );
                }

                if ( !entityService.CanDelete( entity, out var errorMessage ) )
                {
                    return ActionBadRequest( errorMessage );
                }

                entityService.Delete( entity );
                rockContext.SaveChanges();

                return ActionOk();
            }
        }

        /// <summary>
        /// Gets the count of financial pledges.
        /// </summary>
        /// <returns>The count of financial pledges.</returns>
        [BlockAction]
        public BlockActionResult GetPledgeCount()
        {
            using ( var rockContext = new RockContext() )
            {
                var entityService = new FinancialPledgeService( rockContext );
                var count = entityService.Queryable().Count();
                return ActionOk( count );
            }
        }
        #endregion
    }
}<|MERGE_RESOLUTION|>--- conflicted
+++ resolved
@@ -207,18 +207,11 @@
             IQueryable<FinancialPledge> query = base.GetListQueryable( rockContext )
 #else
             var query = base.GetListQueryable( rockContext )
-<<<<<<< HEAD
 #endif
                     .Include( a => a.PersonAlias )
                     .Include( a => a.Account )
                     .Include( a => a.PledgeFrequencyValue )
                     .Include( a => a.Group );
-=======
-                .Include( a => a.PersonAlias )
-                .Include( a => a.Account )
-                .Include( a => a.PledgeFrequencyValue )
-                .Include( a => a.Group );
->>>>>>> c8e5dbba
 
             // If the 'LimitPledgesToCurrentPerson' option is enabled, filter by current person
             if ( GetAttributeValue( AttributeKey.LimitPledgesToCurrentPerson ).AsBoolean() )
