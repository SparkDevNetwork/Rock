﻿// <copyright>
// Copyright by the Spark Development Network
//
// Licensed under the Rock Community License (the "License");
// you may not use this file except in compliance with the License.
// You may obtain a copy of the License at
//
// http://www.rockrms.com/license
//
// Unless required by applicable law or agreed to in writing, software
// distributed under the License is distributed on an "AS IS" BASIS,
// WITHOUT WARRANTIES OR CONDITIONS OF ANY KIND, either express or implied.
// See the License for the specific language governing permissions and
// limitations under the License.
// </copyright>
//

using System;
using System.Collections.Generic;
using System.ComponentModel;
using System.Linq;
<<<<<<< HEAD

=======
>>>>>>> fe767ad2
using Rock;
using Rock.Attribute;
using Rock.Data;
using Rock.Model;
using Rock.Obsidian.UI;
using Rock.Utility;
using Rock.ViewModels.Blocks;
using Rock.ViewModels.Blocks.Fundraising.FundraisingDonationList;
using Rock.Web.Cache;
using Rock.Web.UI;
using Rock.Web.UI.Controls;

namespace Rock.Blocks.Finance
{
    /// <summary>
    /// Displays a list of financial transaction details.
    /// </summary>
    [DisplayName("Fundraising Donation List")]
    [Category("Fundraising")]
    [Description("Lists donations in a grid for the current fundraising opportunity or participant.")]
    [IconCssClass("fa fa-list")]
    // [SupportedSiteTypes( Model.SiteType.Web )]

    [CustomCheckboxListField("Hide Grid Columns",
        Key = AttributeKey.HideGridColumns,
        Description = "The grid columns that should be hidden from the user.",
        ListSource = "Amount, Donor Address, Donor Email, Participant",
        IsRequired = false,
        DefaultValue = "",
        Category = "Advanced",
        Order = 0)]
    [CustomCheckboxListField("Hide Grid Actions",
        Key = AttributeKey.HideGridActions,
        Description = "The grid actions that should be hidden from the user.",
        ListSource = "Communicate, Merge Person, Bulk Update, Excel Export, Merge Template",
        IsRequired = false,
        DefaultValue = "",
        Category = "Advanced",
        Order = 1)]
    [CodeEditorField("Donor Column",
        Key = AttributeKey.DonorColumn,
        Description = "The value that should be displayed for the Donor column. <span class='tip tip-lava'></span>",
        EditorMode = CodeEditorMode.Lava,
        EditorTheme = CodeEditorTheme.Rock,
        EditorHeight = 100,
        IsRequired = true,
        DefaultValue = @"<a href=""/Person/{{ Donor.Id }}"">{{ Donor.FullName }}</a>",
        Category = "Advanced",
        Order = 2)]
    [CodeEditorField("Participant Column",
        Key = AttributeKey.ParticipantColumn,
        Description = "The value that should be displayed for the Participant column. <span class='tip tip-lava'></span>",
        EditorMode = CodeEditorMode.Lava,
        EditorTheme = CodeEditorTheme.Rock,
        EditorHeight = 100,
        IsRequired = true,
        DefaultValue = @"<a href=""/Person/{{ Participant.PersonId }}"" class=""pull-right margin-l-sm btn btn-sm btn-default"">
    <i class=""fa fa-user""></i>
</a>
<a href=""/GroupMember/{{ Participant.Id }}"">{{ Participant.Person.FullName }}</a>",
        Category = "Advanced",
        Order = 3)]
    [SystemGuid.EntityTypeGuid("b80410e7-53d7-4ab1-8b17-39ff8b3e708f")]
    [SystemGuid.BlockTypeGuid("054a8469-a838-4708-b18f-9f2819346298")]
    [CustomizedGrid]
    [ContextAware]
    public class FundraisingDonationList : RockEntityListBlockType<FinancialTransactionDetail>
    {
        #region Keys

        private static class AttributeKey
        {
            public const string HideGridColumns = "HideGridColumns";
            public const string HideGridActions = "HideGridActions";
            public const string DonorColumn = "DonorColumn";
            public const string ParticipantColumn = "ParticipantColumn";
        }

        #endregion Keys

        #region Fields

        private Dictionary<int, GroupMember> _groupMembers;
        private Model.Group _group;

        #endregion Fields

        #region Methods

        /// <inheritdoc/>
        public override object GetObsidianBlockInitialization()
        {
            var box = new ListBlockBox<FundraisingDonationListOptionsBag>();
            var builder = GetGridBuilder();

            box.IsAddEnabled = false;
            box.IsDeleteEnabled = false;
            box.ExpectedRowCount = null;
            box.Options = GetBoxOptions();
            box.GridDefinition = builder.BuildDefinition();

            return box;
        }

        /// <summary>
        /// Gets the box options required for the component to render the list.
        /// </summary>
        /// <returns>The options that provide additional details to the block.</returns>
        private FundraisingDonationListOptionsBag GetBoxOptions()
        {
            var currencyInfo = new RockCurrencyCodeInfo();
            var options = new FundraisingDonationListOptionsBag()
            {
                ColumnsToHide = GetAttributeValue(AttributeKey.HideGridColumns).Split(',').ToList(),
                ActionsToHide = GetAttributeValue(AttributeKey.HideGridActions).Split(',').ToList(),
                IsContextEntityGroupMember = RequestContext.GetContextEntity<GroupMember>() != null,
                IsBlockVisible = IsContextGroupFundraisingGroupType(),
                CurrencyInfo = new ViewModels.Utility.CurrencyInfoBag
                {
                    Symbol = currencyInfo.Symbol,
                    DecimalPlaces = currencyInfo.DecimalPlaces,
                    SymbolLocation = currencyInfo.SymbolLocation
                }
            };
            return options;
        }

        /// <inheritdoc/>
        protected override IQueryable<FinancialTransactionDetail> GetListQueryable(RockContext rockContext)
        {
            var groupMemberService = new GroupMemberService(rockContext);
            var financialTransactionDetailService = new FinancialTransactionDetailService(rockContext);
            var entityTypeIdGroupMember = EntityTypeCache.GetId<GroupMember>();
            List<int> groupMemberIds = new List<int>();

            //
            // Get the donations for the entire opportunity group or for just the
            // one individual being viewed.
            //
<<<<<<< HEAD
            if ( RequestContext.GetContextEntity<Model.Group>() != null )
=======
            if (RequestContext.GetContextEntity<Model.Group>() != null)
>>>>>>> fe767ad2
            {
                _group = RequestContext.GetContextEntity<Model.Group>();

                groupMemberIds = groupMemberService.Queryable()
                    .Where(m => m.GroupId == _group.Id)
                    .Select(m => m.Id)
                    .ToList();
            }
            else
            {
                var groupMember = RequestContext.GetContextEntity<GroupMember>();
                if (groupMember != null)
                {
                    _group = groupMember.Group;
                    groupMemberIds = new List<int> { groupMember.Id };
                }
            }

            var queryable = financialTransactionDetailService.Queryable()
                .Where(d => d.EntityTypeId == entityTypeIdGroupMember && groupMemberIds.Contains(d.EntityId.Value));

            return queryable;
        }

        /// <inheritdoc/>
        protected override IQueryable<FinancialTransactionDetail> GetOrderedListQueryable(IQueryable<FinancialTransactionDetail> queryable, RockContext rockContext)
        {
            return queryable.OrderBy(f => f.Transaction.AuthorizedPersonAlias.Person.LastName)
                .ThenBy(f => f.Transaction.AuthorizedPersonAlias.Person.NickName);
        }

        /// <inheritdoc/>
        protected override List<FinancialTransactionDetail> GetListItems(IQueryable<FinancialTransactionDetail> queryable, RockContext rockContext)
        {
            //
            // Get the donations for the entire opportunity group or for just the
            // one individual being viewed.
            //
<<<<<<< HEAD
            if ( RequestContext.GetContextEntity<Model.Group>() != null )
=======
            if (RequestContext.GetContextEntity<Model.Group>() != null)
>>>>>>> fe767ad2
            {
                var group = RequestContext.GetContextEntity<Model.Group>();

                _groupMembers = new GroupMemberService(rockContext).Queryable()
                    .Where(m => m.GroupId == group.Id)
                    .ToDictionary(m => m.Id);
            }
            else
            {
                var groupMember = RequestContext.GetContextEntity<GroupMember>();
                if (groupMember != null)
                {
                    _groupMembers = new Dictionary<int, GroupMember> { { groupMember.Id, groupMember } };
                }
            }

            return base.GetListItems(queryable, rockContext);
        }

        /// <inheritdoc/>
        protected override GridBuilder<FinancialTransactionDetail> GetGridBuilder()
        {
            return new GridBuilder<FinancialTransactionDetail>()
                .WithBlock(this)
                .AddTextField("idKey", a => a.IdKey)
                .AddTextField("donorIdKey", a => a.Transaction.AuthorizedPersonAlias.Person.IdKey)
                .AddTextField("donor", a => GetDonorText(a))
                .AddTextField("donorEmail", a => a.Transaction.AuthorizedPersonAlias.Person.Email)
                .AddTextField("participant", a => GetParticipantText(a))
                .AddField("amount", a => a.Amount)
                .AddTextField("donorAddressHtml", a => a.Transaction.AuthorizedPersonAlias.Person.GetHomeLocation().ToStringSafe().ConvertCrLfToHtmlBr())
                .AddTextField("donorAddress", a => a.Transaction.AuthorizedPersonAlias.Person.GetHomeLocation().ToStringSafe())
                .AddDateTimeField("date", a => a.Transaction.TransactionDateTime);
        }

        /// <summary>
        /// Gets the resolved configured text to be displayed in the participant column.
        /// </summary>
        /// <param name="transactionDetail">The transaction detail.</param>
        /// <returns></returns>
        private string GetDonorText(FinancialTransactionDetail transactionDetail)
        {
            var mergeFields = GetMergeFields(transactionDetail);
            var donorText = GetAttributeValue(AttributeKey.DonorColumn).ResolveMergeFields(mergeFields);
            return donorText;
        }

        /// <summary>
        /// Gets the resolved configured text to be displayed in the donor column.
        /// </summary>
        /// <param name="transactionDetail">The transaction detail.</param>
        /// <returns></returns>
        private string GetParticipantText(FinancialTransactionDetail transactionDetail)
        {
            var mergeFields = GetMergeFields(transactionDetail);
            var participantText = GetAttributeValue(AttributeKey.ParticipantColumn).ResolveMergeFields(mergeFields);
            return participantText;
        }

        /// <summary>
        /// Gets the merge fields.
        /// </summary>
        /// <param name="transactionDetail">The transaction detail.</param>
        /// <returns></returns>
        private Dictionary<string, object> GetMergeFields(FinancialTransactionDetail transactionDetail)
        {
            var mergeFields = RequestContext.GetCommonMergeFields(GetCurrentPerson());

            mergeFields.AddOrReplace("Group", GetContextEntityGroup());
            mergeFields.AddOrReplace("Donor", transactionDetail.Transaction.AuthorizedPersonAlias.Person);

            if (_groupMembers.TryGetValue(transactionDetail.EntityId.Value, out GroupMember groupMember))
            {
                mergeFields.AddOrReplace("Participant", groupMember);
            }

            return mergeFields;
        }

        /// <summary>
        /// Gets the group from the current context entity, if the context entity is a Group Member their group is returned.
        /// </summary>
        /// <returns></returns>
        private Model.Group GetContextEntityGroup()
        {
            if (_group == null)
            {
<<<<<<< HEAD
                if ( RequestContext.GetContextEntity<Model.Group>() != null )
=======
                if (RequestContext.GetContextEntity<Model.Group>() != null)
>>>>>>> fe767ad2
                {
                    _group = RequestContext.GetContextEntity<Model.Group>();
                }
                else
                {
                    var groupMember = RequestContext.GetContextEntity<GroupMember>();
                    _group = groupMember?.Group;
                }
            }

            return _group;
        }

        /// <summary>
        /// Determines whether [is context group fundraising group type].
        /// </summary>
        /// <returns>
        ///   <c>true</c> if [is context group fundraising group type]; otherwise, <c>false</c>.
        /// </returns>
        /// <exception cref="NotImplementedException"></exception>
        private bool IsContextGroupFundraisingGroupType()
        {
            var rockContext = new RockContext();
            var group = GetContextEntityGroup();
<<<<<<< HEAD
            var groupTypeIdFundraising = GroupTypeCache.Get( SystemGuid.GroupType.GROUPTYPE_FUNDRAISINGOPPORTUNITY.AsGuid() ).Id;
            var fundraisingGroupTypeIdList = new GroupTypeService( rockContext ).Queryable()
                .Where( a => a.Id == groupTypeIdFundraising || a.InheritedGroupTypeId == groupTypeIdFundraising )
                .Select( a => a.Id )
=======
            var groupTypeIdFundraising = GroupTypeCache.Get(SystemGuid.GroupType.GROUPTYPE_FUNDRAISINGOPPORTUNITY.AsGuid()).Id;
            var fundraisingGroupTypeIdList = new GroupTypeService(rockContext).Queryable()
                .Where(a => a.Id == groupTypeIdFundraising || a.InheritedGroupTypeId == groupTypeIdFundraising)
                .Select(a => a.Id)
>>>>>>> fe767ad2
                .ToList();

            return group != null && fundraisingGroupTypeIdList.Contains(group.GroupTypeId);
        }

        #endregion Methods
    }
}<|MERGE_RESOLUTION|>--- conflicted
+++ resolved
@@ -19,10 +19,6 @@
 using System.Collections.Generic;
 using System.ComponentModel;
 using System.Linq;
-<<<<<<< HEAD
-
-=======
->>>>>>> fe767ad2
 using Rock;
 using Rock.Attribute;
 using Rock.Data;
@@ -162,11 +158,7 @@
             // Get the donations for the entire opportunity group or for just the
             // one individual being viewed.
             //
-<<<<<<< HEAD
             if ( RequestContext.GetContextEntity<Model.Group>() != null )
-=======
-            if (RequestContext.GetContextEntity<Model.Group>() != null)
->>>>>>> fe767ad2
             {
                 _group = RequestContext.GetContextEntity<Model.Group>();
 
@@ -205,11 +197,7 @@
             // Get the donations for the entire opportunity group or for just the
             // one individual being viewed.
             //
-<<<<<<< HEAD
             if ( RequestContext.GetContextEntity<Model.Group>() != null )
-=======
-            if (RequestContext.GetContextEntity<Model.Group>() != null)
->>>>>>> fe767ad2
             {
                 var group = RequestContext.GetContextEntity<Model.Group>();
 
@@ -297,11 +285,7 @@
         {
             if (_group == null)
             {
-<<<<<<< HEAD
                 if ( RequestContext.GetContextEntity<Model.Group>() != null )
-=======
-                if (RequestContext.GetContextEntity<Model.Group>() != null)
->>>>>>> fe767ad2
                 {
                     _group = RequestContext.GetContextEntity<Model.Group>();
                 }
@@ -326,17 +310,10 @@
         {
             var rockContext = new RockContext();
             var group = GetContextEntityGroup();
-<<<<<<< HEAD
             var groupTypeIdFundraising = GroupTypeCache.Get( SystemGuid.GroupType.GROUPTYPE_FUNDRAISINGOPPORTUNITY.AsGuid() ).Id;
             var fundraisingGroupTypeIdList = new GroupTypeService( rockContext ).Queryable()
                 .Where( a => a.Id == groupTypeIdFundraising || a.InheritedGroupTypeId == groupTypeIdFundraising )
                 .Select( a => a.Id )
-=======
-            var groupTypeIdFundraising = GroupTypeCache.Get(SystemGuid.GroupType.GROUPTYPE_FUNDRAISINGOPPORTUNITY.AsGuid()).Id;
-            var fundraisingGroupTypeIdList = new GroupTypeService(rockContext).Queryable()
-                .Where(a => a.Id == groupTypeIdFundraising || a.InheritedGroupTypeId == groupTypeIdFundraising)
-                .Select(a => a.Id)
->>>>>>> fe767ad2
                 .ToList();
 
             return group != null && fundraisingGroupTypeIdList.Contains(group.GroupTypeId);
