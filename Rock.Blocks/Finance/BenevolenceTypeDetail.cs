﻿// <copyright>
// Copyright by the Spark Development Network
//
// Licensed under the Rock Community License (the "License");
// you may not use this file except in compliance with the License.
// You may obtain a copy of the License at
//
// http://www.rockrms.com/license
//
// Unless required by applicable law or agreed to in writing, software
// distributed under the License is distributed on an "AS IS" BASIS,
// WITHOUT WARRANTIES OR CONDITIONS OF ANY KIND, either express or implied.
// See the License for the specific language governing permissions and
// limitations under the License.
// </copyright>
//

using System;
using System.Collections.Generic;
using System.ComponentModel;
using System.Linq;

using Rock.Attribute;
using Rock.Constants;
using Rock.Data;
using Rock.Model;
using Rock.Security;
using Rock.ViewModels.Blocks;
using Rock.ViewModels.Blocks.Finance.BenevolenceTypeDetail;
using Rock.ViewModels.Utility;
using Rock.Web.Cache;

namespace Rock.Blocks.Finance
{
    /// <summary>
    /// Displays the details of a particular benevolence type.
    /// </summary>
    [DisplayName( "Benevolence Type Detail" )]
    [Category( "Finance" )]
    [Description("Block to display the benevolence type detail.")]
    [IconCssClass( "fa fa-question" )]
    [SupportedSiteTypes( Model.SiteType.Web )]

    #region Block Attributes

    [AttributeField(
        "Benevolence Type Attributes",
        Key = AttributeKey.BenevolenceTypeAttributes,
        EntityTypeGuid = Rock.SystemGuid.EntityType.BENEVOLENCE_TYPE,
        Description = "The attributes that should be displayed / edited for benevolence types.",
        IsRequired = false,
        AllowMultiple = true,
        Order = 1 )]

    #endregion

    [Rock.SystemGuid.EntityTypeGuid( "b39ba58d-83dd-46e0-ba47-787c4eb4eb69" )]
    [Rock.SystemGuid.BlockTypeGuid( "03397615-ef2b-4d33-bd62-a79186f56ace" )]
    public class BenevolenceTypeDetail : RockEntityDetailBlockType<BenevolenceType, BenevolenceTypeBag>
    {
        #region Keys

        private static class PageParameterKey
        {
            public const string BenevolenceTypeId = "BenevolenceTypeId";
        }

        private static class NavigationUrlKey
        {
            public const string ParentPage = "ParentPage";
        }

        private static class AttributeKey
        {
            public const string BenevolenceTypeAttributes = "BenevolenceTypeAttributes";
        }

        #endregion Keys

        #region Methods

        /// <inheritdoc/>
        public override object GetObsidianBlockInitialization()
        {
            var box = new DetailBlockBox<BenevolenceTypeBag, BenevolenceTypeDetailOptionsBag>();

            SetBoxInitialEntityState( box );

            box.NavigationUrls = GetBoxNavigationUrls();
            box.Options = GetBoxOptions();

            return box;
        }

        /// <summary>
        /// Gets the box options required for the component to render the view
        /// or edit the entity.
        /// </summary>
        /// <returns>The options that provide additional details to the block.</returns>
        private BenevolenceTypeDetailOptionsBag GetBoxOptions()
        {
            var options = new BenevolenceTypeDetailOptionsBag
            {
                Statuses = DefinedTypeCache.Get( Rock.SystemGuid.DefinedType.BENEVOLENCE_REQUEST_STATUS.AsGuid() ).DefinedValues.ToListItemBagList(),
                TriggerTypes = ToListItemBag( typeof( BenevolenceWorkflowTriggerType ) )
            };

            return options;
        }

        /// <summary>
        /// Converts the enum to a List of ListItemBag items.
        /// </summary>
        /// <param name="enumType">Type of the enum.</param>
        /// <returns></returns>
        private List<ListItemBag> ToListItemBag( Type enumType )
        {
            var listItemBag = new List<ListItemBag>();
            foreach ( Enum enumValue in Enum.GetValues( enumType ) )
            {
                var text = enumValue.GetDescription() ?? enumValue.ToString().SplitCase();
                var value = enumValue.ToString().SplitCase();
                listItemBag.Add( new ListItemBag { Text = text, Value = value } );
            }

            return listItemBag.ToList();
        }

        /// <summary>
        /// Validates the BenevolenceType for any final information that might not be
        /// valid after storing all the data from the client.
        /// </summary>
        /// <param name="benevolenceType">The BenevolenceType to be validated.</param>
        /// <param name="errorMessage">On <c>false</c> return, contains the error message.</param>
        /// <returns><c>true</c> if the BenevolenceType is valid, <c>false</c> otherwise.</returns>
        private bool ValidateBenevolenceType( BenevolenceType benevolenceType, out string errorMessage )
        {
            errorMessage = null;

            if ( benevolenceType.Id == 0 )
            {
                // Check for existing
                var existingBenevolence = new BenevolenceTypeService( RockContext ).Queryable()
                    .Where( d => d.Name == benevolenceType.Name )
                    .FirstOrDefault();

                if ( existingBenevolence != null )
                {
                    errorMessage = $"A benevolence type already exists with the name '{existingBenevolence.Name}'. Please use a different benevolence type name.";
                    return false;
                }
            }

            return true;
        }

        /// <summary>
        /// Sets the initial entity state of the box. Populates the Entity or
        /// ErrorMessage properties depending on the entity and permissions.
        /// </summary>
        /// <param name="box">The box to be populated.</param>
        private void SetBoxInitialEntityState( DetailBlockBox<BenevolenceTypeBag, BenevolenceTypeDetailOptionsBag> box )
        {
            var entity = GetInitialEntity();

            if ( entity == null )
            {
                box.ErrorMessage = $"The {BenevolenceType.FriendlyTypeName} was not found.";
                return;
            }

            box.IsEditable = BlockCache.IsAuthorized( Authorization.EDIT, RequestContext.CurrentPerson );

            if ( box.IsEditable )
            {
                entity.LoadAttributes( RockContext );
                box.Entity = GetEntityBagForEdit( entity );
            }
            else
            {
                box.ErrorMessage = EditModeMessage.NotAuthorizedToEdit( BenevolenceType.FriendlyTypeName );
            }
        }

        /// <inheritdoc/>
        protected override BenevolenceTypeBag GetEntityBagForView( BenevolenceType entity )
        {
            return GetEntityBag( entity );
        }

        /// <inheritdoc/>
        protected override BenevolenceTypeBag GetEntityBagForEdit( BenevolenceType entity )
        {
            return GetEntityBag( entity );
        }

        /// <summary>
        /// Gets the bag for editing the specified entity.
        /// </summary>
        /// <param name="entity">The entity to be represented for edit purposes.</param>
        /// <returns>A <see cref="BenevolenceTypeBag"/> that represents the entity.</returns>
        private BenevolenceTypeBag GetEntityBag( BenevolenceType entity )
        {
            if ( entity == null )
            {
                return null;
            }

            var bag = new BenevolenceTypeBag
            {
                IdKey = entity.IdKey,
                Description = entity.Description,
                IsActive = entity.Id == 0 || entity.IsActive,
                Name = entity.Name,
                RequestLavaTemplate = entity.RequestLavaTemplate,
                ShowFinancialResults = entity.Id == 0 || entity.ShowFinancialResults,
                MaximumNumberOfDocuments = entity.AdditionalSettingsJson?.FromJsonOrNull<BenevolenceType.AdditionalSettings>()?.MaximumNumberOfDocuments,
                CanAdminstrate = BlockCache.IsAuthorized( Authorization.EDIT, RequestContext.CurrentPerson ),
                Workflows = entity.BenevolenceWorkflows.Select( w => ToWorkflowBag( w ) ).OrderByDescending( w => w.IsInherited )
                .ThenBy( w => w.WorkflowTypeName )
                .ToList()
            };

            var attributeGuidList = GetAttributeValue( AttributeKey.BenevolenceTypeAttributes ).SplitDelimitedValues().AsGuidList();

            if ( attributeGuidList.Any() )
            {
                bag.LoadAttributesAndValuesForPublicView( entity, RequestContext.CurrentPerson, attributeFilter: a => attributeGuidList.Any( ag => a.Guid == ag ) );
            }

            return bag;
        }

        /// <summary>
        /// Converts to workflowbag.
        /// </summary>
        /// <param name="workflow">The workflow.</param>
        /// <returns></returns>
        private BenevolenceWorkflowBag ToWorkflowBag( BenevolenceWorkflow workflow )
        {
            if ( workflow == null )
            {
                return null;
            }
            else
            {
                return new BenevolenceWorkflowBag()
                {
                    BenevolenceTypeId = workflow.BenevolenceTypeId,
                    Guid = workflow.Guid.ToString(),
                    WorkflowType = workflow.WorkflowType.ToListItemBag(),
                    Trigger = workflow.TriggerType.ConvertToString(),
                    WorkflowTypeName = workflow.BenevolenceTypeId > 0 ? workflow.WorkflowType.Name + " <span class='label label-default'>Inherited</span>" : workflow.WorkflowType.Name,
                    PrimaryQualifier = GetPrimaryQualifier( workflow.QualifierValue ),
                    SecondaryQualifier = GetSecondaryQualifier( workflow.QualifierValue ),
                    IsInherited = workflow.BenevolenceTypeId > 0,
                };
            }
        }

        /// <summary>
        /// Gets the secondary qualifier.
        /// </summary>
        /// <param name="qualifierValue">The qualifier value.</param>
        /// <returns></returns>
        /// <exception cref="System.NotImplementedException"></exception>
        private string GetSecondaryQualifier( string qualifierValue )
        {
            var qualifierValues = qualifierValue.SplitDelimitedValues( "|" );
            var secondaryQualifier = string.Empty;

            if ( qualifierValues.Length > 2 && int.TryParse( qualifierValues[2], out int id ) )
            {
                secondaryQualifier = DefinedValueCache.GetGuid( id ).ToString();
            }

            return secondaryQualifier;
        }

        /// <summary>
        /// Gets the primary qualifier.
        /// </summary>
        /// <param name="qualifierValue">The qualifier value.</param>
        /// <returns></returns>
        /// <exception cref="System.NotImplementedException"></exception>
        private string GetPrimaryQualifier( string qualifierValue )
        {
            var qualifierValues = qualifierValue.SplitDelimitedValues( "|" );
            var primaryQualifier = string.Empty;

            if ( qualifierValues.Length > 1 && int.TryParse( qualifierValues[1], out int id ) )
            {
                primaryQualifier = DefinedValueCache.GetGuid( id ).ToString();
            }

            return primaryQualifier;
        }

        /// <inheritdoc/>
        protected override bool UpdateEntityFromBox( BenevolenceType entity, ValidPropertiesBox<BenevolenceTypeBag> box )
        {
            if ( box.ValidProperties == null )
            {
                return false;
            }

            box.IfValidProperty( nameof( box.Bag.Description ),
                () => entity.Description = box.Bag.Description );

            box.IfValidProperty( nameof( box.Bag.IsActive ),
                () => entity.IsActive = box.Bag.IsActive );

            box.IfValidProperty( nameof( box.Bag.Name ),
                () => entity.Name = box.Bag.Name );

            box.IfValidProperty( nameof( box.Bag.RequestLavaTemplate ),
                () => entity.RequestLavaTemplate = box.Bag.RequestLavaTemplate );

            box.IfValidProperty( nameof( box.Bag.ShowFinancialResults ),
                () => entity.ShowFinancialResults = box.Bag.ShowFinancialResults );

            box.IfValidProperty( nameof( box.Bag.Workflows ),
                () => SaveWorkflows( box.Bag, entity, RockContext ) );

            box.IfValidProperty( nameof( box.Bag.MaximumNumberOfDocuments ),
                () => SaveAdditionalSettings( box.Bag, entity ) );

            box.IfValidProperty( nameof( box.Bag.AttributeValues ),
                () =>
                {
                    entity.LoadAttributes( RockContext );

                    entity.SetPublicAttributeValues( box.Bag.AttributeValues, RequestContext.CurrentPerson );
                } );

            return true;
        }

        /// <inheritdoc/>
        protected override BenevolenceType GetInitialEntity()
        {
            return GetInitialEntity<BenevolenceType, BenevolenceTypeService>( RockContext, PageParameterKey.BenevolenceTypeId );
        }

        /// <summary>
        /// Gets the box navigation URLs required for the page to operate.
        /// </summary>
        /// <returns>A dictionary of key names and URL values.</returns>
        private Dictionary<string, string> GetBoxNavigationUrls()
        {
            return new Dictionary<string, string>
            {
                [NavigationUrlKey.ParentPage] = this.GetParentPageUrl()
            };
        }

        /// <inheritdoc/>
        protected override bool TryGetEntityForEditAction( string idKey, out BenevolenceType entity, out BlockActionResult error )
        {
            var entityService = new BenevolenceTypeService( RockContext );
            error = null;

            // Determine if we are editing an existing entity or creating a new one.
            if ( idKey.IsNotNullOrWhiteSpace() )
            {
                // If editing an existing entity then load it and make sure it
                // was found and can still be edited.
                entity = entityService.Get( idKey, !PageCache.Layout.Site.DisablePredictableIds );
            }
            else
            {
                // Create a new entity.
                entity = new BenevolenceType();
                entityService.Add( entity );
            }

            if ( entity == null )
            {
                error = ActionBadRequest( $"{BenevolenceType.FriendlyTypeName} not found." );
                return false;
            }

            if ( !BlockCache.IsAuthorized( Authorization.EDIT, RequestContext.CurrentPerson ) )
            {
                error = ActionBadRequest( $"Not authorized to edit ${BenevolenceType.FriendlyTypeName}." );
                return false;
            }

            return true;
        }

        /// <summary>
        /// Saves the additional settings.
        /// </summary>
        /// <param name="bag">The bag.</param>
        /// <param name="entity">The entity.</param>
        private static void SaveAdditionalSettings( BenevolenceTypeBag bag, BenevolenceType entity )
        {
            var additionalSettings = entity.AdditionalSettingsJson?.FromJsonOrNull<BenevolenceType.AdditionalSettings>() ?? new BenevolenceType.AdditionalSettings();
            additionalSettings.MaximumNumberOfDocuments = bag.MaximumNumberOfDocuments;
            entity.AdditionalSettingsJson = additionalSettings.ToJson();
        }

        /// <summary>
        /// Saves the workflows.
        /// </summary>
        /// <param name="bag">The bag.</param>
        /// <param name="entity">The entity.</param>
        /// <param name="rockContext">The rock context.</param>
        private static void SaveWorkflows( BenevolenceTypeBag bag, BenevolenceType entity, RockContext rockContext )
        {
            if ( bag.Workflows != null )
            {
                var benevolenceWorkflowService = new BenevolenceWorkflowService( rockContext );
                // remove any workflows that were removed in the UI
                var uiWorkflows = bag.Workflows.Select( l => l.Guid.AsGuid() );

                foreach ( var benevolenceWorkflow in entity.BenevolenceWorkflows.Where( l => !uiWorkflows.Contains( l.Guid ) ).ToList() )
                {
                    entity.BenevolenceWorkflows.Remove( benevolenceWorkflow );
                    benevolenceWorkflowService.Delete( benevolenceWorkflow );
                }

                // Add or Update workflows from the UI
                foreach ( var workflowBag in bag.Workflows )
                {
                    BenevolenceWorkflow benevolenceWorkflow = entity.BenevolenceWorkflows
                        .FirstOrDefault( b => !workflowBag.Guid.Equals( Guid.Empty ) && b.Guid.ToString() == workflowBag.Guid );

                    if ( benevolenceWorkflow == null )
                    {
                        benevolenceWorkflow = new BenevolenceWorkflow
                        {
                            BenevolenceTypeId = entity.Id,
                        };

                        entity.BenevolenceWorkflows.Add( benevolenceWorkflow );
                    }

                    benevolenceWorkflow.WorkflowTypeId = workflowBag.WorkflowType.GetEntityId<WorkflowType>( rockContext ).GetValueOrDefault();
                    benevolenceWorkflow.TriggerType = workflowBag.Trigger.ConvertToEnum<BenevolenceWorkflowTriggerType>();
                    benevolenceWorkflow.QualifierValue = $"|{DefinedValueCache.GetId( workflowBag.PrimaryQualifier.AsGuid() )}|{DefinedValueCache.GetId( workflowBag.SecondaryQualifier.AsGuid() )}|";
                }
            }
        }

        #endregion

        #region Block Actions

        /// <summary>
        /// Saves the entity contained in the box.
        /// </summary>
        /// <param name="box">The box that contains all the information required to save.</param>
        /// <returns>A new entity bag to be used when returning to view mode, or the URL to redirect to after creating a new entity.</returns>
        [BlockAction]
        public BlockActionResult Save( ValidPropertiesBox<BenevolenceTypeBag> box )
        {
            if ( !TryGetEntityForEditAction( box.Bag.IdKey, out var entity, out var actionError ) )
            {
                return actionError;
            }

            // Update the entity instance from the information in the bag.
            if ( !UpdateEntityFromBox( entity, box ) )
            {
                return ActionBadRequest( "Invalid data." );
            }

            // Ensure everything is valid before saving.
            if ( !ValidateBenevolenceType( entity, out var validationMessage ) )
            {
                return ActionBadRequest( validationMessage );
            }

            RockContext.WrapTransaction( () =>
            {
                RockContext.SaveChanges();
<<<<<<< HEAD
                entity.SaveAttributeValues( base.RockContext );
=======
                entity.SaveAttributeValues( RockContext );
>>>>>>> 728c4e9a
            } );

            return ActionOk( this.GetParentPageUrl() );
        }

        /// <summary>
        /// Gets the existing workflow.
        /// </summary>
        /// <param name="workflowBag">The workflow bag.</param>
        /// <returns></returns>
        [BlockAction]
        public BlockActionResult IsExistingWorkflow( BenevolenceWorkflowBag workflowBag )
        {
            using ( var rockContext = new RockContext() )
            {
                BenevolenceWorkflow findWorkFlow = null;
                var entityId = RequestContext.GetPageParameter( PageParameterKey.BenevolenceTypeId );
                int? id = !PageCache.Layout.Site.DisablePredictableIds ? entityId.AsIntegerOrNull() : null;
                Guid? guid = null;
                var trigger = workflowBag.Trigger.ConvertToEnum<BenevolenceWorkflowTriggerType>();
                var workflowTypeId = workflowBag.WorkflowType.GetEntityId<WorkflowType>( rockContext );
                var workflowQualifier = $"|{DefinedValueCache.GetId( workflowBag.PrimaryQualifier.AsGuid() )}|{DefinedValueCache.GetId( workflowBag.SecondaryQualifier.AsGuid() )}|";
                var benevolenceWorkflowService = new BenevolenceWorkflowService( rockContext );

                if ( !id.HasValue )
                {
                    guid = entityId.AsGuidOrNull();

                    if ( !guid.HasValue )
                    {
                        id = Rock.Utility.IdHasher.Instance.GetId( entityId );
                    }
                }

                if ( id.HasValue )
                {
                    findWorkFlow = benevolenceWorkflowService.Queryable().FirstOrDefault( w => w.BenevolenceTypeId == id.Value
                        && w.TriggerType == trigger
                        && w.WorkflowTypeId == workflowTypeId );
                }
                else if (guid.HasValue)
                {
                    findWorkFlow = benevolenceWorkflowService.Queryable().FirstOrDefault( w => w.BenevolenceType.Guid == guid.Value
                        && w.TriggerType == trigger
                        && w.WorkflowTypeId == workflowTypeId );
                }

                var existingWorkflow = findWorkFlow != null && findWorkFlow.QualifierValue.Md5Hash() == workflowQualifier.Md5Hash();

                return ActionOk( new { exists = existingWorkflow } );
            }
        }

        #endregion
    }
}<|MERGE_RESOLUTION|>--- conflicted
+++ resolved
@@ -476,11 +476,7 @@
             RockContext.WrapTransaction( () =>
             {
                 RockContext.SaveChanges();
-<<<<<<< HEAD
-                entity.SaveAttributeValues( base.RockContext );
-=======
                 entity.SaveAttributeValues( RockContext );
->>>>>>> 728c4e9a
             } );
 
             return ActionOk( this.GetParentPageUrl() );
