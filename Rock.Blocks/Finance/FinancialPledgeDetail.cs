﻿// <copyright>
// Copyright by the Spark Development Network
//
// Licensed under the Rock Community License (the "License");
// you may not use this file except in compliance with the License.
// You may obtain a copy of the License at
//
// http://www.rockrms.com/license
//
// Unless required by applicable law or agreed to in writing, software
// distributed under the License is distributed on an "AS IS" BASIS,
// WITHOUT WARRANTIES OR CONDITIONS OF ANY KIND, either express or implied.
// See the License for the specific language governing permissions and
// limitations under the License.
// </copyright>
//

using System;
using System.Collections.Generic;
using System.ComponentModel;
using System.Data.Entity;
using System.Linq;

using Rock.Attribute;
using Rock.Constants;
using Rock.Data;
using Rock.Model;
using Rock.Security;
using Rock.ViewModels.Blocks;
using Rock.ViewModels.Blocks.Finance.FinancialPledgeDetail;
using Rock.ViewModels.Utility;
using Rock.Web.Cache;

namespace Rock.Blocks.Finance
{
    /// <summary>
    /// Displays the details of a particular financial pledge.
    /// </summary>
    [DisplayName( "Pledge Detail" )]
    [Category( "Finance" )]
    [Description( "Allows the details of a given pledge to be edited." )]
    [IconCssClass( "fa fa-question" )]
    // [SupportedSiteTypes( Model.SiteType.Web )]

    #region Block Attributes
    [GroupTypeField( "Select Group Type",
        Description = "Optional Group Type that if selected will display a list of groups that pledge can be associated to for selected user",
        IsRequired = false,
        Order = 1 )]
    #endregion

    [Rock.SystemGuid.EntityTypeGuid( "c7862196-7312-4370-b2d7-05b631429071" )]
    [Rock.SystemGuid.BlockTypeGuid( "2a5ae27f-f536-4acc-b5eb-9263c4b92ef5" )]
    public class FinancialPledgeDetail : RockDetailBlockType
    {
        #region Keys

        private static class AttributeKey
        {
            public const string SelectGroupType = "SelectGroupType";
        }

        private static class PageParameterKey
        {
            public const string FinancialPledgeId = "PledgeId";
            public const string PersonActionIdentifier = "rckid";
        }

        private static class NavigationUrlKey
        {
            public const string ParentPage = "ParentPage";
        }

        #endregion Keys

        #region Methods

        /// <inheritdoc/>
        public override object GetObsidianBlockInitialization()
        {
            using ( var rockContext = new RockContext() )
            {
                var box = new DetailBlockBox<FinancialPledgeBag, FinancialPledgeDetailOptionsBag>();

                SetBoxInitialEntityState( box, rockContext );

                box.NavigationUrls = GetBoxNavigationUrls();
                box.Options = GetBoxOptions( box.Entity, rockContext );
                box.QualifiedAttributeProperties = AttributeCache.GetAttributeQualifiedColumns<FinancialPledge>();

                return box;
            }
        }

        /// <summary>
        /// Gets the box options required for the component to render the view
        /// or edit the entity.
        /// </summary>
        /// <param name="rockContext">The rock context.</param>
        /// <returns>The options that provide additional details to the block.</returns>
        private FinancialPledgeDetailOptionsBag GetBoxOptions( FinancialPledgeBag bag, RockContext rockContext )
        {
            var selectedGroupTypeGuid = GetAttributeValue( AttributeKey.SelectGroupType ).AsGuidOrNull();
            var options = new FinancialPledgeDetailOptionsBag
            {
                SelectGroupTypeGuid = selectedGroupTypeGuid,
                Groups = LoadGroups( bag.PersonAlias?.Value?.AsGuidOrNull(), rockContext ),
                GroupType = GroupTypeCache.Get( selectedGroupTypeGuid ?? Guid.Empty )?.Name
            };
            return options;
        }

        /// <summary>
        /// Validates the FinancialPledge for any final information that might not be
        /// valid after storing all the data from the client.
        /// </summary>
        /// <param name="financialPledge">The FinancialPledge to be validated.</param>
        /// <param name="rockContext">The rock context.</param>
        /// <param name="errorMessage">On <c>false</c> return, contains the error message.</param>
        /// <returns><c>true</c> if the FinancialPledge is valid, <c>false</c> otherwise.</returns>
        private bool ValidateFinancialPledge( FinancialPledge financialPledge, RockContext rockContext, out string errorMessage )
        {
            errorMessage = null;

            if ( !financialPledge.IsValid )
            {
                errorMessage = string.Join("</br>", financialPledge.ValidationResults.Select( x => x.ErrorMessage ) );
                return false;
            }

            return true;
        }

        /// <summary>
        /// Sets the initial entity state of the box. Populates the Entity or
        /// ErrorMessage properties depending on the entity and permissions.
        /// </summary>
        /// <param name="box">The box to be populated.</param>
        /// <param name="rockContext">The rock context.</param>
        private void SetBoxInitialEntityState( DetailBlockBox<FinancialPledgeBag, FinancialPledgeDetailOptionsBag> box, RockContext rockContext )
        {
            var entity = GetInitialEntity( rockContext );

            if ( entity == null )
            {
                box.ErrorMessage = $"The {FinancialPledge.FriendlyTypeName} was not found.";
                return;
            }

            var isViewable = entity.IsAuthorized( Authorization.VIEW, RequestContext.CurrentPerson );
            box.IsEditable = entity.IsAuthorized( Authorization.EDIT, RequestContext.CurrentPerson );

            entity.LoadAttributes( rockContext );

            if ( entity.Id != 0 )
            {
                // Existing entity was found, prepare for view mode by default.
                if ( isViewable )
                {
                    box.Entity = GetEntityBagForView( entity, rockContext );
                    box.SecurityGrantToken = GetSecurityGrantToken( entity );
                }
                else
                {
                    box.ErrorMessage = EditModeMessage.NotAuthorizedToView( FinancialPledge.FriendlyTypeName );
                }
            }
            else
            {
                // New entity is being created, prepare for edit mode by default.
                if ( box.IsEditable )
                {
                    box.Entity = GetEntityBagForEdit( entity, rockContext );
                    box.SecurityGrantToken = GetSecurityGrantToken( entity );
                }
                else
                {
                    box.ErrorMessage = EditModeMessage.NotAuthorizedToEdit( FinancialPledge.FriendlyTypeName );
                }
            }
        }

        /// <summary>
        /// Gets the entity bag that is common between both view and edit modes.
        /// </summary>
        /// <param name="entity">The entity to be represented as a bag.</param>
        /// <returns>A <see cref="FinancialPledgeBag"/> that represents the entity.</returns>
        private FinancialPledgeBag GetCommonEntityBag( FinancialPledge entity, RockContext rockContext )
        {
            if ( entity == null )
            {
                return null;
            }

            var bag = new FinancialPledgeBag
            {
                IdKey = entity.IdKey,
                Account = entity.Account.ToListItemBag(),
                Group = entity.Group.ToListItemBag(),
                PersonAlias = entity.PersonAlias != null ? entity.PersonAlias.ToListItemBag() : GetPersonByPersonActionIdentifier( rockContext ),
                PledgeFrequencyValue = entity.PledgeFrequencyValue.ToListItemBag(),
                TotalAmount = entity.Id == 0 ? ( decimal? ) null : entity.TotalAmount
            };

<<<<<<< HEAD
            if ( entity.StartDate.Date != DateTime.MinValue.Date )
            {
                bag.StartDate = entity.StartDate;
=======
            if ( entity.Id != 0 )
            {
                bag.StartDate = entity.StartDate;
                bag.EndDate = entity.EndDate;
>>>>>>> 55056c3b
            }

            return bag;
        }

        /// <summary>
        /// Gets the person by person action identifier.
        /// </summary>
        /// <param name="rockContext">The rock context.</param>
        /// <returns></returns>
        /// <exception cref="System.NotImplementedException"></exception>
        private ListItemBag GetPersonByPersonActionIdentifier( RockContext rockContext )
        {
            var personActionId = PageParameter( PageParameterKey.PersonActionIdentifier );
            var person = new PersonService( rockContext ).GetByPersonActionIdentifier( personActionId, "pledge" );

            return person?.PrimaryAlias?.ToListItemBag();
        }

        /// <summary>
        /// Gets the bag for viewing the specified entity.
        /// </summary>
        /// <param name="entity">The entity to be represented for view purposes.</param>
        /// <returns>A <see cref="FinancialPledgeBag"/> that represents the entity.</returns>
        private FinancialPledgeBag GetEntityBagForView( FinancialPledge entity, RockContext rockContext )
        {
            if ( entity == null )
            {
                return null;
            }

            var bag = GetCommonEntityBag( entity, rockContext );

            bag.LoadAttributesAndValuesForPublicView( entity, RequestContext.CurrentPerson );

            if ( entity.EndDate.Date != DateTime.MaxValue.Date && entity.EndDate.Date != DateTime.MinValue.Date )
            {
                bag.EndDate = entity.EndDate;
            }

            return bag;
        }

        /// <summary>
        /// Gets the bag for editing the specified entity.
        /// </summary>
        /// <param name="entity">The entity to be represented for edit purposes.</param>
        /// <returns>A <see cref="FinancialPledgeBag"/> that represents the entity.</returns>
        private FinancialPledgeBag GetEntityBagForEdit( FinancialPledge entity, RockContext rockContext )
        {
            if ( entity == null )
            {
                return null;
            }

            var bag = GetCommonEntityBag( entity, rockContext );

            bag.LoadAttributesAndValuesForPublicEdit( entity, RequestContext.CurrentPerson );

            if ( entity.EndDate.Date != DateTime.MinValue.Date )
            {
                bag.EndDate = entity.EndDate;
            }

            return bag;
        }

        /// <summary>
        /// Updates the entity from the data in the save box.
        /// </summary>
        /// <param name="entity">The entity to be updated.</param>
        /// <param name="box">The box containing the information to be updated.</param>
        /// <param name="rockContext">The rock context.</param>
        /// <returns><c>true</c> if the box was valid and the entity was updated, <c>false</c> otherwise.</returns>
        private bool UpdateEntityFromBox( FinancialPledge entity, DetailBlockBox<FinancialPledgeBag, FinancialPledgeDetailOptionsBag> box, RockContext rockContext )
        {
            if ( box.ValidProperties == null )
            {
                return false;
            }

            box.IfValidProperty( nameof( box.Entity.Account ),
                () => entity.AccountId = box.Entity.Account.GetEntityId<FinancialAccount>( rockContext ) );

            box.IfValidProperty( nameof( box.Entity.EndDate ),
                () => entity.EndDate = box.Entity.EndDate ?? DateTime.MaxValue );

            box.IfValidProperty( nameof( box.Entity.Group ),
                () => entity.GroupId = box.Entity.Group.GetEntityId<Rock.Model.Group>( rockContext ) );

            box.IfValidProperty( nameof( box.Entity.PersonAlias ),
                () => entity.PersonAliasId = box.Entity.PersonAlias.GetEntityId<PersonAlias>( rockContext ) );

            box.IfValidProperty( nameof( box.Entity.PledgeFrequencyValue ),
                () => entity.PledgeFrequencyValueId = box.Entity.PledgeFrequencyValue.GetEntityId<DefinedValue>( rockContext ) );

            box.IfValidProperty( nameof( box.Entity.StartDate ),
                () => entity.StartDate = box.Entity.StartDate ?? DateTime.MinValue );

            box.IfValidProperty( nameof( box.Entity.TotalAmount ),
                () => entity.TotalAmount = box.Entity.TotalAmount.GetValueOrDefault() );

            box.IfValidProperty( nameof( box.Entity.AttributeValues ),
                () =>
                {
                    entity.LoadAttributes( rockContext );

                    entity.SetPublicAttributeValues( box.Entity.AttributeValues, RequestContext.CurrentPerson );
                } );

            return true;
        }

        /// <summary>
        /// Gets the initial entity from page parameters or creates a new entity
        /// if page parameters requested creation.
        /// </summary>
        /// <param name="rockContext">The rock context.</param>
        /// <returns>The <see cref="FinancialPledge"/> to be viewed or edited on the page.</returns>
        private FinancialPledge GetInitialEntity( RockContext rockContext )
        {
            return GetInitialEntity<FinancialPledge, FinancialPledgeService>( rockContext, PageParameterKey.FinancialPledgeId );
        }

        /// <summary>
        /// Gets the box navigation URLs required for the page to operate.
        /// </summary>
        /// <returns>A dictionary of key names and URL values.</returns>
        private Dictionary<string, string> GetBoxNavigationUrls()
        {
            return new Dictionary<string, string>
            {
                [NavigationUrlKey.ParentPage] = this.GetParentPageUrl()
            };
        }

        /// <inheritdoc/>
        protected override string RenewSecurityGrantToken()
        {
            using ( var rockContext = new RockContext() )
            {
                var entity = GetInitialEntity( rockContext );

                if ( entity != null )
                {
                    entity.LoadAttributes( rockContext );
                }

                return GetSecurityGrantToken( entity );
            }
        }

        /// <summary>
        /// Gets the security grant token that will be used by UI controls on
        /// this block to ensure they have the proper permissions.
        /// </summary>
        /// <returns>A string that represents the security grant token.</string>
        private string GetSecurityGrantToken( FinancialPledge entity )
        {
            var securityGrant = new Rock.Security.SecurityGrant();

            securityGrant.AddRulesForAttributes( entity, RequestContext.CurrentPerson );

            return securityGrant.ToToken();
        }

        /// <summary>
        /// Attempts to load an entity to be used for an edit action.
        /// </summary>
        /// <param name="idKey">The identifier key of the entity to load.</param>
        /// <param name="rockContext">The database context to load the entity from.</param>
        /// <param name="entity">Contains the entity that was loaded when <c>true</c> is returned.</param>
        /// <param name="error">Contains the action error result when <c>false</c> is returned.</param>
        /// <returns><c>true</c> if the entity was loaded and passed security checks.</returns>
        private bool TryGetEntityForEditAction( string idKey, RockContext rockContext, out FinancialPledge entity, out BlockActionResult error )
        {
            var entityService = new FinancialPledgeService( rockContext );
            error = null;

            // Determine if we are editing an existing entity or creating a new one.
            if ( idKey.IsNotNullOrWhiteSpace() )
            {
                // If editing an existing entity then load it and make sure it
                // was found and can still be edited.
                entity = entityService.Get( idKey, !PageCache.Layout.Site.DisablePredictableIds );
            }
            else
            {
                // Create a new entity.
                entity = new FinancialPledge();
                entityService.Add( entity );
            }

            if ( entity == null )
            {
                error = ActionBadRequest( $"{FinancialPledge.FriendlyTypeName} not found." );
                return false;
            }

            if ( !entity.IsAuthorized( Authorization.EDIT, RequestContext.CurrentPerson ) )
            {
                error = ActionBadRequest( $"Not authorized to edit ${FinancialPledge.FriendlyTypeName}." );
                return false;
            }

            return true;
        }

        /// <summary>
        /// Loads the groups.
        /// </summary>
        /// <param name="personAliasGuid">The person alias unique identifier.</param>
        /// <param name="rockContext">The rock context.</param>
        /// <returns></returns>
        private List<ListItemBag> LoadGroups( Guid? personAliasGuid, RockContext rockContext )
        {
            Guid? groupTypeGuid = GetAttributeValue( AttributeKey.SelectGroupType ).AsGuidOrNull();
            if ( personAliasGuid.HasValue && groupTypeGuid.HasValue )
            {
                var personId = new PersonAliasService( rockContext ).GetSelect( personAliasGuid.Value, p => p.PersonId );

                var groups = new GroupMemberService( rockContext )
                    .Queryable().AsNoTracking()
                    .Where( m =>
                        m.Group.GroupType.Guid == groupTypeGuid.Value &&
                        m.PersonId == personId &&
                        m.GroupMemberStatus == GroupMemberStatus.Active &&
                        m.Group.IsActive && !m.Group.IsArchived )
                    .Select( m => new
                    {
                        m.Group.Guid,
                        Name = m.Group.Name
                    } )
                    .AsEnumerable()
                    .Distinct()
                    .OrderBy( g => g.Name )
                    .ToList();

                return groups.ConvertAll( g => new ListItemBag()
                {
                    Text = g.Name,
                    Value = g.Guid.ToString(),
                } );
            }

            return new List<ListItemBag>();
        }

        #endregion

        #region Block Actions

        /// <summary>
        /// Gets the box that will contain all the information needed to begin
        /// the edit operation.
        /// </summary>
        /// <param name="key">The identifier of the entity to be edited.</param>
        /// <returns>A box that contains the entity and any other information required.</returns>
        [BlockAction]
        public BlockActionResult Edit( string key )
        {
            using ( var rockContext = new RockContext() )
            {
                if ( !TryGetEntityForEditAction( key, rockContext, out var entity, out var actionError ) )
                {
                    return actionError;
                }

                entity.LoadAttributes( rockContext );

                var box = new DetailBlockBox<FinancialPledgeBag, FinancialPledgeDetailOptionsBag>
                {
                    Entity = GetEntityBagForEdit( entity, rockContext )
                };

                return ActionOk( box );
            }
        }

        /// <summary>
        /// Saves the entity contained in the box.
        /// </summary>
        /// <param name="box">The box that contains all the information required to save.</param>
        /// <returns>A new entity bag to be used when returning to view mode, or the URL to redirect to after creating a new entity.</returns>
        [BlockAction]
        public BlockActionResult Save( DetailBlockBox<FinancialPledgeBag, FinancialPledgeDetailOptionsBag> box )
        {
            using ( var rockContext = new RockContext() )
            {
                if ( !TryGetEntityForEditAction( box.Entity.IdKey, rockContext, out var entity, out var actionError ) )
                {
                    return actionError;
                }

                // Update the entity instance from the information in the bag.
                if ( !UpdateEntityFromBox( entity, box, rockContext ) )
                {
                    return ActionBadRequest( "Invalid data." );
                }

                // Ensure everything is valid before saving.
                if ( !ValidateFinancialPledge( entity, rockContext, out var validationMessage ) )
                {
                    return ActionBadRequest( validationMessage );
                }

                rockContext.WrapTransaction( () =>
                {
                    rockContext.SaveChanges();
                    entity.SaveAttributeValues( rockContext );
                } );

                return ActionContent( System.Net.HttpStatusCode.Created, this.GetParentPageUrl( new Dictionary<string, string>
                {
                    [PageParameterKey.FinancialPledgeId] = entity.IdKey
                } ) );
            }
        }

        /// <summary>
        /// Deletes the specified entity.
        /// </summary>
        /// <param name="key">The identifier of the entity to be deleted.</param>
        /// <returns>A string that contains the URL to be redirected to on success.</returns>
        [BlockAction]
        public BlockActionResult Delete( string key )
        {
            using ( var rockContext = new RockContext() )
            {
                var entityService = new FinancialPledgeService( rockContext );

                if ( !TryGetEntityForEditAction( key, rockContext, out var entity, out var actionError ) )
                {
                    return actionError;
                }

                if ( !entityService.CanDelete( entity, out var errorMessage ) )
                {
                    return ActionBadRequest( errorMessage );
                }

                entityService.Delete( entity );
                rockContext.SaveChanges();

                return ActionOk( this.GetParentPageUrl() );
            }
        }

        /// <summary>
        /// Refreshes the list of attributes that can be displayed for editing
        /// purposes based on any modified values on the entity.
        /// </summary>
        /// <param name="box">The box that contains all the information about the entity being edited.</param>
        /// <returns>A box that contains the entity and attribute information.</returns>
        [BlockAction]
        public BlockActionResult RefreshAttributes( DetailBlockBox<FinancialPledgeBag, FinancialPledgeDetailOptionsBag> box )
        {
            using ( var rockContext = new RockContext() )
            {
                if ( !TryGetEntityForEditAction( box.Entity.IdKey, rockContext, out var entity, out var actionError ) )
                {
                    return actionError;
                }

                // Update the entity instance from the information in the bag.
                if ( !UpdateEntityFromBox( entity, box, rockContext ) )
                {
                    return ActionBadRequest( "Invalid data." );
                }

                // Reload attributes based on the new property values.
                entity.LoadAttributes( rockContext );

                var refreshedBox = new DetailBlockBox<FinancialPledgeBag, FinancialPledgeDetailOptionsBag>
                {
                    Entity = GetEntityBagForEdit( entity, rockContext )
                };

                var oldAttributeGuids = box.Entity.Attributes.Values.Select( a => a.AttributeGuid ).ToList();
                var newAttributeGuids = refreshedBox.Entity.Attributes.Values.Select( a => a.AttributeGuid );

                // If the attributes haven't changed then return a 204 status code.
                if ( oldAttributeGuids.SequenceEqual( newAttributeGuids ) )
                {
                    return ActionStatusCode( System.Net.HttpStatusCode.NoContent );
                }

                // Replace any values for attributes that haven't changed with
                // the value sent by the client. This ensures any unsaved attribute
                // value changes are not lost.
                foreach ( var kvp in refreshedBox.Entity.Attributes )
                {
                    if ( oldAttributeGuids.Contains( kvp.Value.AttributeGuid ) )
                    {
                        refreshedBox.Entity.AttributeValues[kvp.Key] = box.Entity.AttributeValues[kvp.Key];
                    }
                }

                return ActionOk( refreshedBox );
            }
        }

        /// <summary>
        /// Loads the groups.
        /// </summary>
        /// <param name="personAliasGuid">The person alias unique identifier.</param>
        /// <returns>The list of groups the person belongs to</returns>
        [BlockAction]
        public BlockActionResult LoadGroups( Guid? personAliasGuid )
        {
            using ( var rockContext = new RockContext() )
            {
                var groups = LoadGroups( personAliasGuid, rockContext );
                return ActionOk( groups );
            }
        }

        #endregion
    }
}<|MERGE_RESOLUTION|>--- conflicted
+++ resolved
@@ -202,16 +202,10 @@
                 TotalAmount = entity.Id == 0 ? ( decimal? ) null : entity.TotalAmount
             };
 
-<<<<<<< HEAD
-            if ( entity.StartDate.Date != DateTime.MinValue.Date )
-            {
-                bag.StartDate = entity.StartDate;
-=======
             if ( entity.Id != 0 )
             {
                 bag.StartDate = entity.StartDate;
                 bag.EndDate = entity.EndDate;
->>>>>>> 55056c3b
             }
 
             return bag;
