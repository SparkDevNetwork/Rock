﻿// <copyright>
// Copyright by the Spark Development Network
//
// Licensed under the Rock Community License (the "License");
// you may not use this file except in compliance with the License.
// You may obtain a copy of the License at
//
// http://www.rockrms.com/license
//
// Unless required by applicable law or agreed to in writing, software
// distributed under the License is distributed on an "AS IS" BASIS,
// WITHOUT WARRANTIES OR CONDITIONS OF ANY KIND, either express or implied.
// See the License for the specific language governing permissions and
// limitations under the License.
// </copyright>
//

using System;
using System.Collections.Generic;
using System.ComponentModel;
using System.Linq;

using Rock.Attribute;
using Rock.Constants;
using Rock.Data;
using Rock.Model;
using Rock.Security;
using Rock.ViewModels.Blocks;
using Rock.ViewModels.Blocks.Finance.FinancialGatewayDetail;
using Rock.ViewModels.Utility;
using Rock.Web.Cache;

namespace Rock.Blocks.Finance
{
    /// <summary>
    /// Displays the details of a particular financial gateway.
    /// </summary>

    [DisplayName( "Gateway Detail" )]
    [Category( "Finance" )]
    [Description( "Displays the details of the given financial gateway." )]
    [IconCssClass( "fa fa-question" )]
    // [SupportedSiteTypes( Model.SiteType.Web )]

    #region Block Attributes

    #endregion

    [Rock.SystemGuid.EntityTypeGuid( "68cc9376-8123-4749-aca0-1e7ed8459704" )]
    [Rock.SystemGuid.BlockTypeGuid( "c12c615c-384d-478e-892d-0f353e2ef180" )]
    public class FinancialGatewayDetail : RockEntityDetailBlockType<FinancialGateway, FinancialGatewayBag>
    {
        #region Keys

        private static class PageParameterKey
        {
            public const string FinancialGatewayId = "GatewayId";
        }

        private static class NavigationUrlKey
        {
            public const string ParentPage = "ParentPage";
        }

        #endregion Keys

        private static string BatchDaily = "Daily";
        private static string BatchWeekly = "Weekly";

        #region Methods

        /// <inheritdoc/>
        public override object GetObsidianBlockInitialization()
        {
            var box = new DetailBlockBox<FinancialGatewayBag, FinancialGatewayDetailOptionsBag>();

            SetBoxInitialEntityState( box );

            box.NavigationUrls = GetBoxNavigationUrls();
            box.Options = GetBoxOptions( box.IsEditable );

            return box;
        }

        /// <summary>
        /// Gets the box options required for the component to render the view
        /// or edit the entity.
        /// </summary>
        /// <param name="isEditable"><c>true</c> if the entity is editable; otherwise <c>false</c>.</param>
        /// <param name="rockContext">The rock context.</param>
        /// <returns>The options that provide additional details to the block.</returns>
        private FinancialGatewayDetailOptionsBag GetBoxOptions( bool isEditable )
        {
            var options = new FinancialGatewayDetailOptionsBag();

            return options;
        }

        /// <summary>
        /// Validates the FinancialGateway for any final information that might not be
        /// valid after storing all the data from the client.
        /// </summary>
        /// <param name="financialGateway">The FinancialGateway to be validated.</param>
        /// <param name="rockContext">The rock context.</param>
        /// <param name="errorMessage">On <c>false</c> return, contains the error message.</param>
        /// <returns><c>true</c> if the FinancialGateway is valid, <c>false</c> otherwise.</returns>
        private bool ValidateFinancialGateway( FinancialGateway financialGateway, out string errorMessage )
        {
            errorMessage = null;

            return true;
        }

        /// <summary>
        /// Sets the initial entity state of the box. Populates the Entity or
        /// ErrorMessage properties depending on the entity and permissions.
        /// </summary>
        /// <param name="box">The box to be populated.</param>
        /// <param name="rockContext">The rock context.</param>
        private void SetBoxInitialEntityState( DetailBlockBox<FinancialGatewayBag, FinancialGatewayDetailOptionsBag> box )
        {
            var entity = GetInitialEntity();

            if ( entity == null )
            {
                box.ErrorMessage = $"The {FinancialGateway.FriendlyTypeName} was not found.";
                return;
            }

            var isViewable = entity.IsAuthorized( Authorization.VIEW, RequestContext.CurrentPerson );
            box.IsEditable = entity.IsAuthorized( Authorization.EDIT, RequestContext.CurrentPerson );

            entity.LoadAttributes( RockContext );

            if ( entity.Id != 0 )
            {
                // Existing entity was found, prepare for view mode by default.
                if ( isViewable )
                {
                    box.Entity = GetEntityBagForView( entity );
                }
                else
                {
                    box.ErrorMessage = EditModeMessage.NotAuthorizedToView( FinancialGateway.FriendlyTypeName );
                }
            }
            else
            {
                // New entity is being created, prepare for edit mode by default.
                if ( box.IsEditable )
                {
                    box.Entity = GetEntityBagForEdit( entity );
                }
                else
                {
                    box.ErrorMessage = EditModeMessage.NotAuthorizedToEdit( FinancialGateway.FriendlyTypeName );
                }
            }
            PrepareDetailBox( box, entity );
        }

        /// <summary>
        /// Gets the entity bag that is common between both view and edit modes.
        /// </summary>
        /// <param name="entity">The entity to be represented as a bag.</param>
        /// <returns>A <see cref="FinancialGatewayBag"/> that represents the entity.</returns>
        private FinancialGatewayBag GetCommonEntityBag( FinancialGateway entity )
        {
            if ( entity == null )
            {
                return null;
            }

            return new FinancialGatewayBag
            {
                IdKey = entity.IdKey,
                BatchTimeOffsetTicks = entity.GetBatchTimeOffset().ToString(),
                Description = entity.Description.IsNullOrWhiteSpace() ? entity.GetGatewayComponent()?.Description : entity.Description,
                EntityType = ToGatewayTypeListItemBag( entity.EntityType ),
                IsActive = entity.IsActive,
                Name = entity.Name,
                BatchSchedule = entity.BatchDayOfWeek.HasValue ? BatchWeekly : BatchDaily,
                BatchStartDay = entity.BatchDayOfWeek?.ToString( "D" ),
                InactiveGatewayNotificationMessage = !entity.IsActive ? GetInactiveNotificationMessage( entity ) : null,
            };
        }

        /// <summary>
        /// Converts the EntityType to ListItemBag with the corresponding ComponentName.
        /// </summary>
        /// <param name="entityType">Type of the entity.</param>
        /// <returns></returns>
        private ListItemBag ToGatewayTypeListItemBag( EntityType entityType )
        {
            if ( entityType == null )
            {
                return null;
            }

            var componentEntityType = EntityTypeCache.Get( entityType.Guid );
            var componentName = Rock.Reflection.GetDisplayName( componentEntityType.GetEntityType() );

            // If it has a DisplayName use it as is, otherwise use the original logic
            if ( string.IsNullOrWhiteSpace( componentName ) )
            {
                componentName = entityType.FriendlyName;
                // If the component name already has a space then trust
                // that they are using the exact name formatting they want.
                if ( !componentName.Contains( ' ' ) )
                {
                    componentName = componentName.SplitCase();
                }
            }

            return new ListItemBag()
            {
                Text = componentName,
                Value = entityType.Guid.ToString(),
            };
        }

        /// <inheritdoc/>
        protected override FinancialGatewayBag GetEntityBagForView( FinancialGateway entity )
        {
            if ( entity == null )
            {
                return null;
            }

            var bag = GetCommonEntityBag( entity );

            bag.LoadAttributesAndValuesForPublicView( entity, RequestContext.CurrentPerson );

            return bag;
        }

        /// <inheritdoc/>
        protected override FinancialGatewayBag GetEntityBagForEdit( FinancialGateway entity )
        {
            if ( entity == null )
            {
                return null;
            }

            var bag = GetCommonEntityBag( entity );

            bag.LoadAttributesAndValuesForPublicEdit( entity, RequestContext.CurrentPerson, attributeFilter: IsAttributeIncluded );

            return bag;
        }

        /// <summary>
        /// Ensures the order and active attributes are not included in the attributes for edit.
        /// </summary>
        /// <param name="attribute">The attribute.</param>
        /// <returns>
        ///   <c>true</c> if [is attribute included] [the specified attribute]; otherwise, <c>false</c>.
        /// </returns>
        private bool IsAttributeIncluded( AttributeCache attribute )
        {
            return attribute.Key != "Order" && attribute.Key != "Active";
        }

        /// <inheritdoc/>
        protected override bool UpdateEntityFromBox( FinancialGateway entity, ValidPropertiesBox<FinancialGatewayBag> box )
        {
            if ( box.ValidProperties == null )
            {
                return false;
            }

            box.IfValidProperty( nameof( box.Bag.BatchTimeOffsetTicks ),
                () => entity.BatchTimeOffsetTicks = GetTimespan( box.Bag.BatchTimeOffsetTicks ) );

            box.IfValidProperty( nameof( box.Bag.Description ),
                () => entity.Description = box.Bag.Description );

            box.IfValidProperty( nameof( box.Bag.EntityType ),
                () => entity.EntityTypeId = box.Bag.EntityType.GetEntityId<EntityType>( RockContext ) );

            box.IfValidProperty( nameof( box.Bag.IsActive ),
                () => entity.IsActive = box.Bag.IsActive );

            box.IfValidProperty( nameof( box.Bag.Name ),
                () => entity.Name = box.Bag.Name );

            box.IfValidProperty( nameof( box.Bag.AttributeValues ),
                () =>
                {
                    entity.LoadAttributes( RockContext );

                    entity.SetPublicAttributeValues( box.Bag.AttributeValues, RequestContext.CurrentPerson );
                } );

            return true;
        }

        private long GetTimespan( string batchTimeOffsetTicks )
        {
            if ( TimeSpan.TryParse( batchTimeOffsetTicks, out TimeSpan batchTimeOffset ) )
            {
                return batchTimeOffset.Ticks;
            }
            else
            {
                return 0;
            }
        }

        /// <inheritdoc/>
        protected override FinancialGateway GetInitialEntity()
        {
            return GetInitialEntity<FinancialGateway, FinancialGatewayService>( RockContext, PageParameterKey.FinancialGatewayId );
        }

        /// <summary>
        /// Gets the box navigation URLs required for the page to operate.
        /// </summary>
        /// <returns>A dictionary of key names and URL values.</returns>
        private Dictionary<string, string> GetBoxNavigationUrls()
        {
            return new Dictionary<string, string>
            {
                [NavigationUrlKey.ParentPage] = this.GetParentPageUrl()
            };
        }

        /// <inheritdoc/>
        protected override bool TryGetEntityForEditAction( string idKey, out FinancialGateway entity, out BlockActionResult error )
        {
            var entityService = new FinancialGatewayService( RockContext );
            error = null;

            // Determine if we are editing an existing entity or creating a new one.
            if ( idKey.IsNotNullOrWhiteSpace() )
            {
                // If editing an existing entity then load it and make sure it
                // was found and can still be edited.
                entity = entityService.Get( idKey, !PageCache.Layout.Site.DisablePredictableIds );
            }
            else
            {
                // Create a new entity.
                entity = new FinancialGateway();
                entityService.Add( entity );
            }

            if ( entity == null )
            {
                error = ActionBadRequest( $"{FinancialGateway.FriendlyTypeName} not found." );
                return false;
            }

            if ( !entity.IsAuthorized( Authorization.EDIT, RequestContext.CurrentPerson ) )
            {
                error = ActionBadRequest( $"Not authorized to edit ${FinancialGateway.FriendlyTypeName}." );
                return false;
            }

            return true;
        }

        /// <summary>
        /// Gets the notification message for inactive gateways.
        /// </summary>
        /// <param name="entity">The entity.</param>
        /// <returns></returns>
        private string GetInactiveNotificationMessage( FinancialGateway entity )
        {
            var message = "<strong>Important!</strong> An 'Inactive' status will prevent the gateway from being shown in the gateway picker for Registration templates if it is not already selected. An 'Inactive' status DOES NOT prevent charges from being processed for a registration where the gateway is already assigned.";

            if ( entity == null || entity.Id == 0 )
            {
                // This is a new gateway so show the message but don't bother looking for registrations using it.
                return message;
            }

            var activeRegistrations = new FinancialGatewayService( new RockContext() ).GetRegistrationTemplatesForGateway( entity.Id, false ).ToList();
            if ( !activeRegistrations.Any() )
            {
                // This gateway isn't used by any registrations so show the message but don't bother looking for registrations using it.
                return message;
            }

            var registrationNames = " To prevent this choose a different payment gateway for these registrations: <b>'" + string.Join( "', '", activeRegistrations.Select( r => r.Name ) ).Trim().TrimEnd( ',' ) + "'</b>";
            message += registrationNames;

            return message;
        }

        #endregion

        #region Block Actions

        /// <summary>
        /// Gets the box that will contain all the information needed to begin
        /// the edit operation.
        /// </summary>
        /// <param name="key">The identifier of the entity to be edited.</param>
        /// <returns>A box that contains the entity and any other information required.</returns>
        [BlockAction]
        public BlockActionResult Edit( string key )
        {
            if ( !TryGetEntityForEditAction( key, out var entity, out var actionError ) )
            {
                return actionError;
            }

            entity.LoadAttributes( RockContext );

            var bag = GetEntityBagForEdit( entity );

            return ActionOk( new ValidPropertiesBox<FinancialGatewayBag>
            {
                Bag = bag,
                ValidProperties = bag.GetType().GetProperties().Select( p => p.Name ).ToList()
            } );
        }

        /// <summary>
        /// Saves the entity contained in the box.
        /// </summary>
        /// <param name="box">The box that contains all the information required to save.</param>
        /// <returns>A new entity bag to be used when returning to view mode, or the URL to redirect to after creating a new entity.</returns>
        [BlockAction]
        public BlockActionResult Save( ValidPropertiesBox<FinancialGatewayBag> box )
        {
            if ( !TryGetEntityForEditAction( box.Bag.IdKey, out var entity, out var actionError ) )
            {
                return actionError;
            }

            // Update the entity instance from the information in the bag.
            if ( !UpdateEntityFromBox( entity, box ) )
            {
                return ActionBadRequest( "Invalid data." );
            }

            var isWeekly = box.Bag.BatchSchedule == BatchWeekly;
            if ( isWeekly && int.TryParse( box.Bag.BatchStartDay, out int intValue ) && Enum.IsDefined( typeof( DayOfWeek ), intValue ) )
            {
                entity.BatchDayOfWeek = ( DayOfWeek ) intValue;
            }
            else
            {
                entity.BatchDayOfWeek = null;
            }

            // Ensure everything is valid before saving.
            if ( !ValidateFinancialGateway( entity, out var validationMessage ) )
            {
                return ActionBadRequest( validationMessage );
            }

            RockContext.WrapTransaction( () =>
            {
                RockContext.SaveChanges();
                entity.SaveAttributeValues( RockContext );
            } );

            return ActionOk( this.GetParentPageUrl( new Dictionary<string, string>
            {
                [PageParameterKey.FinancialGatewayId] = entity.IdKey
            } ) );
        }

        /// <summary>
        /// Deletes the specified entity.
        /// </summary>
        /// <param name="key">The identifier of the entity to be deleted.</param>
        /// <returns>A string that contains the URL to be redirected to on success.</returns>
        [BlockAction]
        public BlockActionResult Delete( string key )
        {
            var entityService = new FinancialGatewayService( RockContext );

            if ( !TryGetEntityForEditAction( key, out var entity, out var actionError ) )
            {
                return actionError;
            }

            if ( !entityService.CanDelete( entity, out var errorMessage ) )
            {
                return ActionBadRequest( errorMessage );
            }

            entityService.Delete( entity );
            RockContext.SaveChanges();

            return ActionOk( this.GetParentPageUrl() );
        }

        /// <summary>
        /// Gets the message to show the user if they choose to deactivate a gateway. The message is generated here so we can include the registrations that will be affected.
        /// </summary>
        /// <returns></returns>
        [BlockAction]
        public BlockActionResult GetInactiveGatewayMessage()
        {
            var entity = GetInitialEntity();

<<<<<<< HEAD
                var inactiveGatewayMessage = GetInactiveNotificationMessage( entity );

                return ActionOk( new { inactiveGatewayMessage = inactiveGatewayMessage } );
            }
        }

        /// <summary>
        /// Gets the gateway component description.
        /// </summary>
        /// <returns></returns>
        [BlockAction]
        public BlockActionResult GetGatewayComponentDescription( Guid? entityTypeGuid )
        {
            var description = string.Empty;
            if ( entityTypeGuid.HasValue )
            {
                var entityType = EntityTypeCache.Get( entityTypeGuid.Value );
                if ( entityType != null )
                {
                    var component = Rock.Financial.GatewayContainer.GetComponent( entityType.Name );
                    description = component?.Description;
                }
            }

            return ActionOk( new { description = description });
        }
=======
            var message = "An 'Inactive' status will prevent the gateway from being shown in the gateway picker for Registration templates if it is not already selected. An 'Inactive' status DOES NOT prevent charges from being processed for a registration where the gateway is already assigned.";

            if ( entity == null || entity.Id == 0 )
            {
                // This is a new gateway so show the message but don't bother looking for registrations using it.
                return ActionOk( new { inactiveGatewayMessage = message } );
            }
>>>>>>> 579dc1b2

            var activeRegistrations = new FinancialGatewayService( new RockContext() ).GetRegistrationTemplatesForGateway( entity.Id, false ).ToList();
            if ( !activeRegistrations.Any() )
            {
                // This gateway isn't used by any registrations so show the message but don't bother looking for registrations using it.
                return ActionOk( new { inactiveGatewayMessage = message } );
            }

            var registrationNames = " To prevent this choose a different payment gateway for these registrations: <b>'" + string.Join( "', '", activeRegistrations.Select( r => r.Name ) ).Trim().TrimEnd( ',' ) + "'</b>";
            message += registrationNames;

            return ActionOk( new { inactiveGatewayMessage = message } );
        }

        #endregion
    }
}<|MERGE_RESOLUTION|>--- conflicted
+++ resolved
@@ -499,11 +499,9 @@
         {
             var entity = GetInitialEntity();
 
-<<<<<<< HEAD
-                var inactiveGatewayMessage = GetInactiveNotificationMessage( entity );
-
-                return ActionOk( new { inactiveGatewayMessage = inactiveGatewayMessage } );
-            }
+            var inactiveGatewayMessage = GetInactiveNotificationMessage( entity );
+
+            return ActionOk( new { inactiveGatewayMessage = inactiveGatewayMessage } );
         }
 
         /// <summary>
@@ -526,28 +524,6 @@
 
             return ActionOk( new { description = description });
         }
-=======
-            var message = "An 'Inactive' status will prevent the gateway from being shown in the gateway picker for Registration templates if it is not already selected. An 'Inactive' status DOES NOT prevent charges from being processed for a registration where the gateway is already assigned.";
-
-            if ( entity == null || entity.Id == 0 )
-            {
-                // This is a new gateway so show the message but don't bother looking for registrations using it.
-                return ActionOk( new { inactiveGatewayMessage = message } );
-            }
->>>>>>> 579dc1b2
-
-            var activeRegistrations = new FinancialGatewayService( new RockContext() ).GetRegistrationTemplatesForGateway( entity.Id, false ).ToList();
-            if ( !activeRegistrations.Any() )
-            {
-                // This gateway isn't used by any registrations so show the message but don't bother looking for registrations using it.
-                return ActionOk( new { inactiveGatewayMessage = message } );
-            }
-
-            var registrationNames = " To prevent this choose a different payment gateway for these registrations: <b>'" + string.Join( "', '", activeRegistrations.Select( r => r.Name ) ).Trim().TrimEnd( ',' ) + "'</b>";
-            message += registrationNames;
-
-            return ActionOk( new { inactiveGatewayMessage = message } );
-        }
 
         #endregion
     }
