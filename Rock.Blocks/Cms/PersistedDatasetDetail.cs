--- conflicted
+++ resolved
@@ -214,11 +214,7 @@
                 AllowManualRefresh = entity.AllowManualRefresh,
                 BuildScript = entity.BuildScript,
                 Description = entity.Description,
-<<<<<<< HEAD
                 EnabledLavaCommands = entity.EnabledLavaCommands.SplitDelimitedValues( ",", StringSplitOptions.RemoveEmptyEntries ).Select( c => new ListItemBag() { Value = c, Text = c } ).ToList(),
-=======
-                EnabledLavaCommands = entity.EnabledLavaCommands.SplitDelimitedValues( "," ).Select( c => new ListItemBag() { Value = c, Text = c } ).ToList(),
->>>>>>> 00c72642
                 EntityType = entity.EntityType.ToListItemBag(),
                 ExpireDateTime = entity.ExpireDateTime,
                 IsSystem = entity.IsSystem,
