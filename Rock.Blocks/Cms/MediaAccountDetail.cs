--- conflicted
+++ resolved
@@ -124,13 +124,8 @@
 
             if ( entity != null )
             {
-<<<<<<< HEAD
-                var isViewable = BlockCache.IsAuthorized(Rock.Security.Authorization.VIEW, RequestContext.CurrentPerson );
-                box.IsEditable = BlockCache.IsAuthorized(Rock.Security.Authorization.EDIT, RequestContext.CurrentPerson );
-=======
                 var isViewable = BlockCache.IsAuthorized( Authorization.VIEW, RequestContext.CurrentPerson );
                 box.IsEditable = BlockCache.IsAuthorized( Authorization.EDIT, RequestContext.CurrentPerson );
->>>>>>> f04fe9ee
 
                 if ( loadAttributes )
                 {
@@ -356,11 +351,7 @@
                 return false;
             }
 
-<<<<<<< HEAD
-            if ( !BlockCache.IsAuthorized(Rock.Security.Authorization.EDIT, RequestContext.CurrentPerson ) )
-=======
             if ( !BlockCache.IsAuthorized( Authorization.EDIT, RequestContext.CurrentPerson ) )
->>>>>>> f04fe9ee
             {
                 error = ActionBadRequest( $"Not authorized to edit ${MediaAccount.FriendlyTypeName}." );
                 return false;
