--- conflicted
+++ resolved
@@ -1031,9 +1031,6 @@
         /// <param name="filters">The filters to save.</param>
         private void SaveFiltersToPersonPreferences( GroupSchedulerFiltersBag filters )
         {
-<<<<<<< HEAD
-            RefineFilters( rockContext, filters, true );
-
             this.PersonPreferences.SetValue( PersonPreferenceKey.GroupIds, _groupIds?.Any() == true ? _groupIds.AsDelimited( "," ) : null );
             this.PersonPreferences.SetValue( PersonPreferenceKey.LocationIds, _selectedLocationIds?.Any() == true ? _selectedLocationIds.AsDelimited( "," ) : null );
             this.PersonPreferences.SetValue( PersonPreferenceKey.ScheduleIds, _selectedScheduleIds?.Any() == true ? _selectedScheduleIds.AsDelimited( "," ) : null );
@@ -1049,23 +1046,6 @@
                 : null );
 
             this.PersonPreferences.Save();
-=======
-            //this.PersonPreferences.SetValue( PersonPreferenceKey.GroupIds, _groupIds?.Any() == true ? _groupIds.AsDelimited( "," ) : null );
-            //this.PersonPreferences.SetValue( PersonPreferenceKey.LocationIds, _selectedLocationIds?.Any() == true ? _selectedLocationIds.AsDelimited( "," ) : null );
-            //this.PersonPreferences.SetValue( PersonPreferenceKey.ScheduleIds, _selectedScheduleIds?.Any() == true ? _selectedScheduleIds.AsDelimited( "," ) : null );
-
-            //this.PersonPreferences.SetValue( PersonPreferenceKey.RangeType, filters.DateRange?.RangeType.ToString() );
-            //this.PersonPreferences.SetValue( PersonPreferenceKey.TimeUnit, filters.DateRange?.TimeUnit?.ToString() );
-            //this.PersonPreferences.SetValue( PersonPreferenceKey.TimeValue, filters.DateRange?.TimeValue?.ToString() );
-            //this.PersonPreferences.SetValue( PersonPreferenceKey.LowerDate, filters.DateRange?.LowerDate.HasValue == true
-            //    ? filters.DateRange.LowerDate.Value.DateTime.ToISO8601DateString()
-            //    : null );
-            //this.PersonPreferences.SetValue( PersonPreferenceKey.UpperDate, filters.DateRange?.UpperDate.HasValue == true
-            //    ? filters.DateRange.UpperDate.Value.DateTime.ToISO8601DateString()
-            //    : null );
-
-            //this.PersonPreferences.Save();
->>>>>>> 4a4c626d
         }
 
         /// <summary>
