﻿// <copyright>
// Copyright by the Spark Development Network
//
// Licensed under the Rock Community License (the "License");
// you may not use this file except in compliance with the License.
// You may obtain a copy of the License at
//
// http://www.rockrms.com/license
//
// Unless required by applicable law or agreed to in writing, software
// distributed under the License is distributed on an "AS IS" BASIS,
// WITHOUT WARRANTIES OR CONDITIONS OF ANY KIND, either express or implied.
// See the License for the specific language governing permissions and
// limitations under the License.
// </copyright>
//

using System;
using System.Collections.Generic;
using System.ComponentModel;
using System.Data.Entity;
using System.Linq;

using Rock.Attribute;
using Rock.Data;
using Rock.Enums.Blocks.Group.Scheduling;
using Rock.Enums.Controls;
using Rock.Model;
using Rock.Security;
using Rock.Utility;
using Rock.ViewModels.Blocks.Group.Scheduling.GroupScheduler;
using Rock.ViewModels.Controls;
using Rock.ViewModels.Utility;

namespace Rock.Blocks.Group.Scheduling
{
    /// <summary>
    /// Allows group schedules for groups and locations to be managed by a scheduler.
    /// </summary>

    [DisplayName( "Group Scheduler" )]
    [Category( "Group Scheduling" )]
    [Description( "Allows group schedules for groups and locations to be managed by a scheduler." )]
    [IconCssClass( "fa fa-calendar-alt" )]
    [SupportedSiteTypes( Model.SiteType.Web )]

    #region Block Attributes

    [BooleanField( "Enable Alternate Group Individual Selection",
        Key = AttributeKey.EnableAlternateGroupIndividualSelection,
        Description = "Determines if individuals may be selected from alternate groups.",
        DefaultBooleanValue = false,
        Order = 0,
        IsRequired = false )]

    [BooleanField( "Enable Parent Group Individual Selection",
        Key = AttributeKey.EnableParentGroupIndividualSelection,
        Description = "Determines if individuals may be selected from parent groups.",
        DefaultBooleanValue = false,
        Order = 1,
        IsRequired = false )]

    [BooleanField( "Enable Data View Individual Selection",
        Key = AttributeKey.EnableDataViewIndividualSelection,
        Description = "Determines if individuals may be selected from data views.",
        DefaultBooleanValue = false,
        Order = 2,
        IsRequired = false )]

    [LinkedPage( "Roster Page",
        Key = AttributeKey.RosterPage,
        Description = "Page used for viewing the group schedule roster.",
        Order = 3,
        IsRequired = true )]

    [BooleanField( "Disallow Group Selection If Specified",
        Key = AttributeKey.DisallowGroupSelectionIfSpecified,
        Description = "When enabled, will hide the group picker if there is a GroupId in the query string.",
        DefaultBooleanValue = false,
        Order = 4,
        IsRequired = false )]

    #endregion

    [Rock.SystemGuid.EntityTypeGuid( "7ADCE833-A785-4A54-9805-7335809C5367" )]
    [Rock.SystemGuid.BlockTypeGuid( "511D8E2E-4AF3-48D8-88EF-2AB311CD47E0" )]
    public class GroupScheduler : RockBlockType
    {
        #region Keys & Constants

        private static class AttributeKey
        {
            public const string EnableAlternateGroupIndividualSelection = "EnableAlternateGroupIndividualSelection";
            public const string EnableParentGroupIndividualSelection = "EnableParentGroupIndividualSelection";
            public const string EnableDataViewIndividualSelection = "EnableDataViewIndividualSelection";
            public const string RosterPage = "RosterPage";
            public const string DisallowGroupSelectionIfSpecified = "DisallowGroupSelectionIfSpecified";
        }

        private static class NavigationUrlKey
        {
            public const string CopyLink = "CopyLink";
            public const string RosterPage = "RosterPage";
        }

        private static class PageParameterKey
        {
            public const string GroupId = "GroupId";
            public const string GroupIds = "GroupIds";
            public const string LocationIds = "LocationIds";
            public const string ScheduleIds = "ScheduleIds";

            public const string OccurrenceDate = "OccurrenceDate";

            public const string RangeType = "RangeType";
            public const string TimeUnit = "TimeUnit";
            public const string TimeValue = "TimeValue";
            public const string LowerDate = "LowerDate";
            public const string UpperDate = "UpperDate";
        }

        private static class PersonPreferenceKey
        {
            public const string GroupId = "GroupId";
            public const string GroupIds = "GroupIds";
            public const string LocationIds = "LocationIds";
            public const string ScheduleId = "ScheduleId";
            public const string ScheduleIds = "ScheduleIds";

            public const string RangeType = "RangeType";
            public const string TimeUnit = "TimeUnit";
            public const string TimeValue = "TimeValue";
            public const string LowerDate = "LowerDate";
            public const string UpperDate = "UpperDate";

            public const string ShowChildGroups = "ShowChildGroups";
            public const string SelectedDate = "EndOfWeekDate";
            public const string SelectAllSchedules = "SelectAllSchedules";

            public const string ResourceListSourceType = "ResourceListSourceType";
            public const string GroupMemberFilterType = "GroupMemberFilterType";
            public const string AlternateGroupId = "AlternateGroupId";
            public const string DataViewId = "DataViewId";

            public const string CloneSourceDate = "CloneSourceDate";
            public const string CloneDestinationDate = "CloneDestinationDate";
            public const string CloneGroups = "CloneGroups";
            public const string CloneLocations = "CloneLocations";
            public const string CloneSchedules = "CloneSchedules";
        }

        private const string NoScheduleTemplateValue = "0";

        #endregion

        #region Fields

        private List<int> _groupIds;
        private List<int> _selectedLocationIds;
        private List<int> _actualLocationIds;
        private List<int> _selectedScheduleIds;
        private List<int> _actualScheduleIds;

        private List<DateTime> _occurrenceDates;

        private List<GroupLocationSchedule> _unfilteredGroupLocationSchedules;
        private List<GroupLocationSchedule> _filteredGroupLocationSchedules;

        private IDictionary<string, string> _pageParameters;
        private PersonPreferenceCollection _personPreferences;

        private static readonly object _addAttendanceOccurrenceLock = new object();

        #endregion

        #region Properties

        public IDictionary<string, string> PageParameters
        {
            get
            {
                if ( _pageParameters == null )
                {
                    _pageParameters = this.RequestContext?.GetPageParameters() ?? new Dictionary<string, string>();
                }

                return _pageParameters;
            }
        }

        public PersonPreferenceCollection PersonPreferences
        {
            get
            {
                if ( _personPreferences == null )
                {
                    _personPreferences = this.GetBlockPersonPreferences();
                }

                return _personPreferences;
            }
        }

        #endregion

        #region Methods

        /// <inheritdoc/>
        public override object GetObsidianBlockInitialization()
        {
            using ( var rockContext = new RockContext() )
            {
                var box = new GroupSchedulerInitializationBox();

                SetBoxInitialState( box, rockContext );

                return box;
            }
        }

        /// <summary>
        /// Sets the initial state of the box.
        /// </summary>
        /// <param name="box">The box.</param>
        /// <param name="rockContext">The rock context.</param>
        private void SetBoxInitialState( GroupSchedulerInitializationBox box, RockContext rockContext )
        {
            var block = new BlockService( rockContext ).Get( this.BlockId );
            block.LoadAttributes( rockContext );

            var (filters, disallowGroupSelection) = GetFiltersFromURLOrPersonPreferences( rockContext );
            var scheduleOccurrences = GetScheduleOccurrences( rockContext );

            box.AppliedFilters = new GroupSchedulerAppliedFiltersBag
            {
                Filters = filters,
                ScheduleOccurrences = scheduleOccurrences,
                GroupLocationScheduleNames = GetGroupLocationScheduleNames( scheduleOccurrences ),
                UnassignedResourceCounts = GetUnassignedResourceCounts( rockContext, scheduleOccurrences ),
                NavigationUrls = GetNavigationUrls( filters )
            };
            box.DisallowGroupSelection = disallowGroupSelection;
            box.SecurityGrantToken = GetSecurityGrantToken();
        }

        /// <summary>
        /// Gets the filters and whether to disallow group selection, picking first from query params, then from person preferences.
        /// </summary>
        /// <param name="rockContext">The rock context.</param>
        /// <returns>The filters and whether to disallow group selection.</returns>
        private (GroupSchedulerFiltersBag filters, bool disallowGroupSelection) GetFiltersFromURLOrPersonPreferences( RockContext rockContext )
        {
            var filters = new GroupSchedulerFiltersBag();
            var disallowGroupSelection = false;

            List<int> groupIds;
            if ( HasPageParameter( PageParameterKey.GroupId ) || HasPageParameter( PageParameterKey.GroupIds ) )
            {
                var groupId = this.PageParameter( PageParameterKey.GroupId ).AsIntegerOrNull();
                groupIds = ( this.PageParameter( PageParameterKey.GroupIds ) ?? string.Empty ).Split( ',' ).AsIntegerList();

                if ( groupId.HasValue )
                {
                    // This is to maintain consistency with the Web Forms version of this block; we only disable the group picker if:
                    //  1) A single group ID is provided via the "GroupId" page parameter;
                    //  2) Additional group IDs are not provided via the "GroupIds" page parameter;
                    //  3) The "DisallowGroupSelectionIfSpecified" block attribute is set to true.
                    if ( !groupIds.Any() && GetAttributeValue( AttributeKey.DisallowGroupSelectionIfSpecified ).AsBoolean() )
                    {
                        disallowGroupSelection = true;
                    }

                    if ( !groupIds.Contains( groupId.Value ) )
                    {
                        groupIds.Add( groupId.Value );
                    }
                }
            }
            else
            {
                groupIds = this.PersonPreferences.GetValue( PersonPreferenceKey.GroupIds ).Split( ',' ).AsIntegerList();
            }

            if ( groupIds.Any() )
            {
                filters.Groups = new GroupService( rockContext )
                    .Queryable()
                    .AsNoTracking()
                    .Where( g => groupIds.Contains( g.Id ) )
                    .ToListItemBagList();
            }

            var locationIds = HasPageParameter( PageParameterKey.LocationIds )
                ? ( this.PageParameter( PageParameterKey.LocationIds ) ?? string.Empty ).Split( ',' ).AsIntegerList()
                : this.PersonPreferences.GetValue( PersonPreferenceKey.LocationIds ).Split( ',' ).AsIntegerList();

            if ( locationIds.Any() )
            {
                filters.Locations = new GroupSchedulerLocationsBag
                {
                    SelectedLocations = new LocationService( rockContext )
                    .Queryable()
                    .AsNoTracking()
                    .Where( l => locationIds.Contains( l.Id ) )
                    .ToListItemBagList()
                };
            }

            var scheduleIds = HasPageParameter( PageParameterKey.ScheduleIds )
                ? ( this.PageParameter( PageParameterKey.ScheduleIds ) ?? string.Empty ).Split( ',' ).AsIntegerList()
                : this.PersonPreferences.GetValue( PersonPreferenceKey.ScheduleIds ).Split( ',' ).AsIntegerList();

            if ( scheduleIds.Any() )
            {
                filters.Schedules = new GroupSchedulerSchedulesBag
                {
                    SelectedSchedules = new ScheduleService( rockContext )
                    .Queryable()
                    .AsNoTracking()
                    .Where( s => scheduleIds.Contains( s.Id ) )
                    .ToListItemBagList()
                };
            }

            SlidingDateRangeType? rangeType;
            TimeUnitType? timeUnit;
            int? timeValue;
            DateTime? lowerDate;
            DateTime? upperDate;

            if ( HasPageParameter( PageParameterKey.RangeType )
                 || HasPageParameter( PageParameterKey.TimeUnit )
                 || HasPageParameter( PageParameterKey.TimeValue )
                 || HasPageParameter( PageParameterKey.LowerDate )
                 || HasPageParameter( PageParameterKey.UpperDate ) )
            {
                rangeType = this.PageParameter( PageParameterKey.RangeType ).ConvertToEnumOrNull<SlidingDateRangeType>();
                timeUnit = this.PageParameter( PageParameterKey.TimeUnit ).ConvertToEnumOrNull<TimeUnitType>();
                timeValue = this.PageParameter( PageParameterKey.TimeValue ).AsIntegerOrNull();
                lowerDate = this.PageParameter( PageParameterKey.LowerDate ).AsDateTime();
                upperDate = this.PageParameter( PageParameterKey.UpperDate ).AsDateTime();
            }
            else
            {
                rangeType = this.PersonPreferences.GetValue( PersonPreferenceKey.RangeType ).ConvertToEnumOrNull<SlidingDateRangeType>();
                timeUnit = this.PersonPreferences.GetValue( PersonPreferenceKey.TimeUnit ).ConvertToEnumOrNull<TimeUnitType>();
                timeValue = this.PersonPreferences.GetValue( PersonPreferenceKey.TimeValue ).AsIntegerOrNull();
                lowerDate = this.PersonPreferences.GetValue( PersonPreferenceKey.LowerDate ).AsDateTime();
                upperDate = this.PersonPreferences.GetValue( PersonPreferenceKey.UpperDate ).AsDateTime();
            }

            if ( rangeType.HasValue
                 || timeUnit.HasValue
                 || timeValue.HasValue
                 || lowerDate.HasValue
                 || upperDate.HasValue )
            {
                var slidingDateRangeBag = new SlidingDateRangeBag();

                if ( rangeType.HasValue )
                {
                    slidingDateRangeBag.RangeType = rangeType.Value;
                }

                if ( timeUnit.HasValue )
                {
                    slidingDateRangeBag.TimeUnit = timeUnit.Value;
                }

                if ( timeValue.HasValue )
                {
                    slidingDateRangeBag.TimeValue = timeValue.Value;
                }

                if ( lowerDate.HasValue )
                {
                    slidingDateRangeBag.LowerDate = lowerDate.Value;
                }

                if ( upperDate.HasValue )
                {
                    slidingDateRangeBag.UpperDate = upperDate.Value;
                }

                filters.DateRange = slidingDateRangeBag;
            }

            RefineFilters( rockContext, filters );

            return (filters, disallowGroupSelection);
        }

        /// <summary>
        /// Gets whether the current page has the specified parameter.
        /// </summary>
        /// <param name="pageParameterKey">The page parameter key to check.</param>
        /// <returns>Whether the current page has the specified parameter.</returns>
        private bool HasPageParameter( string pageParameterKey )
        {
            return this.PageParameters.ContainsKey( pageParameterKey );
        }

        /// <summary>
        /// Refines the filters, overriding any selections if necessary, as some filter values are dependent on the values of other filters
        /// and current user authorization.
        /// </summary>
        /// <param name="rockContext">The rock context.</param>
        /// <param name="filters">The filters that should be refined.</param>
        /// <param name="skipFullScheduleValidation">Whether to skip "full" validation of the selected schedules.</param>
        private void RefineFilters( RockContext rockContext, GroupSchedulerFiltersBag filters, bool skipFullScheduleValidation = false )
        {
            ValidateDateRange( filters );
            GetAuthorizedGroups( rockContext, filters );
            GetLocationsAndSchedules( rockContext, filters, skipFullScheduleValidation );
        }

        /// <summary>
        /// Validates the date range and attempts to set the first and last "end of week" dates (as well as the friendly date range) on the provided filters object.
        /// </summary>
        /// <param name="filters">The filters whose date range should be validated.</param>
        private void ValidateDateRange( GroupSchedulerFiltersBag filters )
        {
            // Date range validation approach: Since we're likely scheduling for recurring schedules that have no end date, we must
            // have defined start and end date filters so we don't try to show occurrences that span into eternity. We'll allow the
            // selection of past dates, so the individual may choose a past week as the source when cloning schedules. The UI will be
            // responsible for preventing the scheduling/manipulation of past schedules (and we'll also double-check & prevent doing
            // so within this block's action methods).
            // 
            //  1) If no date range selected, default to the next 6 weeks.
            //  2) If only a start date is selected, set end date = start date.
            //  3) If only an end date is selected, set start date = end date.
            //  4) If end date >= start date, set end date = start date.
            //  5) Allow any other valid selections (knowing they might be selecting an excessively-large range).

            /*
                5/31/2024 - JPH

                While the group scheduler has historically shown occurrences for an entire week
                at a time, a request was made for it to only show occurrences for the specific
                dates selected within the filters. For example:

                Today's date is 5/31/2024 and an individual selects "Next 7 Days" in the filters.

                --------------
                Past behavior: The scheduler shows occurrences for "Weeks [ending on]: 6/2, 6/9"
                since the selected date filter spans those two weeks. This effectively shows any
                occurrence for all days between 5/27 - 6/9 (14 days), even though the individual
                only selected 7.

                --------------
                New behavior: The scheduler shows occurrences for the 7 days between "5/31 - 6/6"
                since those were the specific dates selected.

                Reason: Show occurrences for the exact dates asked for.
             */

            var defaultDateRange = new SlidingDateRangeBag
            {
                RangeType = SlidingDateRangeType.Next,
                TimeUnit = TimeUnitType.Week,
                TimeValue = 6
            };

            if ( filters.DateRange == null )
            {
                filters.DateRange = defaultDateRange;
            }

            if ( filters.DateRange.RangeType == SlidingDateRangeType.DateRange )
            {
                var lowerDate = filters.DateRange.LowerDate;
                var upperDate = filters.DateRange.UpperDate;

                if ( lowerDate.HasValue && upperDate.HasValue )
                {
                    if ( upperDate < lowerDate )
                    {
                        filters.DateRange.UpperDate = lowerDate;
                    }
                }
                else if ( lowerDate.HasValue )
                {
                    filters.DateRange.UpperDate = lowerDate;
                }
                else if ( upperDate.HasValue )
                {
                    filters.DateRange.LowerDate = upperDate;
                }
                else
                {
                    filters.DateRange = defaultDateRange;
                }
            }

            DateRange GetDateRange( SlidingDateRangeBag slidingDateRange )
            {
                var rangeType = slidingDateRange.RangeType.ToString();
                var number = slidingDateRange.TimeValue.ToString();
                var unitType = slidingDateRange.TimeUnit.ToString();
                var startDate = slidingDateRange.LowerDate.ToString();
                var endDate = slidingDateRange.UpperDate.ToString();

                var delimitedValues = $"{rangeType}|{number}|{unitType}|{startDate}|{endDate}";

                return RockDateTimeHelper.CalculateDateRangeFromDelimitedValues( delimitedValues );
            }

            var dateRange = GetDateRange( filters.DateRange );

            // At this point, we should have validated start and end dates, but if for some reason we don't, default to the next 6 weeks.
            if ( dateRange?.Start == null || dateRange?.End == null )
            {
                filters.DateRange = defaultDateRange;
                dateRange = GetDateRange( filters.DateRange );
            }

            // These fallback values should never be needed, but we'll include them just in case
            // the `CalculateDateRange...` method fails to return valid values for some reason.
            if ( dateRange?.Start == null || dateRange?.End == null )
            {
                // These are the values we would expect from "Next 6 Weeks".
                var defaultStartDate = RockDateTime.Today;
                // Add 35 days to today's "end of week" date, so we'll include this current week + the following 5 weeks.
                var defaultEndDate = RockDateTime.Today.EndOfWeek( RockDateTime.FirstDayOfWeek ).AddDays( 35 );

                dateRange = new DateRange( defaultStartDate, defaultEndDate );
            }

            var actualStartDate = dateRange.Start.Value;
            var actualEndDate = dateRange.End.Value;
            var actualSlidingDateRange = filters.DateRange;

            string friendlyDateRange;

            switch ( actualSlidingDateRange.RangeType )
            {
                case SlidingDateRangeType.DateRange:
                    if ( actualStartDate.Date == actualEndDate.Date )
                    {
                        friendlyDateRange = actualStartDate.ToString( "d" );
                    }
                    else
                    {
                        friendlyDateRange = $"{actualStartDate:d} - {actualEndDate:d}";
                    }

                    break;
                default:
                    var rangeType = actualSlidingDateRange.RangeType.ConvertToString();
                    var timeValue = actualSlidingDateRange.TimeValue.GetValueOrDefault();
                    var timeUnit = actualSlidingDateRange.TimeUnit.ConvertToString();

                    friendlyDateRange = $"{rangeType}{( timeValue > 0 ? $" {timeValue}" : string.Empty )} {timeUnit.PluralizeIf( timeValue > 1 )}";

                    break;
            }

            filters.StartDate = actualStartDate;
            filters.EndDate = actualEndDate;
            filters.NumberOfDays = ( actualEndDate - actualStartDate ).Days + 1; // Add 1 since the start date is inclusive.
            filters.FriendlyDateRange = friendlyDateRange;
        }

        /// <summary>
        /// Gets the authorized groups from those selected within the filters, ensuring the current person has EDIT or SCHEDULE permission.
        /// <para>
        /// The groups will be updated on the filters object to include only those that are authorized.
        /// </para>
        /// <para>
        /// Private _groupIds are set as a result of calling this method.
        /// </para>
        /// </summary>
        /// <param name="rockContext">The rock context.</param>
        /// <param name="filters">The filters whose groups should be loaded and validated.</param>
        private void GetAuthorizedGroups( RockContext rockContext, GroupSchedulerFiltersBag filters )
        {
            if ( filters.Groups?.Any() != true )
            {
                _groupIds = null;
                return;
            }

            var groupGuids = filters.Groups
                .Select( g => g.Value.AsGuidOrNull() )
                .Where( g => g.HasValue )
                .Select( g => g.Value )
                .ToList();

            if ( !groupGuids.Any() )
            {
                filters.Groups = null;
                return;
            }

            // Get the selected groups and preload ParentGroup, as it's needed for a proper Authorization check.
            var groups = new GroupService( rockContext )
                .GetByGuids( groupGuids )
                .Include( g => g.ParentGroup )
                .AsNoTracking()
                .Where( g =>
                    g.IsActive
                    && !g.IsArchived
                    && g.GroupType.IsSchedulingEnabled
                    && !g.DisableScheduling
                )
                .ToList();

            // Ensure the current user has the correct permission(s) to schedule the selected groups and update the filters if necessary.
            groups = groups
                .Where( g =>
                    g.IsAuthorized( Authorization.EDIT, this.RequestContext.CurrentPerson )
                    || g.IsAuthorized( Authorization.SCHEDULE, this.RequestContext.CurrentPerson )
                )
                .OrderBy( g => g.Order )
                .ThenBy( g => g.Name )
                .ToList();

            filters.Groups = groups.ToListItemBagList();

            // Set aside the final list of group IDs for later use.
            _groupIds = groups
                .Select( g => g.Id )
                .Distinct()
                .ToList();
        }

        /// <summary>
        /// Gets the available and selected locations and schedules, based on the combined, currently-applied filters.
        /// <para>
        /// The locations and schedules will be updated on the filters object.
        /// </para>
        /// <para>
        /// Private _selectedLocationIds, _selectedScheduleIds, _unfilteredGroupLocationSchedules and
        /// _filteredGroupLocationSchedules are set as a result of calling this method.
        /// </para>
        /// </summary>
        /// <param name="rockContext">The rock context.</param>
        /// <param name="filters">The filters whose locations and schedules should be loaded.</param>
        /// <param name="skipFullScheduleValidation">
        /// Whether to skip "full" validation of the selected schedules.
        /// If <see langword="false"/>, a full in-memory validation will be performed to ensure only schedules that actually have start date/time(s)
        /// within the specified date range will be included in the final results set. If <see langword="true"/>, a lightweight (database query only)
        /// validation will be performed, using the schedules' [EffectiveStartDate] and [EffectiveEndDate] record values. The latter might return
        /// more schedules than are actually represented by the currently-applied filters, but should be ok for operations that aren't directly
        /// returning results to the UI, such as the process involved with saving the currently-applied filters to person preferences.
        /// </param>
        private void GetLocationsAndSchedules( RockContext rockContext, GroupSchedulerFiltersBag filters, bool skipFullScheduleValidation = false )
        {
            if ( _groupIds?.Any() != true )
            {
                _selectedLocationIds = null;
                _selectedScheduleIds = null;
                _unfilteredGroupLocationSchedules = null;
                _filteredGroupLocationSchedules = null;
                filters.Locations = null;
                filters.Schedules = null;
                return;
            }

            // Get any already-existing attendance occurrence records tied to the [group, location, schedule, occurrence date] occurrences
            // we're retrieving. We'll need these IDs to facilitate scheduling within the Obsidian JavaScript block. Note that we'll create
            // any missing attendance occurrence records below, before sending the final, filtered collection of occurrences back to the client.
            var attendanceOccurrencesQry = new AttendanceOccurrenceService( rockContext )
                .Queryable()
                .AsNoTracking();

            // Determine the actual start and end dates, based on the date range validation that has already taken place.
            // For the end date, add a day (and set it to the START of that day) so we can follow Rock's rule: let your
            // start be "inclusive" and your end be "exclusive".
            var actualStartDate = filters.StartDate.DateTime;
            var actualEndDate = filters.EndDate.DateTime.AddDays( 1 ).StartOfDay();

            // Get all locations and schedules tied to the selected group(s) initially, so we can properly load the "available" lists.
            // Go ahead and materialize the list so we can:
            //  1) Perform additional, in-memory filtering.
            //  2) Set the scheduled start date/time(s) on the returned instances; these represent the "occurrences" that may be scheduled.
            var groupLocationSchedules = new GroupLocationService( rockContext )
                .Queryable()
                .AsNoTracking()
                .Where( gl =>
                    _groupIds.Contains( gl.GroupId )
                    && gl.Location.IsActive
                )
                .SelectMany( gl => gl.Schedules, ( gl, s ) => new
                {
                    gl.Group,
                    gl.Group.ParentGroup,
                    GroupLocation = gl,
                    gl.Location,
                    Schedule = s,
                    Config = gl.GroupLocationScheduleConfigs.FirstOrDefault( c => c.ScheduleId == s.Id )
                } )
                .Where( gls =>
                    gls.Schedule.IsActive
                    // Limit to those schedules that fall within the specified date range. Due to the design of recurring schedules,
                    // we can only do loose date comparisons at the query level. We'll potentially pull back more records than we'll
                    // actually display (for now), and further refine once the schedule objects are materialized below.
                    // 
                    // Get schedules whose:
                    // 
                    //  1) EffectiveStartDate < end date (so we don't get any Schedules that start AFTER the specified date range), AND
                    //  2) EffectiveEndDate is null OR >= start date (so we don't get any Schedules that have already ended BEFORE the specified date range).
                    // 
                    // Keep in mind that schedules with a null EffectiveEndDate represent recurring schedules that have no end date.
                    && gls.Schedule.EffectiveStartDate.HasValue
                    && gls.Schedule.EffectiveStartDate.Value < actualEndDate
                    && (
                        !gls.Schedule.EffectiveEndDate.HasValue
                        || gls.Schedule.EffectiveEndDate.Value >= actualStartDate
                    )
                )
                .Select( gls => new GroupLocationSchedule
                {
                    Group = gls.Group,
                    ParentGroup = gls.ParentGroup,
                    GroupLocation = gls.GroupLocation,
                    Location = gls.Location,
                    Schedule = gls.Schedule,
                    Config = gls.Config,
                    AttendanceOccurrences = attendanceOccurrencesQry.Where( ao =>
                        ao.GroupId == gls.Group.Id
                        && ao.LocationId == gls.Location.Id
                        && ao.ScheduleId == gls.Schedule.Id
                    )
                    .ToList()
                } )
                .ToList();

            // Remove any schedules that don't actually have any start date/time(s) within the specified date range, and set the start date/time(s) on those that remain.
            if ( !skipFullScheduleValidation && groupLocationSchedules.Any() )
            {
                for ( int i = groupLocationSchedules.Count - 1; i >= 0; i-- )
                {
                    var groupLocationSchedule = groupLocationSchedules.ElementAt( i );

                    var startDateTimes = groupLocationSchedule.Schedule.GetScheduledStartTimes( actualStartDate, actualEndDate );
                    if ( startDateTimes?.Any() != true )
                    {
                        groupLocationSchedules.Remove( groupLocationSchedule );
                        continue;
                    }

                    groupLocationSchedule.StartDateTimes.AddRange( startDateTimes );
                }
            }

            _unfilteredGroupLocationSchedules = groupLocationSchedules;

            // Refine the complete list of GroupLocationSchedules by the selected locations.
            var selectedLocationGuids = ( filters.Locations?.SelectedLocations ?? new List<ListItemBag>() )
                .Select( l => l.Value?.AsGuidOrNull() )
                .Where( g => g.HasValue )
                .Select( g => g.Value )
                .ToList();

            var glsMatchingLocations = groupLocationSchedules
                .Where( gls => !selectedLocationGuids.Any() || selectedLocationGuids.Contains( gls.Location.Guid ) )
                .ToList();

            // Refine the complete list of GroupLocationSchedules by the selected schedules.
            var selectedScheduleGuids = ( filters.Schedules?.SelectedSchedules ?? new List<ListItemBag>() )
                .Select( s => s.Value?.AsGuidOrNull() )
                .Where( g => g.HasValue )
                .Select( g => g.Value )
                .ToList();

            var glsMatchingSchedules = groupLocationSchedules
                .Where( gls => !selectedScheduleGuids.Any() || selectedScheduleGuids.Contains( gls.Schedule.Guid ) )
                .ToList();

            // Refine down to the intersection of the above two collections.
            // This is the list of GroupLocationSchedules that match all currently-applied filters.
            _filteredGroupLocationSchedules = glsMatchingLocations
                .Intersect( glsMatchingSchedules )
                .ToList();

            // Determine the new list of available (and selected) locations based on the currently-selected schedules.
            var availableLocations = GetAvailableLocations( glsMatchingSchedules );
            var selectedLocations = availableLocations
                .Where( l => selectedLocationGuids.Any( selected => selected.ToString() == l.Value ) )
                .ToList();

            // Determine the new list of available (and selected) schedules based on the currently-selected locations.
            var availableSchedules = GetAvailableSchedules( glsMatchingLocations );
            var selectedSchedules = availableSchedules
                .Where( s => selectedScheduleGuids.Any( selected => selected.ToString() == s.Value ) )
                .ToList();

            // Update the filters object to reflect the results.
            filters.Locations = new GroupSchedulerLocationsBag
            {
                AvailableLocations = availableLocations,
                SelectedLocations = selectedLocations
            };

            filters.Schedules = new GroupSchedulerSchedulesBag
            {
                AvailableSchedules = availableSchedules,
                SelectedSchedules = selectedSchedules
            };

            // Keep track of the final, selected location and schedule IDs for "copy link" page parameters and person preferences.
            _selectedLocationIds = selectedLocations
                .Select( l =>
                    _unfilteredGroupLocationSchedules.FirstOrDefault( gls => gls.Location.Guid.ToString() == l.Value )
                )
                .Where( gls => gls != null )
                .Select( gls => gls.Location.Id )
                .Distinct()
                .ToList();

            _selectedScheduleIds = selectedSchedules
                .Select( s =>
                    _unfilteredGroupLocationSchedules.FirstOrDefault( gls => gls.Schedule.Guid.ToString() == s.Value )
                )
                .Where( gls => gls != null )
                .Select( gls => gls.Schedule.Id )
                .Distinct()
                .ToList();
        }

        /// <summary>
        /// Gets the available locations as list item bags, from the provided group, location, schedules collection.
        /// </summary>
        /// <param name="groupLocationSchedules">The group, location, schedules collection from which to get the available locations.</param>
        /// <returns>A sorted list of list item bags representing the available locations.</returns>
        private List<ListItemBag> GetAvailableLocations( List<GroupLocationSchedule> groupLocationSchedules )
        {
            return ( groupLocationSchedules ?? new List<GroupLocationSchedule>() )
                .GroupBy( gls => gls.Location.Id )
                .Select( grouping => new
                {
                    grouping.FirstOrDefault()?.GroupLocation,
                    grouping.FirstOrDefault()?.Location
                } )
                .Where( l => l.GroupLocation != null && l.Location != null )
                .Select( l => new
                {
                    l.GroupLocation.Order,
                    Value = l.Location.Guid.ToString(),
                    Text = l.Location.ToString( true )
                } )
                .OrderBy( l => l.Order )
                .ThenBy( l => l.Text )
                .Select( l => new ListItemBag
                {
                    Value = l.Value,
                    Text = l.Text
                } )
                .ToList();
        }

        /// <summary>
        /// Gets the available schedules as list item bags, from the provided group, location, schedules collection.
        /// </summary>
        /// <param name="groupLocationSchedules">The group, location, schedules collection from which to get the available schedules.</param>
        /// <returns>A sorted list of list item bags representing the available schedules.</returns>
        private List<ListItemBag> GetAvailableSchedules( List<GroupLocationSchedule> groupLocationSchedules )
        {
            return groupLocationSchedules
                .GroupBy( gls => gls.Schedule.Id )
                .Select( grouping => grouping.FirstOrDefault()?.Schedule )
                .Where( schedule => schedule != null )
                .ToList()
                .OrderByOrderAndNextScheduledDateTime()
                .Select( schedule => new ListItemBag
                {
                    Value = schedule.Guid.ToString(),
                    Text = schedule.ToString()
                } )
                .ToList();
        }

        /// <summary>
        /// Gets the list of [group, location, schedule, occurrence date] occurrences, based on the currently-applied filters.
        /// <para>
        /// Private _actualLocationIds, _actualScheduleIds and _occurrenceDates are set as a result of calling this method.
        /// </para>
        /// </summary>
        /// <param name="rockContext">The rock context.</param>
        /// <returns>The list of [group, location, schedule, occurrence date] occurrences.</returns>
        private List<GroupSchedulerOccurrenceBag> GetScheduleOccurrences( RockContext rockContext )
        {
            if ( _filteredGroupLocationSchedules?.Any() != true )
            {
                _actualLocationIds = null;
                _actualScheduleIds = null;
                _occurrenceDates = null;
                return null;
            }

            _occurrenceDates = new List<DateTime>();

            var occurrences = _filteredGroupLocationSchedules
                .SelectMany( gls => gls.StartDateTimes, ( gls, startDateTime ) =>
                {
                    var attendanceOccurrenceId = gls.AttendanceOccurrences
                        .FirstOrDefault( ao =>
                            ao.GroupId == gls.Group.Id
                            && ao.LocationId == gls.Location.Id
                            && ao.ScheduleId == gls.Schedule.Id
                            && ao.OccurrenceDate == startDateTime.Date
                        )?.Id;

                    if ( !_occurrenceDates.Contains( startDateTime.Date ) )
                    {
                        _occurrenceDates.Add( startDateTime.Date );
                    }

                    return new GroupSchedulerOccurrenceBag
                    {
                        AttendanceOccurrenceId = attendanceOccurrenceId,
                        GroupOrder = gls.Group.Order,
                        GroupId = gls.Group.Id,
                        GroupName = gls.Group.Name,
                        ParentGroupId = gls.Group.ParentGroupId,
                        ParentGroupName = gls.Group.ParentGroup?.Name,
                        GroupLocationOrder = gls.GroupLocation.Order,
                        LocationId = gls.Location.Id,
                        LocationName = gls.Location.ToString( true ),
                        ScheduleId = gls.Schedule.Id,
                        ScheduleName = gls.Schedule.ToString(),
                        ScheduleOrder = gls.Schedule.Order,
                        OccurrenceDateTime = startDateTime,
                        SundayDate = RockDateTime.GetSundayDate( startDateTime ).ToISO8601DateString(),
                        MinimumCapacity = gls.Config?.MinimumCapacity,
                        DesiredCapacity = gls.Config?.DesiredCapacity,
                        MaximumCapacity = gls.Config?.MaximumCapacity,
                        IsSchedulingEnabled = startDateTime.Date >= RockDateTime.Today
                    };
                } )
                .OrderBy( o => o.OccurrenceDate )
                .ThenBy( o => o.ScheduleOrder )
                .ThenBy( o => o.OccurrenceDateTime )
                .ThenBy( o => o.GroupOrder )
                .ThenBy( o => o.GroupName )
                .ThenBy( o => o.GroupLocationOrder )
                .ThenBy( o => o.LocationName )
                .ToList();

            _actualLocationIds = occurrences.Select( o => o.LocationId ).Distinct().ToList();
            _actualScheduleIds = occurrences.Select( o => o.ScheduleId ).Distinct().ToList();

            return occurrences;
        }

        /// <summary>
<<<<<<< HEAD
=======
        /// Gets the unique, ordered group, location and schedule name combinations.
        /// </summary>
        /// <param name="scheduleOccurrences">The current list of [group, location, schedule, occurrence date] occurrences.</param>
        /// <returns>The unique, ordered group, location and schedule name combinations.</returns>
        private List<GroupSchedulerGroupLocationScheduleNamesBag> GetGroupLocationScheduleNames( List<GroupSchedulerOccurrenceBag> scheduleOccurrences )
        {
            if ( scheduleOccurrences?.Any() != true )
            {
                return null;
            }

            var groupsWithLocationsAndSchedules = scheduleOccurrences
                .GroupBy( scheduleOccurrence => new
                {
                    scheduleOccurrence.GroupOrder,
                    scheduleOccurrence.GroupId,
                    scheduleOccurrence.GroupName
                } )
                .OrderBy( groupOccurrenceGrouping => groupOccurrenceGrouping.Key.GroupOrder )
                .ThenBy( groupOccurrenceGrouping => groupOccurrenceGrouping.Key.GroupName )
                .Select( groupOccurrenceGrouping => new
                {
                    groupOccurrenceGrouping.Key.GroupName,
                    Locations = groupOccurrenceGrouping.GroupBy( groupOccurrence => new
                    {
                        groupOccurrence.GroupLocationOrder,
                        groupOccurrence.LocationId,
                        groupOccurrence.LocationName
                    } )
                    .OrderBy( locationOccurrenceGrouping => locationOccurrenceGrouping.Key.GroupLocationOrder )
                    .ThenBy( locationOccurrenceGrouping => locationOccurrenceGrouping.Key.LocationName )
                    .Select( locationOccurrenceGrouping => new
                    {
                        locationOccurrenceGrouping.Key.LocationName,
                        Schedules = locationOccurrenceGrouping.GroupBy( locationOccurrence => new
                        {
                            locationOccurrence.ScheduleOrder,
                            locationOccurrence.ScheduleId,
                            locationOccurrence.ScheduleName
                        } )
                        .OrderBy( scheduleOccurrenceGrouping => scheduleOccurrenceGrouping.Key.ScheduleOrder )
                        .ThenBy( scheduleOccurrenceGrouping => scheduleOccurrenceGrouping.Key.ScheduleName )
                        .Select( scheduleOccurrenceGrouping => scheduleOccurrenceGrouping.Key.ScheduleName )
                    } )
                } )
                .Select( groupLocationSchedules =>
                {
                    var bag = new GroupSchedulerGroupLocationScheduleNamesBag
                    {
                        GroupName = groupLocationSchedules.GroupName,
                        LocationWithSchedules = new List<string>()
                    };

                    foreach ( var location in groupLocationSchedules.Locations )
                    {
                        bag.LocationWithSchedules.Add( $"{location.LocationName}: {location.Schedules.JoinStrings( ", " )}" );
                    }

                    return bag;
                } )
                .ToList();

            return groupsWithLocationsAndSchedules;
        }

        /// <summary>
        /// Ensures attendance occurrence records exists for all [group, location, schedule, occurrence date] occurrences, based on the currently-applied filters.
        /// </summary>
        /// <param name="rockContext">The rock context.</param>
        private void EnsureAttendanceOccurrencesExist( RockContext rockContext )
        {
            if ( _filteredGroupLocationSchedules?.Any() != true )
            {
                return;
            }

            var newAttendanceOccurrences = new List<AttendanceOccurrence>();

            foreach ( var gls in _filteredGroupLocationSchedules )
            {
                foreach ( var startDateTime in gls.StartDateTimes )
                {
                    var occurrenceDate = startDateTime.Date;
                    if ( gls.AttendanceOccurrences.Any( ao => ao.OccurrenceDate == occurrenceDate ) )
                    {
                        continue;
                    }

                    var attendanceOccurrence = new AttendanceOccurrence
                    {
                        GroupId = gls.Group.Id,
                        LocationId = gls.Location.Id,
                        ScheduleId = gls.Schedule.Id,
                        OccurrenceDate = occurrenceDate
                    };

                    gls.AttendanceOccurrences.Add( attendanceOccurrence );
                    newAttendanceOccurrences.Add( attendanceOccurrence );
                }
            }

            if ( !newAttendanceOccurrences.Any() )
            {
                return;
            }

            var attendanceOccurrenceService = new AttendanceOccurrenceService( rockContext );
            attendanceOccurrenceService.AddRange( newAttendanceOccurrences );
            rockContext.SaveChanges();
        }

        /// <summary>
>>>>>>> 11253b41
        /// Gets the list of unassigned [group, schedule, occurrence date] resource counts, based on the current schedule occurrences.
        /// </summary>
        /// <param name="rockContext">The rock context.</param>
        /// <param name="scheduleOccurrences">The current list of [group, location, schedule, occurrence date] occurrences.</param>
        /// <returns>The list of unassigned [group, schedule, occurrence date] resource counts.</returns>
        private List<GroupSchedulerUnassignedResourceCountBag> GetUnassignedResourceCounts( RockContext rockContext, List<GroupSchedulerOccurrenceBag> scheduleOccurrences )
        {
            if ( scheduleOccurrences?.Any() != true )
            {
                return null;
            }

            // Begin by collecting the distinct [group, schedule, occurrence date] combinations (ignoring location)
            // among the provided schedule occurrences, creating an entry for each combo; this will be the list of
            // candidates that we'll refine below.
            var unassignedResourceCounts = new List<GroupSchedulerUnassignedResourceCountBag>();
            foreach ( var occurrence in scheduleOccurrences )
            {
                if ( unassignedResourceCounts.Any( o =>
                    o.OccurrenceDate == occurrence.OccurrenceDate
                    && o.ScheduleId == occurrence.ScheduleId
                    && o.GroupId == occurrence.GroupId
                ) )
                {
                    continue;
                }

                unassignedResourceCounts.Add( new GroupSchedulerUnassignedResourceCountBag
                {
                    OccurrenceDate = occurrence.OccurrenceDate,
                    ScheduleId = occurrence.ScheduleId,
                    GroupId = occurrence.GroupId
                } );
            }

            // Refine the complete list to include only those entries that actually have unassigned resources.
            RefineUnassignedResourceCounts( rockContext, unassignedResourceCounts );

            return unassignedResourceCounts;
        }

        /// <summary>
        /// Refines the provided list of unassigned [group, schedule, occurrence date] resource counts, removing any entries that
        /// are in the past or don't currently have any unassigned resources (attendance records) and updating those that remain
        /// with the current count and attendance occurrence identifier.
        /// </summary>
        /// <param name="rockContext">The rock context.</param>
        /// <param name="unassignedResourceCounts">The unrefined list of unassigned [group, schedule, occurrence date] resource counts.</param>
        private void RefineUnassignedResourceCounts( RockContext rockContext, List<GroupSchedulerUnassignedResourceCountBag> unassignedResourceCounts )
        {
            if ( unassignedResourceCounts?.Any() != true )
            {
                return;
            }

            var occurrenceDates = unassignedResourceCounts
                .Select( o => o.OccurrenceDate.LocalDateTime )
                .Where( dt => dt.Date >= RockDateTime.Today )
                .Distinct()
                .ToList();

            var scheduleIds = unassignedResourceCounts
                .Select( o => o.ScheduleId )
                .Distinct()
                .ToList();

            var groupIds = unassignedResourceCounts
                .Select( o => o.GroupId )
                .Distinct()
                .ToList();

            // Get all attendance occurrences + their attendee counts, for the provided group, schedule, occurrence date combos.
            var attendanceOccurrences = new AttendanceOccurrenceService( rockContext )
                .Queryable()
                .Where( ao =>
                    occurrenceDates.Contains( ao.OccurrenceDate )
                    && ao.ScheduleId.HasValue && scheduleIds.Contains( ao.ScheduleId.Value )
                    && ao.GroupId.HasValue && groupIds.Contains( ao.GroupId.Value )
                    && !ao.LocationId.HasValue
                    && ao.Attendees.Any( a => a.RequestedToAttend == true || a.ScheduledToAttend == true )
                )
                .Select( ao => new
                {
                    ao.OccurrenceDate,
                    ScheduleId = ao.ScheduleId.Value,
                    GroupId = ao.GroupId.Value,
                    AttendanceOccurrenceId = ao.Id,
                    ResourceCount = ao.Attendees.Count( a => a.RequestedToAttend == true || a.ScheduledToAttend == true )
                } )
                .ToList();

            // Loop over the "counts" entries and:
            //  1. remove those that don't have a matching attendance occurrence.
            //  2. update those that remain.
            // We'll iterate backwards for ease-of-removal from the list.
            for ( var i = unassignedResourceCounts.Count - 1; i >= 0; i-- )
            {
                var unassignedResourceCount = unassignedResourceCounts[i];

                var occurrence = attendanceOccurrences.FirstOrDefault( o =>
                    o.OccurrenceDate == unassignedResourceCount.OccurrenceDate
                    && o.ScheduleId == unassignedResourceCount.ScheduleId
                    && o.GroupId == unassignedResourceCount.GroupId
                );

                if ( occurrence == null )
                {
                    unassignedResourceCounts.RemoveAt( i );
                    continue;
                }

                unassignedResourceCount.AttendanceOccurrenceId = occurrence.AttendanceOccurrenceId;
                unassignedResourceCount.ResourceCount = occurrence.ResourceCount;
            }
        }

        /// <summary>
        /// Gets the navigation URLs required for the page to operate.
        /// </summary>
        /// <param name="filters">The currently-applied filters.</param>
        /// <returns>A dictionary of key names and URL values.</returns>
        private Dictionary<string, string> GetNavigationUrls( GroupSchedulerFiltersBag filters )
        {
            var queryParams = new Dictionary<string, string>();
            if ( _groupIds?.Any() == true )
            {
                queryParams.Add( PageParameterKey.GroupIds, _groupIds.AsDelimited( "," ) );
            }

            if ( _actualLocationIds?.Any() == true )
            {
                queryParams.Add( PageParameterKey.LocationIds, _actualLocationIds.AsDelimited( "," ) );
            }

            if ( _actualScheduleIds?.Any() == true )
            {
                queryParams.Add( PageParameterKey.ScheduleIds, _actualScheduleIds.AsDelimited( "," ) );
            }

            if ( _occurrenceDates?.Count == 1 )
            {
                queryParams.Add( PageParameterKey.OccurrenceDate, _occurrenceDates.First().ToISO8601DateString() );
            }

            var urls = new Dictionary<string, string>
            {
                [NavigationUrlKey.RosterPage] = this.GetLinkedPageUrl( AttributeKey.RosterPage, queryParams )
            };

            // Rework query params to support "copy link" URL.
            // Note that it's necessary to set each value to null if not defined, to overwrite any params that were previously set.
            queryParams.Remove( PageParameterKey.OccurrenceDate );
            queryParams.AddOrReplace( PageParameterKey.LocationIds, _selectedLocationIds?.Any() == true ? _selectedLocationIds.AsDelimited( "," ) : null );
            queryParams.AddOrReplace( PageParameterKey.ScheduleIds, _selectedScheduleIds?.Any() == true ? _selectedScheduleIds.AsDelimited( "," ) : null );
            queryParams.Add( PageParameterKey.RangeType, filters.DateRange?.RangeType.ToString() );
            queryParams.Add( PageParameterKey.TimeUnit, filters.DateRange?.TimeUnit?.ToString() );
            queryParams.Add( PageParameterKey.TimeValue, filters.DateRange?.TimeValue?.ToString() );
            queryParams.Add( PageParameterKey.LowerDate, filters.DateRange?.LowerDate.HasValue == true
                ? filters.DateRange.LowerDate.Value.DateTime.ToISO8601DateString()
                : null );
            queryParams.Add( PageParameterKey.UpperDate, filters.DateRange?.UpperDate.HasValue == true
                ? filters.DateRange.UpperDate.Value.DateTime.ToISO8601DateString()
                : null );

            urls.Add( NavigationUrlKey.CopyLink, $"{RequestContext.RootUrlPath}{this.GetCurrentPageUrl( queryParams )}" );

            return urls;
        }

        /// <summary>
        /// Validates client-provided filters and provides fallback values when needed.
        /// </summary>
        /// <param name="rockContext">The rock context.</param>
        /// <param name="filters">The client-provided filters to validate.</param>
        /// <returns>An object containing the validated or fallback filters.</returns>
        private GroupSchedulerFiltersBag ValidateClientFilters( RockContext rockContext, GroupSchedulerFiltersBag filters )
        {
            var (fallbackFilters, disallowGroupSelection) = GetFiltersFromURLOrPersonPreferences( rockContext );
            if ( filters?.Groups?.Any() == true && disallowGroupSelection )
            {
                filters.Groups = fallbackFilters.Groups;
            }

            return filters ?? fallbackFilters;
        }

        /// <summary>
        /// Validates and applies the provided filters, saving the validated filters to person preferences.
        /// </summary>
        /// <param name="rockContext">The rock context.</param>
        /// <param name="filters">The filters to apply.</param>
        /// <returns>An object containing the validated filters, new list of filtered [group, location, schedule, occurrence date] occurrences and updated navigation URLs.</returns>
        private GroupSchedulerAppliedFiltersBag ApplyFilters( RockContext rockContext, GroupSchedulerFiltersBag filters )
        {
            RefineFilters( rockContext, filters );
            SaveFiltersToPersonPreferences( filters );
            var scheduleOccurrences = GetScheduleOccurrences( rockContext );

            var appliedFilters = new GroupSchedulerAppliedFiltersBag
            {
                Filters = filters,
                ScheduleOccurrences = scheduleOccurrences,
                GroupLocationScheduleNames = GetGroupLocationScheduleNames( scheduleOccurrences ),
                UnassignedResourceCounts = GetUnassignedResourceCounts( rockContext, scheduleOccurrences ),
                NavigationUrls = GetNavigationUrls( filters )
            };

            return appliedFilters;
        }

        /// <summary>
        /// Validates and saves the provided filters to person preferences.
        /// </summary>
        /// <param name="filters">The filters to save.</param>
        private void SaveFiltersToPersonPreferences( GroupSchedulerFiltersBag filters )
        {
            this.PersonPreferences.SetValue( PersonPreferenceKey.GroupIds, _groupIds?.Any() == true ? _groupIds.AsDelimited( "," ) : null );
            this.PersonPreferences.SetValue( PersonPreferenceKey.LocationIds, _selectedLocationIds?.Any() == true ? _selectedLocationIds.AsDelimited( "," ) : null );
            this.PersonPreferences.SetValue( PersonPreferenceKey.ScheduleIds, _selectedScheduleIds?.Any() == true ? _selectedScheduleIds.AsDelimited( "," ) : null );

            this.PersonPreferences.SetValue( PersonPreferenceKey.RangeType, filters.DateRange?.RangeType.ToString() );
            this.PersonPreferences.SetValue( PersonPreferenceKey.TimeUnit, filters.DateRange?.TimeUnit?.ToString() );
            this.PersonPreferences.SetValue( PersonPreferenceKey.TimeValue, filters.DateRange?.TimeValue?.ToString() );
            this.PersonPreferences.SetValue( PersonPreferenceKey.LowerDate, filters.DateRange?.LowerDate.HasValue == true
                ? filters.DateRange.LowerDate.Value.DateTime.ToISO8601DateString()
                : null );
            this.PersonPreferences.SetValue( PersonPreferenceKey.UpperDate, filters.DateRange?.UpperDate.HasValue == true
                ? filters.DateRange.UpperDate.Value.DateTime.ToISO8601DateString()
                : null );

            this.PersonPreferences.Save();
        }

        /// <summary>
        /// Sets the enabled resource list source types, selected resource list source type and group member filter type on the provided resource settings.
        /// </summary>
        /// <param name="rockContext">The rock context.</param>
        /// <param name="resourceSettings">The resource settings on which to set the types.</param>
        /// <param name="groupId">The group ID for this group scheduler occurrence.</param>
        private void SetDefaultOrPersonPreferenceResourceListSourceType( RockContext rockContext, GroupSchedulerResourceSettingsBag resourceSettings, int groupId )
        {
            var enabledTypes = GetEnabledResourceListSourceTypes( rockContext, groupId );

            resourceSettings.EnabledResourceListSourceTypes = enabledTypes;

            var selectedType = this.PersonPreferences.GetValue( PersonPreferenceKey.ResourceListSourceType ).ConvertToEnumOrNull<ResourceListSourceType>();
            if ( !selectedType.HasValue || !enabledTypes.Contains( selectedType.Value ) )
            {
                selectedType = enabledTypes.FirstOrDefault();
            }

            resourceSettings.ResourceListSourceType = selectedType.Value;

            SetGroupMemberFilterType( resourceSettings );
        }

        /// <summary>
        /// Gets the enabled resource list source types from which individuals may be scheduled.
        /// </summary>
        /// <param name="rockContext">The rock context.</param>
        /// <param name="groupId">The group ID for this group scheduler occurrence.</param>
        /// <returns>The enabled resource list source types.</returns>
        private List<ResourceListSourceType> GetEnabledResourceListSourceTypes( RockContext rockContext, int groupId )
        {
            var group = new GroupService( rockContext ).GetNoTracking( groupId );
            if ( group == null )
            {
                return new List<ResourceListSourceType>();
            }

            var enabledTypes = new List<ResourceListSourceType> {
                ResourceListSourceType.GroupMembers,
                ResourceListSourceType.GroupMatchingPreference,
                ResourceListSourceType.GroupMatchingAssignment
            };

            if ( !group.SchedulingMustMeetRequirements )
            {
                // Only allow these alternate source types if enabled by block settings AND the group.
                if ( GetAttributeValue( AttributeKey.EnableAlternateGroupIndividualSelection ).AsBoolean() )
                {
                    enabledTypes.Add( ResourceListSourceType.AlternateGroup );
                }

                if ( group.ParentGroupId.HasValue && GetAttributeValue( AttributeKey.EnableParentGroupIndividualSelection ).AsBoolean() )
                {
                    enabledTypes.Add( ResourceListSourceType.ParentGroup );
                }

                if ( GetAttributeValue( AttributeKey.EnableDataViewIndividualSelection ).AsBoolean() )
                {
                    enabledTypes.Add( ResourceListSourceType.DataView );
                }
            }

            return enabledTypes;
        }

        /// <summary>
        /// Sets the group member filter type based on the currently-selected resource list source type.
        /// </summary>
        /// <param name="settings">The resource settings.</param>
        private void SetGroupMemberFilterType( GroupSchedulerResourceSettingsBag settings )
        {
            settings.ResourceGroupMemberFilterType = settings.ResourceListSourceType == ResourceListSourceType.GroupMatchingPreference
                ? SchedulerResourceGroupMemberFilterType.ShowMatchingPreference
                : SchedulerResourceGroupMemberFilterType.ShowAllGroupMembers;
        }

        /// <summary>
        /// Sets the alternate resource list identifier - if applicable - on the provided settings.
        /// </summary>
        /// <param name="rockContext">The rock context.</param>
        /// <param name="resourceSettings">The resource settings on which to set the alternate resource list identifier.</param>
        private void SetPersonPreferenceAlternateResourceListId( RockContext rockContext, GroupSchedulerResourceSettingsBag resourceSettings )
        {
            if ( resourceSettings.ResourceListSourceType == ResourceListSourceType.AlternateGroup )
            {
                Guid? alternateGroupGuid = this.PersonPreferences.GetValue( PersonPreferenceKey.AlternateGroupId ).AsGuidOrNull();
                if ( alternateGroupGuid.HasValue )
                {
                    resourceSettings.ResourceAlternateGroup = new GroupService( rockContext )
                        .GetNoTracking( alternateGroupGuid.Value )
                        .ToListItemBag();
                }
            }
            else if ( resourceSettings.ResourceListSourceType == ResourceListSourceType.DataView )
            {
                Guid? dataViewGuid = this.PersonPreferences.GetValue( PersonPreferenceKey.DataViewId ).AsGuidOrNull();
                if ( dataViewGuid.HasValue )
                {
                    resourceSettings.ResourceDataView = new DataViewService( rockContext )
                        .GetNoTracking( dataViewGuid.Value )
                        .ToListItemBag();
                }
            }
        }

        /// <summary>
        /// Validates and applies the provided resource settings to person preferences.
        /// </summary>
        /// <param name="rockContext">The rock context.</param>
        /// <param name="settingsToApply">The resource settings to apply.</param>
        /// <returns>An object containing the validated and applied + available resource settings.</returns>
        private GroupSchedulerResourceSettingsBag ApplyResourceSettings( RockContext rockContext, GroupSchedulerApplyResourceSettingsBag settingsToApply )
        {
            var resourceSettings = new GroupSchedulerResourceSettingsBag();

            // Start by getting the default or currently-saved settings as a fallback.
            SetDefaultOrPersonPreferenceResourceListSourceType( rockContext, resourceSettings, settingsToApply.GroupId );

            var typeToApply = settingsToApply.ResourceListSourceType;
            if ( resourceSettings.EnabledResourceListSourceTypes.Contains( typeToApply ) )
            {
                // If the provided type [to apply] is enabled, save it.
                this.PersonPreferences.SetValue( PersonPreferenceKey.ResourceListSourceType, typeToApply.ToString() );

                // Only overwrite alternate list identifiers within person preferences if they selected that resource list source type.
                // Otherwise, preserve their previously-selected identifier values for the next time they select that type.

                if ( typeToApply == ResourceListSourceType.AlternateGroup && settingsToApply.ResourceAlternateGroupGuid.HasValue )
                {
                    this.PersonPreferences.SetValue( PersonPreferenceKey.AlternateGroupId, settingsToApply.ResourceAlternateGroupGuid?.ToString() );
                }

                if ( typeToApply == ResourceListSourceType.DataView && settingsToApply.ResourceDataViewGuid.HasValue )
                {
                    this.PersonPreferences.SetValue( PersonPreferenceKey.DataViewId, settingsToApply.ResourceDataViewGuid?.ToString() );
                }

                this.PersonPreferences.Save();

                resourceSettings.ResourceListSourceType = typeToApply;
                SetGroupMemberFilterType( resourceSettings );
            }

            // Finally, apply either the previously-saved or newly-saved alternate list identifier, if any.
            SetPersonPreferenceAlternateResourceListId( rockContext, resourceSettings );

            return resourceSettings;
        }

        /// <summary>
        /// Validates the provided filters and gets the clone settings, overriding any defaults with person preferences.
        /// </summary>
        /// <param name="rockContext">The rock context.</param>
        /// <param name="filters">The filters containing the groups, locations and schedules currently available.</param>
        /// <returns>An object containing the available and applied clone settings.</returns>
        private GroupSchedulerCloneSettingsBag GetDefaultOrPersonPreferenceCloneSettings( RockContext rockContext, GroupSchedulerFiltersBag filters )
        {
            RefineFilters( rockContext, filters );

            // Populate supporting private collections (_occurrenceDates, Etc.).
            GetScheduleOccurrences( rockContext );

            DateTime endOfWeekDate;

            var sourceEndOfWeekDates = new List<DateTime>();
            if ( _occurrenceDates?.Any() == true )
            {
                foreach ( var occurrenceDate in _occurrenceDates )
                {
                    endOfWeekDate = occurrenceDate.EndOfWeek( RockDateTime.FirstDayOfWeek );
                    if ( !sourceEndOfWeekDates.Contains( endOfWeekDate ) )
                    {
                        sourceEndOfWeekDates.Add( endOfWeekDate );
                    }
                }
            }

            var destinationEndOfWeekDates = new List<DateTime>();
            endOfWeekDate = RockDateTime.Now.EndOfWeek( RockDateTime.FirstDayOfWeek );
            for ( int i = 0; i < 12; i++ )
            {
                destinationEndOfWeekDates.Add( endOfWeekDate );
                endOfWeekDate = endOfWeekDate.AddDays( 7 );
            }

            var cloneSettings = new GroupSchedulerCloneSettingsBag
            {
                AvailableSourceDates = GetAvailableCloneDates( sourceEndOfWeekDates ),
                AvailableDestinationDates = GetAvailableCloneDates( destinationEndOfWeekDates ),
                AvailableGroups = filters.Groups,
                AvailableLocations = GetAvailableLocations( _unfilteredGroupLocationSchedules ),
                AvailableSchedules = GetAvailableSchedules( _unfilteredGroupLocationSchedules )
            };

            var selectedSourceDate = this.PersonPreferences.GetValue( PersonPreferenceKey.CloneSourceDate );
            cloneSettings.SelectedSourceDate = selectedSourceDate.IsNotNullOrWhiteSpace()
                && cloneSettings.AvailableSourceDates.Any( listItemBag => listItemBag.Value == selectedSourceDate )
                    ? selectedSourceDate
                    : null;

            var selectedDestinationDate = this.PersonPreferences.GetValue( PersonPreferenceKey.CloneDestinationDate );
            cloneSettings.SelectedDestinationDate = selectedDestinationDate.IsNotNullOrWhiteSpace()
                && cloneSettings.AvailableDestinationDates.Any( listItemBag => listItemBag.Value == selectedDestinationDate )
                    ? selectedDestinationDate
                    : null;

            var selectedGroups = this.PersonPreferences.GetValue( PersonPreferenceKey.CloneGroups ).Split( ',' );
            cloneSettings.SelectedGroups = selectedGroups
                .Where( g =>
                {
                    var guid = g.AsGuidOrNull();
                    return guid.HasValue
                        && cloneSettings.AvailableGroups.Any( listItemBag => listItemBag.Value.AsGuidOrNull() == guid );
                } )
                .ToList();

            var selectedLocations = this.PersonPreferences.GetValue( PersonPreferenceKey.CloneLocations ).Split( ',' );
            cloneSettings.SelectedLocations = selectedLocations
                .Where( l =>
                {
                    var guid = l.AsGuidOrNull();
                    return guid.HasValue
                        && cloneSettings.AvailableLocations.Any( listItemBag => listItemBag.Value.AsGuidOrNull() == guid );
                } )
                .ToList();

            var selectedSchedules = this.PersonPreferences.GetValue( PersonPreferenceKey.CloneSchedules ).Split( ',' );
            cloneSettings.SelectedSchedules = selectedSchedules
                .Where( s =>
                {
                    var guid = s.AsGuidOrNull();
                    return guid.HasValue
                        && cloneSettings.AvailableSchedules.Any( listItemBag => listItemBag.Value.AsGuidOrNull() == guid );
                } )
                .ToList();

            return cloneSettings;
        }

        /// <summary>
        /// Gets the available clone dates as list item bags, from the provided "end of week" dates.
        /// </summary>
        /// <param name="endOfWeekDates">The "end of week" dates from which to get the available clone dates.</param>
        /// <returns>A sorted list of list item bags representing the available clone dates.</returns>
        private List<ListItemBag> GetAvailableCloneDates( List<DateTime> endOfWeekDates )
        {
            return endOfWeekDates
                .OrderBy( d => d )
                .Select( d => new ListItemBag
                {
                    Value = d.ToISO8601DateString(),
                    Text = GetFriendlyWeekRange( d )
                } )
                .ToList();
        }

        /// <summary>
        /// Gets the friendly "start of week" to "end of week" range for the provided date.
        /// </summary>
        /// <param name="d">The date for which to get the friendly range.</param>
        /// <returns>The friendly "start of week" to "end of week" range.</returns>
        private string GetFriendlyWeekRange( DateTime d )
        {
            var f = RockDateTime.FirstDayOfWeek;
            return $"{d.StartOfWeek( f ):d} to {d.EndOfWeek( f ):d}";
        }

        /// <summary>
        /// Validates the provided clone settings, saves them to person preferences and clones the schedules specified within the settings.
        /// </summary>
        /// <param name="rockContext">The rock context.</param>
        /// <param name="cloneSettings">The clone settings dictating which schedules should be cloned.</param>
        /// <returns>An object containing the outcome of the clone schedules attempt.</returns>
        private GroupSchedulerCloneSchedulesResponseBag CloneSchedules( RockContext rockContext, GroupSchedulerCloneSettingsBag cloneSettings )
        {
            // We'll transpose the provided clone settings to a filters object in order to leverage the same private helpers that are used when
            // populating the Group Scheduler for the UI. This way, we can make use of permissions checks, Etc., that are already performed
            // in that scenario.
            //  1) Create a filters object to represent the source week's date range + selected groups, locations and schedules; run this
            //     object through the private helpers to strip out any unauthorized groups + any group, location, schedule combos that don't
            //     actually exist within the source week.
            //  2) Modify the filters object to represent the destination week's date range + source set of group, location, schedule combos;
            //     run the object through the private helpers once again, to further strip out any group, location, schedule combos that might
            //     not be relevant for the destination week, then create any missing AttendanceOccurrence records for the remaining occurrences.
            //  3) Clone the relevant Attendance records for each source-to-destination occurrence.

            var sourceDate = cloneSettings.SelectedSourceDate.AsDateTime();
            var destinationDate = cloneSettings.SelectedDestinationDate.AsDateTime();

            var response = new GroupSchedulerCloneSchedulesResponseBag
            {
                SourceDateRange = sourceDate.HasValue ? GetFriendlyWeekRange( sourceDate.Value ) : "unknown",
                DestinationDateRange = destinationDate.HasValue ? GetFriendlyWeekRange( destinationDate.Value ) : "unknown"
            };

            if ( !sourceDate.HasValue || !destinationDate.HasValue || sourceDate.Value == destinationDate.Value )
            {
                return response;
            }

            var selectedGroups = cloneSettings.SelectedGroups ?? new List<string>();

            // If no groups were selected, treat this as all available groups being selected.
            var groups = selectedGroups.Any()
                ? selectedGroups.Select( g => new ListItemBag { Value = g } ).ToList()
                : cloneSettings.AvailableGroups;

            if ( !groups.Any() )
            {
                return response;
            }

            var selectedLocations = cloneSettings.SelectedLocations ?? new List<string>();
            var locations = selectedLocations.Select( l => new ListItemBag { Value = l } ).ToList();

            var selectedSchedules = cloneSettings.SelectedSchedules ?? new List<string>();
            var schedules = selectedSchedules.Select( s => new ListItemBag { Value = s } ).ToList();

            this.PersonPreferences.SetValue( PersonPreferenceKey.CloneSourceDate, cloneSettings.SelectedSourceDate );
            this.PersonPreferences.SetValue( PersonPreferenceKey.CloneDestinationDate, cloneSettings.SelectedDestinationDate );
            this.PersonPreferences.SetValue( PersonPreferenceKey.CloneGroups, selectedGroups.AsDelimited( "," ) );
            this.PersonPreferences.SetValue( PersonPreferenceKey.CloneLocations, selectedLocations.AsDelimited( "," ) );
            this.PersonPreferences.SetValue( PersonPreferenceKey.CloneSchedules, selectedSchedules.AsDelimited( "," ) );
            this.PersonPreferences.Save();

            var filters = new GroupSchedulerFiltersBag
            {
                Groups = groups,
                Locations = new GroupSchedulerLocationsBag { SelectedLocations = locations },
                Schedules = new GroupSchedulerSchedulesBag { SelectedSchedules = schedules },
                DateRange = new SlidingDateRangeBag
                {
                    RangeType = SlidingDateRangeType.DateRange,
                    LowerDate = sourceDate.Value.StartOfWeek( RockDateTime.FirstDayOfWeek ),
                    UpperDate = sourceDate.Value.EndOfWeek( RockDateTime.FirstDayOfWeek )
                }
            };

            RefineFilters( rockContext, filters );
            if ( filters.Groups?.Any() != true )
            {
                // The individual is not authorized to schedule any of the groups that were provided.
                return response;
            }

            var sourceOccurrences = GetScheduleOccurrences( rockContext )
                ?.Where( o => o.AttendanceOccurrenceId.HasValue )
                .ToList();

            if ( sourceOccurrences?.Any() != true )
            {
                // There weren't any occurrences that match the source filters.
                return response;
            }

            // We have at least one source schedule occurrence to clone. Move on to step 2 in order to strip out any group, location,
            // schedule combos that aren't relevant for the destination week.
            filters.DateRange = new SlidingDateRangeBag
            {
                RangeType = SlidingDateRangeType.DateRange,
                LowerDate = destinationDate.Value.StartOfWeek( RockDateTime.FirstDayOfWeek ),
                UpperDate = destinationDate.Value.EndOfWeek( RockDateTime.FirstDayOfWeek )
            };

            RefineFilters( rockContext, filters );

            var destinationOccurrences = GetScheduleOccurrences( rockContext );
            if ( destinationOccurrences?.Any() != true )
            {
                // There weren't any occurrences that match the destination filters.
                return response;
            }

            // We now have our source and destination occurrences; for each source with a matching destination, attempt to clone the scheduled resources.
            var anyOccurrencesToClone = false;
            var alreadyScheduledSkippedCount = 0;
            var overCapacitySkippedCount = 0;
            var blackoutSkippedCount = 0;

            var attendanceService = new AttendanceService( rockContext );
            var daysDifference = ( destinationDate.Value - sourceDate.Value ).Days;

            foreach ( var source in sourceOccurrences )
            {
                var destination = destinationOccurrences.FirstOrDefault( d =>
                    d.GroupId == source.GroupId
                    && d.LocationId == source.LocationId
                    && d.ScheduleId == source.ScheduleId
                    && d.OccurrenceDateTime == source.OccurrenceDateTime.AddDays( daysDifference )
                );

                if ( destination == null )
                {
                    // There is no matching destination occurrence for this source occurrence.
                    continue;
                }

                GetOrAddAttendanceOccurrence( rockContext, destination );
                if ( !destination.AttendanceOccurrenceId.HasValue )
                {
                    // If the destination attendance occurrence still doesn't exist, prevent a null reference exception below.
                    // Should never happen.
                    continue;
                }

                anyOccurrencesToClone = true;

                var result = attendanceService.CloneScheduledPeople(
                    source.AttendanceOccurrenceId.Value,
                    destination.AttendanceOccurrenceId.Value,
                    this.RequestContext.CurrentPerson.PrimaryAlias
                );

                if ( result.ClonedCount > 0 )
                {
                    response.OccurrencesClonedCount++;
                    response.IndividualsClonedCount += result.ClonedCount;
                }

                alreadyScheduledSkippedCount += result.AlreadyScheduledSkippedCount;
                overCapacitySkippedCount += result.OverCapacitySkippedCount;
                blackoutSkippedCount += result.BlackoutSkippedCount;
            }

            response.AnyOccurrencesToClone = anyOccurrencesToClone;

            var skippedResourcesReasons = new List<string>();

            if ( blackoutSkippedCount > 0 )
            {
                skippedResourcesReasons.Add( "blackout dates" );
            }

            if ( alreadyScheduledSkippedCount > 0 )
            {
                skippedResourcesReasons.Add( "already being scheduled for the destination occurrence" );
            }

            if ( overCapacitySkippedCount > 0 )
            {
                skippedResourcesReasons.Add( "the destination occurrence reaching max capacity" );
            }

            response.SkippedIndividualsExplanation = skippedResourcesReasons.Any()
                ? $"Some individuals were skipped due to {skippedResourcesReasons.AsDelimited( ", ", " or " )}."
                : string.Empty;

            return response;
        }

        /// <summary>
        /// Ensures the attendance occurrence record exists for the specified group, location, schedule and occurrence date.
        /// The provided object's <see cref="GroupSchedulerOccurrenceBag.AttendanceOccurrenceId"/> will be updated with the
        /// new (or located) <see cref="AttendanceOccurrence"/> identifier.
        /// </summary>
        /// <param name="rockContext">The rock context.</param>
        /// <param name="occurrence">The occurrence object containing the group, location, schedule and occurrence date in question.</param>
        private void GetOrAddAttendanceOccurrence( RockContext rockContext, GroupSchedulerOccurrenceBag occurrence )
        {
            if ( occurrence == null || occurrence.AttendanceOccurrenceId.HasValue )
            {
                return;
            }

            var occurrenceDate = occurrence.OccurrenceDate.LocalDateTime.Date;
            if ( occurrenceDate < RockDateTime.Today )
            {
                return;
            }

            var groupLocationSchedule = _filteredGroupLocationSchedules
                ?.FirstOrDefault( gls =>
                    gls.Group.Id == occurrence.GroupId
                    && gls.Location.Id == occurrence.LocationId
                    && gls.Schedule.Id == occurrence.ScheduleId
                );

            var existingOccurrence = groupLocationSchedule?.AttendanceOccurrences?.FirstOrDefault( ao => ao.OccurrenceDate == occurrenceDate );
            if ( existingOccurrence != null )
            {
                occurrence.AttendanceOccurrenceId = existingOccurrence.Id;
                return;
            }

            AttendanceOccurrence attendanceOccurrence;
            lock ( _addAttendanceOccurrenceLock )
            {
                // Ensure only one person/process can do this at a time, so we don't violate the
                // IX_GroupId_LocationID_ScheduleID_Date unique index on the [AttendanceOccurrence] table.
                attendanceOccurrence = new AttendanceOccurrenceService( rockContext )
                    .GetOrAdd( occurrenceDate, occurrence.GroupId, occurrence.LocationId, occurrence.ScheduleId );
            }

            if ( attendanceOccurrence != null )
            {
                occurrence.AttendanceOccurrenceId = attendanceOccurrence.Id;
                groupLocationSchedule?.AttendanceOccurrences?.Add( attendanceOccurrence );
            }
        }

        /// <summary>
        /// Validates the provided filters and auto-schedules occurrences specified within the filters.
        /// </summary>
        /// <param name="rockContext">The rock context.</param>
        /// <param name="filters">The filters containing the occurrences to auto-schedule.</param>
        /// <returns>An object containing the validated filters, new list of filtered [group, location, schedule, occurrence date] occurrences and updated navigation URLs.</returns>
        private GroupSchedulerAppliedFiltersBag AutoSchedule( RockContext rockContext, GroupSchedulerFiltersBag filters )
        {
            // This process will potentially create many attendance occurrence records in bulk; ensure only one person can do this at a time,
            // so we don't violate the IX_GroupId_LocationID_ScheduleID_Date unique index on the [AttendanceOccurrence] table.
            lock ( _addAttendanceOccurrenceLock )
            {
                RefineFilters( rockContext, filters );

                if ( _filteredGroupLocationSchedules?.Any() == true )
                {
                    var newAttendanceOccurrences = new List<AttendanceOccurrence>();

                    foreach ( var gls in _filteredGroupLocationSchedules )
                    {
                        var futureStartDateTimes = gls.StartDateTimes.Where( dt => dt > RockDateTime.Now );
                        foreach ( var startDateTime in futureStartDateTimes )
                        {
                            var occurrenceDate = startDateTime.Date;
                            if ( gls.AttendanceOccurrences.Any( ao => ao.OccurrenceDate == occurrenceDate ) )
                            {
                                continue;
                            }

                            var attendanceOccurrence = new AttendanceOccurrence
                            {
                                GroupId = gls.Group.Id,
                                LocationId = gls.Location.Id,
                                ScheduleId = gls.Schedule.Id,
                                OccurrenceDate = occurrenceDate
                            };

                            gls.AttendanceOccurrences.Add( attendanceOccurrence );
                            newAttendanceOccurrences.Add( attendanceOccurrence );
                        }
                    }

                    if ( newAttendanceOccurrences.Any() )
                    {
                        var attendanceOccurrenceService = new AttendanceOccurrenceService( rockContext );
                        attendanceOccurrenceService.AddRange( newAttendanceOccurrences );
                        rockContext.SaveChanges();
                    }
                }
            }

            var scheduleOccurrences = GetScheduleOccurrences( rockContext )
                ?.Where( o => o.AttendanceOccurrenceId.HasValue )
                .ToList();

            if ( scheduleOccurrences?.Any() == true )
            {
                var attendanceOccurrenceIds = scheduleOccurrences
                    .Where( o => o.OccurrenceDateTime.LocalDateTime > RockDateTime.Now )
                    .Select( o => o.AttendanceOccurrenceId.Value )
                    .ToList();

                var attendanceService = new AttendanceService( rockContext );

                attendanceService.SchedulePersonsAutomaticallyForAttendanceOccurrences( attendanceOccurrenceIds, this.RequestContext.CurrentPerson.PrimaryAlias );
                rockContext.SaveChanges();
            }

            var appliedFilters = new GroupSchedulerAppliedFiltersBag
            {
                Filters = filters,
                ScheduleOccurrences = scheduleOccurrences,
                GroupLocationScheduleNames = GetGroupLocationScheduleNames( scheduleOccurrences ),
                UnassignedResourceCounts = GetUnassignedResourceCounts( rockContext, scheduleOccurrences ),
                NavigationUrls = GetNavigationUrls( filters )
            };

            return appliedFilters;
        }

        /// <summary>
        /// Validates the provided filters and sends confirmations to individuals scheduled for future occurrences specified within the filters.
        /// </summary>
        /// <param name="rockContext">The rock context.</param>
        /// <param name="filters">The filters containing the groups with individuals who should receive confirmations.</param>
        /// <returns>An object containing the outcome of the send communications attempt.</returns>
        private GroupSchedulerSendConfirmationsResponseBag SendConfirmations( RockContext rockContext, GroupSchedulerFiltersBag filters )
        {
            var response = new GroupSchedulerSendConfirmationsResponseBag();

            RefineFilters( rockContext, filters );

            var futureOccurrences = GetScheduleOccurrences( rockContext )
                ?.Where( o =>
                    o.AttendanceOccurrenceId.HasValue
                    && o.OccurrenceDateTime.LocalDateTime > RockDateTime.Now
                )
                .ToList();

            if ( futureOccurrences?.Any() == true )
            {
                var attendanceOccurrenceIds = futureOccurrences
                    .Select( s => s.AttendanceOccurrenceId.Value )
                    .ToList();

                if ( attendanceOccurrenceIds.Any() )
                {
                    var attendanceService = new AttendanceService( rockContext );
                    var sendConfirmationAttendancesQuery = attendanceService.GetPendingAndAutoAcceptScheduledConfirmations()
                        .Where( a => attendanceOccurrenceIds.Contains( a.OccurrenceId ) )
                        .Where( a => a.ScheduleConfirmationSent != true );

                    // Make sure we save changes after calling the following method, to mark successful sends in the database
                    // and prevent duplicate sends the next time this method is called.
                    var sendMessageResult = attendanceService.SendScheduleConfirmationCommunication( sendConfirmationAttendancesQuery, true );
                    rockContext.SaveChanges();

                    response.Errors = sendMessageResult.Errors;
                    response.Warnings = sendMessageResult.Warnings;
                    response.CommunicationsSentCount = sendMessageResult.MessagesSent;

                    // Check to see if any group types are missing a system communication so we can alert the current person.
                    var groupTypeNamesWithoutSystemCommunication = sendConfirmationAttendancesQuery
                        .Where( a =>
                            a.Occurrence.Group.GroupType != null
                            && !a.Occurrence.Group.GroupType.ScheduleConfirmationSystemCommunicationId.HasValue
                        )
                        .Select( a => a.Occurrence.Group.GroupType.Name )
                        .Distinct()
                        .ToList();

                    if ( groupTypeNamesWithoutSystemCommunication.Any() )
                    {
                        response.Warnings.InsertRange( 0, groupTypeNamesWithoutSystemCommunication.Select( name =>
                            $@"Group Type ""{name}"" does not have a ""Schedule Confirmation Communication"" specified."
                        ) );
                    }

                    if ( response.CommunicationsSentCount == 0
                        && !response.Errors.Any()
                        && !response.Warnings.Any() )
                    {
                        response.AnyCommunicationsToSend = sendConfirmationAttendancesQuery.Any();
                    }
                }
            }

            return response;
        }

        /// <summary>
        /// Gets a group member's existing scheduling preferences.
        /// </summary>
        /// <param name="rockContext">The rock context.</param>
        /// <param name="bag">The information needed to get preferences.</param>
        /// <returns>An object containing the group member's existing scheduling preferences.</returns>
        private GroupSchedulerPreferencesBag GetPreferences( RockContext rockContext, GroupSchedulerGetPreferencesBag bag )
        {
            var preferences = new GroupSchedulerPreferencesBag();

            var attendanceOccurrence = new AttendanceService( rockContext ).GetSelect( bag.AttendanceId, a => a.Occurrence );
            var groupMemberPerson = new GroupMemberService( rockContext ).GetSelect( bag.GroupMemberId, gm => new
            {
                gm.Group,
                gm.Person
            } );

            if ( attendanceOccurrence == null
                 || !attendanceOccurrence.GroupId.HasValue
                 || !attendanceOccurrence.LocationId.HasValue
                 || !attendanceOccurrence.ScheduleId.HasValue
                 || groupMemberPerson == null )
            {
                preferences.ErrorMessage = "Unable to get preferences.";
                return preferences;
            }

            var group = groupMemberPerson.Group;
            var locationId = attendanceOccurrence.LocationId;
            var scheduleId = attendanceOccurrence.ScheduleId;
            var personId = groupMemberPerson.Person.Id;

            var groupPreferences = new GroupMemberAssignmentService( rockContext )
                .Queryable()
                .Include( gma => gma.Location )
                .Include( gma => gma.Schedule )
                .Include( gma => gma.GroupMember.ScheduleTemplate )
                .AsNoTracking()
                .Where( gma =>
                    !gma.GroupMember.IsArchived
                    && gma.GroupMember.GroupId == group.Id
                    && gma.GroupMember.PersonId == personId
                )
                .ToList();

            var schedulePreference = groupPreferences.FirstOrDefault( p => p.ScheduleId == scheduleId );
            var otherPreferences = groupPreferences.Where( p => p.ScheduleId != scheduleId )
                .OrderBy( p => p.Schedule?.Order ?? int.MaxValue )
                .ThenBy( p => p.Schedule?.GetNextCheckInStartTime( RockDateTime.Now.EndOfWeek( RockDateTime.FirstDayOfWeek ) ) ?? DateTime.MaxValue )
                .ThenBy( p => p.Schedule?.Name.IsNotNullOrWhiteSpace() )
                .ThenBy( p => p.Schedule?.Name )
                .ThenBy( p => p.Schedule?.Id ?? int.MaxValue )
                .ToList();

            preferences.SchedulePreference = new GroupSchedulerPreferenceBag
            {
                ScheduleStartDate = schedulePreference?.GroupMember?.ScheduleStartDate ?? RockDateTime.Today,
                ScheduleTemplate = schedulePreference?.GroupMember?.ScheduleTemplate?.Guid.ToString() ?? NoScheduleTemplateValue
            };

            var noLocationPreference = "No Location";
            if ( schedulePreference != null )
            {
                if ( schedulePreference.LocationId.GetValueOrDefault() == locationId )
                {
                    preferences.WarningMessage = "This person already has this location as their preference for this schedule.";
                }
                else
                {
                    var locationName = schedulePreference.Location == null ? noLocationPreference : schedulePreference.Location.Name;
                    preferences.WarningMessage = $"This person currently has {locationName.ToLower()} as their preference for this schedule.";
                }
            }

            preferences.OtherPreferencesForGroup = otherPreferences
                .Select( p => $"{p.Schedule?.Name ?? "No Schedule"} - {p.Location?.Name ?? noLocationPreference}" )
                .ToList();

            var availableScheduleTemplates = new GroupMemberScheduleTemplateService( rockContext )
                .Queryable()
                .AsNoTracking()
                .Where( t => !t.GroupTypeId.HasValue || t.GroupTypeId == group.GroupTypeId )
                .ToListItemBagList();

            availableScheduleTemplates.Insert( 0, new ListItemBag { Value = NoScheduleTemplateValue, Text = "No Schedule" } );

            preferences.AvailableScheduleTemplates = availableScheduleTemplates;

            return preferences;
        }

        /// <summary>
        /// Updates a group member's scheduling preference for a given group and schedule combination.
        /// <para>
        /// Depending on the arguments passed to this method, other group preferences might also be deleted.
        /// "Other" is defined as any preference belonging to this group member, but not tied to the same schedule instance.
        /// </para>
        /// </summary>
        /// <param name="rockContext">The rock context.</param>
        /// <param name="bag">The information needed to update the preference.</param>
        private void UpdatePreference( RockContext rockContext, GroupSchedulerUpdatePreferenceBag bag )
        {
            var attendanceOccurrence = new AttendanceService( rockContext ).GetSelect( bag.AttendanceId, a => a.Occurrence );
            var groupMember = new GroupMemberService( rockContext ).Get( bag.GroupMemberId );

            if ( attendanceOccurrence == null
                 || !attendanceOccurrence.GroupId.HasValue
                 || !attendanceOccurrence.LocationId.HasValue
                 || !attendanceOccurrence.ScheduleId.HasValue
                 || groupMember == null )
            {
                return;
            }

            var groupId = attendanceOccurrence.GroupId;
            var locationId = attendanceOccurrence.LocationId;
            var scheduleId = attendanceOccurrence.ScheduleId;
            var personId = groupMember.PersonId;

            var groupMemberAssignmentService = new GroupMemberAssignmentService( rockContext );
            var groupPreferences = groupMemberAssignmentService
                .Queryable()
                .Where( gma =>
                    !gma.GroupMember.IsArchived
                    && gma.GroupMember.GroupId == groupId
                    && gma.GroupMember.PersonId == personId
                )
                .ToList();

            var schedulePreference = groupPreferences.FirstOrDefault( p => p.ScheduleId == scheduleId );
            if ( schedulePreference == null )
            {
                schedulePreference = new GroupMemberAssignment
                {
                    GroupMemberId = bag.GroupMemberId,
                    ScheduleId = scheduleId
                };

                groupMemberAssignmentService.Add( schedulePreference );
            }

            schedulePreference.LocationId = locationId;

            if ( bag.SchedulePreference?.ScheduleStartDate.HasValue == true )
            {
                groupMember.ScheduleStartDate = bag.SchedulePreference.ScheduleStartDate.Value.DateTime;
            }
            else
            {
                groupMember.ScheduleStartDate = null;
            }

            var scheduleTemplateGuid = bag.SchedulePreference?.ScheduleTemplate.AsGuidOrNull();
            if ( scheduleTemplateGuid.HasValue )
            {
                groupMember.ScheduleTemplateId = new GroupMemberScheduleTemplateService( rockContext ).GetId( scheduleTemplateGuid.Value );
            }
            else
            {
                groupMember.ScheduleTemplateId = null;
            }

            if ( bag.UpdateMode == UpdateSchedulePreferenceMode.ReplacePreference )
            {
                var otherPreferences = groupPreferences
                    .Where( p => p.ScheduleId != scheduleId )
                    .ToList();

                if ( otherPreferences.Any() )
                {
                    groupMemberAssignmentService.DeleteRange( otherPreferences );
                }
            }

            rockContext.SaveChanges();
        }

        /// <summary>
        /// Gets the security grant token that will be used by UI controls on this block to ensure they have the proper permissions.
        /// </summary>
        /// <returns>A string that represents the security grant token.</returns>
        private string GetSecurityGrantToken()
        {
            return new Rock.Security.SecurityGrant().ToToken();
        }

        #endregion

        #region Block Actions

        /// <summary>
        /// Refines the provided filters.
        /// </summary>
        /// <param name="bag">The filters to refine.</param>
        /// <returns>An object containing the refined filters.</returns>
        [BlockAction]
        public BlockActionResult RefineFilters( GroupSchedulerFiltersBag bag )
        {
            using ( var rockContext = new RockContext() )
            {
                RefineFilters( rockContext, ValidateClientFilters( rockContext, bag ), true );

                return ActionOk( bag );
            }
        }

        /// <summary>
        /// Applies the provided filters.
        /// </summary>
        /// <param name="bag">The filters to apply.</param>
        /// <returns>An object containing the validated filters and new list of filtered [group, location, schedule, occurrence date] occurrences.</returns>
        [BlockAction]
        public BlockActionResult ApplyFilters( GroupSchedulerFiltersBag bag )
        {
            using ( var rockContext = new RockContext() )
            {
                var appliedFilters = ApplyFilters( rockContext, ValidateClientFilters( rockContext, bag ) );

                return ActionOk( appliedFilters );
            }
        }

        /// <summary>
        /// Gets the resource settings.
        /// </summary>
        /// <param name="groupId">The group ID for this group scheduler occurrence.</param>
        /// <returns>An object containing the available and applied resource settings.</returns>
        [BlockAction]
        public BlockActionResult GetResourceSettings( int groupId )
        {
            using ( var rockContext = new RockContext() )
            {
                var resourceSettings = new GroupSchedulerResourceSettingsBag();

                SetDefaultOrPersonPreferenceResourceListSourceType( rockContext, resourceSettings, groupId );
                SetPersonPreferenceAlternateResourceListId( rockContext, resourceSettings );

                return ActionOk( resourceSettings );
            }
        }

        /// <summary>
        /// Applies the provided resource settings.
        /// </summary>
        /// <param name="bag">The resource settings to apply.</param>
        /// <returns>An object containing the validated and applied + available resource settings.</returns>
        [BlockAction]
        public BlockActionResult ApplyResourceSettings( GroupSchedulerApplyResourceSettingsBag bag )
        {
            using ( var rockContext = new RockContext() )
            {
                var resourceSettings = ApplyResourceSettings( rockContext, bag ?? new GroupSchedulerApplyResourceSettingsBag() );

                return ActionOk( resourceSettings );
            }
        }

        /// <summary>
        /// Gets or adds the attendance occurrence for the specified group, location, schedule and occurrence date.
        /// </summary>
        /// <param name="bag">The occurrence object containing the group, location, schedule and occurrence date in question.</param>
        /// <returns>The identifier of the added attendance occurrence record.</returns>
        [BlockAction]
        public BlockActionResult GetOrAddAttendanceOccurrence( GroupSchedulerOccurrenceBag bag )
        {
            using ( var rockContext = new RockContext() )
            {
                GetOrAddAttendanceOccurrence( rockContext, bag );

                return ActionOk( bag.AttendanceOccurrenceId );
            }
        }

        /// <summary>
        /// Gets the clone settings.
        /// </summary>
        /// <param name="bag">The filters containing the groups currently visible.</param>
        /// <returns>An object containing the available and applied clone settings.</returns>
        [BlockAction]
        public BlockActionResult GetCloneSettings( GroupSchedulerFiltersBag bag )
        {
            using ( var rockContext = new RockContext() )
            {
                var cloneSettings = GetDefaultOrPersonPreferenceCloneSettings( rockContext, ValidateClientFilters( rockContext, bag ) );

                return ActionOk( cloneSettings );
            }
        }

        /// <summary>
        /// Clones the schedules specified within the provided settings.
        /// </summary>
        /// <param name="bag">The clone settings dictating which schedules should be cloned.</param>
        /// <returns>An object containing the outcome of the clone schedules attempt.</returns>
        [BlockAction]
        public BlockActionResult CloneSchedules( GroupSchedulerCloneSettingsBag bag )
        {
            using ( var rockContext = new RockContext() )
            {
                var response = CloneSchedules( rockContext, bag ?? new GroupSchedulerCloneSettingsBag() );

                return ActionOk( response );
            }
        }

        /// <summary>
        /// Auto-schedules occurrences specified within the provided filters.
        /// </summary>
        /// <param name="bag">The filters containing the occurrences to auto-schedule.</param>
        /// <returns>An object containing the validated filters and new list of filtered [group, location, schedule, occurrence date] occurrences.</returns>
        [BlockAction]
        public BlockActionResult AutoSchedule( GroupSchedulerFiltersBag bag )
        {
            using ( var rockContext = new RockContext() )
            {
                var appliedFilters = AutoSchedule( rockContext, ValidateClientFilters( rockContext, bag ) );

                return ActionOk( appliedFilters );
            }
        }

        /// <summary>
        /// Sends confirmations to individuals scheduled for occurrences within the provided filters.
        /// </summary>
        /// <param name="bag">The filters containing the groups with individuals who should receive confirmations.</param>
        /// <returns>An object containing the outcome of the send communications attempt.</returns>
        [BlockAction]
        public BlockActionResult SendConfirmations( GroupSchedulerFiltersBag bag )
        {
            using ( var rockContext = new RockContext() )
            {
                var response = SendConfirmations( rockContext, ValidateClientFilters( rockContext, bag ) );

                return ActionOk( response );
            }
        }

        /// <summary>
        /// Gets a group member's existing scheduling preferences.
        /// </summary>
        /// <param name="bag">The information needed to get preferences.</param>
        /// <returns>An object containing the group member's existing scheduling preferences.</returns>
        [BlockAction]
        public BlockActionResult GetPreferences( GroupSchedulerGetPreferencesBag bag )
        {
            using ( var rockContext = new RockContext() )
            {
                var preferences = GetPreferences( rockContext, bag ?? new GroupSchedulerGetPreferencesBag() );

                return ActionOk( preferences );
            }
        }

        /// <summary>
        /// Updates a group member's scheduling preference for a given group and schedule combination.
        /// </summary>
        /// <param name="bag">The information needed to update the preference.</param>
        /// <returns>200-OK response with no content.</returns>
        [BlockAction]
        public BlockActionResult UpdatePreference( GroupSchedulerUpdatePreferenceBag bag )
        {
            using ( var rockContext = new RockContext() )
            {
                UpdatePreference( rockContext, bag ?? new GroupSchedulerUpdatePreferenceBag() );

                return ActionOk();
            }
        }

        #endregion

        #region Supporting Classes

        private class GroupLocationSchedule
        {
            private readonly List<DateTime> _startDateTimes = new List<DateTime>();

            public Rock.Model.Group Group { get; set; }

            public Rock.Model.Group ParentGroup { get; set; }

            public GroupLocation GroupLocation { get; set; }

            public Location Location { get; set; }

            public Schedule Schedule { get; set; }

            public GroupLocationScheduleConfig Config { get; set; }

            public List<AttendanceOccurrence> AttendanceOccurrences { get; set; }

            public List<DateTime> StartDateTimes => _startDateTimes;
        }

        #endregion
    }
}<|MERGE_RESOLUTION|>--- conflicted
+++ resolved
@@ -945,8 +945,6 @@
         }
 
         /// <summary>
-<<<<<<< HEAD
-=======
         /// Gets the unique, ordered group, location and schedule name combinations.
         /// </summary>
         /// <param name="scheduleOccurrences">The current list of [group, location, schedule, occurrence date] occurrences.</param>
@@ -1013,53 +1011,6 @@
         }
 
         /// <summary>
-        /// Ensures attendance occurrence records exists for all [group, location, schedule, occurrence date] occurrences, based on the currently-applied filters.
-        /// </summary>
-        /// <param name="rockContext">The rock context.</param>
-        private void EnsureAttendanceOccurrencesExist( RockContext rockContext )
-        {
-            if ( _filteredGroupLocationSchedules?.Any() != true )
-            {
-                return;
-            }
-
-            var newAttendanceOccurrences = new List<AttendanceOccurrence>();
-
-            foreach ( var gls in _filteredGroupLocationSchedules )
-            {
-                foreach ( var startDateTime in gls.StartDateTimes )
-                {
-                    var occurrenceDate = startDateTime.Date;
-                    if ( gls.AttendanceOccurrences.Any( ao => ao.OccurrenceDate == occurrenceDate ) )
-                    {
-                        continue;
-                    }
-
-                    var attendanceOccurrence = new AttendanceOccurrence
-                    {
-                        GroupId = gls.Group.Id,
-                        LocationId = gls.Location.Id,
-                        ScheduleId = gls.Schedule.Id,
-                        OccurrenceDate = occurrenceDate
-                    };
-
-                    gls.AttendanceOccurrences.Add( attendanceOccurrence );
-                    newAttendanceOccurrences.Add( attendanceOccurrence );
-                }
-            }
-
-            if ( !newAttendanceOccurrences.Any() )
-            {
-                return;
-            }
-
-            var attendanceOccurrenceService = new AttendanceOccurrenceService( rockContext );
-            attendanceOccurrenceService.AddRange( newAttendanceOccurrences );
-            rockContext.SaveChanges();
-        }
-
-        /// <summary>
->>>>>>> 11253b41
         /// Gets the list of unassigned [group, schedule, occurrence date] resource counts, based on the current schedule occurrences.
         /// </summary>
         /// <param name="rockContext">The rock context.</param>
