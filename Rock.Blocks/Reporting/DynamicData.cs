--- conflicted
+++ resolved
@@ -793,13 +793,8 @@
             var mergeFields = dataResults.Config.MergeFields;
             var i = 1;
 
-<<<<<<< HEAD
-#if REVIEW_WEBFORMS
-            if ( LavaService.RockLiquidIsEnabled )
-=======
             var tableFields = new List<Dictionary<string, object>>();
             foreach ( DataTable dataTable in dataSet.Tables )
->>>>>>> a3feeb82
             {
                 var lavaRows = new List<DataRowLavaData>();
                 foreach ( DataRow row in dataTable.Rows )
@@ -807,19 +802,9 @@
                     lavaRows.Add( new DataRowLavaData( row ) );
                 }
 
-<<<<<<< HEAD
-                mergeFields.Add( "tables", tableFields );
-            }
-            else
-#endif
-            {
-                var tableFields = new List<Dictionary<string, object>>();
-                foreach ( DataTable dataTable in dataSet.Tables )
-=======
                 // Add a collection of all the tables as a merge field (even if only one table),
                 // to allow the template to iterate over them.
                 var tableField = new Dictionary<string, object>
->>>>>>> a3feeb82
                 {
                     { "rows", lavaRows }
                 };
@@ -2164,83 +2149,28 @@
             public LavaTemplateResultsBag LavaTemplateResults { get; set; }
         }
 
-#if REVIEW_WEBFORMS
-        /// <summary>
-<<<<<<< HEAD
-        /// An object to represent data table rows within the lava template, when RockLiquid lava processing is enabled.
-        /// </summary>
-        private class DataRowDrop : DotLiquid.Drop, ILavaDataDictionary
+        /// <summary>
+        /// An object to represent data table rows within the lava template.
+        /// </summary>
+        private class DataRowLavaData : LavaDataObject
         {
             private readonly DataRow _dataRow;
 
-            public DataRowDrop( DataRow dataRow )
+            public DataRowLavaData( DataRow dataRow )
             {
                 _dataRow = dataRow;
             }
 
-            public override object BeforeMethod( string method )
-            {
-                if ( _dataRow.Table.Columns.Contains( method ) )
-                {
-                    return _dataRow[method];
-                }
-
-                return null;
-            }
-
-            public List<string> AvailableKeys
+            public override List<string> AvailableKeys
             {
                 get
                 {
                     var keys = new List<string>();
+
                     foreach ( DataColumn column in _dataRow.Table.Columns )
                     {
                         keys.Add( column.ColumnName );
                     }
-                    return keys;
-                }
-            }
-
-            public bool ContainsKey( string key )
-            {
-                return _dataRow.Table.Columns.Contains( key );
-            }
-
-            public object GetValue( string key )
-            {
-                if ( _dataRow.Table.Columns.Contains( key ) )
-                {
-                    return _dataRow[key];
-                }
-                return null;
-            }
-        }
-#endif
-
-        /// <summary>
-=======
->>>>>>> a3feeb82
-        /// An object to represent data table rows within the lava template.
-        /// </summary>
-        private class DataRowLavaData : LavaDataObject
-        {
-            private readonly DataRow _dataRow;
-
-            public DataRowLavaData( DataRow dataRow )
-            {
-                _dataRow = dataRow;
-            }
-
-            public override List<string> AvailableKeys
-            {
-                get
-                {
-                    var keys = new List<string>();
-
-                    foreach ( DataColumn column in _dataRow.Table.Columns )
-                    {
-                        keys.Add( column.ColumnName );
-                    }
 
                     return keys;
                 }
