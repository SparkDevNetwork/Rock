﻿// <copyright>
// Copyright by the Spark Development Network
//
// Licensed under the Rock Community License (the "License");
// you may not use this file except in compliance with the License.
// You may obtain a copy of the License at
//
// http://www.rockrms.com/license
//
// Unless required by applicable law or agreed to in writing, software
// distributed under the License is distributed on an "AS IS" BASIS,
// WITHOUT WARRANTIES OR CONDITIONS OF ANY KIND, either express or implied.
// See the License for the specific language governing permissions and
// limitations under the License.
// </copyright>
//

using System.Collections.Generic;
using System.ComponentModel;
using System.Data.Entity;
using System.Linq;

using Rock.Attribute;
using Rock.Data;
using Rock.Enums.Lms;
using Rock.Model;
using Rock.Obsidian.UI;
using Rock.Security;
using Rock.ViewModels.Blocks;
using Rock.ViewModels.Blocks.Lms.LearningProgramCompletionList;
using Rock.Web.Cache;

namespace Rock.Blocks.Lms
{
    /// <summary>
    /// Displays a list of learning program completions.
    /// </summary>
    [DisplayName( "Learning Program Completion List" )]
    [Category( "LMS" )]
    [Description( "Displays a list of learning program completions." )]
    [IconCssClass( "fa fa-list" )]
    [SupportedSiteTypes( Model.SiteType.Web )]

    [LinkedPage( "Detail Page",
        Description = "The page that will show the learning program completion details.",
        Key = AttributeKey.DetailPage )]

    [Rock.SystemGuid.EntityTypeGuid( "a4e78cb9-b53c-4188-bb9a-4435c051916d" )]
    [Rock.SystemGuid.BlockTypeGuid( "ce703eb6-028f-47fc-a09a-ad8f72c12cbc" )]
    [CustomizedGrid]
    public class LearningProgramCompletionList : RockEntityListBlockType<LearningProgramCompletion>
    {
        #region Keys

        private static class AttributeKey
        {
            public const string DetailPage = "DetailPage";
        }

        private static class NavigationUrlKey
        {
            public const string DetailPage = "DetailPage";
        }

        private static class PageParameterKey
        {
            public const string LearningProgramId = "LearningProgramId";
        }

        #endregion Keys

        #region Methods

        /// <inheritdoc/>
        public override object GetObsidianBlockInitialization()
        {
            var box = new ListBlockBox<LearningProgramCompletionListOptionsBag>();
            var builder = GetGridBuilder();

            box.ExpectedRowCount = 10;
            box.NavigationUrls = GetBoxNavigationUrls();
            box.Options = GetBoxOptions();
            box.GridDefinition = builder.BuildDefinition();

            return box;
        }

        /// <summary>
        /// Gets the box options required for the component to render the list.
        /// </summary>
        /// <returns>The options that provide additional details to the block.</returns>
        private LearningProgramCompletionListOptionsBag GetBoxOptions()
        {
            var options = new LearningProgramCompletionListOptionsBag();

            var configurationMode = new LearningProgramService( RockContext )
                .GetSelect( PageParameter( PageParameterKey.LearningProgramId ), p => p.ConfigurationMode );

            options.ShowSemesterColumn = configurationMode == ConfigurationMode.AcademicCalendar;

            return options;
        }

        /// <summary>
        /// Gets the box navigation URLs required for the page to operate.
        /// </summary>
        /// <returns>A dictionary of key names and URL values.</returns>
        private Dictionary<string, string> GetBoxNavigationUrls()
        {
            var queryParams = new Dictionary<string, string>
            {
                [PageParameterKey.LearningProgramId] = PageParameter( PageParameterKey.LearningProgramId ),
                ["LearningProgramCompletionId"] = "((Key))"
            };
            return new Dictionary<string, string>
            {
                [NavigationUrlKey.DetailPage] = this.GetLinkedPageUrl( AttributeKey.DetailPage, queryParams )
            };
        }

        /// <inheritdoc/>
        protected override IQueryable<LearningProgramCompletion> GetListQueryable( RockContext rockContext )
        {
<<<<<<< HEAD
#if REVIEW_NET5_0_OR_GREATER
            IQueryable<LearningProgramCompletion> queryable = base.GetListQueryable( rockContext )
#else
=======
            var programId = new LearningProgramService( rockContext )
                .GetSelect(
                    PageParameter( PageParameterKey.LearningProgramId ),
                    p => p.Id,
                    !this.PageCache.Layout.Site.DisablePredictableIds );

>>>>>>> a3feeb82
            var queryable = base.GetListQueryable( rockContext )
#endif
                .Include( a => a.PersonAlias )
                .Include( a => a.PersonAlias.Person )
                .Include( a => a.LearningProgram )
                .Where( a => a.LearningProgramId == programId );

            return queryable;
        }

        /// <inheritdoc/>
        protected override GridBuilder<LearningProgramCompletion> GetGridBuilder()
        {
            var grid = new GridBuilder<LearningProgramCompletion>()
                .WithBlock( this )
                .AddTextField( "idKey", a => a.IdKey )
                .AddPersonField( "individual", a => a.PersonAlias?.Person )
                .AddTextField( "campus", a => a.CampusId.HasValue ? CampusCache.Get( a.CampusId.Value )?.Name : null )
                .AddDateTimeField( "startDate", a => a.StartDate )
                .AddDateTimeField( "endDate", a => a.EndDate )
                .AddField( "status", a => a.CompletionStatus );

            var configurationMode = new LearningProgramService( RockContext )
                .GetSelect(
                    PageParameter( PageParameterKey.LearningProgramId ),
                    p => p.ConfigurationMode,
                    !this.PageCache.Layout.Site.DisablePredictableIds );

            if ( configurationMode == ConfigurationMode.AcademicCalendar )
            {
                grid.AddTextField( "semester", a => a.LearningProgram.LearningSemesters?
                    .FirstOrDefault( s =>
                        s.StartDate >= a.StartDate &&
                        s.EndDate <= a.EndDate
                    )?.Name
                );
            }

            return grid;
        }

        #endregion

        #region Block Actions

        /// <summary>
        /// Deletes the specified entity.
        /// </summary>
        /// <param name="key">The identifier of the entity to be deleted.</param>
        /// <returns>An empty result that indicates if the operation succeeded.</returns>
        [BlockAction]
        public BlockActionResult Delete( string key )
        {
            using ( var rockContext = new RockContext() )
            {
                var entityService = new LearningProgramCompletionService( rockContext );
                var entity = entityService.Get( key, !PageCache.Layout.Site.DisablePredictableIds );

                if ( entity == null )
                {
                    return ActionBadRequest( $"{LearningProgramCompletion.FriendlyTypeName} not found." );
                }

                if ( !BlockCache.IsAuthorized( Authorization.EDIT, RequestContext.CurrentPerson ) )
                {
                    return ActionBadRequest( $"Not authorized to delete {LearningProgramCompletion.FriendlyTypeName}." );
                }

                if ( !entityService.CanDelete( entity, out var errorMessage ) )
                {
                    return ActionBadRequest( errorMessage );
                }

                entityService.Delete( entity );
                rockContext.SaveChanges();

                return ActionOk();
            }
        }

        #endregion
    }
}<|MERGE_RESOLUTION|>--- conflicted
+++ resolved
@@ -121,20 +121,13 @@
         /// <inheritdoc/>
         protected override IQueryable<LearningProgramCompletion> GetListQueryable( RockContext rockContext )
         {
-<<<<<<< HEAD
-#if REVIEW_NET5_0_OR_GREATER
-            IQueryable<LearningProgramCompletion> queryable = base.GetListQueryable( rockContext )
-#else
-=======
             var programId = new LearningProgramService( rockContext )
                 .GetSelect(
                     PageParameter( PageParameterKey.LearningProgramId ),
                     p => p.Id,
                     !this.PageCache.Layout.Site.DisablePredictableIds );
 
->>>>>>> a3feeb82
             var queryable = base.GetListQueryable( rockContext )
-#endif
                 .Include( a => a.PersonAlias )
                 .Include( a => a.PersonAlias.Person )
                 .Include( a => a.LearningProgram )
