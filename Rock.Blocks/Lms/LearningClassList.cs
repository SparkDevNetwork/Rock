﻿// <copyright>
// Copyright by the Spark Development Network
//
// Licensed under the Rock Community License (the "License");
// you may not use this file except in compliance with the License.
// You may obtain a copy of the License at
//
// http://www.rockrms.com/license
//
// Unless required by applicable law or agreed to in writing, software
// distributed under the License is distributed on an "AS IS" BASIS,
// WITHOUT WARRANTIES OR CONDITIONS OF ANY KIND, either express or implied.
// See the License for the specific language governing permissions and
// limitations under the License.
// </copyright>
//

using System.Collections.Generic;
using System.ComponentModel;
using System.Data.Entity;
using System.Linq;

using Rock.Attribute;
using Rock.Data;
using Rock.Model;
using Rock.Obsidian.UI;
using Rock.Security;
using Rock.Utility;
using Rock.ViewModels.Blocks;
using Rock.ViewModels.Blocks.Lms.LearningClassList;
using Rock.Web.Cache;

namespace Rock.Blocks.Lms
{
    /// <summary>
    /// Displays a list of learning classes.
    /// </summary>
    /// <remarks>
    ///     <para>
    ///         This list block was created for use by multiple pages in different contexts.
    ///         It's designed to be used on a page with a Learning Program Detail block or
    ///         on a page with a Course Detail block which provides additional filtering.
    ///     </para>
    /// </remarks>
    [DisplayName( "Learning Class List" )]
    [Category( "LMS" )]
    [Description( "Displays a list of learning classes." )]
    [IconCssClass( "fa fa-list" )]
    [SupportedSiteTypes( Model.SiteType.Web )]

    #region Block Attributes

    [BooleanField(
        "Show Location Column",
        Key = AttributeKey.ShowLocationColumn,
        Description = "Determines if the Location column should be visible.",
        ControlType = Field.Types.BooleanFieldType.BooleanControlType.Toggle,
        IsRequired = true,
        DefaultBooleanValue = false,
        Order = 1 )]

    [BooleanField(
        "Show Schedule Column",
        Key = AttributeKey.ShowScheduleColumn,
        Description = "Determines if the Schedule column should be visible.",
        ControlType = Field.Types.BooleanFieldType.BooleanControlType.Toggle,
        IsRequired = true,
        DefaultBooleanValue = false,
        Order = 2 )]

    [BooleanField(
        "Show Semester Column",
        Key = AttributeKey.ShowSemesterColumn,
        Description = "Determines if the Semester column should be visible when the configuration is 'Academic Calendar'.",
        ControlType = Field.Types.BooleanFieldType.BooleanControlType.Toggle,
        IsRequired = true,
        DefaultBooleanValue = false,
        Order = 3 )]

    [LinkedPage( "Detail Page",
        Description = "The page that will show the learning class details.",
        Key = AttributeKey.DetailPage,
        Order = 4 )]

    #endregion

    [Rock.SystemGuid.EntityTypeGuid( "ab72d147-d4ca-4ff5-ab49-696319cb9844" )]
    [Rock.SystemGuid.BlockTypeGuid( "340f6cc1-8c38-4579-9383-a6168680194a" )]
    [CustomizedGrid]
    public class LearningClassList : RockEntityListBlockType<LearningClass>
    {
        #region Keys

        private const string ShowHideListSource = "Yes^Show,No^Hide";

        private static class DisplayMode
        {
            public const string AcademicCalendarOnly = "AcademicCalendarOnly";
            public const string Always = "Always";
        }

        private static class AttributeKey
        {
            public const string DetailPage = "DetailPage";
            public const string ShowSemesterColumn = "ShowSemesterColumn";
            public const string ShowLocationColumn = "ShowLocationColumn";
            public const string ShowScheduleColumn = "ShowScheduleColumn";
        }

        private static class NavigationUrlKey
        {
            public const string DetailPage = "DetailPage";
        }

        private static class PageParameterKey
        {
            public const string LearningProgramId = "LearningProgramId";
            public const string LearningCourseId = "LearningCourseId";
        }

        #endregion Keys

        #region Methods

        /// <inheritdoc/>
        public override object GetObsidianBlockInitialization()
        {
            var box = new ListBlockBox<LearningClassListOptionsBag>();

            var isAddEnabled = GetIsAddEnabled();
            box.IsAddEnabled = isAddEnabled;
            box.IsDeleteEnabled = true;
            box.ExpectedRowCount = 5;
            box.NavigationUrls = GetBoxNavigationUrls();
            box.Options = GetBoxOptions();
            var builder = GetGridBuilder();
            box.GridDefinition = builder.BuildDefinition();

            return box;
        }

        /// <summary>
        /// Gets the box options required for the component to render the list.
        /// </summary>
        /// <returns>The options that provide additional details to the block.</returns>
        private LearningClassListOptionsBag GetBoxOptions()
        {
            var options = new LearningClassListOptionsBag();

            var courseKey = PageParameter( PageParameterKey.LearningCourseId ) ?? string.Empty;
            var isNewCourse = courseKey == "0";
            var course = !isNewCourse && courseKey.Length > 0 ? new LearningCourseService( RockContext ).GetInclude( courseKey, c => c.LearningProgram ) : null;
            
            var programKey = PageParameter( PageParameterKey.LearningProgramId ) ?? string.Empty;
            var isNewProgram = programKey == "0";
            var isOnDemandConfigurationMode = false;
            if (!isNewProgram && programKey.Length > 0)
            {
                var configurationMode = new LearningProgramService( RockContext )
                    .GetSelect( programKey, p => p.ConfigurationMode, !PageCache.Layout.Site.DisablePredictableIds );

                isOnDemandConfigurationMode = configurationMode == Enums.Lms.ConfigurationMode.OnDemandLearning;
            }
            
            // Only add the course column if the results aren't filtered to a course already.
            options.HasValidCourse = course?.Id > 0;
            options.ShowCourseColumn = !options.HasValidCourse;

            options.ShowLocationColumn = GetAttributeValue( AttributeKey.ShowLocationColumn ).AsBoolean();
            options.ShowScheduleColumn = GetAttributeValue( AttributeKey.ShowScheduleColumn ).AsBoolean();
            options.ShowSemesterColumn = GetAttributeValue( AttributeKey.ShowSemesterColumn ).AsBoolean() && !isOnDemandConfigurationMode;

            return options;
        }

        /// <summary>
        /// Determines if the add button should be enabled in the grid.
        /// <summary>
        /// <returns>A boolean value that indicates if the add button should be enabled.</returns>
        private bool GetIsAddEnabled()
        {
            var entity = new LearningClass
            {
                LearningCourseId = RequestContext.PageParameterAsId( PageParameterKey.LearningCourseId )
            };

            return entity.IsAuthorized( Authorization.EDIT, RequestContext.CurrentPerson );
        }

        /// <summary>
        /// Gets the box navigation URLs required for the page to operate.
        /// </summary>
        /// <returns>A dictionary of key names and URL values.</returns>
        private Dictionary<string, string> GetBoxNavigationUrls()
        {
            var courseKey = PageParameter( PageParameterKey.LearningCourseId ) ?? string.Empty;
            var queryParams = new Dictionary<string, string>
            {
                [PageParameterKey.LearningProgramId] = PageParameter( PageParameterKey.LearningProgramId ),
                [PageParameterKey.LearningCourseId] = courseKey.Length > 0 ? courseKey : "((LearningCourseIdKey))",
                ["LearningClassId"] = "((Key))"
            };

            return new Dictionary<string, string>
            {
                [NavigationUrlKey.DetailPage] = this.GetLinkedPageUrl( AttributeKey.DetailPage, queryParams )
            };
        }

        /// <inheritdoc/>
        protected override IQueryable<LearningClass> GetListQueryable( RockContext rockContext )
        {
<<<<<<< HEAD
#if REVIEW_NET5_0_OR_GREATER
            IQueryable<LearningClass> baseQuery = new LearningClassService( rockContext )
#else
            var baseQuery = base.GetListQueryable( rockContext )
#endif
=======
            // Eagerly load the LearningProgram in case it needs to be checked for VIEW authorization.
            var baseQuery = new LearningClassService( rockContext )
>>>>>>> a3feeb82
                .Queryable()
                .Include( c => c.LearningCourse )
                .Include( c => c.LearningCourse.LearningProgram )
                .Include( c => c.LearningSemester )
                .Include( c => c.LearningParticipants )
                .Include( c => c.LearningParticipants.Select( p => p.LearningClassActivityCompletions ));

            var programId = RequestContext.PageParameterAsId( PageParameterKey.LearningProgramId );
            if ( programId > 0 )
            {
                baseQuery = baseQuery.Where( c => c.LearningCourse.LearningProgramId == programId );
            }

            var courseId = RequestContext.PageParameterAsId( PageParameterKey.LearningCourseId );
            if ( courseId > 0 )
            {
                // When there's a course defined include all classes.
                baseQuery = baseQuery.Where( c => c.LearningCourseId == courseId );
            }
            else
            {
                // When there's no course selected show only active classes.
                baseQuery = baseQuery.Where( c => c.IsActive );
            }

            return baseQuery;
        }

        /// <inheritdoc/>
        protected override IQueryable<LearningClass> GetOrderedListQueryable( IQueryable<LearningClass> queryable, RockContext rockContext )
        {
            return queryable.OrderBy( c => c.LearningCourse.Name ).ThenBy( c => c.Name );
        }

        /// <inheritdoc/>
        protected override List<LearningClass> GetListItems( IQueryable<LearningClass> queryable, RockContext rockContext )
        {
            return queryable.ToList()
                .Where( lc => lc.IsAuthorized( Authorization.VIEW, RequestContext.CurrentPerson ) )
                .ToList();
        }

        /// <inheritdoc/>
        protected override GridBuilder<LearningClass> GetGridBuilder()
        {
            var grid = new GridBuilder<LearningClass>()
                .WithBlock( this )
                .AddTextField( "idKey", a => a.IdKey )
                .AddField( "facilitators", a => a.LearningParticipants
                    .Where( p => p.GroupRole.IsLeader )
                    .Select( p => p.Person.FullName )
                    .OrderBy( p => p )
                    .JoinStrings( ", " ) )
                .AddField( "students", a => a.LearningParticipants.Count( p => !p.GroupRole?.IsLeader ?? false ) )
                .AddTextField( "course", a => a.LearningCourse.Name )
                .AddTextField( "learningCourseIdKey", a => a.LearningCourse.IdKey )
                .AddTextField( "code", a => a.LearningCourse.CourseCode )
                .AddTextField( "className", a => a.Name )
                .AddField( "isActive", a => a.IsActive )
                .AddField( "isPublic", a => a.IsPublic )
                .AddField( "isSecurityDisabled", a => !a.IsAuthorized( Authorization.ADMINISTRATE, RequestContext.CurrentPerson ) );

            if ( GetAttributeValue( AttributeKey.ShowSemesterColumn ).AsBoolean() )
            {
                grid.AddTextField( "semester", a => a.LearningSemester?.Name );
            }

            if ( GetAttributeValue( AttributeKey.ShowLocationColumn ).AsBoolean() )
            {
                grid.AddTextField( "location", a => a.GroupLocations?.FirstOrDefault()?.Location.Name );
            }

            if ( GetAttributeValue( AttributeKey.ShowScheduleColumn ).AsBoolean() )
            {
                grid.AddTextField( "schedule", a => a.Schedule?.Name );
            }

            return grid;
        }

        #endregion

        #region Block Actions
        
        /// <summary>
        /// Copy the Class to create as a new Class
        /// </summary>
        [BlockAction]
        public BlockActionResult Copy( string key )
        {
            if ( key.IsNullOrWhiteSpace() )
            {
                return ActionNotFound();
            }

            var learningClassService = new LearningClassService( RockContext );
            var copiedEntity = learningClassService.Copy( key );
            var currentPageParams = new Dictionary<string, string>
            {
                [PageParameterKey.LearningProgramId] = PageParameter( PageParameterKey.LearningProgramId )
            };

            var courseIdPageParameter = PageParameter( PageParameterKey.LearningCourseId );

            // When creating the return url only include the LearningCourseId
            // if it's present for the current page ( avoid an empty query string param).
            if ( courseIdPageParameter.IsNotNullOrWhiteSpace() )
            {
                currentPageParams.Add( PageParameterKey.LearningCourseId, courseIdPageParameter );
            }

            var returnUrl = this.GetCurrentPageUrl( currentPageParams );

            // After getting the returnUrl ensure that the detail page includes the LearningCourseIdKey.
            if ( courseIdPageParameter.IsNullOrWhiteSpace() )
            {
                var courseIdKeyFromCopiedClass = IdHasher.Instance.GetHash( copiedEntity.LearningCourseId );
                currentPageParams.AddOrReplace( PageParameterKey.LearningCourseId, courseIdKeyFromCopiedClass );
            }

            // Add the LearningClassId, autoEdit and returnUrl to the current page parameters.
            var queryParams = new Dictionary<string, string>( currentPageParams )
            {
                ["LearningClassId"] = copiedEntity.IdKey,
                ["autoEdit"] = true.ToString(),
                ["returnUrl"] = returnUrl
            };

            return ActionContent( System.Net.HttpStatusCode.Created, this.GetLinkedPageUrl( AttributeKey.DetailPage, queryParams ) );
        }

        /// <summary>
        /// Deletes the specified entity.
        /// </summary>
        /// <param name="key">The identifier of the entity to be deleted.</param>
        /// <returns>An empty result that indicates if the operation succeeded.</returns>
        [BlockAction]
        public BlockActionResult Delete( string key )
        {
            using ( var rockContext = new RockContext() )
            {
                var entityService = new LearningClassService( rockContext );
                var entity = entityService.Get( key, !PageCache.Layout.Site.DisablePredictableIds );

                if ( entity == null )
                {
                    return ActionBadRequest( $"{LearningClass.FriendlyTypeName} not found." );
                }

                if ( !entity.IsAuthorized( Authorization.EDIT, RequestContext.CurrentPerson ) )
                {
                    return ActionBadRequest( $"Not authorized to delete {LearningClass.FriendlyTypeName}." );
                }

                entityService.Delete( entity.Id );
                rockContext.SaveChanges();

                return ActionOk();
            }
        }

        /// <summary>
        /// Determines if the specific class <paramref name="key"/> has any activity completions.
        /// </summary>
        /// <param name="key">The identifier of the class to be evaluated.</param>
        /// <returns><c>true</c> if the class has activity completion records; otherwise <c>false</c>.</returns>
        [BlockAction]
        public BlockActionResult HasStudentCompletions( string key )
        {
            var classId = IdHasher.Instance.GetId( key );
            var hasCompletions = new LearningParticipantService( RockContext )
                .Queryable()
                .Any( p =>
                    p.LearningClassId == classId
                    && p.LearningClassActivityCompletions.Any() );

            return ActionOk( hasCompletions );
        }

        #endregion
    }
}<|MERGE_RESOLUTION|>--- conflicted
+++ resolved
@@ -210,16 +210,12 @@
         /// <inheritdoc/>
         protected override IQueryable<LearningClass> GetListQueryable( RockContext rockContext )
         {
-<<<<<<< HEAD
 #if REVIEW_NET5_0_OR_GREATER
             IQueryable<LearningClass> baseQuery = new LearningClassService( rockContext )
 #else
-            var baseQuery = base.GetListQueryable( rockContext )
-#endif
-=======
             // Eagerly load the LearningProgram in case it needs to be checked for VIEW authorization.
             var baseQuery = new LearningClassService( rockContext )
->>>>>>> a3feeb82
+#endif
                 .Queryable()
                 .Include( c => c.LearningCourse )
                 .Include( c => c.LearningCourse.LearningProgram )
