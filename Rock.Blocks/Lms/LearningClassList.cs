--- conflicted
+++ resolved
@@ -207,16 +207,12 @@
         /// <inheritdoc/>
         protected override IQueryable<LearningClass> GetListQueryable( RockContext rockContext )
         {
-<<<<<<< HEAD
 #if REVIEW_NET5_0_OR_GREATER
-            IQueryable<LearningClass> baseQuery = base.GetListQueryable( rockContext )
+            IQueryable<LearningClass> baseQuery = new LearningClassService( rockContext )
 #else
             var baseQuery = base.GetListQueryable( rockContext )
 #endif
-=======
-            var baseQuery = new LearningClassService( rockContext )
                 .Queryable()
->>>>>>> 5afef7fd
                 .Include( c => c.LearningCourse )
                 .Include( c => c.LearningSemester )
                 .Include( c => c.LearningParticipants )
