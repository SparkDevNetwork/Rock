--- conflicted
+++ resolved
@@ -44,11 +44,13 @@
     [Rock.SystemGuid.BlockTypeGuid( "6FAB07FF-D4C6-412B-B13F-7B881ECBFAD0" )]
     public class ControlGallery : RockBlockType
     {
-<<<<<<< HEAD
         public static class AttributeKey
         {
             public const string ShowReflection = "ShowReflection";
         }
+
+        /// <inheritdoc/>
+        public override string ObsidianFileUrl => base.ObsidianFileUrl.ReplaceIfEndsWith( ".obs", string.Empty );
 
         /// <inheritdoc/>
         public override object GetObsidianBlockInitialization()
@@ -59,9 +61,5 @@
 
             return box;
         }
-=======
-        /// <inheritdoc/>
-        public override string ObsidianFileUrl => base.ObsidianFileUrl.ReplaceIfEndsWith( ".obs", string.Empty );
->>>>>>> 6db518ab
     }
 }