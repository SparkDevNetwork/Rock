﻿// <copyright>
// Copyright by the Spark Development Network
//
// Licensed under the Rock Community License (the "License");
// you may not use this file except in compliance with the License.
// You may obtain a copy of the License at
//
// http://www.rockrms.com/license
//
// Unless required by applicable law or agreed to in writing, software
// distributed under the License is distributed on an "AS IS" BASIS,
// WITHOUT WARRANTIES OR CONDITIONS OF ANY KIND, either express or implied.
// See the License for the specific language governing permissions and
// limitations under the License.
// </copyright>
//

using Rock.Attribute;
using Rock.Constants;
using Rock.Data;
using Rock.Model;
using Rock.ViewModels.Blocks;
using Rock.ViewModels.Blocks.WebFarm.WebFarmNodeDetail;
using Rock.ViewModels.Utility;
using Rock.Web.Cache;
using System;
using System.Collections.Generic;
using System.ComponentModel;
using System.Linq;

namespace Rock.Blocks.WebFarm
{
    /// <summary>
    /// Displays the details of a particular web farm node.
    /// </summary>
    /// <seealso cref="Rock.Blocks.RockEntityDetailBlockType" />
    [DisplayName( "Web Farm Node Detail" )]
    [Category( "WebFarm" )]
    [Description( "Displays the details of a particular web farm node." )]
    [IconCssClass( "fa fa-question" )]
    // [SupportedSiteTypes( Model.SiteType.Web )]

    #region Block Attributes

    [IntegerField(
        "Node CPU Chart Hours",
        Key = AttributeKey.CpuChartHours,
        Description = "The amount of hours represented by the width of the Node CPU chart.",
        DefaultIntegerValue = 24,
        Order = 2 )]

    #endregion Block Attributes

    [Rock.SystemGuid.EntityTypeGuid( "8471bf7f-6d0d-411b-899f-cd853f496bb9" )]
    [Rock.SystemGuid.BlockTypeGuid( "6bba1fc0-ac56-4e58-9e99-eb20da7aa415" )]
    public class WebFarmNodeDetail : RockEntityDetailBlockType<WebFarmNode, WebFarmNodeBag>
    {
        #region Keys

        private static class AttributeKey
        {
            public const string CpuChartHours = "CpuChartHours";
        }

        private static class PageParameterKey
        {
            public const string WebFarmNodeId = "WebFarmNodeId";
        }

        private static class NavigationUrlKey
        {
            public const string ParentPage = "ParentPage";
        }

        #endregion Keys

        private static readonly int _cpuMetricSampleCount = 200;
        private DateTime ChartMaxDate { get => RockDateTime.Now; }

        private DateTime? _chartMinDate = null;

        private DateTime ChartMinDate
        {
            get
            {
                if ( !_chartMinDate.HasValue )
                {
                    var hours = GetAttributeValue( AttributeKey.CpuChartHours ).AsInteger();
                    _chartMinDate = ChartMaxDate.AddHours( 0 - hours );
                }

                return _chartMinDate.Value;
            }
        }

        #region Methods

        /// <inheritdoc/>
        public override object GetObsidianBlockInitialization()
        {
            var box = new DetailBlockBox<WebFarmNodeBag, WebFarmNodeDetailOptionsBag>();

            SetBoxInitialEntityState( box );

            box.NavigationUrls = GetBoxNavigationUrls();
            box.Options = GetBoxOptions( box.IsEditable );
            box.QualifiedAttributeProperties = AttributeCache.GetAttributeQualifiedColumns<WebFarmNode>();

            return box;
        }

        /// <summary>
        /// Gets the box options required for the component to render the view
        /// or edit the entity.
        /// </summary>
        /// <param name="isEditable"><c>true</c> if the entity is editable; otherwise <c>false</c>.</param>
        /// <returns>The options that provide additional details to the block.</returns>
        private WebFarmNodeDetailOptionsBag GetBoxOptions( bool isEditable )
        {
            var options = new WebFarmNodeDetailOptionsBag();

            return options;
        }

        /// <summary>
        /// Validates the WebFarmNode for any final information that might not be
        /// valid after storing all the data from the client.
        /// </summary>
        /// <param name="webFarmNode">The WebFarmNode to be validated.</param>
        /// <param name="errorMessage">On <c>false</c> return, contains the error message.</param>
        /// <returns><c>true</c> if the WebFarmNode is valid, <c>false</c> otherwise.</returns>
        private bool ValidateWebFarmNode( WebFarmNode webFarmNode, out string errorMessage )
        {
            errorMessage = null;

            return true;
        }

        /// <summary>
        /// Sets the initial entity state of the box. Populates the Entity or
        /// ErrorMessage properties depending on the entity and permissions.
        /// </summary>
        /// <param name="box">The box to be populated.</param>
        private void SetBoxInitialEntityState( DetailBlockBox<WebFarmNodeBag, WebFarmNodeDetailOptionsBag> box )
        {
            var entity = GetInitialEntity();

            if ( entity == null )
            {
                box.ErrorMessage = $"The {WebFarmNode.FriendlyTypeName} was not found.";
                return;
            }

            var isViewable = entity.IsAuthorized( Rock.Security.Authorization.VIEW, RequestContext.CurrentPerson );
            box.IsEditable = entity.IsAuthorized( Rock.Security.Authorization.EDIT, RequestContext.CurrentPerson );

            entity.LoadAttributes( RockContext );

            if ( entity.Id != 0 )
            {
                // Existing entity was found, prepare for view mode by default.
                if ( isViewable )
                {
                    box.Entity = GetEntityBagForView( entity );
                }
                else
                {
                    box.ErrorMessage = EditModeMessage.NotAuthorizedToView( WebFarmNode.FriendlyTypeName );
                }
            }
            else
            {
                // New entity is being created, prepare for edit mode by default.
                if ( box.IsEditable )
                {
                    box.Entity = GetEntityBagForEdit( entity );
                }
                else
                {
                    box.ErrorMessage = EditModeMessage.NotAuthorizedToEdit( WebFarmNode.FriendlyTypeName );
                }
            }
        }

        /// <summary>
        /// Gets the entity bag that is common between both view and edit modes.
        /// </summary>
        /// <param name="entity">The entity to be represented as a bag.</param>
        /// <returns>A <see cref="WebFarmNodeBag"/> that represents the entity.</returns>
        private WebFarmNodeBag GetCommonEntityBag( WebFarmNode entity )
        {
            if ( entity == null )
            {
                return null;
            }

            var unresponsiveMinutes = 10;
            var unresponsiveDateTime = RockDateTime.Now.AddMinutes( 0 - unresponsiveMinutes );

            var bag = new WebFarmNodeBag
            {
                IdKey = entity.IdKey,
                CurrentLeadershipPollingIntervalSeconds = entity.CurrentLeadershipPollingIntervalSeconds,
                IsActive = entity.IsActive,
                IsCurrentJobRunner = entity.IsCurrentJobRunner,
                IsLeader = entity.IsLeader,
                IsUnresponsive = entity.IsActive && !entity.StoppedDateTime.HasValue && entity.LastSeenDateTime < unresponsiveDateTime,
                LastSeenDateTime = entity.LastSeenDateTime,
                NodeName = entity.NodeName,
                WebFarmNodeMetrics = entity.WebFarmNodeMetrics
                .Where( wfnm =>
                    wfnm.MetricType == WebFarmNodeMetric.TypeOfMetric.CpuUsagePercent &&
                    wfnm.MetricValueDateTime >= ChartMinDate &&
                    wfnm.MetricValueDateTime <= ChartMaxDate )
                .Select( wfnm => new WebFarmMetricBag { MetricValue = wfnm.MetricValue, MetricValueDateTime = wfnm.MetricValueDateTime } )
                .ToList()
            };

            if ( bag.IsActive && !bag.IsUnresponsive && bag.WebFarmNodeMetrics.Count > 1 )
            {
                var metrics = bag.WebFarmNodeMetrics.ConvertAll( x => new Rock.Model.WebFarmNodeMetricService.MetricViewModel() { MetricValue = x.MetricValue, MetricValueDateTime = x.MetricValueDateTime } );
                var samples = WebFarmNodeMetricService.CalculateMetricSamples( metrics, _cpuMetricSampleCount, ChartMinDate, ChartMaxDate );
                bag.ChartData = GetChartData( samples );
            }

            return bag;
        }

        /// <summary>
        /// Gets the bag for viewing the specified entity.
        /// </summary>
        /// <param name="entity">The entity to be represented for view purposes.</param>
        /// <returns>A <see cref="WebFarmNodeBag"/> that represents the entity.</returns>
        protected override WebFarmNodeBag GetEntityBagForView( WebFarmNode entity )
        {
            if ( entity == null )
            {
                return null;
            }

            var bag = GetCommonEntityBag( entity );

            const int unresponsiveMinutes = 10;
            var unresponsiveDateTime = RockDateTime.Now.AddMinutes( 0 - unresponsiveMinutes );
            bag.IsUnresponsive = entity.IsActive && !entity.StoppedDateTime.HasValue && entity.LastSeenDateTime < unresponsiveDateTime;

            bag.LoadAttributesAndValuesForPublicView( entity, RequestContext.CurrentPerson );

            return bag;
        }

        /// <summary>
        /// Gets the bag for editing the specified entity.
        /// </summary>
        /// <param name="entity">The entity to be represented for edit purposes.</param>
        /// <returns>A <see cref="WebFarmNodeBag"/> that represents the entity.</returns>
        protected override WebFarmNodeBag GetEntityBagForEdit( WebFarmNode entity )
        {
            if ( entity == null )
            {
                return null;
            }

            var bag = GetCommonEntityBag( entity );

            bag.LoadAttributesAndValuesForPublicEdit( entity, RequestContext.CurrentPerson );

            return bag;
        }

        /// <summary>
        /// Updates the entity from the data in the save box.
        /// </summary>
        /// <param name="entity">The entity to be updated.</param>
        /// <param name="box">The box containing the information to be updated.</param>
        /// <returns><c>true</c> if the box was valid and the entity was updated, <c>false</c> otherwise.</returns>
        protected override bool UpdateEntityFromBox( WebFarmNode entity, ValidPropertiesBox<WebFarmNodeBag> box )
        {
            if ( box.ValidProperties == null )
            {
                return false;
            }

            box.IfValidProperty( nameof( box.Bag.IsActive ),
                () => entity.IsActive = box.Bag.IsActive );

            box.IfValidProperty( nameof( box.Bag.IsLeader ),
                () => entity.IsLeader = box.Bag.IsLeader );

            box.IfValidProperty( nameof( box.Bag.NodeName ),
                () => entity.NodeName = box.Bag.NodeName );

            box.IfValidProperty( nameof( box.Bag.AttributeValues ),
                () =>
                {
                    entity.LoadAttributes( RockContext );

                    entity.SetPublicAttributeValues( box.Bag.AttributeValues, RequestContext.CurrentPerson );
                } );

            return true;
        }

        /// <summary>
        /// Gets the initial entity from page parameters or creates a new entity
        /// if page parameters requested creation.
        /// </summary>
        /// <returns>The <see cref="WebFarmNode"/> to be viewed or edited on the page.</returns>
        protected override WebFarmNode GetInitialEntity()
        {
            return GetInitialEntity<WebFarmNode, WebFarmNodeService>( RockContext, PageParameterKey.WebFarmNodeId );
        }

        /// <summary>
        /// Gets the box navigation URLs required for the page to operate.
        /// </summary>
        /// <returns>A dictionary of key names and URL values.</returns>
        private Dictionary<string, string> GetBoxNavigationUrls()
        {
            return new Dictionary<string, string>
            {
                [NavigationUrlKey.ParentPage] = this.GetParentPageUrl()
            };
        }

        /// <summary>
        /// Attempts to load an entity to be used for an edit action.
        /// </summary>
        /// <param name="idKey">The identifier key of the entity to load.</param>
        /// <param name="entity">Contains the entity that was loaded when <c>true</c> is returned.</param>
        /// <param name="error">Contains the action error result when <c>false</c> is returned.</param>
        /// <returns><c>true</c> if the entity was loaded and passed security checks.</returns>
        protected override bool TryGetEntityForEditAction( string idKey, out WebFarmNode entity, out BlockActionResult error )
        {
            var entityService = new WebFarmNodeService( RockContext );
            error = null;

            // Determine if we are editing an existing entity or creating a new one.
            if ( idKey.IsNotNullOrWhiteSpace() )
            {
                // If editing an existing entity then load it and make sure it
                // was found and can still be edited.
                entity = entityService.Get( idKey, !PageCache.Layout.Site.DisablePredictableIds );
            }
            else
            {
                // Create a new entity.
                entity = new WebFarmNode();
                entityService.Add( entity );
            }

            if ( entity == null )
            {
                error = ActionBadRequest( $"{WebFarmNode.FriendlyTypeName} not found." );
                return false;
            }

            if ( !entity.IsAuthorized( Rock.Security.Authorization.EDIT, RequestContext.CurrentPerson ) )
            {
                error = ActionBadRequest( $"Not authorized to edit ${WebFarmNode.FriendlyTypeName}." );
                return false;
            }

            return true;
        }

        /// <summary>
        /// Gets the chart HTML.
        /// </summary>
        /// <returns></returns>
        private string GetChartData( decimal[] samples )
        {
            if ( samples == null || samples.Length <= 1 )
            {
                return string.Empty;
            }

            return string.Format(
@"{{
<<<<<<< HEAD
            ""labels"": [{0}],
            ""datasets"": [{{
                ""data"": [{1}],
                ""fill"": true,
                ""backgroundColor"": ""rgba(128, 205, 241, 0.25)"",
                ""borderColor"": ""#009CE3"",
                ""borderWidth"": 2,
                ""pointRadius"": 0,
                ""pointHoverRadius"": 0,
                ""tension"": 0.5
            }}]
        }}",
                samples.Select( s => "\"\"" ).JoinStrings( "," ),
=======
        ""labels"": [{0}],
        ""datasets"": [{{
            ""data"": [{1}],
            ""fill"": true,
            ""backgroundColor"": ""rgba(128, 205, 241, 0.25)"",
            ""borderColor"": ""#009CE3"",
            ""borderWidth"": 2,
            ""pointRadius"": 0,
            ""pointHoverRadius"": 0,
            ""tension"": 0.5
        }}]
    }}",
                samples.Select( _ => "\"\"" ).JoinStrings( "," ),
>>>>>>> f3fa2768
                samples.Select( s => ( ( int ) s ).ToString() ).JoinStrings( "," )
            );
        }

        /// <summary>
        /// Gets the valid, editable properties.
        /// </summary>
        /// <returns></returns>
        private List<string> GetValidProperties()
        {
            return new List<string>
            {
                nameof(WebFarmNodeBag.NodeName),
                nameof(WebFarmNodeBag.IsActive),
                nameof(WebFarmNodeBag.IsLeader)
            };
        }

        #endregion Methods

        #region Block Actions

        /// <summary>
        /// Gets the box that will contain all the information needed to begin
        /// the edit operation.
        /// </summary>
        /// <param name="key">The identifier of the entity to be edited.</param>
        /// <returns>A box that contains the entity and any other information required.</returns>
        [BlockAction]
        public BlockActionResult Edit( string key )
        {
            if ( !TryGetEntityForEditAction( key, out var entity, out var actionError ) )
            {
                return actionError;
            }

            entity.LoadAttributes( RockContext );

            var box = new ValidPropertiesBox<WebFarmNodeBag>
            {
                Bag = GetEntityBagForEdit( entity ),
                ValidProperties = GetValidProperties()
            };

            return ActionOk( box );
        }

        /// <summary>
        /// Saves the entity contained in the box.
        /// </summary>
        /// <param name="box">The box that contains all the information required to save.</param>
        /// <returns>A new entity bag to be used when returning to view mode, or the URL to redirect to after creating a new entity.</returns>
        [BlockAction]
        public BlockActionResult Save( ValidPropertiesBox<WebFarmNodeBag> box )
        {
            var entityService = new WebFarmNodeService( RockContext );

            if ( !TryGetEntityForEditAction( box.Bag.IdKey, out var entity, out var actionError ) )
            {
                return actionError;
            }

            // Update the entity instance from the information in the bag.
            if ( !UpdateEntityFromBox( entity, box ) )
            {
                return ActionBadRequest( "Invalid data." );
            }

            // Ensure everything is valid before saving.
            if ( !ValidateWebFarmNode( entity, out var validationMessage ) )
            {
                return ActionBadRequest( validationMessage );
            }

            var isNew = entity.Id == 0;

            RockContext.WrapTransaction( () =>
            {
                RockContext.SaveChanges();
                entity.SaveAttributeValues( RockContext );
            } );

            if ( isNew )
            {
                return ActionContent( System.Net.HttpStatusCode.Created, this.GetCurrentPageUrl( new Dictionary<string, string>
                {
                    [PageParameterKey.WebFarmNodeId] = entity.IdKey
                } ) );
            }

            // Ensure navigation properties will work now.
            entity = entityService.Get( entity.Id );
            entity.LoadAttributes( RockContext );

            return ActionOk( new ValidPropertiesBox<WebFarmNodeBag>
            {
                Bag = GetEntityBagForView( entity ),
                ValidProperties = GetValidProperties()
            } );
        }

        /// <summary>
        /// Deletes the specified entity.
        /// </summary>
        /// <param name="key">The identifier of the entity to be deleted.</param>
        /// <returns>A string that contains the URL to be redirected to on success.</returns>
        [BlockAction]
        public BlockActionResult Delete( string key )
        {
            var entityService = new WebFarmNodeService( RockContext );

            if ( !TryGetEntityForEditAction( key, out var entity, out var actionError ) )
            {
                return actionError;
            }

            if ( !entityService.CanDelete( entity, out var errorMessage ) )
            {
                return ActionBadRequest( errorMessage );
            }

            entityService.Delete( entity );
            RockContext.SaveChanges();

            return ActionOk( this.GetParentPageUrl() );
        }

        #endregion Block Actions
    }
}<|MERGE_RESOLUTION|>--- conflicted
+++ resolved
@@ -377,21 +377,6 @@
 
             return string.Format(
 @"{{
-<<<<<<< HEAD
-            ""labels"": [{0}],
-            ""datasets"": [{{
-                ""data"": [{1}],
-                ""fill"": true,
-                ""backgroundColor"": ""rgba(128, 205, 241, 0.25)"",
-                ""borderColor"": ""#009CE3"",
-                ""borderWidth"": 2,
-                ""pointRadius"": 0,
-                ""pointHoverRadius"": 0,
-                ""tension"": 0.5
-            }}]
-        }}",
-                samples.Select( s => "\"\"" ).JoinStrings( "," ),
-=======
         ""labels"": [{0}],
         ""datasets"": [{{
             ""data"": [{1}],
@@ -405,7 +390,6 @@
         }}]
     }}",
                 samples.Select( _ => "\"\"" ).JoinStrings( "," ),
->>>>>>> f3fa2768
                 samples.Select( s => ( ( int ) s ).ToString() ).JoinStrings( "," )
             );
         }
