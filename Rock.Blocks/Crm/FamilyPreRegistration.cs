--- conflicted
+++ resolved
@@ -210,18 +210,18 @@
         Order = 18 )]
 
     [BooleanField(
-<<<<<<< HEAD
         "Disable Captcha Support",
         Key = AttributeKey.DisableCaptchaSupport,
         Description = "If set to 'Yes' the CAPTCHA verification step will not be performed.",
         DefaultBooleanValue = false,
-=======
+        Order = 19 )]
+
+    [BooleanField(
         "Prioritize Child Entry",
         Key = AttributeKey.PrioritizeChildEntry,
         Description = "Moves the Child panel above the Adult Information panel and starts with one child to be filled in.",
         IsRequired = false,
->>>>>>> fbacb5fc
-        Order = 19 )]
+        Order = 20 )]
 
     #region Adult Category
 
@@ -568,13 +568,9 @@
             public const string RedirectURL = "RedirectURL";
             public const string RequireCampus = "RequireCampus";
             public const string DisplaySmsOptIn = "DisplaySmsOptIn";
-<<<<<<< HEAD
             public const string DisableCaptchaSupport = "DisableCaptchaSupport";
-            
-=======
             public const string PrioritizeChildEntry = "PrioritizeChildEntry";
 
->>>>>>> fbacb5fc
             public const string AdultSuffix = "AdultSuffix";
             public const string AdultGender = "AdultGender";
             public const string AdultBirthdate = "AdultBirthdate";
