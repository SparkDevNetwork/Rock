--- conflicted
+++ resolved
@@ -175,15 +175,7 @@
         {
             get
             {
-<<<<<<< HEAD
-#if REVIEW_NET5_0_OR_GREATER
-                throw new NotImplementedException();
-#else
-                return this.RequestContext.CurrentUser?.IsAuthenticated == true;
-#endif
-=======
                 return this.RequestContext.CurrentPerson != null;
->>>>>>> a3feeb82
             }
         }
 
