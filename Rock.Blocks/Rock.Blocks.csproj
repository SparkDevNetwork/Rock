<?xml version="1.0" encoding="utf-8"?>
<Project ToolsVersion="15.0" xmlns="http://schemas.microsoft.com/developer/msbuild/2003">
  <Import Project="..\packages\EntityFramework.6.4.4\build\EntityFramework.props" Condition="Exists('..\packages\EntityFramework.6.4.4\build\EntityFramework.props')" />
  <Import Project="$(MSBuildExtensionsPath)\$(MSBuildToolsVersion)\Microsoft.Common.props" Condition="Exists('$(MSBuildExtensionsPath)\$(MSBuildToolsVersion)\Microsoft.Common.props')" />
  <PropertyGroup>
    <Configuration Condition=" '$(Configuration)' == '' ">Debug</Configuration>
    <Platform Condition=" '$(Platform)' == '' ">AnyCPU</Platform>
    <ProjectGuid>{E8C5F154-201F-4C67-BCDC-34787DEFFEAE}</ProjectGuid>
    <OutputType>Library</OutputType>
    <AppDesignerFolder>Properties</AppDesignerFolder>
    <RootNamespace>Rock.Blocks</RootNamespace>
    <AssemblyName>Rock.Blocks</AssemblyName>
    <TargetFrameworkVersion>v4.7.2</TargetFrameworkVersion>
    <FileAlignment>512</FileAlignment>
    <Deterministic>true</Deterministic>
    <TargetFrameworkProfile />
    <NuGetPackageImportStamp>
    </NuGetPackageImportStamp>
  </PropertyGroup>
  <PropertyGroup Condition=" '$(Configuration)|$(Platform)' == 'Debug|AnyCPU' ">
    <DebugSymbols>true</DebugSymbols>
    <DebugType>full</DebugType>
    <Optimize>false</Optimize>
    <OutputPath>bin\Debug\</OutputPath>
    <DefineConstants>DEBUG;TRACE</DefineConstants>
    <ErrorReport>prompt</ErrorReport>
    <WarningLevel>4</WarningLevel>
  </PropertyGroup>
  <PropertyGroup Condition=" '$(Configuration)|$(Platform)' == 'Release|AnyCPU' ">
    <DebugType>pdbonly</DebugType>
    <Optimize>true</Optimize>
    <OutputPath>bin\Release\</OutputPath>
    <DefineConstants>TRACE</DefineConstants>
    <ErrorReport>prompt</ErrorReport>
    <WarningLevel>4</WarningLevel>
  </PropertyGroup>
  <ItemGroup>
    <Reference Include="EntityFramework, Version=6.0.0.0, Culture=neutral, PublicKeyToken=b77a5c561934e089, processorArchitecture=MSIL">
      <HintPath>..\packages\EntityFramework.6.4.4\lib\net45\EntityFramework.dll</HintPath>
    </Reference>
    <Reference Include="EntityFramework.SqlServer, Version=6.0.0.0, Culture=neutral, PublicKeyToken=b77a5c561934e089, processorArchitecture=MSIL">
      <HintPath>..\packages\EntityFramework.6.4.4\lib\net45\EntityFramework.SqlServer.dll</HintPath>
    </Reference>
    <Reference Include="Microsoft.Bcl.AsyncInterfaces, Version=8.0.0.0, Culture=neutral, PublicKeyToken=cc7b13ffcd2ddd51, processorArchitecture=MSIL">
      <HintPath>..\packages\Microsoft.Bcl.AsyncInterfaces.8.0.0\lib\net462\Microsoft.Bcl.AsyncInterfaces.dll</HintPath>
    </Reference>
    <Reference Include="Microsoft.Extensions.DependencyInjection.Abstractions, Version=8.0.0.0, Culture=neutral, PublicKeyToken=adb9793829ddae60, processorArchitecture=MSIL">
      <HintPath>..\packages\Microsoft.Extensions.DependencyInjection.Abstractions.8.0.0\lib\net462\Microsoft.Extensions.DependencyInjection.Abstractions.dll</HintPath>
    </Reference>
    <Reference Include="Microsoft.Extensions.Logging.Abstractions, Version=8.0.0.0, Culture=neutral, PublicKeyToken=adb9793829ddae60, processorArchitecture=MSIL">
      <HintPath>..\packages\Microsoft.Extensions.Logging.Abstractions.8.0.0\lib\net462\Microsoft.Extensions.Logging.Abstractions.dll</HintPath>
    </Reference>
    <Reference Include="System" />
    <Reference Include="System.Buffers, Version=4.0.3.0, Culture=neutral, PublicKeyToken=cc7b13ffcd2ddd51, processorArchitecture=MSIL">
      <HintPath>..\packages\System.Buffers.4.5.1\lib\net461\System.Buffers.dll</HintPath>
    </Reference>
    <Reference Include="System.ComponentModel.Composition" />
    <Reference Include="System.ComponentModel.DataAnnotations" />
    <Reference Include="System.Core" />
    <Reference Include="System.Memory, Version=4.0.1.2, Culture=neutral, PublicKeyToken=cc7b13ffcd2ddd51, processorArchitecture=MSIL">
      <HintPath>..\packages\System.Memory.4.5.5\lib\net461\System.Memory.dll</HintPath>
    </Reference>
    <Reference Include="System.Numerics" />
    <Reference Include="System.Numerics.Vectors, Version=4.1.4.0, Culture=neutral, PublicKeyToken=b03f5f7f11d50a3a, processorArchitecture=MSIL">
      <HintPath>..\packages\System.Numerics.Vectors.4.5.0\lib\net46\System.Numerics.Vectors.dll</HintPath>
    </Reference>
    <Reference Include="System.Runtime.CompilerServices.Unsafe, Version=6.0.0.0, Culture=neutral, PublicKeyToken=b03f5f7f11d50a3a, processorArchitecture=MSIL">
      <HintPath>..\packages\System.Runtime.CompilerServices.Unsafe.6.0.0\lib\net461\System.Runtime.CompilerServices.Unsafe.dll</HintPath>
    </Reference>
    <Reference Include="System.Threading.Tasks.Extensions, Version=4.2.0.1, Culture=neutral, PublicKeyToken=cc7b13ffcd2ddd51, processorArchitecture=MSIL">
      <HintPath>..\packages\System.Threading.Tasks.Extensions.4.5.4\lib\net461\System.Threading.Tasks.Extensions.dll</HintPath>
    </Reference>
    <Reference Include="System.Web" />
    <Reference Include="System.Web.Http, Version=5.2.3.0, Culture=neutral, PublicKeyToken=31bf3856ad364e35" />
    <Reference Include="System.Xml.Linq" />
    <Reference Include="System.Data.DataSetExtensions" />
    <Reference Include="Microsoft.CSharp" />
    <Reference Include="System.Data" />
    <Reference Include="System.Net.Http" />
    <Reference Include="System.Xml" />
    <Reference Include="UAParser, Version=3.1.44.0, Culture=neutral, PublicKeyToken=f7377bf021646069, processorArchitecture=MSIL">
      <HintPath>..\packages\UAParser.3.1.44\lib\net45\UAParser.dll</HintPath>
    </Reference>
  </ItemGroup>
  <ItemGroup>
    <Compile Include="..\Rock.Version\AssemblySharedInfo.cs">
      <Link>Properties\AssemblySharedInfo.cs</Link>
    </Compile>
    <Compile Include="Bus\ConsumerList.cs" />
    <Compile Include="Bus\QueueList.cs" />
    <Compile Include="Cms\AdaptiveMessageAdaptationDetail.cs" />
    <Compile Include="Cms\AdaptiveMessageDetail.cs" />
    <Compile Include="Cms\AdaptiveMessageList.cs" />
    <Compile Include="Cms\BlockTypeList.cs" />
    <Compile Include="Cms\ContentChannelDetail.cs" />
    <Compile Include="Cms\ContentChannelItemList.cs" />
    <Compile Include="Cms\ContentChannelList.cs" />
    <Compile Include="Cms\ContentChannelTypeList.cs" />
    <Compile Include="Cms\ContentChannelTypeDetail.cs" />
    <Compile Include="Cms\MediaAccountList.cs" />
    <Compile Include="Cms\MediaFolderList.cs" />
    <Compile Include="Core\PersonSuggestionList.cs" />
    <Compile Include="Cms\PageSearch.cs" />
    <Compile Include="Crm\DocumentTypeList.cs" />
    <Compile Include="Event\RegistrationInstanceActiveList.cs" />
    <Compile Include="Core\ScheduledJobHistoryList.cs" />
    <Compile Include="Finance\FinancialPersonBankAccountList.cs" />
    <Compile Include="Finance\FinancialScheduledTransactionList.cs" />
    <Compile Include="Tv\AppleTvPageList.cs" />
    <Compile Include="Cms\PageShortLinkClickList.cs" />
    <Compile Include="Cms\PageShortLinkList.cs" />
    <Compile Include="Cms\BlockList.cs" />
    <Compile Include="Cms\LayoutList.cs" />
    <Compile Include="Cms\PersistedDatasetList.cs" />
    <Compile Include="Cms\PersonalLinkList.cs" />
    <Compile Include="Cms\PersonalLinkSectionList.cs" />
    <Compile Include="Cms\PageRouteList.cs" />
    <Compile Include="Core\PersonFollowingList.cs" />
    <Compile Include="Core\PersonSignalList.cs" />
    <Compile Include="Crm\PersonMergeRequestList.cs" />
    <Compile Include="Core\AuditList.cs" />
    <Compile Include="Event\RegistrationInstanceLinkageList.cs" />
    <Compile Include="Event\RegistrationInstanceFeeList.cs" />
    <Compile Include="Core\RestControllerList.cs" />
    <Compile Include="Event\RegistrationInstanceFeeList.cs" />
    <Compile Include="Cms\SiteList.cs" />
    <Compile Include="Communication\CommunicationList.cs" />
    <Compile Include="Communication\SmsPipelineList.cs" />
    <Compile Include="Communication\SystemCommunicationPreview.cs" />
    <Compile Include="Communication\SystemCommunicationList.cs" />
    <Compile Include="Core\AssetStorageProviderList.cs" />
    <Compile Include="Core\AttributeMatrixTemplateDetail.cs" />
    <Compile Include="Core\AttributeMatrixTemplateList.cs" />
    <Compile Include="Core\AuditList.cs" />
    <Compile Include="Core\BinaryFileDetail.cs" />
    <Compile Include="Core\BinaryFileList.cs" />
    <Compile Include="Core\BinaryFileTypeDetail.cs" />
    <Compile Include="Core\BinaryFileTypeList.cs" />
    <Compile Include="Core\CampusList.cs" />
    <Compile Include="Communication\EmailPreferenceEntry.cs" />
    <Compile Include="Core\DefinedTypeList.cs" />
    <Compile Include="Core\DefinedTypeDetail.cs" />
    <Compile Include="Core\DeviceDetail.cs" />
    <Compile Include="Core\DeviceList.cs" />
    <Compile Include="Core\EventList.cs" />
    <Compile Include="Core\FollowingSuggestionTypeList.cs" />
    <Compile Include="Core\LocationList.cs" />
    <Compile Include="Core\DefinedValueList.cs" />
    <Compile Include="Core\Notes.cs" />
    <Compile Include="Core\NoteTypeList.cs" />
    <Compile Include="Core\NoteWatchDetail.cs" />
    <Compile Include="Core\NoteWatchList.cs" />
    <Compile Include="Core\NotificationMessageList.cs" />
    <Compile Include="Cms\BlockTypeDetail.cs" />
    <Compile Include="Core\InteractionChannelDetail.cs" />
    <Compile Include="Core\ScheduleList.cs" />
    <Compile Include="Core\SignalTypeList.cs" />
    <Compile Include="Core\SignatureDocumentTemplateList.cs" />
    <Compile Include="Core\TagList.cs" />
    <Compile Include="Crm\AssessmentTypeList.cs" />
    <Compile Include="Crm\BadgeList.cs" />
    <Compile Include="Crm\NamelessPersonList.cs" />
    <Compile Include="Crm\SignalTypeDetail.cs" />
    <Compile Include="Core\ScheduledJobList.cs" />
    <Compile Include="Core\SuggestionDetail.cs" />
    <Compile Include="Cms\LavaShortcodeDetail.cs" />
    <Compile Include="Engagement\AchievementAttemptDetail.cs" />
    <Compile Include="Engagement\AchievementAttemptList.cs" />
    <Compile Include="Engagement\AchievementTypeDetail.cs" />
    <Compile Include="Engagement\ConnectionOpportunityList.cs" />
    <Compile Include="Reporting\TithingOverview.cs" />
    <Compile Include="Engagement\AchievementTypeList.cs" />
    <Compile Include="CheckIn\AttendanceList.cs" />
    <Compile Include="Engagement\ConnectionTypeList.cs" />
    <Compile Include="Engagement\StepParticipantList.cs" />
    <Compile Include="Engagement\StepProgramList.cs" />
    <Compile Include="CheckIn\AttendanceHistoryList.cs" />
    <Compile Include="Engagement\StreakTypeList.cs" />
    <Compile Include="Engagement\StepTypeList.cs" />
    <Compile Include="Event\EventCalendarItemList.cs" />
    <Compile Include="ExtensionMethods\IValidPropertiesBoxExtensions.cs" />
    <Compile Include="Finance\BenevolenceTypeDetail.cs" />
    <Compile Include="Finance\BusinessList.cs" />
    <Compile Include="Finance\FinancialAccountDetail.cs" />
    <Compile Include="Finance\FinancialAccountList.cs" />
    <Compile Include="Event\RegistrationEntry\ExtensionMethods.cs" />
    <Compile Include="Finance\BenevolenceRequestList.cs" />
    <Compile Include="Finance\FinancialBatchList.cs" />
    <Compile Include="Engagement\StepProgramDetail.cs" />
    <Compile Include="Finance\FinancialGatewayDetail.cs" />
    <Compile Include="Engagement\StreakTypeExclusionDetail.cs" />
    <Compile Include="Finance\FinancialGatewayList.cs" />
    <Compile Include="Finance\BusinessContactList.cs" />
    <Compile Include="Finance\SavedAccountList.cs" />
    <Compile Include="Finance\FinancialPledgeDetail.cs" />
    <Compile Include="Finance\FinancialPledgeList.cs" />
    <Compile Include="Finance\FinancialStatementTemplateDetail.cs" />
    <Compile Include="CheckIn\Config\CheckinTypeDetail.cs" />
    <Compile Include="Finance\FinancialStatementTemplateList.cs" />
    <Compile Include="Group\GroupArchivedList.cs" />
    <Compile Include="Group\Scheduling\GroupMemberScheduleTemplateList.cs" />
    <Compile Include="Group\GroupRequirementTypeList.cs" />
    <Compile Include="Group\GroupTypeList.cs" />
    <Compile Include="Mobile\MobileLayoutDetail.cs" />
    <Compile Include="Group\GroupMemberScheduleTemplateDetail.cs" />
    <Compile Include="Group\GroupRequirementTypeDetail.cs" />
    <Compile Include="Reporting\PersistedDataViewList.cs" />
    <Compile Include="Reporting\InteractionDetail.cs" />
    <Compile Include="Fundraising\FundraisingDonationList.cs" />
    <Compile Include="Group\Scheduling\GroupScheduleToolbox.cs" />
    <Compile Include="Prayer\PrayerCommentList.cs" />
    <Compile Include="Prayer\PrayerRequestList.cs" />
<<<<<<< HEAD
    <Compile Include="Reporting\MetricValueDetail.cs" />
    <Compile Include="Reporting\InteractionComponentDetail.cs" />
=======
    <Compile Include="Reporting\DynamicData.cs" />
>>>>>>> 227d1ff7
    <Compile Include="Reporting\MergeTemplateList.cs" />
    <Compile Include="Reporting\ReportList.cs" />
    <Compile Include="Reporting\VolunteerGenerosityAnalysis.cs" />
    <Compile Include="RockEntityDetailBlockType.cs" />
    <Compile Include="Tv\AppleTvPageDetail.cs" />
    <Compile Include="Engagement\StepTypeDetail.cs" />
    <Compile Include="Tv\AppleTvAppDetail.cs" />
    <Compile Include="Event\EventItemDetail.cs" />
    <Compile Include="Event\EventCalendarDetail.cs" />
    <Compile Include="Event\RegistrationListLava.cs" />
    <Compile Include="Finance\BusinessDetail.cs" />
    <Compile Include="Engagement\StreakTypeDetail.cs" />
    <Compile Include="Prayer\PrayerRequestDetail.cs" />
    <Compile Include="Core\FollowingEventTypeDetail.cs" />
    <Compile Include="Core\ScheduleDetail.cs" />
    <Compile Include="Crm\AssessmentList.cs" />
    <Compile Include="Crm\FamilyPreRegistration.cs" />
    <Compile Include="Crm\PhotoOptOutDetail.cs" />
    <Compile Include="Engagement\StreakDetail.cs" />
    <Compile Include="Prayer\PrayerRequestEntry.cs" />
    <Compile Include="Cms\LibraryViewer.cs" />
    <Compile Include="Engagement\SignUp\SignUpDetail.cs" />
    <Compile Include="Example\ObsidianGalleryList.cs" />
    <Compile Include="Group\GroupAttendanceDetail.cs" />
    <Compile Include="RockDetailBlockType.cs" />
    <Compile Include="RockEntityListBlockType.cs" />
    <Compile Include="RockListBlockType.cs" />
    <Compile Include="Reporting\ServiceMetricsEntry.cs" />
    <Compile Include="Group\Scheduling\GroupScheduler.cs" />
    <Compile Include="Finance\FinancialBatchDetail.cs" />
    <Compile Include="Finance\FinancialPledgeEntry.cs" />
    <Compile Include="Group\GroupRegistration.cs" />
    <Compile Include="Security\AccountEntry.cs" />
    <Compile Include="Cms\ContentCollectionDetail.cs" />
    <Compile Include="Cms\ContentCollectionView.cs" />
    <Compile Include="Cms\LayoutDetail.cs" />
    <Compile Include="Cms\MediaAccountDetail.cs" />
    <Compile Include="Cms\MediaFolderDetail.cs" />
    <Compile Include="Cms\PageShortLinkDetail.cs" />
    <Compile Include="Cms\PersistedDatasetDetail.cs" />
    <Compile Include="Cms\PageRouteDetail.cs" />
    <Compile Include="Cms\PersonalLinkSectionDetail.cs" />
    <Compile Include="Cms\SiteDetail.cs" />
    <Compile Include="Core\AssetStorageProviderDetail.cs" />
    <Compile Include="Communication\SnippetDetail.cs" />
    <Compile Include="Communication\SnippetTypeDetail.cs" />
    <Compile Include="Communication\SystemPhoneNumberDetail.cs" />
    <Compile Include="Core\Attributes.cs" />
    <Compile Include="Core\CampusDetail.cs" />
    <Compile Include="Core\CategoryDetail.cs" />
    <Compile Include="Core\LocationDetail.cs" />
    <Compile Include="Crm\DocumentTypeDetail.cs" />
    <Compile Include="Core\NoteTypeDetail.cs" />
    <Compile Include="Core\ServiceJobDetail.cs" />
    <Compile Include="Core\SignatureDocumentTemplateDetail.cs" />
    <Compile Include="Core\TagDetail.cs" />
    <Compile Include="Crm\AssessmentTypeDetail.cs" />
    <Compile Include="Crm\BadgeDetail.cs" />
    <Compile Include="Crm\PersonDetail\Badges.cs" />
    <Compile Include="Bus\QueueDetail.cs" />
    <Compile Include="Security\ForgotUserName.cs" />
    <Compile Include="Security\ConfirmAccount.cs" />
    <Compile Include="Security\RestKeyDetail.cs" />
    <Compile Include="Engagement\SignUp\SignUpAttendanceDetail.cs" />
    <Compile Include="Engagement\SignUp\SignUpFinder.cs" />
    <Compile Include="Engagement\SignUp\SignUpRegister.cs" />
    <Compile Include="Event\InteractiveExperiences\ExperienceManager.cs" />
    <Compile Include="Event\InteractiveExperiences\ExperienceManagerOccurrences.cs" />
    <Compile Include="Event\InteractiveExperiences\ExperienceVisualizer.cs" />
    <Compile Include="Event\InteractiveExperiences\InteractiveExperienceDetail.cs" />
    <Compile Include="Event\InteractiveExperiences\LiveExperienceOccurrences.cs" />
    <Compile Include="Event\InteractiveExperiences\LiveExperience.cs" />
    <Compile Include="Event\RegistrationEntry.cs" />
    <Compile Include="Example\FieldTypeGallery.cs" />
    <Compile Include="ExtensionMethods\IEntityExtensions.cs" />
    <Compile Include="ExtensionMethods\SettingsExtensions.cs" />
    <Compile Include="Reporting\MergeTemplateDetail.cs" />
    <Compile Include="RockObsidianBlockType.cs" />
    <Compile Include="Example\ControlGallery.cs" />
    <Compile Include="Properties\AssemblyInfo.cs" />
    <Compile Include="RockObsidianDetailBlockType.cs" />
    <Compile Include="Engagement\Steps\StepFlow.cs" />
    <Compile Include="WebFarm\WebFarmNodeDetail.cs" />
    <Compile Include="WebFarm\WebFarmSettings.cs" />
    <Compile Include="Security\Login.cs" />
    <Compile Include="Utility\RealTimeDebugger.cs" />
    <Compile Include="Utility\RealTimeVisualizer.cs" />
    <Compile Include="Utility\SmsTestTransport.cs" />
    <Compile Include="WorkFlow\FormBuilder\ExtensionMethods.cs" />
    <Compile Include="WorkFlow\FormBuilder\FormBuilderDetail.cs" />
    <Compile Include="WorkFlow\FormBuilder\FormTemplateDetail.cs" />
    <Compile Include="WorkFlow\FormBuilder\Utility.cs" />
    <Compile Include="WorkFlow\WorkflowTriggerDetail.cs" />
  </ItemGroup>
  <ItemGroup>
    <ProjectReference Include="..\DotLiquid\DotLiquid.csproj">
      <Project>{00EDCB8D-EF33-459C-AD62-02876BD24DFF}</Project>
      <Name>DotLiquid</Name>
    </ProjectReference>
    <ProjectReference Include="..\Rock.Common\Rock.Common.csproj">
      <Project>{13568622-324e-4493-b605-c9896e725d30}</Project>
      <Name>Rock.Common</Name>
    </ProjectReference>
    <ProjectReference Include="..\Rock.Enums\Rock.Enums.csproj">
      <Project>{61dece2b-0434-435e-8d65-49a4fdf98365}</Project>
      <Name>Rock.Enums</Name>
    </ProjectReference>
    <ProjectReference Include="..\Rock.Lava.Shared\Rock.Lava.Shared.csproj">
      <Project>{8820CD93-70EE-496D-B17B-0C4C68DD4957}</Project>
      <Name>Rock.Lava.Shared</Name>
    </ProjectReference>
    <ProjectReference Include="..\Rock.Rest\Rock.Rest.csproj">
      <Project>{ADD1EDD0-A4CB-4E82-B6AD-6AD1D556DEAE}</Project>
      <Name>Rock.Rest</Name>
    </ProjectReference>
    <ProjectReference Include="..\Rock.Version\Rock.Version.csproj">
      <Project>{6fe0930c-6832-4c2f-8a76-d4e4a2d80ddf}</Project>
      <Name>Rock.Version</Name>
    </ProjectReference>
    <ProjectReference Include="..\Rock.ViewModels\Rock.ViewModels.csproj">
      <Project>{05baaf85-9c53-4ccd-a535-036427b0df72}</Project>
      <Name>Rock.ViewModels</Name>
    </ProjectReference>
    <ProjectReference Include="..\Rock\Rock.csproj">
      <Project>{185a31d7-3037-4dae-8797-0459849a84bd}</Project>
      <Name>Rock</Name>
    </ProjectReference>
  </ItemGroup>
  <ItemGroup>
    <None Include="App.config" />
    <None Include="packages.config" />
  </ItemGroup>
  <ItemGroup />
  <ItemGroup>
    <EmbeddedResource Include="DefaultTvApplication.js" />
  </ItemGroup>
  <Import Project="$(MSBuildToolsPath)\Microsoft.CSharp.targets" />
  <Target Name="EnsureNuGetPackageBuildImports" BeforeTargets="PrepareForBuild">
    <PropertyGroup>
      <ErrorText>This project references NuGet package(s) that are missing on this computer. Use NuGet Package Restore to download them.  For more information, see http://go.microsoft.com/fwlink/?LinkID=322105. The missing file is {0}.</ErrorText>
    </PropertyGroup>
    <Error Condition="!Exists('..\packages\EntityFramework.6.4.4\build\EntityFramework.props')" Text="$([System.String]::Format('$(ErrorText)', '..\packages\EntityFramework.6.4.4\build\EntityFramework.props'))" />
    <Error Condition="!Exists('..\packages\EntityFramework.6.4.4\build\EntityFramework.targets')" Text="$([System.String]::Format('$(ErrorText)', '..\packages\EntityFramework.6.4.4\build\EntityFramework.targets'))" />
  </Target>
  <Import Project="..\packages\EntityFramework.6.4.4\build\EntityFramework.targets" Condition="Exists('..\packages\EntityFramework.6.4.4\build\EntityFramework.targets')" />
</Project><|MERGE_RESOLUTION|>--- conflicted
+++ resolved
@@ -210,12 +210,9 @@
     <Compile Include="Group\Scheduling\GroupScheduleToolbox.cs" />
     <Compile Include="Prayer\PrayerCommentList.cs" />
     <Compile Include="Prayer\PrayerRequestList.cs" />
-<<<<<<< HEAD
     <Compile Include="Reporting\MetricValueDetail.cs" />
     <Compile Include="Reporting\InteractionComponentDetail.cs" />
-=======
     <Compile Include="Reporting\DynamicData.cs" />
->>>>>>> 227d1ff7
     <Compile Include="Reporting\MergeTemplateList.cs" />
     <Compile Include="Reporting\ReportList.cs" />
     <Compile Include="Reporting\VolunteerGenerosityAnalysis.cs" />
