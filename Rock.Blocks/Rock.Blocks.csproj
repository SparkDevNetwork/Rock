--- conflicted
+++ resolved
@@ -176,7 +176,6 @@
     <Compile Include="Finance\BusinessContactList.cs" />
     <Compile Include="Finance\SavedAccountList.cs" />
     <Compile Include="Finance\FinancialPledgeDetail.cs" />
-<<<<<<< HEAD
     <Compile Include="Finance\FinancialPledgeList.cs" />
     <Compile Include="Finance\FinancialStatementTemplateDetail.cs" />
     <Compile Include="CheckIn\Config\CheckinTypeDetail.cs" />
@@ -190,9 +189,7 @@
     <Compile Include="Group\GroupRequirementTypeDetail.cs" />
     <Compile Include="Reporting\PersistedDataViewList.cs" />
     <Compile Include="Reporting\InteractionDetail.cs" />
-=======
 	<Compile Include="Fundraising\FundraisingDonationList.cs" />
->>>>>>> c7bbb23a
     <Compile Include="Group\Scheduling\GroupScheduleToolbox.cs" />
     <Compile Include="Reporting\MetricValueDetail.cs" />
     <Compile Include="Reporting\InteractionComponentDetail.cs" />
