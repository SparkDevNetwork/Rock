﻿<?xml version="1.0" encoding="utf-8"?>
<Project ToolsVersion="15.0" xmlns="http://schemas.microsoft.com/developer/msbuild/2003">
  <Import Project="..\packages\EntityFramework.6.4.4\build\EntityFramework.props" Condition="Exists('..\packages\EntityFramework.6.4.4\build\EntityFramework.props')" />
  <Import Project="$(MSBuildExtensionsPath)\$(MSBuildToolsVersion)\Microsoft.Common.props" Condition="Exists('$(MSBuildExtensionsPath)\$(MSBuildToolsVersion)\Microsoft.Common.props')" />
  <PropertyGroup>
    <Configuration Condition=" '$(Configuration)' == '' ">Debug</Configuration>
    <Platform Condition=" '$(Platform)' == '' ">AnyCPU</Platform>
    <ProjectGuid>{E8C5F154-201F-4C67-BCDC-34787DEFFEAE}</ProjectGuid>
    <OutputType>Library</OutputType>
    <AppDesignerFolder>Properties</AppDesignerFolder>
    <RootNamespace>Rock.Blocks</RootNamespace>
    <AssemblyName>Rock.Blocks</AssemblyName>
    <TargetFrameworkVersion>v4.7.2</TargetFrameworkVersion>
    <FileAlignment>512</FileAlignment>
    <Deterministic>true</Deterministic>
    <TargetFrameworkProfile />
    <NuGetPackageImportStamp>
    </NuGetPackageImportStamp>
  </PropertyGroup>
  <PropertyGroup Condition=" '$(Configuration)|$(Platform)' == 'Debug|AnyCPU' ">
    <DebugSymbols>true</DebugSymbols>
    <DebugType>full</DebugType>
    <Optimize>false</Optimize>
    <OutputPath>bin\Debug\</OutputPath>
    <DefineConstants>DEBUG;TRACE</DefineConstants>
    <ErrorReport>prompt</ErrorReport>
    <WarningLevel>4</WarningLevel>
  </PropertyGroup>
  <PropertyGroup Condition=" '$(Configuration)|$(Platform)' == 'Release|AnyCPU' ">
    <DebugType>pdbonly</DebugType>
    <Optimize>true</Optimize>
    <OutputPath>bin\Release\</OutputPath>
    <DefineConstants>TRACE</DefineConstants>
    <ErrorReport>prompt</ErrorReport>
    <WarningLevel>4</WarningLevel>
  </PropertyGroup>
  <ItemGroup>
    <Reference Include="EntityFramework, Version=6.0.0.0, Culture=neutral, PublicKeyToken=b77a5c561934e089, processorArchitecture=MSIL">
      <HintPath>..\packages\EntityFramework.6.4.4\lib\net45\EntityFramework.dll</HintPath>
    </Reference>
    <Reference Include="EntityFramework.SqlServer, Version=6.0.0.0, Culture=neutral, PublicKeyToken=b77a5c561934e089, processorArchitecture=MSIL">
      <HintPath>..\packages\EntityFramework.6.4.4\lib\net45\EntityFramework.SqlServer.dll</HintPath>
    </Reference>
    <Reference Include="Microsoft.Bcl.AsyncInterfaces, Version=8.0.0.0, Culture=neutral, PublicKeyToken=cc7b13ffcd2ddd51, processorArchitecture=MSIL">
      <HintPath>..\packages\Microsoft.Bcl.AsyncInterfaces.8.0.0\lib\net462\Microsoft.Bcl.AsyncInterfaces.dll</HintPath>
    </Reference>
    <Reference Include="Microsoft.Extensions.DependencyInjection.Abstractions, Version=8.0.0.0, Culture=neutral, PublicKeyToken=adb9793829ddae60, processorArchitecture=MSIL">
      <HintPath>..\packages\Microsoft.Extensions.DependencyInjection.Abstractions.8.0.0\lib\net462\Microsoft.Extensions.DependencyInjection.Abstractions.dll</HintPath>
    </Reference>
    <Reference Include="Microsoft.Extensions.Logging.Abstractions, Version=8.0.0.0, Culture=neutral, PublicKeyToken=adb9793829ddae60, processorArchitecture=MSIL">
      <HintPath>..\packages\Microsoft.Extensions.Logging.Abstractions.8.0.0\lib\net462\Microsoft.Extensions.Logging.Abstractions.dll</HintPath>
    </Reference>
    <Reference Include="System" />
    <Reference Include="System.Buffers, Version=4.0.3.0, Culture=neutral, PublicKeyToken=cc7b13ffcd2ddd51, processorArchitecture=MSIL">
      <HintPath>..\packages\System.Buffers.4.5.1\lib\net461\System.Buffers.dll</HintPath>
    </Reference>
    <Reference Include="System.ComponentModel.Composition" />
    <Reference Include="System.ComponentModel.DataAnnotations" />
    <Reference Include="System.Core" />
    <Reference Include="System.Memory, Version=4.0.1.2, Culture=neutral, PublicKeyToken=cc7b13ffcd2ddd51, processorArchitecture=MSIL">
      <HintPath>..\packages\System.Memory.4.5.5\lib\net461\System.Memory.dll</HintPath>
    </Reference>
    <Reference Include="System.Numerics" />
    <Reference Include="System.Numerics.Vectors, Version=4.1.4.0, Culture=neutral, PublicKeyToken=b03f5f7f11d50a3a, processorArchitecture=MSIL">
      <HintPath>..\packages\System.Numerics.Vectors.4.5.0\lib\net46\System.Numerics.Vectors.dll</HintPath>
    </Reference>
    <Reference Include="System.Runtime.CompilerServices.Unsafe, Version=6.0.0.0, Culture=neutral, PublicKeyToken=b03f5f7f11d50a3a, processorArchitecture=MSIL">
      <HintPath>..\packages\System.Runtime.CompilerServices.Unsafe.6.0.0\lib\net461\System.Runtime.CompilerServices.Unsafe.dll</HintPath>
    </Reference>
    <Reference Include="System.Threading.Tasks.Extensions, Version=4.2.0.1, Culture=neutral, PublicKeyToken=cc7b13ffcd2ddd51, processorArchitecture=MSIL">
      <HintPath>..\packages\System.Threading.Tasks.Extensions.4.5.4\lib\net461\System.Threading.Tasks.Extensions.dll</HintPath>
    </Reference>
    <Reference Include="System.Web" />
    <Reference Include="System.Web.Http, Version=5.2.3.0, Culture=neutral, PublicKeyToken=31bf3856ad364e35" />
    <Reference Include="System.Xml.Linq" />
    <Reference Include="System.Data.DataSetExtensions" />
    <Reference Include="Microsoft.CSharp" />
    <Reference Include="System.Data" />
    <Reference Include="System.Net.Http" />
    <Reference Include="System.Xml" />
    <Reference Include="UAParser, Version=3.1.44.0, Culture=neutral, PublicKeyToken=f7377bf021646069, processorArchitecture=MSIL">
      <HintPath>..\packages\UAParser.3.1.44\lib\net45\UAParser.dll</HintPath>
    </Reference>
  </ItemGroup>
  <ItemGroup>
    <Compile Include="..\Rock.Version\AssemblySharedInfo.cs">
      <Link>Properties\AssemblySharedInfo.cs</Link>
    </Compile>
    <Compile Include="Bus\ConsumerList.cs" />
    <Compile Include="Bus\QueueList.cs" />
    <Compile Include="Cms\AdaptiveMessageAdaptationDetail.cs" />
    <Compile Include="Cms\AdaptiveMessageDetail.cs" />
    <Compile Include="Cms\AdaptiveMessageList.cs" />
    <Compile Include="Cms\BlockTypeList.cs" />
    <Compile Include="Cms\ContentChannelDetail.cs" />
    <Compile Include="Cms\ContentChannelItemList.cs" />
    <Compile Include="Cms\ContentChannelList.cs" />
    <Compile Include="Cms\ContentChannelTypeList.cs" />
    <Compile Include="Cms\ContentChannelTypeDetail.cs" />
    <Compile Include="Cms\MediaAccountList.cs" />
    <Compile Include="Cms\MediaFolderList.cs" />
    <Compile Include="Engagement\ConnectionTypeList.cs" />
    <Compile Include="Event\RegistrationInstanceActiveList.cs" />
    <Compile Include="Core\ScheduledJobHistoryList.cs" />
    <Compile Include="Tv\AppleTvPageList.cs" />
    <Compile Include="Cms\PageShortLinkClickList.cs" />
    <Compile Include="Cms\PageShortLinkList.cs" />
    <Compile Include="Cms\BlockList.cs" />
    <Compile Include="Cms\LayoutList.cs" />
    <Compile Include="Cms\PersistedDatasetList.cs" />
    <Compile Include="Cms\PersonalLinkList.cs" />
    <Compile Include="Cms\PersonalLinkSectionList.cs" />
    <Compile Include="Cms\SiteList.cs" />
    <Compile Include="Core\AuditList.cs" />
    <Compile Include="Core\RestControllerList.cs" />
    <Compile Include="Cms\SiteList.cs" />
    <Compile Include="Communication\CommunicationList.cs" />
    <Compile Include="Communication\SmsPipelineList.cs" />
    <Compile Include="Communication\SystemCommunicationPreview.cs" />
    <Compile Include="Communication\SystemCommunicationList.cs" />
    <Compile Include="Core\AssetStorageProviderList.cs" />
    <Compile Include="Core\AttributeMatrixTemplateDetail.cs" />
    <Compile Include="Core\AttributeMatrixTemplateList.cs" />
    <Compile Include="Core\BinaryFileDetail.cs" />
    <Compile Include="Core\BinaryFileList.cs" />
    <Compile Include="Core\BinaryFileTypeDetail.cs" />
    <Compile Include="Core\BinaryFileTypeList.cs" />
    <Compile Include="Core\CampusList.cs" />
    <Compile Include="Communication\EmailPreferenceEntry.cs" />
    <Compile Include="Core\DefinedTypeList.cs" />
    <Compile Include="Core\DefinedTypeDetail.cs" />
    <Compile Include="Core\DeviceDetail.cs" />
    <Compile Include="Core\DeviceList.cs" />
    <Compile Include="Core\EventList.cs" />
    <Compile Include="Core\FollowingSuggestionTypeList.cs" />
    <Compile Include="Core\LocationList.cs" />
    <Compile Include="Core\DefinedValueList.cs" />
    <Compile Include="Core\Notes.cs" />
    <Compile Include="Core\NoteTypeList.cs" />
    <Compile Include="Core\NoteWatchDetail.cs" />
    <Compile Include="Core\NoteWatchList.cs" />
    <Compile Include="Core\NotificationMessageList.cs" />
    <Compile Include="Cms\BlockTypeDetail.cs" />
    <Compile Include="Core\InteractionChannelDetail.cs" />
    <Compile Include="Core\ScheduleList.cs" />
    <Compile Include="Core\SignalTypeList.cs" />
    <Compile Include="Core\SignatureDocumentTemplateList.cs" />
    <Compile Include="Core\TagList.cs" />
    <Compile Include="Crm\AssessmentTypeList.cs" />
    <Compile Include="Crm\NamelessPersonList.cs" />
    <Compile Include="Crm\SignalTypeDetail.cs" />
    <Compile Include="Core\SuggestionDetail.cs" />
    <Compile Include="Cms\LavaShortcodeDetail.cs" />
    <Compile Include="Engagement\AchievementAttemptDetail.cs" />
    <Compile Include="Engagement\AchievementAttemptList.cs" />
    <Compile Include="Engagement\AchievementTypeDetail.cs" />
    <Compile Include="Engagement\ConnectionOpportunityList.cs" />
    <Compile Include="Engagement\ConnectionTypeList.cs" />
    <Compile Include="Engagement\StepProgramList.cs" />
    <Compile Include="CheckIn\AttendanceHistoryList.cs" />
    <Compile Include="Engagement\StreakTypeList.cs" />
    <Compile Include="Event\EventCalendarItemList.cs" />
    <Compile Include="ExtensionMethods\IValidPropertiesBoxExtensions.cs" />
    <Compile Include="Finance\BenevolenceTypeDetail.cs" />
    <Compile Include="Finance\BusinessList.cs" />
    <Compile Include="Finance\FinancialAccountDetail.cs" />
    <Compile Include="Finance\FinancialAccountList.cs" />
    <Compile Include="Finance\FinancialBatchList.cs" />
    <Compile Include="Engagement\StepProgramDetail.cs" />
    <Compile Include="Finance\FinancialGatewayDetail.cs" />
    <Compile Include="Engagement\StreakTypeExclusionDetail.cs" />
<<<<<<< HEAD
    <Compile Include="Finance\FinancialGatewayList.cs" />
=======
    <Compile Include="Finance\SavedAccountList.cs" />
>>>>>>> a0349993
    <Compile Include="Finance\FinancialPledgeDetail.cs" />
    <Compile Include="Finance\FinancialPledgeList.cs" />
    <Compile Include="Finance\FinancialStatementTemplateDetail.cs" />
    <Compile Include="CheckIn\Config\CheckinTypeDetail.cs" />
    <Compile Include="Finance\FinancialStatementTemplateList.cs" />
    <Compile Include="Group\GroupArchivedList.cs" />
    <Compile Include="Group\Scheduling\GroupMemberScheduleTemplateList.cs" />
    <Compile Include="Group\GroupRequirementTypeList.cs" />
    <Compile Include="Group\GroupTypeList.cs" />
    <Compile Include="Mobile\MobileLayoutDetail.cs" />
    <Compile Include="Group\GroupMemberScheduleTemplateDetail.cs" />
    <Compile Include="Group\GroupRequirementTypeDetail.cs" />
    <Compile Include="Reporting\PersistedDataViewList.cs" />
    <Compile Include="Reporting\InteractionDetail.cs" />
    <Compile Include="Group\Scheduling\GroupScheduleToolbox.cs" />
    <Compile Include="Reporting\MetricValueDetail.cs" />
    <Compile Include="Reporting\InteractionComponentDetail.cs" />
    <Compile Include="Reporting\MergeTemplateList.cs" />
    <Compile Include="Reporting\ReportList.cs" />
    <Compile Include="Reporting\VolunteerGenerosityAnalysis.cs" />
    <Compile Include="Tv\AppleTvPageDetail.cs" />
    <Compile Include="Engagement\StepTypeDetail.cs" />
    <Compile Include="Tv\AppleTvAppDetail.cs" />
    <Compile Include="Event\EventItemDetail.cs" />
    <Compile Include="Event\EventCalendarDetail.cs" />
    <Compile Include="Event\RegistrationListLava.cs" />
    <Compile Include="Finance\BusinessDetail.cs" />
    <Compile Include="Engagement\StreakTypeDetail.cs" />
    <Compile Include="Prayer\PrayerRequestDetail.cs" />
    <Compile Include="Core\FollowingEventTypeDetail.cs" />
    <Compile Include="Core\ScheduleDetail.cs" />
    <Compile Include="Crm\AssessmentList.cs" />
    <Compile Include="Crm\FamilyPreRegistration.cs" />
    <Compile Include="Crm\PhotoOptOutDetail.cs" />
    <Compile Include="Engagement\StreakDetail.cs" />
    <Compile Include="Prayer\PrayerRequestEntry.cs" />
    <Compile Include="Cms\LibraryViewer.cs" />
    <Compile Include="Engagement\SignUp\SignUpDetail.cs" />
    <Compile Include="Example\ObsidianGalleryList.cs" />
    <Compile Include="Group\GroupAttendanceDetail.cs" />
    <Compile Include="RockDetailBlockType.cs" />
    <Compile Include="RockEntityListBlockType.cs" />
    <Compile Include="RockListBlockType.cs" />
    <Compile Include="Reporting\ServiceMetricsEntry.cs" />
    <Compile Include="Group\Scheduling\GroupScheduler.cs" />
    <Compile Include="Finance\FinancialBatchDetail.cs" />
    <Compile Include="Finance\FinancialPledgeEntry.cs" />
    <Compile Include="Group\GroupRegistration.cs" />
    <Compile Include="Security\AccountEntry.cs" />
    <Compile Include="Cms\ContentCollectionDetail.cs" />
    <Compile Include="Cms\ContentCollectionView.cs" />
    <Compile Include="Cms\LayoutDetail.cs" />
    <Compile Include="Cms\MediaAccountDetail.cs" />
    <Compile Include="Cms\MediaFolderDetail.cs" />
    <Compile Include="Cms\PageShortLinkDetail.cs" />
    <Compile Include="Cms\PersistedDatasetDetail.cs" />
    <Compile Include="Cms\PageRouteDetail.cs" />
    <Compile Include="Cms\PersonalLinkSectionDetail.cs" />
    <Compile Include="Cms\SiteDetail.cs" />
    <Compile Include="Core\AssetStorageProviderDetail.cs" />
    <Compile Include="Communication\SnippetDetail.cs" />
    <Compile Include="Communication\SnippetTypeDetail.cs" />
    <Compile Include="Communication\SystemPhoneNumberDetail.cs" />
    <Compile Include="Core\Attributes.cs" />
    <Compile Include="Core\CampusDetail.cs" />
    <Compile Include="Core\CategoryDetail.cs" />
    <Compile Include="Core\LocationDetail.cs" />
    <Compile Include="Crm\DocumentTypeDetail.cs" />
    <Compile Include="Core\NoteTypeDetail.cs" />
    <Compile Include="Core\ServiceJobDetail.cs" />
    <Compile Include="Core\SignatureDocumentTemplateDetail.cs" />
    <Compile Include="Core\TagDetail.cs" />
    <Compile Include="Crm\AssessmentTypeDetail.cs" />
    <Compile Include="Crm\BadgeDetail.cs" />
    <Compile Include="Crm\PersonDetail\Badges.cs" />
    <Compile Include="Bus\QueueDetail.cs" />
    <Compile Include="Security\ForgotUserName.cs" />
    <Compile Include="Security\ConfirmAccount.cs" />
    <Compile Include="Security\RestKeyDetail.cs" />
    <Compile Include="Engagement\SignUp\SignUpAttendanceDetail.cs" />
    <Compile Include="Engagement\SignUp\SignUpFinder.cs" />
    <Compile Include="Engagement\SignUp\SignUpRegister.cs" />
    <Compile Include="Event\InteractiveExperiences\ExperienceManager.cs" />
    <Compile Include="Event\InteractiveExperiences\ExperienceManagerOccurrences.cs" />
    <Compile Include="Event\InteractiveExperiences\ExperienceVisualizer.cs" />
    <Compile Include="Event\InteractiveExperiences\InteractiveExperienceDetail.cs" />
    <Compile Include="Event\InteractiveExperiences\LiveExperienceOccurrences.cs" />
    <Compile Include="Event\InteractiveExperiences\LiveExperience.cs" />
    <Compile Include="Event\RegistrationEntry.cs" />
    <Compile Include="Example\FieldTypeGallery.cs" />
    <Compile Include="ExtensionMethods\IEntityExtensions.cs" />
    <Compile Include="ExtensionMethods\SettingsExtensions.cs" />
    <Compile Include="Reporting\MergeTemplateDetail.cs" />
    <Compile Include="RockObsidianBlockType.cs" />
    <Compile Include="Example\ControlGallery.cs" />
    <Compile Include="Properties\AssemblyInfo.cs" />
    <Compile Include="RockObsidianDetailBlockType.cs" />
    <Compile Include="Engagement\Steps\StepFlow.cs" />
    <Compile Include="WebFarm\WebFarmNodeDetail.cs" />
    <Compile Include="WebFarm\WebFarmSettings.cs" />
    <Compile Include="Security\Login.cs" />
    <Compile Include="Utility\RealTimeDebugger.cs" />
    <Compile Include="Utility\RealTimeVisualizer.cs" />
    <Compile Include="Utility\SmsTestTransport.cs" />
    <Compile Include="WorkFlow\FormBuilder\ExtensionMethods.cs" />
    <Compile Include="WorkFlow\FormBuilder\FormBuilderDetail.cs" />
    <Compile Include="WorkFlow\FormBuilder\FormTemplateDetail.cs" />
    <Compile Include="WorkFlow\FormBuilder\Utility.cs" />
    <Compile Include="WorkFlow\WorkflowTriggerDetail.cs" />
  </ItemGroup>
  <ItemGroup>
    <ProjectReference Include="..\DotLiquid\DotLiquid.csproj">
      <Project>{00EDCB8D-EF33-459C-AD62-02876BD24DFF}</Project>
      <Name>DotLiquid</Name>
    </ProjectReference>
    <ProjectReference Include="..\Rock.Common\Rock.Common.csproj">
      <Project>{13568622-324e-4493-b605-c9896e725d30}</Project>
      <Name>Rock.Common</Name>
    </ProjectReference>
    <ProjectReference Include="..\Rock.Enums\Rock.Enums.csproj">
      <Project>{61dece2b-0434-435e-8d65-49a4fdf98365}</Project>
      <Name>Rock.Enums</Name>
    </ProjectReference>
    <ProjectReference Include="..\Rock.Lava.Shared\Rock.Lava.Shared.csproj">
      <Project>{8820CD93-70EE-496D-B17B-0C4C68DD4957}</Project>
      <Name>Rock.Lava.Shared</Name>
    </ProjectReference>
    <ProjectReference Include="..\Rock.Rest\Rock.Rest.csproj">
      <Project>{ADD1EDD0-A4CB-4E82-B6AD-6AD1D556DEAE}</Project>
      <Name>Rock.Rest</Name>
    </ProjectReference>
    <ProjectReference Include="..\Rock.ViewModels\Rock.ViewModels.csproj">
      <Project>{05baaf85-9c53-4ccd-a535-036427b0df72}</Project>
      <Name>Rock.ViewModels</Name>
    </ProjectReference>
    <ProjectReference Include="..\Rock\Rock.csproj">
      <Project>{185a31d7-3037-4dae-8797-0459849a84bd}</Project>
      <Name>Rock</Name>
    </ProjectReference>
  </ItemGroup>
  <ItemGroup>
    <None Include="App.config" />
    <None Include="packages.config" />
  </ItemGroup>
  <ItemGroup />
  <ItemGroup>
    <EmbeddedResource Include="DefaultTvApplication.js" />
  </ItemGroup>
  <Import Project="$(MSBuildToolsPath)\Microsoft.CSharp.targets" />
  <Target Name="EnsureNuGetPackageBuildImports" BeforeTargets="PrepareForBuild">
    <PropertyGroup>
      <ErrorText>This project references NuGet package(s) that are missing on this computer. Use NuGet Package Restore to download them.  For more information, see http://go.microsoft.com/fwlink/?LinkID=322105. The missing file is {0}.</ErrorText>
    </PropertyGroup>
    <Error Condition="!Exists('..\packages\EntityFramework.6.4.4\build\EntityFramework.props')" Text="$([System.String]::Format('$(ErrorText)', '..\packages\EntityFramework.6.4.4\build\EntityFramework.props'))" />
    <Error Condition="!Exists('..\packages\EntityFramework.6.4.4\build\EntityFramework.targets')" Text="$([System.String]::Format('$(ErrorText)', '..\packages\EntityFramework.6.4.4\build\EntityFramework.targets'))" />
  </Target>
  <Import Project="..\packages\EntityFramework.6.4.4\build\EntityFramework.targets" Condition="Exists('..\packages\EntityFramework.6.4.4\build\EntityFramework.targets')" />
</Project><|MERGE_RESOLUTION|>--- conflicted
+++ resolved
@@ -169,11 +169,8 @@
     <Compile Include="Engagement\StepProgramDetail.cs" />
     <Compile Include="Finance\FinancialGatewayDetail.cs" />
     <Compile Include="Engagement\StreakTypeExclusionDetail.cs" />
-<<<<<<< HEAD
     <Compile Include="Finance\FinancialGatewayList.cs" />
-=======
     <Compile Include="Finance\SavedAccountList.cs" />
->>>>>>> a0349993
     <Compile Include="Finance\FinancialPledgeDetail.cs" />
     <Compile Include="Finance\FinancialPledgeList.cs" />
     <Compile Include="Finance\FinancialStatementTemplateDetail.cs" />
