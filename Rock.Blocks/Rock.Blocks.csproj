﻿<?xml version="1.0" encoding="utf-8"?>
<Project ToolsVersion="15.0" xmlns="http://schemas.microsoft.com/developer/msbuild/2003">
  <Import Project="..\packages\EntityFramework.6.4.4\build\EntityFramework.props" Condition="Exists('..\packages\EntityFramework.6.4.4\build\EntityFramework.props')" />
  <Import Project="$(MSBuildExtensionsPath)\$(MSBuildToolsVersion)\Microsoft.Common.props" Condition="Exists('$(MSBuildExtensionsPath)\$(MSBuildToolsVersion)\Microsoft.Common.props')" />
  <PropertyGroup>
    <Configuration Condition=" '$(Configuration)' == '' ">Debug</Configuration>
    <Platform Condition=" '$(Platform)' == '' ">AnyCPU</Platform>
    <ProjectGuid>{E8C5F154-201F-4C67-BCDC-34787DEFFEAE}</ProjectGuid>
    <OutputType>Library</OutputType>
    <AppDesignerFolder>Properties</AppDesignerFolder>
    <RootNamespace>Rock.Blocks</RootNamespace>
    <AssemblyName>Rock.Blocks</AssemblyName>
    <TargetFrameworkVersion>v4.7.2</TargetFrameworkVersion>
    <FileAlignment>512</FileAlignment>
    <Deterministic>true</Deterministic>
    <TargetFrameworkProfile />
    <NuGetPackageImportStamp>
    </NuGetPackageImportStamp>
  </PropertyGroup>
  <PropertyGroup Condition=" '$(Configuration)|$(Platform)' == 'Debug|AnyCPU' ">
    <DebugSymbols>true</DebugSymbols>
    <DebugType>full</DebugType>
    <Optimize>false</Optimize>
    <OutputPath>bin\Debug\</OutputPath>
    <DefineConstants>DEBUG;TRACE</DefineConstants>
    <ErrorReport>prompt</ErrorReport>
    <WarningLevel>4</WarningLevel>
  </PropertyGroup>
  <PropertyGroup Condition=" '$(Configuration)|$(Platform)' == 'Release|AnyCPU' ">
    <DebugType>pdbonly</DebugType>
    <Optimize>true</Optimize>
    <OutputPath>bin\Release\</OutputPath>
    <DefineConstants>TRACE</DefineConstants>
    <ErrorReport>prompt</ErrorReport>
    <WarningLevel>4</WarningLevel>
  </PropertyGroup>
  <ItemGroup>
    <Reference Include="EntityFramework, Version=6.0.0.0, Culture=neutral, PublicKeyToken=b77a5c561934e089, processorArchitecture=MSIL">
      <HintPath>..\packages\EntityFramework.6.4.4\lib\net45\EntityFramework.dll</HintPath>
    </Reference>
    <Reference Include="EntityFramework.SqlServer, Version=6.0.0.0, Culture=neutral, PublicKeyToken=b77a5c561934e089, processorArchitecture=MSIL">
      <HintPath>..\packages\EntityFramework.6.4.4\lib\net45\EntityFramework.SqlServer.dll</HintPath>
    </Reference>
    <Reference Include="Microsoft.Bcl.AsyncInterfaces, Version=8.0.0.0, Culture=neutral, PublicKeyToken=cc7b13ffcd2ddd51, processorArchitecture=MSIL">
      <HintPath>..\packages\Microsoft.Bcl.AsyncInterfaces.8.0.0\lib\net462\Microsoft.Bcl.AsyncInterfaces.dll</HintPath>
    </Reference>
    <Reference Include="Microsoft.Extensions.DependencyInjection.Abstractions, Version=8.0.0.0, Culture=neutral, PublicKeyToken=adb9793829ddae60, processorArchitecture=MSIL">
      <HintPath>..\packages\Microsoft.Extensions.DependencyInjection.Abstractions.8.0.0\lib\net462\Microsoft.Extensions.DependencyInjection.Abstractions.dll</HintPath>
    </Reference>
    <Reference Include="Microsoft.Extensions.Logging.Abstractions, Version=8.0.0.0, Culture=neutral, PublicKeyToken=adb9793829ddae60, processorArchitecture=MSIL">
      <HintPath>..\packages\Microsoft.Extensions.Logging.Abstractions.8.0.0\lib\net462\Microsoft.Extensions.Logging.Abstractions.dll</HintPath>
    </Reference>
    <Reference Include="System" />
    <Reference Include="System.Buffers, Version=4.0.3.0, Culture=neutral, PublicKeyToken=cc7b13ffcd2ddd51, processorArchitecture=MSIL">
      <HintPath>..\packages\System.Buffers.4.5.1\lib\net461\System.Buffers.dll</HintPath>
    </Reference>
    <Reference Include="System.ComponentModel.Composition" />
    <Reference Include="System.ComponentModel.DataAnnotations" />
    <Reference Include="System.Configuration" />
    <Reference Include="System.Core" />
    <Reference Include="System.Memory, Version=4.0.1.2, Culture=neutral, PublicKeyToken=cc7b13ffcd2ddd51, processorArchitecture=MSIL">
      <HintPath>..\packages\System.Memory.4.5.5\lib\net461\System.Memory.dll</HintPath>
    </Reference>
    <Reference Include="System.Numerics" />
    <Reference Include="System.Numerics.Vectors, Version=4.1.4.0, Culture=neutral, PublicKeyToken=b03f5f7f11d50a3a, processorArchitecture=MSIL">
      <HintPath>..\packages\System.Numerics.Vectors.4.5.0\lib\net46\System.Numerics.Vectors.dll</HintPath>
    </Reference>
    <Reference Include="System.Runtime.CompilerServices.Unsafe, Version=6.0.0.0, Culture=neutral, PublicKeyToken=b03f5f7f11d50a3a, processorArchitecture=MSIL">
      <HintPath>..\packages\System.Runtime.CompilerServices.Unsafe.6.0.0\lib\net461\System.Runtime.CompilerServices.Unsafe.dll</HintPath>
    </Reference>
    <Reference Include="System.Threading.Tasks.Extensions, Version=4.2.0.1, Culture=neutral, PublicKeyToken=cc7b13ffcd2ddd51, processorArchitecture=MSIL">
      <HintPath>..\packages\System.Threading.Tasks.Extensions.4.5.4\lib\net461\System.Threading.Tasks.Extensions.dll</HintPath>
    </Reference>
    <Reference Include="System.Web" />
    <Reference Include="System.IO.Compression" />
    <Reference Include="System.Web.Http, Version=5.2.3.0, Culture=neutral, PublicKeyToken=31bf3856ad364e35" />
    <Reference Include="System.Xml.Linq" />
    <Reference Include="System.Data.DataSetExtensions" />
    <Reference Include="Microsoft.CSharp" />
    <Reference Include="System.Data" />
    <Reference Include="System.Net.Http" />
    <Reference Include="System.Xml" />
    <Reference Include="UAParser, Version=3.1.44.0, Culture=neutral, PublicKeyToken=f7377bf021646069, processorArchitecture=MSIL">
      <HintPath>..\packages\UAParser.3.1.44\lib\net45\UAParser.dll</HintPath>
    </Reference>
  </ItemGroup>
  <ItemGroup>
    <Compile Include="..\Rock.Version\AssemblySharedInfo.cs">
      <Link>Properties\AssemblySharedInfo.cs</Link>
    </Compile>
    <Compile Include="Administration\SystemConfiguration.cs" />
    <Compile Include="Bus\BusStatus.cs" />
    <Compile Include="Bus\ConsumerList.cs" />
    <Compile Include="Bus\QueueList.cs" />
    <Compile Include="CheckIn\CheckInKiosk.cs" />
    <Compile Include="CheckIn\CheckInKioskSetup.cs" />
    <Compile Include="CheckIn\CheckInScheduleBuilder.cs" />
    <Compile Include="CheckIn\CloudPrintMonitor.cs" />
    <Compile Include="CheckIn\Configuration\CheckInSimulator.cs" />
    <Compile Include="CheckIn\Configuration\LabelDesigner.cs" />
    <Compile Include="Cms\AdaptiveMessageAdaptationDetail.cs" />
    <Compile Include="Cms\AdaptiveMessageDetail.cs" />
    <Compile Include="Cms\AdaptiveMessageList.cs" />
    <Compile Include="Cms\FileAssetManager.cs" />
    <Compile Include="Cms\BlockTypeList.cs" />
    <Compile Include="Cms\ContentChannelDetail.cs" />
    <Compile Include="Cms\ContentChannelItemList.cs" />
    <Compile Include="Cms\ContentChannelList.cs" />
    <Compile Include="Cms\ContentChannelTypeList.cs" />
    <Compile Include="Cms\ContentChannelTypeDetail.cs" />
    <Compile Include="Cms\LavaShortcodeList.cs" />
    <Compile Include="Cms\MediaAccountList.cs" />
    <Compile Include="Cms\MediaFolderList.cs" />
    <Compile Include="Cms\ThemeDetail.cs" />
    <Compile Include="Communication\Chat\ChatConfiguration.cs" />
    <Compile Include="Communication\CommunicationEntry\ValidationContext.cs" />
    <Compile Include="Communication\CommunicationEntry\ValidationContextExtensions.cs" />
    <Compile Include="Cms\LogSettings.cs" />
    <Compile Include="Communication\SmsConversations.cs" />
    <Compile Include="Core\PersonSuggestionList.cs" />
    <Compile Include="Cms\PageSearch.cs" />
    <Compile Include="Core\DocumentTypeList.cs" />
    <Compile Include="Crm\Disc.cs" />
    <Compile Include="Crm\PhotoUpload.cs" />
    <Compile Include="Event\RegistrationInstanceActiveList.cs" />
    <Compile Include="Core\ScheduleCategoryExclusionList.cs" />
<<<<<<< HEAD
    <Compile Include="Core\ScheduledJobHistoryList.cs" />
    <Compile Include="Lms\LearningActivityCompletionDetail.cs" />
    <Compile Include="Lms\LearningActivityCompletionList.cs" />
    <Compile Include="Lms\LearningActivityDetail.cs" />
    <Compile Include="Lms\LearningClassContentPageDetail.cs" />
    <Compile Include="Lms\LearningClassAnnouncementDetail.cs" />
    <Compile Include="Lms\LearningClassDetail.cs" />
    <Compile Include="Lms\LearningGradingSystemDetail.cs" />
    <Compile Include="Lms\LearningGradingSystemList.cs" />
    <Compile Include="Lms\LearningGradingSystemScaleDetail.cs" />
    <Compile Include="Lms\LearningGradingSystemScaleList.cs" />
    <Compile Include="Finance\FinancialPersonBankAccountList.cs" />
    <Compile Include="Finance\FinancialScheduledTransactionList.cs" />
    <Compile Include="Lms\LearningProgramCompletionDetail.cs" />
    <Compile Include="Lms\LearningSemesterDetail.cs" />
    <Compile Include="Lms\Public\PublicLearningClassWorkspace.cs" />
    <Compile Include="Lms\Public\PublicLearningClassEnrollment.cs" />
    <Compile Include="Lms\Public\PublicLearningCourseDetail.cs" />
    <Compile Include="Lms\Public\PublicLearningCourseList.cs" />
    <Compile Include="Lms\Public\PublicLearningProgramList.cs" />
=======
    <Compile Include="Administration\PageProperties.cs" />
    <Compile Include="Finance\FinancialPersonSavedAccountDetail.cs" />
>>>>>>> e2493aa6
    <Compile Include="Mobile\CheckIn\CheckIn.cs" />
    <Compile Include="Security\Oidc\AuthClientDetail.cs" />
    <Compile Include="Tv\AppleTvPageList.cs" />
    <Compile Include="Cms\PageList.cs" />
    <Compile Include="Cms\PageShortLinkClickList.cs" />
    <Compile Include="Cms\PageShortLinkList.cs" />
    <Compile Include="Cms\BlockList.cs" />
    <Compile Include="Cms\PageShortLinkDialog.cs" />
    <Compile Include="Administration\PageProperties.cs" />
    <Compile Include="Tv\RokuApplicationDetail.cs" />
    <Compile Include="Cms\LayoutList.cs" />
    <Compile Include="Cms\PersistedDatasetList.cs" />
    <Compile Include="Cms\PersonalLinkList.cs" />
    <Compile Include="Cms\PersonalLinkSectionList.cs" />
    <Compile Include="Cms\PageRouteList.cs" />
    <Compile Include="Core\PersonFollowingList.cs" />
    <Compile Include="Core\SignatureDocumentDetail.cs" />
    <Compile Include="Core\SignatureDocumentList.cs" />
    <Compile Include="Tv\RokuPageDetail.cs" />
    <Compile Include="Tv\TvPageList.cs" />
    <Compile Include="Communication\NcoaProcess.cs" />
    <Compile Include="Core\LogViewer.cs" />
    <Compile Include="Crm\PhotoVerify.cs" />
    <Compile Include="Finance\FundraisingList.cs" />
    <Compile Include="Core\TagReport.cs" />
    <Compile Include="Engagement\StreakTypeExclusionList.cs" />
    <Compile Include="Engagement\StreakMapEditor.cs" />
    <Compile Include="Reporting\PageParameterFilter.cs" />
    <Compile Include="Security\Oidc\AuthScopeList.cs" />
    <Compile Include="Security\Oidc\AuthClientList.cs" />
    <Compile Include="Security\SecurityChangeAuditList.cs" />
    <Compile Include="Core\PersonSignalList.cs" />
    <Compile Include="CheckIn\Configuration\CheckInLabelDetail.cs" />
    <Compile Include="CheckIn\Configuration\CheckInLabelList.cs" />
    <Compile Include="Engagement\StreakList.cs" />
    <Compile Include="Engagement\CampaignList.cs" />
    <Compile Include="Security\UserLoginList.cs" />
    <Compile Include="Security\RestKeyList.cs" />
    <Compile Include="Crm\PersonMergeRequestList.cs" />
    <Compile Include="Event\RegistrationInstanceLinkageList.cs" />
    <Compile Include="Event\RegistrationInstanceFeeList.cs" />
    <Compile Include="Core\RestActionList.cs" />
    <Compile Include="Core\RestControllerList.cs" />
    <Compile Include="Cms\SiteList.cs" />
    <Compile Include="Communication\CommunicationList.cs" />
    <Compile Include="Communication\SmsPipelineList.cs" />
    <Compile Include="Communication\SystemCommunicationPreview.cs" />
    <Compile Include="Tv\TvApplicationList.cs" />
    <Compile Include="Communication\SystemCommunicationList.cs" />
    <Compile Include="Communication\CommunicationEntry.cs" />
    <Compile Include="Communication\EmailPreferenceEntry.cs" />
    <Compile Include="Core\AssetStorageProviderList.cs" />
    <Compile Include="Core\AttributeMatrixTemplateDetail.cs" />
    <Compile Include="Core\AttributeMatrixTemplateList.cs" />
    <Compile Include="Core\AuditList.cs" />
    <Compile Include="Core\BinaryFileDetail.cs" />
    <Compile Include="Core\BinaryFileList.cs" />
    <Compile Include="Core\BinaryFileTypeDetail.cs" />
    <Compile Include="Core\BinaryFileTypeList.cs" />
    <Compile Include="Core\CampusList.cs" />
    <Compile Include="Core\DefinedTypeList.cs" />
    <Compile Include="Core\DefinedTypeDetail.cs" />
    <Compile Include="Core\DeviceDetail.cs" />
    <Compile Include="Core\DeviceList.cs" />
    <Compile Include="Core\EntitySearchDetail.cs" />
    <Compile Include="Core\EntitySearchList.cs" />
    <Compile Include="Core\EventList.cs" />
    <Compile Include="Core\FollowingSuggestionTypeList.cs" />
    <Compile Include="Core\LocationList.cs" />
    <Compile Include="Core\DefinedValueList.cs" />
    <Compile Include="Core\Notes.cs" />
    <Compile Include="Core\NoteTypeList.cs" />
    <Compile Include="Core\NoteWatchDetail.cs" />
    <Compile Include="Core\NoteWatchList.cs" />
    <Compile Include="Core\NotificationMessageList.cs" />
    <Compile Include="Cms\BlockTypeDetail.cs" />
    <Compile Include="Core\InteractionChannelDetail.cs" />
    <Compile Include="Core\ScheduleList.cs" />
    <Compile Include="Core\SignalTypeList.cs" />
    <Compile Include="Core\SignatureDocumentTemplateList.cs" />
    <Compile Include="Core\TagList.cs" />
    <Compile Include="Crm\AssessmentTypeList.cs" />
    <Compile Include="Crm\BadgeList.cs" />
    <Compile Include="Crm\NamelessPersonList.cs" />
    <Compile Include="Crm\PersonDetail\GivingConfiguration.cs" />
    <Compile Include="Crm\SignalTypeDetail.cs" />
    <Compile Include="Core\ScheduledJobList.cs" />
    <Compile Include="Core\SuggestionDetail.cs" />
    <Compile Include="Cms\LavaShortcodeDetail.cs" />
    <Compile Include="Engagement\AchievementAttemptDetail.cs" />
    <Compile Include="Engagement\AchievementAttemptList.cs" />
    <Compile Include="Engagement\AchievementTypeDetail.cs" />
    <Compile Include="Engagement\ConnectionOpportunityList.cs" />
    <Compile Include="Reporting\TithingOverview.cs" />
    <Compile Include="Engagement\AchievementTypeList.cs" />
    <Compile Include="CheckIn\AttendanceList.cs" />
    <Compile Include="Engagement\ConnectionTypeList.cs" />
    <Compile Include="Engagement\StepParticipantList.cs" />
    <Compile Include="Engagement\StepProgramList.cs" />
    <Compile Include="CheckIn\AttendanceHistoryList.cs" />
    <Compile Include="Engagement\StreakTypeList.cs" />
    <Compile Include="Engagement\StepTypeList.cs" />
    <Compile Include="Event\EventCalendarItemList.cs" />
    <Compile Include="ExtensionMethods\IValidPropertiesBoxExtensions.cs" />
    <Compile Include="Finance\BenevolenceTypeDetail.cs" />
    <Compile Include="Finance\BusinessList.cs" />
    <Compile Include="Finance\FinancialAccountDetail.cs" />
    <Compile Include="Finance\FinancialAccountList.cs" />
    <Compile Include="Event\RegistrationEntry\ExtensionMethods.cs" />
    <Compile Include="Finance\BenevolenceRequestList.cs" />
    <Compile Include="Event\EventItemOccurrenceList.cs" />
    <Compile Include="Finance\BenevolenceTypeList.cs" />
    <Compile Include="Finance\FinancialBatchList.cs" />
    <Compile Include="Engagement\StepProgramDetail.cs" />
    <Compile Include="Finance\FinancialGatewayDetail.cs" />
    <Compile Include="Engagement\StreakTypeExclusionDetail.cs" />
    <Compile Include="Finance\FinancialGatewayList.cs" />
    <Compile Include="Finance\BusinessContactList.cs" />
    <Compile Include="Event\RegistrationInstanceList.cs" />
    <Compile Include="Event\RegistrationInstancePaymentList.cs" />
    <Compile Include="Finance\SavedAccountList.cs" />
    <Compile Include="Finance\FinancialPledgeDetail.cs" />
    <Compile Include="Finance\FinancialPledgeList.cs" />
    <Compile Include="Finance\FinancialStatementTemplateDetail.cs" />
    <Compile Include="CheckIn\Config\CheckinTypeDetail.cs" />
    <Compile Include="Finance\FinancialStatementTemplateList.cs" />
    <Compile Include="Group\GroupArchivedList.cs" />
    <Compile Include="Group\Scheduling\GroupMemberScheduleTemplateList.cs" />
    <Compile Include="Group\GroupRequirementTypeList.cs" />
    <Compile Include="Group\GroupTypeList.cs" />
    <Compile Include="Mobile\MobileLayoutDetail.cs" />
    <Compile Include="Group\GroupMemberScheduleTemplateDetail.cs" />
    <Compile Include="Group\GroupRequirementTypeDetail.cs" />
    <Compile Include="Reporting\PersistedDataViewList.cs" />
    <Compile Include="Reporting\InteractionDetail.cs" />
    <Compile Include="Finance\FundraisingDonationList.cs" />
    <Compile Include="Group\Scheduling\GroupScheduleToolbox.cs" />
    <Compile Include="Lms\LearningClassList.cs" />
    <Compile Include="Lms\LearningCourseDetail.cs" />
    <Compile Include="Lms\LearningCourseList.cs" />
    <Compile Include="Lms\LearningParticipantDetail.cs" />
    <Compile Include="Lms\LearningProgramCompletionList.cs" />
    <Compile Include="Lms\LearningProgramDetail.cs" />
    <Compile Include="Lms\LearningProgramList.cs" />
    <Compile Include="Lms\LearningSemesterList.cs" />
    <Compile Include="Prayer\PrayerCommentList.cs" />
    <Compile Include="Prayer\PrayerRequestList.cs" />
    <Compile Include="Reporting\MetricValueDetail.cs" />
    <Compile Include="Reporting\InteractionComponentDetail.cs" />
    <Compile Include="Reporting\DynamicData.cs" />
    <Compile Include="Reporting\MergeTemplateList.cs" />
    <Compile Include="Reporting\ReportList.cs" />
    <Compile Include="Finance\VolunteerGenerosityAnalysis.cs" />
    <Compile Include="RockEntityDetailBlockType.cs" />
    <Compile Include="Tv\AppleTvPageDetail.cs" />
    <Compile Include="Engagement\StepTypeDetail.cs" />
    <Compile Include="Tv\AppleTvAppDetail.cs" />
    <Compile Include="Event\EventItemDetail.cs" />
    <Compile Include="Event\EventCalendarDetail.cs" />
    <Compile Include="Event\RegistrationListLava.cs" />
    <Compile Include="Finance\BusinessDetail.cs" />
    <Compile Include="Engagement\StreakTypeDetail.cs" />
    <Compile Include="Prayer\PrayerRequestDetail.cs" />
    <Compile Include="Core\FollowingEventTypeDetail.cs" />
    <Compile Include="Core\ScheduleDetail.cs" />
    <Compile Include="Crm\AssessmentList.cs" />
    <Compile Include="Crm\FamilyPreRegistration.cs" />
    <Compile Include="Crm\PhotoOptOutDetail.cs" />
    <Compile Include="Engagement\StreakDetail.cs" />
    <Compile Include="Prayer\PrayerRequestEntry.cs" />
    <Compile Include="Cms\LibraryViewer.cs" />
    <Compile Include="Engagement\SignUp\SignUpDetail.cs" />
    <Compile Include="Example\ObsidianGalleryList.cs" />
    <Compile Include="Group\GroupAttendanceDetail.cs" />
    <Compile Include="RockDetailBlockType.cs" />
    <Compile Include="RockEntityListBlockType.cs" />
    <Compile Include="RockListBlockType.cs" />
    <Compile Include="Reporting\ServiceMetricsEntry.cs" />
    <Compile Include="Group\Scheduling\GroupScheduler.cs" />
    <Compile Include="Finance\FinancialBatchDetail.cs" />
    <Compile Include="Finance\FinancialPledgeEntry.cs" />
    <Compile Include="Group\GroupRegistration.cs" />
    <Compile Include="Security\AccountEntry.cs" />
    <Compile Include="Cms\ContentCollectionDetail.cs" />
    <Compile Include="Cms\ContentCollectionView.cs" />
    <Compile Include="Cms\LayoutDetail.cs" />
    <Compile Include="Cms\MediaAccountDetail.cs" />
    <Compile Include="Cms\MediaFolderDetail.cs" />
    <Compile Include="Cms\PageShortLinkDetail.cs" />
    <Compile Include="Cms\PersistedDatasetDetail.cs" />
    <Compile Include="Cms\PageRouteDetail.cs" />
    <Compile Include="Cms\PersonalLinkSectionDetail.cs" />
    <Compile Include="Cms\SiteDetail.cs" />
    <Compile Include="Core\AssetStorageProviderDetail.cs" />
    <Compile Include="Communication\SnippetDetail.cs" />
    <Compile Include="Communication\SnippetTypeDetail.cs" />
    <Compile Include="Communication\SystemPhoneNumberDetail.cs" />
    <Compile Include="Core\Attributes.cs" />
    <Compile Include="Core\CampusDetail.cs" />
    <Compile Include="Core\CategoryDetail.cs" />
    <Compile Include="Core\LocationDetail.cs" />
    <Compile Include="Core\DocumentTypeDetail.cs" />
    <Compile Include="Core\NoteTypeDetail.cs" />
    <Compile Include="Core\ServiceJobDetail.cs" />
    <Compile Include="Core\SignatureDocumentTemplateDetail.cs" />
    <Compile Include="Core\TagDetail.cs" />
    <Compile Include="Crm\AssessmentTypeDetail.cs" />
    <Compile Include="Crm\BadgeDetail.cs" />
    <Compile Include="Crm\PersonDetail\Badges.cs" />
    <Compile Include="Bus\QueueDetail.cs" />
    <Compile Include="Security\ForgotUserName.cs" />
    <Compile Include="Security\ConfirmAccount.cs" />
    <Compile Include="Security\RestKeyDetail.cs" />
    <Compile Include="Engagement\SignUp\SignUpAttendanceDetail.cs" />
    <Compile Include="Engagement\SignUp\SignUpFinder.cs" />
    <Compile Include="Engagement\SignUp\SignUpRegister.cs" />
    <Compile Include="Event\InteractiveExperiences\ExperienceManager.cs" />
    <Compile Include="Event\InteractiveExperiences\ExperienceManagerOccurrences.cs" />
    <Compile Include="Event\InteractiveExperiences\ExperienceVisualizer.cs" />
    <Compile Include="Event\InteractiveExperiences\InteractiveExperienceDetail.cs" />
    <Compile Include="Event\InteractiveExperiences\LiveExperienceOccurrences.cs" />
    <Compile Include="Event\InteractiveExperiences\LiveExperience.cs" />
    <Compile Include="Event\RegistrationEntry.cs" />
    <Compile Include="Example\FieldTypeGallery.cs" />
    <Compile Include="ExtensionMethods\IEntityExtensions.cs" />
    <Compile Include="ExtensionMethods\SettingsExtensions.cs" />
    <Compile Include="Reporting\MergeTemplateDetail.cs" />
    <Compile Include="RockObsidianBlockType.cs" />
    <Compile Include="Example\ControlGallery.cs" />
    <Compile Include="Properties\AssemblyInfo.cs" />
    <Compile Include="RockObsidianDetailBlockType.cs" />
    <Compile Include="Engagement\Steps\StepFlow.cs" />
    <Compile Include="WebFarm\WebFarmNodeDetail.cs" />
    <Compile Include="WebFarm\WebFarmNodeLogList.cs" />
    <Compile Include="WebFarm\WebFarmSettings.cs" />
    <Compile Include="Security\Login.cs" />
    <Compile Include="Utility\RealTimeDebugger.cs" />
    <Compile Include="Utility\RealTimeVisualizer.cs" />
    <Compile Include="Utility\SmsTestTransport.cs" />
    <Compile Include="WorkFlow\FormBuilder\ExtensionMethods.cs" />
    <Compile Include="WorkFlow\FormBuilder\FormBuilderDetail.cs" />
    <Compile Include="WorkFlow\FormBuilder\FormTemplateDetail.cs" />
    <Compile Include="WorkFlow\FormBuilder\Utility.cs" />
    <Compile Include="WorkFlow\WorkflowTriggerDetail.cs" />
    <Compile Include="WorkFlow\WorkflowList.cs" />
  </ItemGroup>
  <ItemGroup>
    <ProjectReference Include="..\DotLiquid\DotLiquid.csproj">
      <Project>{00EDCB8D-EF33-459C-AD62-02876BD24DFF}</Project>
      <Name>DotLiquid</Name>
    </ProjectReference>
    <ProjectReference Include="..\Rock.Common\Rock.Common.csproj">
      <Project>{13568622-324e-4493-b605-c9896e725d30}</Project>
      <Name>Rock.Common</Name>
    </ProjectReference>
    <ProjectReference Include="..\Rock.Enums\Rock.Enums.csproj">
      <Project>{61dece2b-0434-435e-8d65-49a4fdf98365}</Project>
      <Name>Rock.Enums</Name>
    </ProjectReference>
    <ProjectReference Include="..\Rock.Lava.Shared\Rock.Lava.Shared.csproj">
      <Project>{8820CD93-70EE-496D-B17B-0C4C68DD4957}</Project>
      <Name>Rock.Lava.Shared</Name>
    </ProjectReference>
    <ProjectReference Include="..\Rock.NCOA\Rock.NCOA.csproj">
      <Project>{6fc5781e-c9fc-41e9-87fb-2a9ca8aa2088}</Project>
      <Name>Rock.NCOA</Name>
    </ProjectReference>
    <ProjectReference Include="..\Rock.Rest\Rock.Rest.csproj">
      <Project>{ADD1EDD0-A4CB-4E82-B6AD-6AD1D556DEAE}</Project>
      <Name>Rock.Rest</Name>
    </ProjectReference>
    <ProjectReference Include="..\Rock.Version\Rock.Version.csproj">
      <Project>{6fe0930c-6832-4c2f-8a76-d4e4a2d80ddf}</Project>
      <Name>Rock.Version</Name>
    </ProjectReference>
    <ProjectReference Include="..\Rock.ViewModels\Rock.ViewModels.csproj">
      <Project>{05baaf85-9c53-4ccd-a535-036427b0df72}</Project>
      <Name>Rock.ViewModels</Name>
    </ProjectReference>
    <ProjectReference Include="..\Rock\Rock.csproj">
      <Project>{185a31d7-3037-4dae-8797-0459849a84bd}</Project>
      <Name>Rock</Name>
    </ProjectReference>
  </ItemGroup>
  <ItemGroup>
    <None Include="App.config" />
    <None Include="packages.config" />
  </ItemGroup>
  <ItemGroup />
  <ItemGroup>
    <EmbeddedResource Include="DefaultTvApplication.js" />
  </ItemGroup>
  <Import Project="$(MSBuildToolsPath)\Microsoft.CSharp.targets" />
  <Target Name="EnsureNuGetPackageBuildImports" BeforeTargets="PrepareForBuild">
    <PropertyGroup>
      <ErrorText>This project references NuGet package(s) that are missing on this computer. Use NuGet Package Restore to download them.  For more information, see http://go.microsoft.com/fwlink/?LinkID=322105. The missing file is {0}.</ErrorText>
    </PropertyGroup>
    <Error Condition="!Exists('..\packages\EntityFramework.6.4.4\build\EntityFramework.props')" Text="$([System.String]::Format('$(ErrorText)', '..\packages\EntityFramework.6.4.4\build\EntityFramework.props'))" />
    <Error Condition="!Exists('..\packages\EntityFramework.6.4.4\build\EntityFramework.targets')" Text="$([System.String]::Format('$(ErrorText)', '..\packages\EntityFramework.6.4.4\build\EntityFramework.targets'))" />
  </Target>
  <Import Project="..\packages\EntityFramework.6.4.4\build\EntityFramework.targets" Condition="Exists('..\packages\EntityFramework.6.4.4\build\EntityFramework.targets')" />
</Project><|MERGE_RESOLUTION|>--- conflicted
+++ resolved
@@ -124,7 +124,6 @@
     <Compile Include="Crm\PhotoUpload.cs" />
     <Compile Include="Event\RegistrationInstanceActiveList.cs" />
     <Compile Include="Core\ScheduleCategoryExclusionList.cs" />
-<<<<<<< HEAD
     <Compile Include="Core\ScheduledJobHistoryList.cs" />
     <Compile Include="Lms\LearningActivityCompletionDetail.cs" />
     <Compile Include="Lms\LearningActivityCompletionList.cs" />
@@ -145,10 +144,8 @@
     <Compile Include="Lms\Public\PublicLearningCourseDetail.cs" />
     <Compile Include="Lms\Public\PublicLearningCourseList.cs" />
     <Compile Include="Lms\Public\PublicLearningProgramList.cs" />
-=======
     <Compile Include="Administration\PageProperties.cs" />
     <Compile Include="Finance\FinancialPersonSavedAccountDetail.cs" />
->>>>>>> e2493aa6
     <Compile Include="Mobile\CheckIn\CheckIn.cs" />
     <Compile Include="Security\Oidc\AuthClientDetail.cs" />
     <Compile Include="Tv\AppleTvPageList.cs" />
