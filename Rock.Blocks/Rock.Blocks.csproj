--- conflicted
+++ resolved
@@ -140,10 +140,6 @@
   </ItemGroup>
   <ItemGroup>
     <Folder Include="Finance\" />
-<<<<<<< HEAD
-    <Folder Include="Groups\" />
-=======
->>>>>>> 06a89cd5
   </ItemGroup>
   <ItemGroup>
     <EmbeddedResource Include="DefaultTvApplication.js" />
