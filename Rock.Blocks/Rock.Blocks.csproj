--- conflicted
+++ resolved
@@ -141,7 +141,6 @@
     <Compile Include="Core\NotificationMessageList.cs" />
     <Compile Include="Cms\BlockTypeDetail.cs" />
     <Compile Include="Core\InteractionChannelDetail.cs" />
-<<<<<<< HEAD
     <Compile Include="Core\ScheduleList.cs" />
     <Compile Include="Core\SignalTypeList.cs" />
     <Compile Include="Core\SignatureDocumentTemplateList.cs" />
@@ -149,9 +148,7 @@
     <Compile Include="Crm\AssessmentTypeList.cs" />
     <Compile Include="Crm\NamelessPersonList.cs" />
     <Compile Include="Crm\SignalTypeDetail.cs" />
-=======
 	<Compile Include="Core\ScheduledJobList.cs" />
->>>>>>> 03563bb4
     <Compile Include="Core\SuggestionDetail.cs" />
     <Compile Include="Cms\LavaShortcodeDetail.cs" />
     <Compile Include="Engagement\AchievementAttemptDetail.cs" />
