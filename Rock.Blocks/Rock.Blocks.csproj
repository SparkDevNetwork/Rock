﻿<?xml version="1.0" encoding="utf-8"?>
<Project ToolsVersion="15.0" xmlns="http://schemas.microsoft.com/developer/msbuild/2003">
  <Import Project="..\packages\EntityFramework.6.4.4\build\EntityFramework.props" Condition="Exists('..\packages\EntityFramework.6.4.4\build\EntityFramework.props')" />
  <Import Project="$(MSBuildExtensionsPath)\$(MSBuildToolsVersion)\Microsoft.Common.props" Condition="Exists('$(MSBuildExtensionsPath)\$(MSBuildToolsVersion)\Microsoft.Common.props')" />
  <PropertyGroup>
    <Configuration Condition=" '$(Configuration)' == '' ">Debug</Configuration>
    <Platform Condition=" '$(Platform)' == '' ">AnyCPU</Platform>
    <ProjectGuid>{E8C5F154-201F-4C67-BCDC-34787DEFFEAE}</ProjectGuid>
    <OutputType>Library</OutputType>
    <AppDesignerFolder>Properties</AppDesignerFolder>
    <RootNamespace>Rock.Blocks</RootNamespace>
    <AssemblyName>Rock.Blocks</AssemblyName>
    <TargetFrameworkVersion>v4.7.2</TargetFrameworkVersion>
    <FileAlignment>512</FileAlignment>
    <Deterministic>true</Deterministic>
    <TargetFrameworkProfile />
    <NuGetPackageImportStamp>
    </NuGetPackageImportStamp>
  </PropertyGroup>
  <PropertyGroup Condition=" '$(Configuration)|$(Platform)' == 'Debug|AnyCPU' ">
    <DebugSymbols>true</DebugSymbols>
    <DebugType>full</DebugType>
    <Optimize>false</Optimize>
    <OutputPath>bin\Debug\</OutputPath>
    <DefineConstants>DEBUG;TRACE</DefineConstants>
    <ErrorReport>prompt</ErrorReport>
    <WarningLevel>4</WarningLevel>
  </PropertyGroup>
  <PropertyGroup Condition=" '$(Configuration)|$(Platform)' == 'Release|AnyCPU' ">
    <DebugType>pdbonly</DebugType>
    <Optimize>true</Optimize>
    <OutputPath>bin\Release\</OutputPath>
    <DefineConstants>TRACE</DefineConstants>
    <ErrorReport>prompt</ErrorReport>
    <WarningLevel>4</WarningLevel>
  </PropertyGroup>
  <ItemGroup>
    <Reference Include="EntityFramework, Version=6.0.0.0, Culture=neutral, PublicKeyToken=b77a5c561934e089, processorArchitecture=MSIL">
      <HintPath>..\packages\EntityFramework.6.4.4\lib\net45\EntityFramework.dll</HintPath>
    </Reference>
    <Reference Include="EntityFramework.SqlServer, Version=6.0.0.0, Culture=neutral, PublicKeyToken=b77a5c561934e089, processorArchitecture=MSIL">
      <HintPath>..\packages\EntityFramework.6.4.4\lib\net45\EntityFramework.SqlServer.dll</HintPath>
    </Reference>
    <Reference Include="Microsoft.Bcl.AsyncInterfaces, Version=8.0.0.0, Culture=neutral, PublicKeyToken=cc7b13ffcd2ddd51, processorArchitecture=MSIL">
      <HintPath>..\packages\Microsoft.Bcl.AsyncInterfaces.8.0.0\lib\net462\Microsoft.Bcl.AsyncInterfaces.dll</HintPath>
    </Reference>
    <Reference Include="Microsoft.Extensions.DependencyInjection.Abstractions, Version=8.0.0.0, Culture=neutral, PublicKeyToken=adb9793829ddae60, processorArchitecture=MSIL">
      <HintPath>..\packages\Microsoft.Extensions.DependencyInjection.Abstractions.8.0.0\lib\net462\Microsoft.Extensions.DependencyInjection.Abstractions.dll</HintPath>
    </Reference>
    <Reference Include="Microsoft.Extensions.Logging.Abstractions, Version=8.0.0.0, Culture=neutral, PublicKeyToken=adb9793829ddae60, processorArchitecture=MSIL">
      <HintPath>..\packages\Microsoft.Extensions.Logging.Abstractions.8.0.0\lib\net462\Microsoft.Extensions.Logging.Abstractions.dll</HintPath>
    </Reference>
    <Reference Include="System" />
    <Reference Include="System.Buffers, Version=4.0.3.0, Culture=neutral, PublicKeyToken=cc7b13ffcd2ddd51, processorArchitecture=MSIL">
      <HintPath>..\packages\System.Buffers.4.5.1\lib\net461\System.Buffers.dll</HintPath>
    </Reference>
    <Reference Include="System.ComponentModel.Composition" />
    <Reference Include="System.ComponentModel.DataAnnotations" />
    <Reference Include="System.Core" />
    <Reference Include="System.Memory, Version=4.0.1.2, Culture=neutral, PublicKeyToken=cc7b13ffcd2ddd51, processorArchitecture=MSIL">
      <HintPath>..\packages\System.Memory.4.5.5\lib\net461\System.Memory.dll</HintPath>
    </Reference>
    <Reference Include="System.Numerics" />
    <Reference Include="System.Numerics.Vectors, Version=4.1.4.0, Culture=neutral, PublicKeyToken=b03f5f7f11d50a3a, processorArchitecture=MSIL">
      <HintPath>..\packages\System.Numerics.Vectors.4.5.0\lib\net46\System.Numerics.Vectors.dll</HintPath>
    </Reference>
    <Reference Include="System.Runtime.CompilerServices.Unsafe, Version=6.0.0.0, Culture=neutral, PublicKeyToken=b03f5f7f11d50a3a, processorArchitecture=MSIL">
      <HintPath>..\packages\System.Runtime.CompilerServices.Unsafe.6.0.0\lib\net461\System.Runtime.CompilerServices.Unsafe.dll</HintPath>
    </Reference>
    <Reference Include="System.Threading.Tasks.Extensions, Version=4.2.0.1, Culture=neutral, PublicKeyToken=cc7b13ffcd2ddd51, processorArchitecture=MSIL">
      <HintPath>..\packages\System.Threading.Tasks.Extensions.4.5.4\lib\net461\System.Threading.Tasks.Extensions.dll</HintPath>
    </Reference>
    <Reference Include="System.Web" />
    <Reference Include="System.Web.Http, Version=5.2.3.0, Culture=neutral, PublicKeyToken=31bf3856ad364e35" />
    <Reference Include="System.Xml.Linq" />
    <Reference Include="System.Data.DataSetExtensions" />
    <Reference Include="Microsoft.CSharp" />
    <Reference Include="System.Data" />
    <Reference Include="System.Net.Http" />
    <Reference Include="System.Xml" />
    <Reference Include="UAParser, Version=3.1.44.0, Culture=neutral, PublicKeyToken=f7377bf021646069, processorArchitecture=MSIL">
      <HintPath>..\packages\UAParser.3.1.44\lib\net45\UAParser.dll</HintPath>
    </Reference>
  </ItemGroup>
  <ItemGroup>
    <Compile Include="..\Rock.Version\AssemblySharedInfo.cs">
      <Link>Properties\AssemblySharedInfo.cs</Link>
    </Compile>
    <Compile Include="Bus\ConsumerList.cs" />
    <Compile Include="Bus\QueueList.cs" />
    <Compile Include="Cms\AdaptiveMessageAdaptationDetail.cs" />
    <Compile Include="Cms\AdaptiveMessageDetail.cs" />
    <Compile Include="Cms\AdaptiveMessageList.cs" />
<<<<<<< HEAD
    <Compile Include="Cms\BlockTypeList.cs" />
    <Compile Include="Cms\ContentChannelDetail.cs" />
    <Compile Include="Cms\ContentChannelItemList.cs" />
    <Compile Include="Cms\ContentChannelList.cs" />
    <Compile Include="Cms\ContentChannelTypeList.cs" />
    <Compile Include="Cms\ContentChannelTypeDetail.cs" />
    <Compile Include="Cms\MediaAccountList.cs" />
    <Compile Include="Cms\MediaFolderList.cs" />
    <Compile Include="Engagement\ConnectionTypeList.cs" />
    <Compile Include="Event\RegistrationInstanceActiveList.cs" />
    <Compile Include="Core\ScheduledJobHistoryList.cs" />
    <Compile Include="Tv\AppleTvPageList.cs" />
    <Compile Include="Cms\PageShortLinkClickList.cs" />
    <Compile Include="Cms\PageShortLinkList.cs" />
    <Compile Include="Cms\BlockList.cs" />
    <Compile Include="Cms\LayoutList.cs" />
    <Compile Include="Cms\PersistedDatasetList.cs" />
    <Compile Include="Cms\PersonalLinkList.cs" />
    <Compile Include="Cms\PersonalLinkSectionList.cs" />
=======
	<Compile Include="Cms\PageRouteList.cs" />
>>>>>>> 4cf27318
    <Compile Include="Cms\SiteList.cs" />
    <Compile Include="Core\AuditList.cs" />
    <Compile Include="Core\RestControllerList.cs" />
    <Compile Include="Cms\SiteList.cs" />
    <Compile Include="Communication\CommunicationList.cs" />
    <Compile Include="Communication\SmsPipelineList.cs" />
    <Compile Include="Communication\SystemCommunicationPreview.cs" />
    <Compile Include="Communication\SystemCommunicationList.cs" />
    <Compile Include="Core\AssetStorageProviderList.cs" />
    <Compile Include="Core\AttributeMatrixTemplateDetail.cs" />
    <Compile Include="Core\AttributeMatrixTemplateList.cs" />
    <Compile Include="Core\BinaryFileDetail.cs" />
    <Compile Include="Core\BinaryFileList.cs" />
    <Compile Include="Core\BinaryFileTypeDetail.cs" />
    <Compile Include="Core\BinaryFileTypeList.cs" />
    <Compile Include="Core\CampusList.cs" />
    <Compile Include="Communication\EmailPreferenceEntry.cs" />
    <Compile Include="Core\DefinedTypeList.cs" />
    <Compile Include="Core\DefinedTypeDetail.cs" />
    <Compile Include="Core\DeviceDetail.cs" />
    <Compile Include="Core\DeviceList.cs" />
    <Compile Include="Core\EventList.cs" />
    <Compile Include="Core\FollowingSuggestionTypeList.cs" />
    <Compile Include="Core\LocationList.cs" />
    <Compile Include="Core\DefinedValueList.cs" />
    <Compile Include="Core\Notes.cs" />
    <Compile Include="Core\NoteTypeList.cs" />
    <Compile Include="Core\NoteWatchDetail.cs" />
    <Compile Include="Core\NoteWatchList.cs" />
    <Compile Include="Core\NotificationMessageList.cs" />
    <Compile Include="Cms\BlockTypeDetail.cs" />
    <Compile Include="Core\InteractionChannelDetail.cs" />
    <Compile Include="Core\ScheduleList.cs" />
    <Compile Include="Core\SignalTypeList.cs" />
    <Compile Include="Core\SignatureDocumentTemplateList.cs" />
    <Compile Include="Core\TagList.cs" />
    <Compile Include="Crm\AssessmentTypeList.cs" />
    <Compile Include="Crm\NamelessPersonList.cs" />
    <Compile Include="Crm\SignalTypeDetail.cs" />
    <Compile Include="Core\SuggestionDetail.cs" />
    <Compile Include="Cms\LavaShortcodeDetail.cs" />
    <Compile Include="Engagement\AchievementAttemptDetail.cs" />
    <Compile Include="Engagement\AchievementAttemptList.cs" />
    <Compile Include="Engagement\AchievementTypeDetail.cs" />
    <Compile Include="Engagement\ConnectionOpportunityList.cs" />
    <Compile Include="Engagement\ConnectionTypeList.cs" />
    <Compile Include="Engagement\StepProgramList.cs" />
    <Compile Include="CheckIn\AttendanceHistoryList.cs" />
    <Compile Include="Engagement\StreakTypeList.cs" />
    <Compile Include="Event\EventCalendarItemList.cs" />
    <Compile Include="ExtensionMethods\IValidPropertiesBoxExtensions.cs" />
    <Compile Include="Finance\BenevolenceTypeDetail.cs" />
    <Compile Include="Finance\BusinessList.cs" />
    <Compile Include="Finance\FinancialAccountDetail.cs" />
    <Compile Include="Finance\FinancialAccountList.cs" />
    <Compile Include="Finance\FinancialBatchList.cs" />
    <Compile Include="Engagement\StepProgramDetail.cs" />
    <Compile Include="Finance\FinancialGatewayDetail.cs" />
    <Compile Include="Engagement\StreakTypeExclusionDetail.cs" />
    <Compile Include="Finance\FinancialGatewayList.cs" />
    <Compile Include="Finance\SavedAccountList.cs" />
    <Compile Include="Finance\FinancialPledgeDetail.cs" />
    <Compile Include="Finance\FinancialPledgeList.cs" />
    <Compile Include="Finance\FinancialStatementTemplateDetail.cs" />
    <Compile Include="CheckIn\Config\CheckinTypeDetail.cs" />
    <Compile Include="Finance\FinancialStatementTemplateList.cs" />
    <Compile Include="Group\GroupArchivedList.cs" />
    <Compile Include="Group\Scheduling\GroupMemberScheduleTemplateList.cs" />
    <Compile Include="Group\GroupRequirementTypeList.cs" />
    <Compile Include="Group\GroupTypeList.cs" />
    <Compile Include="Mobile\MobileLayoutDetail.cs" />
    <Compile Include="Group\GroupMemberScheduleTemplateDetail.cs" />
    <Compile Include="Group\GroupRequirementTypeDetail.cs" />
    <Compile Include="Reporting\PersistedDataViewList.cs" />
    <Compile Include="Reporting\InteractionDetail.cs" />
    <Compile Include="Group\Scheduling\GroupScheduleToolbox.cs" />
    <Compile Include="Reporting\MetricValueDetail.cs" />
    <Compile Include="Reporting\InteractionComponentDetail.cs" />
    <Compile Include="Reporting\MergeTemplateList.cs" />
    <Compile Include="Reporting\ReportList.cs" />
    <Compile Include="Reporting\VolunteerGenerosityAnalysis.cs" />
    <Compile Include="Tv\AppleTvPageDetail.cs" />
    <Compile Include="Engagement\StepTypeDetail.cs" />
    <Compile Include="Tv\AppleTvAppDetail.cs" />
    <Compile Include="Event\EventItemDetail.cs" />
    <Compile Include="Event\EventCalendarDetail.cs" />
    <Compile Include="Event\RegistrationListLava.cs" />
    <Compile Include="Finance\BusinessDetail.cs" />
    <Compile Include="Engagement\StreakTypeDetail.cs" />
    <Compile Include="Prayer\PrayerRequestDetail.cs" />
    <Compile Include="Core\FollowingEventTypeDetail.cs" />
    <Compile Include="Core\ScheduleDetail.cs" />
    <Compile Include="Crm\AssessmentList.cs" />
    <Compile Include="Crm\FamilyPreRegistration.cs" />
    <Compile Include="Crm\PhotoOptOutDetail.cs" />
    <Compile Include="Engagement\StreakDetail.cs" />
    <Compile Include="Prayer\PrayerRequestEntry.cs" />
    <Compile Include="Cms\LibraryViewer.cs" />
    <Compile Include="Engagement\SignUp\SignUpDetail.cs" />
    <Compile Include="Example\ObsidianGalleryList.cs" />
    <Compile Include="Group\GroupAttendanceDetail.cs" />
    <Compile Include="RockDetailBlockType.cs" />
    <Compile Include="RockEntityListBlockType.cs" />
    <Compile Include="RockListBlockType.cs" />
    <Compile Include="Reporting\ServiceMetricsEntry.cs" />
    <Compile Include="Group\Scheduling\GroupScheduler.cs" />
    <Compile Include="Finance\FinancialBatchDetail.cs" />
    <Compile Include="Finance\FinancialPledgeEntry.cs" />
    <Compile Include="Group\GroupRegistration.cs" />
    <Compile Include="Security\AccountEntry.cs" />
    <Compile Include="Cms\ContentCollectionDetail.cs" />
    <Compile Include="Cms\ContentCollectionView.cs" />
    <Compile Include="Cms\LayoutDetail.cs" />
    <Compile Include="Cms\MediaAccountDetail.cs" />
    <Compile Include="Cms\MediaFolderDetail.cs" />
    <Compile Include="Cms\PageShortLinkDetail.cs" />
    <Compile Include="Cms\PersistedDatasetDetail.cs" />
    <Compile Include="Cms\PageRouteDetail.cs" />
    <Compile Include="Cms\PersonalLinkSectionDetail.cs" />
    <Compile Include="Cms\SiteDetail.cs" />
    <Compile Include="Core\AssetStorageProviderDetail.cs" />
    <Compile Include="Communication\SnippetDetail.cs" />
    <Compile Include="Communication\SnippetTypeDetail.cs" />
    <Compile Include="Communication\SystemPhoneNumberDetail.cs" />
    <Compile Include="Core\Attributes.cs" />
    <Compile Include="Core\CampusDetail.cs" />
    <Compile Include="Core\CategoryDetail.cs" />
    <Compile Include="Core\LocationDetail.cs" />
    <Compile Include="Crm\DocumentTypeDetail.cs" />
    <Compile Include="Core\NoteTypeDetail.cs" />
    <Compile Include="Core\ServiceJobDetail.cs" />
    <Compile Include="Core\SignatureDocumentTemplateDetail.cs" />
    <Compile Include="Core\TagDetail.cs" />
    <Compile Include="Crm\AssessmentTypeDetail.cs" />
    <Compile Include="Crm\BadgeDetail.cs" />
    <Compile Include="Crm\PersonDetail\Badges.cs" />
    <Compile Include="Bus\QueueDetail.cs" />
    <Compile Include="Security\ForgotUserName.cs" />
    <Compile Include="Security\ConfirmAccount.cs" />
    <Compile Include="Security\RestKeyDetail.cs" />
    <Compile Include="Engagement\SignUp\SignUpAttendanceDetail.cs" />
    <Compile Include="Engagement\SignUp\SignUpFinder.cs" />
    <Compile Include="Engagement\SignUp\SignUpRegister.cs" />
    <Compile Include="Event\InteractiveExperiences\ExperienceManager.cs" />
    <Compile Include="Event\InteractiveExperiences\ExperienceManagerOccurrences.cs" />
    <Compile Include="Event\InteractiveExperiences\ExperienceVisualizer.cs" />
    <Compile Include="Event\InteractiveExperiences\InteractiveExperienceDetail.cs" />
    <Compile Include="Event\InteractiveExperiences\LiveExperienceOccurrences.cs" />
    <Compile Include="Event\InteractiveExperiences\LiveExperience.cs" />
    <Compile Include="Event\RegistrationEntry.cs" />
    <Compile Include="Example\FieldTypeGallery.cs" />
    <Compile Include="ExtensionMethods\IEntityExtensions.cs" />
    <Compile Include="ExtensionMethods\SettingsExtensions.cs" />
    <Compile Include="Reporting\MergeTemplateDetail.cs" />
    <Compile Include="RockObsidianBlockType.cs" />
    <Compile Include="Example\ControlGallery.cs" />
    <Compile Include="Properties\AssemblyInfo.cs" />
    <Compile Include="RockObsidianDetailBlockType.cs" />
    <Compile Include="Engagement\Steps\StepFlow.cs" />
    <Compile Include="WebFarm\WebFarmNodeDetail.cs" />
    <Compile Include="WebFarm\WebFarmSettings.cs" />
    <Compile Include="Security\Login.cs" />
    <Compile Include="Utility\RealTimeDebugger.cs" />
    <Compile Include="Utility\RealTimeVisualizer.cs" />
    <Compile Include="Utility\SmsTestTransport.cs" />
    <Compile Include="WorkFlow\FormBuilder\ExtensionMethods.cs" />
    <Compile Include="WorkFlow\FormBuilder\FormBuilderDetail.cs" />
    <Compile Include="WorkFlow\FormBuilder\FormTemplateDetail.cs" />
    <Compile Include="WorkFlow\FormBuilder\Utility.cs" />
    <Compile Include="WorkFlow\WorkflowTriggerDetail.cs" />
  </ItemGroup>
  <ItemGroup>
    <ProjectReference Include="..\DotLiquid\DotLiquid.csproj">
      <Project>{00EDCB8D-EF33-459C-AD62-02876BD24DFF}</Project>
      <Name>DotLiquid</Name>
    </ProjectReference>
    <ProjectReference Include="..\Rock.Common\Rock.Common.csproj">
      <Project>{13568622-324e-4493-b605-c9896e725d30}</Project>
      <Name>Rock.Common</Name>
    </ProjectReference>
    <ProjectReference Include="..\Rock.Enums\Rock.Enums.csproj">
      <Project>{61dece2b-0434-435e-8d65-49a4fdf98365}</Project>
      <Name>Rock.Enums</Name>
    </ProjectReference>
    <ProjectReference Include="..\Rock.Lava.Shared\Rock.Lava.Shared.csproj">
      <Project>{8820CD93-70EE-496D-B17B-0C4C68DD4957}</Project>
      <Name>Rock.Lava.Shared</Name>
    </ProjectReference>
    <ProjectReference Include="..\Rock.Rest\Rock.Rest.csproj">
      <Project>{ADD1EDD0-A4CB-4E82-B6AD-6AD1D556DEAE}</Project>
      <Name>Rock.Rest</Name>
    </ProjectReference>
    <ProjectReference Include="..\Rock.ViewModels\Rock.ViewModels.csproj">
      <Project>{05baaf85-9c53-4ccd-a535-036427b0df72}</Project>
      <Name>Rock.ViewModels</Name>
    </ProjectReference>
    <ProjectReference Include="..\Rock\Rock.csproj">
      <Project>{185a31d7-3037-4dae-8797-0459849a84bd}</Project>
      <Name>Rock</Name>
    </ProjectReference>
  </ItemGroup>
  <ItemGroup>
    <None Include="App.config" />
    <None Include="packages.config" />
  </ItemGroup>
  <ItemGroup />
  <ItemGroup>
    <EmbeddedResource Include="DefaultTvApplication.js" />
  </ItemGroup>
  <Import Project="$(MSBuildToolsPath)\Microsoft.CSharp.targets" />
  <Target Name="EnsureNuGetPackageBuildImports" BeforeTargets="PrepareForBuild">
    <PropertyGroup>
      <ErrorText>This project references NuGet package(s) that are missing on this computer. Use NuGet Package Restore to download them.  For more information, see http://go.microsoft.com/fwlink/?LinkID=322105. The missing file is {0}.</ErrorText>
    </PropertyGroup>
    <Error Condition="!Exists('..\packages\EntityFramework.6.4.4\build\EntityFramework.props')" Text="$([System.String]::Format('$(ErrorText)', '..\packages\EntityFramework.6.4.4\build\EntityFramework.props'))" />
    <Error Condition="!Exists('..\packages\EntityFramework.6.4.4\build\EntityFramework.targets')" Text="$([System.String]::Format('$(ErrorText)', '..\packages\EntityFramework.6.4.4\build\EntityFramework.targets'))" />
  </Target>
  <Import Project="..\packages\EntityFramework.6.4.4\build\EntityFramework.targets" Condition="Exists('..\packages\EntityFramework.6.4.4\build\EntityFramework.targets')" />
</Project><|MERGE_RESOLUTION|>--- conflicted
+++ resolved
@@ -91,7 +91,6 @@
     <Compile Include="Cms\AdaptiveMessageAdaptationDetail.cs" />
     <Compile Include="Cms\AdaptiveMessageDetail.cs" />
     <Compile Include="Cms\AdaptiveMessageList.cs" />
-<<<<<<< HEAD
     <Compile Include="Cms\BlockTypeList.cs" />
     <Compile Include="Cms\ContentChannelDetail.cs" />
     <Compile Include="Cms\ContentChannelItemList.cs" />
@@ -111,9 +110,7 @@
     <Compile Include="Cms\PersistedDatasetList.cs" />
     <Compile Include="Cms\PersonalLinkList.cs" />
     <Compile Include="Cms\PersonalLinkSectionList.cs" />
-=======
 	<Compile Include="Cms\PageRouteList.cs" />
->>>>>>> 4cf27318
     <Compile Include="Cms\SiteList.cs" />
     <Compile Include="Core\AuditList.cs" />
     <Compile Include="Core\RestControllerList.cs" />
