--- conflicted
+++ resolved
@@ -99,7 +99,6 @@
     <Compile Include="Cms\AdaptiveMessageAdaptationDetail.cs" />
     <Compile Include="Cms\AdaptiveMessageDetail.cs" />
     <Compile Include="Cms\AdaptiveMessageList.cs" />
-<<<<<<< HEAD
     <Compile Include="Cms\FileAssetManager.cs" />
     <Compile Include="Cms\BlockTypeList.cs" />
     <Compile Include="Cms\ContentChannelDetail.cs" />
@@ -117,6 +116,7 @@
     <Compile Include="Core\DocumentTypeList.cs" />
     <Compile Include="Crm\PhotoUpload.cs" />
     <Compile Include="Event\RegistrationInstanceActiveList.cs" />
+    <Compile Include="Core\ScheduleCategoryExclusionList.cs" />
     <Compile Include="Core\ScheduledJobHistoryList.cs" />
     <Compile Include="Lms\LearningActivityCompletionDetail.cs" />
     <Compile Include="Lms\LearningActivityCompletionList.cs" />
@@ -143,9 +143,6 @@
     <Compile Include="Cms\PageShortLinkList.cs" />
     <Compile Include="Cms\BlockList.cs" />
     <Compile Include="Cms\PageShortLinkDialog.cs" />
-=======
-	  <Compile Include="Core\ScheduleCategoryExclusionList.cs" />
->>>>>>> 9691b6cf
     <Compile Include="Administration\PageProperties.cs" />
     <Compile Include="Cms\LayoutList.cs" />
     <Compile Include="Cms\PersistedDatasetList.cs" />
