﻿<?xml version="1.0" encoding="utf-8"?>
<Project ToolsVersion="15.0" xmlns="http://schemas.microsoft.com/developer/msbuild/2003">
  <Import Project="..\packages\EntityFramework.6.4.4\build\EntityFramework.props" Condition="Exists('..\packages\EntityFramework.6.4.4\build\EntityFramework.props')" />
  <Import Project="$(MSBuildExtensionsPath)\$(MSBuildToolsVersion)\Microsoft.Common.props" Condition="Exists('$(MSBuildExtensionsPath)\$(MSBuildToolsVersion)\Microsoft.Common.props')" />
  <PropertyGroup>
    <Configuration Condition=" '$(Configuration)' == '' ">Debug</Configuration>
    <Platform Condition=" '$(Platform)' == '' ">AnyCPU</Platform>
    <ProjectGuid>{E8C5F154-201F-4C67-BCDC-34787DEFFEAE}</ProjectGuid>
    <OutputType>Library</OutputType>
    <AppDesignerFolder>Properties</AppDesignerFolder>
    <RootNamespace>Rock.Blocks</RootNamespace>
    <AssemblyName>Rock.Blocks</AssemblyName>
    <TargetFrameworkVersion>v4.7.2</TargetFrameworkVersion>
    <FileAlignment>512</FileAlignment>
    <Deterministic>true</Deterministic>
    <TargetFrameworkProfile />
    <NuGetPackageImportStamp>
    </NuGetPackageImportStamp>
  </PropertyGroup>
  <PropertyGroup Condition=" '$(Configuration)|$(Platform)' == 'Debug|AnyCPU' ">
    <DebugSymbols>true</DebugSymbols>
    <DebugType>full</DebugType>
    <Optimize>false</Optimize>
    <OutputPath>bin\Debug\</OutputPath>
    <DefineConstants>DEBUG;TRACE</DefineConstants>
    <ErrorReport>prompt</ErrorReport>
    <WarningLevel>4</WarningLevel>
  </PropertyGroup>
  <PropertyGroup Condition=" '$(Configuration)|$(Platform)' == 'Release|AnyCPU' ">
    <DebugType>pdbonly</DebugType>
    <Optimize>true</Optimize>
    <OutputPath>bin\Release\</OutputPath>
    <DefineConstants>TRACE</DefineConstants>
    <ErrorReport>prompt</ErrorReport>
    <WarningLevel>4</WarningLevel>
  </PropertyGroup>
  <ItemGroup>
    <Reference Include="EntityFramework, Version=6.0.0.0, Culture=neutral, PublicKeyToken=b77a5c561934e089, processorArchitecture=MSIL">
      <HintPath>..\packages\EntityFramework.6.4.4\lib\net45\EntityFramework.dll</HintPath>
    </Reference>
    <Reference Include="EntityFramework.SqlServer, Version=6.0.0.0, Culture=neutral, PublicKeyToken=b77a5c561934e089, processorArchitecture=MSIL">
      <HintPath>..\packages\EntityFramework.6.4.4\lib\net45\EntityFramework.SqlServer.dll</HintPath>
    </Reference>
    <Reference Include="System" />
    <Reference Include="System.ComponentModel.DataAnnotations" />
    <Reference Include="System.Core" />
    <Reference Include="System.Web.Http, Version=5.2.3.0, Culture=neutral, PublicKeyToken=31bf3856ad364e35" />
    <Reference Include="System.Xml.Linq" />
    <Reference Include="System.Data.DataSetExtensions" />
    <Reference Include="Microsoft.CSharp" />
    <Reference Include="System.Data" />
    <Reference Include="System.Net.Http" />
    <Reference Include="System.Xml" />
    <Reference Include="UAParser, Version=3.1.44.0, Culture=neutral, PublicKeyToken=f7377bf021646069, processorArchitecture=MSIL">
      <HintPath>..\packages\UAParser.3.1.44\lib\net45\UAParser.dll</HintPath>
    </Reference>
  </ItemGroup>
  <ItemGroup>
    <Compile Include="..\Rock.Version\AssemblySharedInfo.cs">
      <Link>Properties\AssemblySharedInfo.cs</Link>
    </Compile>
    <Compile Include="Engagement\SignUp\SignUpDetail.cs" />
    <Compile Include="Example\ObsidianGalleryList.cs" />
    <Compile Include="Group\GroupAttendanceDetail.cs" />
<<<<<<< HEAD
    <Compile Include="RockObsidianEntityListBlockType.cs" />
    <Compile Include="RockObsidianListBlockType.cs" />
=======
    <Compile Include="Reporting\ServiceMetricsEntry.cs" />
>>>>>>> 40e75ef0
    <Compile Include="Group\Scheduling\GroupScheduler.cs" />
    <Compile Include="Security\AccountEntry.cs" />
    <Compile Include="Cms\ContentCollectionDetail.cs" />
    <Compile Include="Cms\ContentCollectionView.cs" />
    <Compile Include="Cms\MediaAccountDetail.cs" />
    <Compile Include="Cms\MediaFolderDetail.cs" />
    <Compile Include="Cms\PersistedDatasetDetail.cs" />
    <Compile Include="Cms\PersonalLinkSectionDetail.cs" />
    <Compile Include="Communication\SnippetDetail.cs" />
    <Compile Include="Communication\SnippetTypeDetail.cs" />
    <Compile Include="Communication\SystemPhoneNumberDetail.cs" />
    <Compile Include="Core\Attributes.cs" />
    <Compile Include="Core\CampusDetail.cs" />
    <Compile Include="Crm\AssessmentTypeDetail.cs" />
    <Compile Include="Crm\PersonDetail\Badges.cs" />
    <Compile Include="Engagement\SignUp\SignUpAttendanceDetail.cs" />
    <Compile Include="Engagement\SignUp\SignUpFinder.cs" />
    <Compile Include="Engagement\SignUp\SignUpRegister.cs" />
    <Compile Include="Event\InteractiveExperiences\ExperienceManager.cs" />
    <Compile Include="Event\InteractiveExperiences\ExperienceManagerOccurrences.cs" />
    <Compile Include="Event\InteractiveExperiences\ExperienceVisualizer.cs" />
    <Compile Include="Event\InteractiveExperiences\InteractiveExperienceDetail.cs" />
    <Compile Include="Event\InteractiveExperiences\LiveExperienceOccurrences.cs" />
    <Compile Include="Event\InteractiveExperiences\LiveExperience.cs" />
    <Compile Include="Event\RegistrationEntry.cs" />
    <Compile Include="Example\FieldTypeGallery.cs" />
    <Compile Include="ExtensionMethods\IEntityExtensions.cs" />
    <Compile Include="ExtensionMethods\IValidPropertiesBoxExtensions.cs" />
    <Compile Include="ExtensionMethods\SettingsExtensions.cs" />
    <Compile Include="IHasCustomActions.cs" />
    <Compile Include="RockObsidianBlockType.cs" />
    <Compile Include="Example\ControlGallery.cs" />
    <Compile Include="Properties\AssemblyInfo.cs" />
    <Compile Include="RockObsidianDetailBlockType.cs" />
    <Compile Include="Engagement\Steps\StepFlow.cs" />
    <Compile Include="Security\Login.cs" />
    <Compile Include="Utility\RealTimeDebugger.cs" />
    <Compile Include="Utility\RealTimeVisualizer.cs" />
    <Compile Include="Utility\SmsTestTransport.cs" />
    <Compile Include="WorkFlow\FormBuilder\ExtensionMethods.cs" />
    <Compile Include="WorkFlow\FormBuilder\FormBuilderDetail.cs" />
    <Compile Include="WorkFlow\FormBuilder\FormTemplateDetail.cs" />
    <Compile Include="WorkFlow\FormBuilder\Utility.cs" />
  </ItemGroup>
  <ItemGroup>
    <ProjectReference Include="..\DotLiquid\DotLiquid.csproj">
      <Project>{00EDCB8D-EF33-459C-AD62-02876BD24DFF}</Project>
      <Name>DotLiquid</Name>
    </ProjectReference>
    <ProjectReference Include="..\Rock.Common\Rock.Common.csproj">
      <Project>{13568622-324e-4493-b605-c9896e725d30}</Project>
      <Name>Rock.Common</Name>
    </ProjectReference>
    <ProjectReference Include="..\Rock.Enums\Rock.Enums.csproj">
      <Project>{61dece2b-0434-435e-8d65-49a4fdf98365}</Project>
      <Name>Rock.Enums</Name>
    </ProjectReference>
    <ProjectReference Include="..\Rock.Lava.Shared\Rock.Lava.Shared.csproj">
      <Project>{8820CD93-70EE-496D-B17B-0C4C68DD4957}</Project>
      <Name>Rock.Lava.Shared</Name>
    </ProjectReference>
    <ProjectReference Include="..\Rock.Rest\Rock.Rest.csproj">
      <Project>{ADD1EDD0-A4CB-4E82-B6AD-6AD1D556DEAE}</Project>
      <Name>Rock.Rest</Name>
    </ProjectReference>
    <ProjectReference Include="..\Rock.ViewModels\Rock.ViewModels.csproj">
      <Project>{05baaf85-9c53-4ccd-a535-036427b0df72}</Project>
      <Name>Rock.ViewModels</Name>
    </ProjectReference>
    <ProjectReference Include="..\Rock\Rock.csproj">
      <Project>{185a31d7-3037-4dae-8797-0459849a84bd}</Project>
      <Name>Rock</Name>
    </ProjectReference>
  </ItemGroup>
  <ItemGroup>
    <None Include="App.config" />
    <None Include="packages.config" />
  </ItemGroup>
  <ItemGroup>
    <Folder Include="Finance\" />
  </ItemGroup>
  <ItemGroup>
    <EmbeddedResource Include="DefaultTvApplication.js" />
  </ItemGroup>
  <Import Project="$(MSBuildToolsPath)\Microsoft.CSharp.targets" />
  <Target Name="EnsureNuGetPackageBuildImports" BeforeTargets="PrepareForBuild">
    <PropertyGroup>
      <ErrorText>This project references NuGet package(s) that are missing on this computer. Use NuGet Package Restore to download them.  For more information, see http://go.microsoft.com/fwlink/?LinkID=322105. The missing file is {0}.</ErrorText>
    </PropertyGroup>
    <Error Condition="!Exists('..\packages\EntityFramework.6.4.4\build\EntityFramework.props')" Text="$([System.String]::Format('$(ErrorText)', '..\packages\EntityFramework.6.4.4\build\EntityFramework.props'))" />
    <Error Condition="!Exists('..\packages\EntityFramework.6.4.4\build\EntityFramework.targets')" Text="$([System.String]::Format('$(ErrorText)', '..\packages\EntityFramework.6.4.4\build\EntityFramework.targets'))" />
  </Target>
  <Import Project="..\packages\EntityFramework.6.4.4\build\EntityFramework.targets" Condition="Exists('..\packages\EntityFramework.6.4.4\build\EntityFramework.targets')" />
</Project><|MERGE_RESOLUTION|>--- conflicted
+++ resolved
@@ -62,12 +62,9 @@
     <Compile Include="Engagement\SignUp\SignUpDetail.cs" />
     <Compile Include="Example\ObsidianGalleryList.cs" />
     <Compile Include="Group\GroupAttendanceDetail.cs" />
-<<<<<<< HEAD
     <Compile Include="RockObsidianEntityListBlockType.cs" />
     <Compile Include="RockObsidianListBlockType.cs" />
-=======
     <Compile Include="Reporting\ServiceMetricsEntry.cs" />
->>>>>>> 40e75ef0
     <Compile Include="Group\Scheduling\GroupScheduler.cs" />
     <Compile Include="Security\AccountEntry.cs" />
     <Compile Include="Cms\ContentCollectionDetail.cs" />
