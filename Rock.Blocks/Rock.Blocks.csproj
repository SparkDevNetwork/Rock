--- conflicted
+++ resolved
@@ -140,13 +140,10 @@
     <Compile Include="Cms\PersonalLinkList.cs" />
     <Compile Include="Cms\PersonalLinkSectionList.cs" />
     <Compile Include="Cms\PageRouteList.cs" />
-<<<<<<< HEAD
+    <Compile Include="Core\PersonFollowingList.cs" />
     <Compile Include="Core\SignatureDocumentDetail.cs" />
     <Compile Include="Core\SignatureDocumentList.cs" />
     <Compile Include="Crm\PersonDuplicateList.cs" />
-=======
-    <Compile Include="Core\PersonFollowingList.cs" />
->>>>>>> 556efc24
     <Compile Include="Communication\NcoaProcess.cs" />
     <Compile Include="Security\AuthScopeList.cs" />
     <Compile Include="Security\AuthClientList.cs" />
