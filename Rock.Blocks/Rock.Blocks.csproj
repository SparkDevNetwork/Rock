﻿<?xml version="1.0" encoding="utf-8"?>
<Project ToolsVersion="15.0" xmlns="http://schemas.microsoft.com/developer/msbuild/2003">
  <Import Project="..\packages\EntityFramework.6.4.4\build\EntityFramework.props" Condition="Exists('..\packages\EntityFramework.6.4.4\build\EntityFramework.props')" />
  <Import Project="$(MSBuildExtensionsPath)\$(MSBuildToolsVersion)\Microsoft.Common.props" Condition="Exists('$(MSBuildExtensionsPath)\$(MSBuildToolsVersion)\Microsoft.Common.props')" />
  <PropertyGroup>
    <Configuration Condition=" '$(Configuration)' == '' ">Debug</Configuration>
    <Platform Condition=" '$(Platform)' == '' ">AnyCPU</Platform>
    <ProjectGuid>{E8C5F154-201F-4C67-BCDC-34787DEFFEAE}</ProjectGuid>
    <OutputType>Library</OutputType>
    <AppDesignerFolder>Properties</AppDesignerFolder>
    <RootNamespace>Rock.Blocks</RootNamespace>
    <AssemblyName>Rock.Blocks</AssemblyName>
    <TargetFrameworkVersion>v4.7.2</TargetFrameworkVersion>
    <FileAlignment>512</FileAlignment>
    <Deterministic>true</Deterministic>
    <TargetFrameworkProfile />
    <NuGetPackageImportStamp>
    </NuGetPackageImportStamp>
  </PropertyGroup>
  <PropertyGroup Condition=" '$(Configuration)|$(Platform)' == 'Debug|AnyCPU' ">
    <DebugSymbols>true</DebugSymbols>
    <DebugType>full</DebugType>
    <Optimize>false</Optimize>
    <OutputPath>bin\Debug\</OutputPath>
    <DefineConstants>DEBUG;TRACE</DefineConstants>
    <ErrorReport>prompt</ErrorReport>
    <WarningLevel>4</WarningLevel>
  </PropertyGroup>
  <PropertyGroup Condition=" '$(Configuration)|$(Platform)' == 'Release|AnyCPU' ">
    <DebugType>pdbonly</DebugType>
    <Optimize>true</Optimize>
    <OutputPath>bin\Release\</OutputPath>
    <DefineConstants>TRACE</DefineConstants>
    <ErrorReport>prompt</ErrorReport>
    <WarningLevel>4</WarningLevel>
  </PropertyGroup>
  <ItemGroup>
    <Reference Include="EntityFramework, Version=6.0.0.0, Culture=neutral, PublicKeyToken=b77a5c561934e089, processorArchitecture=MSIL">
      <HintPath>..\packages\EntityFramework.6.4.4\lib\net45\EntityFramework.dll</HintPath>
    </Reference>
    <Reference Include="EntityFramework.SqlServer, Version=6.0.0.0, Culture=neutral, PublicKeyToken=b77a5c561934e089, processorArchitecture=MSIL">
      <HintPath>..\packages\EntityFramework.6.4.4\lib\net45\EntityFramework.SqlServer.dll</HintPath>
    </Reference>
    <Reference Include="Microsoft.Bcl.AsyncInterfaces, Version=8.0.0.0, Culture=neutral, PublicKeyToken=cc7b13ffcd2ddd51, processorArchitecture=MSIL">
      <HintPath>..\packages\Microsoft.Bcl.AsyncInterfaces.8.0.0\lib\net462\Microsoft.Bcl.AsyncInterfaces.dll</HintPath>
    </Reference>
    <Reference Include="Microsoft.Extensions.DependencyInjection.Abstractions, Version=8.0.0.0, Culture=neutral, PublicKeyToken=adb9793829ddae60, processorArchitecture=MSIL">
      <HintPath>..\packages\Microsoft.Extensions.DependencyInjection.Abstractions.8.0.0\lib\net462\Microsoft.Extensions.DependencyInjection.Abstractions.dll</HintPath>
    </Reference>
    <Reference Include="Microsoft.Extensions.Logging.Abstractions, Version=8.0.0.0, Culture=neutral, PublicKeyToken=adb9793829ddae60, processorArchitecture=MSIL">
      <HintPath>..\packages\Microsoft.Extensions.Logging.Abstractions.8.0.0\lib\net462\Microsoft.Extensions.Logging.Abstractions.dll</HintPath>
    </Reference>
    <Reference Include="System" />
    <Reference Include="System.Buffers, Version=4.0.3.0, Culture=neutral, PublicKeyToken=cc7b13ffcd2ddd51, processorArchitecture=MSIL">
      <HintPath>..\packages\System.Buffers.4.5.1\lib\net461\System.Buffers.dll</HintPath>
    </Reference>
    <Reference Include="System.ComponentModel.Composition" />
    <Reference Include="System.ComponentModel.DataAnnotations" />
    <Reference Include="System.Core" />
    <Reference Include="System.Memory, Version=4.0.1.2, Culture=neutral, PublicKeyToken=cc7b13ffcd2ddd51, processorArchitecture=MSIL">
      <HintPath>..\packages\System.Memory.4.5.5\lib\net461\System.Memory.dll</HintPath>
    </Reference>
    <Reference Include="System.Numerics" />
    <Reference Include="System.Numerics.Vectors, Version=4.1.4.0, Culture=neutral, PublicKeyToken=b03f5f7f11d50a3a, processorArchitecture=MSIL">
      <HintPath>..\packages\System.Numerics.Vectors.4.5.0\lib\net46\System.Numerics.Vectors.dll</HintPath>
    </Reference>
    <Reference Include="System.Runtime.CompilerServices.Unsafe, Version=6.0.0.0, Culture=neutral, PublicKeyToken=b03f5f7f11d50a3a, processorArchitecture=MSIL">
      <HintPath>..\packages\System.Runtime.CompilerServices.Unsafe.6.0.0\lib\net461\System.Runtime.CompilerServices.Unsafe.dll</HintPath>
    </Reference>
    <Reference Include="System.Threading.Tasks.Extensions, Version=4.2.0.1, Culture=neutral, PublicKeyToken=cc7b13ffcd2ddd51, processorArchitecture=MSIL">
      <HintPath>..\packages\System.Threading.Tasks.Extensions.4.5.4\lib\net461\System.Threading.Tasks.Extensions.dll</HintPath>
    </Reference>
    <Reference Include="System.Web" />
    <Reference Include="System.Web.Http, Version=5.2.3.0, Culture=neutral, PublicKeyToken=31bf3856ad364e35" />
    <Reference Include="System.Xml.Linq" />
    <Reference Include="System.Data.DataSetExtensions" />
    <Reference Include="Microsoft.CSharp" />
    <Reference Include="System.Data" />
    <Reference Include="System.Net.Http" />
    <Reference Include="System.Xml" />
    <Reference Include="UAParser, Version=3.1.44.0, Culture=neutral, PublicKeyToken=f7377bf021646069, processorArchitecture=MSIL">
      <HintPath>..\packages\UAParser.3.1.44\lib\net45\UAParser.dll</HintPath>
    </Reference>
  </ItemGroup>
  <ItemGroup>
    <Compile Include="..\Rock.Version\AssemblySharedInfo.cs">
      <Link>Properties\AssemblySharedInfo.cs</Link>
    </Compile>
    <Compile Include="Bus\ConsumerList.cs" />
    <Compile Include="Bus\QueueList.cs" />
    <Compile Include="Cms\AdaptiveMessageAdaptationDetail.cs" />
    <Compile Include="Cms\AdaptiveMessageDetail.cs" />
    <Compile Include="Cms\AdaptiveMessageList.cs" />
    <Compile Include="Cms\BlockTypeList.cs" />
    <Compile Include="Cms\ContentChannelDetail.cs" />
    <Compile Include="Cms\ContentChannelItemList.cs" />
    <Compile Include="Cms\ContentChannelList.cs" />
    <Compile Include="Cms\ContentChannelTypeList.cs" />
    <Compile Include="Cms\ContentChannelTypeDetail.cs" />
    <Compile Include="Cms\MediaAccountList.cs" />
    <Compile Include="Cms\MediaFolderList.cs" />
    <Compile Include="Crm\DocumentTypeList.cs" />
    <Compile Include="Event\RegistrationInstanceActiveList.cs" />
    <Compile Include="Core\ScheduledJobHistoryList.cs" />
    <Compile Include="Finance\FinancialPersonBankAccountList.cs" />
    <Compile Include="Tv\AppleTvPageList.cs" />
    <Compile Include="Cms\PageShortLinkClickList.cs" />
    <Compile Include="Cms\PageShortLinkList.cs" />
    <Compile Include="Cms\BlockList.cs" />
    <Compile Include="Cms\LayoutList.cs" />
    <Compile Include="Cms\PersistedDatasetList.cs" />
    <Compile Include="Cms\PersonalLinkList.cs" />
    <Compile Include="Cms\PersonalLinkSectionList.cs" />
    <Compile Include="Cms\PageRouteList.cs" />
    <Compile Include="Core\PersonSignalList.cs" />
    <Compile Include="Crm\PersonMergeRequestList.cs" />
<<<<<<< HEAD
    <Compile Include="Core\AuditList.cs" />
=======
    <Compile Include="Event\RegistrationInstanceLinkageList.cs" />
    <Compile Include="Event\RegistrationInstanceFeeList.cs" />
>>>>>>> c8b26e18
    <Compile Include="Core\RestControllerList.cs" />
	<Compile Include="Event\RegistrationInstanceFeeList.cs" />
    <Compile Include="Cms\SiteList.cs" />
    <Compile Include="Communication\CommunicationList.cs" />
    <Compile Include="Communication\SmsPipelineList.cs" />
    <Compile Include="Communication\SystemCommunicationPreview.cs" />
    <Compile Include="Communication\SystemCommunicationList.cs" />
    <Compile Include="Core\AssetStorageProviderList.cs" />
    <Compile Include="Core\AttributeMatrixTemplateDetail.cs" />
    <Compile Include="Core\AttributeMatrixTemplateList.cs" />
    <Compile Include="Core\BinaryFileDetail.cs" />
    <Compile Include="Core\BinaryFileList.cs" />
    <Compile Include="Core\BinaryFileTypeDetail.cs" />
    <Compile Include="Core\BinaryFileTypeList.cs" />
    <Compile Include="Core\CampusList.cs" />
    <Compile Include="Communication\EmailPreferenceEntry.cs" />
    <Compile Include="Core\DefinedTypeList.cs" />
    <Compile Include="Core\DefinedTypeDetail.cs" />
    <Compile Include="Core\DeviceDetail.cs" />
    <Compile Include="Core\DeviceList.cs" />
    <Compile Include="Core\EventList.cs" />
    <Compile Include="Core\FollowingSuggestionTypeList.cs" />
    <Compile Include="Core\LocationList.cs" />
    <Compile Include="Core\DefinedValueList.cs" />
    <Compile Include="Core\Notes.cs" />
    <Compile Include="Core\NoteTypeList.cs" />
    <Compile Include="Core\NoteWatchDetail.cs" />
    <Compile Include="Core\NoteWatchList.cs" />
    <Compile Include="Core\NotificationMessageList.cs" />
    <Compile Include="Cms\BlockTypeDetail.cs" />
    <Compile Include="Core\InteractionChannelDetail.cs" />
    <Compile Include="Core\ScheduleList.cs" />
    <Compile Include="Core\SignalTypeList.cs" />
    <Compile Include="Core\SignatureDocumentTemplateList.cs" />
    <Compile Include="Core\TagList.cs" />
    <Compile Include="Crm\AssessmentTypeList.cs" />
    <Compile Include="Crm\BadgeList.cs" />
    <Compile Include="Crm\NamelessPersonList.cs" />
    <Compile Include="Crm\SignalTypeDetail.cs" />
    <Compile Include="Core\ScheduledJobList.cs" />
    <Compile Include="Core\SuggestionDetail.cs" />
    <Compile Include="Cms\LavaShortcodeDetail.cs" />
    <Compile Include="Engagement\AchievementAttemptDetail.cs" />
    <Compile Include="Engagement\AchievementAttemptList.cs" />
    <Compile Include="Engagement\AchievementTypeDetail.cs" />
    <Compile Include="Engagement\ConnectionOpportunityList.cs" />
    <Compile Include="Engagement\AchievementTypeList.cs" />
    <Compile Include="Engagement\ConnectionTypeList.cs" />
    <Compile Include="Engagement\StepParticipantList.cs" />
    <Compile Include="Engagement\StepProgramList.cs" />
    <Compile Include="CheckIn\AttendanceHistoryList.cs" />
    <Compile Include="Engagement\StreakTypeList.cs" />
    <Compile Include="Engagement\StepTypeList.cs" />
    <Compile Include="Event\EventCalendarItemList.cs" />
    <Compile Include="ExtensionMethods\IValidPropertiesBoxExtensions.cs" />
    <Compile Include="Finance\BenevolenceTypeDetail.cs" />
    <Compile Include="Finance\BusinessList.cs" />
    <Compile Include="Finance\FinancialAccountDetail.cs" />
    <Compile Include="Finance\FinancialAccountList.cs" />
    <Compile Include="Event\RegistrationEntry\ExtensionMethods.cs" />
    <Compile Include="Finance\BenevolenceRequestList.cs" />
    <Compile Include="Finance\FinancialBatchList.cs" />
    <Compile Include="Engagement\StepProgramDetail.cs" />
    <Compile Include="Finance\FinancialGatewayDetail.cs" />
    <Compile Include="Engagement\StreakTypeExclusionDetail.cs" />
    <Compile Include="Finance\FinancialGatewayList.cs" />
    <Compile Include="Finance\BusinessContactList.cs" />
    <Compile Include="Finance\SavedAccountList.cs" />
    <Compile Include="Finance\FinancialPledgeDetail.cs" />
    <Compile Include="Finance\FinancialPledgeList.cs" />
    <Compile Include="Finance\FinancialStatementTemplateDetail.cs" />
    <Compile Include="CheckIn\Config\CheckinTypeDetail.cs" />
    <Compile Include="Finance\FinancialStatementTemplateList.cs" />
    <Compile Include="Group\GroupArchivedList.cs" />
    <Compile Include="Group\Scheduling\GroupMemberScheduleTemplateList.cs" />
    <Compile Include="Group\GroupRequirementTypeList.cs" />
    <Compile Include="Group\GroupTypeList.cs" />
    <Compile Include="Mobile\MobileLayoutDetail.cs" />
    <Compile Include="Group\GroupMemberScheduleTemplateDetail.cs" />
    <Compile Include="Group\GroupRequirementTypeDetail.cs" />
    <Compile Include="Reporting\PersistedDataViewList.cs" />
    <Compile Include="Reporting\InteractionDetail.cs" />
    <Compile Include="Fundraising\FundraisingDonationList.cs" />
    <Compile Include="Group\Scheduling\GroupScheduleToolbox.cs" />
    <Compile Include="Prayer\PrayerCommentList.cs" />
    <Compile Include="Prayer\PrayerRequestList.cs" />
    <Compile Include="Reporting\MetricValueDetail.cs" />
    <Compile Include="Reporting\InteractionComponentDetail.cs" />
    <Compile Include="Reporting\MergeTemplateList.cs" />
    <Compile Include="Reporting\ReportList.cs" />
    <Compile Include="Reporting\VolunteerGenerosityAnalysis.cs" />
    <Compile Include="RockEntityDetailBlockType.cs" />
    <Compile Include="Tv\AppleTvPageDetail.cs" />
    <Compile Include="Engagement\StepTypeDetail.cs" />
    <Compile Include="Tv\AppleTvAppDetail.cs" />
    <Compile Include="Event\EventItemDetail.cs" />
    <Compile Include="Event\EventCalendarDetail.cs" />
    <Compile Include="Event\RegistrationListLava.cs" />
    <Compile Include="Finance\BusinessDetail.cs" />
    <Compile Include="Engagement\StreakTypeDetail.cs" />
    <Compile Include="Prayer\PrayerRequestDetail.cs" />
    <Compile Include="Core\FollowingEventTypeDetail.cs" />
    <Compile Include="Core\ScheduleDetail.cs" />
    <Compile Include="Crm\AssessmentList.cs" />
    <Compile Include="Crm\FamilyPreRegistration.cs" />
    <Compile Include="Crm\PhotoOptOutDetail.cs" />
    <Compile Include="Engagement\StreakDetail.cs" />
    <Compile Include="Prayer\PrayerRequestEntry.cs" />
    <Compile Include="Cms\LibraryViewer.cs" />
    <Compile Include="Engagement\SignUp\SignUpDetail.cs" />
    <Compile Include="Example\ObsidianGalleryList.cs" />
    <Compile Include="Group\GroupAttendanceDetail.cs" />
    <Compile Include="RockDetailBlockType.cs" />
    <Compile Include="RockEntityListBlockType.cs" />
    <Compile Include="RockListBlockType.cs" />
    <Compile Include="Reporting\ServiceMetricsEntry.cs" />
    <Compile Include="Group\Scheduling\GroupScheduler.cs" />
    <Compile Include="Finance\FinancialBatchDetail.cs" />
    <Compile Include="Finance\FinancialPledgeEntry.cs" />
    <Compile Include="Group\GroupRegistration.cs" />
    <Compile Include="Security\AccountEntry.cs" />
    <Compile Include="Cms\ContentCollectionDetail.cs" />
    <Compile Include="Cms\ContentCollectionView.cs" />
    <Compile Include="Cms\LayoutDetail.cs" />
    <Compile Include="Cms\MediaAccountDetail.cs" />
    <Compile Include="Cms\MediaFolderDetail.cs" />
    <Compile Include="Cms\PageShortLinkDetail.cs" />
    <Compile Include="Cms\PersistedDatasetDetail.cs" />
    <Compile Include="Cms\PageRouteDetail.cs" />
    <Compile Include="Cms\PersonalLinkSectionDetail.cs" />
    <Compile Include="Cms\SiteDetail.cs" />
    <Compile Include="Core\AssetStorageProviderDetail.cs" />
    <Compile Include="Communication\SnippetDetail.cs" />
    <Compile Include="Communication\SnippetTypeDetail.cs" />
    <Compile Include="Communication\SystemPhoneNumberDetail.cs" />
    <Compile Include="Core\Attributes.cs" />
    <Compile Include="Core\CampusDetail.cs" />
    <Compile Include="Core\CategoryDetail.cs" />
    <Compile Include="Core\LocationDetail.cs" />
    <Compile Include="Crm\DocumentTypeDetail.cs" />
    <Compile Include="Core\NoteTypeDetail.cs" />
    <Compile Include="Core\ServiceJobDetail.cs" />
    <Compile Include="Core\SignatureDocumentTemplateDetail.cs" />
    <Compile Include="Core\TagDetail.cs" />
    <Compile Include="Crm\AssessmentTypeDetail.cs" />
    <Compile Include="Crm\BadgeDetail.cs" />
    <Compile Include="Crm\PersonDetail\Badges.cs" />
    <Compile Include="Bus\QueueDetail.cs" />
    <Compile Include="Security\ForgotUserName.cs" />
    <Compile Include="Security\ConfirmAccount.cs" />
    <Compile Include="Security\RestKeyDetail.cs" />
    <Compile Include="Engagement\SignUp\SignUpAttendanceDetail.cs" />
    <Compile Include="Engagement\SignUp\SignUpFinder.cs" />
    <Compile Include="Engagement\SignUp\SignUpRegister.cs" />
    <Compile Include="Event\InteractiveExperiences\ExperienceManager.cs" />
    <Compile Include="Event\InteractiveExperiences\ExperienceManagerOccurrences.cs" />
    <Compile Include="Event\InteractiveExperiences\ExperienceVisualizer.cs" />
    <Compile Include="Event\InteractiveExperiences\InteractiveExperienceDetail.cs" />
    <Compile Include="Event\InteractiveExperiences\LiveExperienceOccurrences.cs" />
    <Compile Include="Event\InteractiveExperiences\LiveExperience.cs" />
    <Compile Include="Event\RegistrationEntry.cs" />
    <Compile Include="Example\FieldTypeGallery.cs" />
    <Compile Include="ExtensionMethods\IEntityExtensions.cs" />
    <Compile Include="ExtensionMethods\SettingsExtensions.cs" />
    <Compile Include="Reporting\MergeTemplateDetail.cs" />
    <Compile Include="RockObsidianBlockType.cs" />
    <Compile Include="Example\ControlGallery.cs" />
    <Compile Include="Properties\AssemblyInfo.cs" />
    <Compile Include="RockObsidianDetailBlockType.cs" />
    <Compile Include="Engagement\Steps\StepFlow.cs" />
    <Compile Include="WebFarm\WebFarmNodeDetail.cs" />
    <Compile Include="WebFarm\WebFarmSettings.cs" />
    <Compile Include="Security\Login.cs" />
    <Compile Include="Utility\RealTimeDebugger.cs" />
    <Compile Include="Utility\RealTimeVisualizer.cs" />
    <Compile Include="Utility\SmsTestTransport.cs" />
    <Compile Include="WorkFlow\FormBuilder\ExtensionMethods.cs" />
    <Compile Include="WorkFlow\FormBuilder\FormBuilderDetail.cs" />
    <Compile Include="WorkFlow\FormBuilder\FormTemplateDetail.cs" />
    <Compile Include="WorkFlow\FormBuilder\Utility.cs" />
    <Compile Include="WorkFlow\WorkflowTriggerDetail.cs" />
  </ItemGroup>
  <ItemGroup>
    <ProjectReference Include="..\DotLiquid\DotLiquid.csproj">
      <Project>{00EDCB8D-EF33-459C-AD62-02876BD24DFF}</Project>
      <Name>DotLiquid</Name>
    </ProjectReference>
    <ProjectReference Include="..\Rock.Common\Rock.Common.csproj">
      <Project>{13568622-324e-4493-b605-c9896e725d30}</Project>
      <Name>Rock.Common</Name>
    </ProjectReference>
    <ProjectReference Include="..\Rock.Enums\Rock.Enums.csproj">
      <Project>{61dece2b-0434-435e-8d65-49a4fdf98365}</Project>
      <Name>Rock.Enums</Name>
    </ProjectReference>
    <ProjectReference Include="..\Rock.Lava.Shared\Rock.Lava.Shared.csproj">
      <Project>{8820CD93-70EE-496D-B17B-0C4C68DD4957}</Project>
      <Name>Rock.Lava.Shared</Name>
    </ProjectReference>
    <ProjectReference Include="..\Rock.Rest\Rock.Rest.csproj">
      <Project>{ADD1EDD0-A4CB-4E82-B6AD-6AD1D556DEAE}</Project>
      <Name>Rock.Rest</Name>
    </ProjectReference>
    <ProjectReference Include="..\Rock.ViewModels\Rock.ViewModels.csproj">
      <Project>{05baaf85-9c53-4ccd-a535-036427b0df72}</Project>
      <Name>Rock.ViewModels</Name>
    </ProjectReference>
    <ProjectReference Include="..\Rock\Rock.csproj">
      <Project>{185a31d7-3037-4dae-8797-0459849a84bd}</Project>
      <Name>Rock</Name>
    </ProjectReference>
  </ItemGroup>
  <ItemGroup>
    <None Include="App.config" />
    <None Include="packages.config" />
  </ItemGroup>
  <ItemGroup />
  <ItemGroup>
    <EmbeddedResource Include="DefaultTvApplication.js" />
  </ItemGroup>
  <Import Project="$(MSBuildToolsPath)\Microsoft.CSharp.targets" />
  <Target Name="EnsureNuGetPackageBuildImports" BeforeTargets="PrepareForBuild">
    <PropertyGroup>
      <ErrorText>This project references NuGet package(s) that are missing on this computer. Use NuGet Package Restore to download them.  For more information, see http://go.microsoft.com/fwlink/?LinkID=322105. The missing file is {0}.</ErrorText>
    </PropertyGroup>
    <Error Condition="!Exists('..\packages\EntityFramework.6.4.4\build\EntityFramework.props')" Text="$([System.String]::Format('$(ErrorText)', '..\packages\EntityFramework.6.4.4\build\EntityFramework.props'))" />
    <Error Condition="!Exists('..\packages\EntityFramework.6.4.4\build\EntityFramework.targets')" Text="$([System.String]::Format('$(ErrorText)', '..\packages\EntityFramework.6.4.4\build\EntityFramework.targets'))" />
  </Target>
  <Import Project="..\packages\EntityFramework.6.4.4\build\EntityFramework.targets" Condition="Exists('..\packages\EntityFramework.6.4.4\build\EntityFramework.targets')" />
</Project><|MERGE_RESOLUTION|>--- conflicted
+++ resolved
@@ -114,12 +114,9 @@
     <Compile Include="Cms\PageRouteList.cs" />
     <Compile Include="Core\PersonSignalList.cs" />
     <Compile Include="Crm\PersonMergeRequestList.cs" />
-<<<<<<< HEAD
     <Compile Include="Core\AuditList.cs" />
-=======
     <Compile Include="Event\RegistrationInstanceLinkageList.cs" />
     <Compile Include="Event\RegistrationInstanceFeeList.cs" />
->>>>>>> c8b26e18
     <Compile Include="Core\RestControllerList.cs" />
 	<Compile Include="Event\RegistrationInstanceFeeList.cs" />
     <Compile Include="Cms\SiteList.cs" />
