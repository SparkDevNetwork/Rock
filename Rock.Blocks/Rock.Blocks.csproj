--- conflicted
+++ resolved
@@ -153,13 +153,10 @@
     <Compile Include="Cms\PersonalLinkSectionList.cs" />
     <Compile Include="Cms\PageRouteList.cs" />
     <Compile Include="Core\PersonFollowingList.cs" />
-<<<<<<< HEAD
     <Compile Include="Core\SignatureDocumentDetail.cs" />
     <Compile Include="Core\SignatureDocumentList.cs" />
-=======
     <Compile Include="Tv\RokuPageDetail.cs" />
     <Compile Include="Tv\TvPageList.cs" />
->>>>>>> 28b703f6
     <Compile Include="Communication\NcoaProcess.cs" />
     <Compile Include="Core\AuthClientDetail.cs" />
     <Compile Include="Core\LogViewer.cs" />
