--- conflicted
+++ resolved
@@ -91,7 +91,6 @@
     <Compile Include="Cms\AdaptiveMessageAdaptationDetail.cs" />
     <Compile Include="Cms\AdaptiveMessageDetail.cs" />
     <Compile Include="Cms\AdaptiveMessageList.cs" />
-<<<<<<< HEAD
     <Compile Include="Cms\BlockTypeList.cs" />
     <Compile Include="Cms\ContentChannelDetail.cs" />
     <Compile Include="Cms\ContentChannelItemList.cs" />
@@ -112,9 +111,6 @@
     <Compile Include="Cms\PersonalLinkList.cs" />
     <Compile Include="Cms\PersonalLinkSectionList.cs" />
 	<Compile Include="Cms\PageRouteList.cs" />
-=======
-    <Compile Include="Cms\PageRouteList.cs" />
->>>>>>> 20c224f3
     <Compile Include="Cms\SiteList.cs" />
     <Compile Include="Core\AuditList.cs" />
     <Compile Include="Core\RestControllerList.cs" />
@@ -157,13 +153,10 @@
     <Compile Include="Core\SuggestionDetail.cs" />
     <Compile Include="Cms\LavaShortcodeDetail.cs" />
     <Compile Include="Engagement\AchievementAttemptDetail.cs" />
-<<<<<<< HEAD
     <Compile Include="Engagement\AchievementAttemptList.cs" />
     <Compile Include="Engagement\AchievementTypeDetail.cs" />
     <Compile Include="Engagement\ConnectionOpportunityList.cs" />
-=======
     <Compile Include="Engagement\AchievementTypeList.cs" />
->>>>>>> 20c224f3
     <Compile Include="Engagement\ConnectionTypeList.cs" />
     <Compile Include="Engagement\StepParticipantList.cs" />
     <Compile Include="Engagement\StepProgramList.cs" />
@@ -179,11 +172,8 @@
     <Compile Include="Engagement\StepProgramDetail.cs" />
     <Compile Include="Finance\FinancialGatewayDetail.cs" />
     <Compile Include="Engagement\StreakTypeExclusionDetail.cs" />
-<<<<<<< HEAD
     <Compile Include="Finance\FinancialGatewayList.cs" />
-=======
     <Compile Include="Finance\BusinessContactList.cs" />
->>>>>>> 20c224f3
     <Compile Include="Finance\SavedAccountList.cs" />
     <Compile Include="Finance\FinancialPledgeDetail.cs" />
     <Compile Include="Finance\FinancialPledgeList.cs" />
