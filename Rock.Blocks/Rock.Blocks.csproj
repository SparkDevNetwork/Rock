﻿<?xml version="1.0" encoding="utf-8"?>
<Project ToolsVersion="15.0" xmlns="http://schemas.microsoft.com/developer/msbuild/2003">
  <Import Project="..\packages\EntityFramework.6.4.4\build\EntityFramework.props" Condition="Exists('..\packages\EntityFramework.6.4.4\build\EntityFramework.props')" />
  <Import Project="$(MSBuildExtensionsPath)\$(MSBuildToolsVersion)\Microsoft.Common.props" Condition="Exists('$(MSBuildExtensionsPath)\$(MSBuildToolsVersion)\Microsoft.Common.props')" />
  <PropertyGroup>
    <Configuration Condition=" '$(Configuration)' == '' ">Debug</Configuration>
    <Platform Condition=" '$(Platform)' == '' ">AnyCPU</Platform>
    <ProjectGuid>{E8C5F154-201F-4C67-BCDC-34787DEFFEAE}</ProjectGuid>
    <OutputType>Library</OutputType>
    <AppDesignerFolder>Properties</AppDesignerFolder>
    <RootNamespace>Rock.Blocks</RootNamespace>
    <AssemblyName>Rock.Blocks</AssemblyName>
    <TargetFrameworkVersion>v4.7.2</TargetFrameworkVersion>
    <FileAlignment>512</FileAlignment>
    <Deterministic>true</Deterministic>
    <TargetFrameworkProfile />
    <NuGetPackageImportStamp>
    </NuGetPackageImportStamp>
  </PropertyGroup>
  <PropertyGroup Condition=" '$(Configuration)|$(Platform)' == 'Debug|AnyCPU' ">
    <DebugSymbols>true</DebugSymbols>
    <DebugType>full</DebugType>
    <Optimize>false</Optimize>
    <OutputPath>bin\Debug\</OutputPath>
    <DefineConstants>DEBUG;TRACE</DefineConstants>
    <ErrorReport>prompt</ErrorReport>
    <WarningLevel>4</WarningLevel>
  </PropertyGroup>
  <PropertyGroup Condition=" '$(Configuration)|$(Platform)' == 'Release|AnyCPU' ">
    <DebugType>pdbonly</DebugType>
    <Optimize>true</Optimize>
    <OutputPath>bin\Release\</OutputPath>
    <DefineConstants>TRACE</DefineConstants>
    <ErrorReport>prompt</ErrorReport>
    <WarningLevel>4</WarningLevel>
  </PropertyGroup>
  <ItemGroup>
    <Reference Include="EntityFramework, Version=6.0.0.0, Culture=neutral, PublicKeyToken=b77a5c561934e089, processorArchitecture=MSIL">
      <HintPath>..\packages\EntityFramework.6.4.4\lib\net45\EntityFramework.dll</HintPath>
    </Reference>
    <Reference Include="EntityFramework.SqlServer, Version=6.0.0.0, Culture=neutral, PublicKeyToken=b77a5c561934e089, processorArchitecture=MSIL">
      <HintPath>..\packages\EntityFramework.6.4.4\lib\net45\EntityFramework.SqlServer.dll</HintPath>
    </Reference>
    <Reference Include="Microsoft.Bcl.AsyncInterfaces, Version=8.0.0.0, Culture=neutral, PublicKeyToken=cc7b13ffcd2ddd51, processorArchitecture=MSIL">
      <HintPath>..\packages\Microsoft.Bcl.AsyncInterfaces.8.0.0\lib\net462\Microsoft.Bcl.AsyncInterfaces.dll</HintPath>
    </Reference>
    <Reference Include="Microsoft.Extensions.DependencyInjection.Abstractions, Version=8.0.0.0, Culture=neutral, PublicKeyToken=adb9793829ddae60, processorArchitecture=MSIL">
      <HintPath>..\packages\Microsoft.Extensions.DependencyInjection.Abstractions.8.0.0\lib\net462\Microsoft.Extensions.DependencyInjection.Abstractions.dll</HintPath>
    </Reference>
    <Reference Include="Microsoft.Extensions.Logging.Abstractions, Version=8.0.0.0, Culture=neutral, PublicKeyToken=adb9793829ddae60, processorArchitecture=MSIL">
      <HintPath>..\packages\Microsoft.Extensions.Logging.Abstractions.8.0.0\lib\net462\Microsoft.Extensions.Logging.Abstractions.dll</HintPath>
    </Reference>
    <Reference Include="System" />
    <Reference Include="System.Buffers, Version=4.0.3.0, Culture=neutral, PublicKeyToken=cc7b13ffcd2ddd51, processorArchitecture=MSIL">
      <HintPath>..\packages\System.Buffers.4.5.1\lib\net461\System.Buffers.dll</HintPath>
    </Reference>
    <Reference Include="System.ComponentModel.Composition" />
    <Reference Include="System.ComponentModel.DataAnnotations" />
    <Reference Include="System.Core" />
    <Reference Include="System.Memory, Version=4.0.1.2, Culture=neutral, PublicKeyToken=cc7b13ffcd2ddd51, processorArchitecture=MSIL">
      <HintPath>..\packages\System.Memory.4.5.5\lib\net461\System.Memory.dll</HintPath>
    </Reference>
    <Reference Include="System.Numerics" />
    <Reference Include="System.Numerics.Vectors, Version=4.1.4.0, Culture=neutral, PublicKeyToken=b03f5f7f11d50a3a, processorArchitecture=MSIL">
      <HintPath>..\packages\System.Numerics.Vectors.4.5.0\lib\net46\System.Numerics.Vectors.dll</HintPath>
    </Reference>
    <Reference Include="System.Runtime.CompilerServices.Unsafe, Version=6.0.0.0, Culture=neutral, PublicKeyToken=b03f5f7f11d50a3a, processorArchitecture=MSIL">
      <HintPath>..\packages\System.Runtime.CompilerServices.Unsafe.6.0.0\lib\net461\System.Runtime.CompilerServices.Unsafe.dll</HintPath>
    </Reference>
    <Reference Include="System.Threading.Tasks.Extensions, Version=4.2.0.1, Culture=neutral, PublicKeyToken=cc7b13ffcd2ddd51, processorArchitecture=MSIL">
      <HintPath>..\packages\System.Threading.Tasks.Extensions.4.5.4\lib\net461\System.Threading.Tasks.Extensions.dll</HintPath>
    </Reference>
    <Reference Include="System.Web" />
    <Reference Include="System.Web.Http, Version=5.2.3.0, Culture=neutral, PublicKeyToken=31bf3856ad364e35" />
    <Reference Include="System.Xml.Linq" />
    <Reference Include="System.Data.DataSetExtensions" />
    <Reference Include="Microsoft.CSharp" />
    <Reference Include="System.Data" />
    <Reference Include="System.Net.Http" />
    <Reference Include="System.Xml" />
    <Reference Include="UAParser, Version=3.1.44.0, Culture=neutral, PublicKeyToken=f7377bf021646069, processorArchitecture=MSIL">
      <HintPath>..\packages\UAParser.3.1.44\lib\net45\UAParser.dll</HintPath>
    </Reference>
  </ItemGroup>
  <ItemGroup>
    <Compile Include="..\Rock.Version\AssemblySharedInfo.cs">
      <Link>Properties\AssemblySharedInfo.cs</Link>
    </Compile>
    <Compile Include="Bus\BusStatus.cs" />
    <Compile Include="Bus\ConsumerList.cs" />
    <Compile Include="Bus\QueueList.cs" />
    <Compile Include="CheckIn\CheckInKiosk.cs" />
    <Compile Include="CheckIn\CheckInKioskSetup.cs" />
    <Compile Include="CheckIn\CloudPrintMonitor.cs" />
    <Compile Include="CheckIn\Configuration\CheckInSimulator.cs" />
    <Compile Include="CheckIn\Configuration\LabelDesigner.cs" />
    <Compile Include="Cms\AdaptiveMessageAdaptationDetail.cs" />
    <Compile Include="Cms\AdaptiveMessageDetail.cs" />
    <Compile Include="Cms\AdaptiveMessageList.cs" />
    <Compile Include="Cms\FileAssetManager.cs" />
    <Compile Include="Cms\BlockTypeList.cs" />
    <Compile Include="Cms\ContentChannelDetail.cs" />
    <Compile Include="Cms\ContentChannelItemList.cs" />
    <Compile Include="Cms\ContentChannelList.cs" />
    <Compile Include="Cms\ContentChannelTypeList.cs" />
    <Compile Include="Cms\ContentChannelTypeDetail.cs" />
    <Compile Include="Cms\MediaAccountList.cs" />
    <Compile Include="Cms\MediaFolderList.cs" />
    <Compile Include="Communication\CommunicationEntry\ValidationContext.cs" />
    <Compile Include="Communication\CommunicationEntry\ValidationContextExtensions.cs" />
    <Compile Include="Cms\LogSettings.cs" />
    <Compile Include="Core\PersonSuggestionList.cs" />
    <Compile Include="Cms\PageSearch.cs" />
    <Compile Include="Core\DocumentTypeList.cs" />
    <Compile Include="Crm\PhotoUpload.cs" />
    <Compile Include="Event\RegistrationInstanceActiveList.cs" />
    <Compile Include="Core\ScheduledJobHistoryList.cs" />
    <Compile Include="Lms\LearningActivityCompletionDetail.cs" />
    <Compile Include="Lms\LearningActivityCompletionList.cs" />
    <Compile Include="Lms\LearningActivityDetail.cs" />
    <Compile Include="Lms\LearningClassContentPageDetail.cs" />
    <Compile Include="Lms\LearningClassAnnouncementDetail.cs" />
    <Compile Include="Lms\LearningClassDetail.cs" />
    <Compile Include="Lms\LearningGradingSystemDetail.cs" />
    <Compile Include="Lms\LearningGradingSystemList.cs" />
    <Compile Include="Lms\LearningGradingSystemScaleDetail.cs" />
    <Compile Include="Lms\LearningGradingSystemScaleList.cs" />
    <Compile Include="Finance\FinancialPersonBankAccountList.cs" />
    <Compile Include="Finance\FinancialScheduledTransactionList.cs" />
    <Compile Include="Lms\LearningProgramCompletionDetail.cs" />
    <Compile Include="Lms\LearningSemesterDetail.cs" />
    <Compile Include="Lms\Public\PublicLearningClassWorkspace.cs" />
    <Compile Include="Lms\Public\PublicLearningCourseDetail.cs" />
    <Compile Include="Lms\Public\PublicLearningCourseList.cs" />
    <Compile Include="Lms\Public\PublicLearningProgramList.cs" />
    <Compile Include="Mobile\CheckIn\CheckIn.cs" />
    <Compile Include="Tv\AppleTvPageList.cs" />
    <Compile Include="Cms\PageShortLinkClickList.cs" />
    <Compile Include="Cms\PageShortLinkList.cs" />
    <Compile Include="Cms\BlockList.cs" />
    <Compile Include="Cms\PageShortLinkDialog.cs" />
    <Compile Include="Cms\LayoutList.cs" />
    <Compile Include="Cms\PersistedDatasetList.cs" />
    <Compile Include="Cms\PersonalLinkList.cs" />
    <Compile Include="Cms\PersonalLinkSectionList.cs" />
    <Compile Include="Cms\PageRouteList.cs" />
    <Compile Include="Core\PersonFollowingList.cs" />
    <Compile Include="Communication\NcoaProcess.cs" />
    <Compile Include="Core\AuthClientDetail.cs" />
    <Compile Include="Crm\PhotoVerify.cs" />
    <Compile Include="Finance\FundraisingList.cs" />
    <Compile Include="Core\TagReport.cs" />
    <Compile Include="Engagement\StreakTypeExclusionList.cs" />
    <Compile Include="Engagement\StreakMapEditor.cs" />
    <Compile Include="Security\AuthScopeList.cs" />
    <Compile Include="Security\AuthClientList.cs" />
    <Compile Include="Security\SecurityChangeAuditList.cs" />
    <Compile Include="Core\PersonSignalList.cs" />
    <Compile Include="CheckIn\Configuration\CheckInLabelDetail.cs" />
    <Compile Include="CheckIn\Configuration\CheckInLabelList.cs" />
    <Compile Include="Engagement\CampaignList.cs" />
    <Compile Include="Security\UserLoginList.cs" />
    <Compile Include="Security\RestKeyList.cs" />
    <Compile Include="Crm\PersonMergeRequestList.cs" />
    <Compile Include="Event\RegistrationInstanceLinkageList.cs" />
    <Compile Include="Event\RegistrationInstanceFeeList.cs" />
    <Compile Include="Core\RestActionList.cs" />
    <Compile Include="Core\RestControllerList.cs" />
    <Compile Include="Cms\SiteList.cs" />
    <Compile Include="Communication\CommunicationList.cs" />
    <Compile Include="Communication\SmsPipelineList.cs" />
    <Compile Include="Communication\SystemCommunicationPreview.cs" />
    <Compile Include="Communication\SystemCommunicationList.cs" />
    <Compile Include="Communication\CommunicationEntry.cs" />
    <Compile Include="Communication\EmailPreferenceEntry.cs" />
    <Compile Include="Core\AssetStorageProviderList.cs" />
    <Compile Include="Core\AttributeMatrixTemplateDetail.cs" />
    <Compile Include="Core\AttributeMatrixTemplateList.cs" />
    <Compile Include="Core\AuditList.cs" />
    <Compile Include="Core\BinaryFileDetail.cs" />
    <Compile Include="Core\BinaryFileList.cs" />
    <Compile Include="Core\BinaryFileTypeDetail.cs" />
    <Compile Include="Core\BinaryFileTypeList.cs" />
    <Compile Include="Core\CampusList.cs" />
    <Compile Include="Core\DefinedTypeList.cs" />
    <Compile Include="Core\DefinedTypeDetail.cs" />
    <Compile Include="Core\DeviceDetail.cs" />
<<<<<<< HEAD
    <Compile Include="Core\EntitySearchDetail.cs" />
    <Compile Include="Core\EntitySearchList.cs" />
=======
    <Compile Include="Core\DeviceList.cs" />
    <Compile Include="Core\EventList.cs" />
    <Compile Include="Core\FollowingSuggestionTypeList.cs" />
    <Compile Include="Core\LocationList.cs" />
    <Compile Include="Core\DefinedValueList.cs" />
>>>>>>> fe45fa3a
    <Compile Include="Core\Notes.cs" />
    <Compile Include="Core\NoteTypeList.cs" />
    <Compile Include="Core\NoteWatchDetail.cs" />
    <Compile Include="Core\NoteWatchList.cs" />
    <Compile Include="Core\NotificationMessageList.cs" />
    <Compile Include="Cms\BlockTypeDetail.cs" />
    <Compile Include="Core\InteractionChannelDetail.cs" />
    <Compile Include="Core\ScheduleList.cs" />
    <Compile Include="Core\SignalTypeList.cs" />
    <Compile Include="Core\SignatureDocumentTemplateList.cs" />
    <Compile Include="Core\TagList.cs" />
    <Compile Include="Crm\AssessmentTypeList.cs" />
    <Compile Include="Crm\BadgeList.cs" />
    <Compile Include="Crm\NamelessPersonList.cs" />
    <Compile Include="Crm\PersonDetail\GivingConfiguration.cs" />
    <Compile Include="Crm\SignalTypeDetail.cs" />
    <Compile Include="Core\ScheduledJobList.cs" />
    <Compile Include="Core\SuggestionDetail.cs" />
    <Compile Include="Cms\LavaShortcodeDetail.cs" />
    <Compile Include="Engagement\AchievementAttemptDetail.cs" />
    <Compile Include="Engagement\AchievementAttemptList.cs" />
    <Compile Include="Engagement\AchievementTypeDetail.cs" />
    <Compile Include="Engagement\ConnectionOpportunityList.cs" />
    <Compile Include="Reporting\TithingOverview.cs" />
    <Compile Include="Engagement\AchievementTypeList.cs" />
    <Compile Include="CheckIn\AttendanceList.cs" />
    <Compile Include="Engagement\ConnectionTypeList.cs" />
    <Compile Include="Engagement\StepParticipantList.cs" />
    <Compile Include="Engagement\StepProgramList.cs" />
    <Compile Include="CheckIn\AttendanceHistoryList.cs" />
    <Compile Include="Engagement\StreakTypeList.cs" />
    <Compile Include="Engagement\StepTypeList.cs" />
    <Compile Include="Event\EventCalendarItemList.cs" />
    <Compile Include="ExtensionMethods\IValidPropertiesBoxExtensions.cs" />
    <Compile Include="Finance\BenevolenceTypeDetail.cs" />
    <Compile Include="Finance\BusinessList.cs" />
    <Compile Include="Finance\FinancialAccountDetail.cs" />
    <Compile Include="Finance\FinancialAccountList.cs" />
    <Compile Include="Event\RegistrationEntry\ExtensionMethods.cs" />
    <Compile Include="Finance\BenevolenceRequestList.cs" />
    <Compile Include="Event\EventItemOccurrenceList.cs" />
    <Compile Include="Finance\BenevolenceTypeList.cs" />
    <Compile Include="Finance\FinancialBatchList.cs" />
    <Compile Include="Engagement\StepProgramDetail.cs" />
    <Compile Include="Finance\FinancialGatewayDetail.cs" />
    <Compile Include="Engagement\StreakTypeExclusionDetail.cs" />
    <Compile Include="Finance\FinancialGatewayList.cs" />
    <Compile Include="Finance\BusinessContactList.cs" />
    <Compile Include="Event\RegistrationInstancePaymentList.cs" />
    <Compile Include="Finance\SavedAccountList.cs" />
    <Compile Include="Finance\FinancialPledgeDetail.cs" />
    <Compile Include="Finance\FinancialPledgeList.cs" />
    <Compile Include="Finance\FinancialStatementTemplateDetail.cs" />
    <Compile Include="CheckIn\Config\CheckinTypeDetail.cs" />
    <Compile Include="Finance\FinancialStatementTemplateList.cs" />
    <Compile Include="Group\GroupArchivedList.cs" />
    <Compile Include="Group\Scheduling\GroupMemberScheduleTemplateList.cs" />
    <Compile Include="Group\GroupRequirementTypeList.cs" />
    <Compile Include="Group\GroupTypeList.cs" />
    <Compile Include="Mobile\MobileLayoutDetail.cs" />
    <Compile Include="Group\GroupMemberScheduleTemplateDetail.cs" />
    <Compile Include="Group\GroupRequirementTypeDetail.cs" />
    <Compile Include="Reporting\PersistedDataViewList.cs" />
    <Compile Include="Reporting\InteractionDetail.cs" />
    <Compile Include="Finance\FundraisingDonationList.cs" />
    <Compile Include="Group\Scheduling\GroupScheduleToolbox.cs" />
    <Compile Include="Lms\LearningClassList.cs" />
    <Compile Include="Lms\LearningCourseDetail.cs" />
    <Compile Include="Lms\LearningCourseList.cs" />
    <Compile Include="Lms\LearningParticipantDetail.cs" />
    <Compile Include="Lms\LearningProgramCompletionList.cs" />
    <Compile Include="Lms\LearningProgramDetail.cs" />
    <Compile Include="Lms\LearningProgramList.cs" />
    <Compile Include="Lms\LearningSemesterList.cs" />
    <Compile Include="Prayer\PrayerCommentList.cs" />
    <Compile Include="Prayer\PrayerRequestList.cs" />
    <Compile Include="Reporting\MetricValueDetail.cs" />
    <Compile Include="Reporting\InteractionComponentDetail.cs" />
    <Compile Include="Reporting\DynamicData.cs" />
    <Compile Include="Reporting\MergeTemplateList.cs" />
    <Compile Include="Reporting\ReportList.cs" />
    <Compile Include="Finance\VolunteerGenerosityAnalysis.cs" />
    <Compile Include="RockEntityDetailBlockType.cs" />
    <Compile Include="Tv\AppleTvPageDetail.cs" />
    <Compile Include="Engagement\StepTypeDetail.cs" />
    <Compile Include="Tv\AppleTvAppDetail.cs" />
    <Compile Include="Event\EventItemDetail.cs" />
    <Compile Include="Event\EventCalendarDetail.cs" />
    <Compile Include="Event\RegistrationListLava.cs" />
    <Compile Include="Finance\BusinessDetail.cs" />
    <Compile Include="Engagement\StreakTypeDetail.cs" />
    <Compile Include="Prayer\PrayerRequestDetail.cs" />
    <Compile Include="Core\FollowingEventTypeDetail.cs" />
    <Compile Include="Core\ScheduleDetail.cs" />
    <Compile Include="Crm\AssessmentList.cs" />
    <Compile Include="Crm\FamilyPreRegistration.cs" />
    <Compile Include="Crm\PhotoOptOutDetail.cs" />
    <Compile Include="Engagement\StreakDetail.cs" />
    <Compile Include="Prayer\PrayerRequestEntry.cs" />
    <Compile Include="Cms\LibraryViewer.cs" />
    <Compile Include="Engagement\SignUp\SignUpDetail.cs" />
    <Compile Include="Example\ObsidianGalleryList.cs" />
    <Compile Include="Group\GroupAttendanceDetail.cs" />
    <Compile Include="RockDetailBlockType.cs" />
    <Compile Include="RockEntityListBlockType.cs" />
    <Compile Include="RockListBlockType.cs" />
    <Compile Include="Reporting\ServiceMetricsEntry.cs" />
    <Compile Include="Group\Scheduling\GroupScheduler.cs" />
    <Compile Include="Finance\FinancialBatchDetail.cs" />
    <Compile Include="Finance\FinancialPledgeEntry.cs" />
    <Compile Include="Group\GroupRegistration.cs" />
    <Compile Include="Security\AccountEntry.cs" />
    <Compile Include="Cms\ContentCollectionDetail.cs" />
    <Compile Include="Cms\ContentCollectionView.cs" />
    <Compile Include="Cms\LayoutDetail.cs" />
    <Compile Include="Cms\MediaAccountDetail.cs" />
    <Compile Include="Cms\MediaFolderDetail.cs" />
    <Compile Include="Cms\PageShortLinkDetail.cs" />
    <Compile Include="Cms\PersistedDatasetDetail.cs" />
    <Compile Include="Cms\PageRouteDetail.cs" />
    <Compile Include="Cms\PersonalLinkSectionDetail.cs" />
    <Compile Include="Cms\SiteDetail.cs" />
    <Compile Include="Core\AssetStorageProviderDetail.cs" />
    <Compile Include="Communication\SnippetDetail.cs" />
    <Compile Include="Communication\SnippetTypeDetail.cs" />
    <Compile Include="Communication\SystemPhoneNumberDetail.cs" />
    <Compile Include="Core\Attributes.cs" />
    <Compile Include="Core\CampusDetail.cs" />
    <Compile Include="Core\CategoryDetail.cs" />
    <Compile Include="Core\LocationDetail.cs" />
    <Compile Include="Core\DocumentTypeDetail.cs" />
    <Compile Include="Core\NoteTypeDetail.cs" />
    <Compile Include="Core\ServiceJobDetail.cs" />
    <Compile Include="Core\SignatureDocumentTemplateDetail.cs" />
    <Compile Include="Core\TagDetail.cs" />
    <Compile Include="Crm\AssessmentTypeDetail.cs" />
    <Compile Include="Crm\BadgeDetail.cs" />
    <Compile Include="Crm\PersonDetail\Badges.cs" />
    <Compile Include="Bus\QueueDetail.cs" />
    <Compile Include="Security\ForgotUserName.cs" />
    <Compile Include="Security\ConfirmAccount.cs" />
    <Compile Include="Security\RestKeyDetail.cs" />
    <Compile Include="Engagement\SignUp\SignUpAttendanceDetail.cs" />
    <Compile Include="Engagement\SignUp\SignUpFinder.cs" />
    <Compile Include="Engagement\SignUp\SignUpRegister.cs" />
    <Compile Include="Event\InteractiveExperiences\ExperienceManager.cs" />
    <Compile Include="Event\InteractiveExperiences\ExperienceManagerOccurrences.cs" />
    <Compile Include="Event\InteractiveExperiences\ExperienceVisualizer.cs" />
    <Compile Include="Event\InteractiveExperiences\InteractiveExperienceDetail.cs" />
    <Compile Include="Event\InteractiveExperiences\LiveExperienceOccurrences.cs" />
    <Compile Include="Event\InteractiveExperiences\LiveExperience.cs" />
    <Compile Include="Event\RegistrationEntry.cs" />
    <Compile Include="Example\FieldTypeGallery.cs" />
    <Compile Include="ExtensionMethods\IEntityExtensions.cs" />
    <Compile Include="ExtensionMethods\SettingsExtensions.cs" />
    <Compile Include="Reporting\MergeTemplateDetail.cs" />
    <Compile Include="RockObsidianBlockType.cs" />
    <Compile Include="Example\ControlGallery.cs" />
    <Compile Include="Properties\AssemblyInfo.cs" />
    <Compile Include="RockObsidianDetailBlockType.cs" />
    <Compile Include="Engagement\Steps\StepFlow.cs" />
    <Compile Include="WebFarm\WebFarmNodeDetail.cs" />
    <Compile Include="WebFarm\WebFarmNodeLogList.cs" />
    <Compile Include="WebFarm\WebFarmSettings.cs" />
    <Compile Include="Security\Login.cs" />
    <Compile Include="Utility\RealTimeDebugger.cs" />
    <Compile Include="Utility\RealTimeVisualizer.cs" />
    <Compile Include="Utility\SmsTestTransport.cs" />
    <Compile Include="WorkFlow\FormBuilder\ExtensionMethods.cs" />
    <Compile Include="WorkFlow\FormBuilder\FormBuilderDetail.cs" />
    <Compile Include="WorkFlow\FormBuilder\FormTemplateDetail.cs" />
    <Compile Include="WorkFlow\FormBuilder\Utility.cs" />
    <Compile Include="WorkFlow\WorkflowTriggerDetail.cs" />
    <Compile Include="WorkFlow\WorkflowList.cs" />
  </ItemGroup>
  <ItemGroup>
    <ProjectReference Include="..\DotLiquid\DotLiquid.csproj">
      <Project>{00EDCB8D-EF33-459C-AD62-02876BD24DFF}</Project>
      <Name>DotLiquid</Name>
    </ProjectReference>
    <ProjectReference Include="..\Rock.Common\Rock.Common.csproj">
      <Project>{13568622-324e-4493-b605-c9896e725d30}</Project>
      <Name>Rock.Common</Name>
    </ProjectReference>
    <ProjectReference Include="..\Rock.Enums\Rock.Enums.csproj">
      <Project>{61dece2b-0434-435e-8d65-49a4fdf98365}</Project>
      <Name>Rock.Enums</Name>
    </ProjectReference>
    <ProjectReference Include="..\Rock.Lava.Shared\Rock.Lava.Shared.csproj">
      <Project>{8820CD93-70EE-496D-B17B-0C4C68DD4957}</Project>
      <Name>Rock.Lava.Shared</Name>
    </ProjectReference>
    <ProjectReference Include="..\Rock.NCOA\Rock.NCOA.csproj">
      <Project>{6fc5781e-c9fc-41e9-87fb-2a9ca8aa2088}</Project>
      <Name>Rock.NCOA</Name>
    </ProjectReference>
    <ProjectReference Include="..\Rock.Rest\Rock.Rest.csproj">
      <Project>{ADD1EDD0-A4CB-4E82-B6AD-6AD1D556DEAE}</Project>
      <Name>Rock.Rest</Name>
    </ProjectReference>
    <ProjectReference Include="..\Rock.Version\Rock.Version.csproj">
      <Project>{6fe0930c-6832-4c2f-8a76-d4e4a2d80ddf}</Project>
      <Name>Rock.Version</Name>
    </ProjectReference>
    <ProjectReference Include="..\Rock.ViewModels\Rock.ViewModels.csproj">
      <Project>{05baaf85-9c53-4ccd-a535-036427b0df72}</Project>
      <Name>Rock.ViewModels</Name>
    </ProjectReference>
    <ProjectReference Include="..\Rock\Rock.csproj">
      <Project>{185a31d7-3037-4dae-8797-0459849a84bd}</Project>
      <Name>Rock</Name>
    </ProjectReference>
  </ItemGroup>
  <ItemGroup>
    <None Include="App.config" />
    <None Include="packages.config" />
  </ItemGroup>
  <ItemGroup />
  <ItemGroup>
    <EmbeddedResource Include="DefaultTvApplication.js" />
  </ItemGroup>
  <Import Project="$(MSBuildToolsPath)\Microsoft.CSharp.targets" />
  <Target Name="EnsureNuGetPackageBuildImports" BeforeTargets="PrepareForBuild">
    <PropertyGroup>
      <ErrorText>This project references NuGet package(s) that are missing on this computer. Use NuGet Package Restore to download them.  For more information, see http://go.microsoft.com/fwlink/?LinkID=322105. The missing file is {0}.</ErrorText>
    </PropertyGroup>
    <Error Condition="!Exists('..\packages\EntityFramework.6.4.4\build\EntityFramework.props')" Text="$([System.String]::Format('$(ErrorText)', '..\packages\EntityFramework.6.4.4\build\EntityFramework.props'))" />
    <Error Condition="!Exists('..\packages\EntityFramework.6.4.4\build\EntityFramework.targets')" Text="$([System.String]::Format('$(ErrorText)', '..\packages\EntityFramework.6.4.4\build\EntityFramework.targets'))" />
  </Target>
  <Import Project="..\packages\EntityFramework.6.4.4\build\EntityFramework.targets" Condition="Exists('..\packages\EntityFramework.6.4.4\build\EntityFramework.targets')" />
</Project><|MERGE_RESOLUTION|>--- conflicted
+++ resolved
@@ -185,16 +185,13 @@
     <Compile Include="Core\DefinedTypeList.cs" />
     <Compile Include="Core\DefinedTypeDetail.cs" />
     <Compile Include="Core\DeviceDetail.cs" />
-<<<<<<< HEAD
+    <Compile Include="Core\DeviceList.cs" />
     <Compile Include="Core\EntitySearchDetail.cs" />
     <Compile Include="Core\EntitySearchList.cs" />
-=======
-    <Compile Include="Core\DeviceList.cs" />
     <Compile Include="Core\EventList.cs" />
     <Compile Include="Core\FollowingSuggestionTypeList.cs" />
     <Compile Include="Core\LocationList.cs" />
     <Compile Include="Core\DefinedValueList.cs" />
->>>>>>> fe45fa3a
     <Compile Include="Core\Notes.cs" />
     <Compile Include="Core\NoteTypeList.cs" />
     <Compile Include="Core\NoteWatchDetail.cs" />
