<?xml version="1.0" encoding="utf-8"?>
<Project ToolsVersion="15.0" xmlns="http://schemas.microsoft.com/developer/msbuild/2003">
  <Import Project="..\packages\EntityFramework.6.4.4\build\EntityFramework.props" Condition="Exists('..\packages\EntityFramework.6.4.4\build\EntityFramework.props')" />
  <Import Project="$(MSBuildExtensionsPath)\$(MSBuildToolsVersion)\Microsoft.Common.props" Condition="Exists('$(MSBuildExtensionsPath)\$(MSBuildToolsVersion)\Microsoft.Common.props')" />
  <PropertyGroup>
    <Configuration Condition=" '$(Configuration)' == '' ">Debug</Configuration>
    <Platform Condition=" '$(Platform)' == '' ">AnyCPU</Platform>
    <ProjectGuid>{E8C5F154-201F-4C67-BCDC-34787DEFFEAE}</ProjectGuid>
    <OutputType>Library</OutputType>
    <AppDesignerFolder>Properties</AppDesignerFolder>
    <RootNamespace>Rock.Blocks</RootNamespace>
    <AssemblyName>Rock.Blocks</AssemblyName>
    <TargetFrameworkVersion>v4.7.2</TargetFrameworkVersion>
    <FileAlignment>512</FileAlignment>
    <Deterministic>true</Deterministic>
    <TargetFrameworkProfile />
    <NuGetPackageImportStamp>
    </NuGetPackageImportStamp>
  </PropertyGroup>
  <PropertyGroup Condition=" '$(Configuration)|$(Platform)' == 'Debug|AnyCPU' ">
    <DebugSymbols>true</DebugSymbols>
    <DebugType>full</DebugType>
    <Optimize>false</Optimize>
    <OutputPath>bin\Debug\</OutputPath>
    <DefineConstants>DEBUG;TRACE</DefineConstants>
    <ErrorReport>prompt</ErrorReport>
    <WarningLevel>4</WarningLevel>
  </PropertyGroup>
  <PropertyGroup Condition=" '$(Configuration)|$(Platform)' == 'Release|AnyCPU' ">
    <DebugType>pdbonly</DebugType>
    <Optimize>true</Optimize>
    <OutputPath>bin\Release\</OutputPath>
    <DefineConstants>TRACE</DefineConstants>
    <ErrorReport>prompt</ErrorReport>
    <WarningLevel>4</WarningLevel>
  </PropertyGroup>
  <ItemGroup>
    <Reference Include="EntityFramework, Version=6.0.0.0, Culture=neutral, PublicKeyToken=b77a5c561934e089, processorArchitecture=MSIL">
      <HintPath>..\packages\EntityFramework.6.4.4\lib\net45\EntityFramework.dll</HintPath>
    </Reference>
    <Reference Include="EntityFramework.SqlServer, Version=6.0.0.0, Culture=neutral, PublicKeyToken=b77a5c561934e089, processorArchitecture=MSIL">
      <HintPath>..\packages\EntityFramework.6.4.4\lib\net45\EntityFramework.SqlServer.dll</HintPath>
    </Reference>
    <Reference Include="Microsoft.Bcl.AsyncInterfaces, Version=8.0.0.0, Culture=neutral, PublicKeyToken=cc7b13ffcd2ddd51, processorArchitecture=MSIL">
      <HintPath>..\packages\Microsoft.Bcl.AsyncInterfaces.8.0.0\lib\net462\Microsoft.Bcl.AsyncInterfaces.dll</HintPath>
    </Reference>
    <Reference Include="Microsoft.Extensions.DependencyInjection.Abstractions, Version=8.0.0.0, Culture=neutral, PublicKeyToken=adb9793829ddae60, processorArchitecture=MSIL">
      <HintPath>..\packages\Microsoft.Extensions.DependencyInjection.Abstractions.8.0.0\lib\net462\Microsoft.Extensions.DependencyInjection.Abstractions.dll</HintPath>
    </Reference>
    <Reference Include="Microsoft.Extensions.Logging.Abstractions, Version=8.0.0.0, Culture=neutral, PublicKeyToken=adb9793829ddae60, processorArchitecture=MSIL">
      <HintPath>..\packages\Microsoft.Extensions.Logging.Abstractions.8.0.0\lib\net462\Microsoft.Extensions.Logging.Abstractions.dll</HintPath>
    </Reference>
    <Reference Include="System" />
    <Reference Include="System.Buffers, Version=4.0.3.0, Culture=neutral, PublicKeyToken=cc7b13ffcd2ddd51, processorArchitecture=MSIL">
      <HintPath>..\packages\System.Buffers.4.5.1\lib\net461\System.Buffers.dll</HintPath>
    </Reference>
    <Reference Include="System.ComponentModel.Composition" />
    <Reference Include="System.ComponentModel.DataAnnotations" />
    <Reference Include="System.Core" />
    <Reference Include="System.Memory, Version=4.0.1.2, Culture=neutral, PublicKeyToken=cc7b13ffcd2ddd51, processorArchitecture=MSIL">
      <HintPath>..\packages\System.Memory.4.5.5\lib\net461\System.Memory.dll</HintPath>
    </Reference>
    <Reference Include="System.Numerics" />
    <Reference Include="System.Numerics.Vectors, Version=4.1.4.0, Culture=neutral, PublicKeyToken=b03f5f7f11d50a3a, processorArchitecture=MSIL">
      <HintPath>..\packages\System.Numerics.Vectors.4.5.0\lib\net46\System.Numerics.Vectors.dll</HintPath>
    </Reference>
    <Reference Include="System.Runtime.CompilerServices.Unsafe, Version=6.0.0.0, Culture=neutral, PublicKeyToken=b03f5f7f11d50a3a, processorArchitecture=MSIL">
      <HintPath>..\packages\System.Runtime.CompilerServices.Unsafe.6.0.0\lib\net461\System.Runtime.CompilerServices.Unsafe.dll</HintPath>
    </Reference>
    <Reference Include="System.Threading.Tasks.Extensions, Version=4.2.0.1, Culture=neutral, PublicKeyToken=cc7b13ffcd2ddd51, processorArchitecture=MSIL">
      <HintPath>..\packages\System.Threading.Tasks.Extensions.4.5.4\lib\net461\System.Threading.Tasks.Extensions.dll</HintPath>
    </Reference>
    <Reference Include="System.Web" />
    <Reference Include="System.Web.Http, Version=5.2.3.0, Culture=neutral, PublicKeyToken=31bf3856ad364e35" />
    <Reference Include="System.Xml.Linq" />
    <Reference Include="System.Data.DataSetExtensions" />
    <Reference Include="Microsoft.CSharp" />
    <Reference Include="System.Data" />
    <Reference Include="System.Net.Http" />
    <Reference Include="System.Xml" />
    <Reference Include="UAParser, Version=3.1.44.0, Culture=neutral, PublicKeyToken=f7377bf021646069, processorArchitecture=MSIL">
      <HintPath>..\packages\UAParser.3.1.44\lib\net45\UAParser.dll</HintPath>
    </Reference>
  </ItemGroup>
  <ItemGroup>
    <Compile Include="..\Rock.Version\AssemblySharedInfo.cs">
      <Link>Properties\AssemblySharedInfo.cs</Link>
    </Compile>
    <Compile Include="Bus\ConsumerList.cs" />
    <Compile Include="Bus\QueueList.cs" />
    <Compile Include="Cms\AdaptiveMessageAdaptationDetail.cs" />
    <Compile Include="Cms\AdaptiveMessageDetail.cs" />
    <Compile Include="Cms\AdaptiveMessageList.cs" />
    <Compile Include="Cms\BlockTypeList.cs" />
    <Compile Include="Cms\ContentChannelDetail.cs" />
    <Compile Include="Cms\ContentChannelItemList.cs" />
    <Compile Include="Cms\ContentChannelList.cs" />
    <Compile Include="Cms\ContentChannelTypeList.cs" />
    <Compile Include="Cms\ContentChannelTypeDetail.cs" />
    <Compile Include="Cms\MediaAccountList.cs" />
    <Compile Include="Cms\MediaFolderList.cs" />
    <Compile Include="Core\PersonSuggestionList.cs" />
    <Compile Include="Cms\PageSearch.cs" />
    <Compile Include="Crm\DocumentTypeList.cs" />
    <Compile Include="Event\RegistrationInstanceActiveList.cs" />
    <Compile Include="Core\ScheduledJobHistoryList.cs" />
    <Compile Include="Finance\FinancialPersonBankAccountList.cs" />
    <Compile Include="Finance\FinancialScheduledTransactionList.cs" />
    <Compile Include="Tv\AppleTvPageList.cs" />
    <Compile Include="Cms\PageShortLinkClickList.cs" />
    <Compile Include="Cms\PageShortLinkList.cs" />
    <Compile Include="Cms\BlockList.cs" />
    <Compile Include="Cms\LayoutList.cs" />
    <Compile Include="Cms\PersistedDatasetList.cs" />
    <Compile Include="Cms\PersonalLinkList.cs" />
    <Compile Include="Cms\PersonalLinkSectionList.cs" />
    <Compile Include="Cms\PageRouteList.cs" />
    <Compile Include="Core\PersonFollowingList.cs" />
    <Compile Include="Core\PersonSignalList.cs" />
<<<<<<< HEAD
=======
    <Compile Include="Finance\FinancialPledgeList.cs" />
    <Compile Include="Security\RestKeyList.cs" />
>>>>>>> 3cf8b207
    <Compile Include="Crm\PersonMergeRequestList.cs" />
    <Compile Include="Core\AuditList.cs" />
    <Compile Include="Event\RegistrationInstanceLinkageList.cs" />
    <Compile Include="Event\RegistrationInstanceFeeList.cs" />
    <Compile Include="Core\RestControllerList.cs" />
    <Compile Include="Event\RegistrationInstanceFeeList.cs" />
    <Compile Include="Cms\SiteList.cs" />
    <Compile Include="Communication\CommunicationList.cs" />
    <Compile Include="Communication\SmsPipelineList.cs" />
    <Compile Include="Communication\SystemCommunicationPreview.cs" />
    <Compile Include="Communication\SystemCommunicationList.cs" />
    <Compile Include="Core\AssetStorageProviderList.cs" />
    <Compile Include="Core\AttributeMatrixTemplateDetail.cs" />
    <Compile Include="Core\AttributeMatrixTemplateList.cs" />
    <Compile Include="Core\AuditList.cs" />
    <Compile Include="Core\BinaryFileDetail.cs" />
    <Compile Include="Core\BinaryFileList.cs" />
    <Compile Include="Core\BinaryFileTypeDetail.cs" />
    <Compile Include="Core\BinaryFileTypeList.cs" />
    <Compile Include="Core\CampusList.cs" />
    <Compile Include="Communication\EmailPreferenceEntry.cs" />
    <Compile Include="Core\DefinedTypeList.cs" />
    <Compile Include="Core\DefinedTypeDetail.cs" />
    <Compile Include="Core\DeviceDetail.cs" />
    <Compile Include="Core\DeviceList.cs" />
    <Compile Include="Core\EventList.cs" />
    <Compile Include="Core\FollowingSuggestionTypeList.cs" />
    <Compile Include="Core\LocationList.cs" />
    <Compile Include="Core\DefinedValueList.cs" />
    <Compile Include="Core\Notes.cs" />
    <Compile Include="Core\NoteTypeList.cs" />
    <Compile Include="Core\NoteWatchDetail.cs" />
    <Compile Include="Core\NoteWatchList.cs" />
    <Compile Include="Core\NotificationMessageList.cs" />
    <Compile Include="Cms\BlockTypeDetail.cs" />
    <Compile Include="Core\InteractionChannelDetail.cs" />
    <Compile Include="Core\ScheduleList.cs" />
    <Compile Include="Core\SignalTypeList.cs" />
    <Compile Include="Core\SignatureDocumentTemplateList.cs" />
    <Compile Include="Core\TagList.cs" />
    <Compile Include="Crm\AssessmentTypeList.cs" />
    <Compile Include="Crm\BadgeList.cs" />
    <Compile Include="Crm\NamelessPersonList.cs" />
    <Compile Include="Crm\SignalTypeDetail.cs" />
    <Compile Include="Core\ScheduledJobList.cs" />
    <Compile Include="Core\SuggestionDetail.cs" />
    <Compile Include="Cms\LavaShortcodeDetail.cs" />
    <Compile Include="Engagement\AchievementAttemptDetail.cs" />
    <Compile Include="Engagement\AchievementAttemptList.cs" />
    <Compile Include="Engagement\AchievementTypeDetail.cs" />
    <Compile Include="Engagement\ConnectionOpportunityList.cs" />
    <Compile Include="Reporting\TithingOverview.cs" />
    <Compile Include="Engagement\AchievementTypeList.cs" />
    <Compile Include="CheckIn\AttendanceList.cs" />
    <Compile Include="Engagement\ConnectionTypeList.cs" />
    <Compile Include="Engagement\StepParticipantList.cs" />
    <Compile Include="Engagement\StepProgramList.cs" />
    <Compile Include="CheckIn\AttendanceHistoryList.cs" />
    <Compile Include="Engagement\StreakTypeList.cs" />
    <Compile Include="Engagement\StepTypeList.cs" />
    <Compile Include="Event\EventCalendarItemList.cs" />
    <Compile Include="ExtensionMethods\IValidPropertiesBoxExtensions.cs" />
    <Compile Include="Finance\BenevolenceTypeDetail.cs" />
    <Compile Include="Finance\BusinessList.cs" />
    <Compile Include="Finance\FinancialAccountDetail.cs" />
    <Compile Include="Finance\FinancialAccountList.cs" />
    <Compile Include="Event\RegistrationEntry\ExtensionMethods.cs" />
    <Compile Include="Finance\BenevolenceRequestList.cs" />
    <Compile Include="Finance\FinancialBatchList.cs" />
    <Compile Include="Engagement\StepProgramDetail.cs" />
    <Compile Include="Finance\FinancialGatewayDetail.cs" />
    <Compile Include="Engagement\StreakTypeExclusionDetail.cs" />
    <Compile Include="Finance\FinancialGatewayList.cs" />
    <Compile Include="Finance\BusinessContactList.cs" />
    <Compile Include="Finance\SavedAccountList.cs" />
    <Compile Include="Finance\FinancialPledgeDetail.cs" />
    <Compile Include="Finance\FinancialPledgeList.cs" />
    <Compile Include="Finance\FinancialStatementTemplateDetail.cs" />
    <Compile Include="CheckIn\Config\CheckinTypeDetail.cs" />
    <Compile Include="Finance\FinancialStatementTemplateList.cs" />
    <Compile Include="Group\GroupArchivedList.cs" />
    <Compile Include="Group\Scheduling\GroupMemberScheduleTemplateList.cs" />
    <Compile Include="Group\GroupRequirementTypeList.cs" />
    <Compile Include="Group\GroupTypeList.cs" />
    <Compile Include="Mobile\MobileLayoutDetail.cs" />
    <Compile Include="Group\GroupMemberScheduleTemplateDetail.cs" />
    <Compile Include="Group\GroupRequirementTypeDetail.cs" />
    <Compile Include="Reporting\PersistedDataViewList.cs" />
    <Compile Include="Reporting\InteractionDetail.cs" />
    <Compile Include="Fundraising\FundraisingDonationList.cs" />
    <Compile Include="Group\Scheduling\GroupScheduleToolbox.cs" />
    <Compile Include="Prayer\PrayerCommentList.cs" />
    <Compile Include="Prayer\PrayerRequestList.cs" />
    <Compile Include="Reporting\MetricValueDetail.cs" />
    <Compile Include="Reporting\InteractionComponentDetail.cs" />
    <Compile Include="Reporting\DynamicData.cs" />
    <Compile Include="Reporting\MergeTemplateList.cs" />
    <Compile Include="Reporting\ReportList.cs" />
    <Compile Include="Reporting\VolunteerGenerosityAnalysis.cs" />
    <Compile Include="RockEntityDetailBlockType.cs" />
    <Compile Include="Tv\AppleTvPageDetail.cs" />
    <Compile Include="Engagement\StepTypeDetail.cs" />
    <Compile Include="Tv\AppleTvAppDetail.cs" />
    <Compile Include="Event\EventItemDetail.cs" />
    <Compile Include="Event\EventCalendarDetail.cs" />
    <Compile Include="Event\RegistrationListLava.cs" />
    <Compile Include="Finance\BusinessDetail.cs" />
    <Compile Include="Engagement\StreakTypeDetail.cs" />
    <Compile Include="Prayer\PrayerRequestDetail.cs" />
    <Compile Include="Core\FollowingEventTypeDetail.cs" />
    <Compile Include="Core\ScheduleDetail.cs" />
    <Compile Include="Crm\AssessmentList.cs" />
    <Compile Include="Crm\FamilyPreRegistration.cs" />
    <Compile Include="Crm\PhotoOptOutDetail.cs" />
    <Compile Include="Engagement\StreakDetail.cs" />
    <Compile Include="Prayer\PrayerRequestEntry.cs" />
    <Compile Include="Cms\LibraryViewer.cs" />
    <Compile Include="Engagement\SignUp\SignUpDetail.cs" />
    <Compile Include="Example\ObsidianGalleryList.cs" />
    <Compile Include="Group\GroupAttendanceDetail.cs" />
    <Compile Include="RockDetailBlockType.cs" />
    <Compile Include="RockEntityListBlockType.cs" />
    <Compile Include="RockListBlockType.cs" />
    <Compile Include="Reporting\ServiceMetricsEntry.cs" />
    <Compile Include="Group\Scheduling\GroupScheduler.cs" />
    <Compile Include="Finance\FinancialBatchDetail.cs" />
    <Compile Include="Finance\FinancialPledgeEntry.cs" />
    <Compile Include="Group\GroupRegistration.cs" />
    <Compile Include="Security\AccountEntry.cs" />
    <Compile Include="Cms\ContentCollectionDetail.cs" />
    <Compile Include="Cms\ContentCollectionView.cs" />
    <Compile Include="Cms\LayoutDetail.cs" />
    <Compile Include="Cms\MediaAccountDetail.cs" />
    <Compile Include="Cms\MediaFolderDetail.cs" />
    <Compile Include="Cms\PageShortLinkDetail.cs" />
    <Compile Include="Cms\PersistedDatasetDetail.cs" />
    <Compile Include="Cms\PageRouteDetail.cs" />
    <Compile Include="Cms\PersonalLinkSectionDetail.cs" />
    <Compile Include="Cms\SiteDetail.cs" />
    <Compile Include="Core\AssetStorageProviderDetail.cs" />
    <Compile Include="Communication\SnippetDetail.cs" />
    <Compile Include="Communication\SnippetTypeDetail.cs" />
    <Compile Include="Communication\SystemPhoneNumberDetail.cs" />
    <Compile Include="Core\Attributes.cs" />
    <Compile Include="Core\CampusDetail.cs" />
    <Compile Include="Core\CategoryDetail.cs" />
    <Compile Include="Core\LocationDetail.cs" />
    <Compile Include="Crm\DocumentTypeDetail.cs" />
    <Compile Include="Core\NoteTypeDetail.cs" />
    <Compile Include="Core\ServiceJobDetail.cs" />
    <Compile Include="Core\SignatureDocumentTemplateDetail.cs" />
    <Compile Include="Core\TagDetail.cs" />
    <Compile Include="Crm\AssessmentTypeDetail.cs" />
    <Compile Include="Crm\BadgeDetail.cs" />
    <Compile Include="Crm\PersonDetail\Badges.cs" />
    <Compile Include="Bus\QueueDetail.cs" />
    <Compile Include="Security\ForgotUserName.cs" />
    <Compile Include="Security\ConfirmAccount.cs" />
    <Compile Include="Security\RestKeyDetail.cs" />
    <Compile Include="Engagement\SignUp\SignUpAttendanceDetail.cs" />
    <Compile Include="Engagement\SignUp\SignUpFinder.cs" />
    <Compile Include="Engagement\SignUp\SignUpRegister.cs" />
    <Compile Include="Event\InteractiveExperiences\ExperienceManager.cs" />
    <Compile Include="Event\InteractiveExperiences\ExperienceManagerOccurrences.cs" />
    <Compile Include="Event\InteractiveExperiences\ExperienceVisualizer.cs" />
    <Compile Include="Event\InteractiveExperiences\InteractiveExperienceDetail.cs" />
    <Compile Include="Event\InteractiveExperiences\LiveExperienceOccurrences.cs" />
    <Compile Include="Event\InteractiveExperiences\LiveExperience.cs" />
    <Compile Include="Event\RegistrationEntry.cs" />
    <Compile Include="Example\FieldTypeGallery.cs" />
    <Compile Include="ExtensionMethods\IEntityExtensions.cs" />
    <Compile Include="ExtensionMethods\SettingsExtensions.cs" />
    <Compile Include="Reporting\MergeTemplateDetail.cs" />
    <Compile Include="RockObsidianBlockType.cs" />
    <Compile Include="Example\ControlGallery.cs" />
    <Compile Include="Properties\AssemblyInfo.cs" />
    <Compile Include="RockObsidianDetailBlockType.cs" />
    <Compile Include="Engagement\Steps\StepFlow.cs" />
    <Compile Include="WebFarm\WebFarmNodeDetail.cs" />
    <Compile Include="WebFarm\WebFarmSettings.cs" />
    <Compile Include="Security\Login.cs" />
    <Compile Include="Utility\RealTimeDebugger.cs" />
    <Compile Include="Utility\RealTimeVisualizer.cs" />
    <Compile Include="Utility\SmsTestTransport.cs" />
    <Compile Include="WorkFlow\FormBuilder\ExtensionMethods.cs" />
    <Compile Include="WorkFlow\FormBuilder\FormBuilderDetail.cs" />
    <Compile Include="WorkFlow\FormBuilder\FormTemplateDetail.cs" />
    <Compile Include="WorkFlow\FormBuilder\Utility.cs" />
    <Compile Include="WorkFlow\WorkflowTriggerDetail.cs" />
  </ItemGroup>
  <ItemGroup>
    <ProjectReference Include="..\DotLiquid\DotLiquid.csproj">
      <Project>{00EDCB8D-EF33-459C-AD62-02876BD24DFF}</Project>
      <Name>DotLiquid</Name>
    </ProjectReference>
    <ProjectReference Include="..\Rock.Common\Rock.Common.csproj">
      <Project>{13568622-324e-4493-b605-c9896e725d30}</Project>
      <Name>Rock.Common</Name>
    </ProjectReference>
    <ProjectReference Include="..\Rock.Enums\Rock.Enums.csproj">
      <Project>{61dece2b-0434-435e-8d65-49a4fdf98365}</Project>
      <Name>Rock.Enums</Name>
    </ProjectReference>
    <ProjectReference Include="..\Rock.Lava.Shared\Rock.Lava.Shared.csproj">
      <Project>{8820CD93-70EE-496D-B17B-0C4C68DD4957}</Project>
      <Name>Rock.Lava.Shared</Name>
    </ProjectReference>
    <ProjectReference Include="..\Rock.Rest\Rock.Rest.csproj">
      <Project>{ADD1EDD0-A4CB-4E82-B6AD-6AD1D556DEAE}</Project>
      <Name>Rock.Rest</Name>
    </ProjectReference>
    <ProjectReference Include="..\Rock.Version\Rock.Version.csproj">
      <Project>{6fe0930c-6832-4c2f-8a76-d4e4a2d80ddf}</Project>
      <Name>Rock.Version</Name>
    </ProjectReference>
    <ProjectReference Include="..\Rock.ViewModels\Rock.ViewModels.csproj">
      <Project>{05baaf85-9c53-4ccd-a535-036427b0df72}</Project>
      <Name>Rock.ViewModels</Name>
    </ProjectReference>
    <ProjectReference Include="..\Rock\Rock.csproj">
      <Project>{185a31d7-3037-4dae-8797-0459849a84bd}</Project>
      <Name>Rock</Name>
    </ProjectReference>
  </ItemGroup>
  <ItemGroup>
    <None Include="App.config" />
    <None Include="packages.config" />
  </ItemGroup>
  <ItemGroup />
  <ItemGroup>
    <EmbeddedResource Include="DefaultTvApplication.js" />
  </ItemGroup>
  <Import Project="$(MSBuildToolsPath)\Microsoft.CSharp.targets" />
  <Target Name="EnsureNuGetPackageBuildImports" BeforeTargets="PrepareForBuild">
    <PropertyGroup>
      <ErrorText>This project references NuGet package(s) that are missing on this computer. Use NuGet Package Restore to download them.  For more information, see http://go.microsoft.com/fwlink/?LinkID=322105. The missing file is {0}.</ErrorText>
    </PropertyGroup>
    <Error Condition="!Exists('..\packages\EntityFramework.6.4.4\build\EntityFramework.props')" Text="$([System.String]::Format('$(ErrorText)', '..\packages\EntityFramework.6.4.4\build\EntityFramework.props'))" />
    <Error Condition="!Exists('..\packages\EntityFramework.6.4.4\build\EntityFramework.targets')" Text="$([System.String]::Format('$(ErrorText)', '..\packages\EntityFramework.6.4.4\build\EntityFramework.targets'))" />
  </Target>
  <Import Project="..\packages\EntityFramework.6.4.4\build\EntityFramework.targets" Condition="Exists('..\packages\EntityFramework.6.4.4\build\EntityFramework.targets')" />
</Project><|MERGE_RESOLUTION|>--- conflicted
+++ resolved
@@ -117,11 +117,8 @@
     <Compile Include="Cms\PageRouteList.cs" />
     <Compile Include="Core\PersonFollowingList.cs" />
     <Compile Include="Core\PersonSignalList.cs" />
-<<<<<<< HEAD
-=======
     <Compile Include="Finance\FinancialPledgeList.cs" />
     <Compile Include="Security\RestKeyList.cs" />
->>>>>>> 3cf8b207
     <Compile Include="Crm\PersonMergeRequestList.cs" />
     <Compile Include="Core\AuditList.cs" />
     <Compile Include="Event\RegistrationInstanceLinkageList.cs" />
