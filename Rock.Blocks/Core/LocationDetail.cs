﻿// <copyright>
// Copyright by the Spark Development Network
//
// Licensed under the Rock Community License (the "License");
// you may not use this file except in compliance with the License.
// You may obtain a copy of the License at
//
// http://www.rockrms.com/license
//
// Unless required by applicable law or agreed to in writing, software
// distributed under the License is distributed on an "AS IS" BASIS,
// WITHOUT WARRANTIES OR CONDITIONS OF ANY KIND, either express or implied.
// See the License for the specific language governing permissions and
// limitations under the License.
// </copyright>
//

using System.Collections.Generic;
using System.ComponentModel;
#if REVIEW_WEBFORMS
using System.Data.Entity.Spatial;
#endif
using System.Linq;

using Rock.Attribute;
using Rock.Constants;
using Rock.Data;
using Rock.Model;
using Rock.Security;
using Rock.Utility;
using Rock.ViewModels.Blocks;
using Rock.ViewModels.Blocks.Core.LocationDetail;
using Rock.ViewModels.Controls;
using Rock.ViewModels.Utility;
using Rock.Web.Cache;
using Rock.Web.UI.Controls;

namespace Rock.Blocks.Core
{
    /// <summary>
    /// Displays the details of a particular location.
    /// </summary>
    /// <seealso cref="Rock.Blocks.RockDetailBlockType" />

    [DisplayName( "Location Detail" )]
    [Category( "Core" )]
    [Description( "Displays the details of a particular location." )]
    [IconCssClass( "fa fa-question" )]
    [SupportedSiteTypes( Model.SiteType.Web )]

    #region Block Attributes

    [CodeEditorField( "Map HTML",
        Description = "The HTML to use for displaying group location maps. Lava syntax is used to render data from the following data structure: points[type, latitude, longitude], polygons[type, polygon_wkt, google_encoded_polygon]",
        EditorMode = CodeEditorMode.Lava,
        EditorTheme = CodeEditorTheme.Rock,
        EditorHeight = 300,
        IsRequired = false,
        DefaultValue = @"{% if point or polygon %}
    <div class='group-location-map'>
        <img class='img-thumbnail' src='//maps.googleapis.com/maps/api/staticmap?sensor=false&size=350x200&format=png&style=feature:all|saturation:0|hue:0xe7ecf0&style=feature:road|saturation:-70&style=feature:transit|visibility:off&style=feature:poi|visibility:off&style=feature:water|visibility:simplified|saturation:-60{% if point %}&markers=color:0x779cb1|{{ point.latitude }},{{ point.longitude }}{% endif %}{% if polygon %}&path=fillcolor:0x779cb155|color:0xFFFFFF00|enc:{{ polygon.google_encoded_polygon }}{% endif %}&visual_refresh=true'/>
    </div>
{% endif %}",
        Key = AttributeKey.MapHtml )]

    [DefinedValueField( "Map Style",
        DefinedTypeGuid = Rock.SystemGuid.DefinedType.MAP_STYLES,
        Description = "The map theme that should be used for styling the GeoPicker map.",
        IsRequired = true,
        AllowMultiple = false,
        DefaultValue = Rock.SystemGuid.DefinedValue.MAP_STYLE_ROCK,
        Key = AttributeKey.MapStyle )]

    #endregion

    [Rock.SystemGuid.EntityTypeGuid( "862067b0-8764-452e-9b4f-dc3e0cf5f876" )]
    [Rock.SystemGuid.BlockTypeGuid( "d0203b97-5856-437e-8700-8846309f8eed" )]
    public class LocationDetail : RockEntityDetailBlockType<Location, LocationBag>
    {
        #region Keys

        public static class AttributeKey
        {
            public const string MapStyle = "MapStyle";
            public const string MapHtml = "MapHTML";
        }

        private static class PageParameterKey
        {
            public const string LocationId = "LocationId";
            public const string ParentLocationId = "ParentLocationId";
            public const string ExpandedIds = "ExpandedIds";
            public const string PersonId = "PersonId";
        }

        private static class NavigationUrlKey
        {
            public const string ParentPage = "ParentPage";
            public const string CurrentPage = "CurrentPage";
        }

        #endregion Keys

        #region Methods

        /// <inheritdoc/>
        public override object GetObsidianBlockInitialization()
        {
            var box = new DetailBlockBox<LocationBag, LocationDetailOptionsBag>();

            box.Options = GetBoxOptions( box.IsEditable );

            SetBoxInitialEntityState( box );

            box.NavigationUrls = GetBoxNavigationUrls();

            return box;
        }

        /// <summary>
        /// Gets the box options required for the component to render the view
        /// or edit the entity.
        /// </summary>
        /// <param name="isEditable"><c>true</c> if the entity is editable; otherwise <c>false</c>.</param>
        /// <returns>The options that provide additional details to the block.</returns>
        private LocationDetailOptionsBag GetBoxOptions( bool isEditable )
        {
            var options = new LocationDetailOptionsBag();
            var deviceItems = new Rock.Model.DeviceService( RockContext )
                .GetByDeviceTypeGuid( Rock.SystemGuid.DefinedValue.DEVICE_TYPE_PRINTER.AsGuid() )
                .OrderBy( d => d.Name ).ToListItemBagList();

            options.PrinterDeviceOptions = deviceItems;
            options.HasPersonId = PageParameter( PageParameterKey.PersonId ).IsNotNullOrWhiteSpace();
            options.HasParentLocationId = PageParameter( PageParameterKey.ParentLocationId ).IsNotNullOrWhiteSpace();
            options.MapStyleGuid = GetAttributeValue( AttributeKey.MapStyle ).AsGuid();
            options.IsPersonIdAvailable = PageParameter( PageParameterKey.PersonId ).AsIntegerOrNull().HasValue;

            return options;
        }

        /// <summary>
        /// Validates the Location for any final information that might not be
        /// valid after storing all the data from the client.
        /// </summary>
        /// <param name="location">The Location to be validated.</param>
        /// <param name="errorMessage">On <c>false</c> return, contains the error message.</param>
        /// <returns><c>true</c> if the Location is valid, <c>false</c> otherwise.</returns>
        private bool ValidateLocation( Location location, out string errorMessage )
        {
            errorMessage = null;

            return true;
        }

        /// <summary>
        /// Sets the initial entity state of the box. Populates the Entity or
        /// ErrorMessage properties depending on the entity and permissions.
        /// </summary>
        /// <param name="box">The box to be populated.</param>
        /// <param name="rockContext">The rock context.</param>
        private void SetBoxInitialEntityState( DetailBlockBox<LocationBag, LocationDetailOptionsBag> box )
        {
            var entity = GetInitialEntity();

            if ( entity == null )
            {
                var globalAttributesCache = GlobalAttributesCache.Get();

                entity = new Location
                {
                    Id = 0,
                    IsActive = true,
                    ParentLocationId = PageParameter( PageParameterKey.ParentLocationId ).AsIntegerOrNull(),
                    State = globalAttributesCache.OrganizationState,
                    Country = globalAttributesCache.OrganizationCountry
                };
            }

            var isViewable = entity.IsAuthorized( Rock.Security.Authorization.VIEW, RequestContext.CurrentPerson );
            box.IsEditable = entity.IsAuthorized( Rock.Security.Authorization.EDIT, RequestContext.CurrentPerson );
            box.Options.PanelTitle = entity.ToString( true );
            box.Options.CanAdministrate = entity.IsAuthorized( Rock.Security.Authorization.ADMINISTRATE, RequestContext.CurrentPerson );

            entity.LoadAttributes( RockContext );

            if ( entity.Id != 0 )
            {
                // Existing entity was found, prepare for view mode by default.
                if ( isViewable )
                {
                    box.Entity = GetEntityBagForView( entity );
                }
                else
                {
                    box.ErrorMessage = EditModeMessage.NotAuthorizedToView( Location.FriendlyTypeName );
                }
            }
            else
            {
                // New entity is being created, prepare for edit mode by default.
                if ( box.IsEditable )
                {
                    box.Entity = GetEntityBagForEdit( entity );
                }
                else
                {
                    box.ErrorMessage = EditModeMessage.NotAuthorizedToEdit( Location.FriendlyTypeName );
                }
            }

            PrepareDetailBox( box, entity );
        }

        /// <summary>
        /// Gets the entity bag that is common between both view and edit modes.
        /// </summary>
        /// <param name="entity">The entity to be represented as a bag.</param>
        /// <returns>A <see cref="LocationBag"/> that represents the entity.</returns>
        private LocationBag GetCommonEntityBag( Location entity )
        {
            if ( entity == null )
            {
                return null;
            }

            var geoPointAndGeoFenceImageHtml = GetGeoPointAndGeoFenceImageHtml( entity );

            return new LocationBag
            {
                IdKey = entity.IdKey,
                FirmRoomThreshold = entity.FirmRoomThreshold.ToString(),
                Image = entity.Image.ToListItemBag(),
                ImageUrlParam = GetImageIdOrHash( entity.ImageId ),
                IsActive = entity.IsActive,
                IsGeoPointLocked = entity.IsGeoPointLocked,
                LocationTypeValue = entity.LocationTypeValue.ToListItemBag(),
                Name = entity.Name,
                ParentLocation = ToListItemBag( entity.ParentLocation ),
                PrinterDevice = entity.PrinterDevice.ToListItemBag(),
                SoftRoomThreshold = entity.SoftRoomThreshold.ToString(),
                Guid = entity.Guid,
                AddressFields = new AddressControlBag
                {
                    Street1 = entity.Street1 ?? string.Empty,
                    Street2 = entity.Street2 ?? string.Empty,
                    City = entity.City ?? string.Empty,
                    // County = entity.County,
                    Country = entity.Country ?? string.Empty,
                    State = entity.State ?? string.Empty,
                    PostalCode = entity.PostalCode ?? string.Empty
                },

                FormattedHtmlAddress = entity.FormattedHtmlAddress,
                GeoPointImageHtml = geoPointAndGeoFenceImageHtml.GeoPointImageHtml,
                GeoFenceImageHtml = geoPointAndGeoFenceImageHtml.GeoFenceImageHtml,

                // Temporary code until GeoPicker is ready
                GeoPoint_WellKnownText = entity.GeoPoint?.AsText(),
                GeoFence_WellKnownText = entity.GeoFence?.AsText()
            };
        }

        /// <summary>
        /// Converts the location to ListItemBag, the to string method of Location prefers the full address when available,
        /// and since the ToListItemBag extension method calls ToString() this method is used to ensure the name is preferred.
        /// </summary>
        /// <param name="location">The parent location.</param>
        /// <returns></returns>
        private ListItemBag ToListItemBag( Location location )
        {
            if ( location == null )
            {
                return new ListItemBag();
            }

            return new ListItemBag()
            {
                Text = location.ToString( true ),
                Value = location.Guid.ToString()
            };
        }

        /// <summary>
        /// Gets the geo point and geo fence image HTML.
        /// </summary>
        /// <param name="location">The location.</param>
        /// <returns>System.ValueTuple&lt;System.String, System.String&gt;.</returns>
        private (string GeoPointImageHtml, string GeoFenceImageHtml) GetGeoPointAndGeoFenceImageHtml( Location location )
        {
            var mapStyleValue = DefinedValueCache.Get( GetAttributeValue( AttributeKey.MapStyle ) );
            var googleAPIKey = GlobalAttributesCache.Get().GetValue( "GoogleAPIKey" );

            if ( mapStyleValue == null )
            {
                mapStyleValue = DefinedValueCache.Get( Rock.SystemGuid.DefinedValue.MAP_STYLE_ROCK );
            }

            string geoPointImageHtml = string.Empty;
            string geoFenceImageHtml = string.Empty;

            if ( mapStyleValue != null && !string.IsNullOrWhiteSpace( googleAPIKey ) )
            {
                string mapStyle = mapStyleValue.GetAttributeValue( "StaticMapStyle" );

                if ( !string.IsNullOrWhiteSpace( mapStyle ) )
                {
                    if ( location.GeoPoint != null )
                    {
#if REVIEW_NET5_0_OR_GREATER
                        string markerPoints = string.Format( "{0},{1}", location.Latitude, location.Longitude );
#else
                        string markerPoints = string.Format( "{0},{1}", location.GeoPoint.Latitude, location.GeoPoint.Longitude );
#endif
                        string mapLink = System.Text.RegularExpressions.Regex.Replace( mapStyle, @"\{\s*MarkerPoints\s*\}", markerPoints );
                        mapLink = System.Text.RegularExpressions.Regex.Replace( mapLink, @"\{\s*PolygonPoints\s*\}", string.Empty );
                        mapLink += "&sensor=false&size=350x200&zoom=13&format=png&key=" + googleAPIKey;
                        geoPointImageHtml = string.Format( "<div class='group-location-map'><img class='img-thumbnail' src='{0}'/></div>", mapLink );
                    }

                    if ( location.GeoFence != null )
                    {
                        string polygonPoints = "enc:" + location.EncodeGooglePolygon();
                        string mapLink = System.Text.RegularExpressions.Regex.Replace( mapStyle, @"\{\s*MarkerPoints\s*\}", string.Empty );
                        mapLink = System.Text.RegularExpressions.Regex.Replace( mapLink, @"\{\s*PolygonPoints\s*\}", polygonPoints );
                        mapLink += "&sensor=false&size=350x200&format=png&key=" + googleAPIKey;
                        geoFenceImageHtml = string.Format( "<div class='group-location-map'><img class='img-thumbnail' src='{0}'/></div>", mapLink );
                    }
                }
            }

            return (geoPointImageHtml, geoFenceImageHtml);
        }

        /// <inheritdoc/>
        protected override LocationBag GetEntityBagForView( Location entity )
        {
            if ( entity == null )
            {
                return null;
            }

            var bag = GetCommonEntityBag( entity );

            bag.LoadAttributesAndValuesForPublicView( entity, RequestContext.CurrentPerson );

            return bag;
        }

        /// <inheritdoc/>
        protected override LocationBag GetEntityBagForEdit( Location entity )
        {
            if ( entity == null )
            {
                return null;
            }

            var bag = GetCommonEntityBag( entity );

            bag.LoadAttributesAndValuesForPublicEdit( entity, RequestContext.CurrentPerson );
            var parentLocationId = PageParameter( PageParameterKey.ParentLocationId ).AsIntegerOrNull();

            if ( entity.Id == 0 && parentLocationId.HasValue )
            {
                var parentLocation = new LocationService( RockContext ).Get( parentLocationId.Value );
                bag.ParentLocation = ToListItemBag( parentLocation );
            }

            return bag;
        }

        /// <inheritdoc/>
        protected override bool UpdateEntityFromBox( Location entity, ValidPropertiesBox<LocationBag> box )
        {
            if ( box.ValidProperties == null )
            {
                return false;
            }

            box.IfValidProperty( nameof( box.Bag.FirmRoomThreshold ),
                () => entity.FirmRoomThreshold = box.Bag.FirmRoomThreshold.AsIntegerOrNull() );

            box.IfValidProperty( nameof( box.Bag.Image ),
                () => entity.ImageId = box.Bag.Image.GetEntityId<BinaryFile>( RockContext ) );

            box.IfValidProperty( nameof( box.Bag.IsActive ),
                () => entity.IsActive = box.Bag.IsActive );

            box.IfValidProperty( nameof( box.Bag.IsGeoPointLocked ),
                () => entity.IsGeoPointLocked = box.Bag.IsGeoPointLocked );

            box.IfValidProperty( nameof( box.Bag.LocationTypeValue ),
                () => entity.LocationTypeValueId = box.Bag.LocationTypeValue.GetEntityId<DefinedValue>( RockContext ) );

            box.IfValidProperty( nameof( box.Bag.Name ),
                () => entity.Name = box.Bag.Name );

            box.IfValidProperty( nameof( box.Bag.ParentLocation ),
                () => entity.ParentLocationId = box.Bag.ParentLocation.GetEntityId<Location>( RockContext ) );

            box.IfValidProperty( nameof( box.Bag.PrinterDevice ),
                () => entity.PrinterDeviceId = box.Bag.PrinterDevice.GetEntityId<Device>( RockContext ) );

            box.IfValidProperty( nameof( box.Bag.SoftRoomThreshold ),
                () => entity.SoftRoomThreshold = box.Bag.SoftRoomThreshold.AsIntegerOrNull() );

            box.IfValidProperty( nameof( box.Bag.AddressFields ),
                () =>
                {
                    entity.Street1 = box.Bag.AddressFields.Street1;
                    entity.Street2 = box.Bag.AddressFields.Street2;
                    entity.City = box.Bag.AddressFields.City;
                    entity.Country = box.Bag.AddressFields.Country;
                    entity.PostalCode = box.Bag.AddressFields.PostalCode;
                    entity.State = box.Bag.AddressFields.State;
                } );

<<<<<<< HEAD
#if REVIEW_NET5_0_OR_GREATER
            throw new System.NotImplementedException();
#else
            box.IfValidProperty( nameof( box.Entity.GeoPoint_WellKnownText ),
                () => entity.GeoPoint = box.Entity.GeoPoint_WellKnownText.IsNullOrWhiteSpace() ? null : DbGeography.FromText( box.Entity.GeoPoint_WellKnownText ) );

            box.IfValidProperty( nameof( box.Entity.GeoFence_WellKnownText ),
                () => entity.GeoFence = box.Entity.GeoFence_WellKnownText.IsNullOrWhiteSpace() ? null : DbGeography.PolygonFromText( box.Entity.GeoFence_WellKnownText, DbGeography.DefaultCoordinateSystemId ) );
#endif
=======
            box.IfValidProperty( nameof( box.Bag.GeoPoint_WellKnownText ),
                () => entity.GeoPoint = box.Bag.GeoPoint_WellKnownText.IsNullOrWhiteSpace() ? null : DbGeography.FromText( box.Bag.GeoPoint_WellKnownText ) );

            box.IfValidProperty( nameof( box.Bag.GeoFence_WellKnownText ),
                () => entity.GeoFence = box.Bag.GeoFence_WellKnownText.IsNullOrWhiteSpace() ? null : DbGeography.PolygonFromText( box.Bag.GeoFence_WellKnownText, DbGeography.DefaultCoordinateSystemId ) );
>>>>>>> c8e5dbba

            box.IfValidProperty( nameof( box.Bag.AttributeValues ),
                () =>
                {
                    entity.LoadAttributes( RockContext );

                    entity.SetPublicAttributeValues( box.Bag.AttributeValues, RequestContext.CurrentPerson );
                } );

            return true;
        }

        /// <summary>
        /// Gets the initial entity from page parameters or creates a new entity
        /// if page parameters requested creation.
        /// </summary>
        /// <param name="rockContext">The rock context.</param>
        /// <returns>The <see cref="Location"/> to be viewed or edited on the page.</returns>
        protected override Location GetInitialEntity()
        {
            return GetInitialEntity<Location, LocationService>( RockContext, PageParameterKey.LocationId );
        }

        /// <summary>
        /// Gets the box navigation URLs required for the page to operate.
        /// </summary>
        /// <returns>A dictionary of key names and URL values.</returns>
        private Dictionary<string, string> GetBoxNavigationUrls()
        {
            var queryParams = new Dictionary<string, string>();
            var parentLocationId = PageParameter( PageParameterKey.ParentLocationId );
            var expandedIds = PageParameter( PageParameterKey.ExpandedIds );
            var personId = PageParameter( PageParameterKey.PersonId );

            if ( personId.IsNotNullOrWhiteSpace() )
            {
                queryParams.Add( PageParameterKey.PersonId, personId );
            }
            else
            {
                // If parentLocationId was passed in URL odds are block is in treeview mode.
                // The parentLocationId is set as the currentId for the CurrentPage url so
                // on cancel the page is reloaded with the parent location as the location.
                if ( parentLocationId.IsNotNullOrWhiteSpace() )
                {
                    queryParams.Add( PageParameterKey.LocationId, parentLocationId );
                }

                if ( expandedIds.IsNotNullOrWhiteSpace() )
                {
                    queryParams.Add( PageParameterKey.ExpandedIds, expandedIds );
                }
            }

            return new Dictionary<string, string>
            {
                [NavigationUrlKey.ParentPage] = this.GetParentPageUrl( queryParams ),
                [NavigationUrlKey.CurrentPage] = this.GetCurrentPageUrl( queryParams ),
            };
        }

        // <inheritdoc/>
        protected override bool TryGetEntityForEditAction( string idKey, out Location entity, out BlockActionResult error )
        {
            var entityService = new LocationService( RockContext );
            error = null;

            // Determine if we are editing an existing entity or creating a new one.
            if ( idKey.IsNotNullOrWhiteSpace() )
            {
                // If editing an existing entity then load it and make sure it
                // was found and can still be edited.
                entity = entityService.Get( idKey, !PageCache.Layout.Site.DisablePredictableIds );
            }
            else
            {
                // Create a new entity.
                entity = new Location();
                entityService.Add( entity );
            }

            if ( entity == null )
            {
                error = ActionBadRequest( $"{Location.FriendlyTypeName} not found." );
                return false;
            }

            if ( !entity.IsAuthorized( Rock.Security.Authorization.EDIT, RequestContext.CurrentPerson ) )
            {
                error = ActionBadRequest( $"Not authorized to edit ${Location.FriendlyTypeName}." );
                return false;
            }

            return true;
        }

        private string GetImageIdOrHash( int? imageId )
        {
            if ( !imageId.HasValue )
            {
                return null;
            }

            var securityService = new SecuritySettingsService();
            var securitySettings = securityService.SecuritySettings;

            if ( securitySettings.DisablePredictableIds )
            {
                return IdHasher.Instance.GetHash( imageId.Value );
            }

            return imageId.Value.ToString();
        }

        #endregion

        #region Block Actions

        /// <summary>
        /// Performs Address Verification on the specified addressFields and returns a <see cref="AddressStandardizationResultBag"/> with standardized
        /// address values for the addressFields.
        /// </summary>
        /// <param name="addressFields">The address fields.</param>
        /// <returns>BlockActionResult.</returns>
        [BlockAction]
        public BlockActionResult StandardizeLocation( AddressControlBag addressFields )
        {
            using ( var rockContext = new RockContext() )
            {
                var locationService = new LocationService( rockContext );
                var location = new Location
                {
                    Street1 = addressFields.Street1,
                    Street2 = addressFields.Street2,
                    City = addressFields.City,
                    State = addressFields.State,
                    PostalCode = addressFields.PostalCode,
                    Country = addressFields.Country,
                };

                locationService.Verify( location, true );

                var result = new AddressStandardizationResultBag
                {
                    StandardizeAttemptedResult = location.StandardizeAttemptedResult,
                    GeocodeAttemptedResult = location.GeocodeAttemptedResult,
                    AddressFields = new AddressControlBag
                    {
                        Street1 = location.Street1,
                        Street2 = location.Street2,
                        City = location.City,
                        State = location.State,
                        PostalCode = location.PostalCode,
                        Country = location.Country,
                    },
                    GeoPointWellKnownText = location.GeoPoint?.AsText(),
                };

                return ActionOk( result );
            }
        }

        /// <summary>
        /// Gets the box that will contain all the information needed to begin
        /// the edit operation.
        /// </summary>
        /// <param name="key">The identifier of the entity to be edited.</param>
        /// <returns>A box that contains the entity and any other information required.</returns>
        [BlockAction]
        public BlockActionResult Edit( string key )
        {
            if ( !TryGetEntityForEditAction( key, out var entity, out var actionError ) )
            {
                return actionError;
            }

            entity.LoadAttributes( RockContext );

            var bag = GetEntityBagForEdit( entity );
            var box = new ValidPropertiesBox<LocationBag>
            {
                Bag = bag,
                ValidProperties = bag.GetType().GetProperties().Select( p => p.Name ).ToList()
            };

            return ActionOk( box );
        }

        /// <summary>
        /// Saves the entity contained in the box.
        /// </summary>
        /// <param name="box">The box that contains all the information required to save.</param>
        /// <returns>A new entity bag to be used when returning to view mode, or the URL to redirect to after creating a new entity.</returns>
        [BlockAction]
        public BlockActionResult Save( ValidPropertiesBox<LocationBag> box )
        {
            var entityService = new LocationService( RockContext );

            if ( !TryGetEntityForEditAction( box.Bag.IdKey, out var entity, out var actionError ) )
            {
                return actionError;
            }

            // Update the entity instance from the information in the bag.
            if ( !UpdateEntityFromBox( entity, box ) )
            {
                return ActionBadRequest( "Invalid data." );
            }

            // Ensure everything is valid before saving.
            if ( !ValidateLocation( entity, out var validationMessage ) )
            {
                return ActionBadRequest( validationMessage );
            }

            var isNew = entity.Id == 0;

            RockContext.WrapTransaction( () =>
            {
                RockContext.SaveChanges();
                entity.SaveAttributeValues( RockContext );
            } );

            Rock.CheckIn.KioskDevice.Clear();

            if ( isNew )
            {
                return ActionContent( System.Net.HttpStatusCode.Created, this.GetCurrentPageUrl( new Dictionary<string, string>
                {
                    [PageParameterKey.LocationId] = entity.IdKey
                } ) );
            }

            // Ensure navigation properties will work now.
            entity = entityService.Get( entity.Id );
            entity.LoadAttributes( RockContext );

            var personId = PageParameter( PageParameterKey.PersonId );

            if ( personId.IsNotNullOrWhiteSpace() )
            {
                return ActionOk( this.GetParentPageUrl( new Dictionary<string, string>
                {
                    [PageParameterKey.PersonId] = personId
                } ) );
            }

            else
            {
                var bag = GetEntityBagForView( entity );
                return ActionOk( new ValidPropertiesBox<LocationBag>
                {
                    Bag = bag,
                    ValidProperties = bag.GetType().GetProperties().Select( p => p.Name ).ToList()
                } );
            }
        }

        /// <summary>
        /// Deletes the specified entity.
        /// </summary>
        /// <param name="key">The identifier of the entity to be deleted.</param>
        /// <returns>A string that contains the URL to be redirected to on success.</returns>
        [BlockAction]
        public BlockActionResult Delete( string key )
        {
            var entityService = new LocationService( RockContext );

            if ( !TryGetEntityForEditAction( key, out var entity, out var actionError ) )
            {
                return actionError;
            }

            if ( !entityService.CanDelete( entity, out var errorMessage ) )
            {
                return ActionBadRequest( errorMessage );
            }

            var parentLocationId = entity.ParentLocationId;
            entityService.Delete( entity );
            RockContext.SaveChanges();

            Rock.CheckIn.KioskDevice.Clear();

            var qryParams = new Dictionary<string, string>();
            if ( parentLocationId != null )
            {
                qryParams["LocationId"] = parentLocationId.ToString();
            }

            qryParams[PageParameterKey.ExpandedIds] = PageParameter( PageParameterKey.ExpandedIds );

            return ActionOk( this.GetCurrentPageUrl( qryParams ) );
        }

        #endregion
    }
}<|MERGE_RESOLUTION|>--- conflicted
+++ resolved
@@ -415,23 +415,15 @@
                     entity.State = box.Bag.AddressFields.State;
                 } );
 
-<<<<<<< HEAD
 #if REVIEW_NET5_0_OR_GREATER
             throw new System.NotImplementedException();
 #else
-            box.IfValidProperty( nameof( box.Entity.GeoPoint_WellKnownText ),
-                () => entity.GeoPoint = box.Entity.GeoPoint_WellKnownText.IsNullOrWhiteSpace() ? null : DbGeography.FromText( box.Entity.GeoPoint_WellKnownText ) );
-
-            box.IfValidProperty( nameof( box.Entity.GeoFence_WellKnownText ),
-                () => entity.GeoFence = box.Entity.GeoFence_WellKnownText.IsNullOrWhiteSpace() ? null : DbGeography.PolygonFromText( box.Entity.GeoFence_WellKnownText, DbGeography.DefaultCoordinateSystemId ) );
-#endif
-=======
             box.IfValidProperty( nameof( box.Bag.GeoPoint_WellKnownText ),
                 () => entity.GeoPoint = box.Bag.GeoPoint_WellKnownText.IsNullOrWhiteSpace() ? null : DbGeography.FromText( box.Bag.GeoPoint_WellKnownText ) );
 
             box.IfValidProperty( nameof( box.Bag.GeoFence_WellKnownText ),
                 () => entity.GeoFence = box.Bag.GeoFence_WellKnownText.IsNullOrWhiteSpace() ? null : DbGeography.PolygonFromText( box.Bag.GeoFence_WellKnownText, DbGeography.DefaultCoordinateSystemId ) );
->>>>>>> c8e5dbba
+#endif
 
             box.IfValidProperty( nameof( box.Bag.AttributeValues ),
                 () =>
