--- conflicted
+++ resolved
@@ -86,11 +86,8 @@
         private static class PageParameterKey
         {
             public const string LocationId = "LocationId";
-<<<<<<< HEAD
             public const string ParentLocationId = "ParentLocationId";
             public const string ExpandedIds = "ExpandedIds";
-=======
->>>>>>> 50510826
             public const string PersonId = "PersonId";
         }
 
@@ -137,14 +134,11 @@
                 .OrderBy( d => d.Name ).ToListItemBagList();
 
             options.PrinterDeviceOptions = deviceItems;
-<<<<<<< HEAD
             options.HasPersonId = PageParameter( PageParameterKey.PersonId ).IsNotNullOrWhiteSpace();
             options.HasParentLocationId = PageParameter( PageParameterKey.ParentLocationId ).IsNotNullOrWhiteSpace();
             options.MapStyleGuid = GetAttributeValue( AttributeKey.MapStyle ).AsGuid();
-
-=======
             options.IsPersonIdAvailable = PageParameter( PageParameterKey.PersonId ).AsIntegerOrNull().HasValue;
->>>>>>> 50510826
+
             return options;
         }
 
