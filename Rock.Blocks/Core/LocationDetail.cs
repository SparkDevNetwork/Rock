﻿// <copyright>
// Copyright by the Spark Development Network
//
// Licensed under the Rock Community License (the "License");
// you may not use this file except in compliance with the License.
// You may obtain a copy of the License at
//
// http://www.rockrms.com/license
//
// Unless required by applicable law or agreed to in writing, software
// distributed under the License is distributed on an "AS IS" BASIS,
// WITHOUT WARRANTIES OR CONDITIONS OF ANY KIND, either express or implied.
// See the License for the specific language governing permissions and
// limitations under the License.
// </copyright>
//

using System;
using System.Collections.Generic;
using System.ComponentModel;
using System.Data.Entity.Spatial;
using System.Linq;

using Rock.Attribute;
using Rock.Constants;
using Rock.Data;
using Rock.Model;
using Rock.Security;
using Rock.Utility;
using Rock.ViewModels.Blocks;
using Rock.ViewModels.Blocks.Core.LocationDetail;
using Rock.ViewModels.Controls;
using Rock.Web.Cache;
using Rock.Web.UI.Controls;

namespace Rock.Blocks.Core
{
    /// <summary>
    /// Displays the details of a particular location.
    /// </summary>
    /// <seealso cref="Rock.Blocks.RockDetailBlockType" />

    [DisplayName( "Location Detail" )]
    [Category( "Core" )]
    [Description( "Displays the details of a particular location." )]
    [IconCssClass( "fa fa-question" )]
    // [SupportedSiteTypes( Model.SiteType.Web )]

    #region Block Attributes

    [CodeEditorField( "Map HTML",
        Description = "The HTML to use for displaying group location maps. Lava syntax is used to render data from the following data structure: points[type, latitude, longitude], polygons[type, polygon_wkt, google_encoded_polygon]",
        EditorMode = CodeEditorMode.Lava,
        EditorTheme = CodeEditorTheme.Rock,
        EditorHeight = 300,
        IsRequired = false,
        DefaultValue = @"{% if point or polygon %}
    <div class='group-location-map'>
        <img class='img-thumbnail' src='//maps.googleapis.com/maps/api/staticmap?sensor=false&size=350x200&format=png&style=feature:all|saturation:0|hue:0xe7ecf0&style=feature:road|saturation:-70&style=feature:transit|visibility:off&style=feature:poi|visibility:off&style=feature:water|visibility:simplified|saturation:-60{% if point %}&markers=color:0x779cb1|{{ point.latitude }},{{ point.longitude }}{% endif %}{% if polygon %}&path=fillcolor:0x779cb155|color:0xFFFFFF00|enc:{{ polygon.google_encoded_polygon }}{% endif %}&visual_refresh=true'/>
    </div>
{% endif %}",
        Key = AttributeKey.MapHtml )]

    [DefinedValueField( "Map Style",
        DefinedTypeGuid = Rock.SystemGuid.DefinedType.MAP_STYLES,
        Description = "The map theme that should be used for styling the GeoPicker map.",
        IsRequired = true,
        AllowMultiple = false,
        DefaultValue = Rock.SystemGuid.DefinedValue.MAP_STYLE_ROCK,
        Key = AttributeKey.MapStyle )]

    #endregion

    [Rock.SystemGuid.EntityTypeGuid( "862067b0-8764-452e-9b4f-dc3e0cf5f876" )]
    [Rock.SystemGuid.BlockTypeGuid( "d0203b97-5856-437e-8700-8846309f8eed" )]
    public class LocationDetail : RockDetailBlockType
    {
        #region Keys

        public static class AttributeKey
        {
            public const string MapStyle = "MapStyle";
            public const string MapHtml = "MapHTML";
        }

        private static class PageParameterKey
        {
            public const string LocationId = "LocationId";
            public const string ParentLocationId = "ParentLocationId";
            public const string ExpandedIds = "ExpandedIds";
            public const string PersonId = "PersonId";
        }

        private static class NavigationUrlKey
        {
            public const string ParentPage = "ParentPage";
            public const string CurrentPage = "CurrentPage";
        }

        #endregion Keys

        #region Methods

        /// <inheritdoc/>
        public override object GetObsidianBlockInitialization()
        {
            using ( var rockContext = new RockContext() )
            {
                var box = new DetailBlockBox<LocationBag, LocationDetailOptionsBag>();

                box.Options = GetBoxOptions( box.IsEditable, rockContext );

                SetBoxInitialEntityState( box, rockContext );

                box.NavigationUrls = GetBoxNavigationUrls();
                box.QualifiedAttributeProperties = AttributeCache.GetAttributeQualifiedColumns<Location>();

                return box;
            }
        }

        /// <summary>
        /// Gets the box options required for the component to render the view
        /// or edit the entity.
        /// </summary>
        /// <param name="isEditable"><c>true</c> if the entity is editable; otherwise <c>false</c>.</param>
        /// <param name="rockContext">The rock context.</param>
        /// <returns>The options that provide additional details to the block.</returns>
        private LocationDetailOptionsBag GetBoxOptions( bool isEditable, RockContext rockContext )
        {
            var options = new LocationDetailOptionsBag();
            var deviceItems = new Rock.Model.DeviceService( rockContext )
                .GetByDeviceTypeGuid( Rock.SystemGuid.DefinedValue.DEVICE_TYPE_PRINTER.AsGuid() )
                .OrderBy( d => d.Name ).ToListItemBagList();

            options.PrinterDeviceOptions = deviceItems;
            options.HasPersonId = PageParameter( PageParameterKey.PersonId ).IsNotNullOrWhiteSpace();
            options.HasParentLocationId = PageParameter( PageParameterKey.ParentLocationId ).IsNotNullOrWhiteSpace();
            options.MapStyleGuid = GetAttributeValue( AttributeKey.MapStyle ).AsGuid();

            return options;
        }

        /// <summary>
        /// Validates the Location for any final information that might not be
        /// valid after storing all the data from the client.
        /// </summary>
        /// <param name="location">The Location to be validated.</param>
        /// <param name="rockContext">The rock context.</param>
        /// <param name="errorMessage">On <c>false</c> return, contains the error message.</param>
        /// <returns><c>true</c> if the Location is valid, <c>false</c> otherwise.</returns>
        private bool ValidateLocation( Location location, RockContext rockContext, out string errorMessage )
        {
            errorMessage = null;

            return true;
        }

        /// <summary>
        /// Sets the initial entity state of the box. Populates the Entity or
        /// ErrorMessage properties depending on the entity and permissions.
        /// </summary>
        /// <param name="box">The box to be populated.</param>
        /// <param name="rockContext">The rock context.</param>
        private void SetBoxInitialEntityState( DetailBlockBox<LocationBag, LocationDetailOptionsBag> box, RockContext rockContext )
        {
            var entity = GetInitialEntity( rockContext );

            if ( entity == null )
            {
                box.ErrorMessage = $"The {Location.FriendlyTypeName} was not found.";
                return;
            }

            var isViewable = entity.IsAuthorized( Rock.Security.Authorization.VIEW, RequestContext.CurrentPerson );
            box.IsEditable = entity.IsAuthorized( Rock.Security.Authorization.EDIT, RequestContext.CurrentPerson );
            box.Options.PanelTitle = entity.ToString( true );
            box.Options.CanAdministrate = entity.IsAuthorized( Rock.Security.Authorization.ADMINISTRATE, RequestContext.CurrentPerson );

            entity.LoadAttributes( rockContext );

            if ( entity.Id != 0 )
            {
                // Existing entity was found, prepare for view mode by default.
                if ( isViewable )
                {
                    box.Entity = GetEntityBagForView( entity );
                    box.SecurityGrantToken = GetSecurityGrantToken( entity );
                }
                else
                {
                    box.ErrorMessage = EditModeMessage.NotAuthorizedToView( Location.FriendlyTypeName );
                }
            }
            else
            {
                // New entity is being created, prepare for edit mode by default.
                if ( box.IsEditable )
                {
                    box.Entity = GetEntityBagForEdit( entity, rockContext );
                    box.SecurityGrantToken = GetSecurityGrantToken( entity );
                }
                else
                {
                    box.ErrorMessage = EditModeMessage.NotAuthorizedToEdit( Location.FriendlyTypeName );
                }
            }
        }

        /// <summary>
        /// Gets the entity bag that is common between both view and edit modes.
        /// </summary>
        /// <param name="entity">The entity to be represented as a bag.</param>
        /// <returns>A <see cref="LocationBag"/> that represents the entity.</returns>
        private LocationBag GetCommonEntityBag( Location entity )
        {
            if ( entity == null )
            {
                return null;
            }

            var geoPointAndGeoFenceImageHtml = GetGeoPointAndGeoFenceImageHtml( entity );

            return new LocationBag
            {
                IdKey = entity.IdKey,
                FirmRoomThreshold = entity.FirmRoomThreshold,
<<<<<<< HEAD
                Image = entity.Image.ToListItemBag(),
=======
                ImageId = entity.ImageId,
                ImageUrlParam = GetImageIdOrHash( entity.ImageId ),
>>>>>>> efac95b7
                IsActive = entity.IsActive,
                IsGeoPointLocked = entity.IsGeoPointLocked,
                LocationTypeValue = entity.LocationTypeValue.ToListItemBag(),
                Name = entity.Name,
                ParentLocation = entity.ParentLocation.ToListItemBag(),
                PrinterDevice = entity.PrinterDevice.ToListItemBag(),
                SoftRoomThreshold = entity.SoftRoomThreshold,
                Guid = entity.Guid,
                AddressFields = new AddressControlBag
                {
                    Street1 = entity.Street1 ?? string.Empty,
                    Street2 = entity.Street2 ?? string.Empty,
                    City = entity.City ?? string.Empty,
                    // County = entity.County,
                    Country = entity.Country ?? string.Empty,
                    State = entity.State ?? string.Empty,
                    PostalCode = entity.PostalCode ?? string.Empty
                },

                FormattedHtmlAddress = entity.FormattedHtmlAddress,
                GeoPointImageHtml = geoPointAndGeoFenceImageHtml.GeoPointImageHtml,
                GeoFenceImageHtml = geoPointAndGeoFenceImageHtml.GeoFenceImageHtml,

                // Temporary code until GeoPicker is ready
                GeoPoint_WellKnownText = entity.GeoPoint?.AsText(),
                GeoFence_WellKnownText = entity.GeoFence?.AsText()
            };
        }

        /// <summary>
        /// Gets the geo point and geo fence image HTML.
        /// </summary>
        /// <param name="location">The location.</param>
        /// <returns>System.ValueTuple&lt;System.String, System.String&gt;.</returns>
        private (string GeoPointImageHtml, string GeoFenceImageHtml) GetGeoPointAndGeoFenceImageHtml( Location location )
        {
            var mapStyleValue = DefinedValueCache.Get( GetAttributeValue( AttributeKey.MapStyle ) );
            var googleAPIKey = GlobalAttributesCache.Get().GetValue( "GoogleAPIKey" );

            if ( mapStyleValue == null )
            {
                mapStyleValue = DefinedValueCache.Get( Rock.SystemGuid.DefinedValue.MAP_STYLE_ROCK );
            }

            string geoPointImageHtml = string.Empty;
            string geoFenceImageHtml = string.Empty;

            if ( mapStyleValue != null && !string.IsNullOrWhiteSpace( googleAPIKey ) )
            {
                string mapStyle = mapStyleValue.GetAttributeValue( "StaticMapStyle" );

                if ( !string.IsNullOrWhiteSpace( mapStyle ) )
                {
                    if ( location.GeoPoint != null )
                    {
                        string markerPoints = string.Format( "{0},{1}", location.GeoPoint.Latitude, location.GeoPoint.Longitude );
                        string mapLink = System.Text.RegularExpressions.Regex.Replace( mapStyle, @"\{\s*MarkerPoints\s*\}", markerPoints );
                        mapLink = System.Text.RegularExpressions.Regex.Replace( mapLink, @"\{\s*PolygonPoints\s*\}", string.Empty );
                        mapLink += "&sensor=false&size=350x200&zoom=13&format=png&key=" + googleAPIKey;
                        geoPointImageHtml = string.Format( "<div class='group-location-map'><img class='img-thumbnail' src='{0}'/></div>", mapLink );
                    }

                    if ( location.GeoFence != null )
                    {
                        string polygonPoints = "enc:" + location.EncodeGooglePolygon();
                        string mapLink = System.Text.RegularExpressions.Regex.Replace( mapStyle, @"\{\s*MarkerPoints\s*\}", string.Empty );
                        mapLink = System.Text.RegularExpressions.Regex.Replace( mapLink, @"\{\s*PolygonPoints\s*\}", polygonPoints );
                        mapLink += "&sensor=false&size=350x200&format=png&key=" + googleAPIKey;
                        geoFenceImageHtml = string.Format( "<div class='group-location-map'><img class='img-thumbnail' src='{0}'/></div>", mapLink );
                    }
                }
            }

            return (geoPointImageHtml, geoFenceImageHtml);
        }

        /// <summary>
        /// Gets the bag for viewing the specified entity.
        /// </summary>
        /// <param name="entity">The entity to be represented for view purposes.</param>
        /// <returns>A <see cref="LocationBag"/> that represents the entity.</returns>
        private LocationBag GetEntityBagForView( Location entity )
        {
            if ( entity == null )
            {
                return null;
            }

            var bag = GetCommonEntityBag( entity );

            bag.LoadAttributesAndValuesForPublicView( entity, RequestContext.CurrentPerson );

            return bag;
        }

        /// <summary>
        /// Gets the bag for editing the specified entity.
        /// </summary>
        /// <param name="entity">The entity to be represented for edit purposes.</param>
        /// <param name="rockContext">The rock Context for getting the Parent location if provided in URL.</param>
        /// <returns>A <see cref="LocationBag"/> that represents the entity.</returns>
        private LocationBag GetEntityBagForEdit( Location entity, RockContext rockContext )
        {
            if ( entity == null )
            {
                return null;
            }

            var bag = GetCommonEntityBag( entity );

            bag.LoadAttributesAndValuesForPublicEdit( entity, RequestContext.CurrentPerson );
            var parentLocationId = PageParameter( PageParameterKey.ParentLocationId ).AsIntegerOrNull();

            if ( entity.Id == 0 && parentLocationId.HasValue )
            {
                var parentLocation = new LocationService( rockContext ).Get( parentLocationId.Value );
                bag.ParentLocation = parentLocation.ToListItemBag();
            }

            return bag;
        }

        /// <summary>
        /// Updates the entity from the data in the save box.
        /// </summary>
        /// <param name="entity">The entity to be updated.</param>
        /// <param name="box">The box containing the information to be updated.</param>
        /// <param name="rockContext">The rock context.</param>
        /// <returns><c>true</c> if the box was valid and the entity was updated, <c>false</c> otherwise.</returns>
        private bool UpdateEntityFromBox( Location entity, DetailBlockBox<LocationBag, LocationDetailOptionsBag> box, RockContext rockContext )
        {
            if ( box.ValidProperties == null )
            {
                return false;
            }

            box.IfValidProperty( nameof( box.Entity.FirmRoomThreshold ),
                () => entity.FirmRoomThreshold = box.Entity.FirmRoomThreshold );

            box.IfValidProperty( nameof( box.Entity.Image ),
                () => entity.ImageId = box.Entity.Image.GetEntityId<BinaryFile>( rockContext ) );

            box.IfValidProperty( nameof( box.Entity.IsActive ),
                () => entity.IsActive = box.Entity.IsActive );

            box.IfValidProperty( nameof( box.Entity.IsGeoPointLocked ),
                () => entity.IsGeoPointLocked = box.Entity.IsGeoPointLocked );

            box.IfValidProperty( nameof( box.Entity.LocationTypeValue ),
                () => entity.LocationTypeValueId = box.Entity.LocationTypeValue.GetEntityId<DefinedValue>( rockContext ) );

            box.IfValidProperty( nameof( box.Entity.Name ),
                () => entity.Name = box.Entity.Name );

            box.IfValidProperty( nameof( box.Entity.ParentLocation ),
                () => entity.ParentLocationId = box.Entity.ParentLocation.GetEntityId<Location>( rockContext ) );

            box.IfValidProperty( nameof( box.Entity.PrinterDevice ),
                () => entity.PrinterDeviceId = box.Entity.PrinterDevice.GetEntityId<Device>( rockContext ) );

            box.IfValidProperty( nameof( box.Entity.SoftRoomThreshold ),
                () => entity.SoftRoomThreshold = box.Entity.SoftRoomThreshold );

            box.IfValidProperty( nameof( box.Entity.AddressFields ),
                () =>
                {
                    entity.Street1 = box.Entity.AddressFields.Street1;
                    entity.Street2 = box.Entity.AddressFields.Street2;
                    entity.City = box.Entity.AddressFields.City;
                    entity.Country = box.Entity.AddressFields.Country;
                    entity.PostalCode = box.Entity.AddressFields.PostalCode;
                    entity.State = box.Entity.AddressFields.State;
                } );

            box.IfValidProperty( nameof( box.Entity.GeoPoint_WellKnownText ),
                () => entity.GeoPoint = box.Entity.GeoPoint_WellKnownText.IsNullOrWhiteSpace() ? null : DbGeography.FromText( box.Entity.GeoPoint_WellKnownText ) );

            box.IfValidProperty( nameof( box.Entity.GeoFence_WellKnownText ),
                () => entity.GeoFence = box.Entity.GeoFence_WellKnownText.IsNullOrWhiteSpace() ? null : DbGeography.PolygonFromText( box.Entity.GeoFence_WellKnownText, DbGeography.DefaultCoordinateSystemId ) );

            box.IfValidProperty( nameof( box.Entity.AttributeValues ),
                () =>
                {
                    entity.LoadAttributes( rockContext );

                    entity.SetPublicAttributeValues( box.Entity.AttributeValues, RequestContext.CurrentPerson );
                } );

            return true;
        }

        /// <summary>
        /// Gets the initial entity from page parameters or creates a new entity
        /// if page parameters requested creation.
        /// </summary>
        /// <param name="rockContext">The rock context.</param>
        /// <returns>The <see cref="Location"/> to be viewed or edited on the page.</returns>
        private Location GetInitialEntity( RockContext rockContext )
        {
            return GetInitialEntity<Location, LocationService>( rockContext, PageParameterKey.LocationId );
        }

        /// <summary>
        /// Gets the box navigation URLs required for the page to operate.
        /// </summary>
        /// <returns>A dictionary of key names and URL values.</returns>
        private Dictionary<string, string> GetBoxNavigationUrls()
        {
            var queryParams = new Dictionary<string, string>();
            var parentLocationId = PageParameter( PageParameterKey.ParentLocationId );
            var expandedIds = PageParameter( PageParameterKey.ExpandedIds );
            var personId = PageParameter( PageParameterKey.PersonId );

            if ( personId.IsNotNullOrWhiteSpace() )
            {
                queryParams.Add( PageParameterKey.PersonId, personId );
            }
            else
            {
                // If parentLocationId was passed in URL odds are block is in treeview mode.
                // The parentLocationId is set as the currentId for the CurrentPage url so
                // on cancel the page is reloaded with the parent location as the location.
                if ( parentLocationId.IsNotNullOrWhiteSpace() )
                {
                    queryParams.Add( PageParameterKey.LocationId, parentLocationId );
                }

                if ( expandedIds.IsNotNullOrWhiteSpace() )
                {
                    queryParams.Add( PageParameterKey.ExpandedIds, expandedIds );
                }
            }

            return new Dictionary<string, string>
            {
                [NavigationUrlKey.ParentPage] = this.GetParentPageUrl( queryParams ),
                [NavigationUrlKey.CurrentPage] = this.GetCurrentPageUrl( queryParams ),
            };
        }

        /// <inheritdoc/>
        protected override string RenewSecurityGrantToken()
        {
            using ( var rockContext = new RockContext() )
            {
                var entity = GetInitialEntity( rockContext );

                if ( entity != null )
                {
                    entity.LoadAttributes( rockContext );
                }

                return GetSecurityGrantToken( entity );
            }
        }

        /// <summary>
        /// Gets the security grant token that will be used by UI controls on
        /// this block to ensure they have the proper permissions.
        /// </summary>
        /// <returns>A string that represents the security grant token.</string>
        private string GetSecurityGrantToken( Location entity )
        {
            var securityGrant = new Rock.Security.SecurityGrant();

            securityGrant.AddRulesForAttributes( entity, RequestContext.CurrentPerson );

            return securityGrant.ToToken();
        }

        /// <summary>
        /// Attempts to load an entity to be used for an edit action.
        /// </summary>
        /// <param name="idKey">The identifier key of the entity to load.</param>
        /// <param name="rockContext">The database context to load the entity from.</param>
        /// <param name="entity">Contains the entity that was loaded when <c>true</c> is returned.</param>
        /// <param name="error">Contains the action error result when <c>false</c> is returned.</param>
        /// <returns><c>true</c> if the entity was loaded and passed security checks.</returns>
        private bool TryGetEntityForEditAction( string idKey, RockContext rockContext, out Location entity, out BlockActionResult error )
        {
            var entityService = new LocationService( rockContext );
            error = null;

            // Determine if we are editing an existing entity or creating a new one.
            if ( idKey.IsNotNullOrWhiteSpace() )
            {
                // If editing an existing entity then load it and make sure it
                // was found and can still be edited.
                entity = entityService.Get( idKey, !PageCache.Layout.Site.DisablePredictableIds );
            }
            else
            {
                // Create a new entity.
                entity = new Location();
                entityService.Add( entity );
            }

            if ( entity == null )
            {
                error = ActionBadRequest( $"{Location.FriendlyTypeName} not found." );
                return false;
            }

            if ( !entity.IsAuthorized(Rock.Security.Authorization.EDIT, RequestContext.CurrentPerson ) )
            {
                error = ActionBadRequest( $"Not authorized to edit ${Location.FriendlyTypeName}." );
                return false;
            }

            return true;
        }

        private string GetImageIdOrHash( int? imageId )
        {
            if ( !imageId.HasValue )
            {
                return null;
            }

            var securityService = new SecuritySettingsService();
            var securitySettings = securityService.SecuritySettings;

            if ( securitySettings.DisablePredictableIds )
            {
                return IdHasher.Instance.GetHash( imageId.Value );
            }

            return imageId.Value.ToString();
        }

        #endregion

        #region Block Actions

        /// <summary>
        /// Performs Address Verification on the specified addressFields and returns a <see cref="AddressStandardizationResultBag"/> with standardized
        /// address values for the addressFields.
        /// </summary>
        /// <param name="addressFields">The address fields.</param>
        /// <returns>BlockActionResult.</returns>
        [BlockAction]
        public BlockActionResult StandardizeLocation( AddressControlBag addressFields )
        {
            using ( var rockContext = new RockContext() )
            {
                var locationService = new LocationService( rockContext );
                var location = new Location
                {
                    Street1 = addressFields.Street1,
                    Street2 = addressFields.Street2,
                    City = addressFields.City,
                    State = addressFields.State,
                    PostalCode = addressFields.PostalCode,
                    Country = addressFields.Country,
                };

                locationService.Verify( location, true );

                var result = new AddressStandardizationResultBag
                {
                    StandardizeAttemptedResult = location.StandardizeAttemptedResult,
                    GeocodeAttemptedResult = location.GeocodeAttemptedResult,
                    AddressFields = new AddressControlBag
                    {
                        Street1 = location.Street1,
                        Street2 = location.Street2,
                        City = location.City,
                        State = location.State,
                        PostalCode = location.PostalCode,
                        Country = location.Country,
                    }
                };

                return ActionOk( result );
            }
        }

        /// <summary>
        /// Gets the box that will contain all the information needed to begin
        /// the edit operation.
        /// </summary>
        /// <param name="key">The identifier of the entity to be edited.</param>
        /// <returns>A box that contains the entity and any other information required.</returns>
        [BlockAction]
        public BlockActionResult Edit( string key )
        {
            using ( var rockContext = new RockContext() )
            {
                if ( !TryGetEntityForEditAction( key, rockContext, out var entity, out var actionError ) )
                {
                    return actionError;
                }

                entity.LoadAttributes( rockContext );

                var box = new DetailBlockBox<LocationBag, LocationDetailOptionsBag>
                {
                    Entity = GetEntityBagForEdit( entity, rockContext )
                };

                return ActionOk( box );
            }
        }

        /// <summary>
        /// Saves the entity contained in the box.
        /// </summary>
        /// <param name="box">The box that contains all the information required to save.</param>
        /// <returns>A new entity bag to be used when returning to view mode, or the URL to redirect to after creating a new entity.</returns>
        [BlockAction]
        public BlockActionResult Save( DetailBlockBox<LocationBag, LocationDetailOptionsBag> box )
        {
            using ( var rockContext = new RockContext() )
            {
                var entityService = new LocationService( rockContext );

                if ( !TryGetEntityForEditAction( box.Entity.IdKey, rockContext, out var entity, out var actionError ) )
                {
                    return actionError;
                }

                // Update the entity instance from the information in the bag.
                if ( !UpdateEntityFromBox( entity, box, rockContext ) )
                {
                    return ActionBadRequest( "Invalid data." );
                }

                // Ensure everything is valid before saving.
                if ( !ValidateLocation( entity, rockContext, out var validationMessage ) )
                {
                    return ActionBadRequest( validationMessage );
                }

                var isNew = entity.Id == 0;

                rockContext.WrapTransaction( () =>
                {
                    rockContext.SaveChanges();
                    entity.SaveAttributeValues( rockContext );
                } );

                Rock.CheckIn.KioskDevice.Clear();

                if ( isNew )
                {
                    return ActionContent( System.Net.HttpStatusCode.Created, this.GetCurrentPageUrl( new Dictionary<string, string>
                    {
                        [PageParameterKey.LocationId] = entity.IdKey
                    } ) );
                }

                // Ensure navigation properties will work now.
                entity = entityService.Get( entity.Id );
                entity.LoadAttributes( rockContext );

                var personId = PageParameter( PageParameterKey.PersonId );

                if ( personId.IsNotNullOrWhiteSpace() )
                {
                    return ActionOk( this.GetParentPageUrl( new Dictionary<string, string>
                    {
                        [PageParameterKey.PersonId] = personId
                    } ) );
                }
                else
                {
                    return ActionOk( GetEntityBagForView( entity ) );
                }
            }
        }

        /// <summary>
        /// Deletes the specified entity.
        /// </summary>
        /// <param name="key">The identifier of the entity to be deleted.</param>
        /// <returns>A string that contains the URL to be redirected to on success.</returns>
        [BlockAction]
        public BlockActionResult Delete( string key )
        {
            using ( var rockContext = new RockContext() )
            {
                var entityService = new LocationService( rockContext );

                if ( !TryGetEntityForEditAction( key, rockContext, out var entity, out var actionError ) )
                {
                    return actionError;
                }

                if ( !entityService.CanDelete( entity, out var errorMessage ) )
                {
                    return ActionBadRequest( errorMessage );
                }

                entityService.Delete( entity );
                rockContext.SaveChanges();

                Rock.CheckIn.KioskDevice.Clear();

                return ActionOk( this.GetParentPageUrl() );
            }
        }

        /// <summary>
        /// Refreshes the list of attributes that can be displayed for editing
        /// purposes based on any modified values on the entity.
        /// </summary>
        /// <param name="box">The box that contains all the information about the entity being edited.</param>
        /// <returns>A box that contains the entity and attribute information.</returns>
        [BlockAction]
        public BlockActionResult RefreshAttributes( DetailBlockBox<LocationBag, LocationDetailOptionsBag> box )
        {
            using ( var rockContext = new RockContext() )
            {
                if ( !TryGetEntityForEditAction( box.Entity.IdKey, rockContext, out var entity, out var actionError ) )
                {
                    return actionError;
                }

                // Update the entity instance from the information in the bag.
                if ( !UpdateEntityFromBox( entity, box, rockContext ) )
                {
                    return ActionBadRequest( "Invalid data." );
                }

                // Reload attributes based on the new property values.
                entity.LoadAttributes( rockContext );

                var refreshedBox = new DetailBlockBox<LocationBag, LocationDetailOptionsBag>
                {
                    Entity = GetEntityBagForEdit( entity, rockContext )
                };

                var oldAttributeGuids = box.Entity.Attributes.Values.Select( a => a.AttributeGuid ).ToList();
                var newAttributeGuids = refreshedBox.Entity.Attributes.Values.Select( a => a.AttributeGuid );

                // If the attributes haven't changed then return a 204 status code.
                if ( oldAttributeGuids.SequenceEqual( newAttributeGuids ) )
                {
                    return ActionStatusCode( System.Net.HttpStatusCode.NoContent );
                }

                // Replace any values for attributes that haven't changed with
                // the value sent by the client. This ensures any unsaved attribute
                // value changes are not lost.
                foreach ( var kvp in refreshedBox.Entity.Attributes )
                {
                    if ( oldAttributeGuids.Contains( kvp.Value.AttributeGuid ) )
                    {
                        refreshedBox.Entity.AttributeValues[kvp.Key] = box.Entity.AttributeValues[kvp.Key];
                    }
                }

                return ActionOk( refreshedBox );
            }
        }

        #endregion
    }
}<|MERGE_RESOLUTION|>--- conflicted
+++ resolved
@@ -1,4 +1,4 @@
-﻿// <copyright>
+// <copyright>
 // Copyright by the Spark Development Network
 //
 // Licensed under the Rock Community License (the "License");
@@ -225,12 +225,7 @@
             {
                 IdKey = entity.IdKey,
                 FirmRoomThreshold = entity.FirmRoomThreshold,
-<<<<<<< HEAD
                 Image = entity.Image.ToListItemBag(),
-=======
-                ImageId = entity.ImageId,
-                ImageUrlParam = GetImageIdOrHash( entity.ImageId ),
->>>>>>> efac95b7
                 IsActive = entity.IsActive,
                 IsGeoPointLocked = entity.IsGeoPointLocked,
                 LocationTypeValue = entity.LocationTypeValue.ToListItemBag(),
