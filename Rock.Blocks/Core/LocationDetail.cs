--- conflicted
+++ resolved
@@ -233,14 +233,9 @@
             return new LocationBag
             {
                 IdKey = entity.IdKey,
-<<<<<<< HEAD
-                FirmRoomThreshold = entity.FirmRoomThreshold,
-                Image = entity.Image.ToListItemBag(),
-=======
                 FirmRoomThreshold = entity.FirmRoomThreshold.ToString(),
                 Image = entity.Image.ToListItemBag(),
                 ImageUrlParam = GetImageIdOrHash( entity.ImageId ),
->>>>>>> 975136db
                 IsActive = entity.IsActive,
                 IsGeoPointLocked = entity.IsGeoPointLocked,
                 LocationTypeValue = entity.LocationTypeValue.ToListItemBag(),
