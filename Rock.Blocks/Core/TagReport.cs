--- conflicted
+++ resolved
@@ -22,13 +22,6 @@
 using System.Linq;
 using System.Reflection;
 
-<<<<<<< HEAD
-#if REVIEW_WEBFORMS
-using DotLiquid;
-#endif
-
-=======
->>>>>>> a3feeb82
 using Rock.Data;
 using Rock.Model;
 using Rock.Obsidian.UI;
