﻿// <copyright>
// Copyright by the Spark Development Network
//
// Licensed under the Rock Community License (the "License");
// you may not use this file except in compliance with the License.
// You may obtain a copy of the License at
//
// http://www.rockrms.com/license
//
// Unless required by applicable law or agreed to in writing, software
// distributed under the License is distributed on an "AS IS" BASIS,
// WITHOUT WARRANTIES OR CONDITIONS OF ANY KIND, either express or implied.
// See the License for the specific language governing permissions and
// limitations under the License.
// </copyright>
//

using System.Collections.Generic;
using System.ComponentModel;
using System.Linq;

using Rock.Attribute;
using Rock.Constants;
using Rock.Data;
using Rock.Model;
using Rock.ViewModels.Blocks;
using Rock.ViewModels.Blocks.Core.TagDetail;
using Rock.ViewModels.Utility;
using Rock.Web;
using Rock.Web.Cache;

namespace Rock.Blocks.Core
{
    /// <summary>
    /// Displays the details of a particular tag.
    /// </summary>
    /// <seealso cref="Rock.Blocks.RockDetailBlockType" />

    [DisplayName( "Tag Detail" )]
    [Category( "Core" )]
    [Description( "Displays the details of a particular tag." )]
    [IconCssClass( "fa fa-question" )]
    // [SupportedSiteTypes( Model.SiteType.Web )]

    #region Block Attributes

    #endregion

    [Rock.SystemGuid.EntityTypeGuid( "919345d6-6e20-4501-b956-ebcb35d0b16e" )]
    [Rock.SystemGuid.BlockTypeGuid( "b150e767-e964-460c-9ed1-b293474c5f5d" )]
    public class TagDetail : RockEntityDetailBlockType<Tag, TagBag>, IBreadCrumbBlock
    {
        #region Keys

        private static class PageParameterKey
        {
            public const string TagId = "TagId";
            public const string EntityTypeId = "EntityTypeId";
        }

        private static class NavigationUrlKey
        {
            public const string ParentPage = "ParentPage";
        }

        #endregion Keys

        #region Methods

        /// <inheritdoc/>
        public override object GetObsidianBlockInitialization()
        {
            var box = new DetailBlockBox<TagBag, TagDetailOptionsBag>();

            SetBoxInitialEntityState( box );

            box.NavigationUrls = GetBoxNavigationUrls();
            box.Options = GetBoxOptions( box.IsEditable );

            return box;
        }

        /// <summary>
        /// Gets the box options required for the component to render the view
        /// or edit the entity.
        /// </summary>
        /// <param name="isEditable"><c>true</c> if the entity is editable; otherwise <c>false</c>.</param>
        /// <param name="rockContext">The rock context.</param>
        /// <returns>The options that provide additional details to the block.</returns>
        private TagDetailOptionsBag GetBoxOptions( bool isEditable )
        {
            var options = new TagDetailOptionsBag();
            options.TagNameBlackListRegex = Tag.VALIDATOR_REGEX_BLACKLIST;
            return options;
        }

        /// <summary>
        /// Validates the Tag for any final information that might not be
        /// valid after storing all the data from the client.
        /// </summary>
        /// <param name="tag">The Tag to be validated.</param>
        /// <param name="rockContext">The rock context.</param>
        /// <param name="errorMessage">On <c>false</c> return, contains the error message.</param>
        /// <returns><c>true</c> if the Tag is valid, <c>false</c> otherwise.</returns>
        private bool ValidateTag( Tag tag, out string errorMessage )
        {
            errorMessage = null;

            var entityService = new TagService( RockContext );
            var tagExists = entityService.Queryable()
                    .Where( t =>
                        t.Id != tag.Id &&
                        t.Name == tag.Name &&
                        (
                            ( t.OwnerPersonAlias == null && !tag.OwnerPersonAliasId.HasValue ) ||
                            ( t.OwnerPersonAlias != null && tag.OwnerPersonAliasId.HasValue && t.OwnerPersonAliasId == tag.OwnerPersonAliasId.Value )
                        ) &&
                        ( !t.EntityTypeId.HasValue || (
                            t.EntityTypeId.Value == tag.EntityTypeId &&
                            t.EntityTypeQualifierColumn == tag.EntityTypeQualifierColumn &&
                            t.EntityTypeQualifierValue == tag.EntityTypeQualifierValue )
                        ) )
                    .Any();

            if ( tagExists )
            {
                errorMessage = $"A '{tag.Name}' tag already exists for the selected scope, owner, and entity type.";
                return false;
            }

            return true;
        }

        /// <summary>
        /// Sets the initial entity state of the box. Populates the Entity or
        /// ErrorMessage properties depending on the entity and permissions.
        /// </summary>
        /// <param name="box">The box to be populated.</param>
        /// <param name="rockContext">The rock context.</param>
        private void SetBoxInitialEntityState( DetailBlockBox<TagBag, TagDetailOptionsBag> box )
        {
            var entity = GetInitialEntity();

            if ( entity == null )
            {
                box.ErrorMessage = $"The {Tag.FriendlyTypeName} was not found.";
                return;
            }

            var isViewable = IsAuthorized( entity, Rock.Security.Authorization.VIEW );
            box.IsEditable = IsAuthorized( entity, Rock.Security.Authorization.EDIT );

            entity.LoadAttributes( RockContext );

            if ( entity.Id != 0 )
            {
                // Existing entity was found, prepare for view mode by default.
                if ( isViewable )
                {
                    box.Entity = GetEntityBagForView( entity );
<<<<<<< HEAD
                    box.Entity.CanAdministrate = IsAuthorized( entity, Rock.Security.Authorization.ADMINISTRATE );
=======
                    box.SecurityGrantToken = GetSecurityGrantToken( entity );
>>>>>>> 822e2946
                }
                else
                {
                    box.ErrorMessage = EditModeMessage.NotAuthorizedToView( Tag.FriendlyTypeName );
                }
            }
            else
            {
                // New entity is being created, prepare for edit mode by default.
                if ( box.IsEditable )
                {
                    box.Entity = GetEntityBagForEdit( entity );

                    if ( entity.Id == 0 )
                    {
                        var entityType = EntityTypeCache.Get( PageParameter( PageParameterKey.EntityTypeId ).AsInteger() );

                        if ( entityType != null )
                        {
                            box.Entity.EntityType = new ListItemBag() { Text = entityType.FriendlyName, Value = entityType.Guid.ToString() };
                        }
                    }
                }
                else
                {
                    box.ErrorMessage = EditModeMessage.NotAuthorizedToEdit( Tag.FriendlyTypeName );
                }
            }

            PrepareDetailBox( box, entity );
        }

        private bool IsAuthorized( Tag entity, string action )
        {
            var currentPerson = GetCurrentPerson();
            var canConfigure = BlockCache.IsAuthorized( Rock.Security.Authorization.EDIT, currentPerson );
            return canConfigure || entity.IsAuthorized( action, currentPerson );
        }

        /// <summary>
        /// Gets the entity bag that is common between both view and edit modes.
        /// </summary>
        /// <param name="entity">The entity to be represented as a bag.</param>
        /// <returns>A <see cref="TagBag"/> that represents the entity.</returns>
        private TagBag GetCommonEntityBag( Tag entity )
        {
            if ( entity == null )
            {
                return null;
            }

            return new TagBag
            {
                IdKey = entity.IdKey,
                BackgroundColor = entity.BackgroundColor,
                Category = entity.Category.ToListItemBag(),
                Description = entity.Description,
                EntityType = entity.EntityType.ToListItemBag(),
                EntityTypeQualifierColumn = entity.EntityTypeQualifierColumn,
                EntityTypeQualifierValue = entity.EntityTypeQualifierValue,
                IconCssClass = entity.IconCssClass,
                IsActive = entity.IsActive,
                Name = entity.Name,
                OwnerPersonAlias = entity.Id == 0 ? GetCurrentPerson().PrimaryAlias.ToListItemBag() : entity.OwnerPersonAlias.ToListItemBag(),
                CanAdministrate = IsAuthorized( entity, Rock.Security.Authorization.ADMINISTRATE )
            };
        }

        /// <inheritdoc/>
        protected override TagBag GetEntityBagForView( Tag entity )
        {
            if ( entity == null )
            {
                return null;
            }

            var bag = GetCommonEntityBag( entity );

            bag.LoadAttributesAndValuesForPublicView( entity, RequestContext.CurrentPerson );

            return bag;
        }

        /// <inheritdoc/>
        protected override TagBag GetEntityBagForEdit( Tag entity )
        {
            if ( entity == null )
            {
                return null;
            }

            var bag = GetCommonEntityBag( entity );

            bag.LoadAttributesAndValuesForPublicEdit( entity, RequestContext.CurrentPerson );

            return bag;
        }

        /// <inheritdoc/>
        protected override bool UpdateEntityFromBox( Tag entity, ValidPropertiesBox<TagBag> box )
        {
            if ( box.ValidProperties == null )
            {
                return false;
            }

            box.IfValidProperty( nameof( box.Bag.BackgroundColor ),
                () => entity.BackgroundColor = box.Bag.BackgroundColor );

            box.IfValidProperty( nameof( box.Bag.Description ),
                () => entity.Description = box.Bag.Description );

            box.IfValidProperty( nameof( box.Bag.IconCssClass ),
                () => entity.IconCssClass = box.Bag.IconCssClass );

            box.IfValidProperty( nameof( box.Bag.IsActive ),
                () => entity.IsActive = box.Bag.IsActive );

            box.IfValidProperty( nameof( box.Bag.Name ),
                () => entity.Name = box.Bag.Name );

            if ( BlockCache.IsAuthorized( Rock.Security.Authorization.EDIT, GetCurrentPerson() ) )
            {
                box.IfValidProperty( nameof( box.Bag.Category ),
                    () => entity.CategoryId = box.Bag.Category.GetEntityId<Category>( RockContext ) );

                box.IfValidProperty( nameof( box.Bag.EntityType ),
                    () => entity.EntityTypeId = box.Bag.EntityType.GetEntityId<EntityType>( RockContext ) );

                box.IfValidProperty( nameof( box.Bag.OwnerPersonAlias ),
                    () => entity.OwnerPersonAliasId = box.Bag.OwnerPersonAlias.GetEntityId<PersonAlias>( RockContext ) );

                box.IfValidProperty( nameof( box.Bag.EntityTypeQualifierColumn ),
                    () => entity.EntityTypeQualifierColumn = box.Bag.EntityTypeQualifierColumn );

                box.IfValidProperty( nameof( box.Bag.EntityTypeQualifierValue ),
                    () => entity.EntityTypeQualifierValue = box.Bag.EntityTypeQualifierValue );
            }

            box.IfValidProperty( nameof( box.Bag.AttributeValues ),
                () =>
                {
                    entity.LoadAttributes( RockContext );

                    entity.SetPublicAttributeValues( box.Bag.AttributeValues, RequestContext.CurrentPerson );
                } );

            return true;
        }

        /// <inheritdoc/>
        protected override Tag GetInitialEntity()
        {
            return GetInitialEntity<Tag, TagService>( RockContext, PageParameterKey.TagId );
        }

        /// <summary>
        /// Gets the box navigation URLs required for the page to operate.
        /// </summary>
        /// <returns>A dictionary of key names and URL values.</returns>
        private Dictionary<string, string> GetBoxNavigationUrls()
        {
            return new Dictionary<string, string>
            {
                [NavigationUrlKey.ParentPage] = this.GetParentPageUrl()
            };
        }

        /// <inheritdoc/>
        protected override bool TryGetEntityForEditAction( string idKey, out Tag entity, out BlockActionResult error )
        {
            var entityService = new TagService( RockContext );
            error = null;

            // Determine if we are editing an existing entity or creating a new one.
            if ( idKey.IsNotNullOrWhiteSpace() )
            {
                // If editing an existing entity then load it and make sure it
                // was found and can still be edited.
                entity = entityService.Get( idKey, !PageCache.Layout.Site.DisablePredictableIds );
            }
            else
            {
                // Create a new entity.
                entity = new Tag();
                entityService.Add( entity );
            }

            if ( entity == null )
            {
                error = ActionBadRequest( $"{Tag.FriendlyTypeName} not found." );
                return false;
            }

            if ( !IsAuthorized( entity, Rock.Security.Authorization.EDIT ) )
            {
                error = ActionBadRequest( $"Not authorized to edit ${Tag.FriendlyTypeName}." );
                return false;
            }

            return true;
        }

        /// <inheritdoc/>
        public BreadCrumbResult GetBreadCrumbs( PageReference pageReference )
        {
            using ( var rockContext = new RockContext() )
            {
                var breadCrumbs = new List<IBreadCrumb>();
                var key = pageReference.GetPageParameter( PageParameterKey.TagId );

                if ( !string.IsNullOrWhiteSpace( key ) )
                {
                    var pageParameters = new Dictionary<string, string>();
                    var name = new TagService( rockContext ).GetSelect( key, t => t.Name );

                    if ( name != null )
                    {
                        pageParameters.Add( PageParameterKey.TagId, key );
                        var breadCrumbPageRef = new PageReference( pageReference.PageId, 0, pageParameters );
                        var breadCrumb = new BreadCrumbLink( name, breadCrumbPageRef );
                        breadCrumbs.Add( breadCrumb );
                    }
                }

                return new BreadCrumbResult
                {
                    BreadCrumbs = breadCrumbs
                };
            }
        }

        #endregion

        #region Block Actions

        /// <summary>
        /// Gets the box that will contain all the information needed to begin
        /// the edit operation.
        /// </summary>
        /// <param name="key">The identifier of the entity to be edited.</param>
        /// <returns>A box that contains the entity and any other information required.</returns>
        [BlockAction]
        public BlockActionResult Edit( string key )
        {
            if ( !TryGetEntityForEditAction( key, out var entity, out var actionError ) )
            {
                return actionError;
            }

            entity.LoadAttributes( RockContext );

            var bag = GetEntityBagForEdit( entity );

            return ActionOk( new ValidPropertiesBox<TagBag>
            {
                Bag = bag,
                ValidProperties = bag.GetType().GetProperties().Select( p => p.Name ).ToList()
            } );
        }

        /// <summary>
        /// Saves the entity contained in the box.
        /// </summary>
        /// <param name="box">The box that contains all the information required to save.</param>
        /// <returns>A new entity bag to be used when returning to view mode, or the URL to redirect to after creating a new entity.</returns>
        [BlockAction]
        public BlockActionResult Save( ValidPropertiesBox<TagBag> box )
        {

            var entityService = new TagService( RockContext );

            if ( !TryGetEntityForEditAction( box.Bag.IdKey, out var entity, out var actionError ) )
            {
                return actionError;
            }

            // Update the entity instance from the information in the bag.
            if ( !UpdateEntityFromBox( entity, box ) )
            {
                return ActionBadRequest( "Invalid data." );
            }

            // Ensure everything is valid before saving.
            if ( !ValidateTag( entity, out var validationMessage ) )
            {
                return ActionBadRequest( validationMessage );
            }

            var isNew = entity.Id == 0;

            RockContext.WrapTransaction( () =>
            {
                RockContext.SaveChanges();
                entity.SaveAttributeValues( RockContext );
            } );

            if ( isNew )
            {
                return ActionContent( System.Net.HttpStatusCode.Created, this.GetCurrentPageUrl( new Dictionary<string, string>
                {
                    [PageParameterKey.TagId] = entity.IdKey
                } ) );
            }

            // Ensure navigation properties will work now.
            entity = entityService.Get( entity.Id );
            entity.LoadAttributes( RockContext );

            var bag = GetEntityBagForEdit( entity );

            return ActionOk( new ValidPropertiesBox<TagBag>
            {
                Bag = bag,
                ValidProperties = bag.GetType().GetProperties().Select( p => p.Name ).ToList()
            } );
        }

        /// <summary>
        /// Deletes the specified entity.
        /// </summary>
        /// <param name="key">The identifier of the entity to be deleted.</param>
        /// <returns>A string that contains the URL to be redirected to on success.</returns>
        [BlockAction]
        public BlockActionResult Delete( string key )
        {
            var entityService = new TagService( RockContext );

            if ( !TryGetEntityForEditAction( key, out var entity, out var actionError ) )
            {
                return actionError;
            }

            if ( !entityService.CanDelete( entity, out var errorMessage ) )
            {
                return ActionBadRequest( errorMessage );
            }

            entityService.Delete( entity );
            RockContext.SaveChanges();

            return ActionOk( this.GetParentPageUrl() );
        }

        #endregion
    }
}<|MERGE_RESOLUTION|>--- conflicted
+++ resolved
@@ -158,11 +158,7 @@
                 if ( isViewable )
                 {
                     box.Entity = GetEntityBagForView( entity );
-<<<<<<< HEAD
-                    box.Entity.CanAdministrate = IsAuthorized( entity, Rock.Security.Authorization.ADMINISTRATE );
-=======
-                    box.SecurityGrantToken = GetSecurityGrantToken( entity );
->>>>>>> 822e2946
+                    box.SecurityGrantToken = GetSecurityGrant( entity ).ToToken();
                 }
                 else
                 {
