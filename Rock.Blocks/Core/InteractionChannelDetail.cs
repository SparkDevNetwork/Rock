﻿// <copyright>
// Copyright by the Spark Development Network
//
// Licensed under the Rock Community License (the "License");
// you may not use this file except in compliance with the License.
// You may obtain a copy of the License at
//
// http://www.rockrms.com/license
//
// Unless required by applicable law or agreed to in writing, software
// distributed under the License is distributed on an "AS IS" BASIS,
// WITHOUT WARRANTIES OR CONDITIONS OF ANY KIND, either express or implied.
// See the License for the specific language governing permissions and
// limitations under the License.
// </copyright>
//

using System;
using System.Collections.Generic;
using System.ComponentModel;
using System.Linq;

using Rock.Attribute;
using Rock.Constants;
using Rock.Data;
using Rock.Model;
using Rock.Security;
using Rock.ViewModels.Blocks;
using Rock.ViewModels.Blocks.Core.InteractionChannelDetail;
using Rock.ViewModels.Utility;
using Rock.Web.Cache;
using Rock.Web.UI.Controls;

namespace Rock.Blocks.Core
{
    /// <summary>
    /// Displays the details of a particular interaction channel.
    /// </summary>
    [DisplayName( "Interaction Channel Detail" )]
    [Category( "Reporting" )]
    [Description( "Displays the details of a particular interaction channel." )]
    [IconCssClass( "fa fa-question" )]
    // [SupportedSiteTypes( Model.SiteType.Web )]

    #region Block Attributes

    [CodeEditorField( "Default Template",
        Key = AttributeKey.DefaultTemplate,
        Description = "Lava template to use to display content",
        EditorMode = CodeEditorMode.Lava,
        EditorTheme = CodeEditorTheme.Rock,
        EditorHeight = 400,
        IsRequired = false,
        DefaultValue = @"
<div class='row'>
    {% if InteractionChannel.Name != '' %}
        <div class='col-md-6'>
            <dl><dt>Name</dt><dd>{{ InteractionChannel.Name }}<dd/></dl>
        </div>
    {% endif %}
    {% if InteractionChannel.ChannelTypeMediumValue != null and InteractionChannel.ChannelTypeMediumValue != '' %}
        <div class='col-md-6'>
            <dl><dt>Medium</dt><dd>{{ InteractionChannel.ChannelTypeMediumValue.Value }}<dd/></dl>
        </div>
    {% endif %}
    {% if InteractionChannel.EngagementStrength != null and InteractionChannel.EngagementStrength != '' %}
      <div class='col-md-6'>
          <dl><dt>Engagement Strength</dt><dd>{{ InteractionChannel.EngagementStrength }}<dd/></dl>
       </div>
    {% endif %}
    {% if InteractionChannel.RetentionDuration != null %}
        <div class='col-md-6'>
            <dl><dt>Retention Duration</dt><dd>{{ InteractionChannel.RetentionDuration }}<dd/></dl>
        </div>
    {% endif %}
    {% if InteractionChannel.ComponentCacheDuration != null %}
        <div class='col-md-6'>
            <dl><dt>Component Cache Duration</dt><dd>{{ InteractionChannel.ComponentCacheDuration }}<dd/></dl>
        </div>
    {% endif %}
</div>
",
       Order = 0 )]

    #endregion

    [Rock.SystemGuid.EntityTypeGuid( "9438e0fe-f7ab-48d5-8ab8-d54336d30fbd" )]
    [Rock.SystemGuid.BlockTypeGuid( "2efa1f9d-7062-466a-a8f3-9dcdbff054e9" )]
    public class InteractionChannelDetail : RockEntityDetailBlockType<InteractionChannel, InteractionChannelBag>
    {
        #region Keys

        private static class PageParameterKey
        {
            public const string InteractionChannelId = "ChannelId";
        }

        private static class NavigationUrlKey
        {
            public const string ParentPage = "ParentPage";
        }

        private static class AttributeKey
        {
            public const string DefaultTemplate = "DefaultTemplate";
        }

        #endregion Keys

        #region Methods

        /// <inheritdoc/>
        public override object GetObsidianBlockInitialization()
        {
            var box = new DetailBlockBox<InteractionChannelBag, InteractionChannelDetailOptionsBag>();

            SetBoxInitialEntityState( box );

            box.NavigationUrls = GetBoxNavigationUrls();
            box.Options = GetBoxOptions( box.IsEditable );

            return box;
        }

        /// <summary>
        /// Gets the box options required for the component to render the view
        /// or edit the entity.
        /// </summary>
        /// <param name="isEditable"><c>true</c> if the entity is editable; otherwise <c>false</c>.</param>
        /// <returns>The options that provide additional details to the block.</returns>
        private InteractionChannelDetailOptionsBag GetBoxOptions( bool isEditable )
        {
            var options = new InteractionChannelDetailOptionsBag();

            return options;
        }

        /// <summary>
        /// Validates the InteractionChannel for any final information that might not be
        /// valid after storing all the data from the client.
        /// </summary>
        /// <param name="interactionChannel">The InteractionChannel to be validated.</param>
        /// <param name="errorMessage">On <c>false</c> return, contains the error message.</param>
        /// <returns><c>true</c> if the InteractionChannel is valid, <c>false</c> otherwise.</returns>
        private bool ValidateInteractionChannel( InteractionChannel interactionChannel, out string errorMessage )
        {
            errorMessage = null;

            if ( !interactionChannel.IsValid )
            {
                errorMessage = interactionChannel.ValidationResults.ConvertAll( a => a.ErrorMessage ).AsDelimited( "<br />" );
                return false;
            }

            return true;
        }

        /// <summary>
        /// Sets the initial entity state of the box. Populates the Entity or
        /// ErrorMessage properties depending on the entity and permissions.
        /// </summary>
        /// <param name="box">The box to be populated.</param>
        private void SetBoxInitialEntityState( DetailBlockBox<InteractionChannelBag, InteractionChannelDetailOptionsBag> box )
        {
            var entity = GetInitialEntity();

            if ( entity == null )
            {
                box.ErrorMessage = $"The {InteractionChannel.FriendlyTypeName} was not found.";
                return;
            }

            var isViewable = BlockCache.IsAuthorized( Authorization.VIEW, RequestContext.CurrentPerson ) || entity.IsAuthorized( Authorization.VIEW, RequestContext.CurrentPerson );
            box.IsEditable = BlockCache.IsAuthorized( Authorization.EDIT, RequestContext.CurrentPerson ) || entity.IsAuthorized( Authorization.EDIT, RequestContext.CurrentPerson );

            entity.LoadAttributes( RockContext );

            if ( entity.Id != 0 )
            {
                // Existing entity was found, prepare for view mode by default.
                if ( isViewable )
                {
                    box.Entity = GetEntityBagForView( entity );
<<<<<<< HEAD
                    box.Entity.CanAdministrate = BlockCache.IsAuthorized( Authorization.ADMINISTRATE, RequestContext.CurrentPerson ) || entity.IsAuthorized( Authorization.ADMINISTRATE, RequestContext.CurrentPerson );
=======
>>>>>>> e19e700c
                }
                else
                {
                    box.ErrorMessage = EditModeMessage.NotAuthorizedToView( InteractionChannel.FriendlyTypeName );
                }
            }
            else
            {
                box.ErrorMessage = @"
<strong>Missing Channel Information </strong>
<p>Make sure you have navigated to this page from Channel Listing page.</p>";
            }

            PrepareDetailBox( box, entity );
        }

        /// <summary>
        /// Gets the entity bag that is common between both view and edit modes.
        /// </summary>
        /// <param name="entity">The entity to be represented as a bag.</param>
        /// <returns>A <see cref="InteractionChannelBag"/> that represents the entity.</returns>
        private InteractionChannelBag GetCommonEntityBag( InteractionChannel entity )
        {
            if ( entity == null )
            {
                return null;
            }

            return new InteractionChannelBag
            {
                IdKey = entity.IdKey,
                ChannelDetailTemplate = entity.ChannelDetailTemplate,
                ChannelListTemplate = entity.ChannelListTemplate,
                ComponentCacheDuration = entity.ComponentCacheDuration,
                ComponentDetailTemplate = entity.ComponentDetailTemplate,
                ComponentListTemplate = entity.ComponentListTemplate,
                EngagementStrength = entity.EngagementStrength,
                InteractionCustom1Label = entity.InteractionCustom1Label,
                InteractionCustom2Label = entity.InteractionCustom2Label,
                InteractionCustomIndexed1Label = entity.InteractionCustomIndexed1Label,
                InteractionDetailTemplate = entity.InteractionDetailTemplate,
                InteractionListTemplate = entity.InteractionListTemplate,
                IsActive = entity.IsActive,
                Name = entity.Name,
                RetentionDuration = entity.RetentionDuration,
                SessionListTemplate = entity.SessionListTemplate
            };
        }

        /// <inheritdoc/>
        protected override InteractionChannelBag GetEntityBagForView( InteractionChannel entity )
        {
            if ( entity == null )
            {
                return null;
            }

            var bag = GetCommonEntityBag( entity );

            bag.LoadAttributesAndValuesForPublicView( entity, RequestContext.CurrentPerson );

            var mergeFields = Rock.Lava.LavaHelper.GetCommonMergeFields( null, GetCurrentPerson() );
            mergeFields.TryAdd( "CurrentPerson", GetCurrentPerson() );
            mergeFields.Add( "InteractionChannel", entity );

            string template = GetAttributeValue( AttributeKey.DefaultTemplate );
            if ( !string.IsNullOrEmpty( entity.ChannelDetailTemplate ) )
            {
                template = entity.ChannelDetailTemplate;
            }

            bag.Content = template.ResolveMergeFields( mergeFields );
            bag.CanAdministrate = BlockCache.IsAuthorized( Authorization.ADMINISTRATE, RequestContext.CurrentPerson ) || entity.IsAuthorized( Authorization.ADMINISTRATE, RequestContext.CurrentPerson );

            return bag;
        }

        /// <inheritdoc/>
        protected override InteractionChannelBag GetEntityBagForEdit( InteractionChannel entity )
        {
            if ( entity == null )
            {
                return null;
            }

            var bag = GetCommonEntityBag( entity );

            bag.LoadAttributesAndValuesForPublicEdit( entity, RequestContext.CurrentPerson );

            return bag;
        }

        /// <inheritdoc/>
        protected override bool UpdateEntityFromBox( InteractionChannel entity, ValidPropertiesBox<InteractionChannelBag> box )
        {
            if ( box.ValidProperties == null )
            {
                return false;
            }

            box.IfValidProperty( nameof( box.Bag.ChannelDetailTemplate ),
                () => entity.ChannelDetailTemplate = box.Bag.ChannelDetailTemplate );

            box.IfValidProperty( nameof( box.Bag.ChannelListTemplate ),
                () => entity.ChannelListTemplate = box.Bag.ChannelListTemplate );

            box.IfValidProperty( nameof( box.Bag.ComponentCacheDuration ),
                () => entity.ComponentCacheDuration = box.Bag.ComponentCacheDuration );

            box.IfValidProperty( nameof( box.Bag.ComponentDetailTemplate ),
                () => entity.ComponentDetailTemplate = box.Bag.ComponentDetailTemplate );

            box.IfValidProperty( nameof( box.Bag.ComponentListTemplate ),
                () => entity.ComponentListTemplate = box.Bag.ComponentListTemplate );

            box.IfValidProperty( nameof( box.Bag.EngagementStrength ),
                () => entity.EngagementStrength = box.Bag.EngagementStrength );

            box.IfValidProperty( nameof( box.Bag.InteractionCustom1Label ),
                () => entity.InteractionCustom1Label = box.Bag.InteractionCustom1Label );

            box.IfValidProperty( nameof( box.Bag.InteractionCustom2Label ),
                () => entity.InteractionCustom2Label = box.Bag.InteractionCustom2Label );

            box.IfValidProperty( nameof( box.Bag.InteractionCustomIndexed1Label ),
                () => entity.InteractionCustomIndexed1Label = box.Bag.InteractionCustomIndexed1Label );

            box.IfValidProperty( nameof( box.Bag.InteractionDetailTemplate ),
                () => entity.InteractionDetailTemplate = box.Bag.InteractionDetailTemplate );

            box.IfValidProperty( nameof( box.Bag.InteractionListTemplate ),
                () => entity.InteractionListTemplate = box.Bag.InteractionListTemplate );

            box.IfValidProperty( nameof( box.Bag.IsActive ),
                () => entity.IsActive = box.Bag.IsActive );

            box.IfValidProperty( nameof( box.Bag.Name ),
                () => entity.Name = box.Bag.Name );

            box.IfValidProperty( nameof( box.Bag.RetentionDuration ),
                () => entity.RetentionDuration = box.Bag.RetentionDuration );

            box.IfValidProperty( nameof( box.Bag.SessionListTemplate ),
                () => entity.SessionListTemplate = box.Bag.SessionListTemplate );

            box.IfValidProperty( nameof( box.Bag.AttributeValues ),
                () =>
                {
                    entity.LoadAttributes( RockContext );

                    entity.SetPublicAttributeValues( box.Bag.AttributeValues, RequestContext.CurrentPerson );
                } );

            return true;
        }

        /// <inheritdoc/>
        protected override InteractionChannel GetInitialEntity()
        {
            return GetInitialEntity<InteractionChannel, InteractionChannelService>( RockContext, PageParameterKey.InteractionChannelId );
        }

        /// <summary>
        /// Gets the box navigation URLs required for the page to operate.
        /// </summary>
        /// <returns>A dictionary of key names and URL values.</returns>
        private Dictionary<string, string> GetBoxNavigationUrls()
        {
            return new Dictionary<string, string>
            {
                [NavigationUrlKey.ParentPage] = this.GetParentPageUrl()
            };
        }

        /// <inheritdoc/>
        protected override bool TryGetEntityForEditAction( string idKey, out InteractionChannel entity, out BlockActionResult error )
        {
            var entityService = new InteractionChannelService( RockContext );
            error = null;

            // Determine if we are editing an existing entity or creating a new one.
            if ( idKey.IsNotNullOrWhiteSpace() )
            {
                // If editing an existing entity then load it and make sure it
                // was found and can still be edited.
                entity = entityService.Get( idKey, !PageCache.Layout.Site.DisablePredictableIds );
            }
            else
            {
                // Create a new entity.
                entity = new InteractionChannel();
                entityService.Add( entity );
            }

            if ( entity == null )
            {
                error = ActionBadRequest( $"{InteractionChannel.FriendlyTypeName} not found." );
                return false;
            }

            if ( !entity.IsAuthorized( Authorization.EDIT, RequestContext.CurrentPerson ) )
            {
                error = ActionBadRequest( $"Not authorized to edit ${InteractionChannel.FriendlyTypeName}." );
                return false;
            }

            return true;
        }

        #endregion

        #region Block Actions

        /// <summary>
        /// Gets the box that will contain all the information needed to begin
        /// the edit operation.
        /// </summary>
        /// <param name="key">The identifier of the entity to be edited.</param>
        /// <returns>A box that contains the entity and any other information required.</returns>
        [BlockAction]
        public BlockActionResult Edit( string key )
        {
            if ( !TryGetEntityForEditAction( key, out var entity, out var actionError ) )
            {
                return actionError;
            }

            entity.LoadAttributes( RockContext );

            var bag = GetEntityBagForEdit( entity );

            return ActionOk( new ValidPropertiesBox<InteractionChannelBag>()
            {
                Bag = bag,
                ValidProperties = bag.GetType().GetProperties().Select( p => p.Name ).ToList()
            } );
        }

        /// <summary>
        /// Saves the entity contained in the box.
        /// </summary>
        /// <param name="box">The box that contains all the information required to save.</param>
        /// <returns>A new entity bag to be used when returning to view mode, or the URL to redirect to after creating a new entity.</returns>
        [BlockAction]
        public BlockActionResult Save( ValidPropertiesBox<InteractionChannelBag> box )
        {
            var entityService = new InteractionChannelService( RockContext );

            if ( !TryGetEntityForEditAction( box.Bag.IdKey, out var entity, out var actionError ) )
            {
                return actionError;
            }

            // Update the entity instance from the information in the bag.
            if ( !UpdateEntityFromBox( entity, box ) )
            {
                return ActionBadRequest( "Invalid data." );
            }

            // Ensure everything is valid before saving.
            if ( !ValidateInteractionChannel( entity, out var validationMessage ) )
            {
                return ActionBadRequest( validationMessage );
            }

            var isNew = entity.Id == 0;

            RockContext.WrapTransaction( () =>
            {
                RockContext.SaveChanges();
                entity.SaveAttributeValues( RockContext );
            } );

            if ( isNew )
            {
                return ActionContent( System.Net.HttpStatusCode.Created, this.GetCurrentPageUrl( new Dictionary<string, string>
                {
                    [PageParameterKey.InteractionChannelId] = entity.IdKey
                } ) );
            }

            // Ensure navigation properties will work now.
            entity = entityService.Get( entity.Id );
            entity.LoadAttributes( RockContext );

            var bag = GetEntityBagForView( entity );

            return ActionOk( new ValidPropertiesBox<InteractionChannelBag>()
            {
                Bag = bag,
                ValidProperties = bag.GetType().GetProperties().Select( p => p.Name ).ToList()
            } );
        }

        /// <summary>
        /// Deletes the specified entity.
        /// </summary>
        /// <param name="key">The identifier of the entity to be deleted.</param>
        /// <returns>A string that contains the URL to be redirected to on success.</returns>
        [BlockAction]
        public BlockActionResult Delete( string key )
        {
            var entityService = new InteractionChannelService( RockContext );

            if ( !TryGetEntityForEditAction( key, out var entity, out var actionError ) )
            {
                return actionError;
            }

            if ( !entity.IsAuthorized( Authorization.EDIT, this.GetCurrentPerson() ) )
            {
                return ActionBadRequest( "You are not authorized to delete this interaction channel." );
            }

            if ( !entityService.CanDelete( entity, out var errorMessage ) )
            {
                return ActionBadRequest( errorMessage );
            }

            entityService.Delete( entity );
            RockContext.SaveChanges();

            return ActionOk( this.GetParentPageUrl() );
        }

        #endregion
    }
}<|MERGE_RESOLUTION|>--- conflicted
+++ resolved
@@ -181,10 +181,6 @@
                 if ( isViewable )
                 {
                     box.Entity = GetEntityBagForView( entity );
-<<<<<<< HEAD
-                    box.Entity.CanAdministrate = BlockCache.IsAuthorized( Authorization.ADMINISTRATE, RequestContext.CurrentPerson ) || entity.IsAuthorized( Authorization.ADMINISTRATE, RequestContext.CurrentPerson );
-=======
->>>>>>> e19e700c
                 }
                 else
                 {
