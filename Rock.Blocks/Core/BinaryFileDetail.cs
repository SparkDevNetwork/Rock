﻿// <copyright>
// Copyright by the Spark Development Network
//
// Licensed under the Rock Community License (the "License");
// you may not use this file except in compliance with the License.
// You may obtain a copy of the License at
//
// http://www.rockrms.com/license
//
// Unless required by applicable law or agreed to in writing, software
// distributed under the License is distributed on an "AS IS" BASIS,
// WITHOUT WARRANTIES OR CONDITIONS OF ANY KIND, either express or implied.
// See the License for the specific language governing permissions and
// limitations under the License.
// </copyright>
//

using System;
using System.Collections.Generic;
using System.ComponentModel;
using System.IO;
using System.Linq;

using Rock.Attribute;
using Rock.Constants;
using Rock.Data;
using Rock.Model;
using Rock.Security;
using Rock.ViewModels.Blocks;
using Rock.ViewModels.Blocks.Core.BinaryFileDetail;
using Rock.ViewModels.Utility;
using Rock.Web.Cache;

namespace Rock.Blocks.Core
{
    /// <summary>
    /// Displays the details of a particular binary file.
    /// </summary>

    [DisplayName( "Binary File Detail" )]
    [Category( "Core" )]
    [Description( "Shows the details of a particular binary file item." )]
    [IconCssClass( "fa fa-question" )]
    // [SupportedSiteTypes( Model.SiteType.Web )]

    #region Block Attributes

    [BooleanField( "Show Binary File Type",
        Key = AttributeKey.ShowBinaryFileType )]

    [LinkedPage( "Edit Label Page",
        Description = "Page used to edit and test the contents of a label file.",
        IsRequired = false,
        Order = 0,
        Key = AttributeKey.EditLabelPage )]

    [WorkflowTypeField( "Workflow",
        Description = "An optional workflow to activate for any new file uploaded",
        AllowMultiple = false,
        IsRequired = false,
        Category = "Advanced",
        Order = 0,
        Key = AttributeKey.Workflow )]

    [TextField( "Workflow Button Text",
        Description = "The button text to show for the rerun workflow button.",
        IsRequired = false,
        DefaultValue = "Rerun Workflow",
        Category = "Advanced",
        Order = 1,
        Key = AttributeKey.WorkflowButtonText )]

    #endregion

    [Rock.SystemGuid.EntityTypeGuid( "de112a87-a1bc-46cc-bea1-d5d658ab1e3a" )]
    [Rock.SystemGuid.BlockTypeGuid( "d0d4fcb2-e21e-4287-9416-81ba60b90f40" )]
    public class BinaryFileDetail : RockEntityDetailBlockType<BinaryFile, BinaryFileBag>
    {
        #region Keys

        public static class AttributeKey
        {
            public const string ShowBinaryFileType = "ShowBinaryFileType";
            public const string EditLabelPage = "EditLabelPage";
            public const string Workflow = "Workflow";
            public const string WorkflowButtonText = "WorkflowButtonText";
        }

        private static class PageParameterKey
        {
            public const string BinaryFileId = "BinaryFileId";
            public const string BinaryFileTypeId = "BinaryFileTypeId";
        }

        private static class NavigationUrlKey
        {
            public const string ParentPage = "ParentPage";
        }

        #endregion Keys

        #region Fields

        private BinaryFileType _binaryFileType;

        #endregion

        #region Methods

        /// <inheritdoc/>
        public override object GetObsidianBlockInitialization()
        {
            var box = new DetailBlockBox<BinaryFileBag, BinaryFileDetailOptionsBag>();

            SetBoxInitialEntityState( box );

            box.NavigationUrls = GetBoxNavigationUrls();
            box.Options = GetBoxOptions( box.Entity );

            return box;
        }

        /// <summary>
        /// Gets the box options required for the component to render the view
        /// or edit the entity.
        /// </summary>
        /// <param name="bag"><c>true</c> if the block should be visible; otherwise <c>false</c>.</param>
        /// <returns>The options that provide additional details to the block.</returns>
        private BinaryFileDetailOptionsBag GetBoxOptions( BinaryFileBag bag )
        {
            var options = new BinaryFileDetailOptionsBag()
            {
                IsBlockVisible = bag.IdKey.IsNotNullOrWhiteSpace() || bag.BinaryFileType != null,
            };
            return options;
        }

        /// <summary>
        /// Validates the BinaryFile for any final information that might not be
        /// valid after storing all the data from the client.
        /// </summary>
        /// <param name="binaryFile">The BinaryFile to be validated.</param>
        /// <param name="errorMessage">On <c>false</c> return, contains the error message.</param>
        /// <returns><c>true</c> if the BinaryFile is valid, <c>false</c> otherwise.</returns>
        private bool ValidateBinaryFile( BinaryFile binaryFile, out string errorMessage )
        {
            errorMessage = null;

            return true;
        }

        /// <summary>
        /// Sets the initial entity state of the box. Populates the Entity or
        /// ErrorMessage properties depending on the entity and permissions.
        /// </summary>
        /// <param name="box">The box to be populated.</param>
        private void SetBoxInitialEntityState( DetailBlockBox<BinaryFileBag, BinaryFileDetailOptionsBag> box )
        {
            var entity = GetInitialEntity();

            if ( entity == null )
            {
                box.ErrorMessage = $"The {BinaryFile.FriendlyTypeName} was not found.";
                return;
            }

            var isViewable = BlockCache.IsAuthorized( Authorization.VIEW, RequestContext.CurrentPerson );
            box.IsEditable = BlockCache.IsAuthorized( Authorization.EDIT, RequestContext.CurrentPerson );

            entity.LoadAttributes( RockContext );

            if ( entity.Id != 0 )
            {
                // Existing entity was found, prepare for view mode by default.
                if ( isViewable )
                {
                    box.Entity = GetEntityBagForView( entity );
                }
                else
                {
                    box.ErrorMessage = EditModeMessage.NotAuthorizedToView( BinaryFile.FriendlyTypeName );
                }
            }
            else
            {
                // New entity is being created, prepare for edit mode by default.
                if ( box.IsEditable )
                {
                    box.Entity = GetEntityBagForEdit( entity );
                }
                else
                {
                    box.ErrorMessage = EditModeMessage.NotAuthorizedToEdit( BinaryFile.FriendlyTypeName );
                }
            }

            PrepareDetailBox( box, entity );
        }

        /// <summary>
        /// Gets the entity bag that is common between both view and edit modes.
        /// </summary>
        /// <param name="entity">The entity to be represented as a bag.</param>
        /// <returns>A <see cref="BinaryFileBag"/> that represents the entity.</returns>
        private BinaryFileBag GetCommonEntityBag( BinaryFile entity )
        {
            if ( entity == null )
            {
                return null;
            }

            var bag = new BinaryFileBag
            {
                IdKey = entity.IdKey,
                BinaryFileType = entity.BinaryFileType.ToListItemBag(),
                Description = entity.Description,
                File = entity.ToListItemBag(),
                FileName = entity.FileName,
                FileId = entity.IdKey,
                MimeType = entity.MimeType,
                ShowBinaryFileType = GetAttributeValue( AttributeKey.ShowBinaryFileType ).AsBoolean(),
                WorkflowButtonText = GetAttributeValue( AttributeKey.WorkflowButtonText ),
                ShowWorkflowButton = GetAttributeValue( AttributeKey.Workflow ).AsGuidOrNull().HasValue,
            };

            bag.IsLabelFile = IsLabelFile( bag );
            if ( entity.Id == 0 )
            {
                bag.BinaryFileType = GetBinaryFileType().ToListItemBag();
            }

            return bag;
        }

        /// <summary>
        /// Gets the binary file type id.
        /// </summary>
        /// <returns></returns>
        private int? GetBinaryFileTypeId()
        {
            var binaryFileTypeIdParam = PageParameter( PageParameterKey.BinaryFileTypeId );
            return Rock.Utility.IdHasher.Instance.GetId( binaryFileTypeIdParam ) ?? binaryFileTypeIdParam.AsIntegerOrNull();
        }

        /// <summary>
        /// Gets the binary file type.
        /// </summary>
        /// <returns></returns>
        private BinaryFileType GetBinaryFileType()
        {
            if ( _binaryFileType == null )
            {
                var binaryFileTypeId = GetBinaryFileTypeId();
                if ( binaryFileTypeId.HasValue )
                {
                    _binaryFileType = new BinaryFileTypeService( RockContext ).Get( binaryFileTypeId.Value );
                }
            }

            return _binaryFileType;
        }

        /// <inheritdoc/>
        protected override BinaryFileBag GetEntityBagForView( BinaryFile entity )
        {
            if ( entity == null )
            {
                return null;
            }

            var bag = GetCommonEntityBag( entity );

            bag.LoadAttributesAndValuesForPublicView( entity, RequestContext.CurrentPerson, enforceSecurity: false );

            return bag;
        }

        /// <inheritdoc/>
        protected override BinaryFileBag GetEntityBagForEdit( BinaryFile entity )
        {
            if ( entity == null )
            {
                return null;
            }

            var bag = GetCommonEntityBag( entity );

            bag.LoadAttributesAndValuesForPublicEdit( entity, RequestContext.CurrentPerson, enforceSecurity: false );

            return bag;
        }

        /// <inheritdoc/>
        protected override bool UpdateEntityFromBox( BinaryFile entity, ValidPropertiesBox<BinaryFileBag> box )
        {
            if ( box.ValidProperties == null )
            {
                return false;
            }

            box.IfValidProperty( nameof( box.Bag.BinaryFileType ),
                () => entity.BinaryFileTypeId = box.Bag.BinaryFileType.GetEntityId<BinaryFileType>( RockContext ) );

            box.IfValidProperty( nameof( box.Bag.Description ),
                () => entity.Description = box.Bag.Description );

            box.IfValidProperty( nameof( box.Bag.FileName ),
                () => entity.FileName = box.Bag.FileName );

            box.IfValidProperty( nameof( box.Bag.MimeType ),
                () => entity.MimeType = box.Bag.MimeType );

            box.IfValidProperty( nameof( box.Bag.File ),
                () => SaveFile( box.Bag, entity ) );

            box.IfValidProperty( nameof( box.Bag.AttributeValues ),
                () =>
                {
                    entity.LoadAttributes( RockContext );

                    entity.SetPublicAttributeValues( box.Bag.AttributeValues, RequestContext.CurrentPerson, enforceSecurity: false );
                } );

            return true;
        }

        /// <inheritdoc/>
        protected override BinaryFile GetInitialEntity()
        {
            var entity = GetInitialEntity<BinaryFile, BinaryFileService>( RockContext, PageParameterKey.BinaryFileId );

            if ( entity?.Id == 0 )
            {
                entity.BinaryFileTypeId = GetBinaryFileTypeId();
            }

            return entity;
        }

        /// <summary>
        /// Gets the box navigation URLs required for the page to operate.
        /// </summary>
        /// <returns>A dictionary of key names and URL values.</returns>
        private Dictionary<string, string> GetBoxNavigationUrls()
        {
            return new Dictionary<string, string>
            {
                [NavigationUrlKey.ParentPage] = this.GetParentPageUrl(),
                [AttributeKey.EditLabelPage] =  this.GetLinkedPageUrl( AttributeKey.EditLabelPage, new Dictionary<string, string> { { "BinaryFileId", "((Key))" } } )
            };
        }

        /// <inheritdoc/>
        protected override bool TryGetEntityForEditAction( string idKey, out BinaryFile entity, out BlockActionResult error )
        {
            var entityService = new BinaryFileService( RockContext );
            error = null;

            // Determine if we are editing an existing entity or creating a new one.
            if ( idKey.IsNotNullOrWhiteSpace() )
            {
                // If editing an existing entity then load it and make sure it
                // was found and can still be edited.
                entity = entityService.Get( idKey, !PageCache.Layout.Site.DisablePredictableIds );
            }
            else
            {
                // Create a new entity.
                entity = new BinaryFile();
                entity.BinaryFileTypeId = GetBinaryFileTypeId();
                entityService.Add( entity );
            }

            if ( entity == null )
            {
                error = ActionBadRequest( $"{BinaryFile.FriendlyTypeName} not found." );
                return false;
            }

            if ( !BlockCache.IsAuthorized( Authorization.EDIT, RequestContext.CurrentPerson ) )
            {
                error = ActionBadRequest( $"Not authorized to edit ${BinaryFile.FriendlyTypeName}." );
                return false;
            }

            return true;
        }

        /// <summary>
        /// Launches the file upload workflow.
        /// </summary>
        /// <param name="binaryFile">The binary file.</param>
        /// <param name="binaryFileService">The binary file service.</param>
        private BinaryFileBag LaunchFileUploadWorkflow( BinaryFile binaryFile, BinaryFileService binaryFileService )
        {
            // Process uploaded file using an optional workflow (which will probably populate attribute values)
            if ( Guid.TryParse( GetAttributeValue( AttributeKey.Workflow ), out Guid workflowTypeGuid ) )
            {
                // create a rockContext for the workflow so that it can save it's changes, without 
                var workflowRockContext = new RockContext();
                var workflowType = WorkflowTypeCache.Get( workflowTypeGuid );
                if ( workflowType != null && ( workflowType.IsActive ?? true ) )
                {
                    var workflow = Rock.Model.Workflow.Activate( workflowType, binaryFile.FileName );

                    if ( new Rock.Model.WorkflowService( workflowRockContext ).Process( workflow, binaryFile, out List<string> workflowErrors ) )
                    {
                        binaryFile = binaryFileService.Get( binaryFile.Id );
                    }

                    var bag = GetEntityBagForEdit( binaryFile );
                    bag.WorkflowNotificationMessage = $"Successfully processed a <strong>{workflowType.Name}</strong> workflow!";
                    return bag;
                }
            }

            return GetEntityBagForEdit( binaryFile );
        }

        /// <summary>
        /// Gets the identifier as an integer from an idKey.
        /// </summary>
        /// <param name="idKey">The identifier key.</param>
        /// <returns></returns>
        private int? GetId( string idKey )
        {
            var id = !PageCache.Layout.Site.DisablePredictableIds ? idKey.AsIntegerOrNull() : null;

            if ( !id.HasValue )
            {
                id = Rock.Utility.IdHasher.Instance.GetId( idKey );
            }

            return id;
        }

        /// <summary>
        /// Deletes any orphaned files, i.e. files that were uploaded but not persisted as the content for the binary file.
        /// </summary>
        /// <param name="orphanedBinaryFileIdList">The orphaned binary file identifier list.</param>
        /// <param name="rockContext">The rock context.</param>
        private void DeleteOrphanedFiles( List<Guid> orphanedBinaryFileIdList, RockContext rockContext )
        {
            var binaryFileService = new BinaryFileService( rockContext );
            foreach ( var tempBinaryFile in binaryFileService.Queryable().Where( b => orphanedBinaryFileIdList.Contains( b.Guid ) && b.IsTemporary ) )
            {
                binaryFileService.Delete( tempBinaryFile );
            }
        }

        /// <summary>
        /// Determines whether the instance is holding a label file
        /// </summary>
        /// <param name="bag">The binary file bag.</param>
        /// <returns>
        ///   <c>true</c> if [is label file] [the specified binary file identifier]; otherwise, <c>false</c>.
        /// </returns>
        private bool IsLabelFile( BinaryFileBag bag )
        {
            var binaryFileId = GetId( bag.IdKey );
            return ( binaryFileId.HasValue || bag.File.Value.AsGuid() != Guid.Empty )
                && !string.IsNullOrWhiteSpace( GetAttributeValue( AttributeKey.EditLabelPage ) )
                && ( bag.BinaryFileType?.Value.Equals( Rock.SystemGuid.BinaryFiletype.CHECKIN_LABEL, StringComparison.OrdinalIgnoreCase ) == true );
        }

        /// <summary>
        /// Sets the uploaded file as a stream on the BinaryFile entity.
        /// </summary>
        /// <param name="bag">The bag.</param>
        /// <param name="entity">The entity.</param>
        private void SaveFile( BinaryFileBag bag, BinaryFile entity )
        {
            var entityService = new BinaryFileService( RockContext );
            var binaryFileId = bag.File.GetEntityId<BinaryFile>( RockContext );
            if ( binaryFileId.HasValue && entity.Id != binaryFileId.Value )
            {
                var uploadedBinaryFile = entityService.Get( binaryFileId.Value );
                if ( uploadedBinaryFile != null )
                {
                    entity.BinaryFileTypeId = uploadedBinaryFile.BinaryFileTypeId;
                    entity.FileSize = uploadedBinaryFile.FileSize;
                    var memoryStream = new MemoryStream();

                    // If this is a label file then we need to cleanup some settings that most templates will use by default
                    if ( IsLabelFile( bag ) )
                    {
                        // ^JUS will save changes to EEPROM, doing this for each label is not needed, slows printing dramatically, and shortens the printer's memory life.
                        string label = uploadedBinaryFile.ContentsToString().Replace( "^JUS", string.Empty );

                        // Use UTF-8 instead of ASCII
                        label = label.Replace( "^CI0", "^CI28" );

                        var writer = new StreamWriter( memoryStream );
                        writer.Write( label );
                        writer.Flush();
                    }
                    else
                    {
                        uploadedBinaryFile.ContentStream.CopyTo( memoryStream );
                    }

                    entity.ContentStream = memoryStream;
                }
            }
        }

        #endregion

        #region Block Actions

        /// <summary>
        /// Gets the box that will contain all the information needed to begin
        /// the edit operation.
        /// </summary>
        /// <param name="key">The identifier of the entity to be edited.</param>
        /// <returns>A box that contains the entity and any other information required.</returns>
        [BlockAction]
        public BlockActionResult Edit( string key )
        {
            if ( !TryGetEntityForEditAction( key, out var entity, out var actionError ) )
            {
                return actionError;
            }

            entity.LoadAttributes( RockContext );

            var box = new DetailBlockBox<BinaryFileBag, BinaryFileDetailOptionsBag>
            {
                Entity = GetEntityBagForEdit( entity )
            };

            return ActionOk( box );
        }

        /// <summary>
        /// Saves the entity contained in the box.
        /// </summary>
        /// <param name="box">The box that contains all the information required to save.</param>
        /// <returns>A new entity bag to be used when returning to view mode, or the URL to redirect to after creating a new entity.</returns>
        [BlockAction]
        public BlockActionResult Save( ValidPropertiesBox<BinaryFileBag> box )
        {
            var entityService = new BinaryFileService( RockContext );

            if ( !TryGetEntityForEditAction( box.Bag.IdKey, out var entity, out var actionError ) )
            {
                return actionError;
            }

            var prevBinaryFileTypeId = entity.BinaryFileTypeId;

            // Update the entity instance from the information in the bag.
            if ( !UpdateEntityFromBox( entity, box ) )
            {
                return ActionBadRequest( "Invalid data." );
            }

            // Ensure everything is valid before saving.
            if ( !ValidateBinaryFile( entity, out var validationMessage ) )
            {
                return ActionBadRequest( validationMessage );
            }

            entity.IsTemporary = false;

            RockContext.WrapTransaction( () =>
            {
                DeleteOrphanedFiles( box.Bag.OrphanedBinaryFileIdList, RockContext );

                RockContext.SaveChanges();
                entity.SaveAttributeValues( RockContext );
            } );

            Rock.CheckIn.KioskLabel.Remove( entity.Guid );

            if ( !prevBinaryFileTypeId.Equals( entity.BinaryFileTypeId ) )
            {
                var checkInBinaryFileType = new BinaryFileTypeService( RockContext ).Get( Rock.SystemGuid.BinaryFiletype.CHECKIN_LABEL.AsGuid() );
                if ( checkInBinaryFileType != null && (
                    ( prevBinaryFileTypeId.HasValue && prevBinaryFileTypeId.Value == checkInBinaryFileType.Id ) ||
                    ( entity.BinaryFileTypeId.HasValue && entity.BinaryFileTypeId.Value == checkInBinaryFileType.Id ) ) )
                {
                    Rock.CheckIn.KioskDevice.Clear();
                }
            }
<<<<<<< HEAD

            return ActionOk( this.GetParentPageUrl( new Dictionary<string, string>
=======

            return ActionContent( System.Net.HttpStatusCode.Created, this.GetParentPageUrl( new Dictionary<string, string>
            {
                [PageParameterKey.BinaryFileId] = entity.IdKey
            } ) );
        }

        private void SaveFile( BinaryFileBag bag, BinaryFile entity )
        {
            var entityService = new BinaryFileService( RockContext );
            var binaryFileId = bag.File.GetEntityId<BinaryFile>( RockContext );
            if ( binaryFileId.HasValue && entity.Id != binaryFileId.Value )
>>>>>>> 06d70669
            {
                [PageParameterKey.BinaryFileId] = entity.IdKey
            } ) );
        }

        /// <summary>
        /// Deletes the specified entity.
        /// </summary>
        /// <param name="key">The identifier of the entity to be deleted.</param>
        /// <returns>A string that contains the URL to be redirected to on success.</returns>
        [BlockAction]
        public BlockActionResult Delete( string key )
        {
            var entityService = new BinaryFileService( RockContext );

            if ( !TryGetEntityForEditAction( key, out var entity, out var actionError ) )
            {
                return actionError;
            }

            if ( !entityService.CanDelete( entity, out var errorMessage ) )
            {
                return ActionBadRequest( errorMessage );
            }

            entityService.Delete( entity );
            RockContext.SaveChanges();

            return ActionOk( this.GetParentPageUrl() );
        }

        /// <summary>
        /// Called when a new file is uploaded to trigger the workflow.
        /// </summary>
        /// <param name="bag">The binary file.</param>
        /// <returns></returns>
        [BlockAction]
        public BlockActionResult FileUploaded( BinaryFileBag bag )
        {
            using ( var rockContext = new RockContext() )
            {
                var binaryFileService = new BinaryFileService( rockContext );
                BinaryFile binaryFile = null;
                var fileId = bag.File.GetEntityId<BinaryFile>( rockContext );
                if ( fileId.HasValue )
                {
                    binaryFile = binaryFileService.Get( fileId.Value );
                }

                if ( binaryFile != null )
                {
                    if ( !string.IsNullOrWhiteSpace( bag.FileName ) )
                    {
                        binaryFile.FileName = bag.FileName;
                    }

                    // set binaryFile.Id to original id since the UploadedFile is a temporary binaryFile with a different id
                    binaryFile.Id = GetId( bag.IdKey ) ?? binaryFile.Id;
                    binaryFile.Description = bag.Description;
                    binaryFile.BinaryFileTypeId = bag.BinaryFileType.GetEntityId<BinaryFileType>( rockContext );
                    if ( binaryFile.BinaryFileTypeId.HasValue )
                    {
                        binaryFile.BinaryFileType = new BinaryFileTypeService( rockContext ).Get( binaryFile.BinaryFileTypeId.Value );
                    }

                    // load attributes, then get the attribute values from the UI
                    binaryFile.LoadAttributes();

                    bag = LaunchFileUploadWorkflow( binaryFile, binaryFileService );
                }

                return ActionOk( bag );
            }
        }

        /// <summary>
        /// Reruns the workflow.
        /// </summary>
        /// <param name="bag">The binary file bag.</param>
        /// <returns></returns>
        [BlockAction]
        public BlockActionResult RerunWorkflow( BinaryFileBag bag )
        {
            if ( bag != null )
            {
                var binaryFileId = GetId( bag.IdKey );

                if ( binaryFileId.HasValue )
                {
                    var orphanedBinaryFileIdList = bag.OrphanedBinaryFileIdList;
                    using ( var rockContext = new RockContext() )
                    {
                        var binaryFileService = new BinaryFileService( rockContext );
                        var binaryFile = binaryFileService.Get( binaryFileId.Value );
                        if ( binaryFile != null )
                        {
                            bag = LaunchFileUploadWorkflow( binaryFile, binaryFileService );
                            bag.OrphanedBinaryFileIdList = orphanedBinaryFileIdList;
                            return ActionOk( new ValidPropertiesBox<BinaryFileBag>()
                            {
                                Bag = bag,
                                ValidProperties = bag.GetType().GetProperties().Select( p => p.Name ).ToList(),
                            } );
                        }
                    }
                }
            }

            return ActionOk( new ValidPropertiesBox<BinaryFileBag>()
            {
                Bag = bag,
                ValidProperties = bag.GetType().GetProperties().Select( p => p.Name ).ToList(),
            } );
        }

        /// <summary>
        /// Removes the orphaned files.
        /// </summary>
        /// <param name="orphanedBinaryFileIdList">The orphaned binary file identifier list.</param>
        /// <returns></returns>
        [BlockAction]
        public BlockActionResult RemoveOrphanedFiles( List<Guid> orphanedBinaryFileIdList )
        {
            using ( var rockContext = new RockContext() )
            {
                DeleteOrphanedFiles( orphanedBinaryFileIdList, rockContext );
                rockContext.SaveChanges();
                return ActionOk( this.GetParentPageUrl() );
            }
        }

        #endregion
    }
}<|MERGE_RESOLUTION|>--- conflicted
+++ resolved
@@ -583,23 +583,8 @@
                     Rock.CheckIn.KioskDevice.Clear();
                 }
             }
-<<<<<<< HEAD
-
-            return ActionOk( this.GetParentPageUrl( new Dictionary<string, string>
-=======
 
             return ActionContent( System.Net.HttpStatusCode.Created, this.GetParentPageUrl( new Dictionary<string, string>
-            {
-                [PageParameterKey.BinaryFileId] = entity.IdKey
-            } ) );
-        }
-
-        private void SaveFile( BinaryFileBag bag, BinaryFile entity )
-        {
-            var entityService = new BinaryFileService( RockContext );
-            var binaryFileId = bag.File.GetEntityId<BinaryFile>( RockContext );
-            if ( binaryFileId.HasValue && entity.Id != binaryFileId.Value )
->>>>>>> 06d70669
             {
                 [PageParameterKey.BinaryFileId] = entity.IdKey
             } ) );
