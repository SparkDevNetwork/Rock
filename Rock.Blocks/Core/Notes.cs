﻿// <copyright>
// Copyright by the Spark Development Network
//
// Licensed under the Rock Community License (the "License");
// you may not use this file except in compliance with the License.
// You may obtain a copy of the License at
//
// http://www.rockrms.com/license
//
// Unless required by applicable law or agreed to in writing, software
// distributed under the License is distributed on an "AS IS" BASIS,
// WITHOUT WARRANTIES OR CONDITIONS OF ANY KIND, either express or implied.
// See the License for the specific language governing permissions and
// limitations under the License.
// </copyright>
//

using System.Collections.Generic;
using System.ComponentModel;
using System.Data.Entity;
using System.Linq;
using System.Threading.Tasks;

using Rock.Attribute;
using Rock.Core.NotificationMessageTypes;
using Rock.Data;
using Rock.Enums.Core;
using Rock.Model;
using Rock.Security;
using Rock.Utility;
using Rock.ViewModels.Blocks.Core.Notes;
using Rock.Web.Cache;

namespace Rock.Blocks.Core
{
    /// <summary>
    /// Context aware block for adding notes to an entity.
    /// </summary>
    [DisplayName( "Notes" )]
    [Category( "Core" )]
    [Description( "Context aware block for adding notes to an entity." )]
    [IconCssClass( "fa fa-note" )]
    [SupportedSiteTypes( SiteType.Web )]
    [Rock.Web.UI.ContextAware]

    #region Block Attributes

    [TextField( "Heading",
        Description = "The text to display as the heading.",
        IsRequired = false,
        Order = 1,
        Key = AttributeKey.Heading )]

    [TextField( "Heading Icon CSS Class",
        Description = "The css class name to use for the heading icon. ",
        IsRequired = false,
        Order = 2,
        Key = AttributeKey.HeadingIcon )]

    [TextField( "Note Term",
        Description = "The term to use for note (i.e. 'Note', 'Comment').",
        IsRequired = false,
        DefaultValue = "Note",
        Order = 3,
        Key = AttributeKey.NoteTerm )]

    [CustomDropdownListField( "Display Type",
        Description = "The format to use for displaying notes.",
        ListSource = "Full,Light",
        IsRequired = true,
        DefaultValue = "Full",
        Order = 4,
        Key = AttributeKey.DisplayType )]

    [BooleanField( "Use Person Icon",
        DefaultValue = "false",
        Order = 5,
        Key = AttributeKey.UsePersonIcon )]

    [BooleanField( "Show Alert Checkbox",
        DefaultValue = "true",
        Order = 6,
        Key = AttributeKey.ShowAlertCheckbox )]

    [BooleanField( "Show Private Checkbox",
        DefaultValue = "true",
        Order = 7,
        Key = AttributeKey.ShowPrivateCheckbox )]

    [BooleanField( "Show Security Button",
        DefaultValue = "true",
        Order = 8,
        Key = AttributeKey.ShowSecurityButton )]

    [BooleanField( "Allow Anonymous",
        DefaultValue = "false",
        Order = 9,
        Key = AttributeKey.AllowAnonymous )]

    [BooleanField( "Add Always Visible",
        Description = "Should the add entry screen always be visible (vs. having to click Add button to display the entry screen).",
        DefaultValue = "false",
        Order = 10,
        Key = AttributeKey.AddAlwaysVisible )]

    [CustomDropdownListField( "Display Order",
        Description = "Descending will render with entry field at top and most recent note at top.  Ascending will render with entry field at bottom and most recent note at the end.  Ascending will also disable the more option",
        ListSource = "Ascending,Descending",
        IsRequired = true,
        DefaultValue = "Descending",
        Order = 11,
        Key = AttributeKey.DisplayOrder )]

    [BooleanField( "Allow Backdated Notes",
        DefaultValue = "false",
        Order = 12,
        Key = AttributeKey.AllowBackdatedNotes )]

    [NoteTypeField( "Note Types",
        Description = "Optional list of note types to limit display to",
        AllowMultiple = true,
        IsRequired = false,
        Order = 12,
        Key = AttributeKey.NoteTypes )]

    [BooleanField( "Display Note Type Heading",
        Description = "Should each note's Note Type be displayed as a heading above each note?",
        DefaultValue = "false",
        Order = 13,
        Key = AttributeKey.DisplayNoteTypeHeading )]

    [BooleanField( "Expand Replies",
        Description = "Should replies be automatically expanded?",
        DefaultValue = "false",
        Order = 14,
        Key = AttributeKey.ExpandReplies )]

    #endregion

    [Rock.SystemGuid.EntityTypeGuid( "33566B2B-D74F-4148-B962-1897D418C6DF" )]
    [Rock.SystemGuid.BlockTypeGuid( "D87B84DC-7AD9-42A2-B18D-88B7E71DADA8" )]
    public class Notes : RockBlockType
    {
        #region Keys

        private static class AttributeKey
        {
            public const string Heading = "Heading";
            public const string HeadingIcon = "HeadingIcon";
            public const string NoteTerm = "NoteTerm";
            public const string DisplayType = "DisplayType";
            public const string UsePersonIcon = "UsePersonIcon";
            public const string ShowAlertCheckbox = "ShowAlertCheckbox";
            public const string ShowPrivateCheckbox = "ShowPrivateCheckbox";
            public const string ShowSecurityButton = "ShowSecurityButton";
            public const string AllowAnonymous = "AllowAnonymous";
            public const string AddAlwaysVisible = "AddAlwaysVisible";
            public const string DisplayOrder = "DisplayOrder";
            public const string AllowBackdatedNotes = "AllowBackdatedNotes";
            public const string NoteTypes = "NoteTypes";
            public const string DisplayNoteTypeHeading = "DisplayNoteTypeHeading";
            public const string ExpandReplies = "ExpandReplies";
        }

        #endregion

        #region Methods

        /// <inheritdoc/>
        public override object GetObsidianBlockInitialization()
        {
            var contextEntity = GetContextEntity();

            if ( contextEntity == null )
            {
                return new
                {
                };
            }

            var noteTypes = GetConfiguredNoteTypes( contextEntity.TypeId );

            using ( var rockContext = new RockContext() )
            {
                var noteTypeIds = noteTypes.Select( nt => nt.Id ).ToList();

                var notes = GetViewableNotes( rockContext, RequestContext.CurrentPerson, contextEntity, noteTypeIds );
                var watchedNoteIds = GetWatchedNoteIds( notes, RequestContext.CurrentPerson, rockContext );

                if ( GetAttributeValue( AttributeKey.DisplayOrder ) == "Descending" )
                {
                    notes = notes.OrderByDescending( n => n.IsAlert == true )
                        .ThenByDescending( n => n.IsPinned == true )
                        .ThenByDescending( n => n.CreatedDateTime )
                        .ToList();
                }
                else
                {
                    notes = notes.OrderByDescending( n => n.IsAlert == true )
                        .ThenByDescending( n => n.IsPinned == true )
                        .ThenBy( n => n.CreatedDateTime )
                        .ToList();
                }

                notes.LoadAttributes( rockContext );

                return new NotesInitializationBox
                {
                    ErrorMessage = ( string ) null,
                    EntityIdKey = contextEntity.IdKey,
                    EntityTypeIdKey = EntityTypeCache.Get( contextEntity.TypeId ).IdKey,
                    Notes = notes.Select( n => GetNoteBag( n, watchedNoteIds, RequestContext.CurrentPerson ) ).ToList(),
                    NoteTypes = noteTypes.Select( nt => GetNoteTypeBag( nt, RequestContext.CurrentPerson ) ).ToList(),
                    Title = GetAttributeValue( AttributeKey.Heading ),
                    TitleIconCssClass = GetAttributeValue( AttributeKey.HeadingIcon ),
                    ShowAdd = GetAttributeValue( AttributeKey.AllowAnonymous ).AsBoolean() || RequestContext.CurrentPerson != null,
                    IsDescending = GetAttributeValue( AttributeKey.DisplayOrder ) == "Descending",
                    NoteLabel = GetAttributeValue( AttributeKey.NoteTerm ),
                    IsLightMode = GetAttributeValue( AttributeKey.DisplayType ) == "Light",
                    ShowAlertCheckBox = GetAttributeValue( AttributeKey.ShowAlertCheckbox ).AsBoolean(),
                    ShowPrivateCheckBox = GetAttributeValue( AttributeKey.ShowPrivateCheckbox ).AsBoolean(),
                    ShowSecurityButton = GetAttributeValue( AttributeKey.ShowSecurityButton ).AsBoolean(),
                    AddAlwaysVisible = GetAttributeValue( AttributeKey.AddAlwaysVisible ).AsBoolean(),
                    ShowCreateDateInput = GetAttributeValue( AttributeKey.AllowBackdatedNotes ).AsBoolean(),
                    DisplayNoteTypeHeading = GetAttributeValue( AttributeKey.DisplayNoteTypeHeading ).AsBoolean(),
                    UsePersonIcon = GetAttributeValue( AttributeKey.UsePersonIcon ).AsBoolean(),
                    ExpandReplies = GetAttributeValue( AttributeKey.ExpandReplies ).AsBoolean(),
                    PersonAvatarUrl = RequestContext.CurrentPerson?.PhotoUrl
                };
            }
        }

        /// <summary>
        /// Gets the notes that can be viewed by the person for the specified entity.
        /// </summary>
        /// <param name="rockContext">The rock context to use when accessing the database.</param>
        /// <param name="currentPerson">The current person that the notes will be shown to.</param>
        /// <param name="entity">The entity that the notes must be attached to.</param>
        /// <param name="noteTypeIds">The note type identifiers used to limit which notes are included.</param>
        /// <returns>A list of <see cref="Note"/> objects.</returns>
        private static List<Note> GetViewableNotes( RockContext rockContext, Person currentPerson, IEntity entity, List<int> noteTypeIds )
        {
            var entityTypeId = entity.TypeId;

            var noteService = new NoteService( rockContext );
            var noteQry = noteService.Queryable()
                .Include( n => n.CreatedByPersonAlias.Person )
                .Include( n => n.EditedByPersonAlias.Person )
                .AreViewableBy( currentPerson?.Id )
                .AsNoTracking()
                .Where( n => n.NoteType.EntityTypeId == entityTypeId && n.EntityId == entity.Id );

            // Limit to the selected note types.
            if ( noteTypeIds != null && noteTypeIds.Count > 0 )
            {
                noteQry = noteQry.Where( n => noteTypeIds.Contains( n.NoteTypeId ) );
            }

            var notes = noteQry.ToList()
                .Where( n => n.IsAuthorized( Authorization.VIEW, currentPerson ) )
                .ToList();

            return notes;
        }

        /// <summary>
        /// Gets the identifiers of the notes currently being watched by the person.
        /// </summary>
        /// <param name="notes">The notes that will be displayed to the person.</param>
        /// <param name="currentPerson">The current person the notes will be displayed to.</param>
        /// <param name="rockContext">The rock context to use when accessing the database.</param>
        /// <returns>A list of identifiers representing which notes are currently being watched.</returns>
        private static List<int> GetWatchedNoteIds( List<Note> notes, Person currentPerson, RockContext rockContext )
        {
            if ( currentPerson == null )
            {
                return new List<int>();
            }

            var noteIds = notes.Select( n => n.Id ).ToList();
            var noteWatchService = new NoteWatchService( rockContext );

            var watchedNoteIds = noteWatchService.Queryable()
                .Where( nw => nw.NoteId.HasValue
                    && noteIds.Contains( nw.NoteId.Value )
                    && nw.WatcherPersonAlias.PersonId == currentPerson.Id
                    && nw.IsWatching )
                .Select( nw => nw.NoteId.Value )
                .ToList();

            return watchedNoteIds;
        }

        /// <summary>
        /// Gets the note bag that will represent the given note.
        /// </summary>
        /// <param name="note">The note to be wrapped in a bag.</param>
        /// <param name="watchedNoteIds">The identifiers of the notes that are being watched.</param>
        /// <param name="currentPerson">The current person.</param>
        /// <returns>An instance of <see cref="NoteBag"/> that represents the note.</returns>
        private static NoteBag GetNoteBag( Note note, List<int> watchedNoteIds, Person currentPerson )
        {
            var noteType = NoteTypeCache.Get( note.NoteTypeId );

            return new NoteBag
            {
                IdKey = note.IdKey,
                NoteTypeIdKey = noteType.IdKey,
                Caption = note.Caption,
<<<<<<< HEAD
                Text = note.Text,
                ApprovalStatus = ( noteType.RequiresApprovals ) ? note.ApprovalStatus : NoteApprovalStatus.Approved,
=======
                Text = note.Text?.ConvertMarkdownToHtml(),
>>>>>>> 8c8221ba
                AnchorId = note.NoteAnchorId,
                IsAlert = note.IsAlert ?? false,
                IsPinned = note.IsPinned,
                IsPrivate = note.IsPrivateNote,
                IsWatching = noteType.AllowsWatching && watchedNoteIds.Contains( note.Id ),
                IsEditable = note.IsAuthorized( Authorization.EDIT, currentPerson ),
                IsDeletable = note.IsAuthorized( Authorization.EDIT, currentPerson ),
                ParentNoteIdKey = note.ParentNoteId.HasValue
                    ? IdHasher.Instance.GetHash( note.ParentNoteId.Value )
                    : null,
                CreatedDateTime = note.CreatedDateTime?.ToRockDateTimeOffset(),
                CreatedByIdKey = note.CreatedByPersonAlias?.Person.IdKey,
                CreatedByName = note.CreatedByPersonAlias?.Person.FullName,
                CreatedByPhotoUrl = note.CreatedByPersonAlias?.Person.PhotoUrl,
                EditedDateTime = note.EditedDateTime?.ToRockDateTimeOffset(),
                EditedByName = note.EditedByPersonName,
                AttributeValues = GetFormattedAttributeValues( note, currentPerson )
            };
        }

        /// <summary>
        /// Gets the formatted attribute values for a note.
        /// </summary>
        /// <param name="note">The note.</param>
        /// <param name="currentPerson">The person that will see the note.</param>
        /// <returns>A dictionary of attribute keys and the formatted HTML values.</returns>
        private static Dictionary<string, string> GetFormattedAttributeValues( Note note, Person currentPerson )
        {
            var values = new Dictionary<string, string>();

            var items = note.Attributes
                .Values
                .OrderBy( a => a.Order )
                .Where( a => a.IsAuthorized( Authorization.VIEW, currentPerson ) )
                .Select( a => new
                {
                    a.Name,
                    Value = note.GetAttributeHtmlValue( a.Key )
                } )
                .Where( a => a.Value.IsNotNullOrWhiteSpace() );

            foreach ( var item in items )
            {
                values.TryAdd( item.Name, item.Value );
            }

            return values;
        }

        /// <summary>
        /// Gets the note type bag that will represent the given note type.
        /// </summary>
        /// <param name="noteType">The note type object to be represented.</param>
        /// <param name="currentPerson">The current person.</param>
        /// <returns>A new instance of <see cref="NoteTypeBag"/>.</returns>
        private static NoteTypeBag GetNoteTypeBag( NoteTypeCache noteType, Person currentPerson )
        {
            var note = new Note
            {
                NoteTypeId = noteType.Id
            };

            note.LoadAttributes();

            return new NoteTypeBag
            {
                IdKey = noteType.IdKey,
                Name = noteType.Name,
                Color = noteType.Color,
                IconCssClass = noteType.IconCssClass,
                UserSelectable = noteType.UserSelectable && noteType.IsAuthorized( Authorization.EDIT, currentPerson ),
                AllowsReplies = noteType.AllowsReplies,
                MaxReplyDepth = noteType.MaxReplyDepth ?? -1,
                AllowsWatching = noteType.AllowsWatching,
                RequiresApprovals = noteType.RequiresApprovals,
                IsMentionEnabled = noteType.FormatType != NoteFormatType.Unstructured && noteType.IsMentionEnabled,
                Attributes = note.GetPublicAttributesForEdit( currentPerson, enforceSecurity: true )
            };
        }

        /// <summary>
        /// Gets the configured note types for this block. This considers the
        /// context entity type and then the block settings.
        /// </summary>
        /// <param name="entityTypeId">The entity type identifier for determining possible note types.</param>
        /// <returns>A list of <see cref="NoteTypeCache"/> objects that represent the configured note types.</returns>
        private List<NoteTypeCache> GetConfiguredNoteTypes( int entityTypeId )
        {
            var noteTypes = NoteTypeCache.GetByEntity( entityTypeId, string.Empty, string.Empty, true )
                .OrderBy( a => a.Order )
                .ThenBy( a => a.Name )
                .ToList();

            // If block is configured to only allow certain note types, limit notes to those types.
            var configuredNoteTypes = GetAttributeValue( AttributeKey.NoteTypes ).SplitDelimitedValues().AsGuidList();
            if ( configuredNoteTypes.Any() )
            {
                noteTypes = noteTypes.Where( n => configuredNoteTypes.Contains( n.Guid ) ).ToList();
            }

            return noteTypes;
        }

        #endregion

        #region Block Actions

        /// <summary>
        /// Begins the edit process of a note by returning the <see cref="NoteEditBag"/>
        /// that contains any information required to edit the requested note.
        /// </summary>
        /// <param name="request">The request that describes which note to edit.</param>
        /// <returns>An instance of <see cref="NoteEditBag"/> that provides the editable details of the note.</returns>
        [BlockAction]
        public BlockActionResult EditNote( EditNoteRequestBag request )
        {
            if ( request == null || request.IdKey.IsNullOrWhiteSpace() )
            {
                return ActionBadRequest( "Request details are not valid." );
            }

            using ( var rockContext = new RockContext() )
            {
                var noteService = new NoteService( rockContext );
                Note note = noteService.Get( request.IdKey, false );

                if ( note == null )
                {
                    return ActionNotFound( "Note not found." );
                }

                if ( !note.IsAuthorized( Authorization.EDIT, RequestContext.CurrentPerson ) )
                {
                    return ActionForbidden( "Not authorized to edit note." );
                }

                note.LoadAttributes( rockContext );

                var editBag = new NoteEditBag
                {
                    IdKey = note.IdKey,
                    ParentNoteIdKey = note.ParentNoteId.HasValue
                        ? IdHasher.Instance.GetHash( note.ParentNoteId.Value )
                        : null,
                    NoteTypeIdKey = IdHasher.Instance.GetHash( note.NoteTypeId ),
                    Text = note.Text,
                    IsAlert = note.IsAlert ?? false,
                    IsPrivate = note.IsPrivateNote,
                    IsPinned = note.IsPinned,
                    CreatedDateTime = note.CreatedDateTime?.ToRockDateTimeOffset(),
                    AttributeValues = note.GetPublicAttributeValuesForEdit( RequestContext.CurrentPerson, enforceSecurity: true )
                };

                return ActionOk( editBag );
            }
        }

        /// <summary>
        /// Saves the changes made to a note.
        /// </summary>
        /// <param name="request">The request that describes the note and the changes that were made.</param>
        /// <returns>A new <see cref="NoteBag"/> instance that describes the note for display purposes.</returns>
        [BlockAction]
        public BlockActionResult SaveNote( SaveNoteRequestBag request )
        {
            var contextEntity = GetContextEntity();

            if ( contextEntity == null )
            {
                return ActionBadRequest( "No context is available." );
            }

            if ( request == null || !request.IsValidProperty( nameof( NoteEditBag.IdKey ) ) )
            {
                return ActionBadRequest( "Request details are not valid." );
            }

            using ( var rockContext = new RockContext() )
            {
                var noteService = new NoteService( rockContext );
                Note note = null;
                var mentionedPersonIds = new List<int>();

                if ( request.Bag.IdKey.IsNotNullOrWhiteSpace() )
                {
                    note = noteService.Get( request.Bag.IdKey, false );

                    if ( note == null )
                    {
                        return ActionNotFound( "Note not found." );
                    }

                    if ( !note.IsAuthorized( Authorization.EDIT, RequestContext.CurrentPerson ) )
                    {
                        return ActionForbidden( "Not authorized to edit note." );
                    }
                }

                if ( note == null )
                {
                    if ( !request.IsValidProperty( nameof( request.Bag.ParentNoteIdKey ) ) )
                    {
                        return ActionBadRequest( "New note details must include parent note identifier." );
                    }

                    note = new Note
                    {
                        EntityId = contextEntity.Id,
                        ParentNoteId = IdHasher.Instance.GetId( request.Bag.ParentNoteIdKey )
                    };

                    // If this is a reply, check if a reply is allowed.
                    if ( note.ParentNoteId.HasValue )
                    {
                        var parentNote = noteService.Get( note.ParentNoteId.Value );

                        if ( !noteService.CanReplyToNote( parentNote, out var errorMessage ) )
                        {
                            return ActionBadRequest( errorMessage );
                        }
                    }

                    noteService.Add( note );
                }

                if ( request.IsValidProperty( nameof( request.Bag.NoteTypeIdKey ) ) )
                {
                    // Find the note type from either the request or the existing note.
                    var noteTypeId = IdHasher.Instance.GetId( request.Bag.NoteTypeIdKey );
                    var noteType = noteTypeId.HasValue ? NoteTypeCache.Get( noteTypeId.Value ) : null;

                    if ( noteType == null )
                    {
                        return ActionBadRequest( "Note type is invalid." );
                    }

                    // Check if the specified note type is valid for selection
                    var isValidNoteType = GetConfiguredNoteTypes( contextEntity.TypeId )
                            .Any( nt => nt.UserSelectable && nt.Id == noteType.Id );

                    if ( !isValidNoteType )
                    {
                        return ActionBadRequest( "Note type is invalid." );
                    }

                    // If the note has child notes, ensure that they have the same note type as the parent.
                    SetParentNoteType( note, noteType.Id );
                }

                request.IfValidProperty( nameof( request.Bag.Text ), () =>
                {
                    var noteTypeCache = NoteTypeCache.Get( note.NoteTypeId );
                    if ( noteTypeCache.FormatType != NoteFormatType.Unstructured && noteTypeCache.IsMentionEnabled )
                    {
                        mentionedPersonIds = noteService.GetNewPersonIdsMentionedInContent( request.Bag.Text, note.Text );
                    }
                    note.Text = request.Bag.Text;
                } );

                request.IfValidProperty( nameof( request.Bag.IsAlert ),
                    () => note.IsAlert = request.Bag.IsAlert );

                request.IfValidProperty( nameof( request.Bag.IsPrivate ), () =>
                {
                    note.IsPrivateNote = request.Bag.IsPrivate;

                    note.UpdateCaption();
                } );

                request.IfValidProperty( nameof( request.Bag.IsPinned ), () =>
                {
                    note.IsPinned = request.Bag.IsPinned;
                } );

                if ( GetAttributeValue( AttributeKey.AllowBackdatedNotes ).AsBoolean() )
                {
                    request.IfValidProperty( nameof( request.Bag.CreatedDateTime ),
                        () => note.CreatedDateTime = request.Bag.CreatedDateTime?.DateTime );
                }

                note.EditedByPersonAliasId = RequestContext.CurrentPerson?.PrimaryAliasId;
                note.EditedDateTime = RockDateTime.Now;
                note.NoteUrl = this.GetCurrentPageUrl();

                note.LoadAttributes( rockContext );
                note.SetPublicAttributeValues( request.Bag.AttributeValues, RequestContext.CurrentPerson, enforceSecurity: true );

                // If the note was loaded, we checked security. But if it was
                // a new note, we were not able to check security until after
                // the NoteTypeId was set.
                if ( note.Id == 0 && !note.IsAuthorized( Authorization.EDIT, RequestContext.CurrentPerson ) )
                {
                    return ActionForbidden( "Not authorized to edit note." );
                }

                rockContext.SaveChanges();
                note.SaveAttributeValues( rockContext );

                // If we have any new mentioned person ids, start a background
                // task to create the notifications.
                if ( mentionedPersonIds.Any() )
                {
                    Task.Run( () =>
                    {
                        foreach ( var personId in mentionedPersonIds )
                        {
                            NoteMention.CreateNotificationMessage( note, personId, RequestContext.CurrentPerson.Id, PageCache.Id, RequestContext.GetPageParameters() );
                        }
                    } );
                }

                // Load the entity in a new context to force all the navigation
                // properties to be valid.
                using ( var rockContext2 = new RockContext() )
                {
                    var savedNote = new NoteService( rockContext2 ).Queryable()
                        .Include( n => n.CreatedByPersonAlias.Person )
                        .Include( n => n.EditedByPersonAlias.Person )
                        .Where( n => n.Id == note.Id )
                        .FirstOrDefault();

                    var watchedNoteIds = GetWatchedNoteIds( new List<Note> { note }, RequestContext.CurrentPerson, rockContext2 );

                    savedNote.LoadAttributes( rockContext2 );

                    return ActionOk( GetNoteBag( savedNote, watchedNoteIds, RequestContext.CurrentPerson ) );
                }
            }
        }

        /// <summary>
        /// Sets the note type for a parent note and all child notes.
        /// </summary>
        /// <param name="parentNote">The parent note object.</param>
        /// <param name="noteTypeId">The identifier of the new Note Type.</param>
        private void SetParentNoteType( Note parentNote, int noteTypeId )
        {
            if ( parentNote == null )
            {
                return;
            }

            parentNote.NoteTypeId = noteTypeId;

            if ( parentNote.ChildNotes != null )
            {
                foreach ( var childNote in parentNote.ChildNotes )
                {
                    SetParentNoteType( childNote, noteTypeId );
                }
            }
        }

        /// <summary>
        /// Deletes the requested note from the database.
        /// </summary>
        /// <param name="request">The request that describes which note to delete.</param>
        /// <returns>An empty 200-OK response if the note was deleted.</returns>
        [BlockAction]
        public BlockActionResult DeleteNote( DeleteNoteRequestBag request )
        {
            if ( request == null || request.IdKey.IsNullOrWhiteSpace() )
            {
                return ActionBadRequest( "Action must specify item to delete." );
            }

            using ( var rockContext = new RockContext() )
            {
                var noteService = new NoteService( rockContext );
                var note = noteService.Get( request.IdKey, false );

                if ( note == null )
                {
                    return ActionNotFound( "Not not found." );
                }
                else if ( !note.IsAuthorized( Authorization.EDIT, RequestContext.CurrentPerson ) )
                {
                    return ActionForbidden( "You do not have permission to delete that note." );
                }
                else if ( !noteService.CanDeleteChildNotes( note, RequestContext.CurrentPerson, out var errorMessage ) )
                {
                    return ActionBadRequest( errorMessage );
                }

                noteService.Delete( note, true );
                rockContext.SaveChanges();

                return ActionOk();
            }
        }

        /// <summary>
        /// Sets the watched state of a specific note.
        /// </summary>
        /// <param name="request">The request that describes which note and if it is to be watched or unwatched.</param>
        /// <returns>An empty 200-OK response if the operation succeeded.</returns>
        [BlockAction]
        public BlockActionResult WatchNote( WatchNoteRequestBag request )
        {
            if ( request == null || request.IdKey.IsNullOrWhiteSpace() )
            {
                return ActionBadRequest( "Action must specify item to watch." );
            }

            if ( RequestContext.CurrentPerson == null )
            {
                return ActionForbidden( "Must be logged in to watch notes." );
            }

            using ( var rockContext = new RockContext() )
            {
                var noteService = new NoteService( rockContext );
                var noteWatchService = new NoteWatchService( rockContext );
                var note = noteService.Get( request.IdKey, false );

                if ( note == null )
                {
                    return ActionNotFound( "Not not found." );
                }
                else if ( !note.IsAuthorized( Authorization.VIEW, RequestContext.CurrentPerson ) )
                {
                    return ActionForbidden( "You do not have permission to view that note." );
                }

                var noteWatch = noteWatchService.Queryable()
                    .Where( nw => nw.NoteId == note.Id
                        && nw.WatcherPersonAlias.PersonId == RequestContext.CurrentPerson.Id )
                    .FirstOrDefault();

                if ( noteWatch == null )
                {
                    noteWatch = new NoteWatch
                    {
                        NoteId = note.Id,
                        WatcherPersonAliasId = RequestContext.CurrentPerson.PrimaryAliasId
                    };

                    noteWatchService.Add( noteWatch );
                }

                noteWatch.IsWatching = request.IsWatching;
                rockContext.SaveChanges();

                return ActionOk();
            }
        }

        #endregion
    }
}<|MERGE_RESOLUTION|>--- conflicted
+++ resolved
@@ -307,12 +307,8 @@
                 IdKey = note.IdKey,
                 NoteTypeIdKey = noteType.IdKey,
                 Caption = note.Caption,
-<<<<<<< HEAD
-                Text = note.Text,
+                Text = note.Text?.ConvertMarkdownToHtml(),
                 ApprovalStatus = ( noteType.RequiresApprovals ) ? note.ApprovalStatus : NoteApprovalStatus.Approved,
-=======
-                Text = note.Text?.ConvertMarkdownToHtml(),
->>>>>>> 8c8221ba
                 AnchorId = note.NoteAnchorId,
                 IsAlert = note.IsAlert ?? false,
                 IsPinned = note.IsPinned,
