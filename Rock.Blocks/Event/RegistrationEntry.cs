﻿// <copyright>
// Copyright by the Spark Development Network
//
// Licensed under the Rock Community License (the "License");
// you may not use this file except in compliance with the License.
// You may obtain a copy of the License at
//
// http://www.rockrms.com/license
//
// Unless required by applicable law or agreed to in writing, software
// distributed under the License is distributed on an "AS IS" BASIS,
// WITHOUT WARRANTIES OR CONDITIONS OF ANY KIND, either express or implied.
// See the License for the specific language governing permissions and
// limitations under the License.
// </copyright>
//

using System;
using System.Collections.Generic;
using System.ComponentModel;
using System.Data.Entity;
using System.Linq;
using System.Security.Cryptography;
using System.Text;
using System.Threading.Tasks;

using DotLiquid.Util;

using Rock.Attribute;
using Rock.ClientService.Core.Campus;
using Rock.ClientService.Finance.FinancialPersonSavedAccount;
using Rock.ClientService.Finance.FinancialPersonSavedAccount.Options;
using Rock.Data;
using Rock.ElectronicSignature;
using Rock.Financial;
using Rock.Model;
using Rock.Pdf;
using Rock.Security;
using Rock.Tasks;
using Rock.Utility;
using Rock.ViewModels.Blocks.Event.RegistrationEntry;
using Rock.ViewModels.Controls;
using Rock.ViewModels.Finance;
using Rock.ViewModels.Utility;
using Rock.Web;
using Rock.Web.Cache;

namespace Rock.Blocks.Event
{
    /// <summary>
    /// Registration Entry.
    /// </summary>
    /// <seealso cref="Rock.Blocks.RockBlockType" />

    [DisplayName( "Registration Entry" )]
    [Category( "Event" )]
    [Description( "Block used to register for a registration instance." )]
    [IconCssClass( "fa fa-clipboard-list" )]
    [SupportedSiteTypes( Model.SiteType.Web )]

    #region Block Attributes

    [DefinedValueField( "Connection Status",
        Key = AttributeKey.ConnectionStatus,
        DefinedTypeGuid = Rock.SystemGuid.DefinedType.PERSON_CONNECTION_STATUS,
        Description = "The connection status to use for new individuals (default: 'Prospect'). If the Registration Template has a connection status set, then this setting will be overridden by that value.",
        IsRequired = true,
        AllowMultiple = false,
        DefaultValue = Rock.SystemGuid.DefinedValue.PERSON_CONNECTION_STATUS_PROSPECT,
        Order = 0 )]

    [DefinedValueField( "Record Status",
        Key = AttributeKey.RecordStatus,
        DefinedTypeGuid = Rock.SystemGuid.DefinedType.PERSON_RECORD_STATUS,
        Description = "The record status to use for new individuals (default: 'Pending'.)",
        IsRequired = true,
        AllowMultiple = false,
        DefaultValue = Rock.SystemGuid.DefinedValue.PERSON_RECORD_STATUS_PENDING,
        Order = 1 )]

    [DefinedValueField( "Source",
        Key = AttributeKey.Source,
        DefinedTypeGuid = Rock.SystemGuid.DefinedType.FINANCIAL_SOURCE_TYPE,
        Description = "The Financial Source Type to use when creating transactions",
        IsRequired = false,
        AllowMultiple = false,
        DefaultValue = Rock.SystemGuid.DefinedValue.FINANCIAL_SOURCE_TYPE_WEBSITE,
        Order = 2 )]

    [TextField( "Batch Name Prefix",
        Key = AttributeKey.BatchNamePrefix,
        Description = "The batch prefix name to use when creating a new batch",
        IsRequired = false,
        DefaultValue = "Event Registration",
        Order = 3 )]

    [BooleanField( "Display Progress Bar",
        Key = AttributeKey.DisplayProgressBar,
        Description = "Display a progress bar for the registration.",
        DefaultBooleanValue = true,
        Order = 4 )]

    [BooleanField( "Allow InLine Digital Signature Documents",
        Key = AttributeKey.SignInline,
        Description = "Should inline digital documents be allowed? This requires that the registration template is configured to display the document inline",
        DefaultBooleanValue = true,
        Order = 6 )]

    [TextField( "Family Term",
        Description = "The term to use for specifying which household or family a person is a member of.",
        IsRequired = true,
        DefaultValue = "immediate family",
        Order = 8,
        Key = AttributeKey.FamilyTerm )]

    [BooleanField( "Force Email Update",
        Description = "If enabled, no checkbox option will be available on the final confirmation screen regarding whether or not to update the  Registrar's email address. Instead, the registrar's email address will be updated to match the supplied Confirmation Email.",
        DefaultBooleanValue = false,
        Order = 9,
        Key = AttributeKey.ForceEmailUpdate )]

    [BooleanField( "Show Field Descriptions",
        Description = "Show the field description as help text",
        DefaultBooleanValue = true,
        Order = 10,
        Key = AttributeKey.ShowFieldDescriptions )]

    [BooleanField( "Enabled Saved Account",
        Key = AttributeKey.EnableSavedAccount,
        Description = "Set this to false to disable the using Saved Account as a payment option, and to also disable the option to create saved account for future use.",
        DefaultBooleanValue = true,
        Order = 11 )]

    [BooleanField(
        "Disable Captcha Support",
        Key = AttributeKey.DisableCaptchaSupport,
        Description = "If set to 'Yes' the CAPTCHA verification step will not be performed.",
        DefaultBooleanValue = false,
        Order = 17 )]

    #endregion Block Attributes

    [Rock.SystemGuid.EntityTypeGuid( Rock.SystemGuid.EntityType.OBSIDIAN_EVENT_REGISTRATION_ENTRY )]
    [Rock.SystemGuid.BlockTypeGuid( Rock.SystemGuid.BlockType.OBSIDIAN_EVENT_REGISTRATION_ENTRY )]
    public class RegistrationEntry : RockBlockType, IBreadCrumbBlock
    {
        #region Keys

        /// <summary>
        /// Attribute Key
        /// </summary>
        private static class AttributeKey
        {
            public const string ConnectionStatus = "ConnectionStatus";
            public const string RecordStatus = "RecordStatus";
            public const string Source = "Source";
            public const string BatchNamePrefix = "BatchNamePrefix";
            public const string DisplayProgressBar = "DisplayProgressBar";
            public const string SignInline = "SignInline";
            public const string FamilyTerm = "FamilyTerm";
            public const string ForceEmailUpdate = "ForceEmailUpdate";
            public const string ShowFieldDescriptions = "ShowFieldDescriptions";
            public const string EnableSavedAccount = "EnableSavedAccount";
            public const string DisableCaptchaSupport = "DisableCaptchaSupport";
        }

        /// <summary>
        /// Page Parameter
        /// </summary>
        private static class PageParameterKey
        {
            public const string RegistrationId = "RegistrationId";
            public const string RegistrationInstanceId = "RegistrationInstanceId";
            public const string RegistrationSessionGuid = "SessionGuid";
            public const string CampusId = "CampusId";
            public const string Slug = "Slug";
            public const string GroupId = "GroupId";
            public const string StartAtBeginning = "StartAtBeginning";
        }

        /// <summary>
        /// The prefix to look for when identifying if any page parameters are
        /// for a return-from-payment redirect.
        /// </summary>
        public const string ReturnUrlSessionPrefix = "sessionGuid";

        #endregion Keys

        #region Properties

        /// <summary>
        /// A diagnostic collection of missing fields, grouped by form ID.
        /// </summary>
        public Dictionary<int, Dictionary<int, string>> MissingFieldsByFormId { get; set; }

        #endregion Properties

        #region Obsidian Block Type Overrides

        /// <summary>
        /// Gets the property values that will be sent to the browser.
        /// </summary>
        /// <returns>
        /// A collection of string/object pairs.
        /// </returns>
        public override object GetObsidianBlockInitialization()
        {
            using ( var rockContext = new RockContext() )
            {
                var box = GetInitializationBox( rockContext );
                var instanceName = box.InstanceName;

                if ( instanceName.IsNullOrWhiteSpace() && box.RegistrationInstanceNotFoundMessage?.Contains( " closed on " ) == true )
                {
                    // The view model did not have a name filled in even though
                    // we found the registration instance. Get the instance name
                    // only so we can fill in the page name.
                    var registrationInstanceId = GetRegistrationInstanceId( rockContext );
                    instanceName = new RegistrationInstanceService( rockContext )
                        .GetSelect( registrationInstanceId, ri => ri.Name );
                }

                if ( instanceName.IsNotNullOrWhiteSpace() )
                {
                    ResponseContext.SetPageTitle( instanceName );
                    ResponseContext.SetBrowserTitle( instanceName );
                }

                return box;
            }
        }

        #endregion Obsidian Block Type Overrides

        #region Block Actions

        /// <summary>
        /// Checks the discount code provided. If a null/blank string is used then checks for AutoApplied discounts.
        /// </summary>
        /// <param name="code">The code.</param>
        /// <returns></returns>
        [BlockAction]
        public BlockActionResult CheckDiscountCode( string code, int registrantCount, Guid? registrationGuid, bool isAutoApply )
        {
            using ( var rockContext = new RockContext() )
            {
                var registrationInstanceId = GetRegistrationInstanceId( rockContext );
                var registrationTemplateDiscountService = new RegistrationTemplateDiscountService( rockContext );
                RegistrationTemplateDiscountWithUsage discount = null;
                var registration = registrationGuid != null ? new RegistrationService( rockContext ).Get( registrationGuid.ToString() ) : null;

                if ( isAutoApply && code.IsNullOrWhiteSpace() && ( registration == null || registration.DiscountCode.IsNullOrWhiteSpace() ) )
                {
                    // if no code is provided and there is no code already saved in the registration check for an auto apply discount, if there are none discount will be null which returns ActionNotFound
                    var registrationTemplateDiscountCodes = registrationTemplateDiscountService
                        .GetDiscountsForRegistrationInstance( registrationInstanceId )
                        .Where( d => d.AutoApplyDiscount )
                        .OrderBy( d => d.Order )
                        .Select( d => d.Code )
                        .ToList();

                    foreach ( var registrationTemplateDiscountCode in registrationTemplateDiscountCodes )
                    {
                        discount = registrationTemplateDiscountService.GetDiscountByCodeIfValid( registrationInstanceId, registrationTemplateDiscountCode );

                        // This means the date is outside the defined date range, or the max usages has already been hit.
                        if ( discount == null )
                        {
                            continue;
                        }

                        // Check if the registration meets the discount's minimum required registrants
                        if ( discount.RegistrationTemplateDiscount.MinRegistrants.HasValue && registrantCount < discount.RegistrationTemplateDiscount.MinRegistrants.Value )
                        {
                            continue;
                        }

                        // use the first discount that is valid
                        break;
                    }
                }
                else if ( code.IsNotNullOrWhiteSpace() && ( registration == null || registration.DiscountCode.IsNullOrWhiteSpace() ) )
                {
                    // if code is provided and there is no code in saved in the registration check the provided code using GetDiscountByCodeIfValid( registrationInstanceId, code )
                    discount = registrationTemplateDiscountService.GetDiscountByCodeIfValid( registrationInstanceId, code );
                }
                else if ( code.IsNotNullOrWhiteSpace() && registration != null && registration.DiscountCode.IsNotNullOrWhiteSpace() && !string.Equals( code, registration.DiscountCode, StringComparison.OrdinalIgnoreCase ) )
                {
                    // if code is provided and there is a code saved in the registration and they are different then check the provided code using GetDiscountByCodeIfValid( registrationInstanceId, code )
                    discount = registrationTemplateDiscountService.GetDiscountByCodeIfValid( registrationInstanceId, code );
                }
                else if ( registration != null && registration.DiscountCode.IsNotNullOrWhiteSpace() )
                {
                    // At this point use the code saved in the registration if it exists without checking in case the code is no longer valid (e.g. expired);
                    // however, try to get the max registrants if the discount is valid.
                    discount = registrationTemplateDiscountService.GetDiscountByCodeIfValid( registrationInstanceId, code );
                    return ActionOk( new
                    {
                        DiscountCode = registration.DiscountCode,
                        RegistrationUsagesRemaining = ( int? ) null,
                        DiscountAmount = registration.DiscountAmount,
                        DiscountPercentage = registration.DiscountPercentage,
                        DiscountMaxRegistrants = discount?.RegistrationTemplateDiscount.MaxRegistrants
                    } );
                }

                if ( discount == null || discount.RegistrationUsagesRemaining < 1 )
                {
                    // The code is not found
                    return ActionNotFound();
                }

                if ( discount.RegistrationTemplateDiscount.MinRegistrants.HasValue && registrantCount < discount.RegistrationTemplateDiscount.MinRegistrants.Value )
                {
                    // Do not show an error if the discount is being auto applied.
                    if ( !isAutoApply || discount.RegistrationTemplateDiscount.AutoApplyDiscount == false )
                    {
                        return ActionForbidden( $"The discount requires a minimum of {discount.RegistrationTemplateDiscount.MinRegistrants.Value} registrants" );
                    }

                    return ActionNotFound();
                }

                return ActionOk( new
                {
                    DiscountCode = discount.RegistrationTemplateDiscount.Code,
                    RegistrationUsagesRemaining = discount.RegistrationUsagesRemaining,
                    DiscountAmount = discount.RegistrationTemplateDiscount.DiscountAmount,
                    DiscountPercentage = discount.RegistrationTemplateDiscount.DiscountPercentage,
                    DiscountMaxRegistrants = discount.RegistrationTemplateDiscount.MaxRegistrants
                } );
            }
        }

        /// <summary>
        /// Gets the payment redirect.
        /// </summary>
        /// <param name="args">The arguments.</param>
        /// <param name="sessionUrl">The URL currently being viewed in the browser for the registration session.</param>
        /// <returns>The URL to redirect the person to in order to handle payment.</returns>
        [BlockAction]
        public BlockActionResult GetPaymentRedirect( RegistrationEntryArgsBag args, string returnUrl )
        {
            using ( var rockContext = new RockContext() )
            {
                var context = GetContext( rockContext, args, out var errorMessage );

                if ( !errorMessage.IsNullOrWhiteSpace() )
                {
                    return ActionBadRequest( errorMessage );
                }

                if ( PageParameter( PageParameterKey.GroupId ).AsIntegerOrNull() == null )
                {
                    var groupId = GetRegistrationGroupId( rockContext );
                    if ( groupId.HasValue )
                    {
                        RequestContext.PageParameters.Add( PageParameterKey.GroupId, groupId.ToString() );
                    }
                }

                var session = UpsertSession( context, args, SessionStatus.PaymentPending, out errorMessage );

                if ( !errorMessage.IsNullOrWhiteSpace() )
                {
                    return ActionBadRequest( errorMessage );
                }

                if ( !Uri.TryCreate( returnUrl, UriKind.Absolute, out var uri ) )
                {
                    return ActionBadRequest( "Invalid return URL specified." );
                }

                // Parse the original query string and replace/insert our session key.
                var queryString = uri.Query.ParseQueryString();
                queryString.Remove( PageParameterKey.RegistrationSessionGuid );
                queryString.Add( PageParameterKey.RegistrationSessionGuid, session.Guid.ToString() );

                // Create the new return URI with the updated query string.
                var returnUri = new UriBuilder( uri )
                {
                    Query = queryString.ToQueryString()
                };

                // Generate the redirect URL
                var redirectUrl = GenerateRedirectUrl( rockContext, context, args.AmountToPayNow, args.Registrar, args.Registrants, session.Guid, returnUri.ToString() );

                return ActionOk( redirectUrl );
            }
        }

        /// <summary>
        /// Persists the session.
        /// </summary>
        /// <param name="args">The arguments.</param>
        /// <returns></returns>
        [BlockAction]
        public BlockActionResult PersistSession( RegistrationEntryArgsBag args )
        {
            using ( var rockContext = new RockContext() )
            {
                var context = GetContext( rockContext, args, out var errorMessage );

                if ( !errorMessage.IsNullOrWhiteSpace() )
                {
                    return ActionBadRequest( errorMessage );
                }

                var session = UpsertSession( context, args, SessionStatus.PaymentPending, out errorMessage );

                if ( !errorMessage.IsNullOrWhiteSpace() )
                {
                    return ActionBadRequest( errorMessage );
                }

                return ActionOk( new
                {
                    ExpirationDateTime = session.ExpirationDateTime.ToRockDateTimeOffset()
                } );
            }
        }

        /// <summary>
        /// Calculates the cost.
        /// </summary>
        /// <param name="args">The arguments.</param>
        /// <returns></returns>
        [BlockAction]
        public BlockActionResult CalculateCost( RegistrationEntryArgsBag args )
        {
            using ( var rockContext = new RockContext() )
            {
                var context = GetContext( rockContext, args, out var errorMessage );

                if ( !errorMessage.IsNullOrWhiteSpace() )
                {
                    return ActionBadRequest( errorMessage );
                }

                var registrationInstanceService = new RegistrationInstanceService( rockContext );
                var costs = registrationInstanceService
                    .GetRegistrationCostSummaryInfo( context, args.AsArgsOrNull() )
                    .AsRegistrationCostSummaryBagListOrNull();

                return ActionOk( costs );
            }
        }

        /// <summary>
        /// Persists the session.
        /// </summary>
        /// <param name="registrationSessionGuid">The registration session unique identifier to be renewed.</param>
        /// <returns></returns>
        [BlockAction]
        public BlockActionResult TryToRenewSession( Guid registrationSessionGuid )
        {
            using ( var rockContext = new RockContext() )
            {
                var registrationSession = RegistrationSessionService.TryToRenewSession( registrationSessionGuid );

                // Null means the session failed to renew, generally because the
                // Guid wasn't valid.
                if ( registrationSession == null )
                {
                    return ActionNotFound();
                }

                return ActionOk( new SessionRenewalResultBag
                {
                    SpotsSecured = registrationSession.RegistrationCount,
                    ExpirationDateTime = registrationSession.ExpirationDateTime.ToRockDateTimeOffset()
                } );
            }
        }

        /// <summary>
        /// Submits the registration.
        /// </summary>
        /// <param name="args">The arguments.</param>
        /// <returns></returns>
        [BlockAction]
        public BlockActionResult SubmitRegistration( RegistrationEntryArgsBag args )
        {
            var disableCaptcha = GetAttributeValue( AttributeKey.DisableCaptchaSupport ).AsBoolean();

            if ( !disableCaptcha && !RequestContext.IsCaptchaValid )
            {
                return ActionBadRequest( "Captcha was not valid." );
            }

            using ( var rockContext = new RockContext() )
            {
                var context = GetContext( rockContext, args, out var errorMessage );

                if ( !errorMessage.IsNullOrWhiteSpace() )
                {
                    return ActionBadRequest( errorMessage );
                }

                SubmitRegistration( rockContext, context, args, out errorMessage );

                if ( !errorMessage.IsNullOrWhiteSpace() )
                {
                    return ActionBadRequest( errorMessage );
                }

                var successViewModel = GetSuccessViewModel( context.Registration.Id, context.TransactionCode, context.GatewayPersonIdentifier );

                return new BlockActionResult( System.Net.HttpStatusCode.Created, successViewModel );
            }
        }

        /// <summary>
        /// Gets the signature document data for a specific registrant.
        /// </summary>
        /// <param name="args">The registration entry arguments.</param>
        /// <param name="registrantGuid">The unique identifier of the registrant to build the signature document.</param>
        /// <returns>An instance of <see cref="RegistrationEntrySignatureDocumentBag"/> that contains the document information.</returns>
        [BlockAction]
        public BlockActionResult GetSignatureDocumentData( RegistrationEntryArgsBag args, Guid registrantGuid )
        {
            var registrantInfo = args.Registrants.FirstOrDefault( r => r.Guid == registrantGuid );

            if ( registrantInfo == null )
            {
                return ActionBadRequest( "Invalid registrant." );
            }

            using ( var rockContext = new RockContext() )
            {
                var context = GetContext( rockContext, args, out var errorMessage );

                if ( !errorMessage.IsNullOrWhiteSpace() )
                {
                    return ActionBadRequest( errorMessage );
                }

                var registrationInstance = new RegistrationInstanceService( rockContext ).Get( context.RegistrationSettings.RegistrationInstanceId );
                var documentTemplate = new SignatureDocumentTemplateService( rockContext ).Get( context.RegistrationSettings.SignatureDocumentTemplateId ?? 0 );

                if ( documentTemplate == null || !documentTemplate.IsActive/* OR IS LEGACY */)
                {
                    return ActionBadRequest( "Invalid signature template." );
                }

                var isNewRegistration = context.Registration == null;
                Person registrar = null;

                if ( isNewRegistration )
                {
                    // This is a new registration, generate a fake registration
                    // for the various support methods used.
                    context.Registration = new Registration
                    {
                        RegistrationInstanceId = context.RegistrationSettings.RegistrationInstanceId
                    };

                    if ( context.RegistrationSettings.RegistrarOption == RegistrarOption.UseLoggedInPerson && RequestContext.CurrentPerson != null )
                    {
                        registrar = RequestContext.CurrentPerson;
                        context.Registration.PersonAliasId = registrar.PrimaryAliasId;
                    }
                }
                else
                {
                    // This is an existing registration, re-use the old registrar.
                    registrar = context.Registration.PersonAlias.Person;

                    var registrationService = new RegistrationService( rockContext );
                    var previousRegistration = registrationService.Get( args.RegistrationGuid.Value );

                    if ( previousRegistration != null )
                    {
                        isNewRegistration = false;
                    }
                }

                // If the registrar person record does not exist, try to find the record.
                if ( registrar == null )
                {
                    registrar = GetExistingRegistrarPerson( context, RequestContext.CurrentPerson, rockContext );
                }

                var registrarFamily = registrar?.GetFamily( rockContext );

                // Process the Person so we have data for the Lava merge.
                bool isCreatedAsRegistrant = context.RegistrationSettings.RegistrarOption == RegistrarOption.UseFirstRegistrant && registrantInfo == args.Registrants.FirstOrDefault();
                var (person, registrant) = GetExistingOrCreatePerson( context, registrantInfo, registrar, registrarFamily?.Guid ?? Guid.Empty, isCreatedAsRegistrant, rockContext );

                var response = new RegistrationEntrySignatureDocumentBag();

                // If the person happens to have a valid signature document of the required template, we may skip this step.
                if ( documentTemplate.IsValidInFuture && documentTemplate.ValidityDurationInDays.HasValue )
                {
                    // When thinking about date comparisons, think in terms of extremes:
                    //  - If they signed a document today, and it's only valid for 1 day, it's still valid (at any point) today.
                    //  - If they signed a document (at any point) yesterday or before, and it's only valid for 1 day, it's no longer valid today.
                    // With this in mind, add one day to the specified ValidityDurationInDays before comparing.
                    var earliestSignatureDate = RockDateTime.Today.AddDays( -documentTemplate.ValidityDurationInDays.ToIntSafe() + 1 );
                    var existingSignatureDocument = new RegistrationRegistrantService( rockContext )
                        .Queryable()
                        .Where( r =>
                            r.PersonAlias.PersonId == person.Id &&
                            r.SignatureDocument.SignatureDocumentTemplateId == documentTemplate.Id &&
                            r.SignatureDocument.SignedDateTime >= earliestSignatureDate )
                        .OrderByDescending( r => r.SignatureDocument.SignedDateTime )
                        .Select( r => new
                        {
                            r.SignatureDocument.Guid
                        } )
                        .FirstOrDefault();

                    if ( existingSignatureDocument != null )
                    {
                        response.ExistingSignatureDocumentGuid = existingSignatureDocument.Guid;

                        return ActionOk( response );
                    }
                }

                var (campusId, location, _) = UpdatePersonFromRegistrant( person, registrantInfo, new History.HistoryChangeList(), context.RegistrationSettings );

                if ( person.Attributes == null )
                {
                    person.LoadAttributes( rockContext );
                }

                UpdatePersonAttributes( person, new History.HistoryChangeList(), registrantInfo, context.RegistrationSettings );

                // Process the GroupMember so we have data for the Lava merge.
                GroupMember groupMember = null;
                var groupId = GetRegistrationGroupId( rockContext );

                if ( groupId.HasValue )
                {
                    var group = new GroupService( rockContext ).Get( groupId.Value );

                    groupMember = BuildGroupMember( person, group, context.RegistrationSettings );
                    groupMember.LoadAttributes( rockContext );
                    UpdateGroupMemberAttributes( groupMember, registrantInfo, context.RegistrationSettings );
                }

                // Prepare the merge fields.
                var campusCache = campusId.HasValue ? CampusCache.Get( campusId.Value ) : null;

                var mergeFields = new Dictionary<string, object>
                {
                    { "Registration", new LavaSignatureRegistration( registrationInstance, groupId, args.Registrants.Count ) },
                    { "Registrant", new LavaSignatureRegistrant( person, location, campusCache, groupMember, registrantInfo, registrationInstance ) }
                };

                var html = ElectronicSignatureHelper.GetSignatureDocumentHtml( documentTemplate.LavaTemplate, mergeFields );

                // Calculate a document hash from the registrant information to
                // be used later to validate the document after signing.
                var fieldHashToken = GetRegistrantSignatureHashToken( registrantInfo );
                var unencryptedSecurityToken = new[] { RockDateTime.Now.ToString( "o" ), GetSha256Hash( fieldHashToken + html ) }.ToJson();
                var encryptedSecurityToken = Encryption.EncryptString( unencryptedSecurityToken );

                response.DocumentHtml = html;
                response.SecurityToken = encryptedSecurityToken;

                return ActionOk( response );
            }
        }

        /// <summary>
        /// Signs the document previously returned by <see cref="GetSignatureDocumentData(RegistrationEntryArgsBag, Guid)"/>.
        /// </summary>
        /// <param name="args">The registration entry arguments.</param>
        /// <param name="registrantGuid">The unique identifier of the registrant this document will apply to.</param>
        /// <param name="documentHtml">The document HTML that was signed.</param>
        /// <param name="securityToken">The security token to validate the request.</param>
        /// <param name="signature">The signature of the person that signed the document.</param>
        /// <returns>A string that contains the encoded signed document details.</returns>
        [BlockAction]
        public BlockActionResult SignDocument( RegistrationEntryArgsBag args, Guid registrantGuid, string documentHtml, string securityToken, ElectronicSignatureValueViewModel signature )
        {
            var registrantInfo = args.Registrants.FirstOrDefault( r => r.Guid == registrantGuid );

            if ( registrantInfo == null )
            {
                return ActionBadRequest( "Invalid registrant." );
            }

            using ( var rockContext = new RockContext() )
            {
                var context = GetContext( rockContext, args, out var errorMessage );

                if ( !errorMessage.IsNullOrWhiteSpace() )
                {
                    return ActionBadRequest( errorMessage );
                }

                var registrationInstance = new RegistrationInstanceService( rockContext ).Get( context.RegistrationSettings.RegistrationInstanceId );
                var documentTemplate = new SignatureDocumentTemplateService( rockContext ).Get( context.RegistrationSettings.SignatureDocumentTemplateId ?? 0 );

                if ( documentTemplate == null || !documentTemplate.IsActive/* OR IS LEGACY */)
                {
                    return ActionBadRequest( "Invalid signature template." );
                }

                // Validate they did not modify any of the fields or the signed HTML.
                var unencryptedSecurityToken = Encryption.DecryptString( securityToken ).FromJsonOrNull<List<string>>();
                var fieldHashToken = GetRegistrantSignatureHashToken( registrantInfo );
                var hash = GetSha256Hash( fieldHashToken + documentHtml );

                if ( unencryptedSecurityToken == null || unencryptedSecurityToken.Count != 2 || hash != unencryptedSecurityToken[1] )
                {
                    return ActionBadRequest( "Invalid security token." );
                }

                // Create the details of the signed document for later use.
                var signedData = new SignedDocumentData
                {
                    IpAddress = RequestContext.ClientInformation.IpAddress,
                    UserAgent = RequestContext.ClientInformation.UserAgent,
                    DocumentHtml = documentHtml,
                    SignedDateTime = RockDateTime.Now,
                    SignatureData = signature.SignatureData,
                    SignedByName = signature.SignedByName,
                    SignedByEmail = signature.SignedByEmail
                };

                return ActionOk( Encryption.EncryptString( signedData.ToJson() ) );
            }
        }

        /// <summary>
        /// Gets the attribute field values for the registrant, does not get PersonFields which are handled elsewhere. This action is used to get the default attribute values.
        /// </summary>
        /// <param name="args">The registration entry arguments.</param>
        /// <param name="registrantGuid">The registrant unique identifier of the registrant</param>
        /// <returns></returns>
        [BlockAction]
        public BlockActionResult GetDefaultAttributeFieldValues( RegistrationEntryArgsBag args, RegistrationEntryFormBag[] forms, Guid registrantGuid )
        {
            var registrantInfo = args.Registrants.FirstOrDefault( r => r.Guid == registrantGuid );
            var fieldValues = new Dictionary<Guid, object>();

            if ( forms == null || forms.Length == 0 )
            {
                return ActionOk( fieldValues );
            }

            using ( var rockContext = new RockContext() )
            {
                // A null person is okay here as default values can still be returned.
                Person person = null;
                if ( registrantInfo != null && registrantInfo.PersonGuid.HasValue )
                {
                    person = new PersonService( rockContext ).Get( registrantInfo.PersonGuid.Value );
                }

                // If we already have a saved registrant get it, otherwise a null registrant will get any default values.
                var registrant = new RegistrationRegistrantService( rockContext ).Get( registrantGuid );

                // Populate the field values
                foreach ( var form in forms )
                {
                    foreach ( var fieldViewModel in form.Fields )
                    {
                        // There are no default values for a PersonField, so skip those.
                        if ( fieldViewModel.FieldSource == RegistrationFieldSource.PersonField )
                        {
                            continue;
                        }

                        var field = new RegistrationTemplateFormFieldService( rockContext ).Get( fieldViewModel.Guid );

                        // Get the field values
                        if ( fieldViewModel.FieldSource == RegistrationFieldSource.PersonAttribute )
                        {
                            var personAttributeValue = GetEntityCurrentClientAttributeValue( rockContext, person, field );
                            fieldValues.AddOrIgnore( fieldViewModel.Guid, personAttributeValue );
                        }
                        else if ( fieldViewModel.FieldSource == RegistrationFieldSource.RegistrantAttribute )
                        {
                            var registrantAttributeValue = GetEntityCurrentClientAttributeValue( rockContext, registrant, field );
                            fieldValues.AddOrIgnore( fieldViewModel.Guid, registrantAttributeValue );
                        }
                    }
                }
            }

            return ActionOk( fieldValues );
        }

        #endregion Block Actions

        #region Methods

        /// <inheritdoc/>
        public BreadCrumbResult GetBreadCrumbs( PageReference pageReference )
        {
            using ( var rockContext = new RockContext() )
            {
                var registrationInstanceId = GetRegistrationInstanceId( rockContext, pageReference );
                var instanceName = new RegistrationInstanceService( rockContext )
                    .GetSelect( registrationInstanceId, ri => ri.Name );

                if ( instanceName.IsNotNullOrWhiteSpace() )
                {
                    return new BreadCrumbResult
                    {
                        BreadCrumbs = new List<IBreadCrumb>
                        {
                            new BreadCrumbLink( instanceName, pageReference )
                        }
                    };
                }

            }

            return null;
        }

        /// <inheritdoc/>
        protected override string GetPlaceholderContent( RockClientType clientType )
        {
            if ( clientType == RockClientType.Web )
            {
                return @"
   <div class=""skeleton skeleton-block w-lg mx-auto mb-4""></div>
   <div class=""skeleton skeleton-heading w-md mx-auto""></div>
   <div class=""skeleton skeleton-block w-sm mx-auto mt-5""></div>
   <div class=""skeleton skeleton-button ml-auto""></div>
";
            }

            return string.Empty;
        }

        /// <summary>
        /// Updates or Inserts the session.
        /// </summary>
        /// <param name="context">The context.</param>
        /// <param name="args">The arguments.</param>
        /// <param name="sessionStatus">The status to set the session to.</param>
        /// <param name="errorMessage">On exit will contain any error message.</param>
        /// <returns>The <see cref="RegistrationSession"/> or <c>null</c> if an error occurred.</returns>
        private RegistrationSession UpsertSession(
            RegistrationContext context,
            RegistrationEntryArgsBag args,
            SessionStatus sessionStatus,
            out string errorMessage )
        {
            var sessionData = new RegistrationEntrySessionBag
            {
                AmountToPayNow = args.AmountToPayNow,
                DiscountAmount = context.Discount?.RegistrationTemplateDiscount?.DiscountAmount ?? 0,
                DiscountCode = context.Discount?.RegistrationTemplateDiscount?.Code,
                DiscountPercentage = context.Discount?.RegistrationTemplateDiscount?.DiscountPercentage ?? 0,
                FieldValues = args.FieldValues,
                GatewayToken = args.GatewayToken,
                Registrants = args.Registrants,
                Registrar = args.Registrar,
                RegistrationGuid = context.Registration?.Guid,
                RegistrationSessionGuid = args.RegistrationSessionGuid,
                Slug = PageParameter( PageParameterKey.Slug ),
                GroupId = PageParameter( PageParameterKey.GroupId ).AsIntegerOrNull()
            };

            var nonWaitlistRegistrantCount = args.Registrants.Count( r => !r.IsOnWaitList );

            var registrationSession = RegistrationSessionService.CreateOrUpdateSession( args.RegistrationSessionGuid,
                // Create
                () => new RegistrationSession
                {
                    Guid = args.RegistrationSessionGuid,
                    RegistrationInstanceId = context.RegistrationSettings.RegistrationInstanceId,
                    RegistrationData = sessionData.ToJson(),
                    SessionStartDateTime = RockDateTime.Now,
                    RegistrationCount = nonWaitlistRegistrantCount,
                    RegistrationId = context.Registration?.Id,
                    SessionStatus = sessionStatus
                },
                // Update
                session =>
                {
                    session.RegistrationData = sessionData.ToJson();
                    session.SessionStatus = sessionStatus;
                    session.RegistrationCount = nonWaitlistRegistrantCount;
                },
                out errorMessage );

            return registrationSession;
        }

        /// <summary>
        /// Submits the registration.
        /// </summary>
        /// <param name="rockContext">The rock context.</param>
        /// <param name="context">The context.</param>
        /// <param name="args">The arguments.</param>
        /// <param name="errorMessage">The error message.</param>
        /// <returns></returns>
        /// <exception cref="Exception">There was a problem with the payment</exception>
        private Registration SubmitRegistration( RockContext rockContext, RegistrationContext context, RegistrationEntryArgsBag args, out string errorMessage )
        {
            /*
                8/15/2023 - JPH

                In order to successfully save the registration form values that were provided by the registrar, we must
                have each [RegistrationTemplateForm].[Fields] collection loaded into memory below. Several individuals have
                reported seeing missing registrant data within completed registrations, so it's possible that these Fields
                collections are somehow empty.

                The TryLoadMissingFields() method is a failsafe to ensure we have the data we need to properly save the
                registration. This method will:
                    1) Attempt to load any missing Fields collections;
                    2) Return a list of any Form IDs that were actually missing Fields so we can log them to prove that
                       this was a likely culprit for failed, past registration attempts (and so we can know to look into
                       the issue further from this angle).

                Reason: Registration entries are sometimes missing registration form data.
                https://github.com/SparkDevNetwork/Rock/issues/5091
             */
            var logInstanceOrTemplateName = context?.RegistrationSettings?.Name;
            var logCurrentPersonDetails = $"Current Person Name: {this.RequestContext.CurrentPerson?.FullName} (Person ID: {this.RequestContext.CurrentPerson?.Id});";
            var logMsgPrefix = $"Obsidian{( logInstanceOrTemplateName.IsNotNullOrWhiteSpace() ? $@" ""{logInstanceOrTemplateName}""" : string.Empty )} Registration; {logCurrentPersonDetails}{Environment.NewLine}";

            var (wereFieldsMissing, missingFieldsDetails) = new RegistrationTemplateFormService( rockContext ).TryLoadMissingFields( context?.RegistrationSettings?.Forms );
            if ( wereFieldsMissing )
            {
                var logMissingFieldsMsg = $"{logMsgPrefix}RegistrationTemplateForm(s) missing Fields data when trying to save Registration.{Environment.NewLine}{missingFieldsDetails}";

                ExceptionLogService.LogException( new RegistrationTemplateFormFieldException( logMissingFieldsMsg ) );
            }

            errorMessage = string.Empty;
            var currentPerson = GetCurrentPerson();

            var postSaveActions = new List<Action>();
            var registrationChanges = new History.HistoryChangeList();
            Person registrar = null;
            List<int> previousRegistrantPersonIds = null;
            var isNewRegistration = context.Registration == null;

            if ( isNewRegistration )
            {
                // This is a new registration
                context.Registration = new Registration
                {
                    RegistrationInstanceId = context.RegistrationSettings.RegistrationInstanceId
                };

                var registrationService = new RegistrationService( rockContext );
                registrationService.Add( context.Registration );
                registrationChanges.AddChange( History.HistoryVerb.Add, History.HistoryChangeType.Record, "Registration" );

                if ( context.RegistrationSettings.RegistrarOption == RegistrarOption.UseLoggedInPerson && currentPerson != null )
                {
                    // Registrar is sometimes used with save operations later on
                    // so we need to load a new person that is in our RockContext.
                    // Fixes #5624.
                    registrar = new PersonService( rockContext ).Get( currentPerson.Id );
                    context.Registration.PersonAliasId = currentPerson.PrimaryAliasId;
                }
                else if ( context.RegistrationSettings.RegistrarOption == RegistrarOption.UseFirstRegistrant )
                {
                    var registrantInfo = args.Registrants.FirstOrDefault();

                    var firstName = GetPersonFieldValue( context.RegistrationSettings, RegistrationPersonFieldType.FirstName, registrantInfo.FieldValues ).ToStringSafe();
                    var lastName = GetPersonFieldValue( context.RegistrationSettings, RegistrationPersonFieldType.LastName, registrantInfo.FieldValues ).ToStringSafe();
                    var email = GetPersonFieldValue( context.RegistrationSettings, RegistrationPersonFieldType.Email, registrantInfo.FieldValues ).ToStringSafe();
                    var birthday = GetPersonFieldValue( context.RegistrationSettings, RegistrationPersonFieldType.Birthdate, registrantInfo.FieldValues ).ToStringSafe().FromJsonOrNull<BirthdayPickerBag>().ToDateTime();
                    var mobilePhone = GetPersonFieldValue( context.RegistrationSettings, RegistrationPersonFieldType.MobilePhone, registrantInfo.FieldValues ).ToStringSafe();
                    bool forceEmailUpdate = GetAttributeValue( AttributeKey.ForceEmailUpdate ).AsBoolean();

                    var personQuery = new PersonService.PersonMatchQuery( firstName, lastName, email, mobilePhone, gender: null, birthDate: birthday );

                    registrar = new PersonService( rockContext ).FindPerson( personQuery, forceEmailUpdate );
                    context.Registration.PersonAliasId = registrar?.PrimaryAliasId;
                }
            }
            else
            {
                // This is an existing registration
                registrar = context.Registration.PersonAlias.Person;

                var registrationService = new RegistrationService( rockContext );
                var previousRegistration = registrationService.Get( args.RegistrationGuid.Value );

                if ( previousRegistration != null )
                {
                    isNewRegistration = false;
                    previousRegistrantPersonIds = previousRegistration.Registrants
                        .Where( r => r.PersonAlias != null )
                        .Select( r => r.PersonAlias.PersonId )
                        .ToList();
                }
            }

            // Apply the registrar values to the registration record
            History.EvaluateChange( registrationChanges, "First Name", context.Registration.FirstName, args.Registrar.NickName );
            context.Registration.FirstName = args.Registrar.NickName;

            History.EvaluateChange( registrationChanges, "Last Name", context.Registration.LastName, args.Registrar.LastName );
            context.Registration.LastName = args.Registrar.LastName;

            History.EvaluateChange( registrationChanges, "Confirmation Email", context.Registration.ConfirmationEmail, args.Registrar.Email );
            context.Registration.ConfirmationEmail = args.Registrar.Email;

            History.EvaluateChange( registrationChanges, "Discount Code", context.Registration.DiscountCode, args.DiscountCode );
            context.Registration.DiscountCode = args.DiscountCode;

            var discountPercentage = context.Discount?.RegistrationTemplateDiscount.DiscountPercentage ?? 0;
            History.EvaluateChange( registrationChanges, "Discount Percentage", context.Registration.DiscountPercentage, discountPercentage );
            context.Registration.DiscountPercentage = discountPercentage;

            var discountAmount = context.Discount?.RegistrationTemplateDiscount.DiscountAmount ?? 0;
            History.EvaluateChange( registrationChanges, "Discount Amount", context.Registration.DiscountAmount, discountAmount );
            context.Registration.DiscountAmount = discountAmount;

            // If the registrar person record does not exist, try to find the record.
            if ( registrar == null )
            {
                registrar = GetExistingRegistrarPerson( context, currentPerson, rockContext );
            }

            // Load some attribute values about family roles and statuses

            // Get the connection status from the registration settings first.
            // If there is no connection status defined there, then attempt to get
            // it from this block's settings.
            var dvcConnectionStatusId = context.RegistrationSettings.ConnectionStatusValueId
                ?? DefinedValueCache.GetId( GetAttributeValue( AttributeKey.ConnectionStatus ).AsGuid() );
            var dvcRecordStatus = DefinedValueCache.Get( GetAttributeValue( AttributeKey.RecordStatus ).AsGuid() );
            var familyGroupType = GroupTypeCache.Get( Rock.SystemGuid.GroupType.GROUPTYPE_FAMILY );
            var adultRoleId = familyGroupType.Roles
                .Where( r => r.Guid.Equals( Rock.SystemGuid.GroupRole.GROUPROLE_FAMILY_MEMBER_ADULT.AsGuid() ) )
                .Select( r => r.Id )
                .FirstOrDefault();
            var childRoleId = familyGroupType.Roles
                .Where( r => r.Guid.Equals( Rock.SystemGuid.GroupRole.GROUPROLE_FAMILY_MEMBER_CHILD.AsGuid() ) )
                .Select( r => r.Id )
                .FirstOrDefault();

            // Make sure there's an actual person associated to registration
            var campusId = PageParameter( PageParameterKey.CampusId ).AsIntegerOrNull();

            // variables to keep track of the family that new people should be added to
            int? singleFamilyId = null;
            var multipleFamilyGroupIds = new Dictionary<Guid, int>();

            if ( currentPerson?.PrimaryFamily != null )
            {
                multipleFamilyGroupIds.AddOrReplace( currentPerson.PrimaryFamily.Guid, currentPerson.PrimaryFamily.Id );
            }

            if ( !context.Registration.PersonAliasId.HasValue )
            {
                // If a match was not found, create a new person
                var person = new Person
                {
                    FirstName = context.Registration.FirstName,
                    LastName = context.Registration.LastName,
                    IsEmailActive = true,
                    Email = context.Registration.ConfirmationEmail,
                    EmailPreference = EmailPreference.EmailAllowed,
                    RecordTypeValueId = DefinedValueCache.Get( Rock.SystemGuid.DefinedValue.PERSON_RECORD_TYPE_PERSON.AsGuid() ).Id,
                    ConnectionStatusValueId = dvcConnectionStatusId
                };

                if ( dvcRecordStatus != null )
                {
                    person.RecordStatusValueId = dvcRecordStatus.Id;
                }

                registrar = SavePerson(
                    rockContext,
                    context.RegistrationSettings,
                    person,
                    args.Registrar.FamilyGuid ?? Guid.NewGuid(),
                    campusId,
                    null,
                    adultRoleId,
                    childRoleId,
                    multipleFamilyGroupIds,
                    ref singleFamilyId );

                context.Registration.PersonAliasId = registrar != null ? registrar.PrimaryAliasId : ( int? ) null;
                History.EvaluateChange( registrationChanges, "Registrar", string.Empty, registrar.FullName );
            }
            else
            {
                if ( context.Registration.ConfirmationEmail.IsNotNullOrWhiteSpace() )
                {
                    var isEmailDifferent = !context.Registration.ConfirmationEmail.Trim().Equals( registrar.Email?.Trim(), StringComparison.OrdinalIgnoreCase );

                    var forceEmailUpdate = GetAttributeValue( AttributeKey.ForceEmailUpdate ).AsBoolean();

                    // Update the registrar's email if it has changed and either they
                    // requested it be updated or it is forced by the block settings.
                    if ( isEmailDifferent && ( forceEmailUpdate || args.Registrar.UpdateEmail ) )
                    {
                        var person = new PersonAliasService( rockContext ).GetPerson( context.Registration.PersonAliasId.Value );

                        if ( person != null )
                        {
                            person.Email = context.Registration.ConfirmationEmail;
                            rockContext.SaveChanges();
                        }
                    }
                }
            }

            // Determine the campus
            var registrarFamily = registrar.GetFamily( rockContext );
            campusId = campusId ?? registrarFamily.CampusId;

            // Set the family guid for any other registrants that were selected to be in the same family
            multipleFamilyGroupIds.AddOrIgnore( registrarFamily.Guid, registrarFamily.Id );

            if ( !singleFamilyId.HasValue )
            {
                singleFamilyId = registrarFamily.Id;
            }

            // If the Registration Instance linkage specified a group, load it now
            var groupId = GetRegistrationGroupId( rockContext );

            Rock.Model.Group group = null;

            if ( groupId.HasValue )
            {
                group = new GroupService( rockContext ).Get( groupId.Value );

                if ( group != null && ( !context.Registration.GroupId.HasValue || context.Registration.GroupId.Value != group.Id ) )
                {
                    context.Registration.GroupId = group.Id;
                    History.EvaluateChange( registrationChanges, "Group", string.Empty, group.Name );
                }
            }

            var registrationSlug = PageParameter( PageParameterKey.Slug );
            var linkage = GetRegistrationLinkage( registrationSlug, rockContext );

            if ( linkage?.CampusId.HasValue == true )
            {
                campusId = linkage.CampusId;
            }

            if ( campusId.HasValue )
            {
                context.Registration.CampusId = campusId;
                History.EvaluateChange( registrationChanges, "Campus", string.Empty, CampusCache.Get( ( int ) campusId ).Name );
            }

            // if this registration was marked as temporary (started from another page, then specified in the url), set IsTemporary to False now that we are done
            context.Registration.IsTemporary = false;

            // Set attribute values on the registration
            var registrationAttributes = GetRegistrationAttributes( context.RegistrationSettings.RegistrationTemplateId );
            context.Registration.LoadAttributes( rockContext );

            foreach ( var attribute in registrationAttributes )
            {
                var value = args.FieldValues.GetValueOrNull( attribute.Guid );
                var newValue = PublicAttributeHelper.GetPrivateValue( attribute, value.ToStringSafe() );
                context.Registration.SetAttributeValue( attribute.Key, newValue );
            }

            // Save the registration ( so we can get an id )
            rockContext.SaveChanges();
            context.Registration.SaveAttributeValues( rockContext );

            // Save the history
            Task.Run( () => HistoryService.SaveChanges(
                new RockContext(),
                typeof( Registration ),
                Rock.SystemGuid.Category.HISTORY_EVENT_REGISTRATION.AsGuid(),
                context.Registration.Id,
                registrationChanges,
                true,
                currentPerson?.PrimaryAliasId ) );

            try
            {
                // Get each registrant
                var index = 0;

                // Keep track of the registered person IDs to prevent mistakenly merging different
                // people (i.e. twins who share an email address) into the same person record
                // based on an over-confident PersonService.FindPerson(...) match result.
                context.PersonIdsRegisteredWithinThisSession.Clear();

                foreach ( var registrantInfo in args.Registrants )
                {
                    // Force the waitlist if there are no spots remaining, and this is an existing registration or if the registrant is already on the waitlist.
                    // Rock should not force the waitlist when existing registrants are making payments
                    // Rock should force the waitlist if there are no spots remaining and a registrant is being added
                    var forceWaitlist = context.SpotsRemaining < 1 && ( isNewRegistration == true || registrantInfo.IsOnWaitList == true );
                    bool isCreatedAsRegistrant = context.RegistrationSettings.RegistrarOption == RegistrarOption.UseFirstRegistrant && registrantInfo == args.Registrants.FirstOrDefault();

                    MissingFieldsByFormId = new Dictionary<int, Dictionary<int, string>>();

                    UpsertRegistrant(
                        rockContext,
                        context,
                        registrar,
                        registrarFamily.Guid,
                        registrantInfo,
                        index,
                        multipleFamilyGroupIds,
                        ref singleFamilyId,
                        forceWaitlist,
                        isCreatedAsRegistrant,
                        isNewRegistration,
                        postSaveActions );

                    index++;

                    if ( MissingFieldsByFormId?.Any() == true )
                    {
                        /*
                            8/15/2023 - JPH

                            Several individuals have reported seeing missing registrant data within completed registrations. This registrant
                            is missing required, non-conditional Field value(s) that should have been enforced by the UI. Log an exception so
                            we know which values were missing during the saving of this registrant's data (and so we can know to look into
                            the issue further from this angle).

                            Reason: Registration entries are sometimes missing registration form data.
                            https://github.com/SparkDevNetwork/Rock/issues/5091
                         */
                        var logAllMissingFieldsSb = new StringBuilder();
                        logAllMissingFieldsSb.AppendLine( $"{logMsgPrefix}Registrant {index} of {args.Registrants.Count}: The following required (non-conditional) Field values were missing:" );

                        foreach ( var missingFormFields in MissingFieldsByFormId )
                        {
                            var logMissingFormFieldsSb = new StringBuilder( $"[Form ID: {missingFormFields.Key} -" );

                            foreach ( var missingField in missingFormFields.Value )
                            {
                                logMissingFormFieldsSb.Append( $" {missingField.Value} (Field ID: {missingField.Key});" );
                            }

                            logAllMissingFieldsSb.AppendLine( $"{logMissingFormFieldsSb}]" );
                        }

                        ExceptionLogService.LogException( new RegistrationTemplateFormFieldException( logAllMissingFieldsSb.ToString() ) );
                    }
                }

                rockContext.SaveChanges();

                var isPaymentNeededNow = args.AmountToPayNow > 0;
                var isPaymentPlanNeeded = args.PaymentPlan != null;

                if ( isPaymentNeededNow || isPaymentPlanNeeded )
                {
                    // Get basic payment processing data.
                    var financialGateway = new FinancialGatewayService( rockContext ).Get( context.RegistrationSettings.FinancialGatewayId ?? 0 );
                    var gateway = financialGateway?.GetGatewayComponent();
                    var financialAccount = new FinancialAccountService( rockContext ).Get( context.RegistrationSettings.FinancialAccountId ?? 0 );
                    if ( financialAccount == null )
                    {
                        errorMessage = "There was a problem with the financial account configuration for this registration instance";
                        return null;
                    }

                    // Keep track of the customer token so the customer account is only created once.
                    ReferencePaymentInfo oneTimePaymentInfo = null;
                    if ( isPaymentNeededNow )
                    {
                        oneTimePaymentInfo = GetPaymentInfo( rockContext, context, args, gateway, out errorMessage );
                        if ( errorMessage.IsNotNullOrWhiteSpace() )
                        {
                            throw new Exception( errorMessage );
                        }

                        // Process the payment in the gateway.
                        var financialTransaction = ProcessGatewayPayment( rockContext, context, args, financialGateway, gateway, oneTimePaymentInfo, out errorMessage );

                        if ( !errorMessage.IsNullOrWhiteSpace() )
                        {
                            throw new Exception( errorMessage );
                        }
                        else if ( financialTransaction == null )
                        {
                            throw new Exception( "There was a problem with the payment" );
                        }
                        else
                        {
                            // The payment was processed successfully, so save the transaction in Rock.
                            SaveTransaction( gateway, context, financialTransaction, oneTimePaymentInfo, rockContext );
                        }
                    }

                    if ( isPaymentPlanNeeded )
                    {
                        var paymentInfo = GetPaymentPlanPaymentInfo( rockContext, context, args, gateway, oneTimePaymentInfo, out errorMessage );
                        if ( errorMessage.IsNotNullOrWhiteSpace() )
                        {
                            throw new Exception( errorMessage );
                        }

                        // Create a schedule for the recurring payment plan transactions.
                        var paymentSchedule = new PaymentSchedule
                        {
                            PersonId = context.Registration.PersonId ?? 0,
                            NumberOfPayments = args.PaymentPlan.NumberOfPayments,
                            TransactionFrequencyValue = DefinedValueCache.Get( args.PaymentPlan.TransactionFrequencyGuid ),
                            StartDate = args.PaymentPlan.StartDate.Date,
                            // EndDate is not used for gateways that use payment plans created using number.
                        };

                        var scheduledTransaction = ProcessGatewayPaymentPlan( context, args, financialGateway, gateway, paymentSchedule, paymentInfo, out errorMessage );

                        if ( errorMessage.IsNotNullOrWhiteSpace() )
                        {
                            throw new Exception( errorMessage );
                        }

                        if (scheduledTransaction == null )
                        {
                            throw new Exception( "There was a problem scheduling the payment" );
                        }

                        PrepareAndSavePaymentPlanScheduledTransaction( rockContext, context, financialGateway, gateway, paymentSchedule, paymentInfo, scheduledTransaction );
                    }
                }
            }
            catch ( Exception )
            {
                using ( var newRockContext = new RockContext() )
                {
                    // Cleanup any new records created since there was an error
                    if ( isNewRegistration )
                    {
                        var newRegistrationService = new RegistrationService( newRockContext );
                        var savedRegistration = new RegistrationService( newRockContext ).Get( context.Registration.Id );

                        if ( savedRegistration != null )
                        {
                            HistoryService.DeleteChanges( newRockContext, typeof( Registration ), savedRegistration.Id );

                            newRegistrationService.Delete( savedRegistration );
                            newRockContext.SaveChanges();
                        }
                    }
                }

                throw;
            }

            // Now that the registration is submitted, delete the session if any
            try
            {
                var registrationSessionService = new RegistrationSessionService( rockContext );
                var sessionToDeleteQuery = registrationSessionService.Queryable()
                    .Where( s => s.Guid == args.RegistrationSessionGuid );

                registrationSessionService.DeleteRange( sessionToDeleteQuery );
                rockContext.SaveChanges();
            }
            catch ( Exception e )
            {
                ExceptionLogService.LogException( e );
            }

            // If there is a valid registration, and nothing went wrong processing the payment, add registrants to group and send the notifications
            if ( context.Registration != null && !context.Registration.IsTemporary )
            {
                ProcessPostSave( rockContext, context.RegistrationSettings, args, isNewRegistration, context.Registration, previousRegistrantPersonIds, postSaveActions );
            }

            return context.Registration;
        }

        /// <summary>
        /// Gets the existing registrar person from the registration.
        /// </summary>
        /// <param name="context">The registration context.</param>
        /// <param name="currentPerson">The current person that is logged in.</param>
        /// <param name="rockContext">The rock context.</param>
        /// <returns>The <see cref="Person"/> that should be used as the registrant or <c>null</c> if unknown.</returns>
        private Person GetExistingRegistrarPerson( RegistrationContext context, Person currentPerson, RockContext rockContext )
        {
            /**
             * 1/26/2022 - DSH
             * 
             * Logic is as follows. If we have a logged in person and the name has
             * not been changed, then just use the current person as the registrar.
             * 
             * Otherwise (no logged in person or the name was changed), perform a
             * standard person match search to try to find an existing person.
             */
            bool currentPersonNamesMatch = false;
            Person registrar;

            if ( currentPerson != null )
            {
                var isFirstNameSame = currentPerson.NickName.Trim().Equals( context.Registration.FirstName, StringComparison.OrdinalIgnoreCase )
                    || currentPerson.FirstName.Trim().Equals( context.Registration.FirstName, StringComparison.OrdinalIgnoreCase );
                var isLastNameSame = currentPerson.LastName.Trim().Equals( context.Registration.LastName, StringComparison.OrdinalIgnoreCase );

                currentPersonNamesMatch = isFirstNameSame && isLastNameSame;
            }

            if ( currentPersonNamesMatch )
            {
                // Registrar is sometimes used with save operations later on
                // so we need to load a new person that is in our RockContext.
                // Fixes #5624.
                registrar = new PersonService( rockContext ).Get( currentPerson.Id );
                context.Registration.PersonAliasId = currentPerson.PrimaryAliasId;
            }
            else
            {
                var personService = new PersonService( rockContext );
                registrar = personService.FindPerson( context.Registration.FirstName, context.Registration.LastName, context.Registration.ConfirmationEmail, true );

                if ( registrar != null )
                {
                    context.Registration.PersonAliasId = registrar.PrimaryAliasId;
                }
                else
                {
                    registrar = null;
                    context.Registration.PersonAlias = null;
                    context.Registration.PersonAliasId = null;
                }
            }

            return registrar;
        }

        /// <summary>
        /// Gets the registration group identifier.
        /// </summary>
        /// <param name="rockContext">The rock context.</param>
        /// <returns>The <see cref="Group"/> identifier or <c>null</c> if one is not available.</returns>
        private int? GetRegistrationGroupId( RockContext rockContext )
        {
            var groupId = PageParameter( PageParameterKey.GroupId ).AsIntegerOrNull();
            var registrationSlug = PageParameter( PageParameterKey.Slug );

            if ( !groupId.HasValue && !registrationSlug.IsNullOrWhiteSpace() )
            {
                var dateTime = RockDateTime.Now;
                var linkage = new EventItemOccurrenceGroupMapService( rockContext )
                    .Queryable().AsNoTracking()
                    .Where( l =>
                        l.UrlSlug == registrationSlug &&
                        l.RegistrationInstance != null &&
                        l.RegistrationInstance.IsActive &&
                        l.RegistrationInstance.RegistrationTemplate != null &&
                        l.RegistrationInstance.RegistrationTemplate.IsActive &&
                        ( !l.RegistrationInstance.StartDateTime.HasValue || l.RegistrationInstance.StartDateTime <= dateTime ) &&
                        ( !l.RegistrationInstance.EndDateTime.HasValue || l.RegistrationInstance.EndDateTime > dateTime ) )
                    .FirstOrDefault();

                if ( linkage != null )
                {
                    groupId = linkage.GroupId;
                }
            }

            return groupId;
        }

        /// <summary>
        /// Gets the registration linkage.
        /// </summary>
        /// <param name="slug">The slug.</param>
        /// <param name="rockContext">The rock context.</param>
        /// <returns></returns>
        private EventItemOccurrenceGroupMap GetRegistrationLinkage( string slug, RockContext rockContext )
        {
            var dateTime = RockDateTime.Now;

            var linkage = new EventItemOccurrenceGroupMapService( rockContext ?? new RockContext() )
                .Queryable().AsNoTracking()
                .Include( m => m.Campus )
                .Where( l =>
                    l.UrlSlug == slug &&
                    l.RegistrationInstance != null &&
                    l.RegistrationInstance.IsActive &&
                    l.RegistrationInstance.RegistrationTemplate != null &&
                    l.RegistrationInstance.RegistrationTemplate.IsActive &&
                    ( !l.RegistrationInstance.StartDateTime.HasValue || l.RegistrationInstance.StartDateTime <= dateTime ) &&
                    ( !l.RegistrationInstance.EndDateTime.HasValue || l.RegistrationInstance.EndDateTime > dateTime ) )
                .FirstOrDefault();

            return linkage;
        }

        /// <summary>
        /// Gets a person field value.
        /// </summary>
        /// <param name="settings">The settings.</param>
        /// <param name="personFieldType">Type of the person field.</param>
        /// <returns></returns>
        private object GetPersonFieldValue( RegistrationSettings settings, RegistrationPersonFieldType personFieldType, Dictionary<Guid, object> fieldValues )
        {
            if ( settings == null || settings.Forms == null )
            {
                return null;
            }

            var fieldGuid = settings.Forms
                .SelectMany( t => t.Fields
                    .Where( f =>
                        f.FieldSource == RegistrationFieldSource.PersonField &&
                        f.PersonFieldType == personFieldType )
                    .Select( f => f.Guid ) )
                .FirstOrDefault();

            return fieldValues.GetValueOrNull( fieldGuid );
        }

        /// <summary>
        /// Gets the registration instance query.
        /// </summary>
        /// <param name="rockContext">The rock context.</param>
        /// <param name="includes">The includes.</param>
        /// <returns></returns>
        private IQueryable<RegistrationInstance> GetRegistrationInstanceQuery( RockContext rockContext, string includes )
        {
            var registrationInstanceId = GetRegistrationInstanceId( rockContext );
            var now = RockDateTime.Now;

            var query = new RegistrationInstanceService( rockContext )
                .Queryable( includes )
                .Where( r =>
                    r.Id == registrationInstanceId &&
                    r.IsActive &&
                    r.RegistrationTemplate != null &&
                    r.RegistrationTemplate.IsActive &&
                    ( !r.StartDateTime.HasValue || r.StartDateTime <= now ) &&
                    ( !r.EndDateTime.HasValue || r.EndDateTime > now ) );

            return query;
        }

        /// <summary>
        /// Gets the first name of the registrant.
        /// </summary>
        /// <param name="context">The context.</param>
        /// <param name="registrantInfo">The registrant information.</param>
        /// <returns></returns>
        private string GetRegistrantFirstName( RegistrationContext context, ViewModels.Blocks.Event.RegistrationEntry.RegistrantBag registrantInfo )
        {
            var fields = context.RegistrationSettings.Forms.SelectMany( f => f.Fields );
            var field = fields.FirstOrDefault( f => f.PersonFieldType == RegistrationPersonFieldType.FirstName );
            return registrantInfo.FieldValues.GetValueOrNull( field.Guid ).ToStringSafe();
        }

        /// <summary>
        /// Gets the last name of the registrant.
        /// </summary>
        /// <param name="context">The context.</param>
        /// <param name="registrantInfo">The registrant information.</param>
        /// <returns></returns>
        private string GetRegistrantLastName( RegistrationContext context, ViewModels.Blocks.Event.RegistrationEntry.RegistrantBag registrantInfo )
        {
            var fields = context.RegistrationSettings.Forms.SelectMany( f => f.Fields );
            var field = fields.FirstOrDefault( f => f.PersonFieldType == RegistrationPersonFieldType.LastName );
            return registrantInfo.FieldValues.GetValueOrNull( field.Guid ).ToStringSafe();
        }

        /// <summary>
        /// Gets the last name of the registrant.
        /// </summary>
        /// <param name="context">The context.</param>
        /// <param name="registrantInfo">The registrant information.</param>
        /// <returns></returns>
        private string GetRegistrantFullName( RegistrationContext context, ViewModels.Blocks.Event.RegistrationEntry.RegistrantBag registrantInfo )
        {
            var firstName = GetRegistrantFirstName( context, registrantInfo );
            var lastName = GetRegistrantLastName( context, registrantInfo );
            return $"{firstName} {lastName}";
        }

        /// <summary>
        /// Gets the field values.
        /// </summary>
        /// <param name="registrationContext">The registration context.</param>
        /// <param name="rockContext">The rock context.</param>
        /// <param name="person">The person.</param>
        /// <param name="registrant">The registrant to use when retrieving registrant attribute values..</param>
        /// <param name="forms">The forms.</param>
        /// <param name="forcePersonValues"><c>true</c> if person field values should always be retrieved from the Person.</param>
        /// <returns></returns>
        private Dictionary<Guid, object> GetCurrentValueFieldValues( RegistrationContext registrationContext, RockContext rockContext, Person person, RegistrationRegistrant registrant, IEnumerable<RegistrationTemplateForm> forms, bool forcePersonValues )
        {
            var fieldValues = new Dictionary<Guid, object>();
            var familySelection = registrationContext?.RegistrationSettings.AreCurrentFamilyMembersShown ?? true;

            foreach ( var form in forms )
            {
                var fields = form.Fields.Where( f =>
                {
                    if ( f.ShowCurrentValue && !f.IsInternal && ( f.Attribute == null || f.Attribute.IsActive ) )
                    {
                        return true;
                    }

                    // If we are returning to an existing registration then we
                    // want to always pull in the current data from the Person.
                    // Otherwise when returning to an existing registration some
                    // field values (such as person attributes and First/Last name
                    // among others) will be blank.
                    if ( forcePersonValues && ( f.FieldSource == RegistrationFieldSource.PersonField || f.FieldSource == RegistrationFieldSource.PersonAttribute ) )
                    {
                        return true;
                    }

                    if ( ( familySelection || f.ShowCurrentValue ) && f.FieldSource == RegistrationFieldSource.PersonField )
                    {
                        return f.PersonFieldType == RegistrationPersonFieldType.FirstName || f.PersonFieldType == RegistrationPersonFieldType.LastName;
                    }

                    if ( f.FieldSource == RegistrationFieldSource.RegistrantAttribute )
                    {
                        return true;
                    }

                    return false;
                } );

                foreach ( var field in fields )
                {
                    var value = GetCurrentFieldValue( rockContext, person, registrant, field, registrationContext );

                    if ( value != null )
                    {
                        fieldValues[field.Guid] = value;
                    }
                }
            }

            return fieldValues;
        }

        /// <summary>
        /// Gets the current field value.
        /// </summary>
        /// <param name="rockContext">The rock context.</param>
        /// <param name="person">The person.</param>
        /// <param name="registrant">The registrant to use when retrieving registrant attribute values..</param>
        /// <param name="field">The field.</param>
        /// <returns></returns>
        private object GetCurrentFieldValue( RockContext rockContext, Person person, RegistrationRegistrant registrant, RegistrationTemplateFormField field, RegistrationContext registrationContext )
        {
            switch ( field.FieldSource )
            {
                case RegistrationFieldSource.PersonField:
                    return GetPersonCurrentFieldValue( rockContext, person, field, registrationContext );

                case RegistrationFieldSource.PersonAttribute:
                    return GetEntityCurrentClientAttributeValue( rockContext, person, field );

                case RegistrationFieldSource.RegistrantAttribute:
                    return GetEntityCurrentClientAttributeValue( rockContext, registrant, field );
            }

            return null;
        }

        /// <summary>
        /// Gets the current person field value.
        /// </summary>
        /// <param name="rockContext">The rock context.</param>
        /// <param name="person">The person.</param>
        /// <param name="field">The field.</param>
        /// <returns></returns>
        private object GetPersonCurrentFieldValue( RockContext rockContext, Person person, RegistrationTemplateFormField field, RegistrationContext registrationContext )
        {
            if ( person == null )
            {
                return null;
            }

            switch ( field.PersonFieldType )
            {
                case RegistrationPersonFieldType.FirstName:
                    return person.NickName.IsNullOrWhiteSpace() ? person.FirstName : person.NickName;

                case RegistrationPersonFieldType.LastName:
                    return person.LastName;

                case RegistrationPersonFieldType.MiddleName:
                    return person.MiddleName;

                case RegistrationPersonFieldType.Email:
                    return person.Email;

                case RegistrationPersonFieldType.Campus:
                    var family = person.GetFamily( rockContext );
                    return family?.Campus?.Guid;

                case RegistrationPersonFieldType.Gender:
                    return person.Gender.ConvertToInt().ToString();

                case RegistrationPersonFieldType.Birthdate:
                    return new BirthdayPickerBag
                    {
                        Year = person.BirthYear ?? 0,
                        Month = person.BirthMonth ?? 0,
                        Day = person.BirthDay ?? 0
                    };

                case RegistrationPersonFieldType.AnniversaryDate:
                    return new BirthdayPickerBag
                    {
                        Year = person.AnniversaryDate?.Year ?? 0,
                        Month = person.AnniversaryDate?.Month ?? 0,
                        Day = person.AnniversaryDate?.Day ?? 0
                    };

                case RegistrationPersonFieldType.Address:
                    var location = person.GetHomeLocation( rockContext );

                    return new AddressControlBag
                    {
                        Street1 = location?.Street1 ?? string.Empty,
                        Street2 = location?.Street2 ?? string.Empty,
                        City = location?.City ?? string.Empty,
                        State = location?.State ?? string.Empty,
                        PostalCode = location?.PostalCode ?? string.Empty,
                        Country = location?.Country ?? string.Empty
                    };

                case RegistrationPersonFieldType.MaritalStatus:
                    {
                        var maritalStatus = person.MaritalStatusValueId.HasValue ? DefinedValueCache.Get( person.MaritalStatusValueId.Value ) : null;

                        return maritalStatus?.Guid.ToString() ?? string.Empty;
                    }

                case RegistrationPersonFieldType.ConnectionStatus:
                    {
                        var connectionStatus = person.ConnectionStatusValueId.HasValue ? DefinedValueCache.Get( person.ConnectionStatusValueId.Value ) : null;

                        return connectionStatus?.Guid.ToString() ?? string.Empty;
                    }

                case RegistrationPersonFieldType.Grade:
                    {
                        var gradeOffset = person.GradeOffset ?? -1;
                        var gradeValue = DefinedTypeCache.Get( SystemGuid.DefinedType.SCHOOL_GRADES )
                            .DefinedValues
                            .FirstOrDefault( v => v.Value == gradeOffset.ToString() );

                        return gradeValue?.Guid.ToString() ?? string.Empty;
                    }

                case RegistrationPersonFieldType.HomePhone:
                    return person.GetPhoneNumber( SystemGuid.DefinedValue.PERSON_PHONE_TYPE_HOME.AsGuid() )?.Number;

                case RegistrationPersonFieldType.WorkPhone:
                    return person.GetPhoneNumber( SystemGuid.DefinedValue.PERSON_PHONE_TYPE_WORK.AsGuid() )?.Number;

                case RegistrationPersonFieldType.MobilePhone:
                    var mobilePhone = person.GetPhoneNumber( SystemGuid.DefinedValue.PERSON_PHONE_TYPE_MOBILE.AsGuid() );
                    if ( registrationContext.RegistrationSettings.ShowSmsOptIn )
                    {
                        return CreatePhoneNumberBoxWithSmsControlBag( mobilePhone );
                    }

                    return mobilePhone?.Number;

            }

            return null;
        }

        private PhoneNumberBoxWithSmsControlBag CreatePhoneNumberBoxWithSmsControlBag( Rock.Model.PhoneNumber phone )
        {
            if ( phone == null )
            {
                return new PhoneNumberBoxWithSmsControlBag
                {
                    Number = string.Empty,
                    IsMessagingEnabled = false,
                    CountryCode = string.Empty
                };
            }

            return new PhoneNumberBoxWithSmsControlBag
            {
                Number = phone.Number,
                IsMessagingEnabled = phone.IsMessagingEnabled,
                CountryCode = phone.CountryCode
            };
        }

        /// <summary>
        /// Gets the entity's attribute value.
        /// </summary>
        /// <param name="rockContext">The rock context.</param>
        /// <param name="entity">The entity.</param>
        /// <param name="field">The field.</param>
        /// <returns></returns>
        private string GetEntityCurrentClientAttributeValue( RockContext rockContext, IHasAttributes entity, RegistrationTemplateFormField field )
        {
            var attribute = AttributeCache.Get( field.AttributeId ?? 0 );

            if ( attribute is null )
            {
                return null;
            }

            if ( entity == null )
            {
                return PublicAttributeHelper.GetPublicEditValue( attribute, attribute.DefaultValue );
            }

            entity.LoadAttributes( rockContext );

            return PublicAttributeHelper.GetPublicEditValue( attribute, entity.GetAttributeValue( attribute.Key ) );
        }

        /// <summary>
        /// Saves the person.
        /// </summary>
        /// <param name="rockContext">The rock context.</param>
        /// <param name="settings">The registration settings.</param>
        /// <param name="person">The person.</param>
        /// <param name="familyGuid">The family unique identifier.</param>
        /// <param name="campusId">The campus identifier.</param>
        /// <param name="location">The location.</param>
        /// <param name="adultRoleId">The adult role identifier.</param>
        /// <param name="childRoleId">The child role identifier.</param>
        /// <param name="multipleFamilyGroupIds">The multiple family group ids.</param>
        /// <param name="singleFamilyId">The single family identifier.</param>
        /// <param name="updateExistingCampus">if set to <c>true</c> updates the existing campus for the family group to the one provided in the campusId parameter.</param>
        /// <returns>Person.</returns>
        private Person SavePerson( RockContext rockContext, RegistrationSettings settings, Person person, Guid familyGuid, int? campusId, Location location, int adultRoleId, int childRoleId, Dictionary<Guid, int> multipleFamilyGroupIds, ref int? singleFamilyId, bool updateExistingCampus = false )
        {
            if ( !person.PrimaryCampusId.HasValue && campusId.HasValue )
            {
                person.PrimaryCampusId = campusId;
                rockContext.SaveChanges();
            }

            int? familyId = null;

            if ( person.Id > 0 )
            {
                rockContext.SaveChanges();

                // Set the family guid for any other registrants that were selected to be in the same family
                var family = person.GetFamily( rockContext );
                if ( family != null )
                {
                    familyId = family.Id;
                    multipleFamilyGroupIds.AddOrIgnore( familyGuid, family.Id );
                    if ( !singleFamilyId.HasValue )
                    {
                        singleFamilyId = family.Id;
                    }
                }
            }
            else
            {
                // If we've created the family already for this registrant, add them to it
                if (
                        ( settings.RegistrantsSameFamily == RegistrantsSameFamily.Ask && multipleFamilyGroupIds.ContainsKey( familyGuid ) ) ||
                        ( settings.RegistrantsSameFamily == RegistrantsSameFamily.Yes && singleFamilyId.HasValue )
                    )
                {
                    // Add person to existing family
                    var age = person.Age;
                    int familyRoleId = age.HasValue && age < 18 ? childRoleId : adultRoleId;

                    familyId = settings.RegistrantsSameFamily == RegistrantsSameFamily.Ask ?
                        multipleFamilyGroupIds[familyGuid] :
                        singleFamilyId.Value;
                    PersonService.AddPersonToFamily( person, true, familyId.Value, familyRoleId, rockContext );
                }
                else
                {
                    // otherwise create a new family
                    // Create Person/Family
                    var familyGroup = PersonService.SaveNewPerson( person, rockContext, campusId, false );
                    if ( familyGroup != null )
                    {
                        familyId = familyGroup.Id;

                        // Store the family id for next person
                        multipleFamilyGroupIds.AddOrIgnore( familyGuid, familyGroup.Id );
                        if ( !singleFamilyId.HasValue )
                        {
                            singleFamilyId = familyGroup.Id;
                        }
                    }
                }
            }

            // If we have family ID and a meaningful location then update that info
            if ( familyId.HasValue )
            {
                var familyGroup = new GroupService( rockContext ).Get( familyId.Value );

                if ( campusId.HasValue && ( updateExistingCampus || !familyGroup.CampusId.HasValue ) )
                {
                    familyGroup.CampusId = campusId;
                    rockContext.SaveChanges();
                }

                if ( location != null && location.IsMinimumViableAddress() )
                {

                    var existingLocation = new LocationService( rockContext ).Get(
                        location.Street1,
                        location.Street2,
                        location.City,
                        location.State,
                        location.PostalCode,
                        location.Country,
                        familyGroup,
                        true,
                        false );

                    var homeLocationType = DefinedValueCache.Get( Rock.SystemGuid.DefinedValue.GROUP_LOCATION_TYPE_HOME.AsGuid() );
                    if ( homeLocationType != null && familyGroup != null )
                    {
                        if ( existingLocation != null )
                        {
                            // A location exists but is not associated with this family group
                            GroupService.AddNewGroupAddress( rockContext, familyGroup, Rock.SystemGuid.DefinedValue.GROUP_LOCATION_TYPE_HOME, existingLocation );
                        }
                        else
                        {
                            // Create a new location and save it to the family group
                            GroupService.AddNewGroupAddress(
                                rockContext,
                                familyGroup,
                                Rock.SystemGuid.DefinedValue.GROUP_LOCATION_TYPE_HOME,
                                location.Street1,
                                location.Street2,
                                location.City,
                                location.State,
                                location.PostalCode,
                                location.Country,
                                true );
                        }
                    }
                }
            }

            return new PersonService( rockContext ).Get( person.Id );
        }

        /// <summary>
        /// Saves the phone.
        /// </summary>
        /// <param name="fieldValue">The field value.</param>
        /// <param name="person">The person.</param>
        /// <param name="phoneTypeGuid">The phone type unique identifier.</param>
        /// <param name="changes">The changes.</param>
        private void SavePhone( object fieldValue, Person person, Guid phoneTypeGuid, History.HistoryChangeList changes )
        {
            string phoneNumber = string.Empty;
            bool? isMessagingEnabled = null;

            var phoneData = fieldValue.ToStringSafe().FromJsonOrNull<PhoneNumberBoxWithSmsControlBag>();
            if ( phoneData != null )
            {
                // We got the number and SMS selection, so set both.
                phoneNumber = phoneData.Number;
                isMessagingEnabled = phoneData.IsMessagingEnabled;
            }
            else if ( fieldValue is string )
            {
                // Only got the number, so leave IsMessagingEnabled null so it isn't changed
                phoneNumber = fieldValue.ToStringSafe();
            }
            else
            {
                // No usable data, just return without doing anything.
                return;
            }

            string cleanNumber = PhoneNumber.CleanNumber( phoneNumber );
            var numberType = DefinedValueCache.Get( phoneTypeGuid );

            if ( string.IsNullOrWhiteSpace( cleanNumber ) || numberType == null )
            {
                return;
            }

            string oldPhoneNumber = string.Empty;
            bool oldIsMessagingEnabled = false;
            var phone = person.PhoneNumbers.FirstOrDefault( p => p.NumberTypeValueId == numberType.Id );

            if ( phone == null )
            {
                phone = new PhoneNumber
                {
                    NumberTypeValueId = numberType.Id
                };

                person.PhoneNumbers.Add( phone );
            }
            else
            {
                oldPhoneNumber = phone.NumberFormattedWithCountryCode;
                oldIsMessagingEnabled = phone.IsMessagingEnabled;
            }

            phone.Number = cleanNumber;
            History.EvaluateChange( changes, $"{numberType.Value} Phone", oldPhoneNumber, phone.NumberFormattedWithCountryCode );

            if ( isMessagingEnabled != null )
            {
                phone.IsMessagingEnabled = isMessagingEnabled.Value;
                History.EvaluateChange( changes, $"{numberType.Value} IsMessagingEnabled", oldIsMessagingEnabled, phone.IsMessagingEnabled );
            }
        }

        /// <summary>
        /// Gets an existing person if possible, otherwise creates a new Person object
        /// which can be later saved to the database.
        /// </summary>
        /// <param name="context">The registration context.</param>
        /// <param name="registrantInfo">The registrant information.</param>
        /// <param name="registrar">The registrar person that is performing the registering.</param>
        /// <param name="registrarFamilyGuid">The registrar family unique identifier.</param>
        /// <param name="isCreatedAsRegistrant">if set to <c>true</c> [is created as registrant].</param>
        /// <param name="rockContext">The rock context for any database lookups.</param>
        /// <returns>A tuple that contains the <see cref="Person" /> object and the optional <see cref="RegistrationRegistrant" /> object.</returns>
        private (Person person, RegistrationRegistrant registrant) GetExistingOrCreatePerson( RegistrationContext context, ViewModels.Blocks.Event.RegistrationEntry.RegistrantBag registrantInfo, Person registrar, Guid registrarFamilyGuid, bool isCreatedAsRegistrant, RockContext rockContext )
        {
            RegistrationRegistrant registrant = null;
            Person person = null;
            var personService = new PersonService( rockContext );

            var firstName = GetPersonFieldValue( context.RegistrationSettings, RegistrationPersonFieldType.FirstName, registrantInfo.FieldValues ).ToStringSafe();
            var lastName = GetPersonFieldValue( context.RegistrationSettings, RegistrationPersonFieldType.LastName, registrantInfo.FieldValues ).ToStringSafe();
            var email = GetPersonFieldValue( context.RegistrationSettings, RegistrationPersonFieldType.Email, registrantInfo.FieldValues ).ToStringSafe();
            var birthday = GetPersonFieldValue( context.RegistrationSettings, RegistrationPersonFieldType.Birthdate, registrantInfo.FieldValues ).ToStringSafe().FromJsonOrNull<BirthdayPickerBag>().ToDateTime();
            var mobilePhone = GetPersonFieldValue( context.RegistrationSettings, RegistrationPersonFieldType.MobilePhone, registrantInfo.FieldValues ).ToStringSafe();

            /*
                8/15/2023 - JPH

                Several individuals have reported seeing missing registrant data within completed registrations. Check
                each person field type to see if it was required, non-conditional & missing, so we know whether to look
                into the issue further from this angle.

                Reason: Registration entries are sometimes missing registration form data.
                https://github.com/SparkDevNetwork/Rock/issues/5091
            */
            if ( MissingFieldsByFormId != null )
            {
                void NotePersonFieldDetailsIfRequiredAndMissing( RegistrationPersonFieldType personFieldType, object fieldValue )
                {
                    var field = context.RegistrationSettings
                        ?.Forms
                        ?.SelectMany( f => f.Fields
                            .Where( ff =>
                                ff.FieldSource == RegistrationFieldSource.PersonField
                                && ff.PersonFieldType == personFieldType
                            )
                        ).FirstOrDefault();

                    if ( field == null )
                    {
                        return;
                    }

                    field.NoteFieldDetailsIfRequiredAndMissing( MissingFieldsByFormId, fieldValue );
                }

                NotePersonFieldDetailsIfRequiredAndMissing( RegistrationPersonFieldType.FirstName, firstName );
                NotePersonFieldDetailsIfRequiredAndMissing( RegistrationPersonFieldType.LastName, lastName );
                NotePersonFieldDetailsIfRequiredAndMissing( RegistrationPersonFieldType.Email, email );
                NotePersonFieldDetailsIfRequiredAndMissing( RegistrationPersonFieldType.Birthdate, birthday );
                NotePersonFieldDetailsIfRequiredAndMissing( RegistrationPersonFieldType.MobilePhone, mobilePhone );
            }

            registrant = context.Registration.Registrants.FirstOrDefault( r => r.Guid == registrantInfo.Guid );

            if ( registrant != null )
            {
                person = registrant.Person;
                if ( person != null )
                {
                    // If the form has first or last name fields and they have data then match the registrant.Person with the form values.
                    // If the form values are blank then this is an existing registration and a payment is being made and we do not want to null out the registrant(s).
                    var firstNameMatch = firstName.IsNullOrWhiteSpace() ? true : ( registrant.Person.FirstName.Equals( firstName, StringComparison.OrdinalIgnoreCase ) || registrant.Person.NickName.Equals( firstName, StringComparison.OrdinalIgnoreCase ) );
                    var lastNameMatch = lastName.IsNullOrWhiteSpace() ? true : registrant.Person.LastName.Equals( lastName, StringComparison.OrdinalIgnoreCase );

                    if ( firstNameMatch && lastNameMatch )
                    {
                        // Do nothing
                    }
                    else
                    {
                        person = null;
                        registrant.PersonAlias = null;
                        registrant.PersonAliasId = null;
                    }
                }
            }
            else if ( registrantInfo.PersonGuid.HasValue )
            {
                // This can happen if the page has reloaded due to an error. The person was saved to the DB and we don't want to add them again.
                person = personService.Get( registrantInfo.PersonGuid.Value );
            }
            else
            {
                if ( registrantInfo.PersonGuid.HasValue && context.RegistrationSettings.AreCurrentFamilyMembersShown )
                {
                    person = personService.Get( registrantInfo.PersonGuid.Value );
                }
            }

            if ( person == null )
            {
                // Try to find a matching person based on name, email address, mobile phone, and birthday. If these were not provided they are not considered.
                var personQuery = new PersonService.PersonMatchQuery( firstName, lastName, email, mobilePhone, gender: null, birthDate: birthday );
                person = personService.FindPerson( personQuery, true );

                if ( person != null && context.PersonIdsRegisteredWithinThisSession.Contains( person.Id ) )
                {
                    /*
                        1/8/2024 - JPH

                        We've seen scenarios in which different people (i.e. twins who share an email address) are
                        mistakenly merged into a single person record because of the way our FindPerson(...) method
                        works. Rock is correctly attempting to prevent the creation of duplicate person records,
                        but we need to handle this unique scenario by instead keeping track of the person IDs that
                        have already been tied to a registrant record within this specific registration session,
                        and if the FindPerson(...) method returns the same person more than once, we'll force Rock
                        to create a new person record, at the risk of creating duplicate people. This risk is more
                        tolerable than the risk of failing to save a Person altogether, as in the twin example above.

                        Reason: Attempt to prevent merging different people based on an over-confident match result.
                    */
                    person = null;
                }

                // Try to find a matching person based on name within same family as registrar
                if ( person == null && registrar != null && registrantInfo.FamilyGuid == registrarFamilyGuid )
                {
                    var familyMembers = registrar.GetFamilyMembers( true, rockContext )
                        .Where( m => ( m.Person.FirstName == firstName || m.Person.NickName == firstName ) && m.Person.LastName == lastName )
                        .Select( m => m.Person )
                        .ToList();

                    if ( familyMembers.Count() == 1 )
                    {
                        person = familyMembers.First();
                        if ( !string.IsNullOrWhiteSpace( email ) )
                        {
                            person.Email = email;
                        }
                    }

                    if ( familyMembers.Count() > 1 && !string.IsNullOrWhiteSpace( email ) )
                    {
                        familyMembers = familyMembers
                            .Where( m =>
                                m.Email != null &&
                                m.Email.Equals( email, StringComparison.OrdinalIgnoreCase ) )
                            .ToList();
                        if ( familyMembers.Count() == 1 )
                        {
                            person = familyMembers.First();
                        }
                    }
                }
            }

            /*
                 4/26/2024 - JMH
                
                 If a person match was not made for the registrant at this point,
                 and if the registrar is not the authenticated person,
                 then try to find a match from the authenticated person's family.

                 Duplicate prevention may be enhanced in the future to include suffix
                 or other identifying information.

                 Reason: Registrant person matching updates to reduce duplicates
            */
            var currentPerson = GetCurrentPerson();
            if ( person == null && currentPerson != null && registrar.PrimaryAliasId != currentPerson.PrimaryAliasId )
            {
                var familyMembers = currentPerson.GetFamilyMembers( true, rockContext )
                    .Where( m => ( m.Person.FirstName == firstName || m.Person.NickName == firstName ) && m.Person.LastName == lastName )
                    .Select( m => m.Person )
                    .ToList();

                if ( familyMembers.Count() == 1 )
                {
                    person = familyMembers.First();
                    if ( !string.IsNullOrWhiteSpace( email ) )
                    {
                        person.Email = email;
                    }
                }
            }

            if ( person == null )
            {
                /**
                  * 06/07/2022 - KA
                  * 
                  * Logic is as follows. If the Template RegistrarOption was set to UseFirstRegistrant
                  * then chances are a Person was created or found for the first Registrant and used
                  * as the Registrar. In that case then we don't create a new Person for the first
                  * Registrant. Otherwise we go ahead and create a new Person. This is of Particular
                  * importance when the AccountProtectionProfilesForDuplicateDetectionToIgnore includes
                  * AccountProtectionProfile.Low. That means the PersonMatch query will return a null
                  * any time it is called. This prevents us from creating duplicate Person entities for
                  * both the Registrar and first Registrant who are the same person in this scenario.
                */
                if ( isCreatedAsRegistrant && registrar != null )
                {
                    person = registrar;
                }
                else
                {
                    // Get the connection status from the registration settings first.
                    // If there is no connection status defined there, then attempt to get
                    // it from this block's settings.
                    var dvcConnectionStatusId = context.RegistrationSettings.ConnectionStatusValueId
                        ?? DefinedValueCache.GetId( GetAttributeValue( AttributeKey.ConnectionStatus ).AsGuid() );
                    var dvcRecordStatus = DefinedValueCache.Get( GetAttributeValue( AttributeKey.RecordStatus ).AsGuid() );

                    // If a match was not found, create a new person
                    person = new Person();
                    person.FirstName = firstName;
                    person.LastName = lastName;
                    person.IsEmailActive = true;
                    person.Email = email;
                    person.EmailPreference = EmailPreference.EmailAllowed;
                    person.RecordTypeValueId = DefinedValueCache.Get( Rock.SystemGuid.DefinedValue.PERSON_RECORD_TYPE_PERSON.AsGuid() ).Id;

                    if ( dvcConnectionStatusId.HasValue )
                    {
                        person.ConnectionStatusValueId = dvcConnectionStatusId.Value;
                    }

                    if ( dvcRecordStatus != null )
                    {
                        person.RecordStatusValueId = dvcRecordStatus.Id;
                    }
                }
            }

            return (person, registrant);
        }

        /// <summary>
        /// Updates the person object from information provided in the registrant.
        /// This does not perform the SaveChanges() call, so all changes are made
        /// only to the in-memory object.
        /// </summary>
        /// <param name="person">The person to update.</param>
        /// <param name="registrantInfo">The registrant information.</param>
        /// <param name="personChanges">The person history changes that were made.</param>
        /// <param name="settings">The registration settings.</param>
        /// <returns>A tuple that contains the <see cref="Campus"/> identifier and the <see cref="Location"/> object if either were found.</returns>
        private (int? campusId, Location location, bool updateExistingCampus) UpdatePersonFromRegistrant( Person person, ViewModels.Blocks.Event.RegistrationEntry.RegistrantBag registrantInfo, History.HistoryChangeList personChanges, RegistrationSettings settings )
        {
            Location location = null;
            var campusId = PageParameter( PageParameterKey.CampusId ).AsIntegerOrNull();
            var updateExistingCampus = false;

            // Set any of the template's person fields
            foreach ( var field in settings.Forms
                .SelectMany( f => f.Fields
                    .Where( t => t.FieldSource == RegistrationFieldSource.PersonField ) ) )
            {
                // Find the registrant's value
                var fieldValue = GetPersonFieldValue( settings, field.PersonFieldType, registrantInfo.FieldValues );

                if ( fieldValue != null )
                {
                    switch ( field.PersonFieldType )
                    {
                        case RegistrationPersonFieldType.Email:
                            // Only update the person's email if they are in the same family as the logged in person (not the registrar)
                            var currentPersonId = GetCurrentPerson()?.Id;
                            var isFamilyMember = currentPersonId.HasValue && person.GetFamilies().ToList().Select( f => f.ActiveMembers().Where( m => m.PersonId == currentPersonId ) ).Any();
                            if ( isFamilyMember )
                            {
                                string email = fieldValue.ToString().Trim();
                                History.EvaluateChange( personChanges, "Email", person.Email, email );
                                person.Email = email;
                            }
                            break;

                        case RegistrationPersonFieldType.Campus:
                            var campusGuid = fieldValue.ToString().AsGuidOrNull();
                            updateExistingCampus = campusGuid.HasValue;
                            campusId = campusGuid.HasValue ? CampusCache.Get( campusGuid.Value )?.Id ?? campusId : campusId;
                            break;

                        case RegistrationPersonFieldType.MiddleName:
                            string middleName = fieldValue.ToString().Trim();
                            History.EvaluateChange( personChanges, "Middle Name", person.MiddleName, middleName );
                            person.MiddleName = middleName;
                            break;

                        case RegistrationPersonFieldType.Address:
                            var addressViewModel = fieldValue.ToStringSafe().FromJsonOrNull<AddressControlBag>();

                            if ( addressViewModel != null )
                            {
                                // TODO: The default country should be removed once Obsidian has full country support.
                                location = new Location
                                {
                                    Street1 = addressViewModel.Street1,
                                    Street2 = addressViewModel.Street2,
                                    City = addressViewModel.City,
                                    State = addressViewModel.State,
                                    PostalCode = addressViewModel.PostalCode,
                                    Country = addressViewModel.Country ?? GlobalAttributesCache.Get().OrganizationCountry
                                };
                            }

                            break;

                        case RegistrationPersonFieldType.Birthdate:
                            var oldBirthMonth = person.BirthMonth;
                            var oldBirthDay = person.BirthDay;
                            var oldBirthYear = person.BirthYear;

                            person.SetBirthDate( fieldValue.ToStringSafe().FromJsonOrNull<BirthdayPickerBag>().ToDateTime() );

                            History.EvaluateChange( personChanges, "Birth Month", oldBirthMonth, person.BirthMonth );
                            History.EvaluateChange( personChanges, "Birth Day", oldBirthDay, person.BirthDay );
                            History.EvaluateChange( personChanges, "Birth Year", oldBirthYear, person.BirthYear );
                            break;

                        case RegistrationPersonFieldType.Gender:
                            var newGender = fieldValue.ToString().ConvertToEnumOrNull<Gender>() ?? Gender.Unknown;
                            History.EvaluateChange( personChanges, "Gender", person.Gender, newGender );
                            person.Gender = newGender;
                            break;

                        case RegistrationPersonFieldType.AnniversaryDate:
                            var oldAnniversaryDate = person.AnniversaryDate;
                            person.AnniversaryDate = fieldValue.ToStringSafe().FromJsonOrNull<BirthdayPickerBag>().ToDateTime();
                            History.EvaluateChange( personChanges, "Anniversary Date", oldAnniversaryDate, person.AnniversaryDate );
                            break;

                        case RegistrationPersonFieldType.MaritalStatus:
                            {
                                var newMaritalStatusValueGuid = fieldValue.ToStringSafe().AsGuidOrNull();
                                var newMaritalStatusValueId = newMaritalStatusValueGuid.HasValue ? DefinedValueCache.Get( newMaritalStatusValueGuid.Value )?.Id : null;
                                var oldMaritalStatusValueId = person.MaritalStatusValueId;
                                person.MaritalStatusValueId = newMaritalStatusValueId;
                                History.EvaluateChange( personChanges, "Marital Status", DefinedValueCache.GetName( oldMaritalStatusValueId ), DefinedValueCache.GetName( person.MaritalStatusValueId ) );
                                break;
                            }

                        case RegistrationPersonFieldType.MobilePhone:
                            SavePhone( fieldValue, person, Rock.SystemGuid.DefinedValue.PERSON_PHONE_TYPE_MOBILE.AsGuid(), personChanges );
                            break;

                        case RegistrationPersonFieldType.HomePhone:
                            SavePhone( fieldValue, person, Rock.SystemGuid.DefinedValue.PERSON_PHONE_TYPE_HOME.AsGuid(), personChanges );
                            break;

                        case RegistrationPersonFieldType.WorkPhone:
                            SavePhone( fieldValue, person, Rock.SystemGuid.DefinedValue.PERSON_PHONE_TYPE_WORK.AsGuid(), personChanges );
                            break;

                        case RegistrationPersonFieldType.ConnectionStatus:
                            {
                                var newConnectionStatusValueGuid = fieldValue.ToStringSafe().AsGuidOrNull();
                                var newConnectionStatusValueId = newConnectionStatusValueGuid.HasValue
                                    ? DefinedValueCache.Get( newConnectionStatusValueGuid.Value )?.Id
                                    : null;
                                var oldConnectionStatusValueId = person.ConnectionStatusValueId;
                                person.ConnectionStatusValueId = newConnectionStatusValueId;
                                History.EvaluateChange( personChanges, "Connection Status", DefinedValueCache.GetName( oldConnectionStatusValueId ), DefinedValueCache.GetName( person.ConnectionStatusValueId ) );
                                break;
                            }

                        case RegistrationPersonFieldType.Grade:
                            {
                                var newGradeGuid = fieldValue.ToStringSafe().AsGuidOrNull();
                                var newGradeOffset = newGradeGuid.HasValue ? DefinedValueCache.Get( newGradeGuid.Value )?.Value.AsIntegerOrNull() : null;
                                var newGraduationYear = Person.GraduationYearFromGradeOffset( newGradeOffset );

                                // Don't wipe out a past graduation date if they picked a blank value.
                                if ( newGraduationYear.HasValue || ( person.GradeOffset.HasValue && person.GradeOffset >= 0 ) )
                                {
                                    var oldGraduationYear = person.GraduationYear;
                                    person.GraduationYear = newGraduationYear;
                                    History.EvaluateChange( personChanges, "Graduation Year", oldGraduationYear, person.GraduationYear );
                                }

                                break;
                            }

                        case RegistrationPersonFieldType.Race:
                            {
                                var newRaceValueGuid = fieldValue.ToStringSafe().AsGuidOrNull();
                                var newRaceValueId = newRaceValueGuid.HasValue ? DefinedValueCache.Get( newRaceValueGuid.Value )?.Id : null;
                                var oldRaceValueId = person.RaceValueId;
                                person.RaceValueId = newRaceValueId;
                                History.EvaluateChange( personChanges, "Race", DefinedValueCache.GetName( oldRaceValueId ), DefinedValueCache.GetName( person.RaceValueId ) );
                                break;
                            }

                        case RegistrationPersonFieldType.Ethnicity:
                            {
                                var newEthnicityValueGuid = fieldValue.ToStringSafe().AsGuidOrNull();
                                var newEthnicityValueId = newEthnicityValueGuid.HasValue ? DefinedValueCache.Get( newEthnicityValueGuid.Value )?.Id : null;
                                var oldEthnicityValueId = person.ConnectionStatusValueId;
                                person.EthnicityValueId = newEthnicityValueId;
                                History.EvaluateChange( personChanges, "Ethnicity", DefinedValueCache.GetName( oldEthnicityValueId ), DefinedValueCache.GetName( person.EthnicityValueId ) );
                                break;
                            }
                    }
                }

                field.NoteFieldDetailsIfRequiredAndMissing( MissingFieldsByFormId, fieldValue );
            }

            return (campusId, location, updateExistingCampus);
        }

        /// <summary>
        /// Updates the person attributes from the information contained in the
        /// registrant information.
        /// </summary>
        /// <param name="person">The person object to be updated.</param>
        /// <param name="personChanges">The person history changes that were made.</param>
        /// <param name="registrantInfo">The registrant information.</param>
        /// <param name="settings">The registration settings.</param>
        /// <returns><c>true</c> if any attributes were modified, <c>false</c> otherwise.</returns>
        private bool UpdatePersonAttributes( Person person, History.HistoryChangeList personChanges, ViewModels.Blocks.Event.RegistrationEntry.RegistrantBag registrantInfo, RegistrationSettings settings )
        {
            bool isChanged = false;
            var personAttributes = settings.Forms
                .SelectMany( f => f.Fields
                    .Where( t =>
                        t.FieldSource == RegistrationFieldSource.PersonAttribute &&
                        t.AttributeId.HasValue ) );

            // Set any of the template's person attribute fields
            foreach ( var field in personAttributes )
            {
                // Find the registrant's value
                var fieldValue = registrantInfo.FieldValues.GetValueOrNull( field.Guid );

                if ( fieldValue != null )
                {
                    var attribute = AttributeCache.Get( field.AttributeId.Value );
                    if ( attribute != null )
                    {
                        // Note: As per discussion with architecture team, it is correct
                        // behavior that the new value will always overwrite the old
                        // value, even if the new value is blank.
                        string originalValue = person.GetAttributeValue( attribute.Key );
                        string newValue = PublicAttributeHelper.GetPrivateValue( attribute, fieldValue.ToString() );
                        person.SetAttributeValue( attribute.Key, newValue );

                        if ( ( originalValue ?? string.Empty ).Trim() != ( newValue ?? string.Empty ).Trim() )
                        {
                            string formattedOriginalValue = string.Empty;
                            if ( !string.IsNullOrWhiteSpace( originalValue ) )
                            {
                                formattedOriginalValue = attribute.FieldType.Field.GetTextValue( originalValue, attribute.ConfigurationValues );
                            }

                            string formattedNewValue = string.Empty;
                            if ( !string.IsNullOrWhiteSpace( newValue ) )
                            {
                                formattedNewValue = attribute.FieldType.Field.GetTextValue( newValue, attribute.ConfigurationValues );
                            }

                            isChanged = true;
                            History.EvaluateChange( personChanges, attribute.Name, formattedOriginalValue, formattedNewValue );
                        }
                    }
                }

                field.NoteFieldDetailsIfRequiredAndMissing( MissingFieldsByFormId, fieldValue );
            }

            return isChanged;
        }

        /// <summary>
        /// Upserts the registrant.
        /// </summary>
        /// <param name="rockContext">The rock context.</param>
        /// <param name="context">The context.</param>
        /// <param name="registrar">The registrar.</param>
        /// <param name="registrarFamilyGuid">The registrar family unique identifier.</param>
        /// <param name="registrantInfo">The registrant information.</param>
        /// <param name="index">The index.</param>
        /// <param name="multipleFamilyGroupIds">The multiple family group ids.</param>
        /// <param name="singleFamilyId">The single family identifier.</param>
        /// <param name="isWaitlist">if set to <c>true</c> then registrant is on the wait list.</param>
        /// <param name="isCreatedAsRegistrant">if set to <c>true</c> [is created as registrant].</param>
        /// <param name="isNewRegistration"><c>true</c> if the registration is new; otherwise <c>false</c>.</param>
        /// <param name="postSaveActions">Additional post save actions that can be appended to.</param>
        private void UpsertRegistrant(
            RockContext rockContext,
            RegistrationContext context,
            Person registrar,
            Guid registrarFamilyGuid,
            ViewModels.Blocks.Event.RegistrationEntry.RegistrantBag registrantInfo,
            int index,
            Dictionary<Guid, int> multipleFamilyGroupIds,
            ref int? singleFamilyId,
            bool isWaitlist,
            bool isCreatedAsRegistrant,
            bool isNewRegistration,
            List<Action> postSaveActions )
        {
            // Force waitlist if specified by param, but allow waitlist if requested
            isWaitlist |= ( context.RegistrationSettings.IsWaitListEnabled && registrantInfo.IsOnWaitList );

            var personService = new PersonService( rockContext );
            var registrationInstanceService = new RegistrationInstanceService( rockContext );
            var registrantService = new RegistrationRegistrantService( rockContext );

            var registrantChanges = new History.HistoryChangeList();
            var personChanges = new History.HistoryChangeList();

            var (person, registrant) = GetExistingOrCreatePerson( context, registrantInfo, registrar, registrarFamilyGuid, isCreatedAsRegistrant, rockContext );

            var familyGroupType = GroupTypeCache.Get( Rock.SystemGuid.GroupType.GROUPTYPE_FAMILY );
            var adultRoleId = familyGroupType.Roles
                .Where( r => r.Guid.Equals( Rock.SystemGuid.GroupRole.GROUPROLE_FAMILY_MEMBER_ADULT.AsGuid() ) )
                .Select( r => r.Id )
                .FirstOrDefault();
            var childRoleId = familyGroupType.Roles
                .Where( r => r.Guid.Equals( Rock.SystemGuid.GroupRole.GROUPROLE_FAMILY_MEMBER_CHILD.AsGuid() ) )
                .Select( r => r.Id )
                .FirstOrDefault();

            // Update the person object from the registrant information.
            var (campusId, location, updateExistingCampus) = UpdatePersonFromRegistrant( person, registrantInfo, personChanges, context.RegistrationSettings );

            // If campus was not provided, then check the page parameter.
            campusId = campusId ?? PageParameter( PageParameterKey.CampusId ).AsIntegerOrNull();

            // Save the person ( and family if needed )
            SavePerson( rockContext, context.RegistrationSettings, person, registrantInfo.FamilyGuid ?? Guid.NewGuid(), campusId, location, adultRoleId, childRoleId, multipleFamilyGroupIds, ref singleFamilyId, updateExistingCampus );

            // Take note of this registered person identifier.
            context.PersonIdsRegisteredWithinThisSession.Add( person.Id );

            // Load the person's attributes
            person.LoadAttributes();

            if ( UpdatePersonAttributes( person, personChanges, registrantInfo, context.RegistrationSettings ) )
            {
                person.SaveAttributeValues( rockContext );
            }

            var registrantName = person.FullName + ": ";

            personChanges.ForEach( c => registrantChanges.Add( c ) );

            if ( registrant == null )
            {
                registrant = new RegistrationRegistrant();
                registrant.Guid = registrantInfo.Guid;
                registrantService.Add( registrant );
                registrant.RegistrationId = context.Registration.Id;
                registrant.Cost = context.RegistrationSettings.PerRegistrantCost;
            }

            registrant.OnWaitList = isWaitlist;
            registrant.PersonAliasId = person.PrimaryAliasId;
            registrant.PersonAlias = person.PrimaryAlias;

            // Check if discount applies
            var maxRegistrants = context.Discount?.RegistrationTemplateDiscount.MaxRegistrants;
            var isWithinMaxRegistrants = !maxRegistrants.HasValue || index < maxRegistrants.Value;
            registrant.DiscountApplies = isWithinMaxRegistrants;

            /*
                2023-08-07 edrotnign
                Do not check the value RegistrationTemplateDiscount.MaxUsage here. That is a registration level value and this is a registrant level operation.
             */

            var registrantFeeService = new RegistrationRegistrantFeeService( rockContext );
            var registrationTemplateFeeItemService = new RegistrationTemplateFeeItemService( rockContext );

            // Delete any existing fees that were removed
            foreach ( var dbFee in registrant.Fees.ToList() )
            {
                var feeItemGuid = dbFee.RegistrationTemplateFeeItem.Guid;
                var quantity = isWaitlist ? 0 : ( registrantInfo.FeeItemQuantities.GetValueOrNull( feeItemGuid ) ?? 0 );

                if ( quantity < 1 )
                {
                    var oldFeeValue = $"'{dbFee.RegistrationTemplateFee.Name}' Fee (Quantity:{dbFee.Quantity:N0}, Cost:{dbFee.Cost:C2}, Option:{dbFee.Option}";
                    registrantChanges.AddChange( History.HistoryVerb.Delete, History.HistoryChangeType.Record, "Fee" ).SetOldValue( oldFeeValue );

                    registrant.Fees.Remove( dbFee );
                    registrantFeeService.Delete( dbFee );
                }
            }

            // Upsert fees if not on the waiting list
            if ( !isWaitlist )
            {
                // Include `IsActive == false` fees and fee items here, as the registrant might have
                // been registered at a time when currently-inactive fees were active. If the fees
                // were active at the time of registration, they still apply to this registrant.
                var feeModels = context.RegistrationSettings.Fees?
                    .OrderBy( f => f.Order )
                    .ToList() ?? new List<RegistrationTemplateFee>();

                foreach ( var feeModel in feeModels )
                {
                    var totalFeeQuantity = 0;
                    var feeItemModels = feeModel.FeeItems.ToList();

                    for ( var i = 0; i < feeItemModels.Count; i++ )
                    {
                        var feeItemModel = feeItemModels[i];
                        var isLastFeeItemModel = i == ( feeItemModels.Count - 1 );

                        var quantity = registrantInfo.FeeItemQuantities.GetValueOrNull( feeItemModel.Guid ) ?? 0;
                        var registrantFee = registrant.Fees
                                .FirstOrDefault( f =>
                                    f.RegistrationTemplateFeeId == feeModel.Id &&
                                    f.RegistrationTemplateFeeItemId == feeItemModel.Id );

                        // If there is a limited supply, ensure that more are not ordered than available
                        var countRemaining = context.FeeItemsCountRemaining.GetValueOrNull( feeItemModel.Guid );

                        // Adjust for any existing quantity usage. Meaning, if countRemaining
                        // is 0 but we have 1 quantity used on file (in the database) then we
                        // add that back in. Otherwise the logic below would automatically unselect
                        // it because it thinks no value is available.
                        countRemaining += registrantFee?.Quantity ?? 0;

                        // Don't allow quantity to be more than supply
                        if ( countRemaining.HasValue && countRemaining < quantity )
                        {
                            quantity = countRemaining.Value;
                        }

                        // Don't allow selecting more than 1 if not allowed
                        if ( !feeModel.AllowMultiple && quantity > 1 )
                        {
                            quantity = 1;
                        }

                        // Don't allow selecting any if other items of this fee are already selected
                        if ( !feeModel.AllowMultiple && totalFeeQuantity > 0 )
                        {
                            quantity = 0;
                        }

                        // Check if the item is selected (either actually selected or not allowed to be selected)
                        if ( quantity < 1 )
                        {
                            // The item is not selected, so remove it if it already exists
                            if ( registrantFee != null )
                            {
                                var oldFeeValue = $"'{registrantFee.RegistrationTemplateFee.Name}' Fee (Quantity:{registrantFee.Quantity:N0}, Cost:{registrantFee.Cost:C2}, Option:{registrantFee.Option}";
                                registrantChanges.AddChange( History.HistoryVerb.Delete, History.HistoryChangeType.Record, "Fee" ).SetOldValue( oldFeeValue );

                                registrant.Fees.Remove( registrantFee );
                                registrantFeeService.Delete( registrantFee );
                            }

                            continue;
                        }

                        // Update the total quantity for this fee
                        totalFeeQuantity += quantity;

                        var feeName = $"{feeModel.Name} ({feeItemModel.Name})";

                        // Create the fee record if needed
                        if ( registrantFee == null )
                        {
                            registrantFee = new RegistrationRegistrantFee
                            {
                                RegistrationTemplateFeeId = feeModel.Id,
                                RegistrationTemplateFeeItemId = feeItemModel.Id,
                                Option = feeItemModel.Name
                            };

                            registrant.Fees.Add( registrantFee );
                            registrantChanges.AddChange( History.HistoryVerb.Add, History.HistoryChangeType.Record, "Fee" ).SetNewValue( feeName );
                        }

                        // Update the cost and quantity of the fee record
                        History.EvaluateChange( registrantChanges, feeName + " Quantity", registrantFee.Quantity, quantity );
                        registrantFee.Quantity = quantity;

                        History.EvaluateChange( registrantChanges, feeName + " Cost", registrantFee.Cost, feeItemModel.Cost );
                        registrantFee.Cost = feeItemModel.Cost;
                    }
                }
            }

            rockContext.SaveChanges();
            registrantInfo.Guid = registrant.Guid;

            // Set any of the template's registrant attributes
            registrant.LoadAttributes();
            if ( UpdateRegistrantAttributes( registrant, registrantInfo, registrantChanges, context.RegistrationSettings ) )
            {
                registrant.SaveAttributeValues( rockContext );
            }

            // Save the signed document if we have one. We only process a document
            // if this is a new registration since editing registrations with an
            // inline signature is not currently supported.
            if ( context.RegistrationSettings.SignatureDocumentTemplateId.HasValue && context.RegistrationSettings.IsInlineSignatureRequired && isNewRegistration )
            {
                var signatureDocumentService = new SignatureDocumentService( rockContext );

                // If a previously-signed document was specified for reuse, make a query to the database to get its ID.
                int? existingSignatureDocumentId = null;
                if ( registrantInfo.ExistingSignatureDocumentGuid.HasValue )
                {
                    existingSignatureDocumentId = signatureDocumentService.GetId( registrantInfo.ExistingSignatureDocumentGuid.Value );
                }

                // If the previous document's ID was found, use it to complete the registration. Otherwise, attempt to create a new document.
                if ( existingSignatureDocumentId.HasValue )
                {
                    registrant.SignatureDocumentId = existingSignatureDocumentId.Value;
                    rockContext.SaveChanges();
                }
                else
                {
                    var signedData = Encryption.DecryptString( registrantInfo.SignatureData ).FromJsonOrThrow<SignedDocumentData>();
                    var signedBy = RequestContext.CurrentPerson ?? registrar;

                    var documentTemplate = new SignatureDocumentTemplateService( rockContext ).Get( context.RegistrationSettings.SignatureDocumentTemplateId ?? 0 );
                    var document = CreateSignatureDocument( documentTemplate, signedData, signedBy, registrar, person, registrant.PersonAlias?.Person?.FullName ?? person.FullName, context.RegistrationSettings.Name );


                    signatureDocumentService.Add( document );
                    registrant.SignatureDocument = document;
                    rockContext.SaveChanges();

                    // Send communication after the save is complete.
                    if ( documentTemplate.CompletionSystemCommunication != null )
                    {
                        postSaveActions.Add( () =>
                        {
                            ElectronicSignatureHelper.SendSignatureCompletionCommunication( document.Id, out _ );
                        } );
                    }
                }
            }

            var currentPerson = GetCurrentPerson();
            var currentPersonAliasId = currentPerson?.PrimaryAliasId;

            Task.Run( () =>
                HistoryService.SaveChanges(
                    new RockContext(),
                    typeof( Registration ),
                    Rock.SystemGuid.Category.HISTORY_EVENT_REGISTRATION.AsGuid(),
                    context.Registration.Id,
                    registrantChanges,
                    "Registrant: " + person.FullName,
                    null,
                    null,
                    true,
                    currentPersonAliasId ) );

            // Clear this registrant's family guid so it's not updated again
            registrantInfo.FamilyGuid = Guid.Empty;
            registrantInfo.PersonGuid = person.Guid;
        }

        private static (Dictionary<string, AttributeCache>, Dictionary<string, AttributeValueCache>) GetRegistrantAttributesFromRegistration( ViewModels.Blocks.Event.RegistrationEntry.RegistrantBag registrantInfo, RegistrationTemplate template )
        {
            var attributes = new Dictionary<string, AttributeCache>();
            var attributeValues = new Dictionary<string, AttributeValueCache>();
            var registrantAttributeFields = template.Forms
                .SelectMany( f => f.Fields.Where( ff => ff.AttributeId.HasValue && ff.FieldSource == RegistrationFieldSource.RegistrantAttribute ) )
                .ToList();

            foreach ( var field in registrantAttributeFields )
            {
                var attribute = AttributeCache.Get( field.AttributeId.Value );


                if ( attribute is null )
                {
                    continue;
                }
                var newValue = registrantInfo.FieldValues.GetValueOrNull( field.Guid ).ToStringSafe();
                var attributeValue = new AttributeValueCache( field.AttributeId.Value, null, newValue );
                attributes.Add( attribute.Key, attribute );
                attributeValues.Add( attribute.Key, attributeValue );
            }

            return (attributes, attributeValues);
        }

        /// <summary>
        /// Updates the registrant attribute values with those provided by the
        /// registrant information.
        /// </summary>
        /// <param name="registrant">The registrant to be updated.</param>
        /// <param name="registrantInfo">The registrant information.</param>
        /// <param name="registrantChanges">The registrant changes that were made.</param>
        /// <param name="settings">The registration settings.</param>
        /// <returns><c>true</c> if any attributes were modified, <c>false</c> otherwise.</returns>
        private bool UpdateRegistrantAttributes( RegistrationRegistrant registrant, ViewModels.Blocks.Event.RegistrationEntry.RegistrantBag registrantInfo, History.HistoryChangeList registrantChanges, RegistrationSettings settings )
        {
            var isChanged = false;
            var registrantAttributeFields = settings.Forms
                .SelectMany( f => f.Fields.Where( ff => ff.AttributeId.HasValue && ff.FieldSource == RegistrationFieldSource.RegistrantAttribute ) )
                .ToList();

            foreach ( var field in registrantAttributeFields )
            {
                var attribute = AttributeCache.Get( field.AttributeId.Value );

                if ( attribute is null )
                {
                    continue;
                }

                var originalValue = registrant.GetAttributeValue( attribute.Key );
                var newValue = registrantInfo.FieldValues.GetValueOrNull( field.Guid ).ToStringSafe();
                newValue = PublicAttributeHelper.GetPrivateValue( attribute, newValue );

                registrant.SetAttributeValue( attribute.Key, newValue );

                if ( ( originalValue ?? string.Empty ).Trim() != ( newValue ?? string.Empty ).Trim() )
                {
                    var formattedOriginalValue = string.Empty;
                    if ( !string.IsNullOrWhiteSpace( originalValue ) )
                    {
                        formattedOriginalValue = attribute.FieldType.Field.GetTextValue( originalValue, attribute.ConfigurationValues );
                    }

                    string formattedNewValue = string.Empty;
                    if ( !string.IsNullOrWhiteSpace( newValue ) )
                    {
                        formattedNewValue = attribute.FieldType.Field.GetTextValue( newValue, attribute.ConfigurationValues );
                    }

                    isChanged = true;
                    History.EvaluateChange( registrantChanges, attribute.Name, formattedOriginalValue, formattedNewValue );
                }

                field.NoteFieldDetailsIfRequiredAndMissing( MissingFieldsByFormId, newValue );
            }

            return isChanged;
        }

        /// <summary>
        /// Gets the view model.
        /// </summary>
        /// <returns></returns>
        private RegistrationEntryInitializationBox GetInitializationBox( RockContext rockContext )
        {
            // Get the registration context (template, instance, actual registration (if existing))
            var context = GetContext( rockContext, out var errorMessage );

            if ( context is null )
            {
                return new RegistrationEntryInitializationBox
                {
                    RegistrationInstanceNotFoundMessage = errorMessage
                };
            }

            // If the registration is existing, then add the args that describe it to the view model
            var session = GetRegistrationEntryBlockSession( rockContext, context );

            /*
                9/7/2022 - SMC / DSH / NA
                
                isExistingRegistration is true if we have a RegistrationId in the page parameters, OR if we have a saved
                RegistrationGuid in the RegistrationSession temporary table.  This is true because redirection payment gateways
                (like Pushpay) may not return the RegistrationId parameter.

                This will result loading the registration from the database, which previously caused a security error if the
                currently logged in person (i.e., CurrentPerson) does not match the person who created the Registration (the
                "registrar").  This error seems to have been related to the protection profiles and the creation of new person
                records (for the registrar).  We no longer believe this is happening, so it should be okay to set the
                RegistrationGuid argument.

                Reason:  Resolving errors when processing additional payments from redirection gateways.
            */

            var isExistingRegistration = PageParameter( PageParameterKey.RegistrationId ).AsIntegerOrNull().HasValue || session?.RegistrationGuid.HasValue == true;
            var isUnauthorized = isExistingRegistration && session == null;
            RegistrationEntrySuccessBag successViewModel = null;

            if ( session != null )
            {
                var args = new RegistrationEntryArgsBag
                {
                    AmountToPayNow = session.AmountToPayNow,
                    DiscountCode = session.DiscountCode,
                    FieldValues = session.FieldValues,
                    Registrants = session.Registrants,
                    Registrar = session.Registrar,
                    RegistrationGuid = session.RegistrationGuid, // See engineering note from 9/7/2022 above.
                    RegistrationSessionGuid = session.RegistrationSessionGuid
                };

                if ( session.GroupId.HasValue )
                {
                    RequestContext.PageParameters.AddOrReplace( PageParameterKey.GroupId, session.GroupId.ToString() );
                }

                if ( session.Slug.IsNotNullOrWhiteSpace() )
                {
                    RequestContext.PageParameters.AddOrReplace( PageParameterKey.Slug, session.Slug );
                }

                // Get a new context with the args
                context = GetContext( rockContext, args, out errorMessage );

                var financialGatewayService = new FinancialGatewayService( rockContext );
                var paymentFinancialGateway = financialGatewayService.Get( context.RegistrationSettings.FinancialGatewayId ?? 0 );
                var gateway = paymentFinancialGateway?.GetGatewayComponent();

                if ( gateway is IPaymentTokenGateway paymentGateway
                     && paymentGateway.TryGetPaymentTokenFromParameters( paymentFinancialGateway, RequestContext.GetPageParameters(), out var paymentToken ) )
                {
                    args.GatewayToken = paymentToken;

                    // This is a redirect from a redirect gateway. The user was sent to
                    // another site, made payment, and has come back after completion.
                    if ( !isExistingRegistration )
                    {
                        SubmitRegistration( rockContext, context, args, out errorMessage );
                    }
                    else
                    {
                        // Existing registration, but they are making another payment.
                        var paymentInfo = GetPaymentInfo( rockContext, context, args, gateway, out errorMessage );
                        if ( errorMessage.IsNotNullOrWhiteSpace() )
                        {
                            throw new Exception( errorMessage );
                        }

                        var transaction = ProcessGatewayPayment( rockContext, context, args, paymentFinancialGateway, gateway, paymentInfo, out errorMessage );

                        if ( !errorMessage.IsNullOrWhiteSpace() )
                        {
                            throw new Exception( errorMessage );
                        }

                        if ( transaction == null )
                        {
                            throw new Exception( "There was a problem with the payment" );
                        }
                    }

                    successViewModel = GetSuccessViewModel( context.Registration.Id, context.TransactionCode, context.GatewayPersonIdentifier );
                }
            }

            // Get models needed for the view model
            var hasDiscountsAvailable = context.RegistrationSettings.Discounts?.Any() == true;
            var formModels = context.RegistrationSettings
                .Forms?.OrderBy( f => f.Order ).ToList() ?? new List<RegistrationTemplateForm>();

            // Get family members
            var currentPerson = GetCurrentPerson();
            var familyMembers = context.RegistrationSettings.AreCurrentFamilyMembersShown ?
                currentPerson.GetFamilyMembers( true, rockContext )
                    .Select( gm => new
                    {
                        FamilyGuid = gm.Group.Guid,
                        Person = gm.Person
                    } )
                    .DistinctBy( gm => gm.Person.Guid )
                    .ToList()
                    .Select( gm => new RegistrationEntryFamilyMemberBag
                    {
                        Guid = gm.Person.Guid,
                        FamilyGuid = gm.FamilyGuid,
                        FullName = gm.Person.FullName,
                        FieldValues = GetCurrentValueFieldValues( context, rockContext, gm.Person, null, formModels, false )
                    } )
                    .ToList() :
                    new List<RegistrationEntryFamilyMemberBag>();

            // Get the instructions
            var instructions = context.RegistrationSettings.Instructions;

            // Get the fee term
            var feeTerm = context.RegistrationSettings.FeeTerm;
            feeTerm = feeTerm.ToLower();
            var pluralFeeTerm = feeTerm.Pluralize();

            // Get the registrant term
            var registrantTerm = context.RegistrationSettings.RegistrantTerm;
            registrantTerm = registrantTerm.ToLower();
            var pluralRegistrantTerm = registrantTerm.Pluralize();

            // Get the fees
            var feeModels = context.RegistrationSettings.Fees?.Where( f => f.IsActive ).OrderBy( f => f.Order ).ToList() ?? new List<RegistrationTemplateFee>();
            var fees = new List<RegistrationEntryFeeBag>();

            foreach ( var feeModel in feeModels )
            {
                var feeViewModel = new RegistrationEntryFeeBag
                {
                    Guid = feeModel.Guid,
                    Name = feeModel.Name,
                    AllowMultiple = feeModel.AllowMultiple,
                    IsRequired = feeModel.IsRequired,
                    DiscountApplies = feeModel.DiscountApplies,
                    HideWhenNoneRemaining = feeModel.HideWhenNoneRemaining,
                    Items = feeModel.FeeItems
                        .Where( fi => fi.IsActive )
                        .Select( fi => new RegistrationEntryFeeItemBag
                        {
                            Cost = fi.Cost,
                            Name = fi.Name,
                            Guid = fi.Guid,
                            OriginalCountRemaining = context.FeeItemsCountRemaining.GetValueOrNull( fi.Guid ),
                            CountRemaining = context.FeeItemsCountRemaining.GetValueOrNull( fi.Guid )
                        } )
                        .ToList()
                };

                fees.Add( feeViewModel );
            }

            // Get forms with fields
            var formViewModels = new List<RegistrationEntryFormBag>();
            var allAttributeFields = formModels
                .SelectMany( fm =>
                    fm.Fields.Where( f => !f.IsInternal && f.Attribute?.IsActive == true )
                ).ToList();

            foreach ( var formModel in formModels )
            {
                var form = new RegistrationEntryFormBag();
                var fieldModels = formModel.Fields
                    .Where( f => !f.IsInternal && ( f.Attribute == null || f.Attribute.IsActive ) )
                    .OrderBy( f => f.Order );
                var fields = new List<RegistrationEntryFormFieldBag>();

                foreach ( var fieldModel in fieldModels )
                {
                    var field = new RegistrationEntryFormFieldBag();
                    var attribute = fieldModel.AttributeId.HasValue ? AttributeCache.Get( fieldModel.AttributeId.Value ) : null;

                    field.Guid = fieldModel.Guid;
                    field.Attribute = attribute != null ? PublicAttributeHelper.GetPublicAttributeForEdit( attribute ) : null;
                    field.FieldSource = fieldModel.FieldSource;
                    field.PersonFieldType = fieldModel.PersonFieldType;
                    field.IsRequired = fieldModel.IsRequired;
                    field.IsSharedValue = fieldModel.IsSharedValue;
                    field.VisibilityRuleType = fieldModel.FieldVisibilityRules.FilterExpressionType;
                    field.PreHtml = fieldModel.PreText;
                    field.PostHtml = fieldModel.PostText;
                    field.ShowOnWaitList = fieldModel.ShowOnWaitlist;
                    field.IsLockedIfValuesExist = fieldModel.IsLockedIfValuesExist;

                    field.VisibilityRules = fieldModel.FieldVisibilityRules
                        .RuleList
                        .Select( vr =>
                        {
                            if ( !vr.ComparedToFormFieldGuid.HasValue )
                            {
                                return null;
                            }

                            var comparedToField = allAttributeFields.SingleOrDefault( f => f.Guid == vr.ComparedToFormFieldGuid );
                            if ( comparedToField == null )
                            {
                                return null;
                            }

                            var filterValues = new List<string>();
                            var fieldAttribute = AttributeCache.Get( comparedToField.AttributeId.Value );
                            var fieldType = fieldAttribute?.FieldType?.Field;

                            if ( fieldType == null )
                            {
                                return null;
                            }

                            var comparisonTypeValue = vr.ComparisonType.ConvertToString( false );
                            if ( comparisonTypeValue != null )
                            {
                                // only add the comparisonTypeValue if it is specified, just like
                                // the logic at https://github.com/SparkDevNetwork/Rock/blob/22f64416b2461c8a988faf4b6e556bc3dcb209d3/Rock/Field/FieldType.cs#L558
                                filterValues.Add( comparisonTypeValue );
                            }

                            filterValues.Add( vr.ComparedToValue );

                            var comparisonValue = fieldType.GetPublicFilterValue( filterValues.ToJson(), fieldAttribute.ConfigurationValues );

                            return new RegistrationEntryVisibilityBag
                            {
                                ComparedToRegistrationTemplateFormFieldGuid = vr.ComparedToFormFieldGuid.Value,
                                ComparisonValue = new PublicComparisonValueBag
                                {
                                    ComparisonType = ( int? ) comparisonValue.ComparisonType,
                                    Value = comparisonValue.Value
                                }
                            };
                        } )
                        .Where( vr => vr != null )
                        .ToList();

                    fields.Add( field );
                }

                form.Fields = fields;
                formViewModels.Add( form );
            }

            // Get the registration attributes term
            var registrationAttributeTitleStart = context.RegistrationSettings.AttributeTitleStart;
            var registrationAttributeTitleEnd = context.RegistrationSettings.AttributeTitleEnd;

            // Get the registration term
            var registrationTerm = context.RegistrationSettings.RegistrationTerm;
            var pluralRegistrationTerm = registrationTerm.Pluralize();

            // Get the registration attributes
            var registrationAttributes = GetRegistrationAttributes( context.RegistrationSettings.RegistrationTemplateId );

            // only show the Registration Attributes Before Registrants that have a category of REGISTRATION_ATTRIBUTE_START_OF_REGISTRATION
            var beforeAttributes = registrationAttributes
                .Where( a =>
                    a.Categories.Any( c => c.Guid == Rock.SystemGuid.Category.REGISTRATION_ATTRIBUTE_START_OF_REGISTRATION.AsGuid() ) )
                .Select( a => PublicAttributeHelper.GetPublicAttributeForEdit( a ) )
                .ToList();

            // only show the Registration Attributes After Registrants that have don't have a category or have a category of REGISTRATION_ATTRIBUTE_END_OF_REGISTRATION
            var afterAttributes = registrationAttributes
                .Where( a =>
                    !a.Categories.Any() ||
                    a.Categories.Any( c => c.Guid == Rock.SystemGuid.Category.REGISTRATION_ATTRIBUTE_END_OF_REGISTRATION.AsGuid() ) )
                .Select( a => PublicAttributeHelper.GetPublicAttributeForEdit( a ) )
                .ToList();

            // Get the maximum number of registrants
            var maxRegistrants = context.RegistrationSettings.MaxRegistrants;

            // Force the registrar to update their email?
            var forceEmailUpdate = GetAttributeValue( AttributeKey.ForceEmailUpdate ).AsBoolean();

            // Check if saved accounts should be enabled.
            var enableSavedAccount = GetAttributeValue( AttributeKey.EnableSavedAccount ).AsBoolean();

            // Load the gateway control settings
            var financialGatewayId = context.RegistrationSettings.FinancialGatewayId;
            var financialGateway = financialGatewayId.HasValue ? new FinancialGatewayService( rockContext ).GetNoTracking( financialGatewayId.Value ) : null;
            var gatewayComponent = financialGateway?.GetGatewayComponent();
            var financialGatewayComponent = gatewayComponent as IObsidianHostedGatewayComponent;

            // Determine if this is a redirect gateway and get the redirect URL
            var redirectGateway = gatewayComponent as IRedirectionGatewayComponent;
            var isRedirectGateway = redirectGateway != null;
            var redirectGatewayUrl = string.Empty;

            // Get the amount due today and the initial amount to recommend paying
            var amountDueToday = context.RegistrationSettings.PerRegistrantMinInitialPayment;
            var initialAmountToPay = context.RegistrationSettings.PerRegistrantDefaultInitialPayment;
            var baseCost = context.RegistrationSettings.PerRegistrantCost;

            // Determine the timeout
            int? timeoutMinutes = null;

            if ( context.SpotsRemaining.HasValue && context.RegistrationSettings.TimeoutMinutes.HasValue )
            {
                var hasMetThreshold =
                    !context.RegistrationSettings.TimeoutThreshold.HasValue ||
                    context.SpotsRemaining.Value <= context.RegistrationSettings.TimeoutThreshold.Value;

                if ( hasMetThreshold )
                {
                    timeoutMinutes = context.RegistrationSettings.TimeoutMinutes.Value;
                }
            }

            // Initialize the client services to retrieve data in a way we can send
            // to the client.
            var campusClientService = new CampusClientService( rockContext, RequestContext.CurrentPerson );
            var savedAccountClientService = new FinancialPersonSavedAccountClientService( rockContext, RequestContext.CurrentPerson );

            // If we are using saved accounts and have all the details that we
            // need then attempt to load the current person's saved accounts.
            List<SavedFinancialAccountListItemBag> savedAccounts = null;
            if ( enableSavedAccount && RequestContext.CurrentPerson != null && financialGateway != null )
            {
                var accountOptions = new SavedFinancialAccountOptions
                {
                    FinancialGatewayGuids = new List<Guid> { financialGateway.Guid },
                    CurrencyTypeGuids = GetAllowedCurrencyTypes( gatewayComponent ).Select( a => a.Guid ).ToList()
                };

                savedAccounts = savedAccountClientService.GetSavedFinancialAccountsForPersonAsAccountListItems( RequestContext.CurrentPerson.Id, accountOptions );
            }

            // If we don't have a session that means we are starting new. Create an empty session.
            if ( session == null )
            {
                session = new RegistrationEntrySessionBag
                {
                    RegistrationSessionGuid = Guid.NewGuid()
                };

                session.Registrants = new List<ViewModels.Blocks.Event.RegistrationEntry.RegistrantBag>();
                var isOnWaitList = context.SpotsRemaining.HasValue && context.SpotsRemaining.Value == 0;

                if ( context.RegistrationSettings.AreCurrentFamilyMembersShown && currentPerson != null )
                {
                    // Fill in first registrant info as a member of the family.
                    session.Registrants.Add( new ViewModels.Blocks.Event.RegistrationEntry.RegistrantBag
                    {
                        Guid = Guid.NewGuid(),
                        FamilyGuid = currentPerson.PrimaryFamily.Guid,
                        IsOnWaitList = isOnWaitList,
                        PersonGuid = currentPerson.Guid,
                        FeeItemQuantities = new Dictionary<Guid, int>(),
                        FieldValues = GetCurrentValueFieldValues( context, rockContext, currentPerson, null, formModels, false )
                    } );
                }
                else
                {
                    // Only fill in the first registrant with existing values
                    // as a "new" person if family members are not shown.
                    session.Registrants.Add( new ViewModels.Blocks.Event.RegistrationEntry.RegistrantBag
                    {
                        Guid = Guid.NewGuid(),
                        FamilyGuid = Guid.NewGuid(),
                        IsOnWaitList = isOnWaitList,
                        PersonGuid = null,
                        FeeItemQuantities = new Dictionary<Guid, int>(),
                        FieldValues = !isOnWaitList ? GetCurrentValueFieldValues( context, rockContext, currentPerson, null, formModels, false ) : new Dictionary<Guid, object>()
                    } );
                }

                // Populate all the default registration attribute values.
                session.FieldValues = session.FieldValues ?? new Dictionary<Guid, object>();
                foreach ( var registrationAttribute in registrationAttributes )
                {
                    var defaultEditValue = PublicAttributeHelper.GetPublicEditValue( registrationAttribute, registrationAttribute.DefaultValue );

                    session.FieldValues[registrationAttribute.Guid] = defaultEditValue;
                }
            }

            // Determine the starting point. External registration updates are
            // currently only supported if we are not doing inline signatures.
            var allowExternalRegistrationUpdates = context.RegistrationSettings.AllowExternalRegistrationUpdates && !context.RegistrationSettings.IsInlineSignatureRequired;
            var allowRegistrationUpdates = !isExistingRegistration || allowExternalRegistrationUpdates;
            var startAtBeginning = !isExistingRegistration ||
                ( allowExternalRegistrationUpdates && PageParameter( PageParameterKey.StartAtBeginning ).AsBoolean() );

            // Adjust the spots remaining if this is an existing registration. Add to the Spots remaining the number of registrants that are not on the waitlist.
            var adjustedSpotsRemaining = isExistingRegistration && session != null
                ? context.SpotsRemaining + session.Registrants.Where( r => r.IsOnWaitList == false ).Count()
                : context.SpotsRemaining;

            // Adjust the original fee remaining counts to account for any existing
            // registrants that already have a fee item selected. In other words,
            // if the database says we have 2 fees remaining, but we are returning
            // to an existing registration that has 1 of that fee, then we should
            // tell the client that there were 3 original fees remaining.
            foreach ( var fee in fees )
            {
                foreach ( var feeItem in fee.Items )
                {
                    feeItem.OriginalCountRemaining += session.Registrants.Select( r => r.FeeItemQuantities.GetValueOrNull( feeItem.Guid ) ?? 0 ).Sum();
                }
            }

            var currencyInfo = new RockCurrencyCodeInfo();
            var viewModel = new RegistrationEntryInitializationBox
            {
                RegistrationAttributesStart = beforeAttributes,
                RegistrationAttributesEnd = afterAttributes,
                RegistrationAttributeTitleStart = registrationAttributeTitleStart,
                RegistrationAttributeTitleEnd = registrationAttributeTitleEnd,
                InstructionsHtml = instructions,
                RegistrantTerm = registrantTerm,
                PluralRegistrantTerm = pluralRegistrantTerm,
                PluralFeeTerm = pluralFeeTerm,
                RegistrationTerm = registrationTerm,
                RegistrantForms = formViewModels,
                Fees = fees,
                HideProgressBar = !GetAttributeValue( AttributeKey.DisplayProgressBar ).AsBoolean(),
                FamilyMembers = familyMembers,
                MaxRegistrants = context.RegistrationSettings.MaxRegistrants ?? 25,
                ShowSmsOptIn = context.RegistrationSettings.ShowSmsOptIn,
                RegistrantsSameFamily = context.RegistrationSettings.RegistrantsSameFamily,
                ForceEmailUpdate = forceEmailUpdate,
                RegistrarOption = context.RegistrationSettings.RegistrarOption,
                Cost = baseCost,
                GatewayControl = isRedirectGateway ? null : new GatewayControlBag
                {
                    FileUrl = financialGatewayComponent?.GetObsidianControlFileUrl( financialGateway ) ?? string.Empty,
                    Settings = financialGatewayComponent?.GetObsidianControlSettings( financialGateway, null ) ?? new object()
                },
                IsRedirectGateway = isRedirectGateway,
                SpotsRemaining = adjustedSpotsRemaining,
                WaitListEnabled = context.RegistrationSettings.IsWaitListEnabled,
                InstanceName = context.RegistrationSettings.Name,
                PluralRegistrationTerm = pluralRegistrationTerm,
                AmountDueToday = amountDueToday,
                InitialAmountToPay = initialAmountToPay,
                HasDiscountsAvailable = hasDiscountsAvailable,
                RedirectGatewayUrl = redirectGatewayUrl,
                LoginRequiredToRegister = context.RegistrationSettings.IsLoginRequired,
                Session = session,
                IsUnauthorized = isUnauthorized,
                SuccessViewModel = successViewModel,
                CurrentPersonFamilyGuid = RequestContext.CurrentPerson?.PrimaryFamily?.Guid,
                TimeoutMinutes = timeoutMinutes,
                AllowRegistrationUpdates = allowRegistrationUpdates,
                IsExistingRegistration = isExistingRegistration,
                StartAtBeginning = startAtBeginning,
                GatewayGuid = financialGateway?.Guid,
                Campuses = campusClientService.GetCampusesAsListItems(),
                MaritalStatuses = DefinedTypeCache.Get( SystemGuid.DefinedType.PERSON_MARITAL_STATUS )
                    .DefinedValues
                    .OrderBy( v => v.Order )
                    .Select( v => new ListItemBag
                    {
                        Value = v.Guid.ToString(),
                        Text = v.Value
                    } )
                    .ToList(),
                ConnectionStatuses = DefinedTypeCache.Get( SystemGuid.DefinedType.PERSON_CONNECTION_STATUS )
                    .DefinedValues
                    .OrderBy( v => v.Order )
                    .Select( v => new ListItemBag
                    {
                        Value = v.Guid.ToString(),
                        Text = v.Value
                    } )
                    .ToList(),
                Grades = DefinedTypeCache.Get( SystemGuid.DefinedType.SCHOOL_GRADES )
                    .DefinedValues
                    .OrderBy( v => v.Order )
                    .Select( v => new ListItemBag
                    {
                        Value = v.Guid.ToString(),
                        Text = v.GetAttributeValue( "Abbreviation" )
                    } )
                    .ToList(),
                Races = DefinedTypeCache.Get( SystemGuid.DefinedType.PERSON_RACE )
                    .DefinedValues
                    .OrderBy( v => v.Order )
                    .Select( v => new ListItemBag
                    {
                        Value = v.Guid.ToString(),
                        Text = v.Value
                    } )
                    .ToList(),
                Ethnicities = DefinedTypeCache.Get( SystemGuid.DefinedType.PERSON_ETHNICITY )
                    .DefinedValues
                    .OrderBy( v => v.Order )
                    .Select( v => new ListItemBag
                    {
                        Value = v.Guid.ToString(),
                        Text = v.Value
                    } )
                    .ToList(),

                EnableSaveAccount = enableSavedAccount,
                SavedAccounts = savedAccounts,
<<<<<<< HEAD
                DisableCaptchaSupport = GetAttributeValue( AttributeKey.DisableCaptchaSupport ).AsBoolean()
=======

                // Payment plan
                IsPaymentPlanAllowed = context.RegistrationSettings.IsPaymentPlanAllowed,
                PaymentDeadlineDate = context.RegistrationSettings.PaymentDeadlineDate,
                PaymentPlanFrequencies = GetPaymentPlanFrequencyListItemBags( context.RegistrationSettings.PaymentPlanFrequencyValueIds, rockContext ),
                IsPaymentPlanConfigured = context.Registration?.IsPaymentPlanActive ?? false,

                // Currency Code
                CurrencyInfo = new CurrencyInfoBag
                {
                    DecimalPlaces = currencyInfo.DecimalPlaces,
                    Symbol = currencyInfo.Symbol,
                    SymbolLocation = currencyInfo.SymbolLocation,
                },
>>>>>>> 0ad9bd0d
            };

            if ( context.RegistrationSettings.SignatureDocumentTemplateId.HasValue && context.RegistrationSettings.IsInlineSignatureRequired )
            {
                var documentTemplate = new SignatureDocumentTemplateService( rockContext ).Get( context.RegistrationSettings.SignatureDocumentTemplateId.Value );

                if ( documentTemplate != null && !documentTemplate.IsLegacyProvider() )
                {
                    viewModel.IsInlineSignatureRequired = context.RegistrationSettings.IsInlineSignatureRequired;
                    viewModel.IsSignatureDrawn = context.RegistrationSettings.IsSignatureDrawn;
                    viewModel.SignatureDocumentTerm = context.RegistrationSettings.SignatureDocumentTerm;
                    viewModel.SignatureDocumentTemplateName = context.RegistrationSettings.SignatureDocumentTemplateName;
                }
            }

            return viewModel;
        }

        /// <summary>
        /// Gets the payment plan frequency list item bags.
        /// </summary>
        /// <param name="paymentPlanFrequencyValueIds">The payment plan frequency value ids.</param>
        /// <returns></returns>
        private List<ListItemBag> GetPaymentPlanFrequencyListItemBags( List<int> paymentPlanFrequencyValueIds, RockContext rockContext )
        {
            var frequencies = new Dictionary<int, ListItemBag>();

            foreach ( var paymentPlanFrequencyId in paymentPlanFrequencyValueIds )
            {
                if ( !frequencies.ContainsKey( paymentPlanFrequencyId ) )
                {
                    var frequency = DefinedValueCache.Get( paymentPlanFrequencyId, rockContext );
                    if ( frequency != null )
                    {
                        frequencies.Add( paymentPlanFrequencyId, frequency.ToListItemBag() );
                    }
                }
            }

            return frequencies.Values.ToList();
        }

        /// <summary>
        /// Generates the redirect URL.
        /// </summary>
        /// <param name="rockContext">The rock context.</param>
        /// <param name="context">The context.</param>
        /// <param name="amount">The amount.</param>
        /// <param name="registrar">The registrar.</param>
        /// <param name="registrants">The registrants.</param>
        /// <param name="registrationSessionGuid">The registration session unique identifier.</param>
        /// <param name="returnUrl">The URL to return to after payment has been made.</param>
        /// <returns>A string that contains the URL the individual should be sent to in order to make payments.</returns>
        private string GenerateRedirectUrl(
            RockContext rockContext,
            RegistrationContext context,
            decimal amount,
            RegistrarBag registrar,
            List<ViewModels.Blocks.Event.RegistrationEntry.RegistrantBag> registrants,
            Guid registrationSessionGuid,
            string returnUrl )
        {
            var financialGatewayId = context.RegistrationSettings.FinancialGatewayId;
            var fundId = context.RegistrationSettings.ExternalGatewayFundId;

            if ( financialGatewayId is null )
            {
                return null;
            }

            var financialGateway = new FinancialGatewayService( rockContext ).GetNoTracking( financialGatewayId.Value );
            var gatewayComponent = financialGateway?.GetGatewayComponent();
            var redirectGateway = gatewayComponent as IRedirectionGatewayComponent;

            if ( redirectGateway is null )
            {
                return null;
            }

            var registrantNames = registrants.Select( r => GetRegistrantFullName( context, r ) ).JoinStringsWithCommaAnd();
            var registrarName = $"{registrar.NickName} {registrar.LastName}";

            return redirectGateway.GetPaymentRedirectUrl( fundId, amount, returnUrl, new Dictionary<string, string>
            {
                { "ReturnToken", $"{ReturnUrlSessionPrefix}:{registrationSessionGuid}" },
                { "FirstName", registrar.NickName },
                { "LastName", registrar.LastName },
                { "EmailAddress", registrar.Email },
                { "RegistrationSessionGuid", registrationSessionGuid.ToString() },
                { "Note", $"Event registration for {context.RegistrationSettings.Name} for {registrantNames} by {registrarName}" }
            } );
        }

        /// <summary>
        /// Gets the registration attributes.
        /// </summary>
        /// <param name="registrationTemplateId">The registration template identifier.</param>
        /// <returns></returns>
        private List<AttributeCache> GetRegistrationAttributes( int registrationTemplateId )
        {
            var currentPerson = GetCurrentPerson();
            var registrationEntityTypeId = EntityTypeCache.Get<Registration>().Id;

            var registrationAttributes = AttributeCache.All()
                .Where( a =>
                    a.IsActive &&
                    a.EntityTypeId == registrationEntityTypeId &&
                    a.EntityTypeQualifierColumn.Equals( nameof( RegistrationInstance.RegistrationTemplateId ), StringComparison.OrdinalIgnoreCase ) &&
                    a.EntityTypeQualifierValue.Equals( registrationTemplateId.ToStringSafe() ) &&
                    a.IsAuthorized( Rock.Security.Authorization.VIEW, currentPerson ) )
                .OrderBy( a => a.Order )
                .ThenBy( a => a.Name )
                .ToList();

            return registrationAttributes;
        }

        private ReferencePaymentInfo GetPaymentInfo(
            RockContext rockContext,
            RegistrationContext context,
            RegistrationEntryArgsBag args,
            GatewayComponent gateway,
            out string errorMessage )
        {
            errorMessage = string.Empty;

            var financialAccount = new FinancialAccountService( rockContext ).Get( context.RegistrationSettings.FinancialAccountId ?? 0 );
            if ( financialAccount == null )
            {
                errorMessage = "There was a problem with the financial account configuration for this registration instance";
                return null;
            }

            var comment = gateway is IRedirectionGatewayComponent
                ? context.RegistrationSettings.Name
                : $"{context.RegistrationSettings.Name} ({financialAccount.GlCode})";

            ReferencePaymentInfo paymentInfo;

            // Get the payment info from either the saved account or the gateway
            // token when using a new payment method.
            if ( args.SavedAccountGuid.HasValue && RequestContext.CurrentPerson != null )
            {
                var savedAccount = new FinancialPersonSavedAccountService( rockContext )
                    .Queryable()
                    .Where( a => a.Guid == args.SavedAccountGuid.Value
                        && a.PersonAlias.PersonId == RequestContext.CurrentPerson.Id )
                    .AsNoTracking()
                    .FirstOrDefault();

                if ( savedAccount != null )
                {
                    paymentInfo = savedAccount.GetReferencePayment();
                }
                else
                {
                    errorMessage = "There was a problem retrieving the saved account";
                    return null;
                }
            }
            else
            {
                paymentInfo = new ReferencePaymentInfo
                {
                    ReferenceNumber = args.GatewayToken,
                };
            }

            // Update payment into with details about this payment.
            paymentInfo.Amount = args.AmountToPayNow;
            paymentInfo.Email = args.Registrar.Email;
            paymentInfo.FirstName = args.Registrar.NickName;
            paymentInfo.LastName = args.Registrar.LastName;
            paymentInfo.Comment1 = comment;
            paymentInfo.TransactionTypeValueId = DefinedValueCache.Get( new Guid( Rock.SystemGuid.DefinedValue.TRANSACTION_TYPE_EVENT_REGISTRATION ) ).Id;

            return paymentInfo;
        }

        private ReferencePaymentInfo GetPaymentPlanPaymentInfo(
            RockContext rockContext,
            RegistrationContext context,
            RegistrationEntryArgsBag args,
            GatewayComponent gateway,
            ReferencePaymentInfo previousPaymentInfo,
            out string errorMessage )
        {
            errorMessage = string.Empty;

            var financialAccount = new FinancialAccountService( rockContext ).Get( context.RegistrationSettings.FinancialAccountId ?? 0 );
            if ( financialAccount == null )
            {
                errorMessage = "There was a problem with the financial account configuration for this registration instance";
                return null;
            }

            var comment = gateway is IRedirectionGatewayComponent
                ? context.RegistrationSettings.Name
                : $"{context.RegistrationSettings.Name} ({financialAccount.GlCode})";

            ReferencePaymentInfo paymentInfo;

            // Get the payment info from either the saved account or the gateway
            // token when using a new payment method.
            if ( args.SavedAccountGuid.HasValue && RequestContext.CurrentPerson != null )
            {
                var savedAccount = new FinancialPersonSavedAccountService( rockContext )
                    .Queryable()
                    .Where( a => a.Guid == args.SavedAccountGuid.Value
                        && a.PersonAlias.PersonId == RequestContext.CurrentPerson.Id )
                    .AsNoTracking()
                    .FirstOrDefault();

                if ( savedAccount != null )
                {
                    paymentInfo = savedAccount.GetReferencePayment();
                }
                else
                {
                    errorMessage = "There was a problem retrieving the saved account";
                    return null;
                }
            }
            else
            {
                paymentInfo = new ReferencePaymentInfo
                {
                    ReferenceNumber = args.GatewayToken,
                };
            }

            // Update payment into with details about this payment.
            paymentInfo.Amount = args.PaymentPlan.AmountPerPayment;
            paymentInfo.Email = args.Registrar.Email;
            paymentInfo.FirstName = args.Registrar.NickName;
            paymentInfo.LastName = args.Registrar.LastName;
            paymentInfo.Comment1 = comment;
            paymentInfo.TransactionTypeValueId = DefinedValueCache.Get( new Guid( Rock.SystemGuid.DefinedValue.TRANSACTION_TYPE_EVENT_REGISTRATION ) ).Id;

            // Copy information from a previous payment.
            if ( previousPaymentInfo != null )
            {
                paymentInfo.GatewayPersonIdentifier = previousPaymentInfo.GatewayPersonIdentifier;
                paymentInfo.AdditionalParameters = new Dictionary<string, string>( previousPaymentInfo.AdditionalParameters );
            }

            return paymentInfo;
        }

        /// <summary>
        /// Processes the payment.
        /// </summary>
        /// <param name="rockContext">The rock context.</param>
        /// <param name="context">The context.</param>
        /// <param name="args">The arguments.</param>
        /// <param name="errorMessage">The error message.</param>
        /// <returns></returns>
        private FinancialTransaction ProcessGatewayPayment(
            RockContext rockContext,
            RegistrationContext context,
            RegistrationEntryArgsBag args,
            FinancialGateway financialGateway,
            GatewayComponent gateway,
            ReferencePaymentInfo paymentInfo,
            out string errorMessage )
        {
            errorMessage = string.Empty;

            if ( gateway == null )
            {
                errorMessage = "There was a problem creating the payment gateway information";
                return null;
            }

            FinancialTransaction transaction;

            if ( gateway is IRedirectionGatewayComponent redirectionGateway )
            {
                // Download the payment from the redirect gateway
                var fundId = context.RegistrationSettings.ExternalGatewayFundId;
                transaction = redirectionGateway.FetchPaymentTokenTransaction( rockContext, financialGateway, fundId, args.GatewayToken );
                paymentInfo.Amount = transaction.TotalAmount;
            }
            else if ( gateway is IObsidianHostedGatewayComponent obsidianGateway )
            {
                if ( paymentInfo.GatewayPersonIdentifier.IsNullOrWhiteSpace() )
                {
                    var customerToken = obsidianGateway.CreateCustomerAccount( financialGateway, paymentInfo, out errorMessage );

                    if ( !errorMessage.IsNullOrWhiteSpace() )
                    {
                        return null;
                    }

                    paymentInfo.GatewayPersonIdentifier = customerToken;
                }

                if ( args.GatewayToken.IsNotNullOrWhiteSpace() && obsidianGateway.IsPaymentTokenCharged( financialGateway, args.GatewayToken ) )
                {
                    // Download the existing payment from the gateway.
                    var fundId = context.RegistrationSettings.ExternalGatewayFundId;

                    transaction = obsidianGateway.FetchPaymentTokenTransaction( rockContext, financialGateway, fundId, args.GatewayToken );
                    paymentInfo.Amount = transaction.TotalAmount;
                }
                else
                {
                    // Charge a new payment with the tokenized payment method
                    transaction = gateway.Charge( financialGateway, paymentInfo, out errorMessage );
                }

                if ( !errorMessage.IsNullOrWhiteSpace() )
                {
                    return null;
                }
            }
            else
            {
                // Charge a new payment with the tokenized payment method
                transaction = gateway.Charge( financialGateway, paymentInfo, out errorMessage );
            }

            return transaction;
        }

        private FinancialScheduledTransaction ProcessGatewayPaymentPlan(
            RegistrationContext context,
            RegistrationEntryArgsBag args,
            FinancialGateway financialGateway,
            GatewayComponent gateway,
            PaymentSchedule paymentSchedule,
            ReferencePaymentInfo paymentInfo,
            out string errorMessage )
        {
            if ( args.PaymentPlan == null )
            {
                errorMessage = "There was a problem creating the payment plan";
                return null;
            }

            if ( !( gateway is IScheduledNumberOfPaymentsGateway ) )
            {
                errorMessage = "Payment plans are not supported";
                return null;
            }

            if ( context.Registration?.IsPaymentPlanActive == true )
            {
                errorMessage = "A payment plan is already configured";
                return null;
            }

            if ( gateway is IObsidianHostedGatewayComponent obsidianGateway && paymentInfo.GatewayPersonIdentifier.IsNullOrWhiteSpace() )
            {
                var customerToken = obsidianGateway.CreateCustomerAccount( financialGateway, paymentInfo, out errorMessage );

                if ( !errorMessage.IsNullOrWhiteSpace() )
                {
                    return null;
                }

                paymentInfo.GatewayPersonIdentifier = customerToken;
            }

            // Schedule the recurring payment in the financial gateway.
            // The scheduled transaction returned is partially filled out with info needed in Rock,
            // but Rock still needs to fill out the transaction details before saving.
            var scheduledTransaction = gateway.AddScheduledPayment( financialGateway, paymentSchedule, paymentInfo, out errorMessage );

            if ( scheduledTransaction == null )
            {
                errorMessage = "There was a problem scheduling the payment";
                return null;
            }

            // Associate the payment plan scheduled transaction with the registration.
            context.Registration.PaymentPlanFinancialScheduledTransaction = scheduledTransaction;

            return scheduledTransaction;
        }

        /// <summary>
        /// Saves the transaction.
        /// </summary>
        /// <param name="gateway">The gateway.</param>
        /// <param name="context">The context.</param>
        /// <param name="transaction">The transaction.</param>
        /// <param name="paymentInfo">The payment information.</param>
        /// <param name="rockContext">The rock context.</param>
        /// <returns></returns>
        private Guid? SaveTransaction(
            GatewayComponent gateway,
            RegistrationContext context,
            FinancialTransaction transaction,
            PaymentInfo paymentInfo,
            RockContext rockContext )
        {
            if ( transaction is null )
            {
                return null;
            }

            var currentPerson = GetCurrentPerson();

            transaction.AuthorizedPersonAliasId = context.Registration.PersonAliasId;
            transaction.TransactionDateTime = RockDateTime.Now;
            transaction.FinancialGatewayId = context.RegistrationSettings.FinancialGatewayId;

            var txnType = DefinedValueCache.Get( new Guid( Rock.SystemGuid.DefinedValue.TRANSACTION_TYPE_EVENT_REGISTRATION ) );
            transaction.TransactionTypeValueId = txnType.Id;

            if ( transaction.FinancialPaymentDetail == null )
            {
                transaction.FinancialPaymentDetail = new FinancialPaymentDetail();
            }

            /* 02/17/2022 MDP
            Note that after the transaction, the HostedGateway knows more about the FinancialPaymentDetail than Rock does
            since it is the gateway that collects the payment info. But just in case paymentInfo has information the the gateway hasn't set,
            we'll fill in any missing details.
            But then we'll want to use FinancialPaymentDetail as the most accurate values for the payment info. 
            */

            if ( paymentInfo != null )
            {
                transaction.FinancialPaymentDetail.SetFromPaymentInfo( paymentInfo, gateway, rockContext );
            }

            var currencyTypeValue = transaction.FinancialPaymentDetail?.CurrencyTypeValueId != null
                ? DefinedValueCache.Get( transaction.FinancialPaymentDetail.CurrencyTypeValueId.Value )
                : null;

            var creditCardTypeValue = transaction.FinancialPaymentDetail?.CreditCardTypeValueId != null
                ? DefinedValueCache.Get( transaction.FinancialPaymentDetail.CreditCardTypeValueId.Value )
                : null;

            Guid sourceGuid = Guid.Empty;
            if ( Guid.TryParse( GetAttributeValue( AttributeKey.Source ), out sourceGuid ) )
            {
                var source = DefinedValueCache.Get( sourceGuid );
                if ( source != null )
                {
                    transaction.SourceTypeValueId = source.Id;
                }
            }

            transaction.Summary = context.Registration.GetSummary();

            var transactionDetail = transaction.TransactionDetails.FirstOrDefault();
            if ( transactionDetail == null )
            {
                transactionDetail = new FinancialTransactionDetail();
                transaction.TransactionDetails.Add( transactionDetail );
            }

            transactionDetail.Amount = paymentInfo.Amount;
            transactionDetail.AccountId = context.RegistrationSettings.FinancialAccountId ?? transactionDetail.AccountId;
            transactionDetail.EntityTypeId = EntityTypeCache.Get( typeof( Rock.Model.Registration ) ).Id;
            transactionDetail.EntityId = context.Registration.Id;

            var batchChanges = new History.HistoryChangeList();

            rockContext.WrapTransaction( () =>
            {
                var batchService = new FinancialBatchService( rockContext );

                // determine batch prefix
                var batchPrefix = context.RegistrationSettings.BatchNamePrefix.IsNullOrWhiteSpace() ?
                    GetAttributeValue( AttributeKey.BatchNamePrefix ) :
                    context.RegistrationSettings.BatchNamePrefix;

                // Get the batch
                var batch = batchService.GetForNewTransaction( transaction, batchPrefix );
                FinancialBatchService.EvaluateNewBatchHistory( batch, batchChanges );

                var financialTransactionService = new FinancialTransactionService( rockContext );

                // If this is a new Batch, SaveChanges so that we can get the Batch.Id
                if ( batch.Id == 0 )
                {
                    rockContext.SaveChanges();
                }

                transaction.BatchId = batch.Id;

                // use the financialTransactionService to add the transaction instead of batch.Transactions to avoid lazy-loading the transactions already associated with the batch
                financialTransactionService.Add( transaction );
                rockContext.SaveChanges();

                batchService.IncrementControlAmount( batch.Id, transaction.TotalAmount, batchChanges );
                rockContext.SaveChanges();
            } );

            if ( transaction.BatchId.HasValue )
            {
                Task.Run( () =>
                    HistoryService.SaveChanges(
                        new RockContext(),
                        typeof( FinancialBatch ),
                        Rock.SystemGuid.Category.HISTORY_FINANCIAL_BATCH.AsGuid(),
                        transaction.BatchId.Value,
                        batchChanges,
                        true,
                        currentPerson?.PrimaryAliasId ) );
            }

            var registrationChanges = new History.HistoryChangeList();
            registrationChanges.AddChange( History.HistoryVerb.Add, History.HistoryChangeType.Record, "Payment" ).SetNewValue( string.Format( "{0} payment", transaction.TotalAmount.FormatAsCurrency() ) );
            Task.Run( () =>
                HistoryService.SaveChanges(
                    new RockContext(),
                    typeof( Registration ),
                    Rock.SystemGuid.Category.HISTORY_EVENT_REGISTRATION.AsGuid(),
                    context.Registration.Id,
                    registrationChanges,
                    true,
                    currentPerson?.PrimaryAliasId ) );

            context.TransactionCode = transaction.TransactionCode;
            context.GatewayPersonIdentifier = ( paymentInfo as ReferencePaymentInfo )?.GatewayPersonIdentifier;
            return transaction.Guid;
        }

        /// <summary>
        /// This method was copied from UtilityPaymentEntry.SaveScheduledTransaction and repurposed for saving a scheduled recurring
        /// transaction for event registration when the registrar opts for a payment plan.
        /// </summary>
        /// <param name="financialGatewayId"></param>
        /// <param name="gateway"></param>
        /// <param name="context"></param>
        /// <param name="paymentInfo"></param>
        /// <param name="paymentSchedule"></param>
        /// <param name="scheduledTransaction"></param>
        /// <param name="rockContext"></param>
        private void PrepareAndSavePaymentPlanScheduledTransaction(
            RockContext rockContext,
            RegistrationContext context,
            FinancialGateway financialGateway,
            GatewayComponent gateway,
            PaymentSchedule paymentSchedule,
            ReferencePaymentInfo paymentInfo,
            FinancialScheduledTransaction scheduledTransaction )
        {
            // Set basic information needed by Rock.
            scheduledTransaction.NumberOfPayments = paymentSchedule.NumberOfPayments;
            scheduledTransaction.AuthorizedPersonAliasId = context.Registration.PersonAliasId.Value;
            scheduledTransaction.FinancialGatewayId = financialGateway.Id;
            scheduledTransaction.TransactionTypeValueId = DefinedValueCache.GetId( Rock.SystemGuid.DefinedValue.TRANSACTION_TYPE_EVENT_REGISTRATION.AsGuid() );
            var sourceGuid = GetAttributeValue( AttributeKey.Source ).AsGuidOrNull();
            if ( sourceGuid.HasValue )
            {
                scheduledTransaction.SourceTypeValueId = DefinedValueCache.GetId( sourceGuid.Value );
            }

            // Set the schedule information.
            scheduledTransaction.TransactionFrequencyValueId = paymentSchedule.TransactionFrequencyValue.Id;
            scheduledTransaction.StartDate = paymentSchedule.StartDate;
            
            // Set the payment information.
            scheduledTransaction.Summary = paymentInfo.Comment1;
            if ( scheduledTransaction.FinancialPaymentDetail == null )
            {
                scheduledTransaction.FinancialPaymentDetail = new FinancialPaymentDetail();
            }
            scheduledTransaction.FinancialPaymentDetail.SetFromPaymentInfo( paymentInfo, gateway, rockContext );
            
            // Use the details from the gateway if it added one;
            // otherwise, create the details here.
            var transactionDetail = scheduledTransaction.ScheduledTransactionDetails.FirstOrDefault();
            if ( transactionDetail == null )
            {
                transactionDetail = new FinancialScheduledTransactionDetail();
                scheduledTransaction.ScheduledTransactionDetails.Add( transactionDetail );
            }

            // Add the individual payment details. For the payment plan, it will be a single value for the total amount of the plan.
            transactionDetail.Amount = paymentInfo.Amount;
            transactionDetail.AccountId = context.RegistrationSettings.FinancialAccountId ?? transactionDetail.AccountId;
            transactionDetail.EntityTypeId = EntityTypeCache.Get( typeof( Rock.Model.Registration ) ).Id;
            transactionDetail.EntityId = context.Registration.Id;

            // Save the scheduled transaction to the DB.
            var transactionService = new FinancialScheduledTransactionService( rockContext );
            transactionService.Add( scheduledTransaction );

            rockContext.SaveChanges();

            // TODO Should message be published to event bus?
            //Task.Run( () => Rock.Bus.Message.ScheduledGiftWasModifiedMessage.PublishScheduledTransactionEvent( scheduledTransaction.Id, Rock.Bus.Message.ScheduledGiftEventTypes.ScheduledGiftCreated ) );
        }

        /// <summary>
        /// Gets the success view model.
        /// </summary>
        /// <param name="registrationId">The registration identifier.</param>
        /// <param name="transactionCode">The transaction code.</param>
        /// <param name="gatewayPersonIdentifier">The gateway person identifier.</param>
        /// <returns></returns>
        private RegistrationEntrySuccessBag GetSuccessViewModel( int registrationId, string transactionCode, string gatewayPersonIdentifier )
        {
            var currentPerson = GetCurrentPerson();

            // Create a view model with default values in case anything goes wrong
            var viewModel = new RegistrationEntrySuccessBag
            {
                TitleHtml = "Congratulations",
                MessageHtml = "You have successfully completed this registration.",
                TransactionCode = transactionCode,
                GatewayPersonIdentifier = gatewayPersonIdentifier
            };

            try
            {
                var rockContext = new RockContext();
                var registration = new RegistrationService( rockContext )
                    .Queryable()
                    .Include( r => r.RegistrationInstance.RegistrationTemplate )
                    .Include( r => r.PaymentPlanFinancialScheduledTransaction.TransactionFrequencyValue )
                    // Needed to get the TotalAmount run-time value.
                    .Include( r => r.PaymentPlanFinancialScheduledTransaction.ScheduledTransactionDetails )
                    .FirstOrDefault( r => r.Id == registrationId );

                if ( registration != null &&
                    registration.RegistrationInstance != null &&
                    registration.RegistrationInstance.RegistrationTemplate != null )
                {
                    var template = registration.RegistrationInstance.RegistrationTemplate;
                    var mergeFields = new Dictionary<string, object>
                    {
                        { "CurrentPerson", currentPerson },
                        { "RegistrationInstance", registration.RegistrationInstance },
                        { "Registration", registration }
                    };

                    if ( template != null && !string.IsNullOrWhiteSpace( template.SuccessTitle ) )
                    {
                        viewModel.TitleHtml = template.SuccessTitle.ResolveMergeFields( mergeFields );
                    }
                    else
                    {
                        viewModel.TitleHtml = "Congratulations";
                    }

                    if ( template != null && !string.IsNullOrWhiteSpace( template.SuccessText ) )
                    {
                        viewModel.MessageHtml = template.SuccessText.ResolveMergeFields( mergeFields );
                    }
                    else
                    {
                        viewModel.MessageHtml = "You have successfully completed this " + template.RegistrationTerm.ToLower();
                    }
                }
            }
            catch ( Exception ex )
            {
                // Log the exception, but continue since we need to display the confirmation page. The person has been registered and this
                // error just means the success lava went wrong somehow.
                ExceptionLogService.LogException( ex );
            }

            return viewModel;
        }

        /// <summary>
        /// Gets the allowed currency types supported by both the block and the
        /// financial gateway.
        /// </summary>
        /// <param name="gatewayComponent">The gateway component that must support the currency types.</param>
        /// <returns>A list of <see cref="DefinedValueCache"/> objects that represent the currency types.</returns>
        private List<DefinedValueCache> GetAllowedCurrencyTypes( GatewayComponent gatewayComponent )
        {
            var enableACH = true;// this.GetAttributeValue( AttributeKey.EnableACH ).AsBoolean();
            var enableCreditCard = true;// this.GetAttributeValue( AttributeKey.EnableCreditCard ).AsBoolean();
            var creditCardCurrency = DefinedValueCache.Get( Rock.SystemGuid.DefinedValue.CURRENCY_TYPE_CREDIT_CARD.AsGuid() );
            var achCurrency = DefinedValueCache.Get( Rock.SystemGuid.DefinedValue.CURRENCY_TYPE_ACH.AsGuid() );
            var allowedCurrencyTypes = new List<DefinedValueCache>();

            // Conditionally enable credit card.
            if ( enableCreditCard && gatewayComponent.SupportsSavedAccount( creditCardCurrency ) )
            {
                allowedCurrencyTypes.Add( creditCardCurrency );
            }

            // Conditionally enable ACH.
            if ( enableACH && gatewayComponent.SupportsSavedAccount( achCurrency ) )
            {
                allowedCurrencyTypes.Add( achCurrency );
            }

            return allowedCurrencyTypes;
        }

        /// <summary>
        /// Gets the registration session page parameter value from all possible sources.
        /// </summary>
        /// <returns>The session unique identifier or <c>null</c> if it could not be obtained.</returns>
        private Guid? GetRegistrationSessionPageParameter( PageReference pageReference )
        {
            var sessionGuid = pageReference != null
                ? pageReference.GetPageParameter( PageParameterKey.RegistrationSessionGuid ).AsGuidOrNull()
                : PageParameter( PageParameterKey.RegistrationSessionGuid ).AsGuidOrNull();

            if ( sessionGuid.HasValue )
            {
                return sessionGuid;
            }

            var pageParameters = pageReference != null
                ? pageReference.GetPageParameters()
                : RequestContext.GetPageParameters();

            var prefixedSessionValue = pageParameters
                .Select( k => k.Value )
                .Where( v => v != null && v.StartsWith( ReturnUrlSessionPrefix ) )
                .FirstOrDefault();

            if ( prefixedSessionValue == null )
            {
                return null;
            }

            return prefixedSessionValue.Substring( ReturnUrlSessionPrefix.Length + 1 ).AsGuidOrNull();
        }

        /// <summary>
        /// Gets the registration instance identifier.
        /// </summary>
        /// <param name="rockContext">The rock context.</param>
        /// <returns></returns>
        private int GetRegistrationInstanceId( RockContext rockContext )
        {
            return GetRegistrationInstanceId( rockContext, null );
        }

        /// <summary>
        /// Gets the registration instance identifier.
        /// </summary>
        /// <param name="rockContext">The rock context.</param>
        /// <param name="pageReference">The page reference to use when accessing page parameters.</param>
        /// <returns></returns>
        private int GetRegistrationInstanceId( RockContext rockContext, PageReference pageReference )
        {
            string registrationParameter;
            string registrationInstanceParameter;
            string slugParameter;

            if ( pageReference != null )
            {
                registrationParameter = pageReference.GetPageParameter( PageParameterKey.RegistrationId );
                registrationInstanceParameter = pageReference.GetPageParameter( PageParameterKey.RegistrationInstanceId );
                slugParameter = pageReference.GetPageParameter( PageParameterKey.Slug );
            }
            else
            {
                registrationParameter = PageParameter( PageParameterKey.RegistrationId );
                registrationInstanceParameter = PageParameter( PageParameterKey.RegistrationInstanceId );
                slugParameter = PageParameter( PageParameterKey.Slug );
            }

            // The page param is the least costly since there is no database call, so try that first
            var registrationInstanceId = registrationInstanceParameter.AsIntegerOrNull();

            if ( registrationInstanceId.HasValue )
            {
                return registrationInstanceId.Value;
            }

            // Try a session. This is typically from a redirect
            var registrationSessionGuid = GetRegistrationSessionPageParameter( pageReference );

            if ( registrationSessionGuid.HasValue )
            {
                var registrationSessionService = new RegistrationSessionService( rockContext );
                var registrationSession = registrationSessionService.Queryable()
                    .AsNoTracking()
                    .Where( rs => rs.Guid == registrationSessionGuid.Value )
                    .Select( rs => new
                    {
                        rs.RegistrationInstanceId
                    } )
                    .FirstOrDefault();

                if ( registrationSession != null )
                {
                    return registrationSession.RegistrationInstanceId;
                }
            }

            // Try a url slug
            if ( !slugParameter.IsNullOrWhiteSpace() )
            {
                var linkage = new EventItemOccurrenceGroupMapService( rockContext )
                    .Queryable()
                    .AsNoTracking()
                    .Where( l =>
                        l.UrlSlug == slugParameter &&
                        l.RegistrationInstanceId.HasValue )
                    .Select( l => new
                    {
                        RegistrationInstanceId = l.RegistrationInstanceId.Value
                    } )
                    .FirstOrDefault();

                if ( linkage != null )
                {
                    return linkage.RegistrationInstanceId;
                }
            }

            // Try the registration id
            var registrationId = registrationParameter.AsIntegerOrNull();

            if ( registrationId.HasValue )
            {
                var registration = new RegistrationService( rockContext )
                    .Queryable()
                    .Where( r => r.Id == registrationId.Value )
                    .Select( r => new
                    {
                        r.RegistrationInstanceId
                    } )
                    .FirstOrDefault();

                if ( registration != null )
                {
                    return registration.RegistrationInstanceId;
                }
            }

            // The instance id is unknown
            return default;
        }

        /// <summary>
        /// Gets the registration entry block arguments if this is an existing registration.
        /// </summary>
        /// <param name="rockContext">The rock context.</param>
        /// <param name="registrationContext">The registration context.</param>
        /// <returns></returns>
        private RegistrationEntrySessionBag GetRegistrationEntryBlockSession( RockContext rockContext, RegistrationContext registrationContext )
        {
            // Try to restore the session from the RegistrationSessionGuid, which is typically a PushPay redirect
            var registrationSessionGuid = GetRegistrationSessionPageParameter( null );

            if ( registrationSessionGuid.HasValue )
            {
                var registrationSessionService = new RegistrationSessionService( rockContext );
                var registrationSession = registrationSessionService.Queryable()
                    .AsNoTracking()
                    .Where( rs => rs.Guid == registrationSessionGuid.Value )
                    .Select( rs => new
                    {
                        rs.RegistrationData
                    } )
                    .FirstOrDefault();

                if ( registrationSession != null )
                {
                    return registrationSession.RegistrationData.FromJsonOrNull<RegistrationEntrySessionBag>();
                }
            }

            // Try to restore the session from an existing registration
            var currentPerson = GetCurrentPerson();
            var registrationId = PageParameter( PageParameterKey.RegistrationId ).AsIntegerOrNull();

            if ( registrationId is null || currentPerson is null )
            {
                return null;
            }

            var authorizedAliasIds = currentPerson.Aliases?.Select( a => a.Id ).ToList();

            if ( authorizedAliasIds?.Any() != true )
            {
                return null;
            }

            // Query for a registration that matches the ID and is owned or was created by the current person
            var registrationService = new RegistrationService( rockContext );
            var registrationPaymentPlanPair = registrationService
                .Queryable()
                .Include( r => r.Registrants )
                .Include( r => r.Registrants.Select( registrants => registrants.PersonAlias.Person ) )
                .Include( r => r.Registrants.Select( registrants => registrants.Fees ) )
                .AsNoTracking()
                .Where( r =>
                    r.Id == registrationId.Value && (
                        ( r.PersonAliasId.HasValue && authorizedAliasIds.Contains( r.PersonAliasId.Value ) ) ||
                        ( r.CreatedByPersonAliasId.HasValue && authorizedAliasIds.Contains( r.CreatedByPersonAliasId.Value ) )
                    ) &&
                    r.RegistrationInstanceId == registrationContext.RegistrationSettings.RegistrationInstanceId )
                .GetPaymentPlans()
                .FirstOrDefault();

            var registration = registrationPaymentPlanPair?.Registration;
            var activePaymentPlan = registrationPaymentPlanPair?.PaymentPlan?.IsActive == true ? registrationPaymentPlanPair.PaymentPlan : null;

            if ( registration is null )
            {
                return null;
            }

            var alreadyPaid = registrationService.GetTotalPayments( registration.Id );

            var balanceDue = registration.DiscountedCost - alreadyPaid;

            if ( balanceDue < 0 )
            {
                balanceDue = 0;
            }

            // Create the base args data
            var session = new RegistrationEntrySessionBag
            {
                RegistrationSessionGuid = Guid.NewGuid(),
                AmountToPayNow = balanceDue,
                DiscountCode = registration.DiscountCode,
                DiscountAmount = registration.DiscountAmount,
                DiscountPercentage = registration.DiscountPercentage,
                FieldValues = new Dictionary<Guid, object>(),
                GatewayToken = string.Empty,
                Registrants = new List<RegistrantBag>(),
                Registrar = new RegistrarBag(),
                RegistrationGuid = registration.Guid,
                PaymentPlan = activePaymentPlan?.AsRegistrationPaymentPlanBag(),
                PreviouslyPaid = alreadyPaid,
                Slug = PageParameter( PageParameterKey.Slug ),
                GroupId = PageParameter( PageParameterKey.GroupId ).AsIntegerOrNull()
            };

            // Add attributes about the registration itself
            var registrationAttributes = GetRegistrationAttributes( registrationContext.RegistrationSettings.RegistrationTemplateId );
            registration.LoadAttributes( rockContext );

            foreach ( var attribute in registrationAttributes )
            {
                var value = registration.GetAttributeValue( attribute.Key );
                value = PublicAttributeHelper.GetPublicEditValue( attribute, value );

                session.FieldValues[attribute.Guid] = value;
            }

            // Add information about the registrants
            foreach ( var registrant in registration.Registrants )
            {
                var person = registrant.PersonAlias?.Person;
                person.LoadAttributes( rockContext );
                registrant.LoadAttributes( rockContext );

                var registrantInfo = new ViewModels.Blocks.Event.RegistrationEntry.RegistrantBag
                {
                    FamilyGuid = person?.GetFamily( rockContext )?.Guid,
                    Guid = registrant.Guid,
                    PersonGuid = person?.Guid,
                    FieldValues = GetCurrentValueFieldValues( registrationContext, rockContext, person, registrant, registrationContext.RegistrationSettings.Forms, true ),
                    FeeItemQuantities = new Dictionary<Guid, int>(),
                    IsOnWaitList = registrant.OnWaitList,
                    Cost = registrant.Cost
                };

                // Person fields and person attribute fields are already loaded via GetCurrentValueFieldValues, but we still need
                // to get registrant attributes
                foreach ( var form in registrationContext.RegistrationSettings.Forms )
                {
                    var fields = form.Fields
                        .Where( f =>
                            !f.IsInternal &&
                            f.FieldSource == RegistrationFieldSource.RegistrantAttribute &&
                            ( f.Attribute == null || f.Attribute.IsActive ) &&
                            f.AttributeId.HasValue )
                        .ToList();

                    foreach ( var field in fields )
                    {
                        var attribute = AttributeCache.Get( field.AttributeId.Value );
                        var value = registration.GetAttributeValue( attribute.Key );
                        registrantInfo.FieldValues[attribute.Guid] = value;
                    }
                }

                // Add the fees
                foreach ( var fee in registrationContext.RegistrationSettings.Fees )
                {
                    foreach ( var feeItem in fee.FeeItems )
                    {
                        var registrantFee = registrant.Fees.FirstOrDefault( f => f.RegistrationTemplateFeeItemId == feeItem.Id );
                        if ( registrantFee == null && ( !fee.IsActive || !feeItem.IsActive ) )
                        {
                            // If this fee or fee item is not currently active, only add it to this registrant info
                            // if they already have a record of it. This means the fee or item was active when the
                            // registrant was added, so it still applies to them.
                            continue;
                        }

                        var quantity = registrantFee?.Quantity ?? 0;
                        registrantInfo.FeeItemQuantities[feeItem.Guid] = quantity;
                    }
                }

                session.Registrants.Add( registrantInfo );
            }

            return session;
        }

        /// <summary>
        /// Gets the context.
        /// </summary>
        /// <param name="rockContext">The rock context.</param>
        /// <param name="args">The arguments.</param>
        /// <param name="errorMessage">The error message.</param>
        /// <returns></returns>
        private RegistrationContext GetContext( RockContext rockContext, RegistrationEntryArgsBag args, out string errorMessage )
        {
            var currentPerson = GetCurrentPerson();
            var registrationInstanceId = GetRegistrationInstanceId( rockContext );
            var registrationService = new RegistrationService( rockContext );
            var disableCaptcha = GetAttributeValue( AttributeKey.DisableCaptchaSupport ).AsBoolean() || string.IsNullOrWhiteSpace( SystemSettings.GetValue( SystemKey.SystemSetting.CAPTCHA_SITE_KEY ) );

            // Basic check on the args to see that they appear valid
            if ( args == null )
            {
                errorMessage = "The args cannot be null";
                return null;
            }

            if ( args.Registrants?.Any() != true )
            {
                errorMessage = "At least one registrant is required";
                return null;
            }

            if ( args.Registrar == null )
            {
                errorMessage = "A registrar is required";
                return null;
            }

            var context = registrationService.GetRegistrationContext( registrationInstanceId, args.RegistrationGuid, currentPerson, args.DiscountCode, out errorMessage );
            if ( context == null )
            {
                return null;
            }

            // Validate the amount to pay today
            var amountDue = CalculateTotalAmountDue( rockContext, context, args );

            // Cannot pay less than 0
            if ( args.AmountToPayNow < 0 )
            {
                args.AmountToPayNow = 0;
            }

            var isNewRegistration = context.Registration == null;

            // Validate the charge amount is not too low according to the initial payment amount
            if ( isNewRegistration && amountDue > 0 )
            {
                var minimumInitialPayment = context.RegistrationSettings.PerRegistrantMinInitialPayment.HasValue
                    ? context.RegistrationSettings.PerRegistrantMinInitialPayment.Value * args.Registrants.Count
                    : amountDue;

                args.AmountToPayNow = args.AmountToPayNow < minimumInitialPayment ? minimumInitialPayment : args.AmountToPayNow;
            }

            // Cannot pay more than is owed. This check should be the last one performed regarding payment in this method.
            args.AmountToPayNow = args.AmountToPayNow > amountDue ? amountDue : args.AmountToPayNow;

            return context;
        }

        /// <summary>
        /// Calculates the total amount still due on the registration. This takes
        /// into account all costs, fees, discounts and payments already applied.
        /// </summary>
        /// <param name="rockContext">The Rock database context to operate in when loading data.</param>
        /// <param name="context">The registration context that describes the registration details.</param>
        /// <param name="args">The arguments that describe the current registration request.</param>
        /// <returns>The amount still due in dollars and cents.</returns>
        private static decimal CalculateTotalAmountDue( RockContext rockContext, RegistrationContext context, RegistrationEntryArgsBag args )
        {
            var registrationService = new RegistrationService( rockContext );
            var registrationInstanceService = new RegistrationInstanceService( rockContext );

            var costs = registrationInstanceService.GetRegistrationCostSummaryInfo( context, args.AsArgsOrNull() );
            var totalDiscountedCost = costs.Sum( c => c.DiscountedCost );

            if ( context.Registration != null )
            {
                var totalPayments = registrationService.GetTotalPayments( context.Registration.Id );
                totalDiscountedCost -= totalPayments;
            }

            return totalDiscountedCost;
        }

        /// <summary>
        /// Gets the context.
        /// </summary>
        /// <param name="rockContext">The rock context.</param>
        /// <param name="args">The arguments.</param>
        /// <param name="errorMessage">The error message.</param>
        /// <returns></returns>
        private RegistrationContext GetContext( RockContext rockContext, out string errorMessage )
        {
            var registrationInstanceId = GetRegistrationInstanceId( rockContext );
            var registrationService = new RegistrationService( rockContext );
            var registrationId = PageParameter( PageParameterKey.RegistrationId ).AsIntegerOrNull();

            // If the URL does not have a registrationId then check if there
            // is a registration session. Some redirect gateways drop the
            // RegistrationId parameter from the return URL. So we'll try
            // to get it from the session if we have one.
            if ( !registrationId.HasValue )
            {
                var sessionGuid = GetRegistrationSessionPageParameter( null );

                if ( sessionGuid.HasValue )
                {
                    var session = new RegistrationSessionService( rockContext ).Get( sessionGuid.Value );

                    registrationId = session?.RegistrationId;
                }
            }

            return registrationService.GetRegistrationContext( registrationInstanceId, registrationId, out errorMessage );
        }

        /// <summary>
        /// Sends notifications after the registration is saved
        /// </summary>
        /// <param name="rockContext">The rock context.</param>
        /// <param name="settings">The settings.</param>
        /// <param name="args">The arguments.</param>
        /// <param name="isNewRegistration">if set to <c>true</c> [is new registration].</param>
        /// <param name="registration">The registration.</param>
        /// <param name="previousRegistrantPersonIds">The previous registrant person ids.</param>
        /// <param name="postSaveActions">Additional actions to run during the post save process.</param>
        private void ProcessPostSave( RockContext rockContext, RegistrationSettings settings, RegistrationEntryArgsBag args, bool isNewRegistration, Registration registration, List<int> previousRegistrantPersonIds, List<Action> postSaveActions )
        {
            var currentPerson = GetCurrentPerson();
            var currentPersonAliasId = currentPerson?.PrimaryAliasId;

            if ( registration.PersonAlias != null && registration.PersonAlias.Person != null )
            {
                registration.SavePersonNotesAndHistory( registration.PersonAlias.Person, currentPersonAliasId, previousRegistrantPersonIds );
            }
            // This occurs when the registrar is logged in
            else if ( registration.PersonAliasId.HasValue )
            {
                var registrar = new PersonAliasService( rockContext ).Get( registration.PersonAliasId.Value );
                registration.SavePersonNotesAndHistory( registrar.Person, currentPersonAliasId, previousRegistrantPersonIds );
            }

            AddRegistrantsToGroup( rockContext, settings, registration, args );

            // Send/Resend a confirmation
            var processSendRegistrationConfirmationMsg = new ProcessSendRegistrationConfirmation.Message()
            {
                RegistrationId = registration.Id,
                AppRoot = RequestContext.RootUrlPath.EnsureTrailingForwardslash(),
                ThemeRoot = RequestContext.RootUrlPath + RequestContext.ResolveRockUrl( "~~/" )
            };

            processSendRegistrationConfirmationMsg.Send();

            if ( isNewRegistration )
            {
                // Send notice of a new registration
                new ProcessSendRegistrationNotification.Message
                {
                    RegistrationId = registration.Id,
                    AppRoot = RequestContext.RootUrlPath.EnsureTrailingForwardslash(),
                    ThemeRoot = RequestContext.RootUrlPath + RequestContext.ResolveRockUrl( "~~/" )
                }.Send();

                var registrationService = new RegistrationService( new RockContext() );
                var newRegistration = registrationService.Get( registration.Id );

                if ( newRegistration != null )
                {
                    foreach ( var item in newRegistration.Registrants.Where( r => r.PersonAlias != null && r.PersonAlias.Person != null ) )
                    {
                        var parameters = new Dictionary<string, string>();
                        parameters.Add( "RegistrationId", item.RegistrationId.ToString() );
                        parameters.Add( "RegistrationRegistrantId", item.Id.ToString() );
                        item.LaunchWorkflow( settings.RegistrantWorkflowTypeId, newRegistration.ToString(), parameters, null );
                    }

                    if ( settings.WorkflowTypeIds.Any() )
                    {
                        foreach ( var workflowTypeId in settings.WorkflowTypeIds )
                        {
                            newRegistration.LaunchWorkflow( workflowTypeId, newRegistration.ToString(), null, null );
                        }
                    }
                }
            }

            // Run all the additional post save actions.
            foreach ( var postSaveAction in postSaveActions )
            {
                try
                {
                    postSaveAction();
                }
                catch ( Exception ex )
                {
                    ExceptionLogService.LogException( ex );
                }
            }
        }

        /// <summary>
        /// Builds a new <see cref="GroupMember"/> object that will be saved to
        /// the database later.
        /// </summary>
        /// <param name="person">The person that will be added to the group.</param>
        /// <param name="group">The group the person will be added to.</param>
        /// <param name="settings">The registration settings.</param>
        /// <returns>A new <see cref="GroupMember"/> instance.</returns>
        private GroupMember BuildGroupMember( Person person, Rock.Model.Group group, RegistrationSettings settings )
        {
            var groupMember = new GroupMember();
            groupMember.GroupId = group.Id;
            groupMember.Group = group;
            groupMember.PersonId = person.Id;
            groupMember.Person = person;
            groupMember.GroupMemberStatus = settings.GroupMemberStatus;

            if ( settings.GroupTypeId.HasValue &&
                settings.GroupTypeId == group.GroupTypeId &&
                settings.GroupMemberRoleId.HasValue )
            {
                groupMember.GroupRoleId = settings.GroupMemberRoleId.Value;
            }
            else
            {
                if ( group.GroupType.DefaultGroupRoleId.HasValue )
                {
                    groupMember.GroupRoleId = group.GroupType.DefaultGroupRoleId.Value;
                }
                else
                {
                    groupMember.GroupRoleId = group.GroupType.Roles.Select( r => r.Id ).FirstOrDefault();
                }
            }

            return groupMember;
        }

        /// <summary>
        /// Updates the group member attributes from the registrant information.
        /// </summary>
        /// <param name="groupMember">The group member to be updated.</param>
        /// <param name="registrantInfo">The registrant information.</param>
        /// <param name="settings">The registration settings.</param>
        /// <returns><c>true</c> if any attribute value was changed, <c>false</c> otherwise.</returns>
        private bool UpdateGroupMemberAttributes( GroupMember groupMember, ViewModels.Blocks.Event.RegistrationEntry.RegistrantBag registrantInfo, RegistrationSettings settings )
        {
            bool isChanged = false;
            var memberAttributeFields = settings.Forms
                .SelectMany( f => f.Fields
                    .Where( t =>
                        t.FieldSource == RegistrationFieldSource.GroupMemberAttribute &&
                        t.AttributeId.HasValue ) );

            foreach ( var field in memberAttributeFields )
            {
                // Find the registrant's value
                var fieldValue = registrantInfo.FieldValues
                    .Where( f => f.Key == field.Guid )
                    .Select( f => f.Value )
                    .FirstOrDefault();

                if ( fieldValue != null )
                {
                    var attribute = AttributeCache.Get( field.AttributeId.Value );
                    if ( attribute != null )
                    {
                        string originalValue = groupMember.GetAttributeValue( attribute.Key );
                        string newValue = PublicAttributeHelper.GetPrivateValue( attribute, fieldValue.ToString() );
                        groupMember.SetAttributeValue( attribute.Key, newValue );

                        if ( ( originalValue ?? string.Empty ).Trim() != ( newValue ?? string.Empty ).Trim() )
                        {
                            isChanged = true;
                        }
                    }
                }
            }

            return isChanged;
        }

        /// <summary>
        /// Adds the registrants to group.
        /// </summary>
        /// <param name="rockContext">The rock context.</param>
        /// <param name="settings">The settings.</param>
        /// <param name="registration">The registration.</param>
        /// <param name="args">The arguments.</param>
        private void AddRegistrantsToGroup( RockContext rockContext, RegistrationSettings settings, Registration registration, RegistrationEntryArgsBag args )
        {
            if ( !registration.GroupId.HasValue )
            {
                return;
            }

            // If the registration instance linkage specified a group to add registrant to, add them if they're not already
            // part of that group
            var groupService = new GroupService( rockContext );
            var personAliasService = new PersonAliasService( rockContext );
            var groupMemberService = new GroupMemberService( rockContext );
            var group = groupService.Get( registration.GroupId.Value );

            if ( group is null )
            {
                return;
            }

            foreach ( var registrant in registration.Registrants.Where( r => !r.OnWaitList && r.PersonAliasId.HasValue ).ToList() )
            {
                var personAlias = personAliasService.Get( registrant.PersonAliasId.Value );
                GroupMember groupMember = group.Members.Where( m => m.PersonId == personAlias.PersonId ).FirstOrDefault();
                if ( groupMember == null )
                {
                    groupMember = BuildGroupMember( personAlias.Person, group, settings );

                    groupMemberService.Add( groupMember );
                }
                else
                {
                    groupMember.GroupMemberStatus = settings.GroupMemberStatus;
                }

                rockContext.SaveChanges();

                registrant.GroupMemberId = groupMember != null ? groupMember.Id : ( int? ) null;
                rockContext.SaveChanges();

                // Set any of the template's group member attributes
                groupMember.LoadAttributes();

                var registrantInfo = args.Registrants.FirstOrDefault( r => r.Guid == registrant.Guid );
                if ( registrantInfo != null )
                {
                    if ( UpdateGroupMemberAttributes( groupMember, registrantInfo, settings ) )
                    {
                        groupMember.SaveAttributeValues( rockContext );
                    }
                }
            }
        }

        /// <summary>
        /// Gets the registrant signature hash token. This token contains all the
        /// fields related to a registrant in a deterministic order so it can be
        /// used for validation later.
        /// </summary>
        /// <param name="registrantInfo">The registrant information.</param>
        /// <returns>A <see cref="string"/> that contains the token to be hashed.</returns>
        private string GetRegistrantSignatureHashToken( ViewModels.Blocks.Event.RegistrationEntry.RegistrantBag registrantInfo )
        {
            return registrantInfo.FieldValues
                .OrderBy( kvp => kvp.Key )
                .ThenBy( kvp => kvp.Value.ToStringSafe() )
                .Select( kvp => $"{kvp.Key}:{kvp.ToStringSafe()}" )
                .JoinStrings( "," );
        }

        /// <summary>
        /// Creates a SHA-256 hashed value of the source string. The hash is
        /// then base 64 encoded before it is returned.
        /// </summary>
        /// <param name="source">The source string to be hashed.</param>
        /// <returns>A <see cref="string"/> that contains the base-64 encoded hash value.</returns>
        private string GetSha256Hash( string source )
        {
            using ( var sha256 = SHA256.Create() )
            {
                var hashed = sha256.ComputeHash( Encoding.Unicode.GetBytes( source ) );

                return Convert.ToBase64String( hashed );
            }
        }

        /// <summary>
        /// Creates the signature document object in memory for later saving to
        /// the database. The document and the associated BinaryFile are both
        /// populated.
        /// </summary>
        /// <param name="signatureDocumentTemplate">The signature document template.</param>
        /// <param name="documentData">The document data from a previous signing session.</param>
        /// <param name="entity">The entity that should be associated with the document.</param>
        /// <param name="signedBy">The <see cref="Person"/> that signed the document.</param>
        /// <param name="assignedTo">The <see cref="Person"/> that is the responsible party for signing the document.</param>
        /// <param name="appliesTo">The <see cref="Person"/> that this document will apply to.</param>
        /// <returns>A <see cref="SignatureDocument"/> object that can be saved to the database.</returns>
        private static SignatureDocument CreateSignatureDocument( SignatureDocumentTemplate signatureDocumentTemplate, SignedDocumentData documentData, Person signedBy, Person assignedTo, Person appliesTo, String registrantName, String registrationInstanceName )
        {
            // Glue stuff into the signature document
            var signatureDocument = new SignatureDocument
            {
                SignatureDocumentTemplateId = signatureDocumentTemplate.Id,
                Status = SignatureDocumentStatus.Signed,
                Name = $"{registrantName} ({registrationInstanceName})",
                SignedByPersonAliasId = signedBy.PrimaryAliasId,
                AssignedToPersonAliasId = assignedTo.PrimaryAliasId,
                AppliesToPersonAliasId = appliesTo.PrimaryAliasId,

                SignedDocumentText = documentData.DocumentHtml,
                LastStatusDate = documentData.SignedDateTime,
                SignedDateTime = documentData.SignedDateTime,

                SignatureData = documentData.SignatureData,
                SignedName = documentData.SignedByName,
                SignedByEmail = documentData.SignedByEmail,

                SignedClientIp = documentData.IpAddress,
                SignedClientUserAgent = documentData.UserAgent
            };

            // Needed before determining SignatureInformation (Signed Name, metadata)
            signatureDocument.SignatureVerificationHash = SignatureDocumentService.CalculateSignatureVerificationHash( signatureDocument );

            var signatureInformationHtmlArgs = new GetSignatureInformationHtmlOptions
            {
                SignatureType = signatureDocumentTemplate.SignatureType,
                SignedName = signatureDocument.SignedName,
                DrawnSignatureDataUrl = signatureDocument.SignatureData,
                SignedByPerson = signedBy,
                SignedDateTime = signatureDocument.SignedDateTime,
                SignedClientIp = signatureDocument.SignedClientIp,
                SignatureVerificationHash = signatureDocument.SignatureVerificationHash
            };

            // Helper takes care of generating HTML and combining SignatureDocumentHTML and signedSignatureDocumentHtml into the final Signed Document
            var signatureInformationHtml = ElectronicSignatureHelper.GetSignatureInformationHtml( signatureInformationHtmlArgs );
            var signedSignatureDocumentHtml = ElectronicSignatureHelper.GetSignedDocumentHtml( documentData.DocumentHtml, signatureInformationHtml );

            // Generate the PDF representation of the form.
            using ( var pdfGenerator = new PdfGenerator() )
            {
                var binaryFileTypeId = signatureDocumentTemplate.BinaryFileTypeId;
                if ( !binaryFileTypeId.HasValue )
                {
                    binaryFileTypeId = BinaryFileTypeCache.GetId( Rock.SystemGuid.BinaryFiletype.DIGITALLY_SIGNED_DOCUMENTS.AsGuid() );
                }

                signatureDocument.BinaryFile = pdfGenerator.GetAsBinaryFileFromHtml( binaryFileTypeId ?? 0, signatureDocument.Name, signedSignatureDocumentHtml );
                signatureDocument.BinaryFile.ParentEntityId = signatureDocumentTemplate.Id;
                signatureDocument.BinaryFile.ParentEntityTypeId = EntityTypeCache.Get<SignatureDocumentTemplate>().Id;
                signatureDocument.BinaryFile.IsTemporary = false;
            }

            return signatureDocument;
        }

        #endregion Helpers

        #region Internal Classes

        /// <summary>
        /// Provides a custom registration object that is used during Lava merge
        /// for a signature document.
        /// </summary>
        private class LavaSignatureRegistration : Rock.Lava.LavaDataObject
        {
            public int InstanceId { get; }

            public string InstanceName { get; }

            public int TemplateId { get; }

            public string TemplateName { get; }

            public string RegistrationTerm { get; }

            public string RegistrantTerm { get; }

            public int RegistrantCount { get; }

            public int? GroupId { get; }

            public LavaSignatureRegistration( RegistrationInstance registrationInstance, int? groupId, int registrantCount )
            {
                InstanceId = registrationInstance.Id;
                InstanceName = registrationInstance.Name;
                TemplateId = registrationInstance.RegistrationTemplateId;
                TemplateName = registrationInstance.RegistrationTemplate.Name;
                RegistrationTerm = registrationInstance.RegistrationTemplate.RegistrationTerm;
                RegistrantTerm = registrationInstance.RegistrationTemplate.RegistrantTerm;
                RegistrantCount = registrantCount;
                GroupId = groupId;
            }
        }

        /// <summary>
        /// Provides a custom registrant object that is used during Lava merge
        /// for a signature document.
        /// </summary>
        private class LavaSignatureRegistrant : LavaHasAttributes
        {
            public Location Address { get; }

            public CampusCache Campus { get; }

            public DefinedValueCache ConnectionStatus { get; }

            public DateTime? AnniversaryDate { get; }

            public DateTime? BirthDate { get; }

            public string Email { get; }

            public string FirstName { get; }

            public string MiddleName { get; }

            public string LastName { get; }

            public Gender Gender { get; }

            public string GradeFormatted { get; }

            public int? GradeOffset { get; }

            public int? GraduationYear { get; }

            public DefinedValueCache MaritalStatus { get; }

            public string HomePhone { get; }

            public string MobilePhone { get; }

            public string WorkPhone { get; }

            public Rock.Model.Person Person { get; }

            public Rock.Model.GroupMember GroupMember { get; }

            public LavaSignatureRegistrant( Person person, Location homeLocation, CampusCache campus, GroupMember groupMember, ViewModels.Blocks.Event.RegistrationEntry.RegistrantBag registrantInfo, RegistrationInstance registrationInstance )
            {
                var (registrantAttributes, registrantAttributeValues) = GetRegistrantAttributesFromRegistration( registrantInfo, registrationInstance.RegistrationTemplate );

                Address = homeLocation;
                Campus = campus;
                AnniversaryDate = person.AnniversaryDate;
                BirthDate = person.BirthDate;
                ConnectionStatus = person.ConnectionStatusValueId.HasValue ? DefinedValueCache.Get( person.ConnectionStatusValueId.Value ) : null;
                Email = person.Email;
                FirstName = person.FirstName;
                MiddleName = person.MiddleName;
                LastName = person.LastName;
                Gender = person.Gender;
                GradeFormatted = person.GradeFormatted;
                GradeOffset = person.GradeOffset;
                GraduationYear = person.GraduationYear;

                // We call FormattedNumber here rather than using the property NumberFormatted because at this point NumberFormatted hasn't yet been initialized
                HomePhone = PhoneNumber.FormattedNumber( "", person.GetPhoneNumber( SystemGuid.DefinedValue.PERSON_PHONE_TYPE_HOME.AsGuid() )?.Number, false );
                MaritalStatus = person.MaritalStatusValueId.HasValue ? DefinedValueCache.Get( person.MaritalStatusValueId.Value ) : null;
                MobilePhone = PhoneNumber.FormattedNumber( "", person.GetPhoneNumber( SystemGuid.DefinedValue.PERSON_PHONE_TYPE_MOBILE.AsGuid() )?.Number, false );
                WorkPhone = PhoneNumber.FormattedNumber( "", person.GetPhoneNumber( SystemGuid.DefinedValue.PERSON_PHONE_TYPE_WORK.AsGuid() )?.Number, false );

                if ( registrantAttributes != null && registrantAttributeValues != null )
                {
                    Attributes = registrantAttributes;
                    AttributeValues = registrantAttributeValues;
                }

                if ( person != null )
                {
                    if ( person.Attributes == null )
                    {
                        person.LoadAttributes();
                    }

                    Person = person;
                }

                if ( groupMember != null )
                {
                    if ( groupMember.Attributes == null )
                    {
                        groupMember.LoadAttributes();
                    }

                    GroupMember = groupMember;
                }
            }
        }

        /// <summary>
        /// Provides a custom object that has attributes that is used during
        /// Lava merge for a signature document.
        /// </summary>
        private class LavaHasAttributes : Rock.Lava.LavaDataObject, IHasAttributes
        {
            #region IHasAttributes

            int IHasAttributes.Id => 0;

            public Dictionary<string, AttributeCache> Attributes { get; set; }

            public Dictionary<string, AttributeValueCache> AttributeValues { get; set; }

            public Dictionary<string, string> AttributeValueDefaults => null;

            public string GetAttributeValue( string key )
            {
                if ( AttributeValues != null &&
                    AttributeValues.ContainsKey( key ) )
                {
                    return this.AttributeValues[key].Value;
                }

                if ( this.Attributes != null &&
                    this.Attributes.ContainsKey( key ) )
                {
                    return this.Attributes[key].DefaultValue;
                }

                return null;
            }

            public List<string> GetAttributeValues( string key )
            {
                string value = GetAttributeValue( key );
                if ( !string.IsNullOrWhiteSpace( value ) )
                {
                    return value.SplitDelimitedValues().ToList();
                }

                return new List<string>();
            }

            public void SetAttributeValue( string key, string value )
            {
                throw new NotImplementedException();
            }

            #endregion
        }

        /// <summary>
        /// Internal structure for the encoded data that contains the signed document.
        /// This is sent to the browser in encrypted form and then included in
        /// the final submission process to be used to generate the actual document.
        /// </summary>
        private class SignedDocumentData
        {
            public string DocumentHtml { get; set; }

            public string SignatureData { get; set; }

            public string SignedByName { get; set; }

            public string SignedByEmail { get; set; }

            public string IpAddress { get; set; }

            public string UserAgent { get; set; }

            public DateTime SignedDateTime { get; set; }
        }

        #endregion
    }
}<|MERGE_RESOLUTION|>--- conflicted
+++ resolved
@@ -3375,9 +3375,7 @@
 
                 EnableSaveAccount = enableSavedAccount,
                 SavedAccounts = savedAccounts,
-<<<<<<< HEAD
-                DisableCaptchaSupport = GetAttributeValue( AttributeKey.DisableCaptchaSupport ).AsBoolean()
-=======
+                DisableCaptchaSupport = GetAttributeValue( AttributeKey.DisableCaptchaSupport ).AsBoolean(),
 
                 // Payment plan
                 IsPaymentPlanAllowed = context.RegistrationSettings.IsPaymentPlanAllowed,
@@ -3392,7 +3390,6 @@
                     Symbol = currencyInfo.Symbol,
                     SymbolLocation = currencyInfo.SymbolLocation,
                 },
->>>>>>> 0ad9bd0d
             };
 
             if ( context.RegistrationSettings.SignatureDocumentTemplateId.HasValue && context.RegistrationSettings.IsInlineSignatureRequired )
