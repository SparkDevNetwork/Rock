--- conflicted
+++ resolved
@@ -161,11 +161,8 @@
             public const string ForceEmailUpdate = "ForceEmailUpdate";
             public const string ShowFieldDescriptions = "ShowFieldDescriptions";
             public const string EnableSavedAccount = "EnableSavedAccount";
-<<<<<<< HEAD
             public const string DisableCaptchaSupport = "DisableCaptchaSupport";
-=======
             public const string EnableACHForEvents = "Ach";
->>>>>>> fde82162
         }
 
         /// <summary>
