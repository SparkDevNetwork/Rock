--- conflicted
+++ resolved
@@ -524,11 +524,7 @@
                 // be used later to validate the document after signing.
                 var fieldHashToken = GetRegistrantSignatureHashToken( registrantInfo );
                 var unencryptedSecurityToken = new[] { RockDateTime.Now.ToString( "o" ), GetSha256Hash( fieldHashToken + html ) }.ToJson();
-<<<<<<< HEAD
-                var encryptedSecurityToken = Rock.Security.Encryption.EncryptString( unencryptedSecurityToken );
-=======
                 var encryptedSecurityToken = Encryption.EncryptString( unencryptedSecurityToken );
->>>>>>> f04fe9ee
 
                 return ActionOk( new RegistrationEntrySignatureDocument
                 {
@@ -575,11 +571,7 @@
                 }
 
                 // Validate they did not modify any of the fields or the signed HTML.
-<<<<<<< HEAD
-                var unencryptedSecurityToken = Rock.Security.Encryption.DecryptString( securityToken ).FromJsonOrNull<List<string>>();
-=======
                 var unencryptedSecurityToken = Encryption.DecryptString( securityToken ).FromJsonOrNull<List<string>>();
->>>>>>> f04fe9ee
                 var fieldHashToken = GetRegistrantSignatureHashToken( registrantInfo );
                 var hash = GetSha256Hash( fieldHashToken + documentHtml );
 
@@ -600,11 +592,7 @@
                     SignedByEmail = signature.SignedByEmail
                 };
 
-<<<<<<< HEAD
-                return ActionOk( Rock.Security.Encryption.EncryptString( signedData.ToJson() ) );
-=======
                 return ActionOk( Encryption.EncryptString( signedData.ToJson() ) );
->>>>>>> f04fe9ee
             }
         }
 
@@ -2167,11 +2155,7 @@
             if ( context.RegistrationSettings.SignatureDocumentTemplateId.HasValue && context.RegistrationSettings.IsInlineSignatureRequired && isNewRegistration )
             {
                 var documentTemplate = new SignatureDocumentTemplateService( rockContext ).Get( context.RegistrationSettings.SignatureDocumentTemplateId ?? 0 );
-<<<<<<< HEAD
-                var signedData = Rock.Security.Encryption.DecryptString( registrantInfo.SignatureData ).FromJsonOrThrow<SignedDocumentData>();
-=======
                 var signedData = Encryption.DecryptString( registrantInfo.SignatureData ).FromJsonOrThrow<SignedDocumentData>();
->>>>>>> f04fe9ee
                 var signedBy = RequestContext.CurrentPerson ?? registrar;
 
                 var document = CreateSignatureDocument( documentTemplate, signedData, registrant, signedBy, registrar, person, registrant.Person.FullName, context.RegistrationSettings.Name);
