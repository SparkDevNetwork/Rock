﻿// <copyright>
// Copyright by the Spark Development Network
//
// Licensed under the Rock Community License (the "License");
// you may not use this file except in compliance with the License.
// You may obtain a copy of the License at
//
// http://www.rockrms.com/license
//
// Unless required by applicable law or agreed to in writing, software
// distributed under the License is distributed on an "AS IS" BASIS,
// WITHOUT WARRANTIES OR CONDITIONS OF ANY KIND, either express or implied.
// See the License for the specific language governing permissions and
// limitations under the License.
// </copyright>
//

using System;
using System.Collections.Generic;
using System.ComponentModel;
using System.Data.Entity;
using System.Linq;
using System.Security.Cryptography;
using System.Text;
using System.Threading.Tasks;

using DotLiquid.Util;

using Rock.Attribute;
using Rock.ClientService.Core.Campus;
using Rock.ClientService.Finance.FinancialPersonSavedAccount;
using Rock.ClientService.Finance.FinancialPersonSavedAccount.Options;
using Rock.Data;
using Rock.ElectronicSignature;
using Rock.Financial;
using Rock.Model;
using Rock.Pdf;
using Rock.Security;
using Rock.Tasks;
using Rock.Utility;
using Rock.ViewModels.Blocks.Event.RegistrationEntry;
using Rock.ViewModels.Controls;
using Rock.ViewModels.Finance;
using Rock.ViewModels.Utility;
using Rock.Web;
using Rock.Web.Cache;

namespace Rock.Blocks.Event
{
    /// <summary>
    /// Registration Entry.
    /// </summary>
    /// <seealso cref="Rock.Blocks.RockBlockType" />

    [DisplayName( "Registration Entry" )]
    [Category( "Event" )]
    [Description( "Block used to register for a registration instance." )]
    [IconCssClass( "fa fa-clipboard-list" )]
    [SupportedSiteTypes( Model.SiteType.Web )]

    #region Block Attributes

    [DefinedValueField( "Connection Status",
        Key = AttributeKey.ConnectionStatus,
        DefinedTypeGuid = Rock.SystemGuid.DefinedType.PERSON_CONNECTION_STATUS,
        Description = "The connection status to use for new individuals (default: 'Prospect'). If the Registration Template has a connection status set, then this setting will be overridden by that value.",
        IsRequired = true,
        AllowMultiple = false,
        DefaultValue = Rock.SystemGuid.DefinedValue.PERSON_CONNECTION_STATUS_PROSPECT,
        Order = 0 )]

    [DefinedValueField( "Record Status",
        Key = AttributeKey.RecordStatus,
        DefinedTypeGuid = Rock.SystemGuid.DefinedType.PERSON_RECORD_STATUS,
        Description = "The record status to use for new individuals (default: 'Pending'.)",
        IsRequired = true,
        AllowMultiple = false,
        DefaultValue = Rock.SystemGuid.DefinedValue.PERSON_RECORD_STATUS_PENDING,
        Order = 1 )]

    [DefinedValueField( "Source",
        Key = AttributeKey.Source,
        DefinedTypeGuid = Rock.SystemGuid.DefinedType.FINANCIAL_SOURCE_TYPE,
        Description = "The Financial Source Type to use when creating transactions",
        IsRequired = false,
        AllowMultiple = false,
        DefaultValue = Rock.SystemGuid.DefinedValue.FINANCIAL_SOURCE_TYPE_WEBSITE,
        Order = 2 )]

    [TextField( "Batch Name Prefix",
        Key = AttributeKey.BatchNamePrefix,
        Description = "The batch prefix name to use when creating a new batch",
        IsRequired = false,
        DefaultValue = "Event Registration",
        Order = 3 )]

    [BooleanField( "Display Progress Bar",
        Key = AttributeKey.DisplayProgressBar,
        Description = "Display a progress bar for the registration.",
        DefaultBooleanValue = true,
        Order = 4 )]

    [BooleanField( "Allow InLine Digital Signature Documents",
        Key = AttributeKey.SignInline,
        Description = "Should inline digital documents be allowed? This requires that the registration template is configured to display the document inline",
        DefaultBooleanValue = true,
        Order = 6 )]

    [TextField( "Family Term",
        Description = "The term to use for specifying which household or family a person is a member of.",
        IsRequired = true,
        DefaultValue = "immediate family",
        Order = 8,
        Key = AttributeKey.FamilyTerm )]

    [BooleanField( "Force Email Update",
        Description = "If enabled, no checkbox option will be available on the final confirmation screen regarding whether or not to update the  Registrar's email address. Instead, the registrar's email address will be updated to match the supplied Confirmation Email.",
        DefaultBooleanValue = false,
        Order = 9,
        Key = AttributeKey.ForceEmailUpdate )]

    [BooleanField( "Show Field Descriptions",
        Description = "Show the field description as help text",
        DefaultBooleanValue = true,
        Order = 10,
        Key = AttributeKey.ShowFieldDescriptions )]

    [BooleanField( "Enabled Saved Account",
        Key = AttributeKey.EnableSavedAccount,
        Description = "Set this to false to disable the using Saved Account as a payment option, and to also disable the option to create saved account for future use.",
        DefaultBooleanValue = true,
        Order = 11 )]

    #endregion Block Attributes

    [Rock.SystemGuid.EntityTypeGuid( Rock.SystemGuid.EntityType.OBSIDIAN_EVENT_REGISTRATION_ENTRY )]
    [Rock.SystemGuid.BlockTypeGuid( Rock.SystemGuid.BlockType.OBSIDIAN_EVENT_REGISTRATION_ENTRY )]
    public class RegistrationEntry : RockBlockType, IBreadCrumbBlock
    {
        #region Keys

        /// <summary>
        /// Attribute Key
        /// </summary>
        private static class AttributeKey
        {
            public const string ConnectionStatus = "ConnectionStatus";
            public const string RecordStatus = "RecordStatus";
            public const string Source = "Source";
            public const string BatchNamePrefix = "BatchNamePrefix";
            public const string DisplayProgressBar = "DisplayProgressBar";
            public const string SignInline = "SignInline";
            public const string FamilyTerm = "FamilyTerm";
            public const string ForceEmailUpdate = "ForceEmailUpdate";
            public const string ShowFieldDescriptions = "ShowFieldDescriptions";
            public const string EnableSavedAccount = "EnableSavedAccount";
        }

        /// <summary>
        /// Page Parameter
        /// </summary>
        private static class PageParameterKey
        {
            public const string RegistrationId = "RegistrationId";
            public const string RegistrationInstanceId = "RegistrationInstanceId";
            public const string RegistrationSessionGuid = "SessionGuid";
            public const string CampusId = "CampusId";
            public const string Slug = "Slug";
            public const string GroupId = "GroupId";
            public const string StartAtBeginning = "StartAtBeginning";
            public const string EventOccurrenceId = "EventOccurrenceId";
        }

        /// <summary>
        /// The prefix to look for when identifying if any page parameters are
        /// for a return-from-payment redirect.
        /// </summary>
        public const string ReturnUrlSessionPrefix = "sessionGuid";

        #endregion Keys

        #region Properties

        /// <summary>
        /// A diagnostic collection of missing fields, grouped by form ID.
        /// </summary>
        public Dictionary<int, Dictionary<int, string>> MissingFieldsByFormId { get; set; }

        /// <summary>
        /// Gets the registration identifier page parameter.
        /// </summary>
        public int? RegistrationIdPageParameter => PageParameter( PageParameterKey.RegistrationId ).AsIntegerOrNull();

        /// <summary>
        /// Gets the event occurrence identifier page parameter.
        /// </summary>
        public int? EventOccurrenceIdPageParameter => PageParameter( PageParameterKey.EventOccurrenceId ).AsIntegerOrNull();

        #endregion Properties

        #region Obsidian Block Type Overrides

        /// <summary>
        /// Gets the property values that will be sent to the browser.
        /// </summary>
        /// <returns>
        /// A collection of string/object pairs.
        /// </returns>
        public override object GetObsidianBlockInitialization()
        {
            using ( var rockContext = new RockContext() )
            {
                var box = GetInitializationBox( rockContext );
                var instanceName = box.InstanceName;

                if ( instanceName.IsNullOrWhiteSpace() && ( box.RegistrationInstanceNotFoundMessage?.Contains( " closed on " ) == true
                    || box.RegistrationInstanceNotFoundMessage?.Contains( " does not open " ) == true ) )
                {
                    // The view model did not have a name filled in even though
                    // we found the registration instance. Get the instance name
                    // only so we can fill in the page name.
                    var registrationInstanceId = GetRegistrationInstanceId( rockContext );
                    instanceName = new RegistrationInstanceService( rockContext )
                        .GetSelect( registrationInstanceId, ri => ri.Name );
                }

                if ( instanceName.IsNotNullOrWhiteSpace() )
                {
                    ResponseContext.SetPageTitle( instanceName );
                    ResponseContext.SetBrowserTitle( instanceName );
                }

                return box;
            }
        }

        #endregion Obsidian Block Type Overrides

        #region Block Actions

        /// <summary>
        /// Checks the discount code provided. If a null/blank string is used then checks for AutoApplied discounts.
        /// </summary>
        /// <param name="code">The code.</param>
        /// <returns></returns>
        [BlockAction]
        public BlockActionResult CheckDiscountCode( string code, int registrantCount, Guid? registrationGuid, bool isAutoApply )
        {
            using ( var rockContext = new RockContext() )
            {
                var registrationInstanceId = GetRegistrationInstanceId( rockContext );
                var registrationTemplateDiscountService = new RegistrationTemplateDiscountService( rockContext );
                RegistrationTemplateDiscountWithUsage discount = null;
                var registration = registrationGuid != null ? new RegistrationService( rockContext ).Get( registrationGuid.ToString() ) : null;

                if ( isAutoApply && code.IsNullOrWhiteSpace() && ( registration == null || registration.DiscountCode.IsNullOrWhiteSpace() ) )
                {
                    // if no code is provided and there is no code already saved in the registration check for an auto apply discount, if there are none discount will be null which returns ActionNotFound
                    var registrationTemplateDiscountCodes = registrationTemplateDiscountService
                        .GetDiscountsForRegistrationInstance( registrationInstanceId )
                        .Where( d => d.AutoApplyDiscount )
                        .OrderBy( d => d.Order )
                        .Select( d => d.Code )
                        .ToList();

                    foreach ( var registrationTemplateDiscountCode in registrationTemplateDiscountCodes )
                    {
                        discount = registrationTemplateDiscountService.GetDiscountByCodeIfValid( registrationInstanceId, registrationTemplateDiscountCode );

                        // This means the date is outside the defined date range, or the max usages has already been hit.
                        if ( discount == null )
                        {
                            continue;
                        }

                        // Check if the registration meets the discount's minimum required registrants
                        if ( discount.RegistrationTemplateDiscount.MinRegistrants.HasValue && registrantCount < discount.RegistrationTemplateDiscount.MinRegistrants.Value )
                        {
                            continue;
                        }

                        // use the first discount that is valid
                        break;
                    }
                }
                else if ( code.IsNotNullOrWhiteSpace() && ( registration == null || registration.DiscountCode.IsNullOrWhiteSpace() ) )
                {
                    // if code is provided and there is no code in saved in the registration check the provided code using GetDiscountByCodeIfValid( registrationInstanceId, code )
                    discount = registrationTemplateDiscountService.GetDiscountByCodeIfValid( registrationInstanceId, code );
                }
                else if ( code.IsNotNullOrWhiteSpace() && registration != null && registration.DiscountCode.IsNotNullOrWhiteSpace() && !string.Equals( code, registration.DiscountCode, StringComparison.OrdinalIgnoreCase ) )
                {
                    // if code is provided and there is a code saved in the registration and they are different then check the provided code using GetDiscountByCodeIfValid( registrationInstanceId, code )
                    discount = registrationTemplateDiscountService.GetDiscountByCodeIfValid( registrationInstanceId, code );
                }
                else if ( registration != null && registration.DiscountCode.IsNotNullOrWhiteSpace() )
                {
                    // At this point use the code saved in the registration if it exists without checking in case the code is no longer valid (e.g. expired);
                    // however, try to get the max registrants if the discount is valid.
                    discount = registrationTemplateDiscountService.GetDiscountByCodeIfValid( registrationInstanceId, code );
                    return ActionOk( new
                    {
                        DiscountCode = registration.DiscountCode,
                        RegistrationUsagesRemaining = ( int? ) null,
                        DiscountAmount = registration.DiscountAmount,
                        DiscountPercentage = registration.DiscountPercentage,
                        DiscountMaxRegistrants = discount?.RegistrationTemplateDiscount.MaxRegistrants
                    } );
                }

                if ( discount == null || discount.RegistrationUsagesRemaining < 1 )
                {
                    // The code is not found
                    return ActionNotFound();
                }

                if ( discount.RegistrationTemplateDiscount.MinRegistrants.HasValue && registrantCount < discount.RegistrationTemplateDiscount.MinRegistrants.Value )
                {
                    // Do not show an error if the discount is being auto applied.
                    if ( !isAutoApply || discount.RegistrationTemplateDiscount.AutoApplyDiscount == false )
                    {
                        return ActionForbidden( $"The discount requires a minimum of {discount.RegistrationTemplateDiscount.MinRegistrants.Value} registrants" );
                    }

                    return ActionNotFound();
                }

                return ActionOk( new
                {
                    DiscountCode = discount.RegistrationTemplateDiscount.Code,
                    RegistrationUsagesRemaining = discount.RegistrationUsagesRemaining,
                    DiscountAmount = discount.RegistrationTemplateDiscount.DiscountAmount,
                    DiscountPercentage = discount.RegistrationTemplateDiscount.DiscountPercentage,
                    DiscountMaxRegistrants = discount.RegistrationTemplateDiscount.MaxRegistrants
                } );
            }
        }

        /// <summary>
        /// Gets the payment redirect.
        /// </summary>
        /// <param name="args">The arguments.</param>
        /// <param name="sessionUrl">The URL currently being viewed in the browser for the registration session.</param>
        /// <returns>The URL to redirect the person to in order to handle payment.</returns>
        [BlockAction]
        public BlockActionResult GetPaymentRedirect( RegistrationEntryArgsBag args, string returnUrl )
        {
            using ( var rockContext = new RockContext() )
            {
                var context = GetContext( rockContext, args, out var errorMessage );

                if ( !errorMessage.IsNullOrWhiteSpace() )
                {
                    return ActionBadRequest( errorMessage );
                }

                if ( PageParameter( PageParameterKey.GroupId ).AsIntegerOrNull() == null )
                {
                    var groupId = GetRegistrationGroupId( rockContext, context?.Registration?.RegistrationInstanceId );
                    if ( groupId.HasValue )
                    {
                        RequestContext.PageParameters.Add( PageParameterKey.GroupId, groupId.ToString() );
                    }
                }

                var session = UpsertSession( context, args, SessionStatus.PaymentPending, out errorMessage );

                if ( !errorMessage.IsNullOrWhiteSpace() )
                {
                    return ActionBadRequest( errorMessage );
                }

                if ( !Uri.TryCreate( returnUrl, UriKind.Absolute, out var uri ) )
                {
                    return ActionBadRequest( "Invalid return URL specified." );
                }

                // Parse the original query string and replace/insert our session key.
                var queryString = uri.Query.ParseQueryString();
                queryString.Remove( PageParameterKey.RegistrationSessionGuid );
                queryString.Add( PageParameterKey.RegistrationSessionGuid, session.Guid.ToString() );

                // Create the new return URI with the updated query string.
                var returnUri = new UriBuilder( uri )
                {
                    Query = queryString.ToQueryString()
                };

                // Generate the redirect URL
                var redirectUrl = GenerateRedirectUrl( rockContext, context, args.AmountToPayNow, args.Registrar, args.Registrants, session.Guid, returnUri.ToString() );

                return ActionOk( redirectUrl );
            }
        }

        /// <summary>
        /// Persists the session.
        /// </summary>
        /// <param name="args">The arguments.</param>
        /// <returns></returns>
        [BlockAction]
        public BlockActionResult PersistSession( RegistrationEntryArgsBag args )
        {
            using ( var rockContext = new RockContext() )
            {
                var context = GetContext( rockContext, args, out var errorMessage );

                if ( !errorMessage.IsNullOrWhiteSpace() )
                {
                    return ActionBadRequest( errorMessage );
                }

                var session = UpsertSession( context, args, SessionStatus.PaymentPending, out errorMessage );

                if ( !errorMessage.IsNullOrWhiteSpace() )
                {
                    return ActionBadRequest( errorMessage );
                }

                return ActionOk( new
                {
                    ExpirationDateTime = session.ExpirationDateTime.ToRockDateTimeOffset()
                } );
            }
        }

        /// <summary>
        /// Calculates the cost.
        /// </summary>
        /// <param name="args">The arguments.</param>
        /// <returns></returns>
        [BlockAction]
        public BlockActionResult CalculateCost( RegistrationEntryArgsBag args )
        {
            using ( var rockContext = new RockContext() )
            {
                // Ensure the arguments provided are in their proper format
                // before use (e.g. proper currency formatting of amounts).
                FixRegistrationArguments( args );

                var context = GetContext( rockContext, args, out var errorMessage );

                if ( !errorMessage.IsNullOrWhiteSpace() )
                {
                    return ActionBadRequest( errorMessage );
                }

                var costs = GetRegistrationCosts( rockContext, context, args )
                    .AsRegistrationCostSummaryBagListOrNull();

                return ActionOk( costs );
            }
        }

        /// <summary>
        /// Persists the session.
        /// </summary>
        /// <param name="registrationSessionGuid">The registration session unique identifier to be renewed.</param>
        /// <returns></returns>
        [BlockAction]
        public BlockActionResult TryToRenewSession( Guid registrationSessionGuid )
        {
            using ( var rockContext = new RockContext() )
            {
                var registrationSession = RegistrationSessionService.TryToRenewSession( registrationSessionGuid );

                // Null means the session failed to renew, generally because the
                // Guid wasn't valid.
                if ( registrationSession == null )
                {
                    return ActionNotFound();
                }

                return ActionOk( new SessionRenewalResultBag
                {
                    SpotsSecured = registrationSession.RegistrationCount,
                    ExpirationDateTime = registrationSession.ExpirationDateTime.ToRockDateTimeOffset()
                } );
            }
        }

        /// <summary>
        /// Submits the registration.
        /// </summary>
        /// <param name="args">The arguments.</param>
        /// <returns></returns>
        [BlockAction]
        public BlockActionResult SubmitRegistration( RegistrationEntryArgsBag args )
        {
            using ( var rockContext = new RockContext() )
            {
                FixRegistrationArguments( args );

                if ( args.PaymentPlan != null && !IsPaymentPlanValid( args.PaymentPlan, out var paymentPlanInvalidErrorMessage ) )
                {
                    return ActionBadRequest( paymentPlanInvalidErrorMessage );
                }

                var context = GetContext( rockContext, args, out var errorMessage );

                if ( !errorMessage.IsNullOrWhiteSpace() )
                {
                    return ActionBadRequest( errorMessage );
                }

                SubmitRegistration( rockContext, context, args, out errorMessage );

                if ( !errorMessage.IsNullOrWhiteSpace() )
                {
                    return ActionBadRequest( errorMessage );
                }

                var successViewModel = GetSuccessViewModel( context.Registration.Id, context.TransactionCode, context.GatewayPersonIdentifier );

                return new BlockActionResult( System.Net.HttpStatusCode.Created, successViewModel );
            }
        }

        /// <summary>
        /// Gets the signature document data for a specific registrant.
        /// </summary>
        /// <param name="args">The registration entry arguments.</param>
        /// <param name="registrantGuid">The unique identifier of the registrant to build the signature document.</param>
        /// <returns>An instance of <see cref="RegistrationEntrySignatureDocumentBag"/> that contains the document information.</returns>
        [BlockAction]
        public BlockActionResult GetSignatureDocumentData( RegistrationEntryArgsBag args, Guid registrantGuid )
        {
            var registrantInfo = args.Registrants.FirstOrDefault( r => r.Guid == registrantGuid );

            if ( registrantInfo == null )
            {
                return ActionBadRequest( "Invalid registrant." );
            }

            using ( var rockContext = new RockContext() )
            {
                var context = GetContext( rockContext, args, out var errorMessage );

                if ( !errorMessage.IsNullOrWhiteSpace() )
                {
                    return ActionBadRequest( errorMessage );
                }

                var registrationInstance = new RegistrationInstanceService( rockContext ).Get( context.RegistrationSettings.RegistrationInstanceId );
                var documentTemplate = new SignatureDocumentTemplateService( rockContext ).Get( context.RegistrationSettings.SignatureDocumentTemplateId ?? 0 );

                if ( documentTemplate == null || !documentTemplate.IsActive/* OR IS LEGACY */)
                {
                    return ActionBadRequest( "Invalid signature template." );
                }

                var isNewRegistration = context.Registration == null;
                Person registrar = null;

                if ( isNewRegistration )
                {
                    // This is a new registration, generate a fake registration
                    // for the various support methods used.
                    context.Registration = new Registration
                    {
                        RegistrationInstanceId = context.RegistrationSettings.RegistrationInstanceId
                    };

                    if ( context.RegistrationSettings.RegistrarOption == RegistrarOption.UseLoggedInPerson && RequestContext.CurrentPerson != null )
                    {
                        registrar = RequestContext.CurrentPerson;
                        context.Registration.PersonAliasId = registrar.PrimaryAliasId;
                    }
                }
                else
                {
                    // This is an existing registration, re-use the old registrar.
                    registrar = context.Registration.PersonAlias.Person;

                    var registrationService = new RegistrationService( rockContext );
                    var previousRegistration = registrationService.Get( args.RegistrationGuid.Value );

                    if ( previousRegistration != null )
                    {
                        isNewRegistration = false;
                    }
                }

                // If the registrar person record does not exist, try to find the record.
                if ( registrar == null )
                {
                    registrar = GetExistingRegistrarPerson( context, RequestContext.CurrentPerson, rockContext );
                }

                var registrarFamily = registrar?.GetFamily( rockContext );

                // Process the Person so we have data for the Lava merge.
                bool isCreatedAsRegistrant = context.RegistrationSettings.RegistrarOption == RegistrarOption.UseFirstRegistrant && registrantInfo == args.Registrants.FirstOrDefault();
                var (person, registrant) = GetExistingOrCreatePerson( context, registrantInfo, registrar, registrarFamily?.Guid ?? Guid.Empty, isCreatedAsRegistrant, rockContext );

                var response = new RegistrationEntrySignatureDocumentBag();

                // If the person happens to have a valid signature document of the required template, we may skip this step.
                if ( documentTemplate.IsValidInFuture && documentTemplate.ValidityDurationInDays.HasValue )
                {
                    // When thinking about date comparisons, think in terms of extremes:
                    //  - If they signed a document today, and it's only valid for 1 day, it's still valid (at any point) today.
                    //  - If they signed a document (at any point) yesterday or before, and it's only valid for 1 day, it's no longer valid today.
                    // With this in mind, add one day to the specified ValidityDurationInDays before comparing.
                    var earliestSignatureDate = RockDateTime.Today.AddDays( -documentTemplate.ValidityDurationInDays.ToIntSafe() + 1 );
                    var existingSignatureDocument = new RegistrationRegistrantService( rockContext )
                        .Queryable()
                        .Where( r =>
                            r.PersonAlias.PersonId == person.Id &&
                            r.SignatureDocument.SignatureDocumentTemplateId == documentTemplate.Id &&
                            r.SignatureDocument.SignedDateTime >= earliestSignatureDate )
                        .OrderByDescending( r => r.SignatureDocument.SignedDateTime )
                        .Select( r => new
                        {
                            r.SignatureDocument.Guid
                        } )
                        .FirstOrDefault();

                    if ( existingSignatureDocument != null )
                    {
                        response.ExistingSignatureDocumentGuid = existingSignatureDocument.Guid;

                        return ActionOk( response );
                    }
                }

                var (campusId, location, _) = UpdatePersonFromRegistrant( person, registrantInfo, new History.HistoryChangeList(), context.RegistrationSettings );

                if ( person.Attributes == null )
                {
                    person.LoadAttributes( rockContext );
                }

                UpdatePersonAttributes( person, new History.HistoryChangeList(), registrantInfo, context.RegistrationSettings );

                // Process the GroupMember so we have data for the Lava merge.
                GroupMember groupMember = null;
                var groupId = GetRegistrationGroupId( rockContext, context.Registration.RegistrationInstanceId );

                if ( groupId.HasValue )
                {
                    var group = new GroupService( rockContext ).Get( groupId.Value );

                    groupMember = BuildGroupMember( person, group, context.RegistrationSettings );
                    groupMember.LoadAttributes( rockContext );
                    UpdateGroupMemberAttributes( groupMember, registrantInfo, context.RegistrationSettings );
                }

                // Prepare the merge fields.
                var campusCache = campusId.HasValue ? CampusCache.Get( campusId.Value ) : null;

                var mergeFields = new Dictionary<string, object>
                {
                    { "Registration", new LavaSignatureRegistration( registrationInstance, groupId, args.Registrants.Count ) },
                    { "Registrant", new LavaSignatureRegistrant( person, location, campusCache, groupMember, registrantInfo, registrationInstance ) }
                };

                var html = ElectronicSignatureHelper.GetSignatureDocumentHtml( documentTemplate.LavaTemplate, mergeFields );

                // Calculate a document hash from the registrant information to
                // be used later to validate the document after signing.
                var fieldHashToken = GetRegistrantSignatureHashToken( registrantInfo );
                var unencryptedSecurityToken = new[] { RockDateTime.Now.ToString( "o" ), GetSha256Hash( fieldHashToken + html ) }.ToJson();
                var encryptedSecurityToken = Encryption.EncryptString( unencryptedSecurityToken );

                response.DocumentHtml = html;
                response.SecurityToken = encryptedSecurityToken;

                return ActionOk( response );
            }
        }

        /// <summary>
        /// Signs the document previously returned by <see cref="GetSignatureDocumentData(RegistrationEntryArgsBag, Guid)"/>.
        /// </summary>
        /// <param name="args">The registration entry arguments.</param>
        /// <param name="registrantGuid">The unique identifier of the registrant this document will apply to.</param>
        /// <param name="documentHtml">The document HTML that was signed.</param>
        /// <param name="securityToken">The security token to validate the request.</param>
        /// <param name="signature">The signature of the person that signed the document.</param>
        /// <returns>A string that contains the encoded signed document details.</returns>
        [BlockAction]
        public BlockActionResult SignDocument( RegistrationEntryArgsBag args, Guid registrantGuid, string documentHtml, string securityToken, ElectronicSignatureValueViewModel signature )
        {
            var registrantInfo = args.Registrants.FirstOrDefault( r => r.Guid == registrantGuid );

            if ( registrantInfo == null )
            {
                return ActionBadRequest( "Invalid registrant." );
            }

            using ( var rockContext = new RockContext() )
            {
                var context = GetContext( rockContext, args, out var errorMessage );

                if ( !errorMessage.IsNullOrWhiteSpace() )
                {
                    return ActionBadRequest( errorMessage );
                }

                var registrationInstance = new RegistrationInstanceService( rockContext ).Get( context.RegistrationSettings.RegistrationInstanceId );
                var documentTemplate = new SignatureDocumentTemplateService( rockContext ).Get( context.RegistrationSettings.SignatureDocumentTemplateId ?? 0 );

                if ( documentTemplate == null || !documentTemplate.IsActive/* OR IS LEGACY */)
                {
                    return ActionBadRequest( "Invalid signature template." );
                }

                // Validate they did not modify any of the fields or the signed HTML.
                var unencryptedSecurityToken = Encryption.DecryptString( securityToken ).FromJsonOrNull<List<string>>();
                var fieldHashToken = GetRegistrantSignatureHashToken( registrantInfo );
                var hash = GetSha256Hash( fieldHashToken + documentHtml );

                if ( unencryptedSecurityToken == null || unencryptedSecurityToken.Count != 2 || hash != unencryptedSecurityToken[1] )
                {
                    return ActionBadRequest( "Invalid security token." );
                }

                // Create the details of the signed document for later use.
                var signedData = new SignedDocumentData
                {
                    IpAddress = RequestContext.ClientInformation.IpAddress,
                    UserAgent = RequestContext.ClientInformation.UserAgent,
                    DocumentHtml = documentHtml,
                    SignedDateTime = RockDateTime.Now,
                    SignatureData = signature.SignatureData,
                    SignedByName = signature.SignedByName,
                    SignedByEmail = signature.SignedByEmail
                };

                return ActionOk( Encryption.EncryptString( signedData.ToJson() ) );
            }
        }

        /// <summary>
        /// Gets the attribute field values for the registrant, does not get PersonFields which are handled elsewhere. This action is used to get the default attribute values.
        /// </summary>
        /// <param name="args">The registration entry arguments.</param>
        /// <param name="registrantGuid">The registrant unique identifier of the registrant</param>
        /// <returns></returns>
        [BlockAction]
        public BlockActionResult GetDefaultAttributeFieldValues( RegistrationEntryArgsBag args, RegistrationEntryFormBag[] forms, Guid registrantGuid )
        {
            var registrantInfo = args.Registrants.FirstOrDefault( r => r.Guid == registrantGuid );
            var fieldValues = new Dictionary<Guid, object>();

            if ( forms == null || forms.Length == 0 )
            {
                return ActionOk( fieldValues );
            }

            using ( var rockContext = new RockContext() )
            {
                // A null person is okay here as default values can still be returned.
                Person person = null;
                if ( registrantInfo != null && registrantInfo.PersonGuid.HasValue )
                {
                    person = new PersonService( rockContext ).Get( registrantInfo.PersonGuid.Value );
                }

                // If we already have a saved registrant get it, otherwise a null registrant will get any default values.
                var registrant = new RegistrationRegistrantService( rockContext ).Get( registrantGuid );

                // Load the group member for the registrant if there are any group member attribute form fields.
                // If the group member is not found, the default field values will be used.
                GroupMember groupMember = null;
                if ( forms.Any( form => form.Fields.Any( field => field.FieldSource == RegistrationFieldSource.GroupMemberAttribute ) ) )
                {
                    // Get the group member from the registrant if one has already been saved.
                    groupMember = registrant?.GroupMember;

                    // If the registrant or registrant's group membership has not been saved yet,
                    // try getting the group member for the registrant person.
                    if ( groupMember == null && person != null )
                    {
                        var groupId = GetRegistrationGroupId( rockContext, GetRegistrationInstanceId( rockContext ) );

                        if ( groupId.HasValue )
                        {
                            groupMember = new GroupMemberService( rockContext )
                                .GetByGroupIdAndPersonId( groupId.Value, person.Id )
                                .FirstOrDefault();
                        }
                    }
                }

                // Populate the field values
                foreach ( var form in forms )
                {
                    foreach ( var fieldViewModel in form.Fields )
                    {
                        // There are no default values for a PersonField, so skip those.
                        if ( fieldViewModel.FieldSource == RegistrationFieldSource.PersonField )
                        {
                            continue;
                        }

                        var field = new RegistrationTemplateFormFieldService( rockContext ).Get( fieldViewModel.Guid );

                        // Get the field values
                        if ( fieldViewModel.FieldSource == RegistrationFieldSource.PersonAttribute )
                        {
                            var personAttributeValue = GetEntityCurrentClientAttributeValue( rockContext, person, field );
                            fieldValues.TryAdd( fieldViewModel.Guid, personAttributeValue );
                        }
                        else if ( fieldViewModel.FieldSource == RegistrationFieldSource.RegistrantAttribute )
                        {
                            var registrantAttributeValue = GetEntityCurrentClientAttributeValue( rockContext, registrant, field );
                            fieldValues.TryAdd( fieldViewModel.Guid, registrantAttributeValue );
                        }
                        else if ( fieldViewModel.FieldSource == RegistrationFieldSource.GroupMemberAttribute )
                        {
                            var groupMemberAttributeValue = GetEntityCurrentClientAttributeValue( rockContext, groupMember, field );
                            fieldValues.TryAdd( fieldViewModel.Guid, groupMemberAttributeValue );
                        }
                    }
                }
            }

            return ActionOk( fieldValues );
        }

        /// <summary>
        /// Deletes the payment plan for the current registration.
        /// </summary>
        [BlockAction]
        public BlockActionResult DeletePaymentPlan()
        {
            using ( var rockContext = new RockContext() )
            {
                var context = GetContext( rockContext, out var getContextErrorMessage );

                if ( context is null )
                {
                    return ActionBadRequest( getContextErrorMessage.ToStringOrDefault( "An unknown error occurred while deleting the payment plan" ) );
                }
                else
                {
                    var session = GetRegistrationEntryBlockSession( rockContext, context );

                    if ( session is null )
                    {
                        return ActionBadRequest( "The registration session has expired" );
                    }
                    else if ( session.ActivePaymentPlan == null )
                    {
                        return ActionOk( "This registration has no payment plan or it has already been deleted" );
                    }
                    else
                    {
                        /* 
                           2024-5-7 JMH (copied from mdDeleteTransaction_SaveClick() in ScheduledTransactionListLiquid.ascx.cs)
              
                           2021-08-27 MDP
               
                           We really don't want to actually delete a FinancialScheduledTransaction.
                           Just inactivate it, even if there aren't FinancialTransactions associated with it.
                           It is possible the the Gateway has processed a transaction on it that Rock doesn't know about yet.
                           If that happens, Rock won't be able to match a record for that downloaded transaction!
                           We also might want to match inactive or "deleted" schedules on the Gateway to a person in Rock,
                           so we'll need the ScheduledTransaction to do that.

                           So, don't delete ScheduledTransactions.
                        */

                        // context.Registration is null here. Get the registration from the service.
                        IQueryable<Registration> registrationQuery = null;

                        if ( session.RegistrationGuid.HasValue )
                        {
                            registrationQuery = new RegistrationService( rockContext )
                                .Queryable()
                                .Where( r => r.Guid == session.RegistrationGuid.Value );
                        }
                        else if ( this.RegistrationIdPageParameter.HasValue )
                        {
                            registrationQuery = new RegistrationService( rockContext )
                                .Queryable()
                                .Where( r => r.Id == this.RegistrationIdPageParameter.Value );
                        }
                        else
                        {
                            registrationQuery = Enumerable.Empty<Registration>().AsQueryable();
                        }

                        var registrationData = registrationQuery
                            .Select( r => new
                            {
                                r.PaymentPlanFinancialScheduledTransactionId
                            } )
                            .FirstOrDefault();

                        if ( registrationData == null )
                        {
                            // This should not happen.
                            return ActionInternalServerError( "The registration could not be found" );
                        }
                        else
                        {
                            var financialScheduledTransactionId = registrationData.PaymentPlanFinancialScheduledTransactionId;

                            if ( !financialScheduledTransactionId.HasValue )
                            {
                                return ActionOk( "This registration has no payment plan or it has already been deleted" );
                            }
                            else
                            {
                                var financialScheduledTransactionService = new FinancialScheduledTransactionService( rockContext );
                                var financialScheduledTransaction = financialScheduledTransactionService.Get( registrationData.PaymentPlanFinancialScheduledTransactionId.Value );

                                if ( !financialScheduledTransactionService.Cancel( financialScheduledTransaction, out var cancelErrorMessage ) )
                                {
                                    return ActionInternalServerError( $"An error occurred while canceling your scheduled transaction on the financial gateway. Message: {cancelErrorMessage}" );
                                }
                                else
                                {
                                    try
                                    {
                                        if ( !financialScheduledTransactionService.GetStatus( financialScheduledTransaction, out var getStatusErrorMessage ) )
                                        {
                                            return ActionInternalServerError( $"The scheduled transaction was canceled on the financial gateway but was not marked inactive in Rock. Message: {getStatusErrorMessage}" );
                                        }
                                    }
                                    catch
                                    {
                                        // Ignore
                                    }

                                    rockContext.SaveChanges();
                                    return ActionOk( "The payment plan was deleted successfully" );
                                }
                            }
                        }
                    }
                }
            }
        }

        [BlockAction]
        public BlockActionResult GetScheduledPaymentDates( RegistrationEntryGetScheduledPaymentDatesRequestBag bag )
        {
            using ( var rockContext = new RockContext() )
            {
                var context = GetContext( rockContext, out var errorMessage );
                if ( errorMessage.IsNotNullOrWhiteSpace() )
                {
                    return ActionBadRequest( errorMessage );
                }

                var scheduledTransactionFrequencyValueId = DefinedValueCache.GetId( bag.ScheduledTransactionFrequencyValueGuid );
                if ( !scheduledTransactionFrequencyValueId.HasValue )
                {
                    return ActionBadRequest( "Payment frequency is required" );
                }

                var financialGateway = new FinancialGatewayService( rockContext ).Get( context.RegistrationSettings.FinancialGatewayId ?? 0 );
                var gateway = financialGateway?.GetGatewayComponent();

                if ( gateway == null )
                {
                    // This will only occur if the gateway isn't configured on the registration template.
                    return ActionBadRequest( "Unable to get scheduled payment dates" );
                }

                var paymentDates = gateway.GetScheduledPaymentDates( scheduledTransactionFrequencyValueId.Value, bag.PaymentStartDate, bag.NumberOfPayments ) ?? new List<DateTime>();

                return ActionOk( paymentDates );
            }
        }

        #endregion Block Actions

        #region Methods

        /// <summary>
        /// Fixes registration arguments, such as, approximated decimal values sent by a browser.
        /// </summary>
        /// <param name="args"></param>
        /// <exception cref="NotImplementedException"></exception>
        private void FixRegistrationArguments( RegistrationEntryArgsBag args )
        {
            // A browser may send approximated values;
            // e.g., 0.020000000000000004 (instead of 0.02) or 0.0699999999999932 (instead of 0.07).
            // Round currency amounts using the organization's currency settings.
            var currencyInfo = new RockCurrencyCodeInfo();

            args.AmountToPayNow = decimal.Round( args.AmountToPayNow, currencyInfo.DecimalPlaces );

            if ( args.PaymentPlan != null )
            {
                args.PaymentPlan.AmountPerPayment = decimal.Round( args.PaymentPlan.AmountPerPayment, currencyInfo.DecimalPlaces );
            }
        }

        /// <summary>
        /// Determines if a payment plan is valid.
        /// </summary>
        /// <param name="paymentPlan">The payment plan to validate.</param>
        /// <param name="errorMessage">The error message if validation fails.</param>
        /// <returns><see langword="true"/> if the payment plan is valid; otherwise, <see langword="false"/> (<paramref name="errorMessage"/> will contain the validation error message).</returns>
        private bool IsPaymentPlanValid( RegistrationEntryCreatePaymentPlanRequestBag paymentPlan, out string errorMessage )
        {
            if ( paymentPlan.TransactionFrequencyGuid == SystemGuid.DefinedValue.TRANSACTION_FREQUENCY_FIRST_AND_FIFTEENTH.AsGuid() )
            {
                bool IsAllowedStartDate( DateTime startDate )
                {
                    if ( startDate.Day == 1 || startDate.Day == 15 )
                    {
                        return true;
                    }
                    else
                    {
                        return false;
                    }
                }

                if ( !IsAllowedStartDate( paymentPlan.StartDate.Date ) )
                {
                    errorMessage = $"The payment plan start date {paymentPlan.StartDate:d} is invalid";
                    return false;
                }
            }

            errorMessage = null;
            return true;
        }

        /// <inheritdoc/>
        public BreadCrumbResult GetBreadCrumbs( PageReference pageReference )
        {
            using ( var rockContext = new RockContext() )
            {
                var registrationInstanceId = GetRegistrationInstanceId( rockContext, pageReference );
                var instanceName = new RegistrationInstanceService( rockContext )
                    .GetSelect( registrationInstanceId, ri => ri.Name );

                if ( instanceName.IsNotNullOrWhiteSpace() )
                {
                    return new BreadCrumbResult
                    {
                        BreadCrumbs = new List<IBreadCrumb>
                        {
                            new BreadCrumbLink( instanceName, pageReference )
                        }
                    };
                }

            }

            return null;
        }

        /// <summary>
        /// Updates or Inserts the session.
        /// </summary>
        /// <param name="context">The context.</param>
        /// <param name="args">The arguments.</param>
        /// <param name="sessionStatus">The status to set the session to.</param>
        /// <param name="errorMessage">On exit will contain any error message.</param>
        /// <returns>The <see cref="RegistrationSession"/> or <c>null</c> if an error occurred.</returns>
        private RegistrationSession UpsertSession(
            RegistrationContext context,
            RegistrationEntryArgsBag args,
            SessionStatus sessionStatus,
            out string errorMessage )
        {
            var sessionData = new RegistrationEntrySessionBag
            {
                AmountToPayNow = args.AmountToPayNow,
                DiscountAmount = context.Discount?.RegistrationTemplateDiscount?.DiscountAmount ?? 0,
                DiscountCode = context.Discount?.RegistrationTemplateDiscount?.Code,
                DiscountPercentage = context.Discount?.RegistrationTemplateDiscount?.DiscountPercentage ?? 0,
                FieldValues = args.FieldValues,
                GatewayToken = args.GatewayToken,
                Registrants = args.Registrants,
                Registrar = args.Registrar,
                RegistrationGuid = context.Registration?.Guid,
                RegistrationSessionGuid = args.RegistrationSessionGuid,
                Slug = PageParameter( PageParameterKey.Slug ),
                GroupId = PageParameter( PageParameterKey.GroupId ).AsIntegerOrNull()
            };

            var nonWaitlistRegistrantCount = args.Registrants.Count( r => !r.IsOnWaitList );

            var registrationSession = RegistrationSessionService.CreateOrUpdateSession( args.RegistrationSessionGuid,
                // Create
                () => new RegistrationSession
                {
                    Guid = args.RegistrationSessionGuid,
                    RegistrationInstanceId = context.RegistrationSettings.RegistrationInstanceId,
                    RegistrationData = sessionData.ToJson(),
                    SessionStartDateTime = RockDateTime.Now,
                    RegistrationCount = nonWaitlistRegistrantCount,
                    RegistrationId = context.Registration?.Id,
                    SessionStatus = sessionStatus
                },
                // Update
                session =>
                {
                    session.RegistrationData = sessionData.ToJson();
                    session.SessionStatus = sessionStatus;
                    session.RegistrationCount = nonWaitlistRegistrantCount;
                },
                out errorMessage );

            return registrationSession;
        }

        /// <summary>
        /// Submits the registration.
        /// </summary>
        /// <param name="rockContext">The rock context.</param>
        /// <param name="context">The context.</param>
        /// <param name="args">The arguments.</param>
        /// <param name="errorMessage">The error message.</param>
        /// <returns></returns>
        /// <exception cref="Exception">There was a problem with the payment</exception>
        private Registration SubmitRegistration( RockContext rockContext, RegistrationContext context, RegistrationEntryArgsBag args, out string errorMessage )
        {
            // Ensure the arguments provided are in their proper format
            // before use (e.g. proper currency formatting of amounts).
            FixRegistrationArguments( args );

            /*
                8/15/2023 - JPH

                In order to successfully save the registration form values that were provided by the registrar, we must
                have each [RegistrationTemplateForm].[Fields] collection loaded into memory below. Several individuals have
                reported seeing missing registrant data within completed registrations, so it's possible that these Fields
                collections are somehow empty.

                The TryLoadMissingFields() method is a failsafe to ensure we have the data we need to properly save the
                registration. This method will:
                    1) Attempt to load any missing Fields collections;
                    2) Return a list of any Form IDs that were actually missing Fields so we can log them to prove that
                       this was a likely culprit for failed, past registration attempts (and so we can know to look into
                       the issue further from this angle).

                Reason: Registration entries are sometimes missing registration form data.
                https://github.com/SparkDevNetwork/Rock/issues/5091
             */
            var logInstanceOrTemplateName = context?.RegistrationSettings?.Name;
            var logCurrentPersonDetails = $"Current Person Name: {this.RequestContext.CurrentPerson?.FullName} (Person ID: {this.RequestContext.CurrentPerson?.Id});";
            var logMsgPrefix = $"Obsidian{( logInstanceOrTemplateName.IsNotNullOrWhiteSpace() ? $@" ""{logInstanceOrTemplateName}""" : string.Empty )} Registration; {logCurrentPersonDetails}{Environment.NewLine}";

            var (wereFieldsMissing, missingFieldsDetails) = new RegistrationTemplateFormService( rockContext ).TryLoadMissingFields( context?.RegistrationSettings?.Forms );
            if ( wereFieldsMissing )
            {
                var logMissingFieldsMsg = $"{logMsgPrefix}RegistrationTemplateForm(s) missing Fields data when trying to save Registration.{Environment.NewLine}{missingFieldsDetails}";

                ExceptionLogService.LogException( new RegistrationTemplateFormFieldException( logMissingFieldsMsg ) );
            }

            errorMessage = string.Empty;
            var currentPerson = GetCurrentPerson();

            var postSaveActions = new List<Action>();
            var registrationChanges = new History.HistoryChangeList();
            Person registrar = null;
            List<int> previousRegistrantPersonIds = null;
            var isNewRegistration = context.Registration == null;

            if ( isNewRegistration )
            {
                // This is a new registration
                context.Registration = new Registration
                {
                    RegistrationInstanceId = context.RegistrationSettings.RegistrationInstanceId
                };

                var registrationService = new RegistrationService( rockContext );
                registrationService.Add( context.Registration );
                registrationChanges.AddChange( History.HistoryVerb.Add, History.HistoryChangeType.Record, "Registration" );

                if ( context.RegistrationSettings.RegistrarOption == RegistrarOption.UseLoggedInPerson && currentPerson != null )
                {
                    // Registrar is sometimes used with save operations later on
                    // so we need to load a new person that is in our RockContext.
                    // Fixes #5624.
                    registrar = new PersonService( rockContext ).Get( currentPerson.Id );
                    context.Registration.PersonAliasId = currentPerson.PrimaryAliasId;
                }
                else if ( context.RegistrationSettings.RegistrarOption == RegistrarOption.UseFirstRegistrant )
                {
                    var registrantInfo = args.Registrants.FirstOrDefault();

                    var firstName = GetPersonFieldValue( context.RegistrationSettings, RegistrationPersonFieldType.FirstName, registrantInfo.FieldValues ).ToStringSafe();
                    var lastName = GetPersonFieldValue( context.RegistrationSettings, RegistrationPersonFieldType.LastName, registrantInfo.FieldValues ).ToStringSafe();
                    var email = GetPersonFieldValue( context.RegistrationSettings, RegistrationPersonFieldType.Email, registrantInfo.FieldValues ).ToStringSafe();
                    var birthday = GetPersonFieldValue( context.RegistrationSettings, RegistrationPersonFieldType.Birthdate, registrantInfo.FieldValues ).ToStringSafe().FromJsonOrNull<BirthdayPickerBag>().ToDateTime();
                    var mobilePhone = GetPersonFieldValue( context.RegistrationSettings, RegistrationPersonFieldType.MobilePhone, registrantInfo.FieldValues ).ToStringSafe();
                    bool forceEmailUpdate = GetAttributeValue( AttributeKey.ForceEmailUpdate ).AsBoolean();

                    var personQuery = new PersonService.PersonMatchQuery( firstName, lastName, email, mobilePhone, gender: null, birthDate: birthday );

                    registrar = new PersonService( rockContext ).FindPerson( personQuery, forceEmailUpdate );
                    context.Registration.PersonAliasId = registrar?.PrimaryAliasId;
                }
            }
            else
            {
                // This is an existing registration
                registrar = context.Registration.PersonAlias.Person;

                var registrationService = new RegistrationService( rockContext );
                var previousRegistration = registrationService.Get( args.RegistrationGuid.Value );

                if ( previousRegistration != null )
                {
                    isNewRegistration = false;
                    previousRegistrantPersonIds = previousRegistration.Registrants
                        .Where( r => r.PersonAlias != null )
                        .Select( r => r.PersonAlias.PersonId )
                        .ToList();
                }
            }

            // Apply the registrar values to the registration record
            History.EvaluateChange( registrationChanges, "First Name", context.Registration.FirstName, args.Registrar.NickName );
            context.Registration.FirstName = args.Registrar.NickName;

            History.EvaluateChange( registrationChanges, "Last Name", context.Registration.LastName, args.Registrar.LastName );
            context.Registration.LastName = args.Registrar.LastName;

            History.EvaluateChange( registrationChanges, "Confirmation Email", context.Registration.ConfirmationEmail, args.Registrar.Email );
            context.Registration.ConfirmationEmail = args.Registrar.Email;

            History.EvaluateChange( registrationChanges, "Discount Code", context.Registration.DiscountCode, args.DiscountCode );
            context.Registration.DiscountCode = args.DiscountCode;

            /*
                8/29/2024 - JMH

                Discount handling logic is as follows:

                1. If a discount code is provided, use it.
                2. If not, check for an existing admin-applied discount in context.Registration.
                3. If neither is available, apply a 0 discount (no discount).
               
                https://github.com/SparkDevNetwork/Rock/issues/5691
                https://github.com/SparkDevNetwork/Rock/issues/5885
             */
            var discountPercentage = context.Discount?.RegistrationTemplateDiscount.DiscountPercentage ?? context.Registration?.DiscountPercentage ?? 0;
            History.EvaluateChange( registrationChanges, "Discount Percentage", context.Registration.DiscountPercentage, discountPercentage );
            context.Registration.DiscountPercentage = discountPercentage;

            var discountAmount = context.Discount?.RegistrationTemplateDiscount.DiscountAmount ?? context.Registration?.DiscountAmount ?? 0;
            History.EvaluateChange( registrationChanges, "Discount Amount", context.Registration.DiscountAmount, discountAmount );
            context.Registration.DiscountAmount = discountAmount;

            // If the registrar person record does not exist, try to find the record.
            if ( registrar == null )
            {
                registrar = GetExistingRegistrarPerson( context, currentPerson, rockContext );
            }

            // Load some attribute values about family roles and statuses

            // Get the connection status from the registration settings first.
            // If there is no connection status defined there, then attempt to get
            // it from this block's settings.
            var dvcConnectionStatusId = context.RegistrationSettings.ConnectionStatusValueId
                ?? DefinedValueCache.GetId( GetAttributeValue( AttributeKey.ConnectionStatus ).AsGuid() );
            var dvcRecordStatus = DefinedValueCache.Get( GetAttributeValue( AttributeKey.RecordStatus ).AsGuid() );
            var familyGroupType = GroupTypeCache.Get( Rock.SystemGuid.GroupType.GROUPTYPE_FAMILY );
            var adultRoleId = familyGroupType.Roles
                .Where( r => r.Guid.Equals( Rock.SystemGuid.GroupRole.GROUPROLE_FAMILY_MEMBER_ADULT.AsGuid() ) )
                .Select( r => r.Id )
                .FirstOrDefault();
            var childRoleId = familyGroupType.Roles
                .Where( r => r.Guid.Equals( Rock.SystemGuid.GroupRole.GROUPROLE_FAMILY_MEMBER_CHILD.AsGuid() ) )
                .Select( r => r.Id )
                .FirstOrDefault();

            // Make sure there's an actual person associated to registration
            var campusId = PageParameter( PageParameterKey.CampusId ).AsIntegerOrNull();

            // variables to keep track of the family that new people should be added to
            int? singleFamilyId = null;
            var multipleFamilyGroupIds = new Dictionary<Guid, int>();

            if ( currentPerson?.PrimaryFamily != null )
            {
                multipleFamilyGroupIds.AddOrReplace( currentPerson.PrimaryFamily.Guid, currentPerson.PrimaryFamily.Id );
            }

            if ( !context.Registration.PersonAliasId.HasValue )
            {
                // If a match was not found, create a new person
                var person = new Person
                {
                    FirstName = context.Registration.FirstName,
                    LastName = context.Registration.LastName,
                    IsEmailActive = true,
                    Email = context.Registration.ConfirmationEmail,
                    EmailPreference = EmailPreference.EmailAllowed,
                    RecordTypeValueId = DefinedValueCache.Get( Rock.SystemGuid.DefinedValue.PERSON_RECORD_TYPE_PERSON.AsGuid() ).Id,
                    ConnectionStatusValueId = dvcConnectionStatusId
                };

                if ( dvcRecordStatus != null )
                {
                    person.RecordStatusValueId = dvcRecordStatus.Id;
                }

                registrar = SavePerson(
                    rockContext,
                    context.RegistrationSettings,
                    person,
                    args.Registrar.FamilyGuid ?? Guid.NewGuid(),
                    campusId,
                    null, // location
                    adultRoleId,
                    childRoleId,
                    multipleFamilyGroupIds,
                    ref singleFamilyId );

                context.Registration.PersonAliasId = registrar != null ? registrar.PrimaryAliasId : ( int? ) null;
                History.EvaluateChange( registrationChanges, "Registrar", string.Empty, registrar.FullName );
            }
            else
            {
                if ( context.Registration.ConfirmationEmail.IsNotNullOrWhiteSpace() )
                {
                    var isEmailDifferent = !context.Registration.ConfirmationEmail.Trim().Equals( registrar.Email?.Trim(), StringComparison.OrdinalIgnoreCase );

                    var forceEmailUpdate = GetAttributeValue( AttributeKey.ForceEmailUpdate ).AsBoolean();

                    // Update the registrar's email if it has changed and either they
                    // requested it be updated or it is forced by the block settings.
                    if ( isEmailDifferent && ( forceEmailUpdate || args.Registrar.UpdateEmail ) )
                    {
                        var person = new PersonAliasService( rockContext ).GetPerson( context.Registration.PersonAliasId.Value );

                        if ( person != null )
                        {
                            person.Email = context.Registration.ConfirmationEmail;
                            rockContext.SaveChanges();
                        }
                    }
                }
            }

            // Determine the campus
            var registrarFamily = registrar.GetFamily( rockContext );
            campusId = campusId ?? registrarFamily.CampusId;

            // Set the family guid for any other registrants that were selected to be in the same family
            multipleFamilyGroupIds.TryAdd( registrarFamily.Guid, registrarFamily.Id );

            if ( !singleFamilyId.HasValue )
            {
                singleFamilyId = registrarFamily.Id;
            }

            // If the Registration Instance linkage specified a group, load it now
            var groupId = GetRegistrationGroupId( rockContext, context.Registration.RegistrationInstanceId );

            Rock.Model.Group group = null;

            if ( groupId.HasValue )
            {
                group = new GroupService( rockContext ).Get( groupId.Value );

                if ( group != null && ( !context.Registration.GroupId.HasValue || context.Registration.GroupId.Value != group.Id ) )
                {
                    context.Registration.GroupId = group.Id;
                    History.EvaluateChange( registrationChanges, "Group", string.Empty, group.Name );
                }
            }

            var registrationSlug = PageParameter( PageParameterKey.Slug );
            var linkage = GetRegistrationLinkage( registrationSlug, rockContext );

            if ( linkage?.CampusId.HasValue == true )
            {
                campusId = linkage.CampusId;
            }

            if ( campusId.HasValue )
            {
                context.Registration.CampusId = campusId;
                History.EvaluateChange( registrationChanges, "Campus", string.Empty, CampusCache.Get( ( int ) campusId ).Name );
            }

            // if this registration was marked as temporary (started from another page, then specified in the url), set IsTemporary to False now that we are done
            context.Registration.IsTemporary = false;

            // Set attribute values on the registration
            var registrationAttributes = GetRegistrationAttributes( context.RegistrationSettings.RegistrationTemplateId );
            context.Registration.LoadAttributes( rockContext );

            foreach ( var attribute in registrationAttributes )
            {
                var value = args.FieldValues.GetValueOrNull( attribute.Guid );
                var newValue = PublicAttributeHelper.GetPrivateValue( attribute, value.ToStringSafe() );
                context.Registration.SetAttributeValue( attribute.Key, newValue );
            }

            // Save the registration ( so we can get an id )
            rockContext.SaveChanges();
            context.Registration.SaveAttributeValues( rockContext );

            // Save the history
            Task.Run( () => HistoryService.SaveChanges(
                new RockContext(),
                typeof( Registration ),
                Rock.SystemGuid.Category.HISTORY_EVENT_REGISTRATION.AsGuid(),
                context.Registration.Id,
                registrationChanges,
                true,
                currentPerson?.PrimaryAliasId ) );

            try
            {
                // Get each registrant
                var index = 0;

                // Keep track of the registered person IDs to prevent mistakenly merging different
                // people (i.e. twins who share an email address) into the same person record
                // based on an over-confident PersonService.FindPerson(...) match result.
                context.PersonIdsRegisteredWithinThisSession.Clear();

                /*
                    7/5/2024 - JMH

                    If max capacity is reached during registration, one or more registrants
                    may be put on the waitlist automatically.
                    Rock will automatically reduce the payment amount
                    for any **automatically** wait-listed registrants.
                 */
                var forceWaitlistedRegistrantGuids = new List<Guid>();

                foreach ( var registrantInfo in args.Registrants )
                {
                    var forceWaitlist = context.SpotsRemaining < 1 && ( isNewRegistration == true || registrantInfo.IsOnWaitList == true );
                    context.SpotsRemaining -= 1;

                    bool isCreatedAsRegistrant = context.RegistrationSettings.RegistrarOption == RegistrarOption.UseFirstRegistrant && registrantInfo == args.Registrants.FirstOrDefault();

                    MissingFieldsByFormId = new Dictionary<int, Dictionary<int, string>>();

                    UpsertRegistrant(
                        rockContext,
                        context,
                        registrar,
                        registrarFamily.Guid,
                        registrantInfo,
                        index,
                        multipleFamilyGroupIds,
                        ref singleFamilyId,
                        forceWaitlist,
                        isCreatedAsRegistrant,
                        isNewRegistration,
                        postSaveActions );

                    if ( forceWaitlist )
                    {
                        // Do this after upserting so the updated Guid can be used.
                        forceWaitlistedRegistrantGuids.Add( registrantInfo.Guid );
                    }

                    index++;

                    if ( MissingFieldsByFormId?.Any() == true )
                    {
                        /*
                            8/15/2023 - JPH

                            Several individuals have reported seeing missing registrant data within completed registrations. This registrant
                            is missing required, non-conditional Field value(s) that should have been enforced by the UI. Log an exception so
                            we know which values were missing during the saving of this registrant's data (and so we can know to look into
                            the issue further from this angle).

                            Reason: Registration entries are sometimes missing registration form data.
                            https://github.com/SparkDevNetwork/Rock/issues/5091
                         */
                        var logAllMissingFieldsSb = new StringBuilder();
                        logAllMissingFieldsSb.AppendLine( $"{logMsgPrefix}Registrant {index} of {args.Registrants.Count}: The following required (non-conditional) Field values were missing:" );

                        foreach ( var missingFormFields in MissingFieldsByFormId )
                        {
                            var logMissingFormFieldsSb = new StringBuilder( $"[Form ID: {missingFormFields.Key} -" );

                            foreach ( var missingField in missingFormFields.Value )
                            {
                                logMissingFormFieldsSb.Append( $" {missingField.Value} (Field ID: {missingField.Key});" );
                            }

                            logAllMissingFieldsSb.AppendLine( $"{logMissingFormFieldsSb}]" );
                        }

                        ExceptionLogService.LogException( new RegistrationTemplateFormFieldException( logAllMissingFieldsSb.ToString() ) );
                    }
                }

                rockContext.SaveChanges();

                var registrationCosts = GetRegistrationCosts( rockContext, context, args );
                var paymentReductionAmount = GetPaymentReductionAmountForForceWaitListedRegistrants( forceWaitlistedRegistrantGuids, registrationCosts );
                var minimumPaymentAmount = GetMinimumPaymentAmountForNonForceWaitListedRegistrants( rockContext, context, forceWaitlistedRegistrantGuids, registrationCosts );
                ReduceRegistrationPaymentAmount( context.RegistrationSettings, args, paymentReductionAmount, minimumPaymentAmount );

                var isPaymentNeededNow = args.AmountToPayNow > 0;
                var isPaymentPlanNeeded = args.PaymentPlan != null;

                if ( isPaymentNeededNow || isPaymentPlanNeeded )
                {
                    // Get basic payment processing data.
                    var financialGateway = new FinancialGatewayService( rockContext ).Get( context.RegistrationSettings.FinancialGatewayId ?? 0 );
                    var gateway = financialGateway?.GetGatewayComponent();
                    var financialAccount = new FinancialAccountService( rockContext ).Get( context.RegistrationSettings.FinancialAccountId ?? 0 );
                    if ( financialAccount == null )
                    {
                        errorMessage = "There was a problem with the financial account configuration for this registration instance";
                        return null;
                    }

                    // Keep track of the customer token so the customer account is only created once.
                    ReferencePaymentInfo oneTimePaymentInfo = null;
                    if ( isPaymentNeededNow )
                    {
                        oneTimePaymentInfo = GetPaymentInfo( rockContext, context, args, gateway, out errorMessage );
                        if ( errorMessage.IsNotNullOrWhiteSpace() )
                        {
                            throw new Exception( errorMessage );
                        }

                        // Process the payment in the gateway.
                        var financialTransaction = ProcessGatewayPayment( rockContext, context, args, financialGateway, gateway, oneTimePaymentInfo, out errorMessage );

                        if ( !errorMessage.IsNullOrWhiteSpace() )
                        {
                            throw new Exception( errorMessage );
                        }
                        else if ( financialTransaction == null )
                        {
                            throw new Exception( "There was a problem with the payment" );
                        }
                        else
                        {
                            // The payment was processed successfully, so save the transaction in Rock.
                            SaveTransaction( gateway, context, financialTransaction, oneTimePaymentInfo, rockContext );
                        }
                    }

                    if ( isPaymentPlanNeeded )
                    {
                        var paymentInfo = GetPaymentPlanPaymentInfo( rockContext, context, args, gateway, oneTimePaymentInfo, out errorMessage );
                        if ( errorMessage.IsNotNullOrWhiteSpace() )
                        {
                            throw new Exception( errorMessage );
                        }

                        // Create a schedule for the recurring payment plan transactions.
                        var paymentSchedule = new PaymentSchedule
                        {
                            PersonId = context.Registration.PersonId ?? 0,
                            NumberOfPayments = args.PaymentPlan.NumberOfPayments,
                            TransactionFrequencyValue = DefinedValueCache.Get( args.PaymentPlan.TransactionFrequencyGuid ),
                            StartDate = args.PaymentPlan.StartDate.Date,
                            // EndDate is not used for gateways that use payment plans created using number.
                        };

                        var scheduledTransaction = ProcessGatewayPaymentPlan( context, args, financialGateway, gateway, paymentSchedule, paymentInfo, out errorMessage );

                        if ( errorMessage.IsNotNullOrWhiteSpace() )
                        {
                            throw new Exception( errorMessage );
                        }

                        if ( scheduledTransaction == null )
                        {
                            throw new Exception( "There was a problem scheduling the payment" );
                        }

                        PrepareAndSavePaymentPlanScheduledTransaction( rockContext, context, financialGateway, gateway, paymentSchedule, paymentInfo, scheduledTransaction );
                    }
                }
            }
            catch ( Exception )
            {
                using ( var newRockContext = new RockContext() )
                {
                    // Cleanup any new records created since there was an error
                    if ( isNewRegistration )
                    {
                        var newRegistrationService = new RegistrationService( newRockContext );
                        var savedRegistration = new RegistrationService( newRockContext ).Get( context.Registration.Id );

                        if ( savedRegistration != null )
                        {
                            HistoryService.DeleteChanges( newRockContext, typeof( Registration ), savedRegistration.Id );

                            newRegistrationService.Delete( savedRegistration );
                            newRockContext.SaveChanges();
                        }
                    }
                }

                throw;
            }

            // Now that the registration is submitted, delete the session if any
            try
            {
                var registrationSessionService = new RegistrationSessionService( rockContext );
                var sessionToDeleteQuery = registrationSessionService.Queryable()
                    .Where( s => s.Guid == args.RegistrationSessionGuid );

                registrationSessionService.DeleteRange( sessionToDeleteQuery );
                rockContext.SaveChanges();
            }
            catch ( Exception e )
            {
                ExceptionLogService.LogException( e );
            }

            // If there is a valid registration, and nothing went wrong processing the payment, add registrants to group and send the notifications
            if ( context.Registration != null && !context.Registration.IsTemporary )
            {
                ProcessPostSave( rockContext, context.RegistrationSettings, args, isNewRegistration, context.Registration, previousRegistrantPersonIds, postSaveActions );
            }

            return context.Registration;
        }

        /// <summary>
        /// Gets the reduction amount for force wait-listed registrants.
        /// </summary>
        /// <param name="forceWaitListedRegistrantGuids">The registrants who were forcefully placed on the waitlist.</param>
        /// <param name="costs">The registration costs.</param>
        /// <returns>The amount that shouldn't be charged for any registrants who are forcefully placed on the waitlist.</returns>
        private static decimal GetPaymentReductionAmountForForceWaitListedRegistrants( IEnumerable<Guid> forceWaitListedRegistrantGuids, IEnumerable<RegistrationCostSummaryInfo> costs )
        {
            return costs
                .Where(
                    cost => cost.RegistrationRegistrantGuid.HasValue
                    && forceWaitListedRegistrantGuids.Contains( cost.RegistrationRegistrantGuid.Value )
                )
                .Sum( cost => cost.DiscountedCost );
        }

        /// <summary>
        /// Gets the registration costs.
        /// </summary>
        /// <param name="rockContext">The Rock context.</param>
        /// <param name="registrationContext">The registration context.</param>
        /// <param name="registrationArgs">The registration arguments.</param>
        /// <returns>The registration costs.</returns>
        private static List<RegistrationCostSummaryInfo> GetRegistrationCosts( RockContext rockContext, RegistrationContext registrationContext, RegistrationEntryArgsBag registrationArgs )
        {
            return new RegistrationInstanceService( rockContext )
                .GetRegistrationCostSummaryInfo( registrationContext, registrationArgs.AsArgsOrNull() );
        }

        /// <summary>
        /// Reduces the registration payment amount.
        /// </summary>
        /// <param name="registrationSettings">The registration settings.</param>
        /// <param name="registrationArgs">The registration arguments.</param>
        /// <param name="paymentReductionAmount">The payment reduction amount.</param>
        /// <param name="minimumPaymentAmount">The minimum payment amount.</param>
        private static void ReduceRegistrationPaymentAmount( RegistrationSettings registrationSettings, RegistrationEntryArgsBag registrationArgs, decimal paymentReductionAmount, decimal minimumPaymentAmount )
        {
            if ( paymentReductionAmount <= 0m || registrationSettings == null || registrationArgs == null )
            {
                return;
            }

            // Payment Plan
            if ( registrationArgs.PaymentPlan != null )
            {
                var paymentPlanAmount = registrationArgs.PaymentPlan.NumberOfPayments * registrationArgs.PaymentPlan.AmountPerPayment;

                if ( paymentPlanAmount > paymentReductionAmount )
                {
                    // Calculate a new payment plan with the new, reduced amount.
                    var newPaymentPlanAmount = paymentPlanAmount - paymentReductionAmount;
                    var paymentPlanConfigurationService = new PaymentPlanConfigurationService();
                    var options = new PaymentPlanConfigurationOptions
                    {
                        AmountForPaymentPlan = newPaymentPlanAmount,
                        CurrencyPrecision = new RockCurrencyCodeInfo().DecimalPlaces,
                        DesiredAllowedPaymentFrequencies = registrationSettings.PaymentPlanFrequencyValueIds?.Select( id => DefinedValueCache.Get( id ) ).ToList(),
                        DesiredNumberOfPayments = registrationArgs.PaymentPlan.NumberOfPayments,
                        DesiredPaymentFrequency = DefinedValueCache.Get( registrationArgs.PaymentPlan.TransactionFrequencyGuid ),
                        DesiredStartDate = registrationArgs.PaymentPlan.StartDate.Date,
                        EndDate = registrationSettings.PaymentDeadlineDate?.Date ?? RockDateTime.Today.AddYears( 1 ),
                        IsNumberOfPaymentsLimited = true,
                        MinNumberOfPayments = 2
                    };
                    var paymentPlanConfig = paymentPlanConfigurationService.Get( options );

                    // Overwrite the payment plan.
                    registrationArgs.PaymentPlan = new RegistrationEntryCreatePaymentPlanRequestBag
                    {
                        AmountPerPayment = paymentPlanConfig.AmountPerPayment,
                        NumberOfPayments = paymentPlanConfig.NumberOfPayments,
                        StartDate = paymentPlanConfig.StartDate,
                        TransactionFrequencyGuid = paymentPlanConfig.PaymentFrequencyConfiguration.PaymentFrequency.Guid,
                        TransactionFrequencyText = paymentPlanConfig.PaymentFrequencyConfiguration.PaymentFrequency.ToString(),
                    };

                    // Add remainder to the amount to pay today.
                    var remainderAmountNotCoveredByPlan = newPaymentPlanAmount - paymentPlanConfig.PlannedAmount;
                    registrationArgs.AmountToPayNow += remainderAmountNotCoveredByPlan;

                    // The entire reduction amount was used to reduce the payment plan amount.
                    paymentReductionAmount = 0m;
                }
                else
                {
                    // The reduction amount covers the entire payment plan
                    // and will cover some or all of the one-time payment amount.
                    // Remove the payment plan from the registration and process.
                    registrationArgs.PaymentPlan = null;
                    paymentReductionAmount -= paymentPlanAmount;
                }
            }
            
            // Amount To Pay Now
            if ( paymentReductionAmount > 0m
                 && registrationArgs.AmountToPayNow > 0m
                 && registrationArgs.AmountToPayNow > minimumPaymentAmount )
            {
                var newAmountToPayNow = registrationArgs.AmountToPayNow - paymentReductionAmount;

                if ( newAmountToPayNow < minimumPaymentAmount )
                {
                    // The amount to pay now cannot be less than
                    // the minimum required amount.
                    registrationArgs.AmountToPayNow = minimumPaymentAmount;

                    // Although there may be an reduction amount left over,
                    // the registrar is required to pay the minimum amount.
                    paymentReductionAmount = minimumPaymentAmount - newAmountToPayNow;
                }
                else
                {
                    registrationArgs.AmountToPayNow = newAmountToPayNow;
                    paymentReductionAmount = 0m;
                }
            }
        }

        /// <summary>
        /// Gets the minimum amount due today.
        /// </summary>
        /// <param name="rockContext">The Rock context.</param>
        /// <param name="registrationContext">The registration context.</param>
        /// <param name="forceWaitListedRegistrantGuids">The registrants who were forcefully placed on the waitlist.</param>
        /// <param name="registrationCosts">The registration costs.</param>
        /// <returns>The minimum amount due today.</returns>
        private static decimal GetMinimumPaymentAmountForNonForceWaitListedRegistrants( RockContext rockContext, RegistrationContext registrationContext, List<Guid> forceWaitlistedRegistrantGuids, IEnumerable<RegistrationCostSummaryInfo> registrationCosts )
        {
            var amountPaid = new RegistrationService( rockContext ).GetTotalPayments( registrationContext.Registration.Id );

            if ( amountPaid > 0 )
            {
                // No minimum if any payments have already been made.
                // This assumes that a minimum payment was received in a prior payment.
                return 0m;
            }
            else
            {
                // Otherwise, return the sum of all minimum payment (or discounted payment, if less) amounts for all costs.
                return registrationCosts
                    .Where(
                        cost => cost.RegistrationRegistrantGuid.HasValue
                        && forceWaitlistedRegistrantGuids.Contains( cost.RegistrationRegistrantGuid.Value )
                    )
                    .Sum( c => Math.Min( c.MinPayment, c.DiscountedCost ) );
            }
        }

        /// <summary>
        /// Gets the existing registrar person from the registration.
        /// </summary>
        /// <param name="context">The registration context.</param>
        /// <param name="currentPerson">The current person that is logged in.</param>
        /// <param name="rockContext">The rock context.</param>
        /// <returns>The <see cref="Person"/> that should be used as the registrant or <c>null</c> if unknown.</returns>
        private Person GetExistingRegistrarPerson( RegistrationContext context, Person currentPerson, RockContext rockContext )
        {
            /**
             * 1/26/2022 - DSH
             * 
             * Logic is as follows. If we have a logged in person and the name has
             * not been changed, then just use the current person as the registrar.
             * 
             * Otherwise (no logged in person or the name was changed), perform a
             * standard person match search to try to find an existing person.
             */
            bool currentPersonNamesMatch = false;
            Person registrar;

            if ( currentPerson != null )
            {
                var isFirstNameSame = currentPerson.NickName.Trim().Equals( context.Registration.FirstName, StringComparison.OrdinalIgnoreCase )
                    || currentPerson.FirstName.Trim().Equals( context.Registration.FirstName, StringComparison.OrdinalIgnoreCase );
                var isLastNameSame = currentPerson.LastName.Trim().Equals( context.Registration.LastName, StringComparison.OrdinalIgnoreCase );

                currentPersonNamesMatch = isFirstNameSame && isLastNameSame;
            }

            if ( currentPersonNamesMatch )
            {
                // Registrar is sometimes used with save operations later on
                // so we need to load a new person that is in our RockContext.
                // Fixes #5624.
                registrar = new PersonService( rockContext ).Get( currentPerson.Id );
                context.Registration.PersonAliasId = currentPerson.PrimaryAliasId;
            }
            else
            {
                var personService = new PersonService( rockContext );
                registrar = personService.FindPerson( context.Registration.FirstName, context.Registration.LastName, context.Registration.ConfirmationEmail, true );

                if ( registrar != null )
                {
                    context.Registration.PersonAliasId = registrar.PrimaryAliasId;
                }
                else
                {
                    registrar = null;
                    context.Registration.PersonAlias = null;
                    context.Registration.PersonAliasId = null;
                }
            }

            return registrar;
        }

        /// <summary>
        /// Gets the registration group identifier.
        /// </summary>
        /// <param name="rockContext">The rock context.</param>
        /// <param name="registrationInstanceId">The registration instance identifier.</param>
        /// <returns>The <see cref="Group"/> identifier or <c>null</c> if one is not available.</returns>
        private int? GetRegistrationGroupId( RockContext rockContext, int? registrationInstanceId )
        {
            var groupId = PageParameter( PageParameterKey.GroupId ).AsIntegerOrNull();
            var registrationSlug = PageParameter( PageParameterKey.Slug );
            var eventOccurrenceId = this.EventOccurrenceIdPageParameter;

            if ( !groupId.HasValue )
            {
                if ( !registrationSlug.IsNullOrWhiteSpace() )
                {
                    var dateTime = RockDateTime.Now;
                    var linkage = new EventItemOccurrenceGroupMapService( rockContext )
                        .Queryable().AsNoTracking()
                        .Where( l =>
                            l.UrlSlug == registrationSlug &&
                            l.RegistrationInstance != null &&
                            l.RegistrationInstance.IsActive &&
                            l.RegistrationInstance.RegistrationTemplate != null &&
                            l.RegistrationInstance.RegistrationTemplate.IsActive &&
                            ( !l.RegistrationInstance.StartDateTime.HasValue || l.RegistrationInstance.StartDateTime <= dateTime ) &&
                            ( !l.RegistrationInstance.EndDateTime.HasValue || l.RegistrationInstance.EndDateTime > dateTime ) )
                        .FirstOrDefault();

                    if ( linkage != null )
                    {
                        groupId = linkage.GroupId;
                    }
                }
                else if ( eventOccurrenceId.HasValue && registrationInstanceId.HasValue )
                {
                    var linkageGroupId = new EventItemOccurrenceService( rockContext )
                        .Queryable()
                        .Where( o => o.Id == eventOccurrenceId.Value )
                        .SelectMany( o => o.Linkages )
                        .Where( l => l.RegistrationInstanceId == registrationInstanceId.Value )
                        .Select( l => l.GroupId )
                        .FirstOrDefault();

                    if ( linkageGroupId.HasValue )
                    {
                        groupId = linkageGroupId.Value;
                    }
                }
            }

            return groupId;
        }

        /// <summary>
        /// Gets the registration linkage.
        /// </summary>
        /// <param name="slug">The slug.</param>
        /// <param name="rockContext">The rock context.</param>
        /// <returns></returns>
        private EventItemOccurrenceGroupMap GetRegistrationLinkage( string slug, RockContext rockContext )
        {
            var dateTime = RockDateTime.Now;

            var linkage = new EventItemOccurrenceGroupMapService( rockContext ?? new RockContext() )
                .Queryable().AsNoTracking()
                .Include( m => m.Campus )
                .Where( l =>
                    l.UrlSlug == slug &&
                    l.RegistrationInstance != null &&
                    l.RegistrationInstance.IsActive &&
                    l.RegistrationInstance.RegistrationTemplate != null &&
                    l.RegistrationInstance.RegistrationTemplate.IsActive &&
                    ( !l.RegistrationInstance.StartDateTime.HasValue || l.RegistrationInstance.StartDateTime <= dateTime ) &&
                    ( !l.RegistrationInstance.EndDateTime.HasValue || l.RegistrationInstance.EndDateTime > dateTime ) )
                .FirstOrDefault();

            return linkage;
        }

        /// <summary>
        /// Gets a person field value.
        /// </summary>
        /// <param name="settings">The settings.</param>
        /// <param name="personFieldType">Type of the person field.</param>
        /// <returns></returns>
        private object GetPersonFieldValue( RegistrationSettings settings, RegistrationPersonFieldType personFieldType, Dictionary<Guid, object> fieldValues )
        {
            if ( settings == null || settings.Forms == null )
            {
                return null;
            }

            var fieldGuid = settings.Forms
                .SelectMany( t => t.Fields
                    .Where( f =>
                        f.FieldSource == RegistrationFieldSource.PersonField &&
                        f.PersonFieldType == personFieldType )
                    .Select( f => f.Guid ) )
                .FirstOrDefault();

            return fieldValues.GetValueOrNull( fieldGuid );
        }

        /// <summary>
        /// Gets the registration instance query.
        /// </summary>
        /// <param name="rockContext">The rock context.</param>
        /// <param name="includes">The includes.</param>
        /// <returns></returns>
        private IQueryable<RegistrationInstance> GetRegistrationInstanceQuery( RockContext rockContext, string includes )
        {
            var registrationInstanceId = GetRegistrationInstanceId( rockContext );
            var now = RockDateTime.Now;

            var query = new RegistrationInstanceService( rockContext )
                .Queryable( includes )
                .Where( r =>
                    r.Id == registrationInstanceId &&
                    r.IsActive &&
                    r.RegistrationTemplate != null &&
                    r.RegistrationTemplate.IsActive &&
                    ( !r.StartDateTime.HasValue || r.StartDateTime <= now ) &&
                    ( !r.EndDateTime.HasValue || r.EndDateTime > now ) );

            return query;
        }

        /// <summary>
        /// Gets the first name of the registrant.
        /// </summary>
        /// <param name="context">The context.</param>
        /// <param name="registrantInfo">The registrant information.</param>
        /// <returns></returns>
        private string GetRegistrantFirstName( RegistrationContext context, ViewModels.Blocks.Event.RegistrationEntry.RegistrantBag registrantInfo )
        {
            var fields = context.RegistrationSettings.Forms.SelectMany( f => f.Fields );
            var field = fields.FirstOrDefault( f => f.PersonFieldType == RegistrationPersonFieldType.FirstName );
            return registrantInfo.FieldValues.GetValueOrNull( field.Guid ).ToStringSafe();
        }

        /// <summary>
        /// Gets the last name of the registrant.
        /// </summary>
        /// <param name="context">The context.</param>
        /// <param name="registrantInfo">The registrant information.</param>
        /// <returns></returns>
        private string GetRegistrantLastName( RegistrationContext context, ViewModels.Blocks.Event.RegistrationEntry.RegistrantBag registrantInfo )
        {
            var fields = context.RegistrationSettings.Forms.SelectMany( f => f.Fields );
            var field = fields.FirstOrDefault( f => f.PersonFieldType == RegistrationPersonFieldType.LastName );
            return registrantInfo.FieldValues.GetValueOrNull( field.Guid ).ToStringSafe();
        }

        /// <summary>
        /// Gets the last name of the registrant.
        /// </summary>
        /// <param name="context">The context.</param>
        /// <param name="registrantInfo">The registrant information.</param>
        /// <returns></returns>
        private string GetRegistrantFullName( RegistrationContext context, ViewModels.Blocks.Event.RegistrationEntry.RegistrantBag registrantInfo )
        {
            var firstName = GetRegistrantFirstName( context, registrantInfo );
            var lastName = GetRegistrantLastName( context, registrantInfo );
            return $"{firstName} {lastName}";
        }

        /// <summary>
        /// Gets the field values.
        /// </summary>
        /// <param name="registrationContext">The registration context.</param>
        /// <param name="rockContext">The rock context.</param>
        /// <param name="person">The person.</param>
        /// <param name="registrant">The registrant to use when retrieving registrant attribute values..</param>
        /// <param name="forms">The forms.</param>
        /// <param name="forcePersonValues"><c>true</c> if person field values should always be retrieved from the Person.</param>
        /// <returns></returns>
        private Dictionary<Guid, object> GetCurrentValueFieldValues( RegistrationContext registrationContext, RockContext rockContext, Person person, RegistrationRegistrant registrant, IEnumerable<RegistrationTemplateForm> forms, bool forcePersonValues )
        {
            var fieldValues = new Dictionary<Guid, object>();
            var familySelection = registrationContext?.RegistrationSettings.AreCurrentFamilyMembersShown ?? true;

            foreach ( var form in forms )
            {
                var fields = form.Fields.Where( f =>
                {
                    // ShowCurrentValue means "Default to the person's current value for this field"
                    if ( ( f.ShowCurrentValue || f.IsLockedIfValuesExist ) && !f.IsInternal && ( f.Attribute == null || f.Attribute.IsActive ) )
                    {
                        return true;
                    }

                    // If we are returning to an existing registration then we
                    // want to always pull in the current data from the Person.
                    // Otherwise when returning to an existing registration some
                    // field values (such as person attributes and First/Last name
                    // among others) will be blank.
                    if ( forcePersonValues && ( f.FieldSource == RegistrationFieldSource.PersonField || f.FieldSource == RegistrationFieldSource.PersonAttribute ) )
                    {
                        return true;
                    }

                    if ( ( familySelection || f.ShowCurrentValue || f.IsLockedIfValuesExist ) && f.FieldSource == RegistrationFieldSource.PersonField )
                    {
                        return f.PersonFieldType == RegistrationPersonFieldType.FirstName || f.PersonFieldType == RegistrationPersonFieldType.LastName;
                    }

                    if ( f.FieldSource == RegistrationFieldSource.RegistrantAttribute )
                    {
                        return true;
                    }

                    return false;
                } );

                foreach ( var field in fields )
                {
                    var value = GetCurrentFieldValue( rockContext, person, registrant, field, registrationContext );

                    if ( value != null )
                    {
                        fieldValues[field.Guid] = value;
                    }
                }
            }

            return fieldValues;
        }

        /// <summary>
        /// Gets the current field value.
        /// </summary>
        /// <param name="rockContext">The rock context.</param>
        /// <param name="person">The person.</param>
        /// <param name="registrant">The registrant to use when retrieving registrant attribute values..</param>
        /// <param name="field">The field.</param>
        /// <returns></returns>
        private object GetCurrentFieldValue( RockContext rockContext, Person person, RegistrationRegistrant registrant, RegistrationTemplateFormField field, RegistrationContext registrationContext )
        {
            switch ( field.FieldSource )
            {
                case RegistrationFieldSource.PersonField:
                    return GetPersonCurrentFieldValue( rockContext, person, field, registrationContext );

                case RegistrationFieldSource.PersonAttribute:
                    return GetEntityCurrentClientAttributeValue( rockContext, person, field );

                case RegistrationFieldSource.RegistrantAttribute:
                    return GetEntityCurrentClientAttributeValue( rockContext, registrant, field );

                case RegistrationFieldSource.GroupMemberAttribute:
                    return GetGroupMemberCurrentAttributeValue( rockContext, person, field, registrationContext );
            }

            return null;
        }

        private object GetGroupMemberCurrentAttributeValue( RockContext rockContext, Person person, RegistrationTemplateFormField field, RegistrationContext registrationContext )
        {
            if ( person == null )
            {
                return null;
            }

            var groupId = GetRegistrationGroupId( rockContext, registrationContext?.RegistrationSettings?.RegistrationInstanceId );

            if ( !groupId.HasValue )
            {
                return null;
            }

            var groupMember = new GroupMemberService( rockContext )
                .GetByGroupIdAndPersonId( groupId.Value, person.Id )
                .FirstOrDefault();

            if ( groupMember == null )
            {
                return null;
            }

            return GetEntityCurrentClientAttributeValue( rockContext, groupMember, field );
        }

        /// <summary>
        /// Gets the current person field value.
        /// </summary>
        /// <param name="rockContext">The rock context.</param>
        /// <param name="person">The person.</param>
        /// <param name="field">The field.</param>
        /// <returns></returns>
        private object GetPersonCurrentFieldValue( RockContext rockContext, Person person, RegistrationTemplateFormField field, RegistrationContext registrationContext )
        {
            if ( person == null )
            {
                return null;
            }

            switch ( field.PersonFieldType )
            {
                case RegistrationPersonFieldType.FirstName:
                    return person.NickName.IsNullOrWhiteSpace() ? person.FirstName : person.NickName;

                case RegistrationPersonFieldType.LastName:
                    return person.LastName;

                case RegistrationPersonFieldType.MiddleName:
                    return person.MiddleName;

                case RegistrationPersonFieldType.Email:
                    return person.Email;

                case RegistrationPersonFieldType.Campus:
                    var family = person.GetFamily( rockContext );
                    return family?.Campus?.Guid;

                case RegistrationPersonFieldType.Gender:
                    return person.Gender.ConvertToInt().ToString();

                case RegistrationPersonFieldType.Birthdate:
                    return new BirthdayPickerBag
                    {
                        Year = person.BirthYear ?? 0,
                        Month = person.BirthMonth ?? 0,
                        Day = person.BirthDay ?? 0
                    };

                case RegistrationPersonFieldType.AnniversaryDate:
                    return new BirthdayPickerBag
                    {
                        Year = person.AnniversaryDate?.Year ?? 0,
                        Month = person.AnniversaryDate?.Month ?? 0,
                        Day = person.AnniversaryDate?.Day ?? 0
                    };

                case RegistrationPersonFieldType.Address:
                    var location = person.GetHomeLocation( rockContext );

                    return new AddressControlBag
                    {
                        Street1 = location?.Street1 ?? string.Empty,
                        Street2 = location?.Street2 ?? string.Empty,
                        City = location?.City ?? string.Empty,
                        State = location?.State ?? string.Empty,
                        PostalCode = location?.PostalCode ?? string.Empty,
                        Country = location?.Country ?? string.Empty
                    };

                case RegistrationPersonFieldType.MaritalStatus:
                    {
                        var maritalStatus = person.MaritalStatusValueId.HasValue ? DefinedValueCache.Get( person.MaritalStatusValueId.Value ) : null;

                        return maritalStatus?.Guid.ToString() ?? string.Empty;
                    }

                case RegistrationPersonFieldType.ConnectionStatus:
                    {
                        var connectionStatus = person.ConnectionStatusValueId.HasValue ? DefinedValueCache.Get( person.ConnectionStatusValueId.Value ) : null;

                        return connectionStatus?.Guid.ToString() ?? string.Empty;
                    }

                case RegistrationPersonFieldType.Grade:
                    {
                        var gradeOffset = person.GradeOffset ?? -1;
                        var gradeValue = DefinedTypeCache.Get( SystemGuid.DefinedType.SCHOOL_GRADES )
                            .DefinedValues
                            .FirstOrDefault( v => v.Value == gradeOffset.ToString() );

                        return gradeValue?.Guid.ToString() ?? string.Empty;
                    }

                case RegistrationPersonFieldType.HomePhone:
                    return person.GetPhoneNumber( SystemGuid.DefinedValue.PERSON_PHONE_TYPE_HOME.AsGuid() )?.Number;

                case RegistrationPersonFieldType.WorkPhone:
                    return person.GetPhoneNumber( SystemGuid.DefinedValue.PERSON_PHONE_TYPE_WORK.AsGuid() )?.Number;

                case RegistrationPersonFieldType.MobilePhone:
                    var mobilePhone = person.GetPhoneNumber( SystemGuid.DefinedValue.PERSON_PHONE_TYPE_MOBILE.AsGuid() );
                    if ( registrationContext.RegistrationSettings.ShowSmsOptIn )
                    {
                        return CreatePhoneNumberBoxWithSmsControlBag( mobilePhone );
                    }

                    return mobilePhone?.Number;

                case RegistrationPersonFieldType.Race:
                    var race = person.RaceValueId.HasValue ? DefinedValueCache.Get( person.RaceValueId.Value ) : null;
                    return race?.Guid.ToString() ?? string.Empty;

                case RegistrationPersonFieldType.Ethnicity:
                    var ethnicity = person.EthnicityValueId.HasValue ? DefinedValueCache.Get( person.EthnicityValueId.Value ) : null;
                    return ethnicity?.Guid.ToString() ?? string.Empty;
            }

            return null;
        }

        private PhoneNumberBoxWithSmsControlBag CreatePhoneNumberBoxWithSmsControlBag( Rock.Model.PhoneNumber phone )
        {
            if ( phone == null )
            {
                return new PhoneNumberBoxWithSmsControlBag
                {
                    Number = string.Empty,
                    IsMessagingEnabled = false,
                    CountryCode = string.Empty
                };
            }

            return new PhoneNumberBoxWithSmsControlBag
            {
                Number = phone.Number,
                IsMessagingEnabled = phone.IsMessagingEnabled,
                CountryCode = phone.CountryCode
            };
        }

        /// <summary>
        /// Gets the entity's attribute value.
        /// </summary>
        /// <param name="rockContext">The rock context.</param>
        /// <param name="entity">The entity.</param>
        /// <param name="field">The field.</param>
        /// <returns></returns>
        private string GetEntityCurrentClientAttributeValue( RockContext rockContext, IHasAttributes entity, RegistrationTemplateFormField field )
        {
            var attribute = AttributeCache.Get( field.AttributeId ?? 0 );

            if ( attribute is null )
            {
                return null;
            }

            if ( entity == null )
            {
                return PublicAttributeHelper.GetPublicEditValue( attribute, attribute.DefaultValue );
            }

            entity.LoadAttributes( rockContext );

            return PublicAttributeHelper.GetPublicEditValue( attribute, entity.GetAttributeValue( attribute.Key ) );
        }

        /// <summary>
        /// Saves the person.
        /// </summary>
        /// <param name="rockContext">The rock context.</param>
        /// <param name="settings">The registration settings.</param>
        /// <param name="person">The person.</param>
        /// <param name="familyGuid">The family unique identifier.</param>
        /// <param name="campusId">The campus identifier.</param>
        /// <param name="location">The location.</param>
        /// <param name="adultRoleId">The adult role identifier.</param>
        /// <param name="childRoleId">The child role identifier.</param>
        /// <param name="multipleFamilyGroupIds">The multiple family group ids.</param>
        /// <param name="singleFamilyId">The single family identifier.</param>
        /// <param name="updateExistingCampus">if set to <c>true</c> updates the existing campus for the family group to the one provided in the campusId parameter.</param>
        /// <returns>Person.</returns>
        private Person SavePerson( RockContext rockContext, RegistrationSettings settings, Person person, Guid familyGuid, int? campusId, Location location, int adultRoleId, int childRoleId, Dictionary<Guid, int> multipleFamilyGroupIds, ref int? singleFamilyId, bool updateExistingCampus = false )
        {
            if ( !person.PrimaryCampusId.HasValue && campusId.HasValue )
            {
                person.PrimaryCampusId = campusId;
                rockContext.SaveChanges();
            }

            int? familyId = null;

            if ( person.Id > 0 )
            {
                rockContext.SaveChanges();

                // Set the family guid for any other registrants that were selected to be in the same family
                var family = person.GetFamily( rockContext );
                if ( family != null )
                {
                    familyId = family.Id;
                    multipleFamilyGroupIds.TryAdd( familyGuid, family.Id );
                    if ( !singleFamilyId.HasValue )
                    {
                        singleFamilyId = family.Id;
                    }
                }
            }
            else
            {
                // If we've created the family already for this registrant, add them to it
                if (
                        ( settings.RegistrantsSameFamily == RegistrantsSameFamily.Ask && multipleFamilyGroupIds.ContainsKey( familyGuid ) ) ||
                        ( settings.RegistrantsSameFamily == RegistrantsSameFamily.Yes && singleFamilyId.HasValue )
                    )
                {
                    // Add person to existing family
                    var age = person.Age;
                    int familyRoleId = age.HasValue && age < 18 ? childRoleId : adultRoleId;

                    familyId = settings.RegistrantsSameFamily == RegistrantsSameFamily.Ask ?
                        multipleFamilyGroupIds[familyGuid] :
                        singleFamilyId.Value;
                    PersonService.AddPersonToFamily( person, true, familyId.Value, familyRoleId, rockContext );
                }
                else
                {
                    // otherwise create a new family
                    // Create Person/Family
                    var familyGroup = PersonService.SaveNewPerson( person, rockContext, campusId, false );
                    if ( familyGroup != null )
                    {
                        familyId = familyGroup.Id;

                        // Store the family id for next person
                        multipleFamilyGroupIds.TryAdd( familyGuid, familyGroup.Id );
                        if ( !singleFamilyId.HasValue )
                        {
                            singleFamilyId = familyGroup.Id;
                        }
                    }
                }
            }

            // If we have family ID and a meaningful location then update that info
            if ( familyId.HasValue )
            {
                var familyGroup = new GroupService( rockContext ).Get( familyId.Value );

                if ( campusId.HasValue && ( updateExistingCampus || !familyGroup.CampusId.HasValue ) )
                {
                    familyGroup.CampusId = campusId;
                    rockContext.SaveChanges();
                }

                if ( location != null && location.IsMinimumViableAddress() )
                {
                    var existingLocation = new LocationService( rockContext ).Get(
                        location.Street1,
                        location.Street2,
                        location.City,
                        location.State,
                        location.PostalCode,
                        location.Country,
                        familyGroup,
                        true,
                        false );

                    var homeLocationType = DefinedValueCache.Get( Rock.SystemGuid.DefinedValue.GROUP_LOCATION_TYPE_HOME.AsGuid() );
                    if ( homeLocationType != null && familyGroup != null )
                    {
                        if ( existingLocation != null )
                        {
                            // A location exists but is not associated with this family group
                            GroupService.AddNewGroupAddress( rockContext, familyGroup, Rock.SystemGuid.DefinedValue.GROUP_LOCATION_TYPE_HOME, existingLocation );
                        }
                        else
                        {
                            // Create a new location and save it to the family group
                            GroupService.AddNewGroupAddress(
                                rockContext,
                                familyGroup,
                                Rock.SystemGuid.DefinedValue.GROUP_LOCATION_TYPE_HOME,
                                location.Street1,
                                location.Street2,
                                location.City,
                                location.State,
                                location.PostalCode,
                                location.Country,
                                true );
                        }
                    }
                }
            }

            return new PersonService( rockContext ).Get( person.Id );
        }

        /// <summary>
        /// Saves the phone.
        /// </summary>
        /// <param name="fieldValue">The field value.</param>
        /// <param name="person">The person.</param>
        /// <param name="phoneTypeGuid">The phone type unique identifier.</param>
        /// <param name="changes">The changes.</param>
        private void SavePhone( object fieldValue, Person person, Guid phoneTypeGuid, History.HistoryChangeList changes )
        {
            string phoneNumber = string.Empty;
            bool? isMessagingEnabled = null;

            var phoneData = fieldValue.ToStringSafe().FromJsonOrNull<PhoneNumberBoxWithSmsControlBag>();
            if ( phoneData != null )
            {
                // We got the number and SMS selection, so set both.
                phoneNumber = phoneData.Number;
                isMessagingEnabled = phoneData.IsMessagingEnabled;
            }
            else if ( fieldValue is string )
            {
                // Only got the number, so leave IsMessagingEnabled null so it isn't changed
                phoneNumber = fieldValue.ToStringSafe();
            }
            else
            {
                // No usable data, just return without doing anything.
                return;
            }

            string cleanNumber = PhoneNumber.CleanNumber( phoneNumber );
            var numberType = DefinedValueCache.Get( phoneTypeGuid );

            if ( string.IsNullOrWhiteSpace( cleanNumber ) || numberType == null )
            {
                return;
            }

            string oldPhoneNumber = string.Empty;
            bool oldIsMessagingEnabled = false;
            var phone = person.PhoneNumbers.FirstOrDefault( p => p.NumberTypeValueId == numberType.Id );

            if ( phone == null )
            {
                phone = new PhoneNumber
                {
                    NumberTypeValueId = numberType.Id
                };

                person.PhoneNumbers.Add( phone );
            }
            else
            {
                oldPhoneNumber = phone.NumberFormattedWithCountryCode;
                oldIsMessagingEnabled = phone.IsMessagingEnabled;
            }

            phone.Number = cleanNumber;
            History.EvaluateChange( changes, $"{numberType.Value} Phone", oldPhoneNumber, phone.NumberFormattedWithCountryCode );

            if ( isMessagingEnabled != null )
            {
                phone.IsMessagingEnabled = isMessagingEnabled.Value;
                History.EvaluateChange( changes, $"{numberType.Value} IsMessagingEnabled", oldIsMessagingEnabled, phone.IsMessagingEnabled );
            }
        }

        /// <summary>
        /// Gets an existing person if possible, otherwise creates a new Person object
        /// which can be later saved to the database.
        /// </summary>
        /// <param name="context">The registration context.</param>
        /// <param name="registrantInfo">The registrant information.</param>
        /// <param name="registrar">The registrar person that is performing the registering.</param>
        /// <param name="registrarFamilyGuid">The registrar family unique identifier.</param>
        /// <param name="isCreatedAsRegistrant">if set to <c>true</c> [is created as registrant].</param>
        /// <param name="rockContext">The rock context for any database lookups.</param>
        /// <returns>A tuple that contains the <see cref="Person" /> object and the optional <see cref="RegistrationRegistrant" /> object.</returns>
        private (Person person, RegistrationRegistrant registrant) GetExistingOrCreatePerson( RegistrationContext context, ViewModels.Blocks.Event.RegistrationEntry.RegistrantBag registrantInfo, Person registrar, Guid registrarFamilyGuid, bool isCreatedAsRegistrant, RockContext rockContext )
        {
            RegistrationRegistrant registrant = null;
            Person person = null;
            var personService = new PersonService( rockContext );

            var firstName = GetPersonFieldValue( context.RegistrationSettings, RegistrationPersonFieldType.FirstName, registrantInfo.FieldValues ).ToStringSafe();
            var lastName = GetPersonFieldValue( context.RegistrationSettings, RegistrationPersonFieldType.LastName, registrantInfo.FieldValues ).ToStringSafe();
            var email = GetPersonFieldValue( context.RegistrationSettings, RegistrationPersonFieldType.Email, registrantInfo.FieldValues ).ToStringSafe();
            var birthday = GetPersonFieldValue( context.RegistrationSettings, RegistrationPersonFieldType.Birthdate, registrantInfo.FieldValues ).ToStringSafe().FromJsonOrNull<BirthdayPickerBag>().ToDateTime();
            var mobilePhone = GetPersonFieldValue( context.RegistrationSettings, RegistrationPersonFieldType.MobilePhone, registrantInfo.FieldValues ).ToStringSafe();

            /*
                8/15/2023 - JPH

                Several individuals have reported seeing missing registrant data within completed registrations. Check
                each person field type to see if it was required, non-conditional & missing, so we know whether to look
                into the issue further from this angle.

                Reason: Registration entries are sometimes missing registration form data.
                https://github.com/SparkDevNetwork/Rock/issues/5091
            */
            if ( MissingFieldsByFormId != null )
            {
                void NotePersonFieldDetailsIfRequiredAndMissing( RegistrationPersonFieldType personFieldType, object fieldValue )
                {
                    var field = context.RegistrationSettings
                        ?.Forms
                        ?.SelectMany( f => f.Fields
                            .Where( ff =>
                                ff.FieldSource == RegistrationFieldSource.PersonField
                                && ff.PersonFieldType == personFieldType
                            )
                        ).FirstOrDefault();

                    if ( field == null )
                    {
                        return;
                    }

                    field.NoteFieldDetailsIfRequiredAndMissing( MissingFieldsByFormId, fieldValue );
                }

                NotePersonFieldDetailsIfRequiredAndMissing( RegistrationPersonFieldType.FirstName, firstName );
                NotePersonFieldDetailsIfRequiredAndMissing( RegistrationPersonFieldType.LastName, lastName );
                NotePersonFieldDetailsIfRequiredAndMissing( RegistrationPersonFieldType.Email, email );
                NotePersonFieldDetailsIfRequiredAndMissing( RegistrationPersonFieldType.Birthdate, birthday );
                NotePersonFieldDetailsIfRequiredAndMissing( RegistrationPersonFieldType.MobilePhone, mobilePhone );
            }

            registrant = context.Registration.Registrants.FirstOrDefault( r => r.Guid == registrantInfo.Guid );

            if ( registrant != null )
            {
                person = registrant.Person;
                if ( person != null )
                {
                    // If the form has first or last name fields and they have data then match the registrant.Person with the form values.
                    // If the form values are blank then this is an existing registration and a payment is being made and we do not want to null out the registrant(s).
                    var firstNameMatch = firstName.IsNullOrWhiteSpace() ? true : ( registrant.Person.FirstName.Equals( firstName, StringComparison.OrdinalIgnoreCase ) || registrant.Person.NickName.Equals( firstName, StringComparison.OrdinalIgnoreCase ) );
                    var lastNameMatch = lastName.IsNullOrWhiteSpace() ? true : registrant.Person.LastName.Equals( lastName, StringComparison.OrdinalIgnoreCase );

                    if ( firstNameMatch && lastNameMatch )
                    {
                        // Do nothing
                    }
                    else
                    {
                        person = null;
                        registrant.PersonAlias = null;
                        registrant.PersonAliasId = null;
                    }
                }
            }
            else if ( registrantInfo.PersonGuid.HasValue )
            {
                // This can happen if the page has reloaded due to an error. The person was saved to the DB and we don't want to add them again.
                person = personService.Get( registrantInfo.PersonGuid.Value );
            }
            else
            {
                if ( registrantInfo.PersonGuid.HasValue && context.RegistrationSettings.AreCurrentFamilyMembersShown )
                {
                    person = personService.Get( registrantInfo.PersonGuid.Value );
                }
            }

            if ( person == null )
            {
                // Try to find a matching person based on name, email address, mobile phone, and birthday. If these were not provided they are not considered.
                var personQuery = new PersonService.PersonMatchQuery( firstName, lastName, email, mobilePhone, gender: null, birthDate: birthday );
                person = personService.FindPerson( personQuery, true );

                if ( person != null && context.PersonIdsRegisteredWithinThisSession.Contains( person.Id ) )
                {
                    /*
                        1/8/2024 - JPH

                        We've seen scenarios in which different people (i.e. twins who share an email address) are
                        mistakenly merged into a single person record because of the way our FindPerson(...) method
                        works. Rock is correctly attempting to prevent the creation of duplicate person records,
                        but we need to handle this unique scenario by instead keeping track of the person IDs that
                        have already been tied to a registrant record within this specific registration session,
                        and if the FindPerson(...) method returns the same person more than once, we'll force Rock
                        to create a new person record, at the risk of creating duplicate people. This risk is more
                        tolerable than the risk of failing to save a Person altogether, as in the twin example above.

                        Reason: Attempt to prevent merging different people based on an over-confident match result.
                    */
                    person = null;
                }

                // Try to find a matching person based on name within same family as registrar
                if ( person == null && registrar != null && registrantInfo.FamilyGuid == registrarFamilyGuid )
                {
                    var familyMembers = registrar.GetFamilyMembers( true, rockContext )
                        .Where( m => ( m.Person.FirstName == firstName || m.Person.NickName == firstName ) && m.Person.LastName == lastName )
                        .Select( m => m.Person )
                        .ToList();

                    if ( familyMembers.Count() == 1 )
                    {
                        person = familyMembers.First();
                        if ( !string.IsNullOrWhiteSpace( email ) )
                        {
                            person.Email = email;
                        }
                    }

                    if ( familyMembers.Count() > 1 && !string.IsNullOrWhiteSpace( email ) )
                    {
                        familyMembers = familyMembers
                            .Where( m =>
                                m.Email != null &&
                                m.Email.Equals( email, StringComparison.OrdinalIgnoreCase ) )
                            .ToList();
                        if ( familyMembers.Count() == 1 )
                        {
                            person = familyMembers.First();
                        }
                    }
                }
            }

            /*
                 4/26/2024 - JMH
                
                 If a person match was not made for the registrant at this point,
                 and if the registrar is not the authenticated person,
                 then try to find a match from the authenticated person's family.

                 Duplicate prevention may be enhanced in the future to include suffix
                 or other identifying information.
            */
            var currentPerson = GetCurrentPerson();
            if ( person == null && currentPerson != null && registrar?.PrimaryAliasId != currentPerson.PrimaryAliasId )
            {
                var familyMembers = currentPerson.GetFamilyMembers( true, rockContext )
                    .Where( m => ( m.Person.FirstName == firstName || m.Person.NickName == firstName ) && m.Person.LastName == lastName )
                    .Select( m => m.Person )
                    .ToList();

                if ( familyMembers.Count() == 1 )
                {
                    person = familyMembers.First();
                    if ( !string.IsNullOrWhiteSpace( email ) )
                    {
                        person.Email = email;
                    }
                }
            }

            if ( person == null )
            {
                /**
                  * 06/07/2022 - KA
                  * 
                  * Logic is as follows. If the Template RegistrarOption was set to UseFirstRegistrant
                  * then chances are a Person was created or found for the first Registrant and used
                  * as the Registrar. In that case then we don't create a new Person for the first
                  * Registrant. Otherwise we go ahead and create a new Person. This is of Particular
                  * importance when the AccountProtectionProfilesForDuplicateDetectionToIgnore includes
                  * AccountProtectionProfile.Low. That means the PersonMatch query will return a null
                  * any time it is called. This prevents us from creating duplicate Person entities for
                  * both the Registrar and first Registrant who are the same person in this scenario.
                */
                if ( isCreatedAsRegistrant && registrar != null )
                {
                    person = registrar;
                }
                else
                {
                    // Get the connection status from the registration settings first.
                    // If there is no connection status defined there, then attempt to get
                    // it from this block's settings.
                    var dvcConnectionStatusId = context.RegistrationSettings.ConnectionStatusValueId
                        ?? DefinedValueCache.GetId( GetAttributeValue( AttributeKey.ConnectionStatus ).AsGuid() );
                    var dvcRecordStatus = DefinedValueCache.Get( GetAttributeValue( AttributeKey.RecordStatus ).AsGuid() );

                    // If a match was not found, create a new person
                    person = new Person();
                    person.FirstName = firstName;
                    person.LastName = lastName;
                    person.IsEmailActive = true;
                    person.Email = email;
                    person.EmailPreference = EmailPreference.EmailAllowed;
                    person.RecordTypeValueId = DefinedValueCache.Get( Rock.SystemGuid.DefinedValue.PERSON_RECORD_TYPE_PERSON.AsGuid() ).Id;

                    if ( dvcConnectionStatusId.HasValue )
                    {
                        person.ConnectionStatusValueId = dvcConnectionStatusId.Value;
                    }

                    if ( dvcRecordStatus != null )
                    {
                        person.RecordStatusValueId = dvcRecordStatus.Id;
                    }
                }
            }

            return (person, registrant);
        }

        /// <summary>
        /// Determines if a field is unlocked for editing.
        /// </summary>
        /// <param name="field">The field to check.</param>
        /// <param name="currentFieldValue">The current value of the field.</param>
        /// <returns><see langword="true"/> if the field is unlocked; otherwise <see langword="false"/>.</returns>
        private bool IsFieldUnlockedForEditing( RegistrationTemplateFormField field, string currentFieldValue )
        {
            // The field can be updated if it is not "locked" or if it doesn't have a value.
            return !field.IsLockedIfValuesExist || currentFieldValue.IsNullOrWhiteSpace();
        }

        /// <summary>
        /// Determines if a field is unlocked for editing.
        /// </summary>
        /// <param name="field">The field to check.</param>
        /// <param name="currentFieldValue">The current value of the field.</param>
        /// <returns><see langword="true"/> if the field is unlocked; otherwise <see langword="false"/>.</returns>
        private bool IsFieldUnlockedForEditing<T>( RegistrationTemplateFormField field, T? currentFieldValue ) where T : struct
        {
            // The field can be updated if it is not "locked" or if it doesn't have a value.
            return !field.IsLockedIfValuesExist || !currentFieldValue.HasValue;
        }

        /// <summary>
        /// Determines if a field is unlocked for editing.
        /// </summary>
        /// <param name="field">The field to check.</param>
        /// <param name="currentFieldValue">The current value of the field.</param>
        /// <returns><see langword="true"/> if the field is unlocked; otherwise <see langword="false"/>.</returns>
        private bool IsFieldUnlockedForEditing( RegistrationTemplateFormField field, object currentFieldValue )
        {
            // The field can be updated if it is not "locked" or if it doesn't have a value.
            return !field.IsLockedIfValuesExist || currentFieldValue == null;
        }

        /// <summary>
        /// Determines if a field is unlocked for editing.
        /// </summary>
        /// <param name="field">The field to check.</param>
        /// <param name="currentFieldValue">The current value of the field.</param>
        /// <returns><see langword="true"/> if the field is unlocked; otherwise <see langword="false"/>.</returns>
        private bool IsFieldUnlockedForEditing( RegistrationTemplateFormField field, Gender currentFieldValue )
        {
            // The field can be updated if it is not "locked" or if it doesn't have a value.
            return !field.IsLockedIfValuesExist || currentFieldValue == Gender.Unknown;
        }

        /// <summary>
        /// Determines if a field is unlocked for editing.
        /// </summary>
        /// <param name="field">The field to check.</param>
        /// <param name="entity">The entity potentially containing the field's current attribute value.</param>
        /// <param name="attributeKey">The key of the attribute to check.</param>
        /// <returns><see langword="true"/> if the field is unlocked; otherwise <see langword="false"/>.</returns>
        private bool IsFieldUnlockedForEditing( RegistrationTemplateFormField field, IHasAttributes entity, string attributeKey )
        {
            // The field can be updated if it is not "locked" or if it doesn't have a value.
            if ( !field.IsLockedIfValuesExist )
            {
                return true;
            }

            // Check if the entity doesn't have an attribute value.
            return entity?.AttributeValues?.ContainsKey( attributeKey ) != true
                || entity.AttributeValues[attributeKey].Value.IsNullOrWhiteSpace();
        }

        /// <summary>
        /// Updates the person object from information provided in the registrant.
        /// This does not perform the SaveChanges() call, so all changes are made
        /// only to the in-memory object.
        /// </summary>
        /// <param name="person">The person to update.</param>
        /// <param name="registrantInfo">The registrant information.</param>
        /// <param name="personChanges">The person history changes that were made.</param>
        /// <param name="settings">The registration settings.</param>
        /// <returns>A tuple that contains the <see cref="Campus"/> identifier and the <see cref="Location"/> object if either were found.</returns>
        private (int? campusId, Location location, bool updateExistingCampus) UpdatePersonFromRegistrant( Person person, ViewModels.Blocks.Event.RegistrationEntry.RegistrantBag registrantInfo, History.HistoryChangeList personChanges, RegistrationSettings settings )
        {
            Location location = null;
            var campusId = PageParameter( PageParameterKey.CampusId ).AsIntegerOrNull();
            var updateExistingCampus = false;
            var personService = new PersonService( this.RockContext );
            var homeNumberDefinedValue = DefinedValueCache.Get( SystemGuid.DefinedValue.PERSON_PHONE_TYPE_HOME.AsGuid() );
            var mobileNumberDefinedValue = DefinedValueCache.Get( SystemGuid.DefinedValue.PERSON_PHONE_TYPE_MOBILE.AsGuid() );
            var workNumberDefinedValue = DefinedValueCache.Get( SystemGuid.DefinedValue.PERSON_PHONE_TYPE_WORK.AsGuid() );

            // Set any of the template's person fields
            foreach ( var field in settings.Forms
                .SelectMany( f => f.Fields
                    .Where( t => t.FieldSource == RegistrationFieldSource.PersonField ) ) )
            {
                // Find the registrant's value
                var fieldValue = GetPersonFieldValue( settings, field.PersonFieldType, registrantInfo.FieldValues );

                if ( fieldValue != null )
                {
                    switch ( field.PersonFieldType )
                    {
                        case RegistrationPersonFieldType.Email:
                            // Only update the person's email if they are in the same family as the logged in person (not the registrar)
                            var currentPersonId = GetCurrentPerson()?.Id;
                            var isFamilyMember = currentPersonId.HasValue && person.GetFamilies().ToList().Select( f => f.ActiveMembers().Where( m => m.PersonId == currentPersonId ) ).Any();
                            if ( isFamilyMember && IsFieldUnlockedForEditing( field, person.Email ) )
                            {
                                var email = fieldValue.ToString().Trim();
                                History.EvaluateChange( personChanges, "Email", person.Email, email );
                                person.Email = email;
                            }

                            break;

                        case RegistrationPersonFieldType.Campus:
                            if ( IsFieldUnlockedForEditing( field, person.PrimaryCampusId ) )
                            {
                                var campusGuid = fieldValue.ToString().AsGuidOrNull();
                                updateExistingCampus = campusGuid.HasValue;
                                campusId = campusGuid.HasValue ? CampusCache.Get( campusGuid.Value )?.Id ?? campusId : campusId;
                            }

                            break;

                        case RegistrationPersonFieldType.MiddleName:
                            if ( IsFieldUnlockedForEditing( field, person.MiddleName ) )
                            {
                                var middleName = fieldValue.ToString().Trim();
                                History.EvaluateChange( personChanges, "Middle Name", person.MiddleName, middleName );
                                person.MiddleName = middleName;
                            }

                            break;

                        case RegistrationPersonFieldType.Address:
                            var existingHomeLocation = person.GetHomeLocation( this.RockContext );

                            if ( IsFieldUnlockedForEditing( field, existingHomeLocation ) )
                            {
                                var addressViewModel = fieldValue.ToStringSafe().FromJsonOrNull<AddressControlBag>();

                                if ( addressViewModel != null )
                                {
                                    // TODO: The default country should be removed once Obsidian has full country support.
                                    location = new Location
                                    {
                                        Street1 = addressViewModel.Street1,
                                        Street2 = addressViewModel.Street2,
                                        City = addressViewModel.City,
                                        State = addressViewModel.State,
                                        PostalCode = addressViewModel.PostalCode,
                                        Country = addressViewModel.Country ?? GlobalAttributesCache.Get().OrganizationCountry
                                    };
                                }
                            }

                            break;

                        case RegistrationPersonFieldType.Birthdate:
                            if ( IsFieldUnlockedForEditing( field, person.BirthDate ) )
                            {
                                var oldBirthMonth = person.BirthMonth;
                                var oldBirthDay = person.BirthDay;
                                var oldBirthYear = person.BirthYear;

                                person.SetBirthDate( fieldValue.ToStringSafe().FromJsonOrNull<BirthdayPickerBag>().ToDateTime() );

                                History.EvaluateChange( personChanges, "Birth Month", oldBirthMonth, person.BirthMonth );
                                History.EvaluateChange( personChanges, "Birth Day", oldBirthDay, person.BirthDay );
                                History.EvaluateChange( personChanges, "Birth Year", oldBirthYear, person.BirthYear );
                            }

                            break;

                        case RegistrationPersonFieldType.Gender:
                            if ( IsFieldUnlockedForEditing( field, person.Gender ) )
                            {
                                var newGender = fieldValue.ToString().ConvertToEnumOrNull<Gender>() ?? Gender.Unknown;
                                History.EvaluateChange( personChanges, "Gender", person.Gender, newGender );
                                person.Gender = newGender;
                            }

                            break;

                        case RegistrationPersonFieldType.AnniversaryDate:
                            if ( IsFieldUnlockedForEditing( field, person.AnniversaryDate ) )
                            {
                                var oldAnniversaryDate = person.AnniversaryDate;
                                person.AnniversaryDate = fieldValue.ToStringSafe().FromJsonOrNull<BirthdayPickerBag>().ToDateTime();
                                History.EvaluateChange( personChanges, "Anniversary Date", oldAnniversaryDate, person.AnniversaryDate );
                            }

                            break;

                        case RegistrationPersonFieldType.MaritalStatus:
                            if ( IsFieldUnlockedForEditing( field, person.MaritalStatusValueId ) )
                            {
                                var newMaritalStatusValueGuid = fieldValue.ToStringSafe().AsGuidOrNull();
                                var newMaritalStatusValueId = newMaritalStatusValueGuid.HasValue ? DefinedValueCache.Get( newMaritalStatusValueGuid.Value )?.Id : null;
                                var oldMaritalStatusValueId = person.MaritalStatusValueId;
                                person.MaritalStatusValueId = newMaritalStatusValueId;
                                History.EvaluateChange( personChanges, "Marital Status", DefinedValueCache.GetName( oldMaritalStatusValueId ), DefinedValueCache.GetName( person.MaritalStatusValueId ) );
                            }

                            break;

                        case RegistrationPersonFieldType.MobilePhone:
                            if ( IsFieldUnlockedForEditing( field, personService.GetPhoneNumber( person, mobileNumberDefinedValue )?.Number ) )
                            {
                                SavePhone( fieldValue, person, Rock.SystemGuid.DefinedValue.PERSON_PHONE_TYPE_MOBILE.AsGuid(), personChanges );
                            }

                            break;

                        case RegistrationPersonFieldType.HomePhone:
                            if ( IsFieldUnlockedForEditing( field, personService.GetPhoneNumber( person, homeNumberDefinedValue )?.Number ) )
                            {
                                SavePhone( fieldValue, person, Rock.SystemGuid.DefinedValue.PERSON_PHONE_TYPE_HOME.AsGuid(), personChanges );
                            }

                            break;

                        case RegistrationPersonFieldType.WorkPhone:
                            if ( IsFieldUnlockedForEditing( field, personService.GetPhoneNumber( person, workNumberDefinedValue )?.Number ) )
                            {
                                SavePhone( fieldValue, person, Rock.SystemGuid.DefinedValue.PERSON_PHONE_TYPE_WORK.AsGuid(), personChanges );
                            }

                            break;

                        case RegistrationPersonFieldType.ConnectionStatus:
                            if ( IsFieldUnlockedForEditing( field, person.ConnectionStatusValueId ) )
                            {
                                var newConnectionStatusValueGuid = fieldValue.ToStringSafe().AsGuidOrNull();
                                var newConnectionStatusValueId = newConnectionStatusValueGuid.HasValue
                                    ? DefinedValueCache.Get( newConnectionStatusValueGuid.Value )?.Id
                                    : null;
                                var oldConnectionStatusValueId = person.ConnectionStatusValueId;
                                person.ConnectionStatusValueId = newConnectionStatusValueId;
                                History.EvaluateChange( personChanges, "Connection Status", DefinedValueCache.GetName( oldConnectionStatusValueId ), DefinedValueCache.GetName( person.ConnectionStatusValueId ) );
                            }

                            break;

                        case RegistrationPersonFieldType.Grade:
                            if ( IsFieldUnlockedForEditing( field, person.GradeOffset ) )
                            {
                                var newGradeGuid = fieldValue.ToStringSafe().AsGuidOrNull();
                                var newGradeOffset = newGradeGuid.HasValue ? DefinedValueCache.Get( newGradeGuid.Value )?.Value.AsIntegerOrNull() : null;
                                var newGraduationYear = Person.GraduationYearFromGradeOffset( newGradeOffset );

                                // Don't wipe out a past graduation date if they picked a blank value.
                                if ( newGraduationYear.HasValue || ( person.GradeOffset.HasValue && person.GradeOffset >= 0 ) )
                                {
                                    var oldGraduationYear = person.GraduationYear;
                                    person.GraduationYear = newGraduationYear;
                                    History.EvaluateChange( personChanges, "Graduation Year", oldGraduationYear, person.GraduationYear );
                                }
                            }

                            break;

                        case RegistrationPersonFieldType.Race:
                            if ( IsFieldUnlockedForEditing( field, person.RaceValueId ) )
                            {
                                var newRaceValueGuid = fieldValue.ToStringSafe().AsGuidOrNull();
                                var newRaceValueId = newRaceValueGuid.HasValue ? DefinedValueCache.Get( newRaceValueGuid.Value )?.Id : null;
                                var oldRaceValueId = person.RaceValueId;
                                person.RaceValueId = newRaceValueId;
                                History.EvaluateChange( personChanges, "Race", DefinedValueCache.GetName( oldRaceValueId ), DefinedValueCache.GetName( person.RaceValueId ) );
                            }

                            break;

                        case RegistrationPersonFieldType.Ethnicity:
                            if ( IsFieldUnlockedForEditing( field, person.EthnicityValueId ) )
                            {
                                var newEthnicityValueGuid = fieldValue.ToStringSafe().AsGuidOrNull();
                                var newEthnicityValueId = newEthnicityValueGuid.HasValue ? DefinedValueCache.Get( newEthnicityValueGuid.Value )?.Id : null;
                                var oldEthnicityValueId = person.EthnicityValueId;
                                person.EthnicityValueId = newEthnicityValueId;
                                History.EvaluateChange( personChanges, "Ethnicity", DefinedValueCache.GetName( oldEthnicityValueId ), DefinedValueCache.GetName( person.EthnicityValueId ) );
                            }

                            break;
                    }
                }

                // TODO JMH Should this be done even if the field is locked?
                field.NoteFieldDetailsIfRequiredAndMissing( MissingFieldsByFormId, fieldValue );
            }

            return (campusId, location, updateExistingCampus);
        }

        /// <summary>
        /// Updates the person attributes from the information contained in the
        /// registrant information.
        /// </summary>
        /// <param name="person">The person object to be updated.</param>
        /// <param name="personChanges">The person history changes that were made.</param>
        /// <param name="registrantInfo">The registrant information.</param>
        /// <param name="settings">The registration settings.</param>
        /// <returns><c>true</c> if any attributes were modified, <c>false</c> otherwise.</returns>
        private bool UpdatePersonAttributes( Person person, History.HistoryChangeList personChanges, ViewModels.Blocks.Event.RegistrationEntry.RegistrantBag registrantInfo, RegistrationSettings settings )
        {
            var isChanged = false;
            var personAttributes = settings.Forms
                .SelectMany( f => f.Fields
                    .Where( t =>
                        t.FieldSource == RegistrationFieldSource.PersonAttribute &&
                        t.AttributeId.HasValue ) );

            // Set any of the template's person attribute fields
            foreach ( var field in personAttributes )
            {
                // Find the registrant's value
                var fieldValue = registrantInfo.FieldValues.GetValueOrNull( field.Guid );

                if ( fieldValue != null )
                {
                    var attribute = AttributeCache.Get( field.AttributeId.Value );
                    if ( attribute != null )
                    {
                        if ( IsFieldUnlockedForEditing( field, person, attribute.Key ) )
                        {
                            // Note: As per discussion with architecture team, it is correct
                            // behavior that the new value will always overwrite the old
                            // value, even if the new value is blank.
                            var originalValue = person.GetAttributeValue( attribute.Key );
                            var newValue = PublicAttributeHelper.GetPrivateValue( attribute, fieldValue.ToString() );
                            person.SetAttributeValue( attribute.Key, newValue );

                            if ( ( originalValue ?? string.Empty ).Trim() != ( newValue ?? string.Empty ).Trim() )
                            {
                                var formattedOriginalValue = string.Empty;
                                if ( !string.IsNullOrWhiteSpace( originalValue ) )
                                {
                                    formattedOriginalValue = attribute.FieldType.Field.GetTextValue( originalValue, attribute.ConfigurationValues );
                                }

                                var formattedNewValue = string.Empty;
                                if ( !string.IsNullOrWhiteSpace( newValue ) )
                                {
                                    formattedNewValue = attribute.FieldType.Field.GetTextValue( newValue, attribute.ConfigurationValues );
                                }

                                isChanged = true;
                                History.EvaluateChange( personChanges, attribute.Name, formattedOriginalValue, formattedNewValue );
                            }
                        }
                    }

                    field.NoteFieldDetailsIfRequiredAndMissing( MissingFieldsByFormId, fieldValue );
                }
            }

            return isChanged;
        }

        /// <summary>
        /// Upserts the registrant.
        /// </summary>
        /// <param name="rockContext">The rock context.</param>
        /// <param name="context">The context.</param>
        /// <param name="registrar">The registrar.</param>
        /// <param name="registrarFamilyGuid">The registrar family unique identifier.</param>
        /// <param name="registrantInfo">The registrant information.</param>
        /// <param name="index">The index.</param>
        /// <param name="multipleFamilyGroupIds">The multiple family group ids.</param>
        /// <param name="singleFamilyId">The single family identifier.</param>
        /// <param name="isWaitlist">if set to <c>true</c> then registrant is on the wait list.</param>
        /// <param name="isCreatedAsRegistrant">if set to <c>true</c> [is created as registrant].</param>
        /// <param name="isNewRegistration"><c>true</c> if the registration is new; otherwise <c>false</c>.</param>
        /// <param name="postSaveActions">Additional post save actions that can be appended to.</param>
        private void UpsertRegistrant(
            RockContext rockContext,
            RegistrationContext context,
            Person registrar,
            Guid registrarFamilyGuid,
            RegistrantBag registrantInfo,
            int index,
            Dictionary<Guid, int> multipleFamilyGroupIds,
            ref int? singleFamilyId,
            bool isWaitlist,
            bool isCreatedAsRegistrant,
            bool isNewRegistration,
            List<Action> postSaveActions )
        {
            // Force waitlist if specified by param, but allow waitlist if requested
            isWaitlist |= (context.RegistrationSettings.IsWaitListEnabled && registrantInfo.IsOnWaitList);

            var personService = new PersonService( rockContext );
            var registrationInstanceService = new RegistrationInstanceService( rockContext );
            var registrantService = new RegistrationRegistrantService( rockContext );

            var registrantChanges = new History.HistoryChangeList();
            var personChanges = new History.HistoryChangeList();

            var (person, registrant) = GetExistingOrCreatePerson( context, registrantInfo, registrar, registrarFamilyGuid, isCreatedAsRegistrant, rockContext );

            var familyGroupType = GroupTypeCache.Get( Rock.SystemGuid.GroupType.GROUPTYPE_FAMILY );
            var adultRoleId = familyGroupType.Roles
                .Where( r => r.Guid.Equals( Rock.SystemGuid.GroupRole.GROUPROLE_FAMILY_MEMBER_ADULT.AsGuid() ) )
                .Select( r => r.Id )
                .FirstOrDefault();
            var childRoleId = familyGroupType.Roles
                .Where( r => r.Guid.Equals( Rock.SystemGuid.GroupRole.GROUPROLE_FAMILY_MEMBER_CHILD.AsGuid() ) )
                .Select( r => r.Id )
                .FirstOrDefault();

            // Update the person object from the registrant information.
            var (campusId, location, updateExistingCampus) = UpdatePersonFromRegistrant( person, registrantInfo, personChanges, context.RegistrationSettings );

            // If campus was not provided, then check the page parameter.
            campusId = campusId ?? PageParameter( PageParameterKey.CampusId ).AsIntegerOrNull();

            // Save the person ( and family if needed )
            SavePerson( rockContext, context.RegistrationSettings, person, registrantInfo.FamilyGuid ?? Guid.NewGuid(), campusId, location, adultRoleId, childRoleId, multipleFamilyGroupIds, ref singleFamilyId, updateExistingCampus );

            // Take note of this registered person identifier.
            context.PersonIdsRegisteredWithinThisSession.Add( person.Id );

            // Load the person's attributes
            person.LoadAttributes();

            if ( UpdatePersonAttributes( person, personChanges, registrantInfo, context.RegistrationSettings ) )
            {
                person.SaveAttributeValues( rockContext );
            }

            var registrantName = person.FullName + ": ";

            personChanges.ForEach( c => registrantChanges.Add( c ) );

            if ( registrant == null )
            {
                registrant = new RegistrationRegistrant
                {
                    Guid = registrantInfo.Guid,
                    RegistrationId = context.Registration.Id,
                    Cost = context.RegistrationSettings.PerRegistrantCost
                };
                registrantService.Add( registrant );
            }

            registrant.OnWaitList = isWaitlist;
            registrant.PersonAliasId = person.PrimaryAliasId;
            registrant.PersonAlias = person.PrimaryAlias;

            // Check if discount applies
            var maxRegistrants = context.Discount?.RegistrationTemplateDiscount.MaxRegistrants;
            var isWithinMaxRegistrants = !maxRegistrants.HasValue || index < maxRegistrants.Value;
            registrant.DiscountApplies = isWithinMaxRegistrants;

            /*
                2023-08-07 edrotnign
                Do not check the value RegistrationTemplateDiscount.MaxUsage here. That is a registration level value and this is a registrant level operation.
             */

            var registrantFeeService = new RegistrationRegistrantFeeService( rockContext );
            var registrationTemplateFeeItemService = new RegistrationTemplateFeeItemService( rockContext );

            // Delete any existing fees that were removed
            foreach ( var dbFee in registrant.Fees.ToList() )
            {
                var feeItemGuid = dbFee.RegistrationTemplateFeeItem.Guid;
                var quantity = isWaitlist ? 0 : ( registrantInfo.FeeItemQuantities.GetValueOrNull( feeItemGuid ) ?? 0 );

                if ( quantity < 1 )
                {
                    var oldFeeValue = $"'{dbFee.RegistrationTemplateFee.Name}' Fee (Quantity:{dbFee.Quantity:N0}, Cost:{dbFee.Cost:C2}, Option:{dbFee.Option}";
                    registrantChanges.AddChange( History.HistoryVerb.Delete, History.HistoryChangeType.Record, "Fee" ).SetOldValue( oldFeeValue );

                    registrant.Fees.Remove( dbFee );
                    registrantFeeService.Delete( dbFee );
                }
            }

            // Upsert fees if not on the waiting list
            if ( !isWaitlist )
            {
                // Include `IsActive == false` fees and fee items here, as the registrant might have
                // been registered at a time when currently-inactive fees were active. If the fees
                // were active at the time of registration, they still apply to this registrant.
                var feeModels = context.RegistrationSettings.Fees?
                    .OrderBy( f => f.Order )
                    .ToList() ?? new List<RegistrationTemplateFee>();

                foreach ( var feeModel in feeModels )
                {
                    var totalFeeQuantity = 0;
                    var feeItemModels = feeModel.FeeItems.ToList();

                    for ( var i = 0; i < feeItemModels.Count; i++ )
                    {
                        var feeItemModel = feeItemModels[i];
                        var isLastFeeItemModel = i == ( feeItemModels.Count - 1 );

                        var quantity = registrantInfo.FeeItemQuantities.GetValueOrNull( feeItemModel.Guid ) ?? 0;
                        var registrantFee = registrant.Fees
                                .FirstOrDefault( f =>
                                    f.RegistrationTemplateFeeId == feeModel.Id &&
                                    f.RegistrationTemplateFeeItemId == feeItemModel.Id );

                        // If there is a limited supply, ensure that more are not ordered than available
                        var countRemaining = context.FeeItemsCountRemaining.GetValueOrNull( feeItemModel.Guid );

                        // Adjust for any existing quantity usage. Meaning, if countRemaining
                        // is 0 but we have 1 quantity used on file (in the database) then we
                        // add that back in. Otherwise the logic below would automatically unselect
                        // it because it thinks no value is available.
                        countRemaining += registrantFee?.Quantity ?? 0;

                        // Don't allow quantity to be more than supply
                        if ( countRemaining.HasValue && countRemaining < quantity )
                        {
                            quantity = countRemaining.Value;
                        }

                        // Don't allow selecting more than 1 if not allowed
                        if ( !feeModel.AllowMultiple && quantity > 1 )
                        {
                            quantity = 1;
                        }

                        // Don't allow selecting any if other items of this fee are already selected
                        if ( !feeModel.AllowMultiple && totalFeeQuantity > 0 )
                        {
                            quantity = 0;
                        }

                        // Check if the item is selected (either actually selected or not allowed to be selected)
                        if ( quantity < 1 )
                        {
                            // The item is not selected, so remove it if it already exists
                            if ( registrantFee != null )
                            {
                                var oldFeeValue = $"'{registrantFee.RegistrationTemplateFee.Name}' Fee (Quantity:{registrantFee.Quantity:N0}, Cost:{registrantFee.Cost:C2}, Option:{registrantFee.Option}";
                                registrantChanges.AddChange( History.HistoryVerb.Delete, History.HistoryChangeType.Record, "Fee" ).SetOldValue( oldFeeValue );

                                registrant.Fees.Remove( registrantFee );
                                registrantFeeService.Delete( registrantFee );
                            }

                            continue;
                        }

                        // Update the total quantity for this fee
                        totalFeeQuantity += quantity;

                        var feeName = $"{feeModel.Name} ({feeItemModel.Name})";

                        // Create the fee record if needed
                        if ( registrantFee == null )
                        {
                            registrantFee = new RegistrationRegistrantFee
                            {
                                RegistrationTemplateFeeId = feeModel.Id,
                                RegistrationTemplateFeeItemId = feeItemModel.Id,
                                Option = feeItemModel.Name
                            };

                            registrant.Fees.Add( registrantFee );
                            registrantChanges.AddChange( History.HistoryVerb.Add, History.HistoryChangeType.Record, "Fee" ).SetNewValue( feeName );
                        }

                        // Update the cost and quantity of the fee record
                        History.EvaluateChange( registrantChanges, feeName + " Quantity", registrantFee.Quantity, quantity );
                        registrantFee.Quantity = quantity;

                        History.EvaluateChange( registrantChanges, feeName + " Cost", registrantFee.Cost, feeItemModel.Cost );
                        registrantFee.Cost = feeItemModel.Cost;
                    }
                }
            }

            rockContext.SaveChanges();
            registrantInfo.Guid = registrant.Guid;

            // Set any of the template's registrant attributes
            registrant.LoadAttributes();
            if ( UpdateRegistrantAttributes( registrant, registrantInfo, registrantChanges, context.RegistrationSettings ) )
            {
                registrant.SaveAttributeValues( rockContext );
            }

            // Save the signed document if we have one. We only process a document
            // if this is a new registration since editing registrations with an
            // inline signature is not currently supported.
            if ( context.RegistrationSettings.SignatureDocumentTemplateId.HasValue && context.RegistrationSettings.IsInlineSignatureRequired && isNewRegistration )
            {
<<<<<<< HEAD
                var signatureDocumentService = new SignatureDocumentService( rockContext );
=======
                var documentTemplate = new SignatureDocumentTemplateService( rockContext ).Get( context.RegistrationSettings.SignatureDocumentTemplateId ?? 0 );

                // Get the signed document data and encode any string data that was sent by the front-end.
                var signedData = Encryption.DecryptString( registrantInfo.SignatureData ).FromJsonOrThrow<SignedDocumentData>();
                signedData.SignatureData = signedData.SignatureData.EncodeHtml();
                signedData.SignedByName = signedData.SignedByName.EncodeHtml();
                signedData.SignedByEmail = signedData.SignedByEmail.EncodeHtml();
                signedData.IpAddress = signedData.IpAddress.EncodeHtml();
                signedData.UserAgent = signedData.UserAgent.EncodeHtml();

                // Don't trust that the DocumentHtml sent to the user hasn't been altered - recreate it for safety.
                signedData.DocumentHtml = GetDocumentHtml( rockContext, context, registrantInfo, person, campusId, location, documentTemplate );

                var signedBy = RequestContext.CurrentPerson ?? registrar;
>>>>>>> 0d7100ea

                // If a previously-signed document was specified for reuse, make a query to the database to get its ID.
                int? existingSignatureDocumentId = null;
                if ( registrantInfo.ExistingSignatureDocumentGuid.HasValue )
                {
                    existingSignatureDocumentId = signatureDocumentService.GetId( registrantInfo.ExistingSignatureDocumentGuid.Value );
                }

                // If the previous document's ID was found, use it to complete the registration. Otherwise, attempt to create a new document.
                if ( existingSignatureDocumentId.HasValue )
                {
                    registrant.SignatureDocumentId = existingSignatureDocumentId.Value;
                    rockContext.SaveChanges();
                }
                else
                {
                    var signedData = Encryption.DecryptString( registrantInfo.SignatureData ).FromJsonOrThrow<SignedDocumentData>();
                    var signedBy = RequestContext.CurrentPerson ?? registrar;

                    var documentTemplate = new SignatureDocumentTemplateService( rockContext ).Get( context.RegistrationSettings.SignatureDocumentTemplateId ?? 0 );
                    var document = CreateSignatureDocument( documentTemplate, signedData, signedBy, registrar, person, registrant.PersonAlias?.Person?.FullName ?? person.FullName, context.RegistrationSettings.Name );


                    signatureDocumentService.Add( document );
                    registrant.SignatureDocument = document;
                    rockContext.SaveChanges();

                    // Send communication after the save is complete.
                    if ( documentTemplate.CompletionSystemCommunication != null )
                    {
                        postSaveActions.Add( () =>
                        {
                            ElectronicSignatureHelper.SendSignatureCompletionCommunication( document.Id, out _ );
                        } );
                    }
                }
            }

            var currentPerson = GetCurrentPerson();
            var currentPersonAliasId = currentPerson?.PrimaryAliasId;

            Task.Run( () =>
                HistoryService.SaveChanges(
                    new RockContext(),
                    typeof( Registration ),
                    Rock.SystemGuid.Category.HISTORY_EVENT_REGISTRATION.AsGuid(),
                    context.Registration.Id,
                    registrantChanges,
                    "Registrant: " + person.FullName,
                    null,
                    null,
                    true,
                    currentPersonAliasId ) );

            // Clear this registrant's family guid so it's not updated again
            registrantInfo.FamilyGuid = Guid.Empty;
            registrantInfo.PersonGuid = person.Guid;
        }

<<<<<<< HEAD
        private static (Dictionary<string, AttributeCache>, Dictionary<string, AttributeValueCache>) GetRegistrantAttributesFromRegistration( ViewModels.Blocks.Event.RegistrationEntry.RegistrantBag registrantInfo, RegistrationTemplate template )
=======
        /// <summary>
        /// Gets the Document HTML for a SignatureDocumentTemplate.
        /// </summary>
        /// <param name="rockContext">The <see cref="RockContext"/> to use for data access.</param>
        /// <param name="context">The <see cref="RegistrationContext"/> to use for merge fields.</param>
        /// <param name="registrantInfo">The <see cref="RegistrantBag"/> to use for merge fields.</param>
        /// <param name="person">The <see cref="Person"/> to use for merge fields.</param>
        /// <param name="campusId">The identifier of the <see cref="Campus"/> to use for merge fields.</param>
        /// <param name="location">The <see cref="Location"/> to use for merge fields.</param>
        /// <param name="documentTemplate">The <see cref="SignatureDocumentTemplate"/> to get the LavaTemplate from.</param>
        /// <returns>The Lava resolved document HTML to be signed.</returns>
        private string GetDocumentHtml( RockContext rockContext, RegistrationContext context, ViewModels.Blocks.Event.RegistrationEntry.RegistrantInfo registrantInfo, Person person, int? campusId, Location location, SignatureDocumentTemplate documentTemplate )
        {
            // Process the GroupMember so we have data for the Lava merge.
            GroupMember groupMember = null;
            var groupId = GetRegistrationGroupId( rockContext );

            if ( groupId.HasValue )
            {
                var group = new GroupService( rockContext ).Get( groupId.Value );

                groupMember = BuildGroupMember( person, group, context.RegistrationSettings );
                groupMember.LoadAttributes( rockContext );
                UpdateGroupMemberAttributes( groupMember, registrantInfo, context.RegistrationSettings );
            }

            // Prepare the merge fields.
            var campusCache = campusId.HasValue ? CampusCache.Get( campusId.Value ) : null;

            var mergeFields = new Dictionary<string, object>
            {
                { "Registration", new LavaSignatureRegistration( context.Registration.RegistrationInstance, context.Registration.GroupId, context.Registration.Registrants.Count() ) },
                { "Registrant", new LavaSignatureRegistrant( person, location, campusCache, groupMember, registrantInfo, context.Registration.RegistrationInstance ) }
            };

            return ElectronicSignatureHelper.GetSignatureDocumentHtml( documentTemplate.LavaTemplate, mergeFields );
        }

        private static ( Dictionary<string, AttributeCache>, Dictionary<string, AttributeValueCache> ) GetRegistrantAttributesFromRegistration( ViewModels.Blocks.Event.RegistrationEntry.RegistrantInfo registrantInfo, RegistrationTemplate template )
>>>>>>> 0d7100ea
        {
            var attributes = new Dictionary<string, AttributeCache>();
            var attributeValues = new Dictionary<string, AttributeValueCache>();
            var registrantAttributeFields = template.Forms
                .SelectMany( f => f.Fields.Where( ff => ff.AttributeId.HasValue && ff.FieldSource == RegistrationFieldSource.RegistrantAttribute ) )
                .ToList();

            foreach ( var field in registrantAttributeFields )
            {
                var attribute = AttributeCache.Get( field.AttributeId.Value );


                if ( attribute is null )
                {
                    continue;
                }
                var newValue = registrantInfo.FieldValues.GetValueOrNull( field.Guid ).ToStringSafe();
                var attributeValue = new AttributeValueCache( field.AttributeId.Value, null, newValue );
                attributes.Add( attribute.Key, attribute );
                attributeValues.Add( attribute.Key, attributeValue );
            }

            return (attributes, attributeValues);
        }

        /// <summary>
        /// Updates the registrant attribute values with those provided by the
        /// registrant information.
        /// </summary>
        /// <param name="registrant">The registrant to be updated.</param>
        /// <param name="registrantInfo">The registrant information.</param>
        /// <param name="registrantChanges">The registrant changes that were made.</param>
        /// <param name="settings">The registration settings.</param>
        /// <returns><c>true</c> if any attributes were modified, <c>false</c> otherwise.</returns>
        private bool UpdateRegistrantAttributes( RegistrationRegistrant registrant, ViewModels.Blocks.Event.RegistrationEntry.RegistrantBag registrantInfo, History.HistoryChangeList registrantChanges, RegistrationSettings settings )
        {
            var isChanged = false;
            var registrantAttributeFields = settings.Forms
                .SelectMany( f => f.Fields.Where( ff => ff.AttributeId.HasValue && ff.FieldSource == RegistrationFieldSource.RegistrantAttribute ) )
                .ToList();

            foreach ( var field in registrantAttributeFields )
            {
                var attribute = AttributeCache.Get( field.AttributeId.Value );

                if ( attribute is null )
                {
                    continue;
                }

                if ( IsFieldUnlockedForEditing( field, registrant, attribute.Key ) )
                {
                    var originalValue = registrant.GetAttributeValue( attribute.Key );
                    var newValue = registrantInfo.FieldValues.GetValueOrNull( field.Guid ).ToStringSafe();
                    newValue = PublicAttributeHelper.GetPrivateValue( attribute, newValue );

                    registrant.SetAttributeValue( attribute.Key, newValue );

                    if ( ( originalValue ?? string.Empty ).Trim() != ( newValue ?? string.Empty ).Trim() )
                    {
                        var formattedOriginalValue = string.Empty;
                        if ( !string.IsNullOrWhiteSpace( originalValue ) )
                        {
                            formattedOriginalValue = attribute.FieldType.Field.GetTextValue( originalValue, attribute.ConfigurationValues );
                        }

                        string formattedNewValue = string.Empty;
                        if ( !string.IsNullOrWhiteSpace( newValue ) )
                        {
                            formattedNewValue = attribute.FieldType.Field.GetTextValue( newValue, attribute.ConfigurationValues );
                        }

                        isChanged = true;
                        History.EvaluateChange( registrantChanges, attribute.Name, formattedOriginalValue, formattedNewValue );
                    }

                    field.NoteFieldDetailsIfRequiredAndMissing( MissingFieldsByFormId, newValue );
                }
            }

            return isChanged;
        }

        /// <summary>
        /// Gets the view model.
        /// </summary>
        /// <returns></returns>
        private RegistrationEntryInitializationBox GetInitializationBox( RockContext rockContext )
        {
            // Get the registration context (template, instance, actual registration (if existing))
            var context = GetContext( rockContext, out var errorMessage );

            if ( context is null )
            {
                return new RegistrationEntryInitializationBox
                {
                    RegistrationInstanceNotFoundMessage = errorMessage
                };
            }

            // If the registration is existing, then add the args that describe it to the view model
            var session = GetRegistrationEntryBlockSession( rockContext, context );

            /*
                9/7/2022 - SMC / DSH / NA
                
                isExistingRegistration is true if we have a RegistrationId in the page parameters, OR if we have a saved
                RegistrationGuid in the RegistrationSession temporary table.  This is true because redirection payment gateways
                (like Pushpay) may not return the RegistrationId parameter.

                This will result loading the registration from the database, which previously caused a security error if the
                currently logged in person (i.e., CurrentPerson) does not match the person who created the Registration (the
                "registrar").  This error seems to have been related to the protection profiles and the creation of new person
                records (for the registrar).  We no longer believe this is happening, so it should be okay to set the
                RegistrationGuid argument.

                Reason:  Resolving errors when processing additional payments from redirection gateways.
            */

            var isExistingRegistration = PageParameter( PageParameterKey.RegistrationId ).AsIntegerOrNull().HasValue || session?.RegistrationGuid.HasValue == true;
            var isUnauthorized = isExistingRegistration && session == null;
            RegistrationEntrySuccessBag successViewModel = null;

            if ( session != null )
            {
                var args = new RegistrationEntryArgsBag
                {
                    AmountToPayNow = session.AmountToPayNow,
                    DiscountCode = session.DiscountCode,
                    FieldValues = session.FieldValues,
                    Registrants = session.Registrants,
                    Registrar = session.Registrar,
                    RegistrationGuid = session.RegistrationGuid, // See engineering note from 9/7/2022 above.
                    RegistrationSessionGuid = session.RegistrationSessionGuid
                };

                if ( session.GroupId.HasValue )
                {
                    RequestContext.PageParameters.AddOrReplace( PageParameterKey.GroupId, session.GroupId.ToString() );
                }

                if ( session.Slug.IsNotNullOrWhiteSpace() )
                {
                    RequestContext.PageParameters.AddOrReplace( PageParameterKey.Slug, session.Slug );
                }

                // Get a new context with the args
                context = GetContext( rockContext, args, out errorMessage );

                var financialGatewayService = new FinancialGatewayService( rockContext );
                var paymentFinancialGateway = financialGatewayService.Get( context.RegistrationSettings.FinancialGatewayId ?? 0 );
                var gateway = paymentFinancialGateway?.GetGatewayComponent();
                var paymentToken = string.Empty;
                var wasRedirectedFromPayment = gateway is IPaymentTokenGateway paymentGateway && paymentGateway.TryGetPaymentTokenFromParameters( paymentFinancialGateway, RequestContext.GetPageParameters(), out paymentToken );

                if ( wasRedirectedFromPayment )
                {
                    args.GatewayToken = paymentToken;

                    // This is a redirect from a redirect gateway. The user was sent to
                    // another site, made payment, and has come back after completion.
                    if ( !isExistingRegistration )
                    {
                        SubmitRegistration( rockContext, context, args, out errorMessage );
                    }
                    else
                    {
                        // Existing registration, but they are making another payment.
                        var paymentInfo = GetPaymentInfo( rockContext, context, args, gateway, out errorMessage );
                        if ( errorMessage.IsNotNullOrWhiteSpace() )
                        {
                            throw new Exception( errorMessage );
                        }

                        var transaction = ProcessGatewayPayment( rockContext, context, args, paymentFinancialGateway, gateway, paymentInfo, out errorMessage );

                        if ( !errorMessage.IsNullOrWhiteSpace() )
                        {
                            throw new Exception( errorMessage );
                        }
                        else if ( transaction == null )
                        {
                            throw new Exception( "There was a problem with the payment" );
                        }
                        else
                        {
                            // The payment was processed successfully, so save the transaction in Rock.
                            SaveTransaction( gateway, context, transaction, paymentInfo, rockContext );
                        }
                    }

                    successViewModel = GetSuccessViewModel( context.Registration.Id, context.TransactionCode, context.GatewayPersonIdentifier );
                }
            }

            // Get models needed for the view model
            var hasDiscountsAvailable = context.RegistrationSettings.Discounts?.Any() == true;
            var formModels = context.RegistrationSettings
                .Forms?.OrderBy( f => f.Order ).ToList() ?? new List<RegistrationTemplateForm>();

            // Get family members
            var currentPerson = GetCurrentPerson();
            var familyMembers = context.RegistrationSettings.AreCurrentFamilyMembersShown ?
                currentPerson.GetFamilyMembers( true, rockContext )
                    .Select( gm => new
                    {
                        FamilyGuid = gm.Group.Guid,
                        Person = gm.Person
                    } )
                    .DistinctBy( gm => gm.Person.Guid )
                    .ToList()
                    .Select( gm => new RegistrationEntryFamilyMemberBag
                    {
                        Guid = gm.Person.Guid,
                        FamilyGuid = gm.FamilyGuid,
                        FullName = gm.Person.FullName,
                        FieldValues = GetCurrentValueFieldValues( context, rockContext, gm.Person, null, formModels, false )
                    } )
                    .ToList() :
                    new List<RegistrationEntryFamilyMemberBag>();

            // Get the instructions
            var instructions = context.RegistrationSettings.Instructions;

            // Get the fee term
            var feeTerm = context.RegistrationSettings.FeeTerm;
            feeTerm = feeTerm.ToLower();
            var pluralFeeTerm = feeTerm.Pluralize();

            // Get the registrant term
            var registrantTerm = context.RegistrationSettings.RegistrantTerm;
            registrantTerm = registrantTerm.ToLower();
            var pluralRegistrantTerm = registrantTerm.Pluralize();

            // Get the discount code term
            var discountCodeTerm = context.RegistrationSettings.DiscountCodeTerm.ToLower();
            var pluralDiscountCodeTerm = discountCodeTerm.Pluralize();

            // Get the fees
            var feeModels = context.RegistrationSettings.Fees?.Where( f => f.IsActive ).OrderBy( f => f.Order ).ToList() ?? new List<RegistrationTemplateFee>();
            var fees = new List<RegistrationEntryFeeBag>();

            foreach ( var feeModel in feeModels )
            {
                var feeViewModel = new RegistrationEntryFeeBag
                {
                    Guid = feeModel.Guid,
                    Name = feeModel.Name,
                    AllowMultiple = feeModel.AllowMultiple,
                    IsRequired = feeModel.IsRequired,
                    DiscountApplies = feeModel.DiscountApplies,
                    HideWhenNoneRemaining = feeModel.HideWhenNoneRemaining,
                    Items = feeModel.FeeItems
                        .Where( fi => fi.IsActive )
                        .Select( fi => new RegistrationEntryFeeItemBag
                        {
                            Cost = fi.Cost,
                            Name = fi.Name,
                            Guid = fi.Guid,
                            OriginalCountRemaining = context.FeeItemsCountRemaining.GetValueOrNull( fi.Guid ),
                            CountRemaining = context.FeeItemsCountRemaining.GetValueOrNull( fi.Guid )
                        } )
                        .ToList()
                };

                fees.Add( feeViewModel );
            }

            // Get forms with fields
            var formViewModels = new List<RegistrationEntryFormBag>();
            var allAttributeFields = formModels
                .SelectMany( fm =>
                    fm.Fields.Where( f => !f.IsInternal && f.Attribute?.IsActive == true )
                ).ToList();

            foreach ( var formModel in formModels )
            {
                var form = new RegistrationEntryFormBag();
                var fieldModels = formModel.Fields
                    .Where( f => !f.IsInternal && ( f.Attribute == null || f.Attribute.IsActive ) )
                    .OrderBy( f => f.Order );
                var fields = new List<RegistrationEntryFormFieldBag>();

                foreach ( var fieldModel in fieldModels )
                {
                    var field = new RegistrationEntryFormFieldBag();
                    var attribute = fieldModel.AttributeId.HasValue ? AttributeCache.Get( fieldModel.AttributeId.Value ) : null;

                    field.Guid = fieldModel.Guid;
                    field.Attribute = attribute != null ? PublicAttributeHelper.GetPublicAttributeForEdit( attribute ) : null;
                    field.FieldSource = fieldModel.FieldSource;
                    field.PersonFieldType = fieldModel.PersonFieldType;
                    field.IsRequired = fieldModel.IsRequired;
                    field.IsSharedValue = fieldModel.IsSharedValue;
                    field.VisibilityRuleType = fieldModel.FieldVisibilityRules.FilterExpressionType;
                    field.PreHtml = fieldModel.PreText;
                    field.PostHtml = fieldModel.PostText;
                    field.ShowOnWaitList = fieldModel.ShowOnWaitlist;
                    field.IsLockedIfValuesExist = fieldModel.IsLockedIfValuesExist;

                    field.VisibilityRules = fieldModel.FieldVisibilityRules
                        .RuleList
                        .Select( vr =>
                        {
                            if ( !vr.ComparedToFormFieldGuid.HasValue )
                            {
                                return null;
                            }

                            var comparedToField = allAttributeFields.SingleOrDefault( f => f.Guid == vr.ComparedToFormFieldGuid );
                            if ( comparedToField == null )
                            {
                                return null;
                            }

                            var filterValues = new List<string>();
                            var fieldAttribute = AttributeCache.Get( comparedToField.AttributeId.Value );
                            var fieldType = fieldAttribute?.FieldType?.Field;

                            if ( fieldType == null )
                            {
                                return null;
                            }

                            var comparisonTypeValue = vr.ComparisonType.ConvertToString( false );
                            if ( comparisonTypeValue != null )
                            {
                                // only add the comparisonTypeValue if it is specified, just like
                                // the logic at https://github.com/SparkDevNetwork/Rock/blob/22f64416b2461c8a988faf4b6e556bc3dcb209d3/Rock/Field/FieldType.cs#L558
                                filterValues.Add( comparisonTypeValue );
                            }

                            filterValues.Add( vr.ComparedToValue );

                            var comparisonValue = fieldType.GetPublicFilterValue( filterValues.ToJson(), fieldAttribute.ConfigurationValues );

                            return new RegistrationEntryVisibilityBag
                            {
                                ComparedToRegistrationTemplateFormFieldGuid = vr.ComparedToFormFieldGuid.Value,
                                ComparisonValue = new PublicComparisonValueBag
                                {
                                    ComparisonType = ( int? ) comparisonValue.ComparisonType,
                                    Value = comparisonValue.Value
                                }
                            };
                        } )
                        .Where( vr => vr != null )
                        .ToList();

                    fields.Add( field );
                }

                form.Fields = fields;
                formViewModels.Add( form );
            }

            // Get the registration attributes term
            var registrationAttributeTitleStart = context.RegistrationSettings.AttributeTitleStart;
            var registrationAttributeTitleEnd = context.RegistrationSettings.AttributeTitleEnd;

            // Get the registration term
            var registrationTerm = context.RegistrationSettings.RegistrationTerm;
            var pluralRegistrationTerm = registrationTerm.Pluralize();

            // Get the registration attributes
            var registrationAttributes = GetRegistrationAttributes( context.RegistrationSettings.RegistrationTemplateId );

            // only show the Registration Attributes Before Registrants that have a category of REGISTRATION_ATTRIBUTE_START_OF_REGISTRATION
            var beforeAttributes = registrationAttributes
                .Where( a =>
                    a.Categories.Any( c => c.Guid == Rock.SystemGuid.Category.REGISTRATION_ATTRIBUTE_START_OF_REGISTRATION.AsGuid() ) )
                .Select( a => PublicAttributeHelper.GetPublicAttributeForEdit( a ) )
                .ToList();

            // only show the Registration Attributes After Registrants that have don't have a category or have a category of REGISTRATION_ATTRIBUTE_END_OF_REGISTRATION
            var afterAttributes = registrationAttributes
                .Where( a =>
                    !a.Categories.Any() ||
                    a.Categories.Any( c => c.Guid == Rock.SystemGuid.Category.REGISTRATION_ATTRIBUTE_END_OF_REGISTRATION.AsGuid() ) )
                .Select( a => PublicAttributeHelper.GetPublicAttributeForEdit( a ) )
                .ToList();

            // Get the maximum number of registrants
            var maxRegistrants = context.RegistrationSettings.MaxRegistrants;

            // Force the registrar to update their email?
            var forceEmailUpdate = GetAttributeValue( AttributeKey.ForceEmailUpdate ).AsBoolean();

            // Check if saved accounts should be enabled.
            var enableSavedAccount = GetAttributeValue( AttributeKey.EnableSavedAccount ).AsBoolean();

            // Load the gateway control settings
            var financialGatewayId = context.RegistrationSettings.FinancialGatewayId;
            var financialGateway = financialGatewayId.HasValue ? new FinancialGatewayService( rockContext ).GetNoTracking( financialGatewayId.Value ) : null;
            var gatewayComponent = financialGateway?.GetGatewayComponent();
            var financialGatewayComponent = gatewayComponent as IObsidianHostedGatewayComponent;

            // Determine if this is a redirect gateway and get the redirect URL
            var redirectGateway = gatewayComponent as IRedirectionGatewayComponent;
            var isRedirectGateway = redirectGateway != null;
            var redirectGatewayUrl = string.Empty;

            // Get the amount due today and the initial amount to recommend paying
            var amountDueToday = context.RegistrationSettings.PerRegistrantMinInitialPayment;
            var initialAmountToPay = context.RegistrationSettings.PerRegistrantDefaultInitialPayment;
            var baseCost = context.RegistrationSettings.PerRegistrantCost;

            // Determine the timeout
            int? timeoutMinutes = null;

            if ( context.SpotsRemaining.HasValue && context.RegistrationSettings.TimeoutMinutes.HasValue )
            {
                var hasMetThreshold =
                    !context.RegistrationSettings.TimeoutThreshold.HasValue ||
                    context.SpotsRemaining.Value <= context.RegistrationSettings.TimeoutThreshold.Value;

                if ( hasMetThreshold )
                {
                    timeoutMinutes = context.RegistrationSettings.TimeoutMinutes.Value;
                }
            }

            // Initialize the client services to retrieve data in a way we can send
            // to the client.
            var campusClientService = new CampusClientService( rockContext, RequestContext.CurrentPerson );
            var savedAccountClientService = new FinancialPersonSavedAccountClientService( rockContext, RequestContext.CurrentPerson );

            // If we are using saved accounts and have all the details that we
            // need then attempt to load the current person's saved accounts.
            List<SavedFinancialAccountListItemBag> savedAccounts = null;
            if ( enableSavedAccount && RequestContext.CurrentPerson != null && financialGateway != null )
            {
                var accountOptions = new SavedFinancialAccountOptions
                {
                    FinancialGatewayGuids = new List<Guid> { financialGateway.Guid },
                    CurrencyTypeGuids = GetAllowedCurrencyTypes( gatewayComponent ).Select( a => a.Guid ).ToList()
                };

                savedAccounts = savedAccountClientService.GetSavedFinancialAccountsForPersonAsAccountListItems( RequestContext.CurrentPerson.Id, accountOptions );
            }

            // If we don't have a session that means we are starting new. Create an empty session.
            if ( session == null )
            {
                session = new RegistrationEntrySessionBag
                {
                    RegistrationSessionGuid = Guid.NewGuid()
                };

                session.Registrants = new List<ViewModels.Blocks.Event.RegistrationEntry.RegistrantBag>();
                var isOnWaitList = context.SpotsRemaining.HasValue && context.SpotsRemaining.Value == 0;

                if ( context.RegistrationSettings.AreCurrentFamilyMembersShown && currentPerson != null )
                {
                    // Fill in first registrant info as a member of the family.
                    session.Registrants.Add( new ViewModels.Blocks.Event.RegistrationEntry.RegistrantBag
                    {
                        Guid = Guid.NewGuid(),
                        FamilyGuid = currentPerson.PrimaryFamily.Guid,
                        IsOnWaitList = isOnWaitList,
                        PersonGuid = currentPerson.Guid,
                        FeeItemQuantities = new Dictionary<Guid, int>(),
                        FieldValues = GetCurrentValueFieldValues( context, rockContext, currentPerson, null, formModels, false )
                    } );
                }
                else
                {
                    // Only fill in the first registrant with existing values
                    // as a "new" person if family members are not shown.
                    session.Registrants.Add( new ViewModels.Blocks.Event.RegistrationEntry.RegistrantBag
                    {
                        Guid = Guid.NewGuid(),
                        FamilyGuid = Guid.NewGuid(),
                        IsOnWaitList = isOnWaitList,
                        PersonGuid = null,
                        FeeItemQuantities = new Dictionary<Guid, int>(),
                        FieldValues = !isOnWaitList ? GetCurrentValueFieldValues( context, rockContext, currentPerson, null, formModels, false ) : new Dictionary<Guid, object>()
                    } );
                }

                // Populate all the default registration attribute values.
                session.FieldValues = session.FieldValues ?? new Dictionary<Guid, object>();
                foreach ( var registrationAttribute in registrationAttributes )
                {
                    var defaultEditValue = PublicAttributeHelper.GetPublicEditValue( registrationAttribute, registrationAttribute.DefaultValue );

                    session.FieldValues[registrationAttribute.Guid] = defaultEditValue;
                }
            }

            // Determine the starting point. External registration updates are
            // currently only supported if we are not doing inline signatures.
            var allowExternalRegistrationUpdates = context.RegistrationSettings.AllowExternalRegistrationUpdates && !context.RegistrationSettings.IsInlineSignatureRequired;
            var allowRegistrationUpdates = !isExistingRegistration || allowExternalRegistrationUpdates;
            var startAtBeginning = !isExistingRegistration ||
                ( allowExternalRegistrationUpdates && PageParameter( PageParameterKey.StartAtBeginning ).AsBoolean() );

            // Adjust the spots remaining if this is an existing registration. Add to the Spots remaining the number of registrants that are not on the waitlist.
            var adjustedSpotsRemaining = isExistingRegistration && session != null
                ? context.SpotsRemaining + session.Registrants.Where( r => r.IsOnWaitList == false ).Count()
                : context.SpotsRemaining;

            // Adjust the original fee remaining counts to account for any existing
            // registrants that already have a fee item selected. In other words,
            // if the database says we have 2 fees remaining, but we are returning
            // to an existing registration that has 1 of that fee, then we should
            // tell the client that there were 3 original fees remaining.
            foreach ( var fee in fees )
            {
                foreach ( var feeItem in fee.Items )
                {
                    feeItem.OriginalCountRemaining += session.Registrants.Select( r => r.FeeItemQuantities.GetValueOrNull( feeItem.Guid ) ?? 0 ).Sum();
                }
            }

            var isPaymentPlanAllowed = context.RegistrationSettings.IsPaymentPlanAllowed;

            var currencyInfo = new RockCurrencyCodeInfo();
            var viewModel = new RegistrationEntryInitializationBox
            {
                AreCurrentFamilyMembersShown = context.RegistrationSettings.AreCurrentFamilyMembersShown,
                FamilyTerm = GetAttributeValue( AttributeKey.FamilyTerm ),
                RegistrationAttributesStart = beforeAttributes,
                RegistrationAttributesEnd = afterAttributes,
                RegistrationAttributeTitleStart = registrationAttributeTitleStart,
                RegistrationAttributeTitleEnd = registrationAttributeTitleEnd,
                InstructionsHtml = instructions,
                RegistrantTerm = registrantTerm,
                PluralRegistrantTerm = pluralRegistrantTerm,
                FeeTerm = feeTerm,
                PluralFeeTerm = pluralFeeTerm,
                RegistrationTerm = registrationTerm,
                DiscountCodeTerm = discountCodeTerm,
                PluralDiscountCodeTerm = pluralDiscountCodeTerm,
                RegistrantForms = formViewModels,
                Fees = fees,
                HideProgressBar = !GetAttributeValue( AttributeKey.DisplayProgressBar ).AsBoolean(),
                FamilyMembers = familyMembers,
                MaxRegistrants = context.RegistrationSettings.MaxRegistrants ?? 25,
                ShowSmsOptIn = context.RegistrationSettings.ShowSmsOptIn,
                RegistrantsSameFamily = context.RegistrationSettings.RegistrantsSameFamily,
                ForceEmailUpdate = forceEmailUpdate,
                RegistrarOption = context.RegistrationSettings.RegistrarOption,
                Cost = baseCost,
                GatewayControl = isRedirectGateway ? null : new GatewayControlBag
                {
                    FileUrl = financialGatewayComponent?.GetObsidianControlFileUrl( financialGateway ) ?? string.Empty,
                    Settings = financialGatewayComponent?.GetObsidianControlSettings( financialGateway, null ) ?? new object()
                },
                IsRedirectGateway = isRedirectGateway,
                SpotsRemaining = adjustedSpotsRemaining,
                WaitListEnabled = context.RegistrationSettings.IsWaitListEnabled,
                InstanceName = context.RegistrationSettings.Name,
                PluralRegistrationTerm = pluralRegistrationTerm,
                AmountDueToday = amountDueToday,
                InitialAmountToPay = initialAmountToPay,
                HasDiscountsAvailable = hasDiscountsAvailable,
                RedirectGatewayUrl = redirectGatewayUrl,
                LoginRequiredToRegister = context.RegistrationSettings.IsLoginRequired,
                Session = session,
                IsUnauthorized = isUnauthorized,
                SuccessViewModel = successViewModel,
                CurrentPersonFamilyGuid = RequestContext.CurrentPerson?.PrimaryFamily?.Guid,
                TimeoutMinutes = timeoutMinutes,
                AllowRegistrationUpdates = allowRegistrationUpdates,
                IsExistingRegistration = isExistingRegistration,
                StartAtBeginning = startAtBeginning,
                GatewayGuid = financialGateway?.Guid,
                Campuses = campusClientService.GetCampusesAsListItems(),
                MaritalStatuses = DefinedTypeCache.Get( SystemGuid.DefinedType.PERSON_MARITAL_STATUS )
                    .DefinedValues
                    .OrderBy( v => v.Order )
                    .Select( v => new ListItemBag
                    {
                        Value = v.Guid.ToString(),
                        Text = v.Value
                    } )
                    .ToList(),
                ConnectionStatuses = DefinedTypeCache.Get( SystemGuid.DefinedType.PERSON_CONNECTION_STATUS )
                    .DefinedValues
                    .OrderBy( v => v.Order )
                    .Select( v => new ListItemBag
                    {
                        Value = v.Guid.ToString(),
                        Text = v.Value
                    } )
                    .ToList(),
                Grades = DefinedTypeCache.Get( SystemGuid.DefinedType.SCHOOL_GRADES )
                    .DefinedValues
                    .OrderBy( v => v.Order )
                    .Select( v => new ListItemBag
                    {
                        Value = v.Guid.ToString(),
                        Text = v.GetAttributeValue( "Abbreviation" )
                    } )
                    .ToList(),
                Races = DefinedTypeCache.Get( SystemGuid.DefinedType.PERSON_RACE )
                    .DefinedValues
                    .OrderBy( v => v.Order )
                    .Select( v => new ListItemBag
                    {
                        Value = v.Guid.ToString(),
                        Text = v.Value
                    } )
                    .ToList(),
                Ethnicities = DefinedTypeCache.Get( SystemGuid.DefinedType.PERSON_ETHNICITY )
                    .DefinedValues
                    .OrderBy( v => v.Order )
                    .Select( v => new ListItemBag
                    {
                        Value = v.Guid.ToString(),
                        Text = v.Value
                    } )
                    .ToList(),

                EnableSaveAccount = enableSavedAccount,
                SavedAccounts = savedAccounts,

                // Payment plan
                IsPaymentPlanAllowed = isPaymentPlanAllowed,
                PaymentDeadlineDate = isPaymentPlanAllowed ? context.RegistrationSettings.PaymentDeadlineDate : null,
                PaymentPlanFrequencies = isPaymentPlanAllowed ? GetPaymentPlanFrequencyListItemBags( context.RegistrationSettings.PaymentPlanFrequencyValueIds, rockContext ) : null,
                IsPaymentPlanConfigured = context.Registration?.IsPaymentPlanActive ?? false,

                // Currency Code
                CurrencyInfo = new CurrencyInfoBag
                {
                    DecimalPlaces = currencyInfo.DecimalPlaces,
                    Symbol = currencyInfo.Symbol,
                    SymbolLocation = currencyInfo.SymbolLocation,
                },
            };

            if ( context.RegistrationSettings.SignatureDocumentTemplateId.HasValue && context.RegistrationSettings.IsInlineSignatureRequired )
            {
                var documentTemplate = new SignatureDocumentTemplateService( rockContext ).Get( context.RegistrationSettings.SignatureDocumentTemplateId.Value );

                if ( documentTemplate != null && !documentTemplate.IsLegacyProvider() )
                {
                    viewModel.IsInlineSignatureRequired = context.RegistrationSettings.IsInlineSignatureRequired;
                    viewModel.IsSignatureDrawn = context.RegistrationSettings.IsSignatureDrawn;
                    viewModel.SignatureDocumentTerm = context.RegistrationSettings.SignatureDocumentTerm;
                    viewModel.SignatureDocumentTemplateName = context.RegistrationSettings.SignatureDocumentTemplateName;
                }
            }

            return viewModel;
        }

        /// <summary>
        /// Gets the payment plan frequency list item bags.
        /// </summary>
        /// <param name="paymentPlanFrequencyValueIds">The payment plan frequency value ids.</param>
        /// <returns></returns>
        private List<ListItemBag> GetPaymentPlanFrequencyListItemBags( List<int> paymentPlanFrequencyValueIds, RockContext rockContext )
        {
            var frequencies = new Dictionary<int, ListItemBag>();

            foreach ( var paymentPlanFrequencyId in paymentPlanFrequencyValueIds )
            {
                if ( !frequencies.ContainsKey( paymentPlanFrequencyId ) )
                {
                    var frequency = DefinedValueCache.Get( paymentPlanFrequencyId, rockContext );
                    if ( frequency != null )
                    {
                        frequencies.Add( paymentPlanFrequencyId, frequency.ToListItemBag() );
                    }
                }
            }

            return frequencies.Values.ToList();
        }

        /// <summary>
        /// Generates the redirect URL.
        /// </summary>
        /// <param name="rockContext">The rock context.</param>
        /// <param name="context">The context.</param>
        /// <param name="amount">The amount.</param>
        /// <param name="registrar">The registrar.</param>
        /// <param name="registrants">The registrants.</param>
        /// <param name="registrationSessionGuid">The registration session unique identifier.</param>
        /// <param name="returnUrl">The URL to return to after payment has been made.</param>
        /// <returns>A string that contains the URL the individual should be sent to in order to make payments.</returns>
        private string GenerateRedirectUrl(
            RockContext rockContext,
            RegistrationContext context,
            decimal amount,
            RegistrarBag registrar,
            List<ViewModels.Blocks.Event.RegistrationEntry.RegistrantBag> registrants,
            Guid registrationSessionGuid,
            string returnUrl )
        {
            var financialGatewayId = context.RegistrationSettings.FinancialGatewayId;
            var fundId = context.RegistrationSettings.ExternalGatewayFundId;

            if ( financialGatewayId is null )
            {
                return null;
            }

            var financialGateway = new FinancialGatewayService( rockContext ).GetNoTracking( financialGatewayId.Value );
            var gatewayComponent = financialGateway?.GetGatewayComponent();
            var redirectGateway = gatewayComponent as IRedirectionGatewayComponent;

            if ( redirectGateway is null )
            {
                return null;
            }

            var registrantNames = registrants.Select( r => GetRegistrantFullName( context, r ) ).JoinStringsWithCommaAnd();
            var registrarName = $"{registrar.NickName} {registrar.LastName}";

            return redirectGateway.GetPaymentRedirectUrl( fundId, amount, returnUrl, new Dictionary<string, string>
            {
                { "ReturnToken", $"{ReturnUrlSessionPrefix}:{registrationSessionGuid}" },
                { "FirstName", registrar.NickName },
                { "LastName", registrar.LastName },
                { "EmailAddress", registrar.Email },
                { "RegistrationSessionGuid", registrationSessionGuid.ToString() },
                { "Note", $"Event registration for {context.RegistrationSettings.Name} for {registrantNames} by {registrarName}" }
            } );
        }

        /// <summary>
        /// Gets the registration attributes.
        /// </summary>
        /// <param name="registrationTemplateId">The registration template identifier.</param>
        /// <returns></returns>
        private List<AttributeCache> GetRegistrationAttributes( int registrationTemplateId )
        {
            var currentPerson = GetCurrentPerson();
            var registrationEntityTypeId = EntityTypeCache.Get<Registration>().Id;

            var registrationAttributes = AttributeCache.All()
                .Where( a =>
                    a.IsActive &&
                    a.EntityTypeId == registrationEntityTypeId &&
                    a.EntityTypeQualifierColumn.Equals( nameof( RegistrationInstance.RegistrationTemplateId ), StringComparison.OrdinalIgnoreCase ) &&
                    a.EntityTypeQualifierValue.Equals( registrationTemplateId.ToStringSafe() ) &&
                    a.IsAuthorized( Rock.Security.Authorization.VIEW, currentPerson ) )
                .OrderBy( a => a.Order )
                .ThenBy( a => a.Name )
                .ToList();

            return registrationAttributes;
        }

        private ReferencePaymentInfo GetPaymentInfo(
            RockContext rockContext,
            RegistrationContext context,
            RegistrationEntryArgsBag args,
            GatewayComponent gateway,
            out string errorMessage )
        {
            errorMessage = string.Empty;

            var financialAccount = new FinancialAccountService( rockContext ).Get( context.RegistrationSettings.FinancialAccountId ?? 0 );
            if ( financialAccount == null )
            {
                errorMessage = "There was a problem with the financial account configuration for this registration instance";
                return null;
            }

            var comment = gateway is IRedirectionGatewayComponent
                ? context.RegistrationSettings.Name
                : $"{context.RegistrationSettings.Name} ({financialAccount.GlCode})";

            ReferencePaymentInfo paymentInfo;

            // Get the payment info from either the saved account or the gateway
            // token when using a new payment method.
            if ( args.SavedAccountGuid.HasValue && RequestContext.CurrentPerson != null )
            {
                var savedAccount = new FinancialPersonSavedAccountService( rockContext )
                    .Queryable()
                    .Where( a => a.Guid == args.SavedAccountGuid.Value
                        && a.PersonAlias.PersonId == RequestContext.CurrentPerson.Id )
                    .AsNoTracking()
                    .FirstOrDefault();

                if ( savedAccount != null )
                {
                    paymentInfo = savedAccount.GetReferencePayment();
                }
                else
                {
                    errorMessage = "There was a problem retrieving the saved account";
                    return null;
                }
            }
            else
            {
                paymentInfo = new ReferencePaymentInfo
                {
                    ReferenceNumber = args.GatewayToken,
                };
            }

            // Update payment into with details about this payment.
            paymentInfo.Amount = args.AmountToPayNow;
            paymentInfo.Email = args.Registrar.Email;
            paymentInfo.FirstName = args.Registrar.NickName;
            paymentInfo.LastName = args.Registrar.LastName;
            paymentInfo.Comment1 = comment;
            paymentInfo.TransactionTypeValueId = DefinedValueCache.Get( new Guid( Rock.SystemGuid.DefinedValue.TRANSACTION_TYPE_EVENT_REGISTRATION ) ).Id;

            return paymentInfo;
        }

        private ReferencePaymentInfo GetPaymentPlanPaymentInfo(
            RockContext rockContext,
            RegistrationContext context,
            RegistrationEntryArgsBag args,
            GatewayComponent gateway,
            ReferencePaymentInfo previousPaymentInfo,
            out string errorMessage )
        {
            errorMessage = string.Empty;

            var financialAccount = new FinancialAccountService( rockContext ).Get( context.RegistrationSettings.FinancialAccountId ?? 0 );
            if ( financialAccount == null )
            {
                errorMessage = "There was a problem with the financial account configuration for this registration instance";
                return null;
            }

            var comment = gateway is IRedirectionGatewayComponent
                ? context.RegistrationSettings.Name
                : $"{context.RegistrationSettings.Name} ({financialAccount.GlCode})";

            ReferencePaymentInfo paymentInfo;

            // Get the payment info from either the saved account or the gateway
            // token when using a new payment method.
            if ( args.SavedAccountGuid.HasValue && RequestContext.CurrentPerson != null )
            {
                var savedAccount = new FinancialPersonSavedAccountService( rockContext )
                    .Queryable()
                    .Where( a => a.Guid == args.SavedAccountGuid.Value
                        && a.PersonAlias.PersonId == RequestContext.CurrentPerson.Id )
                    .AsNoTracking()
                    .FirstOrDefault();

                if ( savedAccount != null )
                {
                    paymentInfo = savedAccount.GetReferencePayment();
                }
                else
                {
                    errorMessage = "There was a problem retrieving the saved account";
                    return null;
                }
            }
            else
            {
                paymentInfo = new ReferencePaymentInfo
                {
                    ReferenceNumber = args.GatewayToken,
                };
            }

            // Update payment into with details about this payment.
            paymentInfo.Amount = args.PaymentPlan.AmountPerPayment;
            paymentInfo.Email = args.Registrar.Email;
            paymentInfo.FirstName = args.Registrar.NickName;
            paymentInfo.LastName = args.Registrar.LastName;
            paymentInfo.Comment1 = comment;
            paymentInfo.TransactionTypeValueId = DefinedValueCache.Get( new Guid( Rock.SystemGuid.DefinedValue.TRANSACTION_TYPE_EVENT_REGISTRATION ) ).Id;

            // Copy information from a previous payment.
            if ( previousPaymentInfo != null )
            {
                paymentInfo.GatewayPersonIdentifier = previousPaymentInfo.GatewayPersonIdentifier;
                paymentInfo.AdditionalParameters = new Dictionary<string, string>( previousPaymentInfo.AdditionalParameters );
            }

            return paymentInfo;
        }

        /// <summary>
        /// Processes the payment.
        /// </summary>
        /// <param name="rockContext">The rock context.</param>
        /// <param name="context">The context.</param>
        /// <param name="args">The arguments.</param>
        /// <param name="errorMessage">The error message.</param>
        /// <returns></returns>
        private FinancialTransaction ProcessGatewayPayment(
            RockContext rockContext,
            RegistrationContext context,
            RegistrationEntryArgsBag args,
            FinancialGateway financialGateway,
            GatewayComponent gateway,
            ReferencePaymentInfo paymentInfo,
            out string errorMessage )
        {
            errorMessage = string.Empty;

            if ( gateway == null )
            {
                errorMessage = "There was a problem creating the payment gateway information";
                return null;
            }

            FinancialTransaction transaction;

            if ( gateway is IRedirectionGatewayComponent redirectionGateway )
            {
                // Download the payment from the redirect gateway
                var fundId = context.RegistrationSettings.ExternalGatewayFundId;
                transaction = redirectionGateway.FetchPaymentTokenTransaction( rockContext, financialGateway, fundId, args.GatewayToken );
                paymentInfo.Amount = transaction.TotalAmount;
            }
            else if ( gateway is IObsidianHostedGatewayComponent obsidianGateway )
            {
                if ( paymentInfo.GatewayPersonIdentifier.IsNullOrWhiteSpace() )
                {
                    var customerToken = obsidianGateway.CreateCustomerAccount( financialGateway, paymentInfo, out errorMessage );

                    if ( !errorMessage.IsNullOrWhiteSpace() )
                    {
                        return null;
                    }

                    paymentInfo.GatewayPersonIdentifier = customerToken;
                }

                if ( args.GatewayToken.IsNotNullOrWhiteSpace() && obsidianGateway.IsPaymentTokenCharged( financialGateway, args.GatewayToken ) )
                {
                    // Download the existing payment from the gateway.
                    var fundId = context.RegistrationSettings.ExternalGatewayFundId;

                    transaction = obsidianGateway.FetchPaymentTokenTransaction( rockContext, financialGateway, fundId, args.GatewayToken );
                    paymentInfo.Amount = transaction.TotalAmount;
                }
                else
                {
                    // Charge a new payment with the tokenized payment method
                    transaction = gateway.Charge( financialGateway, paymentInfo, out errorMessage );
                }

                if ( !errorMessage.IsNullOrWhiteSpace() )
                {
                    return null;
                }
            }
            else
            {
                // Charge a new payment with the tokenized payment method
                transaction = gateway.Charge( financialGateway, paymentInfo, out errorMessage );
            }

            return transaction;
        }

        private FinancialScheduledTransaction ProcessGatewayPaymentPlan(
            RegistrationContext context,
            RegistrationEntryArgsBag args,
            FinancialGateway financialGateway,
            GatewayComponent gateway,
            PaymentSchedule paymentSchedule,
            ReferencePaymentInfo paymentInfo,
            out string errorMessage )
        {
            if ( args.PaymentPlan == null )
            {
                errorMessage = "There was a problem creating the payment plan";
                return null;
            }

            if ( !( gateway is IScheduledNumberOfPaymentsGateway ) )
            {
                errorMessage = "Payment plans are not supported";
                return null;
            }

            if ( context.Registration?.IsPaymentPlanActive == true )
            {
                errorMessage = "A payment plan is already configured";
                return null;
            }

            if ( gateway is IObsidianHostedGatewayComponent obsidianGateway && paymentInfo.GatewayPersonIdentifier.IsNullOrWhiteSpace() )
            {
                var customerToken = obsidianGateway.CreateCustomerAccount( financialGateway, paymentInfo, out errorMessage );

                if ( !errorMessage.IsNullOrWhiteSpace() )
                {
                    return null;
                }

                paymentInfo.GatewayPersonIdentifier = customerToken;
            }

            // Schedule the recurring payment in the financial gateway.
            // The scheduled transaction returned is partially filled out with info needed in Rock,
            // but Rock still needs to fill out the transaction details before saving.
            var scheduledTransaction = gateway.AddScheduledPayment( financialGateway, paymentSchedule, paymentInfo, out errorMessage );

            if ( scheduledTransaction == null )
            {
                errorMessage = "There was a problem scheduling the payment";
                return null;
            }

            // Associate the payment plan scheduled transaction with the registration.
            context.Registration.PaymentPlanFinancialScheduledTransaction = scheduledTransaction;

            return scheduledTransaction;
        }

        /// <summary>
        /// Saves the transaction.
        /// </summary>
        /// <param name="gateway">The gateway.</param>
        /// <param name="context">The context.</param>
        /// <param name="transaction">The transaction.</param>
        /// <param name="paymentInfo">The payment information.</param>
        /// <param name="rockContext">The rock context.</param>
        /// <returns></returns>
        private Guid? SaveTransaction(
            GatewayComponent gateway,
            RegistrationContext context,
            FinancialTransaction transaction,
            PaymentInfo paymentInfo,
            RockContext rockContext )
        {
            if ( transaction is null )
            {
                return null;
            }

            var currentPerson = GetCurrentPerson();

            transaction.AuthorizedPersonAliasId = context.Registration.PersonAliasId;
            transaction.TransactionDateTime = RockDateTime.Now;
            transaction.FinancialGatewayId = context.RegistrationSettings.FinancialGatewayId;

            var txnType = DefinedValueCache.Get( new Guid( Rock.SystemGuid.DefinedValue.TRANSACTION_TYPE_EVENT_REGISTRATION ) );
            transaction.TransactionTypeValueId = txnType.Id;

            if ( transaction.FinancialPaymentDetail == null )
            {
                transaction.FinancialPaymentDetail = new FinancialPaymentDetail();
            }

            /* 02/17/2022 MDP
            Note that after the transaction, the HostedGateway knows more about the FinancialPaymentDetail than Rock does
            since it is the gateway that collects the payment info. But just in case paymentInfo has information the the gateway hasn't set,
            we'll fill in any missing details.
            But then we'll want to use FinancialPaymentDetail as the most accurate values for the payment info. 
            */

            if ( paymentInfo != null )
            {
                transaction.FinancialPaymentDetail.SetFromPaymentInfo( paymentInfo, gateway, rockContext );
            }

            var currencyTypeValue = transaction.FinancialPaymentDetail?.CurrencyTypeValueId != null
                ? DefinedValueCache.Get( transaction.FinancialPaymentDetail.CurrencyTypeValueId.Value )
                : null;

            var creditCardTypeValue = transaction.FinancialPaymentDetail?.CreditCardTypeValueId != null
                ? DefinedValueCache.Get( transaction.FinancialPaymentDetail.CreditCardTypeValueId.Value )
                : null;

            Guid sourceGuid = Guid.Empty;
            if ( Guid.TryParse( GetAttributeValue( AttributeKey.Source ), out sourceGuid ) )
            {
                var source = DefinedValueCache.Get( sourceGuid );
                if ( source != null )
                {
                    transaction.SourceTypeValueId = source.Id;
                }
            }

            transaction.Summary = context.Registration.GetSummary();

            var transactionDetail = transaction.TransactionDetails.FirstOrDefault();
            if ( transactionDetail == null )
            {
                transactionDetail = new FinancialTransactionDetail();
                transaction.TransactionDetails.Add( transactionDetail );
            }

            transactionDetail.Amount = paymentInfo.Amount;
            transactionDetail.AccountId = context.RegistrationSettings.FinancialAccountId ?? transactionDetail.AccountId;
            transactionDetail.EntityTypeId = EntityTypeCache.Get( typeof( Rock.Model.Registration ) ).Id;
            transactionDetail.EntityId = context.Registration.Id;

            var batchChanges = new History.HistoryChangeList();

            rockContext.WrapTransaction( () =>
            {
                var batchService = new FinancialBatchService( rockContext );

                // determine batch prefix
                var batchPrefix = context.RegistrationSettings.BatchNamePrefix.IsNullOrWhiteSpace() ?
                    GetAttributeValue( AttributeKey.BatchNamePrefix ) :
                    context.RegistrationSettings.BatchNamePrefix;

                // Get the batch
                var batch = batchService.GetForNewTransaction( transaction, batchPrefix );
                FinancialBatchService.EvaluateNewBatchHistory( batch, batchChanges );

                var financialTransactionService = new FinancialTransactionService( rockContext );

                // If this is a new Batch, SaveChanges so that we can get the Batch.Id
                if ( batch.Id == 0 )
                {
                    rockContext.SaveChanges();
                }

                transaction.BatchId = batch.Id;

                // use the financialTransactionService to add the transaction instead of batch.Transactions to avoid lazy-loading the transactions already associated with the batch
                financialTransactionService.Add( transaction );
                rockContext.SaveChanges();

                batchService.IncrementControlAmount( batch.Id, transaction.TotalAmount, batchChanges );
                rockContext.SaveChanges();
            } );

            if ( transaction.BatchId.HasValue )
            {
                Task.Run( () =>
                    HistoryService.SaveChanges(
                        new RockContext(),
                        typeof( FinancialBatch ),
                        Rock.SystemGuid.Category.HISTORY_FINANCIAL_BATCH.AsGuid(),
                        transaction.BatchId.Value,
                        batchChanges,
                        true,
                        currentPerson?.PrimaryAliasId ) );
            }

            var registrationChanges = new History.HistoryChangeList();
            registrationChanges.AddChange( History.HistoryVerb.Add, History.HistoryChangeType.Record, "Payment" ).SetNewValue( string.Format( "{0} payment", transaction.TotalAmount.FormatAsCurrency() ) );
            Task.Run( () =>
                HistoryService.SaveChanges(
                    new RockContext(),
                    typeof( Registration ),
                    Rock.SystemGuid.Category.HISTORY_EVENT_REGISTRATION.AsGuid(),
                    context.Registration.Id,
                    registrationChanges,
                    true,
                    currentPerson?.PrimaryAliasId ) );

            context.TransactionCode = transaction.TransactionCode;
            context.GatewayPersonIdentifier = ( paymentInfo as ReferencePaymentInfo )?.GatewayPersonIdentifier;
            return transaction.Guid;
        }

        /// <summary>
        /// This method was copied from UtilityPaymentEntry.SaveScheduledTransaction and repurposed for saving a scheduled recurring
        /// transaction for event registration when the registrar opts for a payment plan.
        /// </summary>
        /// <param name="financialGatewayId"></param>
        /// <param name="gateway"></param>
        /// <param name="context"></param>
        /// <param name="paymentInfo"></param>
        /// <param name="paymentSchedule"></param>
        /// <param name="scheduledTransaction"></param>
        /// <param name="rockContext"></param>
        private void PrepareAndSavePaymentPlanScheduledTransaction(
            RockContext rockContext,
            RegistrationContext context,
            FinancialGateway financialGateway,
            GatewayComponent gateway,
            PaymentSchedule paymentSchedule,
            ReferencePaymentInfo paymentInfo,
            FinancialScheduledTransaction scheduledTransaction )
        {
            // Set basic information needed by Rock.
            scheduledTransaction.NumberOfPayments = paymentSchedule.NumberOfPayments;
            scheduledTransaction.AuthorizedPersonAliasId = context.Registration.PersonAliasId.Value;
            scheduledTransaction.FinancialGatewayId = financialGateway.Id;
            scheduledTransaction.TransactionTypeValueId = DefinedValueCache.GetId( Rock.SystemGuid.DefinedValue.TRANSACTION_TYPE_EVENT_REGISTRATION.AsGuid() );
            var sourceGuid = GetAttributeValue( AttributeKey.Source ).AsGuidOrNull();
            if ( sourceGuid.HasValue )
            {
                scheduledTransaction.SourceTypeValueId = DefinedValueCache.GetId( sourceGuid.Value );
            }

            // Set the schedule information.
            scheduledTransaction.TransactionFrequencyValueId = paymentSchedule.TransactionFrequencyValue.Id;
            scheduledTransaction.StartDate = paymentSchedule.StartDate;
            
            // Set the payment information.
            scheduledTransaction.Summary = paymentInfo.Comment1;
            if ( scheduledTransaction.FinancialPaymentDetail == null )
            {
                scheduledTransaction.FinancialPaymentDetail = new FinancialPaymentDetail();
            }
            scheduledTransaction.FinancialPaymentDetail.SetFromPaymentInfo( paymentInfo, gateway, rockContext );
            
            // Use the details from the gateway if it added one;
            // otherwise, create the details here.
            var transactionDetail = scheduledTransaction.ScheduledTransactionDetails.FirstOrDefault();
            if ( transactionDetail == null )
            {
                transactionDetail = new FinancialScheduledTransactionDetail();
                scheduledTransaction.ScheduledTransactionDetails.Add( transactionDetail );
            }

            // Add the individual payment details. For the payment plan, it will be a single value for the total amount of the plan.
            transactionDetail.Amount = paymentInfo.Amount;
            transactionDetail.AccountId = context.RegistrationSettings.FinancialAccountId ?? transactionDetail.AccountId;
            transactionDetail.EntityTypeId = EntityTypeCache.Get( typeof( Rock.Model.Registration ) ).Id;
            transactionDetail.EntityId = context.Registration.Id;

            // Save the scheduled transaction to the DB.
            var transactionService = new FinancialScheduledTransactionService( rockContext );
            transactionService.Add( scheduledTransaction );

            rockContext.SaveChanges();

            // TODO Should message be published to event bus? No. As indicated by the class name, this event is exclusively used for non-event giving (or real "gift" giving).
            //Task.Run( () => Rock.Bus.Message.ScheduledGiftWasModifiedMessage.PublishScheduledTransactionEvent( scheduledTransaction.Id, Rock.Bus.Message.ScheduledGiftEventTypes.ScheduledGiftCreated ) );
        }

        /// <summary>
        /// Gets the success view model.
        /// </summary>
        /// <param name="registrationId">The registration identifier.</param>
        /// <param name="transactionCode">The transaction code.</param>
        /// <param name="gatewayPersonIdentifier">The gateway person identifier.</param>
        /// <returns></returns>
        private RegistrationEntrySuccessBag GetSuccessViewModel( int registrationId, string transactionCode, string gatewayPersonIdentifier )
        {
            // Create a view model with default values in case anything goes wrong
            var viewModel = new RegistrationEntrySuccessBag
            {
                TitleHtml = "Congratulations",
                MessageHtml = "You have successfully completed this registration.",
                TransactionCode = transactionCode,
                GatewayPersonIdentifier = gatewayPersonIdentifier,
                SpotsRemaining = 0,
                RegisteredCount = 0,
                WaitListedCount = 0,
            };

            try
            {
                var rockContext = new RockContext();
                var registration = new RegistrationService( rockContext )
                    .Queryable()
                    .Include( r => r.RegistrationInstance.RegistrationTemplate )
                    .Include( r => r.PaymentPlanFinancialScheduledTransaction.TransactionFrequencyValue )
                    // Needed to get the TotalAmount run-time value.
                    .Include( r => r.PaymentPlanFinancialScheduledTransaction.ScheduledTransactionDetails )
                    .FirstOrDefault( r => r.Id == registrationId );

                if ( registration != null &&
                    registration.RegistrationInstance != null &&
                    registration.RegistrationInstance.RegistrationTemplate != null )
                {
                    var template = registration.RegistrationInstance.RegistrationTemplate;

                    var mergeFields = this.RequestContext.GetCommonMergeFields();
                    mergeFields.Add( "RegistrationInstance", registration.RegistrationInstance );
                    mergeFields.Add( "Registration", registration );

                    if ( template != null && !string.IsNullOrWhiteSpace( template.SuccessTitle ) )
                    {
                        viewModel.TitleHtml = template.SuccessTitle.ResolveMergeFields( mergeFields );
                    }
                    else
                    {
                        viewModel.TitleHtml = "Congratulations";
                    }

                    if ( template != null && !string.IsNullOrWhiteSpace( template.SuccessText ) )
                    {
                        viewModel.MessageHtml = template.SuccessText.ResolveMergeFields( mergeFields );
                    }
                    else
                    {
                        viewModel.MessageHtml = "You have successfully completed this " + template.RegistrationTerm.ToLower();
                    }
                    
                    if ( registration.RegistrationInstance.MaxAttendees.HasValue )
                    {
                        var context = GetContext( rockContext, out var errorMessage );

                        if ( context != null )
                        {
                            viewModel.SpotsRemaining = context.SpotsRemaining;
                        }
                    }

                    viewModel.RegisteredCount = registration.Registrants.Count( r => !r.OnWaitList );
                    viewModel.WaitListedCount = registration.Registrants.Count( r => r.OnWaitList );
                }
            }
            catch ( Exception ex )
            {
                // Log the exception, but continue since we need to display the confirmation page. The person has been registered and this
                // error just means the success lava went wrong somehow.
                ExceptionLogService.LogException( ex );
            }

            return viewModel;
        }

        /// <summary>
        /// Gets the allowed currency types supported by both the block and the
        /// financial gateway.
        /// </summary>
        /// <param name="gatewayComponent">The gateway component that must support the currency types.</param>
        /// <returns>A list of <see cref="DefinedValueCache"/> objects that represent the currency types.</returns>
        private List<DefinedValueCache> GetAllowedCurrencyTypes( GatewayComponent gatewayComponent )
        {
            var enableACH = true;// this.GetAttributeValue( AttributeKey.EnableACH ).AsBoolean();
            var enableCreditCard = true;// this.GetAttributeValue( AttributeKey.EnableCreditCard ).AsBoolean();
            var creditCardCurrency = DefinedValueCache.Get( Rock.SystemGuid.DefinedValue.CURRENCY_TYPE_CREDIT_CARD.AsGuid() );
            var achCurrency = DefinedValueCache.Get( Rock.SystemGuid.DefinedValue.CURRENCY_TYPE_ACH.AsGuid() );
            var allowedCurrencyTypes = new List<DefinedValueCache>();

            // Conditionally enable credit card.
            if ( enableCreditCard && gatewayComponent.SupportsSavedAccount( creditCardCurrency ) )
            {
                allowedCurrencyTypes.Add( creditCardCurrency );
            }

            // Conditionally enable ACH.
            if ( enableACH && gatewayComponent.SupportsSavedAccount( achCurrency ) )
            {
                allowedCurrencyTypes.Add( achCurrency );
            }

            return allowedCurrencyTypes;
        }

        /// <summary>
        /// Gets the registration session page parameter value from all possible sources.
        /// </summary>
        /// <returns>The session unique identifier or <c>null</c> if it could not be obtained.</returns>
        private Guid? GetRegistrationSessionPageParameter( PageReference pageReference )
        {
            var sessionGuid = pageReference != null
                ? pageReference.GetPageParameter( PageParameterKey.RegistrationSessionGuid ).AsGuidOrNull()
                : PageParameter( PageParameterKey.RegistrationSessionGuid ).AsGuidOrNull();

            if ( sessionGuid.HasValue )
            {
                return sessionGuid;
            }

            var pageParameters = pageReference != null
                ? pageReference.GetPageParameters()
                : RequestContext.GetPageParameters();

            var prefixedSessionValue = pageParameters
                .Select( k => k.Value )
                .Where( v => v != null && v.StartsWith( ReturnUrlSessionPrefix ) )
                .FirstOrDefault();

            if ( prefixedSessionValue == null )
            {
                return null;
            }

            return prefixedSessionValue.Substring( ReturnUrlSessionPrefix.Length + 1 ).AsGuidOrNull();
        }

        /// <summary>
        /// Gets the registration instance identifier.
        /// </summary>
        /// <param name="rockContext">The rock context.</param>
        /// <returns></returns>
        private int GetRegistrationInstanceId( RockContext rockContext )
        {
            return GetRegistrationInstanceId( rockContext, null );
        }

        /// <summary>
        /// Gets the registration instance identifier.
        /// </summary>
        /// <param name="rockContext">The rock context.</param>
        /// <param name="pageReference">The page reference to use when accessing page parameters.</param>
        /// <returns></returns>
        private int GetRegistrationInstanceId( RockContext rockContext, PageReference pageReference )
        {
            string registrationParameter;
            string registrationInstanceParameter;
            string slugParameter;

            if ( pageReference != null )
            {
                registrationParameter = pageReference.GetPageParameter( PageParameterKey.RegistrationId );
                registrationInstanceParameter = pageReference.GetPageParameter( PageParameterKey.RegistrationInstanceId );
                slugParameter = pageReference.GetPageParameter( PageParameterKey.Slug );
            }
            else
            {
                registrationParameter = PageParameter( PageParameterKey.RegistrationId );
                registrationInstanceParameter = PageParameter( PageParameterKey.RegistrationInstanceId );
                slugParameter = PageParameter( PageParameterKey.Slug );
            }

            // The page param is the least costly since there is no database call, so try that first
            var registrationInstanceId = registrationInstanceParameter.AsIntegerOrNull();

            if ( registrationInstanceId.HasValue )
            {
                return registrationInstanceId.Value;
            }

            // Try a session. This is typically from a redirect
            var registrationSession = GetRegistrationSessionQuery( rockContext, pageReference )
                .AsNoTracking()
                .Select( rs => new
                {
                    rs.RegistrationInstanceId
                } )
                .FirstOrDefault();

            if ( registrationSession != null )
            {
                return registrationSession.RegistrationInstanceId;
            }

            // Try a url slug
            if ( !slugParameter.IsNullOrWhiteSpace() )
            {
                var linkage = new EventItemOccurrenceGroupMapService( rockContext )
                    .Queryable()
                    .AsNoTracking()
                    .Where( l =>
                        l.UrlSlug == slugParameter &&
                        l.RegistrationInstanceId.HasValue )
                    .Select( l => new
                    {
                        RegistrationInstanceId = l.RegistrationInstanceId.Value
                    } )
                    .FirstOrDefault();

                if ( linkage != null )
                {
                    return linkage.RegistrationInstanceId;
                }
            }

            // Try the registration id
            var registrationId = registrationParameter.AsIntegerOrNull();

            if ( registrationId.HasValue )
            {
                var registration = new RegistrationService( rockContext )
                    .Queryable()
                    .Where( r => r.Id == registrationId.Value )
                    .Select( r => new
                    {
                        r.RegistrationInstanceId
                    } )
                    .FirstOrDefault();

                if ( registration != null )
                {
                    return registration.RegistrationInstanceId;
                }
            }

            // The instance id is unknown
            return default;
        }

        /// <summary>
        /// Gets the registration entry block arguments if this is an existing registration.
        /// </summary>
        /// <param name="rockContext">The rock context.</param>
        /// <param name="registrationContext">The registration context.</param>
        /// <returns></returns>
        private RegistrationEntrySessionBag GetRegistrationEntryBlockSession( RockContext rockContext, RegistrationContext registrationContext )
        {
            // Try to restore the session from the RegistrationSessionGuid, which is typically a PushPay redirect
            var registrationSessionGuid = GetRegistrationSessionPageParameter( null );

            var registrationSession = GetRegistrationSessionQuery( rockContext )
                .AsNoTracking()
                .Select( rs => new
                {
                    rs.RegistrationData
                } )
                .FirstOrDefault();

            if ( registrationSession != null )
            {
                return registrationSession.RegistrationData.FromJsonOrNull<RegistrationEntrySessionBag>();
            }

            // Try to restore the session from an existing registration
            var currentPerson = GetCurrentPerson();
            var registrationId = PageParameter( PageParameterKey.RegistrationId ).AsIntegerOrNull();

            if ( registrationId is null || currentPerson is null )
            {
                return null;
            }

            var authorizedAliasIds = currentPerson.Aliases?.Select( a => a.Id ).ToList();

            if ( authorizedAliasIds?.Any() != true )
            {
                return null;
            }

            // Query for a registration that matches the ID and is owned or was created by the current person
            var registrationService = new RegistrationService( rockContext );
            var registrationPaymentPlanPair = registrationService
                .Queryable()
                .Include( r => r.Registrants )
                .Include( r => r.Registrants.Select( registrants => registrants.PersonAlias.Person ) )
                .Include( r => r.Registrants.Select( registrants => registrants.Fees ) )
                .AsNoTracking()
                .Where( r =>
                    r.Id == registrationId.Value && (
                        ( r.PersonAliasId.HasValue && authorizedAliasIds.Contains( r.PersonAliasId.Value ) ) ||
                        ( r.CreatedByPersonAliasId.HasValue && authorizedAliasIds.Contains( r.CreatedByPersonAliasId.Value ) )
                    ) &&
                    r.RegistrationInstanceId == registrationContext.RegistrationSettings.RegistrationInstanceId )
                .SelectPaymentPlanPairs()
                .FirstOrDefault();

            var registration = registrationPaymentPlanPair?.Registration;
            var activePaymentPlan = registrationPaymentPlanPair?.PaymentPlan?.IsActive == true ? registrationPaymentPlanPair.PaymentPlan : null;

            if ( registration is null )
            {
                return null;
            }

            var alreadyPaid = registrationService.GetTotalPayments( registration.Id );

            var balanceDue = ( registration.DiscountedCost - alreadyPaid ).AsCurrency();

            if ( balanceDue < 0 )
            {
                balanceDue = 0;
            }

            // Create the base args data
            var session = new RegistrationEntrySessionBag
            {
                RegistrationSessionGuid = Guid.NewGuid(),
                AmountToPayNow = balanceDue,
                DiscountCode = registration.DiscountCode,
                DiscountAmount = registration.DiscountAmount,
                DiscountPercentage = registration.DiscountPercentage,
                FieldValues = new Dictionary<Guid, object>(),
                GatewayToken = string.Empty,
                Registrants = new List<RegistrantBag>(),
                Registrar = new RegistrarBag(),
                RegistrationGuid = registration.Guid,
                ActivePaymentPlan = activePaymentPlan?.AsRegistrationPaymentPlanBag(),
                PreviouslyPaid = alreadyPaid,
                Slug = PageParameter( PageParameterKey.Slug ),
                GroupId = PageParameter( PageParameterKey.GroupId ).AsIntegerOrNull()
            };

            // Add attributes about the registration itself
            var registrationAttributes = GetRegistrationAttributes( registrationContext.RegistrationSettings.RegistrationTemplateId );
            registration.LoadAttributes( rockContext );

            foreach ( var attribute in registrationAttributes )
            {
                var value = registration.GetAttributeValue( attribute.Key );
                value = PublicAttributeHelper.GetPublicEditValue( attribute, value );

                session.FieldValues[attribute.Guid] = value;
            }

            // Add information about the registrants
            foreach ( var registrant in registration.Registrants )
            {
                var person = registrant.PersonAlias?.Person;
                person.LoadAttributes( rockContext );
                registrant.LoadAttributes( rockContext );

                var registrantInfo = new ViewModels.Blocks.Event.RegistrationEntry.RegistrantBag
                {
                    FamilyGuid = person?.GetFamily( rockContext )?.Guid,
                    Guid = registrant.Guid,
                    PersonGuid = person?.Guid,
                    FieldValues = GetCurrentValueFieldValues( registrationContext, rockContext, person, registrant, registrationContext.RegistrationSettings.Forms, true ),
                    FeeItemQuantities = new Dictionary<Guid, int>(),
                    IsOnWaitList = registrant.OnWaitList,
                    Cost = registrant.Cost
                };

                // Person fields and person attribute fields are already loaded via GetCurrentValueFieldValues, but we still need
                // to get registrant attributes
                foreach ( var form in registrationContext.RegistrationSettings.Forms )
                {
                    var fields = form.Fields
                        .Where( f =>
                            !f.IsInternal &&
                            f.FieldSource == RegistrationFieldSource.RegistrantAttribute &&
                            ( f.Attribute == null || f.Attribute.IsActive ) &&
                            f.AttributeId.HasValue )
                        .ToList();

                    foreach ( var field in fields )
                    {
                        var attribute = AttributeCache.Get( field.AttributeId.Value );
                        var value = registration.GetAttributeValue( attribute.Key );
                        registrantInfo.FieldValues[attribute.Guid] = value;
                    }
                }

                // Add the fees
                foreach ( var fee in registrationContext.RegistrationSettings.Fees )
                {
                    foreach ( var feeItem in fee.FeeItems )
                    {
                        var registrantFee = registrant.Fees.FirstOrDefault( f => f.RegistrationTemplateFeeItemId == feeItem.Id );
                        if ( registrantFee == null && ( !fee.IsActive || !feeItem.IsActive ) )
                        {
                            // If this fee or fee item is not currently active, only add it to this registrant info
                            // if they already have a record of it. This means the fee or item was active when the
                            // registrant was added, so it still applies to them.
                            continue;
                        }

                        var quantity = registrantFee?.Quantity ?? 0;
                        registrantInfo.FeeItemQuantities[feeItem.Guid] = quantity;
                    }
                }

                session.Registrants.Add( registrantInfo );
            }

            return session;
        }

        /// <summary>
        /// Gets the context.
        /// </summary>
        /// <param name="rockContext">The rock context.</param>
        /// <param name="args">The arguments.</param>
        /// <param name="errorMessage">The error message.</param>
        /// <returns></returns>
        private RegistrationContext GetContext( RockContext rockContext, RegistrationEntryArgsBag args, out string errorMessage )
        {
            var currentPerson = GetCurrentPerson();
            var registrationInstanceId = GetRegistrationInstanceId( rockContext );
            var registrationService = new RegistrationService( rockContext );

            // Basic check on the args to see that they appear valid
            if ( args == null )
            {
                errorMessage = "The args cannot be null";
                return null;
            }

            if ( args.Registrants?.Any() != true )
            {
                errorMessage = "At least one registrant is required";
                return null;
            }

            if ( args.Registrar == null )
            {
                errorMessage = "A registrar is required";
                return null;
            }

            var context = registrationService.GetRegistrationContext( registrationInstanceId, args.RegistrationGuid, currentPerson, args.DiscountCode, out errorMessage );
            if ( context == null )
            {
                return null;
            }

            // Validate the amount to pay today
            var amountDue = CalculateTotalAmountDue( rockContext, context, args );

            // Cannot pay less than 0
            if ( args.AmountToPayNow < 0 )
            {
                args.AmountToPayNow = 0;
            }

            var isNewRegistration = context.Registration == null;

            // Validate the charge amount is not too low according to the initial payment amount
            if ( isNewRegistration && amountDue > 0 )
            {
                var minimumInitialPayment = context.RegistrationSettings.PerRegistrantMinInitialPayment.HasValue
                    ? context.RegistrationSettings.PerRegistrantMinInitialPayment.Value * args.Registrants.Count
                    : amountDue;

                args.AmountToPayNow = args.AmountToPayNow < minimumInitialPayment ? minimumInitialPayment : args.AmountToPayNow;
            }

            // Cannot pay more than is owed. This check should be the last one performed regarding payment in this method.
            args.AmountToPayNow = args.AmountToPayNow > amountDue ? amountDue : args.AmountToPayNow;

            return context;
        }

        /// <summary>
        /// Calculates the total amount still due on the registration. This takes
        /// into account all costs, fees, discounts and payments already applied.
        /// </summary>
        /// <param name="rockContext">The Rock database context to operate in when loading data.</param>
        /// <param name="context">The registration context that describes the registration details.</param>
        /// <param name="args">The arguments that describe the current registration request.</param>
        /// <returns>The amount still due in dollars and cents.</returns>
        private static decimal CalculateTotalAmountDue( RockContext rockContext, RegistrationContext context, RegistrationEntryArgsBag args )
        {
            var registrationService = new RegistrationService( rockContext );
            var registrationInstanceService = new RegistrationInstanceService( rockContext );

            var costs = registrationInstanceService.GetRegistrationCostSummaryInfo( context, args.AsArgsOrNull() );
            var totalDiscountedCost = costs.Sum( c => c.DiscountedCost );

            if ( context.Registration != null )
            {
                var totalPayments = registrationService.GetTotalPayments( context.Registration.Id );
                totalDiscountedCost -= totalPayments;
            }

            return totalDiscountedCost;
        }

        /// <summary>
        /// Gets the context.
        /// </summary>
        /// <param name="rockContext">The rock context.</param>
        /// <param name="args">The arguments.</param>
        /// <param name="errorMessage">The error message.</param>
        /// <returns></returns>
        private RegistrationContext GetContext( RockContext rockContext, out string errorMessage )
        {
            var registrationInstanceId = GetRegistrationInstanceId( rockContext );
            var registrationService = new RegistrationService( rockContext );
            var registrationId = PageParameter( PageParameterKey.RegistrationId ).AsIntegerOrNull();

            // If the URL does not have a registrationId then check if there
            // is a registration session. Some redirect gateways drop the
            // RegistrationId parameter from the return URL. So we'll try
            // to get it from the session if we have one.
            if ( !registrationId.HasValue )
            {
                registrationId = GetRegistrationSessionQuery( rockContext )
                    .Select( s => s.RegistrationId )
                    .FirstOrDefault();
            }

            return registrationService.GetRegistrationContext( registrationInstanceId, registrationId, out errorMessage );
        }

        /// <summary>
        /// Gets the query that returns the <see cref="RegistrationSession"/> associated with the session page parameter.
        /// </summary>
        /// <param name="rockContext">The Rock context.</param>
        /// <param name="pageReference">The optional page reference used to get the session page parameter. If <see langword="null"/>, the session page parameter is retrieved from the current page.</param>
        /// <returns>The query that returns the <see cref="RegistrationSession"/> associated with the session page parameter.</returns>
        private IQueryable<RegistrationSession> GetRegistrationSessionQuery( RockContext rockContext, PageReference pageReference = null )
        {
            var sessionGuid = GetRegistrationSessionPageParameter( pageReference );

            if ( sessionGuid.HasValue )
            {
                return new RegistrationSessionService( rockContext )
                    .Queryable()
                    .Where( s => s.Guid == sessionGuid.Value )
                    .Take( 1 );
            }
            else
            {
                return Enumerable
                    .Empty<RegistrationSession>()
                    .AsQueryable();
            }
        }
             
        /// <summary>
        /// Sends notifications after the registration is saved
        /// </summary>
        /// <param name="rockContext">The rock context.</param>
        /// <param name="settings">The settings.</param>
        /// <param name="args">The arguments.</param>
        /// <param name="isNewRegistration">if set to <c>true</c> [is new registration].</param>
        /// <param name="registration">The registration.</param>
        /// <param name="previousRegistrantPersonIds">The previous registrant person ids.</param>
        /// <param name="postSaveActions">Additional actions to run during the post save process.</param>
        private void ProcessPostSave( RockContext rockContext, RegistrationSettings settings, RegistrationEntryArgsBag args, bool isNewRegistration, Registration registration, List<int> previousRegistrantPersonIds, List<Action> postSaveActions )
        {
            var currentPerson = GetCurrentPerson();
            var currentPersonAliasId = currentPerson?.PrimaryAliasId;

            if ( registration.PersonAlias != null && registration.PersonAlias.Person != null )
            {
                registration.SavePersonNotesAndHistory( registration.PersonAlias.Person, currentPersonAliasId, previousRegistrantPersonIds );
            }
            // This occurs when the registrar is logged in
            else if ( registration.PersonAliasId.HasValue )
            {
                var registrar = new PersonAliasService( rockContext ).Get( registration.PersonAliasId.Value );
                registration.SavePersonNotesAndHistory( registrar.Person, currentPersonAliasId, previousRegistrantPersonIds );
            }

            AddRegistrantsToGroup( rockContext, settings, registration, args );

            // Send/Resend a confirmation
            var processSendRegistrationConfirmationMsg = new ProcessSendRegistrationConfirmation.Message()
            {
                RegistrationId = registration.Id,
                AppRoot = RequestContext.RootUrlPath.EnsureTrailingForwardslash(),
                ThemeRoot = RequestContext.RootUrlPath + RequestContext.ResolveRockUrl( "~~/" )
            };

            processSendRegistrationConfirmationMsg.Send();

            if ( isNewRegistration )
            {
                // Send notice of a new registration
                new ProcessSendRegistrationNotification.Message
                {
                    RegistrationId = registration.Id,
                    AppRoot = RequestContext.RootUrlPath.EnsureTrailingForwardslash(),
                    ThemeRoot = RequestContext.RootUrlPath + RequestContext.ResolveRockUrl( "~~/" )
                }.Send();

                var registrationService = new RegistrationService( new RockContext() );
                var newRegistration = registrationService.Get( registration.Id );

                if ( newRegistration != null )
                {
                    foreach ( var item in newRegistration.Registrants.Where( r => r.PersonAlias != null && r.PersonAlias.Person != null ) )
                    {
                        var parameters = new Dictionary<string, string>();
                        parameters.Add( "RegistrationId", item.RegistrationId.ToString() );
                        parameters.Add( "RegistrationRegistrantId", item.Id.ToString() );
                        item.LaunchWorkflow( settings.RegistrantWorkflowTypeId, newRegistration.ToString(), parameters, null );
                    }

                    if ( settings.WorkflowTypeIds.Any() )
                    {
                        foreach ( var workflowTypeId in settings.WorkflowTypeIds )
                        {
                            newRegistration.LaunchWorkflow( workflowTypeId, newRegistration.ToString(), null, null );
                        }
                    }
                }
            }

            // Run all the additional post save actions.
            foreach ( var postSaveAction in postSaveActions )
            {
                try
                {
                    postSaveAction();
                }
                catch ( Exception ex )
                {
                    ExceptionLogService.LogException( ex );
                }
            }
        }

        /// <summary>
        /// Builds a new <see cref="GroupMember"/> object that will be saved to
        /// the database later.
        /// </summary>
        /// <param name="person">The person that will be added to the group.</param>
        /// <param name="group">The group the person will be added to.</param>
        /// <param name="settings">The registration settings.</param>
        /// <returns>A new <see cref="GroupMember"/> instance.</returns>
        private GroupMember BuildGroupMember( Person person, Rock.Model.Group group, RegistrationSettings settings )
        {
            var groupMember = new GroupMember();
            groupMember.GroupId = group.Id;
            groupMember.Group = group;
            groupMember.PersonId = person.Id;
            groupMember.Person = person;
            groupMember.GroupMemberStatus = settings.GroupMemberStatus;

            if ( settings.GroupTypeId.HasValue &&
                settings.GroupTypeId == group.GroupTypeId &&
                settings.GroupMemberRoleId.HasValue )
            {
                groupMember.GroupRoleId = settings.GroupMemberRoleId.Value;
            }
            else
            {
                if ( group.GroupType.DefaultGroupRoleId.HasValue )
                {
                    groupMember.GroupRoleId = group.GroupType.DefaultGroupRoleId.Value;
                }
                else
                {
                    groupMember.GroupRoleId = group.GroupType.Roles.Select( r => r.Id ).FirstOrDefault();
                }
            }

            return groupMember;
        }

        /// <summary>
        /// Updates the group member attributes from the registrant information.
        /// </summary>
        /// <param name="groupMember">The group member to be updated.</param>
        /// <param name="registrantInfo">The registrant information.</param>
        /// <param name="settings">The registration settings.</param>
        /// <returns><c>true</c> if any attribute value was changed, <c>false</c> otherwise.</returns>
        private bool UpdateGroupMemberAttributes( GroupMember groupMember, RegistrantBag registrantInfo, RegistrationSettings settings )
        {
            var isChanged = false;
            var memberAttributeFields = settings.Forms
                .SelectMany( f => f.Fields
                    .Where( t =>
                        t.FieldSource == RegistrationFieldSource.GroupMemberAttribute &&
                        t.AttributeId.HasValue ) );

            foreach ( var field in memberAttributeFields )
            {
                // Find the registrant's value
                var fieldValue = registrantInfo.FieldValues
                    .Where( f => f.Key == field.Guid )
                    .Select( f => f.Value )
                    .FirstOrDefault();

                if ( fieldValue != null )
                {
                    var attribute = AttributeCache.Get( field.AttributeId.Value );
                    if ( attribute != null )
                    {
                        if ( IsFieldUnlockedForEditing( field, groupMember, attribute.Key ) )
                        {
                            var originalValue = groupMember.GetAttributeValue( attribute.Key );
                            var newValue = PublicAttributeHelper.GetPrivateValue( attribute, fieldValue.ToString() );
                            groupMember.SetAttributeValue( attribute.Key, newValue );

                            if ( ( originalValue ?? string.Empty ).Trim() != ( newValue ?? string.Empty ).Trim() )
                            {
                                isChanged = true;
                            }
                        }
                    }
                }
            }

            return isChanged;
        }

        /// <summary>
        /// Adds the registrants to group.
        /// </summary>
        /// <param name="rockContext">The rock context.</param>
        /// <param name="settings">The settings.</param>
        /// <param name="registration">The registration.</param>
        /// <param name="args">The arguments.</param>
        private void AddRegistrantsToGroup( RockContext rockContext, RegistrationSettings settings, Registration registration, RegistrationEntryArgsBag args )
        {
            if ( !registration.GroupId.HasValue )
            {
                return;
            }

            // If the registration instance linkage specified a group to add registrant to, add them if they're not already
            // part of that group
            var groupService = new GroupService( rockContext );
            var personAliasService = new PersonAliasService( rockContext );
            var groupMemberService = new GroupMemberService( rockContext );
            var group = groupService.Get( registration.GroupId.Value );

            if ( group is null )
            {
                return;
            }

            foreach ( var registrant in registration.Registrants.Where( r => !r.OnWaitList && r.PersonAliasId.HasValue ).ToList() )
            {
                var personAlias = personAliasService.Get( registrant.PersonAliasId.Value );
                GroupMember groupMember = group.Members.Where( m => m.PersonId == personAlias.PersonId ).FirstOrDefault();
                if ( groupMember == null )
                {
                    groupMember = BuildGroupMember( personAlias.Person, group, settings );

                    groupMemberService.Add( groupMember );
                }
                else
                {
                    groupMember.GroupMemberStatus = settings.GroupMemberStatus;
                }

                rockContext.SaveChanges();

                registrant.GroupMemberId = groupMember != null ? groupMember.Id : ( int? ) null;
                rockContext.SaveChanges();

                // Set any of the template's group member attributes
                groupMember.LoadAttributes();

                var registrantInfo = args.Registrants.FirstOrDefault( r => r.Guid == registrant.Guid );
                if ( registrantInfo != null )
                {
                    if ( UpdateGroupMemberAttributes( groupMember, registrantInfo, settings ) )
                    {
                        groupMember.SaveAttributeValues( rockContext );
                    }
                }
            }
        }

        /// <summary>
        /// Gets the registrant signature hash token. This token contains all the
        /// fields related to a registrant in a deterministic order so it can be
        /// used for validation later.
        /// </summary>
        /// <param name="registrantInfo">The registrant information.</param>
        /// <returns>A <see cref="string"/> that contains the token to be hashed.</returns>
        private string GetRegistrantSignatureHashToken( ViewModels.Blocks.Event.RegistrationEntry.RegistrantBag registrantInfo )
        {
            return registrantInfo.FieldValues
                .OrderBy( kvp => kvp.Key )
                .ThenBy( kvp => kvp.Value.ToStringSafe() )
                .Select( kvp => $"{kvp.Key}:{kvp.ToStringSafe()}" )
                .JoinStrings( "," );
        }

        /// <summary>
        /// Creates a SHA-256 hashed value of the source string. The hash is
        /// then base 64 encoded before it is returned.
        /// </summary>
        /// <param name="source">The source string to be hashed.</param>
        /// <returns>A <see cref="string"/> that contains the base-64 encoded hash value.</returns>
        private string GetSha256Hash( string source )
        {
            using ( var sha256 = SHA256.Create() )
            {
                var hashed = sha256.ComputeHash( Encoding.Unicode.GetBytes( source ) );

                return Convert.ToBase64String( hashed );
            }
        }

        /// <summary>
        /// Creates the signature document object in memory for later saving to
        /// the database. The document and the associated BinaryFile are both
        /// populated.
        /// </summary>
        /// <param name="signatureDocumentTemplate">The signature document template.</param>
        /// <param name="documentData">The document data from a previous signing session.</param>
        /// <param name="entity">The entity that should be associated with the document.</param>
        /// <param name="signedBy">The <see cref="Person"/> that signed the document.</param>
        /// <param name="assignedTo">The <see cref="Person"/> that is the responsible party for signing the document.</param>
        /// <param name="appliesTo">The <see cref="Person"/> that this document will apply to.</param>
        /// <returns>A <see cref="SignatureDocument"/> object that can be saved to the database.</returns>
        private static SignatureDocument CreateSignatureDocument( SignatureDocumentTemplate signatureDocumentTemplate, SignedDocumentData documentData, Person signedBy, Person assignedTo, Person appliesTo, String registrantName, String registrationInstanceName )
        {
            // Glue stuff into the signature document
            var signatureDocument = new SignatureDocument
            {
                SignatureDocumentTemplateId = signatureDocumentTemplate.Id,
                Status = SignatureDocumentStatus.Signed,
                Name = $"{registrantName} ({registrationInstanceName})",
                SignedByPersonAliasId = signedBy.PrimaryAliasId,
                AssignedToPersonAliasId = assignedTo.PrimaryAliasId,
                AppliesToPersonAliasId = appliesTo.PrimaryAliasId,

                SignedDocumentText = documentData.DocumentHtml,
                LastStatusDate = documentData.SignedDateTime,
                SignedDateTime = documentData.SignedDateTime,

                SignatureData = documentData.SignatureData,
                SignedName = documentData.SignedByName,
                SignedByEmail = documentData.SignedByEmail,

                SignedClientIp = documentData.IpAddress,
                SignedClientUserAgent = documentData.UserAgent
            };

            // Needed before determining SignatureInformation (Signed Name, metadata)
            signatureDocument.SignatureVerificationHash = SignatureDocumentService.CalculateSignatureVerificationHash( signatureDocument );

            var signatureInformationHtmlArgs = new GetSignatureInformationHtmlOptions
            {
                SignatureType = signatureDocumentTemplate.SignatureType,
                SignedName = signatureDocument.SignedName,
                DrawnSignatureDataUrl = signatureDocument.SignatureData,
                SignedByPerson = signedBy,
                SignedDateTime = signatureDocument.SignedDateTime,
                SignedClientIp = signatureDocument.SignedClientIp,
                SignatureVerificationHash = signatureDocument.SignatureVerificationHash
            };

            // Helper takes care of generating HTML and combining SignatureDocumentHTML and signedSignatureDocumentHtml into the final Signed Document
            var signatureInformationHtml = ElectronicSignatureHelper.GetSignatureInformationHtml( signatureInformationHtmlArgs );
            var signedSignatureDocumentHtml = ElectronicSignatureHelper.GetSignedDocumentHtml( documentData.DocumentHtml, signatureInformationHtml );

            // Generate the PDF representation of the form.
            using ( var pdfGenerator = new PdfGenerator() )
            {
                var binaryFileTypeId = signatureDocumentTemplate.BinaryFileTypeId;
                if ( !binaryFileTypeId.HasValue )
                {
                    binaryFileTypeId = BinaryFileTypeCache.GetId( Rock.SystemGuid.BinaryFiletype.DIGITALLY_SIGNED_DOCUMENTS.AsGuid() );
                }

                signatureDocument.BinaryFile = pdfGenerator.GetAsBinaryFileFromHtml( binaryFileTypeId ?? 0, signatureDocument.Name, signedSignatureDocumentHtml );
                signatureDocument.BinaryFile.ParentEntityId = signatureDocumentTemplate.Id;
                signatureDocument.BinaryFile.ParentEntityTypeId = EntityTypeCache.Get<SignatureDocumentTemplate>().Id;
                signatureDocument.BinaryFile.IsTemporary = false;
            }

            return signatureDocument;
        }

        #endregion Helpers

        #region Internal Classes

        /// <summary>
        /// Provides a custom registration object that is used during Lava merge
        /// for a signature document.
        /// </summary>
        private class LavaSignatureRegistration : Rock.Lava.LavaDataObject
        {
            public int InstanceId { get; }

            public string InstanceName { get; }

            public int TemplateId { get; }

            public string TemplateName { get; }

            public string RegistrationTerm { get; }

            public string RegistrantTerm { get; }

            public int RegistrantCount { get; }

            public int? GroupId { get; }

            public LavaSignatureRegistration( RegistrationInstance registrationInstance, int? groupId, int registrantCount )
            {
                InstanceId = registrationInstance.Id;
                InstanceName = registrationInstance.Name;
                TemplateId = registrationInstance.RegistrationTemplateId;
                TemplateName = registrationInstance.RegistrationTemplate.Name;
                RegistrationTerm = registrationInstance.RegistrationTemplate.RegistrationTerm;
                RegistrantTerm = registrationInstance.RegistrationTemplate.RegistrantTerm;
                RegistrantCount = registrantCount;
                GroupId = groupId;
            }
        }

        /// <summary>
        /// Provides a custom registrant object that is used during Lava merge
        /// for a signature document.
        /// </summary>
        private class LavaSignatureRegistrant : LavaHasAttributes
        {
            public Location Address { get; }

            public CampusCache Campus { get; }

            public DefinedValueCache ConnectionStatus { get; }

            public DateTime? AnniversaryDate { get; }

            public DateTime? BirthDate { get; }

            public string Email { get; }

            public string FirstName { get; }

            public string MiddleName { get; }

            public string LastName { get; }

            public Gender Gender { get; }

            public string GradeFormatted { get; }

            public int? GradeOffset { get; }

            public int? GraduationYear { get; }

            public DefinedValueCache MaritalStatus { get; }

            public string HomePhone { get; }

            public string MobilePhone { get; }

            public string WorkPhone { get; }

            public Rock.Model.Person Person { get; }

            public Rock.Model.GroupMember GroupMember { get; }

            public LavaSignatureRegistrant( Person person, Location homeLocation, CampusCache campus, GroupMember groupMember, ViewModels.Blocks.Event.RegistrationEntry.RegistrantBag registrantInfo, RegistrationInstance registrationInstance )
            {
                var (registrantAttributes, registrantAttributeValues) = GetRegistrantAttributesFromRegistration( registrantInfo, registrationInstance.RegistrationTemplate );

                Address = homeLocation;
                Campus = campus;
                AnniversaryDate = person.AnniversaryDate;
                BirthDate = person.BirthDate;
                ConnectionStatus = person.ConnectionStatusValueId.HasValue ? DefinedValueCache.Get( person.ConnectionStatusValueId.Value ) : null;
                Email = person.Email;
                FirstName = person.FirstName;
                MiddleName = person.MiddleName;
                LastName = person.LastName;
                Gender = person.Gender;
                GradeFormatted = person.GradeFormatted;
                GradeOffset = person.GradeOffset;
                GraduationYear = person.GraduationYear;

                // We call FormattedNumber here rather than using the property NumberFormatted because at this point NumberFormatted hasn't yet been initialized
                HomePhone = PhoneNumber.FormattedNumber( "", person.GetPhoneNumber( SystemGuid.DefinedValue.PERSON_PHONE_TYPE_HOME.AsGuid() )?.Number, false );
                MaritalStatus = person.MaritalStatusValueId.HasValue ? DefinedValueCache.Get( person.MaritalStatusValueId.Value ) : null;
                MobilePhone = PhoneNumber.FormattedNumber( "", person.GetPhoneNumber( SystemGuid.DefinedValue.PERSON_PHONE_TYPE_MOBILE.AsGuid() )?.Number, false );
                WorkPhone = PhoneNumber.FormattedNumber( "", person.GetPhoneNumber( SystemGuid.DefinedValue.PERSON_PHONE_TYPE_WORK.AsGuid() )?.Number, false );

                if ( registrantAttributes != null && registrantAttributeValues != null )
                {
                    Attributes = registrantAttributes;
                    AttributeValues = registrantAttributeValues;
                }

                if ( person != null )
                {
                    if ( person.Attributes == null )
                    {
                        person.LoadAttributes();
                    }

                    Person = person;
                }

                if ( groupMember != null )
                {
                    if ( groupMember.Attributes == null )
                    {
                        groupMember.LoadAttributes();
                    }

                    GroupMember = groupMember;
                }
            }
        }

        /// <summary>
        /// Provides a custom object that has attributes that is used during
        /// Lava merge for a signature document.
        /// </summary>
        private class LavaHasAttributes : Rock.Lava.LavaDataObject, IHasAttributes
        {
            #region IHasAttributes

            int IHasAttributes.Id => 0;

            public Dictionary<string, AttributeCache> Attributes { get; set; }

            public Dictionary<string, AttributeValueCache> AttributeValues { get; set; }

            public Dictionary<string, string> AttributeValueDefaults => null;

            public string GetAttributeValue( string key )
            {
                if ( AttributeValues != null &&
                    AttributeValues.ContainsKey( key ) )
                {
                    return this.AttributeValues[key].Value;
                }

                if ( this.Attributes != null &&
                    this.Attributes.ContainsKey( key ) )
                {
                    return this.Attributes[key].DefaultValue;
                }

                return null;
            }

            public List<string> GetAttributeValues( string key )
            {
                string value = GetAttributeValue( key );
                if ( !string.IsNullOrWhiteSpace( value ) )
                {
                    return value.SplitDelimitedValues().ToList();
                }

                return new List<string>();
            }

            public void SetAttributeValue( string key, string value )
            {
                throw new NotImplementedException();
            }

            #endregion
        }

        /// <summary>
        /// Internal structure for the encoded data that contains the signed document.
        /// This is sent to the browser in encrypted form and then included in
        /// the final submission process to be used to generate the actual document.
        /// </summary>
        private class SignedDocumentData
        {
            public string DocumentHtml { get; set; }

            public string SignatureData { get; set; }

            public string SignedByName { get; set; }

            public string SignedByEmail { get; set; }

            public string IpAddress { get; set; }

            public string UserAgent { get; set; }

            public DateTime SignedDateTime { get; set; }
        }

        #endregion
    }
}<|MERGE_RESOLUTION|>--- conflicted
+++ resolved
@@ -3299,24 +3299,7 @@
             // inline signature is not currently supported.
             if ( context.RegistrationSettings.SignatureDocumentTemplateId.HasValue && context.RegistrationSettings.IsInlineSignatureRequired && isNewRegistration )
             {
-<<<<<<< HEAD
                 var signatureDocumentService = new SignatureDocumentService( rockContext );
-=======
-                var documentTemplate = new SignatureDocumentTemplateService( rockContext ).Get( context.RegistrationSettings.SignatureDocumentTemplateId ?? 0 );
-
-                // Get the signed document data and encode any string data that was sent by the front-end.
-                var signedData = Encryption.DecryptString( registrantInfo.SignatureData ).FromJsonOrThrow<SignedDocumentData>();
-                signedData.SignatureData = signedData.SignatureData.EncodeHtml();
-                signedData.SignedByName = signedData.SignedByName.EncodeHtml();
-                signedData.SignedByEmail = signedData.SignedByEmail.EncodeHtml();
-                signedData.IpAddress = signedData.IpAddress.EncodeHtml();
-                signedData.UserAgent = signedData.UserAgent.EncodeHtml();
-
-                // Don't trust that the DocumentHtml sent to the user hasn't been altered - recreate it for safety.
-                signedData.DocumentHtml = GetDocumentHtml( rockContext, context, registrantInfo, person, campusId, location, documentTemplate );
-
-                var signedBy = RequestContext.CurrentPerson ?? registrar;
->>>>>>> 0d7100ea
 
                 // If a previously-signed document was specified for reuse, make a query to the database to get its ID.
                 int? existingSignatureDocumentId = null;
@@ -3333,12 +3316,22 @@
                 }
                 else
                 {
+                    var documentTemplate = new SignatureDocumentTemplateService( rockContext ).Get( context.RegistrationSettings.SignatureDocumentTemplateId ?? 0 );
+
+                    // Get the signed document data and encode any string data that was sent by the front-end.
                     var signedData = Encryption.DecryptString( registrantInfo.SignatureData ).FromJsonOrThrow<SignedDocumentData>();
+                    signedData.SignatureData = signedData.SignatureData.EncodeHtml();
+                    signedData.SignedByName = signedData.SignedByName.EncodeHtml();
+                    signedData.SignedByEmail = signedData.SignedByEmail.EncodeHtml();
+                    signedData.IpAddress = signedData.IpAddress.EncodeHtml();
+                    signedData.UserAgent = signedData.UserAgent.EncodeHtml();
+
+                    // Don't trust that the DocumentHtml sent to the user hasn't been altered - recreate it for safety.
+                    signedData.DocumentHtml = GetDocumentHtml( rockContext, context, registrantInfo, person, campusId, location, documentTemplate );
+
                     var signedBy = RequestContext.CurrentPerson ?? registrar;
 
-                    var documentTemplate = new SignatureDocumentTemplateService( rockContext ).Get( context.RegistrationSettings.SignatureDocumentTemplateId ?? 0 );
                     var document = CreateSignatureDocument( documentTemplate, signedData, signedBy, registrar, person, registrant.PersonAlias?.Person?.FullName ?? person.FullName, context.RegistrationSettings.Name );
-
 
                     signatureDocumentService.Add( document );
                     registrant.SignatureDocument = document;
@@ -3376,9 +3369,6 @@
             registrantInfo.PersonGuid = person.Guid;
         }
 
-<<<<<<< HEAD
-        private static (Dictionary<string, AttributeCache>, Dictionary<string, AttributeValueCache>) GetRegistrantAttributesFromRegistration( ViewModels.Blocks.Event.RegistrationEntry.RegistrantBag registrantInfo, RegistrationTemplate template )
-=======
         /// <summary>
         /// Gets the Document HTML for a SignatureDocumentTemplate.
         /// </summary>
@@ -3390,11 +3380,11 @@
         /// <param name="location">The <see cref="Location"/> to use for merge fields.</param>
         /// <param name="documentTemplate">The <see cref="SignatureDocumentTemplate"/> to get the LavaTemplate from.</param>
         /// <returns>The Lava resolved document HTML to be signed.</returns>
-        private string GetDocumentHtml( RockContext rockContext, RegistrationContext context, ViewModels.Blocks.Event.RegistrationEntry.RegistrantInfo registrantInfo, Person person, int? campusId, Location location, SignatureDocumentTemplate documentTemplate )
+        private string GetDocumentHtml( RockContext rockContext, RegistrationContext context, RegistrantBag registrantInfo, Person person, int? campusId, Location location, SignatureDocumentTemplate documentTemplate )
         {
             // Process the GroupMember so we have data for the Lava merge.
             GroupMember groupMember = null;
-            var groupId = GetRegistrationGroupId( rockContext );
+            var groupId = GetRegistrationGroupId( rockContext, context.Registration.RegistrationInstanceId );
 
             if ( groupId.HasValue )
             {
@@ -3417,8 +3407,7 @@
             return ElectronicSignatureHelper.GetSignatureDocumentHtml( documentTemplate.LavaTemplate, mergeFields );
         }
 
-        private static ( Dictionary<string, AttributeCache>, Dictionary<string, AttributeValueCache> ) GetRegistrantAttributesFromRegistration( ViewModels.Blocks.Event.RegistrationEntry.RegistrantInfo registrantInfo, RegistrationTemplate template )
->>>>>>> 0d7100ea
+        private static (Dictionary<string, AttributeCache>, Dictionary<string, AttributeValueCache>) GetRegistrantAttributesFromRegistration( ViewModels.Blocks.Event.RegistrationEntry.RegistrantBag registrantInfo, RegistrationTemplate template )
         {
             var attributes = new Dictionary<string, AttributeCache>();
             var attributeValues = new Dictionary<string, AttributeValueCache>();
