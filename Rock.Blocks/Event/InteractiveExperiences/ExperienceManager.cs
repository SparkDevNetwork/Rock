﻿// <copyright>
// Copyright by the Spark Development Network
//
// Licensed under the Rock Community License (the "License");
// you may not use this file except in compliance with the License.
// You may obtain a copy of the License at
//
// http://www.rockrms.com/license
//
// Unless required by applicable law or agreed to in writing, software
// distributed under the License is distributed on an "AS IS" BASIS,
// WITHOUT WARRANTIES OR CONDITIONS OF ANY KIND, either express or implied.
// See the License for the specific language governing permissions and
// limitations under the License.
// </copyright>
//

using System;
using System.Collections.Generic;
using System.ComponentModel;
using System.Data.Entity;
using System.Linq;
using System.Runtime.CompilerServices;
using System.Threading.Tasks;

using Rock.Attribute;
using Rock.Data;
using Rock.Enums.Event;
using Rock.Event.InteractiveExperiences;
using Rock.Model;
using Rock.Security;
using Rock.Utility;
using Rock.ViewModels.Blocks.Event.InteractiveExperiences.ExperienceManager;
using Rock.ViewModels.Event.InteractiveExperiences;
using Rock.ViewModels.Utility;
using Rock.Web.Cache;

namespace Rock.Blocks.Event.InteractiveExperiences
{
    /// <summary>
    /// Manages an active interactive experience.
    /// </summary>
    /// <seealso cref="Rock.Blocks.RockObsidianDetailBlockType" />

    [DisplayName( "Experience Manager" )]
    [Category( "Event > Interactive Experiences" )]
    [Description( "Manages an active interactive experience." )]
    [IconCssClass( "fa fa-question" )]

    #region Block Attributes

    [LinkedPage( "Live Experience Page",
        "The page that will provide the live experience preview.",
        IsRequired = false,
        Key = AttributeKey.LiveExperiencePage,
        Order = 0 )]

    [IntegerField( "Participant Count Update Interval",
        Description = "The number of seconds between updates to the participant count. Setting this value too low can cause extra load on the server.",
        IsRequired = true,
        DefaultIntegerValue = 30,
        Key = AttributeKey.ParticipantCountUpdateInterval,
        Order = 1 )]

    [CustomCheckboxListField( "Tabs to Display",
        Description = "The tabs to be made visible to people managing the experience.",
        IsRequired = true,
        DefaultValue = "Live Event,Moderation,Live Questions",
        ListSource = "Live Event,Moderation,Live Questions",
        Key = AttributeKey.TabsToDisplay,
        Order = 2 )]

    #endregion

    [Rock.SystemGuid.EntityTypeGuid( "5d2594d9-2695-41be-880c-966ff25bcf11" )]
    [Rock.SystemGuid.BlockTypeGuid( "7af57181-dd9a-446a-b321-abad900df9bc" )]
    public class ExperienceManager : RockObsidianBlockType
    {
        #region Keys

        private static class AttributeKey
        {
            public const string LiveExperiencePage = "LiveExperiencePage";
            public const string ParticipantCountUpdateInterval = "ParticipantCountUpdateInterval";
            public const string TabsToDisplay = "TabsToDisplay";
        }

        private static class PageParameterKey
        {
            public const string InteractiveExperienceOccurrenceId = "InteractiveExperienceOccurrenceId";

            public const string NoCount = "NoCount";
        }

        private static class NavigationUrlKey
        {
            public const string LiveExperiencePage = "LiveExperiencePage";
        }

        #endregion

        public override string BlockFileUrl => $"{base.BlockFileUrl}.obs";

        #region Methods

        /// <inheritdoc/>
        public override object GetObsidianBlockInitialization()
        {
            using ( var rockContext = new RockContext() )
            {
                var occurrenceService = new InteractiveExperienceOccurrenceService( rockContext );
                var box = new ExperienceManagerInitializationBox();
                var occurrence = GetInteractiveExperienceOccurrence( rockContext, PageParameterKey.InteractiveExperienceOccurrenceId );
                var experience = occurrence?.InteractiveExperienceSchedule.InteractiveExperience;

                if ( occurrence == null )
                {
                    box.ErrorMessage = "Interactive Experience Occurrence was not found.";
                    return box;
                }

                if ( !occurrence.InteractiveExperienceSchedule.InteractiveExperience.IsActive )
                {
                    box.ErrorMessage = "This Interactive Experience is not currently active.";
                    return box;
                }

                box.OccurrenceIdKey = occurrence.IdKey;
                box.ExperienceName = experience.Name;
                box.IsNotificationAvailable = experience.PushNotificationType == InteractiveExperiencePushNotificationType.SpecificActions;
                box.IsExperienceInactive = !occurrence.IsOccurrenceActive;
                box.ParticipantCount = occurrenceService.GetRecentParticipantCount( occurrence.Id );
                box.ParticipantCountUpdateInterval = GetParticipantCountUpdateInterval();
                box.Actions = GetExperienceActions( experience );
                box.TabsToShow = GetAttributeValue( AttributeKey.TabsToDisplay ).SplitDelimitedValues( ",", StringSplitOptions.RemoveEmptyEntries ).ToList();
                box.SecurityGrantToken = GetSecurityGrantToken();
                box.NavigationUrls = GetBoxNavigationUrls();

                var token = new ExperienceToken
                {
                    OccurrenceId = occurrence.IdKey,
                    IsModerator = true
                };

<<<<<<< HEAD
                box.ExperienceToken = Rock.Security.Encryption.EncryptString( token.ToJson() );
=======
                box.ExperienceToken = Encryption.EncryptString( token.ToJson() );
>>>>>>> f04fe9ee

                return box;
            }
        }

        /// <summary>
        /// Gets the interactive experience entity from page parameters.
        /// </summary>
        /// <param name="rockContext">The rock context.</param>
        /// <returns>The <see cref="InteractiveExperience"/> to be viewed or edited on the page.</returns>
        private InteractiveExperienceOccurrence GetInteractiveExperienceOccurrence( RockContext rockContext, string entityIdKey )
        {
            var entityId = RequestContext.GetPageParameter( entityIdKey );
            var occurrenceService = new InteractiveExperienceOccurrenceService( rockContext );

            return occurrenceService.GetQueryableByKey( entityId, !PageCache.Layout.Site.DisablePredictableIds )
                .AsNoTracking()
                .Include( o => o.InteractiveExperienceSchedule.InteractiveExperience )
                .SingleOrDefault();
        }

        /// <summary>
        /// Gets the box navigation URLs required for the page to operate.
        /// </summary>
        /// <returns>A dictionary of key names and URL values.</returns>
        private Dictionary<string, string> GetBoxNavigationUrls()
        {
            return new Dictionary<string, string>
            {
                [NavigationUrlKey.LiveExperiencePage] = this.GetLinkedPageUrl( AttributeKey.LiveExperiencePage, new Dictionary<string, string>
                {
                    [PageParameterKey.InteractiveExperienceOccurrenceId] = RequestContext.GetPageParameter( PageParameterKey.InteractiveExperienceOccurrenceId ),
                    [PageParameterKey.NoCount] = "true"
                } )
            };
        }

        /// <summary>
        /// Gets the security grant token that will be used by UI controls on
        /// this block to ensure they have the proper permissions.
        /// </summary>
        /// <returns>A string that represents the security grant token.</string>
        private string GetSecurityGrantToken()
        {
            var securityGrant = new Rock.Security.SecurityGrant();

            return securityGrant.ToToken();
        }

        /// <summary>
        /// Gets the actions for this experience.
        /// </summary>
        /// <param name="experience">The experience.</param>
        /// <returns>A collection of <see cref="ListItemBag"/> objects that represent the actions.</returns>
        private static List<ListItemBag> GetExperienceActions( InteractiveExperience experience )
        {
            var items = new List<ListItemBag>();

            foreach ( var action in experience.InteractiveExperienceActions )
            {
                var actionComponent = ActionTypeContainer.GetComponentFromEntityType( action.ActionEntityTypeId );

                if ( actionComponent == null )
                {
                    continue;
                }

                items.Add( new ListItemBag
                {
                    Value = action.IdKey,
                    Text = actionComponent.GetDisplayTitle( action ),
                    Category = actionComponent.IconCssClass
                } );
            }

            return items;
        }

        /// <summary>
        /// Gets the participant count update interval in seconds.
        /// </summary>
        /// <returns>The number of seconds between updates.</returns>
        private int GetParticipantCountUpdateInterval()
        {
            var seconds = GetAttributeValue( AttributeKey.ParticipantCountUpdateInterval ).AsInteger();

            return Math.Max( 1, seconds );
        }

        #endregion

        #region Block Actions

        /// <summary>
        /// Gets all the answers for the specified experience occurrence.
        /// </summary>
        /// <param name="occurrenceKey">The occurrence identifier.</param>
        /// <returns>A collection of <see cref="ExperienceAnswerBag"/> objects that represent the answers.</returns>
        [BlockAction]
        public BlockActionResult GetExperienceAnswers( string occurrenceKey )
        {
            using ( var rockContext = new RockContext() )
            {
                var occurrenceIntegerId = IdHasher.Instance.GetId( occurrenceKey );

                if ( !occurrenceIntegerId.HasValue )
                {
                    return ActionNotFound( "Experience occurrence was not found." );
                }

                var answerService = new InteractiveExperienceAnswerService( rockContext );
                var answers = answerService.GetAnswerBagsForOccurrence( occurrenceIntegerId.Value ).ToList();

                return ActionOk( answers );
            }
        }

        /// <summary>
        /// Deletes the experience answer completely from the system.
        /// </summary>
        /// <param name="key">The identifier of the answer to be deleted.</param>
        /// <returns>A 200 OK result if the answer was deleted; otherwise an error result.</returns>
        [BlockAction]
        public async Task<BlockActionResult> DeleteExperienceAnswer( string key )
        {
            var answerId = IdHasher.Instance.GetId( key );

            if ( !answerId.HasValue )
            {
                return ActionNotFound( "Response was not found." );
            }

            var deleted = await InteractiveExperienceAnswerService.DeleteAnswer( answerId.Value );

            if ( !deleted )
            {
                return ActionNotFound( "Response could not be deleted." );
            }

            return ActionOk();
        }

        /// <summary>
        /// Updates the experience answer approval status.
        /// </summary>
        /// <param name="key">The identifier of the answer to be updated.</param>
        /// <param name="status">The new status of the answer.</param>
        /// <returns>A 200 OK result if the answer was updated; otherwise an error result.</returns>
        [BlockAction]
        public async Task<BlockActionResult> UpdateExperienceAnswerStatus( string key, InteractiveExperienceApprovalStatus status )
        {
            var answerId = IdHasher.Instance.GetId( key );

            if ( !answerId.HasValue )
            {
                return ActionNotFound( "Response was not found." );
            }

            var updated = await InteractiveExperienceAnswerService.UpdateAnswerStatus( answerId.Value, status );

            if ( !updated )
            {
                return ActionNotFound( "Response could not be updated." );
            }

            return ActionOk();
        }

        #endregion
    }
}<|MERGE_RESOLUTION|>--- conflicted
+++ resolved
@@ -142,11 +142,7 @@
                     IsModerator = true
                 };
 
-<<<<<<< HEAD
-                box.ExperienceToken = Rock.Security.Encryption.EncryptString( token.ToJson() );
-=======
                 box.ExperienceToken = Encryption.EncryptString( token.ToJson() );
->>>>>>> f04fe9ee
 
                 return box;
             }
