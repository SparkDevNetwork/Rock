--- conflicted
+++ resolved
@@ -138,11 +138,7 @@
                         CampusId = occurrence.GetIndivualCampusId( RequestContext.CurrentPerson, latitude, longitude )
                     };
 
-<<<<<<< HEAD
-                    box.ExperienceToken = Rock.Security.Encryption.EncryptString( experienceToken.ToJson() );
-=======
                     box.ExperienceToken = Encryption.EncryptString( experienceToken.ToJson() );
->>>>>>> f04fe9ee
                     box.Style = experienceCache.GetExperienceStyleBag();
                     box.IsExperienceInactive = !occurrence.IsOccurrenceActive;
                 }
