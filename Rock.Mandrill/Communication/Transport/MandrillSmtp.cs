// <copyright>
// Copyright by the Spark Development Network
//
// Licensed under the Rock Community License (the "License");
// you may not use this file except in compliance with the License.
// You may obtain a copy of the License at
//
// http://www.rockrms.com/license
//
// Unless required by applicable law or agreed to in writing, software
// distributed under the License is distributed on an "AS IS" BASIS,
// WITHOUT WARRANTIES OR CONDITIONS OF ANY KIND, either express or implied.
// See the License for the specific language governing permissions and
// limitations under the License.
// </copyright>
//
using System;
using System.Collections.Generic;
using System.ComponentModel;
using System.ComponentModel.Composition;
using System.Net.Mail;
using Rock.Attribute;

namespace Rock.Communication.Transport
{
    /// <summary>
    /// Sends a communication through SMTP protocol
    /// </summary>
    [Description( "Sends a communication through Mandrill's SMTP API" )]
    [Export( typeof( TransportComponent ) )]
    [ExportMetadata( "ComponentName", "Mandrill SMTP" )]

    [TextField( "Server", "", true, "smtp.mandrillapp.com", "", 0 )]
    [TextField( "Username", "The SMTP username provided by Mandrill", true, "", "", 1 )]
    [TextField( "Password", "Any valid Mandrill API key (not the password you use to login to Mandrill)", true, "", "", 2, null, true )]
    [IntegerField( "Port", "", false, 25, "", 3 )]
    [BooleanField( "Use SSL", "", false, "", 4 )]
    [BooleanField( "Inline CSS", "Enable Mandrill's CSS Inliner feature.", true, "", 5 )]
<<<<<<< HEAD
    [IntegerField( "Concurrent Send Workers", "", false, 10, "", 5, key: "MaxParallelization" )]
    [Rock.SystemGuid.EntityTypeGuid( "73158C6E-CE56-4CA8-9A52-7CBA58CA52F9")]
=======
    [IntegerField( "Concurrent Send Workers", "", false, 1, "", 5, key: "MaxParallelization" )]
    [RockObsolete( "1.13.4" )]
    [Obsolete( "Starting in Rock v14.0 the SMTP transport is no longer supported. Use the newer HTTPS transports." )]
>>>>>>> bc77c3c0
    public class MandrillSmtp : SMTPComponent
    {
        /// <summary>
        /// Gets a value indicating whether transport has ability to track recipients opening the communication.
        /// </summary>
        /// <value>
        /// <c>true</c> if transport can track opens; otherwise, <c>false</c>.
        /// </value>
        public override bool CanTrackOpens
        {
            get
            {
                return true;
            }
        }

        /// <summary>
        /// Gets the recipient status note.
        /// </summary>
        /// <value>
        /// The status note.
        /// </value>
        public override string StatusNote
        {
            get
            {
                return string.Format( "Email was received for delivery by Mandrill ({0})", RockDateTime.Now );
            }
        }

        /// <summary>
        /// Adds any additional headers.
        /// </summary>
        /// <param name="message">The message.</param>
        /// <param name="headers">The headers.</param>
        public override void AddAdditionalHeaders( MailMessage message, Dictionary<string, string> headers )
        {
            bool inlineCss = GetAttributeValue( "InlineCSS" ).AsBoolean( true );

            // add mandrill headers
            message.Headers.Add( "X-MC-Track", "opens, clicks" );
            message.Headers.Add( "X-MC-InlineCSS", inlineCss.ToString().ToLower() );

            if ( headers != null )
            {
                var metaValues = new List<string>();
                foreach ( var param in headers )
                {
                    metaValues.Add( string.Format( "\"{0}\":\"{1}\"", param.Key, param.Value ) );
                }

                message.Headers.Add( "X-MC-Metadata", string.Format( @"{{{0}}}", metaValues.AsDelimited( "," ) ) );
            }
        }
    }
}<|MERGE_RESOLUTION|>--- conflicted
+++ resolved
@@ -36,14 +36,10 @@
     [IntegerField( "Port", "", false, 25, "", 3 )]
     [BooleanField( "Use SSL", "", false, "", 4 )]
     [BooleanField( "Inline CSS", "Enable Mandrill's CSS Inliner feature.", true, "", 5 )]
-<<<<<<< HEAD
-    [IntegerField( "Concurrent Send Workers", "", false, 10, "", 5, key: "MaxParallelization" )]
+    [IntegerField( "Concurrent Send Workers", "", false, 1, "", 5, key: "MaxParallelization" )]
     [Rock.SystemGuid.EntityTypeGuid( "73158C6E-CE56-4CA8-9A52-7CBA58CA52F9")]
-=======
-    [IntegerField( "Concurrent Send Workers", "", false, 1, "", 5, key: "MaxParallelization" )]
     [RockObsolete( "1.13.4" )]
     [Obsolete( "Starting in Rock v14.0 the SMTP transport is no longer supported. Use the newer HTTPS transports." )]
->>>>>>> bc77c3c0
     public class MandrillSmtp : SMTPComponent
     {
         /// <summary>
