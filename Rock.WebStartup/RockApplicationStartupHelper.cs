--- conflicted
+++ resolved
@@ -62,14 +62,6 @@
         /// </value>
         public static DateTime StartDateTime { get; private set; }
 
-<<<<<<< HEAD
-=======
-        /// <summary>
-        /// Global Quartz scheduler for jobs
-        /// </summary>
-        public static IScheduler QuartzScheduler { get; private set; } = null;
-
->>>>>>> 087f2ceb
         private static Stopwatch _debugTimingStopwatch = Stopwatch.StartNew();
 
         #endregion Properties
