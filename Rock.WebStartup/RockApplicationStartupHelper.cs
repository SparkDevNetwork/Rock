﻿// <copyright>
// Copyright by the Spark Development Network
//
// Licensed under the Rock Community License (the "License");
// you may not use this file except in compliance with the License.
// You may obtain a copy of the License at
//
// http://www.rockrms.com/license
//
// Unless required by applicable law or agreed to in writing, software
// distributed under the License is distributed on an "AS IS" BASIS,
// WITHOUT WARRANTIES OR CONDITIONS OF ANY KIND, either express or implied.
// See the License for the specific language governing permissions and
// limitations under the License.
// </copyright>
//
using System;
using System.Collections.Generic;
using System.Configuration;
using System.Data.Entity;
using System.Data.Entity.Migrations.Infrastructure;
using System.Data.SqlClient;
using System.Diagnostics;
using System.IO;
using System.Linq;
using System.Reflection;
using System.Threading.Tasks;
using System.Web;

using DotLiquid;

using Quartz;
using Quartz.Impl;
using Quartz.Impl.Matchers;

using Rock.Bus;
using Rock.Configuration;
using Rock.Data;
using Rock.Jobs;
using Rock.Lava;
using Rock.Model;
using Rock.Web.Cache;
using Rock.WebFarm;

namespace Rock.WebStartup
{
    /// <summary>
    /// Helper that manages startup operations that need to run prior to RockWeb startup
    /// </summary>
    public static partial class RockApplicationStartupHelper
    {
        #region Constants

        #endregion Constants

        #region Properties

        /// <summary>
        /// Gets the DateTime that <seealso cref="RunApplicationStartup"/> started
        /// </summary>
        /// <value>
        /// The start date time.
        /// </value>
        public static DateTime StartDateTime { get; private set; }

        /// <summary>
        /// Global Quartz scheduler for jobs 
        /// </summary>
        public static IScheduler QuartzScheduler { get; private set; } = null;

        private static Stopwatch _debugTimingStopwatch = Stopwatch.StartNew();

        #endregion Properties

        /// <summary>
        /// If there are Task.Runs that don't handle their exceptions, this will catch those
        /// so that we can log it.
        /// </summary>
        /// <param name="sender">The source of the event.</param>
        /// <param name="e">The <see cref="UnobservedTaskExceptionEventArgs"/> instance containing the event data.</param>
        private static void TaskScheduler_UnobservedTaskException( object sender, UnobservedTaskExceptionEventArgs e )
        {
            Exception ex;
            if ( e.Exception?.InnerExceptions?.Count == 1 )
            {
                ex = e.Exception.InnerException;
            }
            else
            {
                ex = e.Exception;
            }
            
            ExceptionLogService.LogException( ex );
        }

        /// <summary>
        /// Runs various startup operations that need to run prior to RockWeb startup
        /// </summary>
        internal static void RunApplicationStartup()
        {
            // Indicate to always log to file during initialization.
            ExceptionLogService.AlwaysLogToFile = true;

            StartDateTime = RockDateTime.Now;

            // If there are Task.Runs that don't handle their exceptions, this will catch those
            // so that we can log it. Note that this event won't fire until the Task is disposed.
            // In most cases, that'll be when GC is collected. So it won't happen immediately.
            TaskScheduler.UnobservedTaskException += TaskScheduler_UnobservedTaskException;

            LogStartupMessage( "Application Starting" );

            var runMigrationFileInfo = new FileInfo( System.IO.Path.Combine( AppDomain.CurrentDomain.BaseDirectory, "App_Data\\Run.Migration" ) );

            bool hasPendingEFMigrations = runMigrationFileInfo.Exists || HasPendingEFMigrations();

            bool ranEFMigrations = MigrateDatabase( hasPendingEFMigrations );

            ShowDebugTimingMessage( "EF Migrations" );

            // Now that EF Migrations have gotten the Schema in sync with our Models,
            // get the RockContext initialized (which can take several seconds)
            // This will help reduce the chances of multiple instances RockWeb causing problems,
            // like creating duplicate attributes, or running the same migration in parallel
            using ( var rockContext = new RockContext() )
            {
                new AttributeService( rockContext ).Get( 0 );
                ShowDebugTimingMessage( "Initialize RockContext" );
            }

            if ( runMigrationFileInfo.Exists )
            {
                // fileInfo.Delete() won't do anything if the file doesn't exist (it doesn't throw an exception if it is not there )
                // but do the fileInfo.Exists to make this logic more readable
                runMigrationFileInfo.Delete();
            }

            // Run any plugin migrations
            bool anyPluginMigrations = MigratePlugins();

            ShowDebugTimingMessage( "Plugin Migrations" );

            /* 2020-05-20 MDP
               Plugins use Direct SQL to update data,
               or other things could have done data updates
               So, just in case, clear the cache (which could be Redis) since anything that is in there could be stale
            */

            RockCache.ClearAllCachedItems( false );

            using ( var rockContext = new RockContext() )
            {
                LoadCacheObjects( rockContext );

                ShowDebugTimingMessage( "Load Cache Objects" );

                UpdateAttributesFromRockConfig( rockContext );
            }

            if ( ranEFMigrations || anyPluginMigrations )
            {
                // If any migrations ran (version was likely updated)
                SendVersionUpdateNotifications();
                ShowDebugTimingMessage( "Send Version Update Notifications" );
            }

            // Start the message bus
            RockMessageBus.StartAsync().Wait();
            var busTransportName = RockMessageBus.GetTransportName();

            if ( busTransportName.IsNullOrWhiteSpace() )
            {
                ShowDebugTimingMessage( "Message Bus" );
            }
            else
            {
                ShowDebugTimingMessage( $"Message Bus ({busTransportName})" );
            }

            // Start stage 1 of the web farm
            RockWebFarm.StartStage1();
            ShowDebugTimingMessage( "Web Farm (stage 1)" );

            RegisterHttpModules();
            ShowDebugTimingMessage( "Register HTTP Modules" );

            // Initialize the Lava engine.
            InitializeLava();
            ShowDebugTimingMessage( $"Initialize Lava Engine ({LavaService.CurrentEngineName})" );

            // setup and launch the jobs infrastructure if running under IIS
            bool runJobsInContext = Convert.ToBoolean( ConfigurationManager.AppSettings["RunJobsInIISContext"] );
            if ( runJobsInContext )
            {
                StartJobScheduler();
                ShowDebugTimingMessage( "Start Job Scheduler" );
            }

            // Start stage 2 of the web farm
            RockWebFarm.StartStage2();
            ShowDebugTimingMessage( "Web Farm (stage 2)" );
        }

        /// <summary>
        /// Registers the HTTP modules.
        /// see http://blog.davidebbo.com/2011/02/register-your-http-modules-at-runtime.html
        /// </summary>
        private static void RegisterHttpModules()
        {
            var activeHttpModules = Rock.Web.HttpModules.HttpModuleContainer.GetActiveComponents();

            foreach ( var httpModule in activeHttpModules )
            {
                HttpApplication.RegisterModule( httpModule.GetType() );
            }
        }

        /// <summary>
        /// Loads the cache objects.
        /// </summary>
        private static void LoadCacheObjects( RockContext rockContext )
        {
            // Cache all the entity types
            foreach ( var entityType in new Rock.Model.EntityTypeService( rockContext ).Queryable().AsNoTracking() )
            {
                EntityTypeCache.Get( entityType );
            }

            // Cache all the Field Types
            foreach ( var fieldType in new Rock.Model.FieldTypeService( rockContext ).Queryable().AsNoTracking() )
            {
                // improve performance of loading FieldTypeCache by doing LoadAttributes using an existing rockContext before doing FieldTypeCache.Get to avoid calling LoadAttributes with new context per FieldTypeCache
                fieldType.LoadAttributes( rockContext );
                FieldTypeCache.Get( fieldType );
            }

            var all = FieldTypeCache.All();

            // Read all the qualifiers first so that EF doesn't perform a query for each attribute when it's cached
            var qualifiers = new Dictionary<int, Dictionary<string, string>>();
            foreach ( var attributeQualifier in new Rock.Model.AttributeQualifierService( rockContext ).Queryable().AsNoTracking() )
            {
                try
                {
                    if ( !qualifiers.ContainsKey( attributeQualifier.AttributeId ) )
                    {
                        qualifiers.Add( attributeQualifier.AttributeId, new Dictionary<string, string>() );
                    }

                    qualifiers[attributeQualifier.AttributeId].Add( attributeQualifier.Key, attributeQualifier.Value );
                }
                catch ( Exception ex )
                {
                    var startupException = new RockStartupException( "Error loading cache objects", ex );
                    LogError( startupException, null );
                }
            }

            // Cache all the attributes, except for user preferences
            var attributeQuery = new Rock.Model.AttributeService( rockContext ).Queryable( "Categories" );
            int? personUserValueEntityTypeId = EntityTypeCache.GetId( Person.USER_VALUE_ENTITY );
            if ( personUserValueEntityTypeId.HasValue )
            {
                attributeQuery = attributeQuery.Where( a => !a.EntityTypeId.HasValue || a.EntityTypeId.Value != personUserValueEntityTypeId );
            }

            foreach ( var attribute in attributeQuery.AsNoTracking().ToList() )
            {
                // improve performance of loading AttributeCache by doing LoadAttributes using an existing rockContext before doing AttributeCache.Get to avoid calling LoadAttributes with new context per AttributeCache
                attribute.LoadAttributes( rockContext );

                if ( qualifiers.ContainsKey( attribute.Id ) )
                {
                    Rock.Web.Cache.AttributeCache.Get( attribute, qualifiers[attribute.Id] );
                }
                else
                {
                    Rock.Web.Cache.AttributeCache.Get( attribute, new Dictionary<string, string>() );
                }
            }

            // Force authorizations to be cached
            Rock.Security.Authorization.Get();
        }

        /// <summary>
        /// Adds/Updates any attributes that were defined in web.config 's rockConfig section
        /// This is usually used for Plugin Components that need to get any changed values from web.config before startup
        /// </summary>
        private static void UpdateAttributesFromRockConfig( RockContext rockContext )
        {
            var rockConfig = RockConfig.Config;
            if ( rockConfig.AttributeValues.Count > 0 )
            {
                foreach ( AttributeValueConfig attributeValueConfig in rockConfig.AttributeValues )
                {
                    AttributeService attributeService = new AttributeService( rockContext );
                    AttributeValueService attributeValueService = new AttributeValueService( rockContext );
                    var attribute = attributeService.Get(
                        attributeValueConfig.EntityTypeId.AsInteger(),
                        attributeValueConfig.EntityTypeQualifierColumm,
                        attributeValueConfig.EntityTypeQualifierValue,
                        attributeValueConfig.AttributeKey );

                    if ( attribute == null )
                    {
                        attribute = new Rock.Model.Attribute();
                        attribute.FieldTypeId = FieldTypeCache.Get( new Guid( Rock.SystemGuid.FieldType.TEXT ) ).Id;
                        attribute.EntityTypeId = attributeValueConfig.EntityTypeId.AsInteger();
                        attribute.EntityTypeQualifierColumn = attributeValueConfig.EntityTypeQualifierColumm;
                        attribute.EntityTypeQualifierValue = attributeValueConfig.EntityTypeQualifierValue;
                        attribute.Key = attributeValueConfig.AttributeKey;
                        attribute.Name = attributeValueConfig.AttributeKey.SplitCase();
                        attributeService.Add( attribute );
                        rockContext.SaveChanges();
                    }

                    var attributeValue = attributeValueService.GetByAttributeIdAndEntityId( attribute.Id, attributeValueConfig.EntityId.AsInteger() );
                    if ( attributeValue == null && !string.IsNullOrWhiteSpace( attributeValueConfig.Value ) )
                    {
                        attributeValue = new Rock.Model.AttributeValue();
                        attributeValue.AttributeId = attribute.Id;
                        attributeValue.EntityId = attributeValueConfig.EntityId.AsInteger();
                        attributeValueService.Add( attributeValue );
                    }

                    if ( attributeValue.Value != attributeValueConfig.Value )
                    {
                        attributeValue.Value = attributeValueConfig.Value;
                        rockContext.SaveChanges();
                    }
                }
            }
        }

        /// <summary>
        /// Sends a message to Spark with version info, etc
        /// If any exceptions occur, they will be logged and ignored
        /// </summary>
        private static void SendVersionUpdateNotifications()
        {
            try
            {
                using ( var rockContext = new RockContext() )
                {
                    Rock.Utility.SparkLinkHelper.SendToSpark( rockContext );
                }
            }
            catch ( Exception ex )
            {
                // Just catch any exceptions, log it, and keep moving... 
                try
                {
                    var startupException = new RockStartupException( "Error sending version update notifications", ex );
                    LogError( startupException, null );
                    ExceptionLogService.LogException( startupException, null );
                }
                catch
                {
                    // ignore
                }
            }
        }

        /// <summary>
        /// uses Reflection and a query on __MigrationHistory to determine whether we need to check for pending EF Migrations
        /// </summary>
        /// <returns>
        ///   <c>true</c> if [has pending ef migrations]; otherwise, <c>false</c>.
        /// </returns>
        public static bool HasPendingEFMigrations()
        {
            /* MDP 2020-03-20
             * We had previously used the presence of a "~/App_Data/Run.Migration" file to see if there are migrations to run.
             * We did this to avoid the ~5 second delay that asking EF if there were pending migrations.
             * However, we ran into a few cases where the Run.Migration method may have gotten deleted even though there were still migrations that needed to be run.
             * To avoid this problem, we use Reflection plus querying the __MigrationHistory table to see if migrations need to be run. This only takes a few milliseconds
             * and eliminates the need for a Run.Migration file. Now migrations will run as needed in both dev and prod environments.
             */

            // first see if the _MigrationHistory table exists. If it doesn't, then this is probably an empty database
            bool _migrationHistoryTableExists = DbService.ExecuteScaler(
                @"SELECT convert(bit, 1) [Exists] 
                    FROM INFORMATION_SCHEMA.TABLES
                    WHERE TABLE_SCHEMA = 'dbo'
                    AND TABLE_NAME = '__MigrationHistory'" ) as bool? ?? false;

            if ( !_migrationHistoryTableExists )
            {
                // _MigrationHistory table doesn't exist, so we need to run EF Migrations
                return true;
            }

            // use reflection to find the last EF Migration (last Rock.Migrations.RockMigration since that is what all of Rock's EF migrations are based on)
            var migrationTypes = Rock.Reflection.SearchAssembly( typeof( Rock.Migrations.RockMigration ).Assembly, typeof( Rock.Migrations.RockMigration ) ).ToList();
            var migrationTypeInstances = migrationTypes.Select( a => Activator.CreateInstance( a.Value ) as IMigrationMetadata ).ToList();
            var lastRockMigrationId = migrationTypeInstances.Max( a => a.Id );

            // Now look in __MigrationHistory table to see what the last migration that ran was.
            // Note that if you accidentally run an older branch (v11.1) against a database that was created from a newer branch (v12), it'll think you need to run migrations.
            // But it will end up figuring that out when we ask it to run migrations
            var lastDbMigrationId = DbService.ExecuteScaler( "select max(MigrationId) from __MigrationHistory" ) as string;

            // if they aren't the same, run EF Migrations
            return lastDbMigrationId != lastRockMigrationId;
        }

        /// <summary>
        /// If EF migrations need to be done, does MF Migrations on the database 
        /// </summary>
        /// <returns>True if at least one migration was run</returns>
        public static bool MigrateDatabase( bool hasPendingEFMigrations )
        {
            if ( !hasPendingEFMigrations )
            {
                return false;
            }

            // get the pendingmigrations sorted by name (in the order that they run), then run to the latest migration
            var migrator = new System.Data.Entity.Migrations.DbMigrator( new Rock.Migrations.Configuration() );
            var pendingMigrations = migrator.GetPendingMigrations().OrderBy( a => a );

            // double check if there are migrations to run
            if ( pendingMigrations.Any() )
            {
                LogStartupMessage( "Migrating Database..." );

                var lastMigration = pendingMigrations.Last();

                // create a logger, and enable the migration output to go to a file
                var migrationLogger = new Rock.Migrations.RockMigrationsLogger() { LogVerbose = false, LogInfo = true, LogWarning = false };

                var migratorLoggingDecorator = new MigratorLoggingDecorator( migrator, migrationLogger );

                // NOTE: we need to specify the last migration vs null so it won't detect/complain about pending changes
                migratorLoggingDecorator.Update( lastMigration );
                return true;
            }

            return false;
        }

        /// <summary>
        /// Migrates the plugins.
        /// </summary>
        /// <returns></returns>
        /// <exception cref="System.Exception">Could not connect to the SQL database! Please check the 'RockContext' connection string in the web.ConnectionString.config file.
        /// or</exception>
        private static bool MigratePlugins()
        {
            bool migrationsWereRun = false;
            var pluginAssemblies = Rock.Reflection.GetPluginAssemblies().ToList();

            // also include the plugins that are in Rock.dll
            pluginAssemblies.Add( typeof( Rock.Plugin.Migration ).Assembly );

            // Iterate each thru each assembly, and run any migrations that it might have
            // If an assembly has a plugin migration that throws an exception, the exception
            // will be logged and stop running any more migrations for that assembly
            foreach ( var pluginMigration in pluginAssemblies )
            {
                bool ranPluginMigration = RunPluginMigrations( pluginMigration );
                migrationsWereRun = migrationsWereRun || ranPluginMigration;
            }

            return migrationsWereRun;
        }

        /// <summary>
        /// Runs the plugin migrations for the specified plugin assembly
        /// </summary>
        /// <param name="pluginAssembly">The plugin assembly.</param>
        /// <returns></returns>
        /// <exception cref="RockStartupException">
        /// The '{assemblyName}' plugin assembly contains duplicate migration numbers ({ migrationNumberAttr.Number}).
        /// or
        /// ##Plugin Migration error occurred in {assemblyMigrations.Key}, {migrationType.Value.Name}##
        /// </exception>
        public static bool RunPluginMigrations( Assembly pluginAssembly )
        {
            string pluginAssemblyName = pluginAssembly.GetName().Name;

            // Migrate any plugins from the plugin assembly that have pending migrations
            List<Type> pluginMigrationTypes = Rock.Reflection.SearchAssembly( pluginAssembly, typeof( Rock.Plugin.Migration ) ).Select( a => a.Value ).ToList();

            // If any plugin migrations types were found
            if ( !pluginMigrationTypes.Any() )
            {
                return false;
            }

            bool result = false;

            // Get the current rock version
            var rockVersion = new Version( Rock.VersionInfo.VersionInfo.GetRockProductVersionNumber() );

            // put the migrations to run in a Dictionary so that we can run them in the correct order
            // based on MigrationNumberAttribute
            var migrationTypesByNumber = new Dictionary<int, Type>();

            // Iterate plugin migrations
            foreach ( var migrationType in pluginMigrationTypes )
            {
                // Get the MigrationNumberAttribute for the migration
                var migrationNumberAttr = migrationType.GetCustomAttribute<Rock.Plugin.MigrationNumberAttribute>();
                if ( migrationNumberAttr != null )
                {
                    // If the migration's minimum Rock version is less than or equal to the current rock version, add it to the list
                    var minRockVersion = new Version( migrationNumberAttr.MinimumRockVersion );
                    if ( minRockVersion.CompareTo( rockVersion ) <= 0 )
                    {
                        // Check to make sure no another migration has same number
                        if ( migrationTypesByNumber.ContainsKey( migrationNumberAttr.Number ) )
                        {
                            throw new RockStartupException( $"The '{pluginAssemblyName}' plugin assembly contains duplicate migration numbers ({ migrationNumberAttr.Number})." );
                        }

                        migrationTypesByNumber.Add( migrationNumberAttr.Number, migrationType );
                    }
                }
            }

            // Create EF service for plugin migrations
            var rockContext = new RockContext();
            var pluginMigrationService = new PluginMigrationService( rockContext );

            // Get the versions that have already been installed
            var installedMigrationNumbers = pluginMigrationService.Queryable()
                .Where( m => m.PluginAssemblyName == pluginAssemblyName )
                .Select( a => a.MigrationNumber );

            // narrow it down to migrations that haven't already been installed
            migrationTypesByNumber = migrationTypesByNumber
                .Where( a => !installedMigrationNumbers.Contains( a.Key ) )
                .ToDictionary( k => k.Key, v => v.Value );

            // Iterate each migration in the assembly in MigrationNumber order 
            var migrationTypesToRun = migrationTypesByNumber.OrderBy( a => a.Key ).Select( a => a.Value ).ToList();

            var configConnectionString = System.Configuration.ConfigurationManager.ConnectionStrings["RockContext"]?.ConnectionString;

            try
            {
                using ( var sqlConnection = new SqlConnection( configConnectionString ) )
                {
                    try
                    {
                        sqlConnection.Open();
                    }
                    catch ( SqlException ex )
                    {
                        throw new RockStartupException( "Error connecting to the SQL database. Please check the 'RockContext' connection string in the web.ConnectionString.config file.", ex );
                    }

                    // Iterate thru each plugin migration in this assembly, if one fails, will log the exception and stop running migrations for this assembly
                    foreach ( Type migrationType in migrationTypesToRun )
                    {

                        int migrationNumber = migrationType.GetCustomAttribute<Rock.Plugin.MigrationNumberAttribute>().Number;

                        using ( var sqlTxn = sqlConnection.BeginTransaction() )
                        {
                            bool transactionActive = true;
                            try
                            {
                                // Create an instance of the migration and run the up migration
                                var migration = Activator.CreateInstance( migrationType ) as Rock.Plugin.Migration;
                                migration.SqlConnection = sqlConnection;
                                migration.SqlTransaction = sqlTxn;
                                migration.Up();
                                sqlTxn.Commit();
                                transactionActive = false;

                                // Save the plugin migration version so that it is not run again
                                var pluginMigration = new PluginMigration();
                                pluginMigration.PluginAssemblyName = pluginAssemblyName;
                                pluginMigration.MigrationNumber = migrationNumber;
                                pluginMigration.MigrationName = migrationType.Name;
                                pluginMigrationService.Add( pluginMigration );
                                rockContext.SaveChanges();

                                result = true;
                            }
                            catch ( Exception ex )
                            {
                                if ( transactionActive )
                                {
                                    sqlTxn.Rollback();
                                }

                                throw new RockStartupException( $"##Plugin Migration error occurred in { migrationNumber}, {migrationType.Name}##", ex );
                            }
                        }
                    }
                }
            }
            catch ( RockStartupException rockStartupException )
            {
                // if a plugin migration got an error, it gets wrapped with a RockStartupException
                // If this occurs, we'll log the migration that occurred,  and stop running migrations for this assembly
                System.Diagnostics.Debug.WriteLine( rockStartupException.Message );
                LogError( rockStartupException, null );
            }
            catch ( Exception ex )
            {
                // If an exception occurs in an an assembly, log the error, and stop running migrations for this assembly
                var startupException = new RockStartupException( $"Error running migrations from {pluginAssemblyName}" );
                System.Diagnostics.Debug.WriteLine( startupException.Message );
                LogError( ex, null );
            }

            return result;
        }

        /// <summary>
        /// Initializes Rock's Lava system (which uses DotLiquid)
        /// Doing this in startup will force the static Liquid class to get instantiated
        /// so that the standard filters are loaded prior to the custom RockFilter.
        /// This is to allow the custom 'Date' filter to replace the standard Date filter.
        /// </summary>
        private static void InitializeLava()
        {
            // Get the Lava Engine configuration settings.
            LavaEngineTypeSpecifier? engineType = null;

            var liquidEngineTypeValue = GlobalAttributesCache.Value( Rock.SystemKey.SystemSetting.LAVA_ENGINE_LIQUID_FRAMEWORK )?.ToLower();

            if ( liquidEngineTypeValue == "dotliquid" )
            {
                // The "DotLiquid" configuration setting here corresponds to what is referred to internally as "RockLiquid":
                // the Rock-specific fork of the DotLiquid framework.
                // This mode executes pre-v13 code to process Lava, and does not use a Lava Engine implementation.
                // Note that this should not be confused with the LavaEngine referred to by LavaEngineTypeSpecifier.DotLiquid,
                // which is a Lava Engine implementation of the DotLiquid framework used for testing purposes.
                engineType = null;
                LavaService.RockLiquidIsEnabled = true;
            }
            else if ( liquidEngineTypeValue == "fluid" )
            {
                engineType = LavaEngineTypeSpecifier.Fluid;
                LavaService.RockLiquidIsEnabled = false;
            }
            else if ( liquidEngineTypeValue == "fluidverification" )
            {
                engineType = LavaEngineTypeSpecifier.Fluid;
                LavaService.RockLiquidIsEnabled = true;
            }
            else
            {
                // If no valid engine is specified, use the DotLiquid pre-v13 implementation as the default.
                LavaService.RockLiquidIsEnabled = true;

                // Log an error for the invalid configuration setting, and continue with the default value.
                if ( !string.IsNullOrWhiteSpace( liquidEngineTypeValue ) )
                {
                    ExceptionLogService.LogException( $"Invalid Lava Engine Type. The setting value \"{liquidEngineTypeValue}\" is not valid, must be [(empty)|dotliquid|fluid|fluidverification]. The DotLiquid engine will be activated by default." );
                }
            }

            InitializeRockLiquidLibrary();

            InitializeGlobalLavaEngineInstance( engineType );
        }

        private static void InitializeRockLiquidLibrary()
        {
            // Only initialize the RockLiquid library if we are operating in legacy mode.
            if ( !LavaService.RockLiquidIsEnabled )
            {
                return;
            }

            // Initialize an instance of the RockLiquid engine.
            // This engine is used for testing purposes and is not referenced in Rock source code.
            // However, it is created here to perform some necessary global initialization tasks for the RockLiquid framework.
            _ = LavaService.NewEngineInstance( LavaEngineTypeSpecifier.RockLiquid, new LavaEngineConfigurationOptions() );

            // Register the set of filters that are compatible with RockLiquid.
            Template.RegisterFilter( typeof( Rock.Lava.Filters.TemplateFilters ) );
            Template.RegisterFilter( typeof( Rock.Lava.RockFilters ) );

            // Initialize the RockLiquid file system.
            Template.FileSystem = new LavaFileSystem();
        }

        private static void InitializeGlobalLavaEngineInstance( LavaEngineTypeSpecifier? engineType )
        {
            if ( engineType == null )
            {
                return;
            }

            // Initialize the Lava engine.
            var defaultEnabledLavaCommands = GlobalAttributesCache.Value( "DefaultEnabledLavaCommands" ).SplitDelimitedValues( "," ).ToList();

            var engineOptions = new LavaEngineConfigurationOptions
            {
                FileSystem = new WebsiteLavaFileSystem(),
                CacheService = new WebsiteLavaTemplateCacheService(),
                DefaultEnabledCommands = defaultEnabledLavaCommands
            };

<<<<<<< HEAD
            LavaService.Initialize( engineType, engineOptions );
=======
                var engineOptions = new LavaEngineConfigurationOptions
                {
                    FileSystem = new WebsiteLavaFileSystem(),
                    CacheService = new WebsiteLavaTemplateCacheService(),
                    DefaultEnabledCommands = defaultEnabledLavaCommands
                };
>>>>>>> 0bfe3f81

            // Subscribe to exception notifications from the Lava Engine.
            var engine = LavaService.GetCurrentEngine();

            engine.ExceptionEncountered += Engine_ExceptionEncountered;

            // Initialize Lava extensions.
            InitializeLavaFilters( engine );
            InitializeLavaTags( engine );
            InitializeLavaBlocks( engine );
            InitializeLavaShortcodes( engine );
        }

        private static void Engine_ExceptionEncountered( object sender, LavaEngineExceptionEventArgs e )
        {
            ExceptionLogService.LogException( e.Exception, System.Web.HttpContext.Current );
        }

        private static void InitializeLavaFilters( ILavaEngine engine )
        {
            // Register the common Rock.Lava filters first, then overwrite with the engine-specific filters.
            engine.RegisterFilters( typeof( Rock.Lava.Filters.TemplateFilters ) );
            engine.RegisterFilters( typeof( Rock.Lava.LavaFilters ) );
        }

        private static void InitializeLavaShortcodes( ILavaEngine engine )
        {
            // Register shortcodes defined in the codebase.
            try
            {
                var shortcodeTypes = Rock.Reflection.FindTypes( typeof( ILavaShortcode ) ).Select( a => a.Value ).ToList();

                foreach ( var shortcodeType in shortcodeTypes )
                {
<<<<<<< HEAD
                    // Create an instance of the shortcode to get the registration name.
                    var instance = Activator.CreateInstance( shortcodeType ) as ILavaShortcode;

                    var name = instance.SourceElementName;

                    if ( string.IsNullOrWhiteSpace( name ) )
                    {
                        name = shortcodeType.Name;
                    }

                    // Register the shortcode with a factory method to create a new instance of the shortcode from the System.Type defined in the codebase.
                    engine.RegisterShortcode( name, ( shortcodeName ) =>
=======
                    // Register the shortcode with a factory method to create a new instance of the shortcode from the System.Type defined in the codebase.
                    engine.RegisterShortcode( shortcodeType.Name, ( shortcodeName ) =>
>>>>>>> 0bfe3f81
                    {
                        var shortcode = Activator.CreateInstance( shortcodeType ) as ILavaShortcode;

                        return shortcode;
                    } );
                }
            }
            catch ( Exception ex )
            {
                ExceptionLogService.LogException( ex, null );
            }

            // Register shortcodes defined in the current database.
            var shortCodes = LavaShortcodeCache.All();

            foreach ( var shortcode in shortCodes )
            {
                // Register the shortcode with the current Lava Engine.
                // The provider is responsible for retrieving the shortcode definition from the data store and managing the web-based shortcode cache.
                WebsiteLavaShortcodeProvider.RegisterShortcode( engine, shortcode.TagName );
            }
        }

        private static void InitializeLavaTags( ILavaEngine engine )
        {
            // Get all tags and call OnStartup methods
            try
            {
                var elementTypes = Rock.Reflection.FindTypes( typeof( ILavaTag ) ).Select( a => a.Value ).ToList();

                foreach ( var elementType in elementTypes )
                {
                    var instance = Activator.CreateInstance( elementType ) as ILavaTag;

                    var name = instance.SourceElementName;

                    if ( string.IsNullOrWhiteSpace( name ) )
                    {
                        name = elementType.Name;
                    }

                    engine.RegisterTag( name, ( shortcodeName ) =>
                    {
                        var shortcode = Activator.CreateInstance( elementType ) as ILavaTag;

                        return shortcode;
                    } );

                    try
                    {
                        instance.OnStartup( engine );
                    }
                    catch ( Exception ex )
                    {
                        var lavaException = new Exception( string.Format( "Lava component initialization failure. Startup failed for Lava Tag \"{0}\".", elementType.FullName ), ex );

                        ExceptionLogService.LogException( lavaException, null );
                    }
                }
            }
            catch ( Exception ex )
            {
                ExceptionLogService.LogException( ex, null );
            }
        }

        private static void InitializeLavaBlocks( ILavaEngine engine )
        {
            // Get all blocks and call OnStartup methods
            try
            {
                var blockTypes = Rock.Reflection.FindTypes( typeof( ILavaBlock ) ).Select( a => a.Value ).ToList();

                foreach ( var blockType in blockTypes )
                {
                    var blockInstance = Activator.CreateInstance( blockType ) as ILavaBlock;

                    engine.RegisterBlock( blockInstance.SourceElementName, ( blockName ) =>
                    {
                        return Activator.CreateInstance( blockType ) as ILavaBlock;
                    } );

                    try
                    {
                        blockInstance.OnStartup( engine );
                    }
                    catch ( Exception ex )
                    {
                        ExceptionLogService.LogException( ex, null );
                    }

                }
            }
            catch ( Exception ex )
            {
                ExceptionLogService.LogException( ex, null );
            }
        }

        /// <summary>
        /// Starts the job scheduler.
        /// </summary>
        private static void StartJobScheduler()
        {
            using ( var rockContext = new RockContext() )
            {
                // create scheduler
                ISchedulerFactory schedulerFactory = new StdSchedulerFactory();
                QuartzScheduler = schedulerFactory.GetScheduler();

                // get list of active jobs
                ServiceJobService jobService = new ServiceJobService( rockContext );
                var activeJobList = jobService.GetActiveJobs().OrderBy( a => a.Name ).ToList();
                foreach ( ServiceJob job in activeJobList )
                {
                    const string ErrorLoadingStatus = "Error Loading Job";

                    try
                    {
                        IJobDetail jobDetail = jobService.BuildQuartzJob( job );
                        ITrigger jobTrigger = jobService.BuildQuartzTrigger( job );

                        // Schedule the job (unless the cron expression is set to never run for an on-demand job like rebuild streaks)
                        if ( job.CronExpression != ServiceJob.NeverScheduledCronExpression )
                        {
                            QuartzScheduler.ScheduleJob( jobDetail, jobTrigger );
                        }

                        //// if the last status was an error, but we now loaded successful, clear the error
                        // also, if the last status was 'Running', clear that status because it would have stopped if the app restarted
                        if ( job.LastStatus == ErrorLoadingStatus || job.LastStatus == "Running" )
                        {
                            job.LastStatusMessage = string.Empty;
                            job.LastStatus = string.Empty;
                            rockContext.SaveChanges();
                        }
                    }
                    catch ( Exception exception )
                    {
                        // create a friendly error message
                        string message = $"Error loading the job: {job.Name}.\n\n{exception.Message}";

                        // log the error
                        var startupException = new RockStartupException( message, exception );

                        LogError( startupException, null );

                        job.LastStatusMessage = message;
                        job.LastStatus = ErrorLoadingStatus;
                        job.LastStatus = ErrorLoadingStatus;
                        rockContext.SaveChanges();

                        var jobHistoryService = new ServiceJobHistoryService( rockContext );
                        var jobHistory = new ServiceJobHistory()
                        {
                            ServiceJobId = job.Id,
                            StartDateTime = RockDateTime.Now,
                            StopDateTime = RockDateTime.Now,
                            Status = job.LastStatus,
                            StatusMessage = job.LastStatusMessage
                        };

                        jobHistoryService.Add( jobHistory );
                        rockContext.SaveChanges();
                    }
                }

                // set up the listener to report back from jobs as they complete
                QuartzScheduler.ListenerManager.AddJobListener( new RockJobListener(), EverythingMatcher<JobKey>.AllJobs() );

                // set up a trigger listener that can prevent a job from running if another scheduler is
                // already running it (i.e., someone running it manually).
                QuartzScheduler.ListenerManager.AddTriggerListener( new RockTriggerListener(), EverythingMatcher<JobKey>.AllTriggers() );

                // start the scheduler
                QuartzScheduler.Start();
            }
        }

        /// <summary>
        /// Logs the error to database (or filesystem if database isn't available)
        /// </summary>
        /// <param name="ex">The ex.</param>
        /// <param name="context">The context.</param>
        private static void LogError( Exception ex, HttpContext context )
        {
            int? pageId;
            int? siteId;
            PersonAlias personAlias = null;

            if ( context == null )
            {
                pageId = null;
                siteId = null;
            }
            else
            {
                var pid = context.Items["Rock:PageId"];
                pageId = pid != null ? int.Parse( pid.ToString() ) : ( int? ) null;
                var sid = context.Items["Rock:SiteId"];
                siteId = sid != null ? int.Parse( sid.ToString() ) : ( int? ) null;
                try
                {
                    var user = UserLoginService.GetCurrentUser();
                    if ( user != null && user.Person != null )
                    {
                        personAlias = user.Person.PrimaryAlias;
                    }
                }
                catch
                {
                    // Intentionally left blank
                }
            }

            ExceptionLogService.LogException( ex, context, pageId, siteId, personAlias );
        }

        /// <summary>
        /// Logs the shutdown message to App_Data\Logs
        /// </summary>
        /// <param name="message">The message.</param>
        public static void LogShutdownMessage( string message )
        {
            LogMessage( message );
        }

        /// <summary>
        /// Shows the debug timing message if running in a development environment
        /// </summary>
        /// <param name="message">The message.</param>
        public static void ShowDebugTimingMessage( string message )
        {
            _debugTimingStopwatch.Stop();
            if ( System.Web.Hosting.HostingEnvironment.IsDevelopmentEnvironment )
            {
                Debug.WriteLine( $"[{_debugTimingStopwatch.Elapsed.TotalMilliseconds,5:#} ms] {message}" );
            }

            _debugTimingStopwatch.Restart();
        }

        /// <summary>
        /// Logs the startup message to App_Data\Logs
        /// </summary>
        /// <param name="message">The message.</param>
        public static void LogStartupMessage( string message )
        {
            LogMessage( message );
        }

        /// <summary>
        /// Logs the message to App_Data\Logs
        /// </summary>
        /// <param name="message">The message.</param>
        private static void LogMessage( string message )
        {
            try
            {
                string directory = AppDomain.CurrentDomain.BaseDirectory;
                directory = Path.Combine( directory, "App_Data", "Logs" );

                if ( !Directory.Exists( directory ) )
                {
                    Directory.CreateDirectory( directory );
                }

                string filePath = Path.Combine( directory, "RockApplication.csv" );
                string when = RockDateTime.Now.ToString();

                File.AppendAllText( filePath, $"{when},{message}\r\n" );
            }
            catch
            {
                // ignore
            }
        }
    }
}<|MERGE_RESOLUTION|>--- conflicted
+++ resolved
@@ -64,7 +64,7 @@
         public static DateTime StartDateTime { get; private set; }
 
         /// <summary>
-        /// Global Quartz scheduler for jobs 
+        /// Global Quartz scheduler for jobs
         /// </summary>
         public static IScheduler QuartzScheduler { get; private set; } = null;
 
@@ -89,7 +89,7 @@
             {
                 ex = e.Exception;
             }
-            
+
             ExceptionLogService.LogException( ex );
         }
 
@@ -348,7 +348,7 @@
             }
             catch ( Exception ex )
             {
-                // Just catch any exceptions, log it, and keep moving... 
+                // Just catch any exceptions, log it, and keep moving...
                 try
                 {
                     var startupException = new RockStartupException( "Error sending version update notifications", ex );
@@ -380,7 +380,7 @@
 
             // first see if the _MigrationHistory table exists. If it doesn't, then this is probably an empty database
             bool _migrationHistoryTableExists = DbService.ExecuteScaler(
-                @"SELECT convert(bit, 1) [Exists] 
+                @"SELECT convert(bit, 1) [Exists]
                     FROM INFORMATION_SCHEMA.TABLES
                     WHERE TABLE_SCHEMA = 'dbo'
                     AND TABLE_NAME = '__MigrationHistory'" ) as bool? ?? false;
@@ -406,7 +406,7 @@
         }
 
         /// <summary>
-        /// If EF migrations need to be done, does MF Migrations on the database 
+        /// If EF migrations need to be done, does MF Migrations on the database
         /// </summary>
         /// <returns>True if at least one migration was run</returns>
         public static bool MigrateDatabase( bool hasPendingEFMigrations )
@@ -534,7 +534,7 @@
                 .Where( a => !installedMigrationNumbers.Contains( a.Key ) )
                 .ToDictionary( k => k.Key, v => v.Value );
 
-            // Iterate each migration in the assembly in MigrationNumber order 
+            // Iterate each migration in the assembly in MigrationNumber order
             var migrationTypesToRun = migrationTypesByNumber.OrderBy( a => a.Key ).Select( a => a.Value ).ToList();
 
             var configConnectionString = System.Configuration.ConfigurationManager.ConnectionStrings["RockContext"]?.ConnectionString;
@@ -700,16 +700,7 @@
                 DefaultEnabledCommands = defaultEnabledLavaCommands
             };
 
-<<<<<<< HEAD
             LavaService.Initialize( engineType, engineOptions );
-=======
-                var engineOptions = new LavaEngineConfigurationOptions
-                {
-                    FileSystem = new WebsiteLavaFileSystem(),
-                    CacheService = new WebsiteLavaTemplateCacheService(),
-                    DefaultEnabledCommands = defaultEnabledLavaCommands
-                };
->>>>>>> 0bfe3f81
 
             // Subscribe to exception notifications from the Lava Engine.
             var engine = LavaService.GetCurrentEngine();
@@ -744,7 +735,6 @@
 
                 foreach ( var shortcodeType in shortcodeTypes )
                 {
-<<<<<<< HEAD
                     // Create an instance of the shortcode to get the registration name.
                     var instance = Activator.CreateInstance( shortcodeType ) as ILavaShortcode;
 
@@ -757,10 +747,6 @@
 
                     // Register the shortcode with a factory method to create a new instance of the shortcode from the System.Type defined in the codebase.
                     engine.RegisterShortcode( name, ( shortcodeName ) =>
-=======
-                    // Register the shortcode with a factory method to create a new instance of the shortcode from the System.Type defined in the codebase.
-                    engine.RegisterShortcode( shortcodeType.Name, ( shortcodeName ) =>
->>>>>>> 0bfe3f81
                     {
                         var shortcode = Activator.CreateInstance( shortcodeType ) as ILavaShortcode;
 
