﻿<Project Sdk="Microsoft.NET.Sdk">

  <PropertyGroup>
    <TargetFramework>net472</TargetFramework>
    <GenerateAssemblyInfo>False</GenerateAssemblyInfo>
    <GenerateDocumentationFile>True</GenerateDocumentationFile>
    <RockWebPath>..\RockWeb</RockWebPath>
    <CopyToRockWeb>True</CopyToRockWeb>
  </PropertyGroup>

  <ItemGroup>
    <Compile Include="..\Rock.Version\AssemblySharedInfo.cs">
      <Link>Properties\AssemblySharedInfo.cs</Link>
    </Compile>
  </ItemGroup>

  <ItemGroup>
    <PackageReference Include="EntityFramework" Version="6.4.4" />
    <PackageReference Include="Microsoft.Extensions.DependencyInjection" Version="8.0.0" />
    <PackageReference Include="Microsoft.Extensions.Logging.Abstractions" Version="8.0.0" />
    <PackageReference Include="Newtonsoft.Json" Version="13.0.1" />
    <PackageReference Include="OpenTelemetry.Api" Version="1.7.0" />
  </ItemGroup>

  <ItemGroup>
    <ProjectReference Include="..\DotLiquid\DotLiquid.csproj" />
    <ProjectReference Include="..\Rock.Common\Rock.Common.csproj" />
    <ProjectReference Include="..\Rock.Enums\Rock.Enums.csproj" />
    <ProjectReference Include="..\Rock.Lava.DotLiquid\Rock.Lava.DotLiquid.csproj" />
    <ProjectReference Include="..\Rock.Lava.Fluid\Rock.Lava.Fluid.csproj" />
    <ProjectReference Include="..\Rock.Lava.Shared\Rock.Lava.Shared.csproj" />
    <ProjectReference Include="..\Rock.Lava\Rock.Lava.csproj" />
    <ProjectReference Include="..\Rock.Migrations\Rock.Migrations.csproj" />
    <ProjectReference Include="..\Rock.Rest\Rock.Rest.csproj" />
    <ProjectReference Include="..\Rock.Version\Rock.Version.csproj" />
    <ProjectReference Include="..\Rock\Rock.csproj" />
  </ItemGroup>

  <ItemGroup>
    <Reference Include="Rock.Common.Mobile, Version=0.3.19.0, Culture=neutral, processorArchitecture=MSIL">
      <SpecificVersion>False</SpecificVersion>
      <HintPath>..\RockWeb\Bin\Rock.Common.Mobile.dll</HintPath>
      <Private>False</Private>
    </Reference>
    <Reference Include="System.Configuration" />
    <Reference Include="System.Web" />
<<<<<<< HEAD
=======
    <Reference Include="System.Xml.Linq" />
    <Reference Include="System.Data.DataSetExtensions" />
    <Reference Include="Microsoft.CSharp" />
    <Reference Include="System.Data" />
    <Reference Include="System.Net.Http" />
    <Reference Include="System.Xml" />
  </ItemGroup>
  <ItemGroup>
    <Compile Include="..\Rock.Version\AssemblySharedInfo.cs">
      <Link>AssemblySharedInfo.cs</Link>
    </Compile>
    <Compile Include="AssemblyInitializer.cs" />
    <Compile Include="Properties\AssemblyInfo.cs" />
    <Compile Include="RockApplicationStartupHelper.cs" />
    <Compile Include="RockStartupException.cs" />
    <Compile Include="UnobservedTaskException.cs" />
  </ItemGroup>
  <ItemGroup>
    <ProjectReference Include="..\DotLiquid\DotLiquid.csproj">
      <Project>{00edcb8d-ef33-459c-ad62-02876bd24dff}</Project>
      <Name>DotLiquid</Name>
    </ProjectReference>
    <ProjectReference Include="..\Rock.Common\Rock.Common.csproj">
      <Project>{13568622-324e-4493-b605-c9896e725d30}</Project>
      <Name>Rock.Common</Name>
    </ProjectReference>
    <ProjectReference Include="..\Rock.Enums\Rock.Enums.csproj">
      <Project>{61dece2b-0434-435e-8d65-49a4fdf98365}</Project>
      <Name>Rock.Enums</Name>
    </ProjectReference>
    <ProjectReference Include="..\Rock.Lava.Fluid\Rock.Lava.Fluid.csproj">
      <Project>{AFCE6F84-BF3A-4182-A816-8FB47AFC0305}</Project>
      <Name>Rock.Lava.Fluid</Name>
    </ProjectReference>
    <ProjectReference Include="..\Rock.Lava.Shared\Rock.Lava.Shared.csproj">
      <Project>{8820CD93-70EE-496D-B17B-0C4C68DD4957}</Project>
      <Name>Rock.Lava.Shared</Name>
    </ProjectReference>
    <ProjectReference Include="..\Rock.Lava\Rock.Lava.csproj">
      <Project>{37e293dd-f282-4a34-91fa-5fb8503d5672}</Project>
      <Name>Rock.Lava</Name>
    </ProjectReference>
    <ProjectReference Include="..\Rock.Migrations\Rock.Migrations.csproj">
      <Project>{704740d8-b539-4560-9f8c-681670c9d6ad}</Project>
      <Name>Rock.Migrations</Name>
    </ProjectReference>
    <ProjectReference Include="..\Rock.Rest\Rock.Rest.csproj">
      <Project>{add1edd0-a4cb-4e82-b6ad-6ad1d556deae}</Project>
      <Name>Rock.Rest</Name>
    </ProjectReference>
    <ProjectReference Include="..\Rock.Version\Rock.Version.csproj">
      <Project>{6fe0930c-6832-4c2f-8a76-d4e4a2d80ddf}</Project>
      <Name>Rock.Version</Name>
    </ProjectReference>
    <ProjectReference Include="..\Rock\Rock.csproj">
      <Project>{185a31d7-3037-4dae-8797-0459849a84bd}</Project>
      <Name>Rock</Name>
      <Private>True</Private>
    </ProjectReference>
  </ItemGroup>
  <ItemGroup>
    <None Include="app.config" />
    <None Include="packages.config" />
>>>>>>> 34d0f2bf
  </ItemGroup>

</Project><|MERGE_RESOLUTION|>--- conflicted
+++ resolved
@@ -26,7 +26,6 @@
     <ProjectReference Include="..\DotLiquid\DotLiquid.csproj" />
     <ProjectReference Include="..\Rock.Common\Rock.Common.csproj" />
     <ProjectReference Include="..\Rock.Enums\Rock.Enums.csproj" />
-    <ProjectReference Include="..\Rock.Lava.DotLiquid\Rock.Lava.DotLiquid.csproj" />
     <ProjectReference Include="..\Rock.Lava.Fluid\Rock.Lava.Fluid.csproj" />
     <ProjectReference Include="..\Rock.Lava.Shared\Rock.Lava.Shared.csproj" />
     <ProjectReference Include="..\Rock.Lava\Rock.Lava.csproj" />
@@ -44,72 +43,6 @@
     </Reference>
     <Reference Include="System.Configuration" />
     <Reference Include="System.Web" />
-<<<<<<< HEAD
-=======
-    <Reference Include="System.Xml.Linq" />
-    <Reference Include="System.Data.DataSetExtensions" />
-    <Reference Include="Microsoft.CSharp" />
-    <Reference Include="System.Data" />
-    <Reference Include="System.Net.Http" />
-    <Reference Include="System.Xml" />
-  </ItemGroup>
-  <ItemGroup>
-    <Compile Include="..\Rock.Version\AssemblySharedInfo.cs">
-      <Link>AssemblySharedInfo.cs</Link>
-    </Compile>
-    <Compile Include="AssemblyInitializer.cs" />
-    <Compile Include="Properties\AssemblyInfo.cs" />
-    <Compile Include="RockApplicationStartupHelper.cs" />
-    <Compile Include="RockStartupException.cs" />
-    <Compile Include="UnobservedTaskException.cs" />
-  </ItemGroup>
-  <ItemGroup>
-    <ProjectReference Include="..\DotLiquid\DotLiquid.csproj">
-      <Project>{00edcb8d-ef33-459c-ad62-02876bd24dff}</Project>
-      <Name>DotLiquid</Name>
-    </ProjectReference>
-    <ProjectReference Include="..\Rock.Common\Rock.Common.csproj">
-      <Project>{13568622-324e-4493-b605-c9896e725d30}</Project>
-      <Name>Rock.Common</Name>
-    </ProjectReference>
-    <ProjectReference Include="..\Rock.Enums\Rock.Enums.csproj">
-      <Project>{61dece2b-0434-435e-8d65-49a4fdf98365}</Project>
-      <Name>Rock.Enums</Name>
-    </ProjectReference>
-    <ProjectReference Include="..\Rock.Lava.Fluid\Rock.Lava.Fluid.csproj">
-      <Project>{AFCE6F84-BF3A-4182-A816-8FB47AFC0305}</Project>
-      <Name>Rock.Lava.Fluid</Name>
-    </ProjectReference>
-    <ProjectReference Include="..\Rock.Lava.Shared\Rock.Lava.Shared.csproj">
-      <Project>{8820CD93-70EE-496D-B17B-0C4C68DD4957}</Project>
-      <Name>Rock.Lava.Shared</Name>
-    </ProjectReference>
-    <ProjectReference Include="..\Rock.Lava\Rock.Lava.csproj">
-      <Project>{37e293dd-f282-4a34-91fa-5fb8503d5672}</Project>
-      <Name>Rock.Lava</Name>
-    </ProjectReference>
-    <ProjectReference Include="..\Rock.Migrations\Rock.Migrations.csproj">
-      <Project>{704740d8-b539-4560-9f8c-681670c9d6ad}</Project>
-      <Name>Rock.Migrations</Name>
-    </ProjectReference>
-    <ProjectReference Include="..\Rock.Rest\Rock.Rest.csproj">
-      <Project>{add1edd0-a4cb-4e82-b6ad-6ad1d556deae}</Project>
-      <Name>Rock.Rest</Name>
-    </ProjectReference>
-    <ProjectReference Include="..\Rock.Version\Rock.Version.csproj">
-      <Project>{6fe0930c-6832-4c2f-8a76-d4e4a2d80ddf}</Project>
-      <Name>Rock.Version</Name>
-    </ProjectReference>
-    <ProjectReference Include="..\Rock\Rock.csproj">
-      <Project>{185a31d7-3037-4dae-8797-0459849a84bd}</Project>
-      <Name>Rock</Name>
-      <Private>True</Private>
-    </ProjectReference>
-  </ItemGroup>
-  <ItemGroup>
-    <None Include="app.config" />
-    <None Include="packages.config" />
->>>>>>> 34d0f2bf
   </ItemGroup>
 
 </Project>