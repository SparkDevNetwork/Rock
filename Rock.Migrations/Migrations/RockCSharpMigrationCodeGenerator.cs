﻿// <copyright>
// Copyright by the Spark Development Network
//
// Licensed under the Rock Community License (the "License");
// you may not use this file except in compliance with the License.
// You may obtain a copy of the License at
//
// http://www.rockrms.com/license
//
// Unless required by applicable law or agreed to in writing, software
// distributed under the License is distributed on an "AS IS" BASIS,
// WITHOUT WARRANTIES OR CONDITIONS OF ANY KIND, either express or implied.
// See the License for the specific language governing permissions and
// limitations under the License.
// </copyright>
//
using System;
using System.Collections.Generic;
using System.Data.Entity.Migrations.Design;
using System.Data.Entity.Migrations.Infrastructure;
using System.Data.Entity.Migrations.Model;
using System.Linq;

namespace Rock.Migrations
{
    /// <summary>
    /// 
    /// </summary>
    /// <typeparam name="T">Target DbContext to be migrated</typeparam>
    public class RockCSharpMigrationCodeGenerator<T> : CSharpMigrationCodeGenerator where T : System.Data.Entity.DbContext, new()
    {
        #region overridden methods

        /// <summary>
        /// Set <see cref="IsFrozen"/> to true if migrations are frozen in this branch, and update <see cref="MigrationTokenOwner"/>
        /// </summary>
        /// <value>
        ///   <c>true</c> if this instance is frozen; otherwise, <c>false</c>.
        /// </value>
        public bool IsFrozen => true;
<<<<<<< HEAD
        private const string MigrationTokenOwner = "hotfix-17.1";
=======
        private const string MigrationTokenOwner = "release-17.0";
>>>>>>> 350291d8

        /// <summary>
        /// </summary>
        /// <param name="migrationId"></param>
        /// <param name="operations"></param>
        /// <param name="sourceModel"></param>
        /// <param name="targetModel"></param>
        /// <param name="namespace"></param>
        /// <param name="className"></param>
        /// <returns></returns>
        /// <inheritdoc />
        public override ScaffoldedMigration Generate( string migrationId, IEnumerable<MigrationOperation> operations, string sourceModel, string targetModel, string @namespace, string className )
        {
            var result = base.Generate( migrationId, operations, sourceModel, targetModel, @namespace, className );

            var migrationTypes = Rock.Reflection.SearchAssembly( this.GetType().Assembly, typeof( Rock.Migrations.RockMigration ) ).ToList();
            var migrationTypeInstances = migrationTypes.Select( a => Activator.CreateInstance( a.Value ) as IMigrationMetadata ).ToList();
            var lastMigrationWithSameTarget = migrationTypeInstances.Where( a => a.Id != migrationId && a.Target == targetModel ).OrderBy( a => a.Id ).FirstOrDefault();

            if ( lastMigrationWithSameTarget != null )
            {
                result.Resources.Clear();
                result.DesignerCode = result.DesignerCode.Replace( $"new ResourceManager(typeof({className}));", $"new ResourceManager(typeof({lastMigrationWithSameTarget.GetType().Name}));" );
            }

            return result;
        }

        /// <summary>
        /// Generates the primary code file that the user can view and edit.
        /// </summary>
        /// <param name="operations">Operations to be performed by the migration.</param>
        /// <param name="namespace">Namespace that code should be generated in.</param>
        /// <param name="className">Name of the class that should be generated.</param>
        /// <returns>
        /// The generated code.
        /// </returns>
        protected override string Generate( IEnumerable<System.Data.Entity.Migrations.Model.MigrationOperation> operations, string @namespace, string className )
        {
            if ( IsFrozen )
            {
                throw new System.Exception( $"Cannot add migration. Migrations are frozen in this branch. The Migration owner is currently {MigrationTokenOwner}" );
            }

            string result = string.Empty;

            result += @"// <copyright>
// Copyright by the Spark Development Network
//
// Licensed under the Rock Community License (the ""License"");
// you may not use this file except in compliance with the License.
// You may obtain a copy of the License at
//
// http://www.rockrms.com/license
//
// Unless required by applicable law or agreed to in writing, software
// distributed under the License is distributed on an ""AS IS"" BASIS,
// WITHOUT WARRANTIES OR CONDITIONS OF ANY KIND, either express or implied.
// See the License for the specific language governing permissions and
// limitations under the License.
// </copyright>
//
";

            result += base.Generate( operations, @namespace, className );

            result = result.Replace( ": DbMigration", ": Rock.Migrations.RockMigration" );

            result = result.Replace( "public partial class", "/// <summary>\r\n    ///\r\n    /// </summary>\r\n    public partial class" );
            result = result.Replace( "public override void Up()", "/// <summary>\r\n        /// Operations to be performed during the upgrade process.\r\n        /// </summary>\r\n        public override void Up()" );
            result = result.Replace( "public override void Down()", "/// <summary>\r\n        /// Operations to be performed during the downgrade process.\r\n        /// </summary>\r\n        public override void Down()" );

            return result;
        }

        #endregion
    }
}<|MERGE_RESOLUTION|>--- conflicted
+++ resolved
@@ -38,11 +38,7 @@
         ///   <c>true</c> if this instance is frozen; otherwise, <c>false</c>.
         /// </value>
         public bool IsFrozen => true;
-<<<<<<< HEAD
-        private const string MigrationTokenOwner = "hotfix-17.1";
-=======
         private const string MigrationTokenOwner = "release-17.0";
->>>>>>> 350291d8
 
         /// <summary>
         /// </summary>
