--- conflicted
+++ resolved
@@ -18,7 +18,7 @@
 {
     using System;
     using System.Data.Entity.Migrations;
-
+    
     /// <summary>
     ///
     /// </summary>
@@ -32,9 +32,9 @@
             // add the geographic area group location type
             RockMigrationHelper.AddDefinedValue( "2E68D37C-FB7B-4AA5-9E09-3785D52156CB", "Geographic Area", "Used to defined a geofenced area.", "44990C3F-C45B-EDA3-4B65-A238A581A26F", true );
             RockMigrationHelper.AddDefinedValueAttributeValue( "44990C3F-C45B-EDA3-4B65-A238A581A26F", "85ED6E0F-9087-4F0F-993B-4BD5FCA9DCB9", "True" );
-
+            
             // define kiosk device
-            Sql( @"
+            Sql(@"
                 UPDATE [DefinedValue] SET [Value] = 'Self-Service Kiosk' WHERE [Guid] = '64A1DBE5-10AD-42F1-A9BA-646A781D4112'
 
                 DECLARE @DeviceTypeValueId int = (SELECT TOP 1 [Id] FROM [DefinedValue] WHERE [Guid] = '64A1DBE5-10AD-42F1-A9BA-646A781D4112')
@@ -50,17 +50,13 @@
                 SELECT @DeviceId, L.[Id]
                 FROM [Campus] C
                 INNER JOIN [Location] L ON L.[Id] = C.[LocationId]
-" );
-
-            // define anonymous giver
-            Sql( @"
+");
+
+            // define anonymous giver	
+            Sql(@"
     DECLARE @FamilyGroupTypeId int = (SELECT TOP 1 [Id] FROM [GroupType] WHERE [Guid] = '790E3215-3B10-442B-AF69-616C0DCB998E')
     DECLARE @FirstCampusId int = ( SELECT TOP 1 [Id] FROM [Campus] ORDER BY [Id] )
-<<<<<<< HEAD
-
-=======
     
->>>>>>> e50ab67d
     IF @FamilyGroupTypeId IS NOT NULL AND @FirstCampusId IS NOT NULL
     BEGIN
         INSERT INTO [Group]
@@ -72,7 +68,7 @@
         DECLARE @RecordTypeValueId int = (SELECT TOP 1 [Id] FROM [DefinedValue] WHERE [Guid] = '36CF10D6-C695-413D-8E7C-4546EFEF385E')
         DECLARE @RecordStatusValueId int = (SELECT TOP 1 [Id] FROM [DefinedValue] WHERE [Guid] = '618F906C-C33D-4FA3-8AEF-E58CB7B63F1E')
         DECLARE @ConnectionStatusValueId int = (SELECT TOP 1 [Id] FROM [DefinedValue] WHERE [Guid] = '8EBC0CEB-474D-4C1B-A6BA-734C3A9AB061')
-
+        
         IF @RecordTypeValueId IS NOT NULL AND @RecordStatusValueId IS NOT NULL AND @ConnectionStatusValueId IS NOT NULL
         BEGIN
             INSERT INTO [Person]
@@ -94,20 +90,20 @@
 	            (0, @FamilyId, @PersonId, 3, 1, '6D6B4CBE-F17C-D9B8-49CC-B8D3AE782357')
         END
     END
-" );
-
+");
+	
             // system emails for kiosk
-            Sql( @"
+        Sql(@"
         DECLARE @CategoryId int = (SELECT TOP 1 [Id] FROM [Category] WHERE [Guid] = '673D13E6-0161-4AC2-B265-DF3783DE3B41')
         IF @CategoryId IS NOT NULL
-        BEGIN
+        BEGIN     
             INSERT INTO [SystemEmail]
 	        ([IsSystem], [Title], [Subject], [Body], [Guid], [CategoryId])
             VALUES
 	            (0, 'Kiosk Giving Receipt', 'Giving Receipt from {{ GlobalAttribute.OrganizationName}}', '{{ GlobalAttribute.EmailHeader }}
 
             <p>
-                Thank you {{ FirstNames }} for your generous contribution. Below is the confirmation number and
+                Thank you {{ FirstNames }} for your generous contribution. Below is the confirmation number and 
                 details for your gift.
             </p>
 
@@ -126,6 +122,7 @@
                 </tr>
             </table>
 
+
             {{ GlobalAttribute.EmailFooter }}', '7DBF229E-7DEE-A684-4929-6C37312A0039', @CategoryId )
 
                 INSERT INTO [SystemEmail]
@@ -167,7 +164,7 @@
 
             {% if StreetAddress != '''' %}
                 <p>
-                    <strong>Address:</strong><br/>
+                    <strong>Address:</strong><br/> 
                     {{ StreetAddress }} <br />
                     {{ City }}, {{ State }} {{ PostalCode }} {{ County }}
                 </p>
@@ -183,128 +180,129 @@
 
             {{ GlobalAttribute.EmailFooter }}', 'BC490DD4-ABBB-7DBA-4A9E-74F07F4B5881', @CategoryId )
         END
-" );
+");
 
             //
             // pages and block settings
             //
             RockMigrationHelper.AddSite( "Self-Service Kiosk (Preview)", "Site for the self-service kiosk.", "KioskStark", "05E96F7B-B75E-4987-825A-B6F51F8D9CAA" );
-
-            RockMigrationHelper.AddLayout( "05E96F7B-B75E-4987-825A-B6F51F8D9CAA", "FullWidth", "Full Width", "", "8153F8AD-4116-49FD-84B8-CFF6703D7A19" ); // Site:Self-Service Kiosk (Preview)
-            RockMigrationHelper.AddLayout( "05E96F7B-B75E-4987-825A-B6F51F8D9CAA", "RightSidebar", "Right Sidebar", "", "9F7CAB6E-33C9-460E-A644-E96F7CC56F9F" ); // Site:Self-Service Kiosk (Preview)
+            
+            RockMigrationHelper.AddLayout("05E96F7B-B75E-4987-825A-B6F51F8D9CAA","FullWidth","Full Width","","8153F8AD-4116-49FD-84B8-CFF6703D7A19"); // Site:Self-Service Kiosk (Preview)
+            RockMigrationHelper.AddLayout("05E96F7B-B75E-4987-825A-B6F51F8D9CAA","RightSidebar","Right Sidebar","","9F7CAB6E-33C9-460E-A644-E96F7CC56F9F"); // Site:Self-Service Kiosk (Preview)
             RockMigrationHelper.AddPage( "", "9F7CAB6E-33C9-460E-A644-E96F7CC56F9F", "Self-Service Kiosk Homepage", "", "AB045324-60A4-4972-8936-7B319FF5D2CE", "" ); // Site:Self-Service Kiosk (Preview) HOMEPAGE
-            RockMigrationHelper.AddPage( "AB045324-60A4-4972-8936-7B319FF5D2CE", "8153F8AD-4116-49FD-84B8-CFF6703D7A19", "Prayer Requests", "", "85E7D913-3025-4202-9F7A-D7C93A268570", "" ); // Site:Self-Service Kiosk (Preview)
-            RockMigrationHelper.AddPage( "AB045324-60A4-4972-8936-7B319FF5D2CE", "8153F8AD-4116-49FD-84B8-CFF6703D7A19", "Give", "", "FEFA6623-395F-4B43-AF76-465FE13CFBA1", "" ); // Site:Self-Service Kiosk (Preview)
-            RockMigrationHelper.AddPage( "AB045324-60A4-4972-8936-7B319FF5D2CE", "8153F8AD-4116-49FD-84B8-CFF6703D7A19", "Update Info", "", "086B6891-00C8-43F7-BB53-D42B8AA30504", "" ); // Site:Self-Service Kiosk (Preview)
-            RockMigrationHelper.AddPageRoute( "AB045324-60A4-4972-8936-7B319FF5D2CE", "kiosk" );// for Page:Self-Service Kiosk (Preview) Home Page
-
+            RockMigrationHelper.AddPage("AB045324-60A4-4972-8936-7B319FF5D2CE","8153F8AD-4116-49FD-84B8-CFF6703D7A19","Prayer Requests","","85E7D913-3025-4202-9F7A-D7C93A268570",""); // Site:Self-Service Kiosk (Preview)
+            RockMigrationHelper.AddPage("AB045324-60A4-4972-8936-7B319FF5D2CE","8153F8AD-4116-49FD-84B8-CFF6703D7A19","Give","","FEFA6623-395F-4B43-AF76-465FE13CFBA1",""); // Site:Self-Service Kiosk (Preview)
+            RockMigrationHelper.AddPage("AB045324-60A4-4972-8936-7B319FF5D2CE","8153F8AD-4116-49FD-84B8-CFF6703D7A19","Update Info","","086B6891-00C8-43F7-BB53-D42B8AA30504",""); // Site:Self-Service Kiosk (Preview)
+            RockMigrationHelper.AddPageRoute("AB045324-60A4-4972-8936-7B319FF5D2CE","kiosk");// for Page:Self-Service Kiosk (Preview) Home Page
+            
             // add homepage as the sites default page
             Sql( @"  UPDATE [Site] SET
 	                    [DefaultPageId] = (SELECT TOP 1 [Id] FROM [Page] WHERE [Guid] = 'AB045324-60A4-4972-8936-7B319FF5D2CE')
 	                    WHERE [Guid] = '05E96F7B-B75E-4987-825A-B6F51F8D9CAA'" );
-
-            RockMigrationHelper.UpdateBlockType( "Group Member Add From URL", "Adds a person to a group based on inputs from the URL query string.", "~/Blocks/Groups/GroupMemberAddFromUrl.ascx", "Groups", "42CF3822-A70C-4E07-9394-21607EED7018" );
-            RockMigrationHelper.UpdateBlockType( "Report Data", "Block to display a report with options to edit the filter", "~/Blocks/Reporting/ReportData.ascx", "Reporting", "C7C069DB-9EEE-4245-9DF2-34E3A1FF4CCB" );
+            
+            
+            RockMigrationHelper.UpdateBlockType("Group Member Add From URL","Adds a person to a group based on inputs from the URL query string.","~/Blocks/Groups/GroupMemberAddFromUrl.ascx","Groups","42CF3822-A70C-4E07-9394-21607EED7018");
+            RockMigrationHelper.UpdateBlockType("Report Data","Block to display a report with options to edit the filter","~/Blocks/Reporting/ReportData.ascx","Reporting","C7C069DB-9EEE-4245-9DF2-34E3A1FF4CCB");
             // Add Block to Page: Self-Service Kiosk (Preview) Home Page, Site: Self-Service Kiosk (Preview)
-            RockMigrationHelper.AddBlock( "AB045324-60A4-4972-8936-7B319FF5D2CE", "", "19B61D65-37E3-459F-A44F-DEF0089118A3", "Welcome", "Feature", "", "", 0, "BF096DA2-1670-4956-916A-09047209CD83" );
+            RockMigrationHelper.AddBlock("AB045324-60A4-4972-8936-7B319FF5D2CE","","19B61D65-37E3-459F-A44F-DEF0089118A3","Welcome","Feature","","",0,"BF096DA2-1670-4956-916A-09047209CD83"); 
 
             // Add Block to Page: Self-Service Kiosk (Preview) Home Page, Site: Self-Service Kiosk (Preview)
-            RockMigrationHelper.AddBlock( "AB045324-60A4-4972-8936-7B319FF5D2CE", "", "0B9C6253-C72E-4CAA-B38A-BA359BC712E4", "Campus Context Setter - Device", "Main", "", "", 0, "5E7E59E7-08AA-4617-9480-821A5B3B350B" );
+            RockMigrationHelper.AddBlock("AB045324-60A4-4972-8936-7B319FF5D2CE","","0B9C6253-C72E-4CAA-B38A-BA359BC712E4","Campus Context Setter - Device","Main","","",0,"5E7E59E7-08AA-4617-9480-821A5B3B350B"); 
 
             // Add Block to Page: Self-Service Kiosk (Preview) Home Page, Site: Self-Service Kiosk (Preview)
-            RockMigrationHelper.AddBlock( "AB045324-60A4-4972-8936-7B319FF5D2CE", "", "CACB9D1A-A820-4587-986A-D66A69EE9948", "Page Menu", "Sidebar1", "", "", 0, "5F380A94-8A5C-4F56-801C-70C64CCB7F53" );
+            RockMigrationHelper.AddBlock("AB045324-60A4-4972-8936-7B319FF5D2CE","","CACB9D1A-A820-4587-986A-D66A69EE9948","Page Menu","Sidebar1","","",0,"5F380A94-8A5C-4F56-801C-70C64CCB7F53"); 
 
             // Add Block to Page: Prayer Requests, Site: Self-Service Kiosk (Preview)
-            RockMigrationHelper.AddBlock( "85E7D913-3025-4202-9F7A-D7C93A268570", "", "9D8ED334-F1F5-4377-9E27-B8C0852CF34D", "Prayer Request Entry - Kiosk", "Main", "", "", 0, "EBD36C2B-8ED0-4B90-9D45-F7580459F6EA" );
+            RockMigrationHelper.AddBlock("85E7D913-3025-4202-9F7A-D7C93A268570","","9D8ED334-F1F5-4377-9E27-B8C0852CF34D","Prayer Request Entry - Kiosk","Main","","",0,"EBD36C2B-8ED0-4B90-9D45-F7580459F6EA"); 
 
             // Add Block to Page: Update Info, Site: Self-Service Kiosk (Preview)
-            RockMigrationHelper.AddBlock( "086B6891-00C8-43F7-BB53-D42B8AA30504", "", "61C5C8F2-6F76-4583-AB97-228878A6AB65", "Person Update - Kiosk", "Main", "", "", 0, "EAA18327-C4B9-4CC6-8BA1-86D785D48016" );
+            RockMigrationHelper.AddBlock("086B6891-00C8-43F7-BB53-D42B8AA30504","","61C5C8F2-6F76-4583-AB97-228878A6AB65","Person Update - Kiosk","Main","","",0,"EAA18327-C4B9-4CC6-8BA1-86D785D48016"); 
 
             // Add Block to Page: Give, Site: Self-Service Kiosk (Preview)
-            RockMigrationHelper.AddBlock( "FEFA6623-395F-4B43-AF76-465FE13CFBA1", "", "D10900A8-C2C1-4414-A443-3781A5CF371C", "Transaction Entry - Kiosk", "Main", "", "", 0, "FF9F7BC0-9508-4C97-A8B9-C059BC985EBF" );
+            RockMigrationHelper.AddBlock("FEFA6623-395F-4B43-AF76-465FE13CFBA1","","D10900A8-C2C1-4414-A443-3781A5CF371C","Transaction Entry - Kiosk","Main","","",0,"FF9F7BC0-9508-4C97-A8B9-C059BC985EBF"); 
 
             // Add Block to Page: Give, Site: Self-Service Kiosk (Preview)
-            RockMigrationHelper.AddBlock( "FEFA6623-395F-4B43-AF76-465FE13CFBA1", "", "49FC4B38-741E-4B0B-B395-7C1929340D88", "Idle Redirect", "Main", "", "", 1, "354DDBAC-5C43-4447-BEFA-C80D53B8DDCC" );
+            RockMigrationHelper.AddBlock("FEFA6623-395F-4B43-AF76-465FE13CFBA1","","49FC4B38-741E-4B0B-B395-7C1929340D88","Idle Redirect","Main","","",1,"354DDBAC-5C43-4447-BEFA-C80D53B8DDCC"); 
 
             // Add Block to Page: Prayer Requests, Site: Self-Service Kiosk (Preview)
-            RockMigrationHelper.AddBlock( "85E7D913-3025-4202-9F7A-D7C93A268570", "", "49FC4B38-741E-4B0B-B395-7C1929340D88", "Idle Redirect", "Main", "", "", 1, "0A0733C5-42F3-4BB5-AB0C-DA6E703F0F7A" );
+            RockMigrationHelper.AddBlock("85E7D913-3025-4202-9F7A-D7C93A268570","","49FC4B38-741E-4B0B-B395-7C1929340D88","Idle Redirect","Main","","",1,"0A0733C5-42F3-4BB5-AB0C-DA6E703F0F7A"); 
 
             // Add Block to Page: Update Info, Site: Self-Service Kiosk (Preview)
-            RockMigrationHelper.AddBlock( "086B6891-00C8-43F7-BB53-D42B8AA30504", "", "49FC4B38-741E-4B0B-B395-7C1929340D88", "Idle Redirect", "Main", "", "", 1, "591A4FB7-25A0-4FF6-8CB7-7C24BC0754D6" );
+            RockMigrationHelper.AddBlock("086B6891-00C8-43F7-BB53-D42B8AA30504","","49FC4B38-741E-4B0B-B395-7C1929340D88","Idle Redirect","Main","","",1,"591A4FB7-25A0-4FF6-8CB7-7C24BC0754D6"); 
 
             // Add/Update HtmlContent for Block: Welcome
-            RockMigrationHelper.UpdateHtmlContentBlock( "BF096DA2-1670-4956-916A-09047209CD83", @"<h1>Welcome!</h1>", "8734191A-DFF4-4783-9BAC-CABE6E39DC9D" );
+            RockMigrationHelper.UpdateHtmlContentBlock("BF096DA2-1670-4956-916A-09047209CD83",@"<h1>Welcome!</h1>","8734191A-DFF4-4783-9BAC-CABE6E39DC9D"); 
 
             // Attrib for BlockType: Campus Context Setter - Device:Display Lava
-            RockMigrationHelper.AddBlockTypeAttribute( "0B9C6253-C72E-4CAA-B38A-BA359BC712E4", "1D0D3794-C210-48A8-8C68-3FBEC08A6BA5", "Display Lava", "DisplayLava", "", "The Lava template to use when displaying the current campus.", 0, @"{% if Device %}
+            RockMigrationHelper.AddBlockTypeAttribute("0B9C6253-C72E-4CAA-B38A-BA359BC712E4","1D0D3794-C210-48A8-8C68-3FBEC08A6BA5","Display Lava","DisplayLava","","The Lava template to use when displaying the current campus.",0,@"{% if Device %}
 
     {% if Campus %}
         Campus: {{Campus.Name}}
     {% else %}
         Could not determine the campus from the device {{ Device.Name }}.
     {% endif %}
-
+    
 {% else %}
     <div class='alert alert-danger'>
         Unable to determine the device. Please check the device settings.
         <br/>
         IP Address: {{ ClientIp }}
     </div>
-{% endif %}", "CDC656E5-B181-4B9B-93AF-5B5F8CD032C8" );
+{% endif %}","CDC656E5-B181-4B9B-93AF-5B5F8CD032C8");
 
             // Attrib for BlockType: Campus Context Setter - Device:Context Scope
-            RockMigrationHelper.AddBlockTypeAttribute( "0B9C6253-C72E-4CAA-B38A-BA359BC712E4", "7525C4CB-EE6B-41D4-9B64-A08048D5A5C0", "Context Scope", "ContextScope", "", "The scope of context to set", 0, @"Site", "C61D160F-89CA-4697-ABC0-76E6480DA261" );
+            RockMigrationHelper.AddBlockTypeAttribute("0B9C6253-C72E-4CAA-B38A-BA359BC712E4","7525C4CB-EE6B-41D4-9B64-A08048D5A5C0","Context Scope","ContextScope","","The scope of context to set",0,@"Site","C61D160F-89CA-4697-ABC0-76E6480DA261");
 
             // Attrib for BlockType: Campus Context Setter - Device:Enable Debug
-            RockMigrationHelper.AddBlockTypeAttribute( "0B9C6253-C72E-4CAA-B38A-BA359BC712E4", "1EDAFDED-DFE6-4334-B019-6EECBA89E05A", "Enable Debug", "EnableDebug", "", "Shows the fields available to merge in lava.", 0, @"False", "8165539E-9A6C-4ABD-91B9-D11D9E96244C" );
+            RockMigrationHelper.AddBlockTypeAttribute("0B9C6253-C72E-4CAA-B38A-BA359BC712E4","1EDAFDED-DFE6-4334-B019-6EECBA89E05A","Enable Debug","EnableDebug","","Shows the fields available to merge in lava.",0,@"False","8165539E-9A6C-4ABD-91B9-D11D9E96244C");
 
             // Attrib for BlockType: Campus Context Setter - Device:Device Type
-            RockMigrationHelper.AddBlockTypeAttribute( "0B9C6253-C72E-4CAA-B38A-BA359BC712E4", "59D5A94C-94A0-4630-B80A-BB25697D74C7", "Device Type", "DeviceType", "", "Optional filter to limit to specific device types.", 0, @"", "8965B47E-B2F0-4690-B07E-6308E37EF434" );
+            RockMigrationHelper.AddBlockTypeAttribute("0B9C6253-C72E-4CAA-B38A-BA359BC712E4","59D5A94C-94A0-4630-B80A-BB25697D74C7","Device Type","DeviceType","","Optional filter to limit to specific device types.",0,@"","8965B47E-B2F0-4690-B07E-6308E37EF434");
 
             // Attrib for BlockType: Prayer Request Entry - Kiosk:Default Allow Comments Setting
-            RockMigrationHelper.AddBlockTypeAttribute( "9D8ED334-F1F5-4377-9E27-B8C0852CF34D", "1EDAFDED-DFE6-4334-B019-6EECBA89E05A", "Default Allow Comments Setting", "DefaultAllowCommentsSetting", "", "This is the default setting for the 'Allow Comments' on prayer requests. If you enable the 'Comments Flag' below, the requestor can override this default setting.", 5, @"True", "9B8A9F1A-EE80-49F8-91F9-A9B18493502E" );
+            RockMigrationHelper.AddBlockTypeAttribute("9D8ED334-F1F5-4377-9E27-B8C0852CF34D","1EDAFDED-DFE6-4334-B019-6EECBA89E05A","Default Allow Comments Setting","DefaultAllowCommentsSetting","","This is the default setting for the 'Allow Comments' on prayer requests. If you enable the 'Comments Flag' below, the requestor can override this default setting.",5,@"True","9B8A9F1A-EE80-49F8-91F9-A9B18493502E");
 
             // Attrib for BlockType: Prayer Request Entry - Kiosk:Enable Public Display Flag
-            RockMigrationHelper.AddBlockTypeAttribute( "9D8ED334-F1F5-4377-9E27-B8C0852CF34D", "1EDAFDED-DFE6-4334-B019-6EECBA89E05A", "Enable Public Display Flag", "EnablePublicDisplayFlag", "", "If enabled, requestors will be able set whether or not they want their request displayed on the public website.", 8, @"False", "4AFA694B-1DA9-48B6-846D-91AA8D68E233" );
+            RockMigrationHelper.AddBlockTypeAttribute("9D8ED334-F1F5-4377-9E27-B8C0852CF34D","1EDAFDED-DFE6-4334-B019-6EECBA89E05A","Enable Public Display Flag","EnablePublicDisplayFlag","","If enabled, requestors will be able set whether or not they want their request displayed on the public website.",8,@"False","4AFA694B-1DA9-48B6-846D-91AA8D68E233");
 
             // Attrib for BlockType: Prayer Request Entry - Kiosk:Category Selection
-            RockMigrationHelper.AddBlockTypeAttribute( "9D8ED334-F1F5-4377-9E27-B8C0852CF34D", "309460EF-0CC5-41C6-9161-B3837BA3D374", "Category Selection", "GroupCategoryId", "", "A top level category. This controls which categories the person can choose from when entering their prayer request.", 1, @"", "D991C19A-BF19-4C33-B90E-1D2BFD6463F8" );
+            RockMigrationHelper.AddBlockTypeAttribute("9D8ED334-F1F5-4377-9E27-B8C0852CF34D","309460EF-0CC5-41C6-9161-B3837BA3D374","Category Selection","GroupCategoryId","","A top level category. This controls which categories the person can choose from when entering their prayer request.",1,@"","D991C19A-BF19-4C33-B90E-1D2BFD6463F8");
 
             // Attrib for BlockType: Prayer Request Entry - Kiosk:Default Category
-            RockMigrationHelper.AddBlockTypeAttribute( "9D8ED334-F1F5-4377-9E27-B8C0852CF34D", "309460EF-0CC5-41C6-9161-B3837BA3D374", "Default Category", "DefaultCategory", "", "If categories are not being shown, choose a default category to use for all new prayer requests.", 2, @"4B2D88F5-6E45-4B4B-8776-11118C8E8269", "AACE4CE8-55A8-48D5-BEE2-ED1E20D8AB01" );
+            RockMigrationHelper.AddBlockTypeAttribute("9D8ED334-F1F5-4377-9E27-B8C0852CF34D","309460EF-0CC5-41C6-9161-B3837BA3D374","Default Category","DefaultCategory","","If categories are not being shown, choose a default category to use for all new prayer requests.",2,@"4B2D88F5-6E45-4B4B-8776-11118C8E8269","AACE4CE8-55A8-48D5-BEE2-ED1E20D8AB01");
 
             // Attrib for BlockType: Prayer Request Entry - Kiosk:Enable Auto Approve
-            RockMigrationHelper.AddBlockTypeAttribute( "9D8ED334-F1F5-4377-9E27-B8C0852CF34D", "1EDAFDED-DFE6-4334-B019-6EECBA89E05A", "Enable Auto Approve", "EnableAutoApprove", "", "If enabled, prayer requests are automatically approved; otherwise they must be approved by an admin before they can be seen by the prayer team.", 3, @"True", "9B40CDE4-748C-46A8-A32F-02E01F4EEA87" );
+            RockMigrationHelper.AddBlockTypeAttribute("9D8ED334-F1F5-4377-9E27-B8C0852CF34D","1EDAFDED-DFE6-4334-B019-6EECBA89E05A","Enable Auto Approve","EnableAutoApprove","","If enabled, prayer requests are automatically approved; otherwise they must be approved by an admin before they can be seen by the prayer team.",3,@"True","9B40CDE4-748C-46A8-A32F-02E01F4EEA87");
 
             // Attrib for BlockType: Prayer Request Entry - Kiosk:Expires After (Days)
-            RockMigrationHelper.AddBlockTypeAttribute( "9D8ED334-F1F5-4377-9E27-B8C0852CF34D", "A75DFC58-7A1B-4799-BF31-451B2BBE38FF", "Expires After (Days)", "ExpireDays", "", "Number of days until the request will expire (only applies when auto-approved is enabled).", 4, @"14", "D29191BC-297D-454B-93FD-5BE0501A95CD" );
+            RockMigrationHelper.AddBlockTypeAttribute("9D8ED334-F1F5-4377-9E27-B8C0852CF34D","A75DFC58-7A1B-4799-BF31-451B2BBE38FF","Expires After (Days)","ExpireDays","","Number of days until the request will expire (only applies when auto-approved is enabled).",4,@"14","D29191BC-297D-454B-93FD-5BE0501A95CD");
 
             // Attrib for BlockType: Prayer Request Entry - Kiosk:Enable Urgent Flag
-            RockMigrationHelper.AddBlockTypeAttribute( "9D8ED334-F1F5-4377-9E27-B8C0852CF34D", "1EDAFDED-DFE6-4334-B019-6EECBA89E05A", "Enable Urgent Flag", "EnableUrgentFlag", "", "If enabled, requestors will be able to flag prayer requests as urgent.", 6, @"False", "C09CA30F-86C3-4CB8-B592-F47CFC9D6F91" );
+            RockMigrationHelper.AddBlockTypeAttribute("9D8ED334-F1F5-4377-9E27-B8C0852CF34D","1EDAFDED-DFE6-4334-B019-6EECBA89E05A","Enable Urgent Flag","EnableUrgentFlag","","If enabled, requestors will be able to flag prayer requests as urgent.",6,@"False","C09CA30F-86C3-4CB8-B592-F47CFC9D6F91");
 
             // Attrib for BlockType: Prayer Request Entry - Kiosk:Enable Comments Flag
-            RockMigrationHelper.AddBlockTypeAttribute( "9D8ED334-F1F5-4377-9E27-B8C0852CF34D", "1EDAFDED-DFE6-4334-B019-6EECBA89E05A", "Enable Comments Flag", "EnableCommentsFlag", "", "If enabled, requestors will be able set whether or not they want to allow comments on their requests.", 7, @"False", "7D39F766-1FB2-4A63-BCEC-0EAE3AD0E056" );
+            RockMigrationHelper.AddBlockTypeAttribute("9D8ED334-F1F5-4377-9E27-B8C0852CF34D","1EDAFDED-DFE6-4334-B019-6EECBA89E05A","Enable Comments Flag","EnableCommentsFlag","","If enabled, requestors will be able set whether or not they want to allow comments on their requests.",7,@"False","7D39F766-1FB2-4A63-BCEC-0EAE3AD0E056");
 
             // Attrib for BlockType: Prayer Request Entry - Kiosk:Homepage
-            RockMigrationHelper.AddBlockTypeAttribute( "9D8ED334-F1F5-4377-9E27-B8C0852CF34D", "BD53F9C9-EBA9-4D3F-82EA-DE5DD34A8108", "Homepage", "Homepage", "", "Homepage of the kiosk.", 13, @"", "A3F7CB73-5749-4B2D-A0A0-68557CA86351" );
+            RockMigrationHelper.AddBlockTypeAttribute("9D8ED334-F1F5-4377-9E27-B8C0852CF34D","BD53F9C9-EBA9-4D3F-82EA-DE5DD34A8108","Homepage","Homepage","","Homepage of the kiosk.",13,@"","A3F7CB73-5749-4B2D-A0A0-68557CA86351");
 
             // Attrib for BlockType: Prayer Request Entry - Kiosk:Character Limit
-            RockMigrationHelper.AddBlockTypeAttribute( "9D8ED334-F1F5-4377-9E27-B8C0852CF34D", "A75DFC58-7A1B-4799-BF31-451B2BBE38FF", "Character Limit", "CharacterLimit", "", "If set to something other than 0, this will limit the number of characters allowed when entering a new prayer request.", 9, @"250", "1EE14EB2-7CE4-4BFD-93C1-54D624771CB1" );
+            RockMigrationHelper.AddBlockTypeAttribute("9D8ED334-F1F5-4377-9E27-B8C0852CF34D","A75DFC58-7A1B-4799-BF31-451B2BBE38FF","Character Limit","CharacterLimit","","If set to something other than 0, this will limit the number of characters allowed when entering a new prayer request.",9,@"250","1EE14EB2-7CE4-4BFD-93C1-54D624771CB1");
 
             // Attrib for BlockType: Prayer Request Entry - Kiosk:Autofill User Info
-            RockMigrationHelper.AddBlockTypeAttribute( "9D8ED334-F1F5-4377-9E27-B8C0852CF34D", "1EDAFDED-DFE6-4334-B019-6EECBA89E05A", "Autofill User Info", "AutofillUserInfo", "", "When enabled will autofill the user's info. This is generally no wanted on a public kioks.", 10, @"False", "7D7EE41D-091A-4FD3-938D-AC169496CC41" );
+            RockMigrationHelper.AddBlockTypeAttribute("9D8ED334-F1F5-4377-9E27-B8C0852CF34D","1EDAFDED-DFE6-4334-B019-6EECBA89E05A","Autofill User Info","AutofillUserInfo","","When enabled will autofill the user's info. This is generally no wanted on a public kioks.",10,@"False","7D7EE41D-091A-4FD3-938D-AC169496CC41");
 
             // Attrib for BlockType: Prayer Request Entry - Kiosk:Navigate To Parent On Save
-            RockMigrationHelper.AddBlockTypeAttribute( "9D8ED334-F1F5-4377-9E27-B8C0852CF34D", "1EDAFDED-DFE6-4334-B019-6EECBA89E05A", "Navigate To Parent On Save", "NavigateToParentOnSave", "", "If enabled, on successful save control will redirect back to the parent page.", 11, @"False", "F48640CA-4CFD-486C-B65C-D12DEA9EA17A" );
+            RockMigrationHelper.AddBlockTypeAttribute("9D8ED334-F1F5-4377-9E27-B8C0852CF34D","1EDAFDED-DFE6-4334-B019-6EECBA89E05A","Navigate To Parent On Save","NavigateToParentOnSave","","If enabled, on successful save control will redirect back to the parent page.",11,@"False","F48640CA-4CFD-486C-B65C-D12DEA9EA17A");
 
             // Attrib for BlockType: Prayer Request Entry - Kiosk:Save Success Text
-            RockMigrationHelper.AddBlockTypeAttribute( "9D8ED334-F1F5-4377-9E27-B8C0852CF34D", "1D0D3794-C210-48A8-8C68-3FBEC08A6BA5", "Save Success Text", "SaveSuccessText", "", "Text to display upon successful save. (Only applies if not navigating to parent page on save.) <span class='tip tip-html'>", 12, @"<p>Thank you for allowing us to pray for you.</p>", "C6E2167D-C430-403E-ACA4-83084A07EE74" );
+            RockMigrationHelper.AddBlockTypeAttribute("9D8ED334-F1F5-4377-9E27-B8C0852CF34D","1D0D3794-C210-48A8-8C68-3FBEC08A6BA5","Save Success Text","SaveSuccessText","","Text to display upon successful save. (Only applies if not navigating to parent page on save.) <span class='tip tip-html'>",12,@"<p>Thank you for allowing us to pray for you.</p>","C6E2167D-C430-403E-ACA4-83084A07EE74");
 
             // Attrib for BlockType: Person Update - Kiosk:Minimum Phone Number Length
-            RockMigrationHelper.AddBlockTypeAttribute( "61C5C8F2-6F76-4583-AB97-228878A6AB65", "A75DFC58-7A1B-4799-BF31-451B2BBE38FF", "Minimum Phone Number Length", "MinimumPhoneNumberLength", "", "Minimum length for phone number searches (defaults to 4).", 6, @"4", "5F646F8E-BA81-41C8-88D1-9652A7966AB7" );
+            RockMigrationHelper.AddBlockTypeAttribute("61C5C8F2-6F76-4583-AB97-228878A6AB65","A75DFC58-7A1B-4799-BF31-451B2BBE38FF","Minimum Phone Number Length","MinimumPhoneNumberLength","","Minimum length for phone number searches (defaults to 4).",6,@"4","5F646F8E-BA81-41C8-88D1-9652A7966AB7");
 
             // Attrib for BlockType: Person Update - Kiosk:Workflow Type
-            RockMigrationHelper.AddBlockTypeAttribute( "61C5C8F2-6F76-4583-AB97-228878A6AB65", "46A03F59-55D3-4ACE-ADD5-B4642225DD20", "Workflow Type", "WorkflowType", "", @"The workflow type to launch when an update is made. The following attribute keys should be available on the workflow:
+            RockMigrationHelper.AddBlockTypeAttribute("61C5C8F2-6F76-4583-AB97-228878A6AB65","46A03F59-55D3-4ACE-ADD5-B4642225DD20","Workflow Type","WorkflowType","",@"The workflow type to launch when an update is made. The following attribute keys should be available on the workflow:
                             <ul>
                                 <li>PersonId (Integer)</li>
                                 <li>FirstName (Text)</li>
@@ -319,228 +317,228 @@
                                 <li>HomePhone (Text)</li>
                                 <li>MobilePhone (Text)</li>
                                 <li>OtherUpdates (Memo)</li>
-                            </ul>", 12, @"", "53BC0F6C-900A-49C9-8502-6BC041E44852" );
+                            </ul>",12,@"","53BC0F6C-900A-49C9-8502-6BC041E44852");
 
             // Attrib for BlockType: Person Update - Kiosk:Homepage
-            RockMigrationHelper.AddBlockTypeAttribute( "61C5C8F2-6F76-4583-AB97-228878A6AB65", "BD53F9C9-EBA9-4D3F-82EA-DE5DD34A8108", "Homepage", "Homepage", "", "Homepage of the kiosk.", 2, @"", "08FA38F6-A8EE-4504-BDC8-FE17F3F2B675" );
+            RockMigrationHelper.AddBlockTypeAttribute("61C5C8F2-6F76-4583-AB97-228878A6AB65","BD53F9C9-EBA9-4D3F-82EA-DE5DD34A8108","Homepage","Homepage","","Homepage of the kiosk.",2,@"","08FA38F6-A8EE-4504-BDC8-FE17F3F2B675");
 
             // Attrib for BlockType: Person Update - Kiosk:Maximum Phone Number Length
-            RockMigrationHelper.AddBlockTypeAttribute( "61C5C8F2-6F76-4583-AB97-228878A6AB65", "A75DFC58-7A1B-4799-BF31-451B2BBE38FF", "Maximum Phone Number Length", "MaximumPhoneNumberLength", "", "Maximum length for phone number searches (defaults to 10).", 7, @"10", "B02E02AD-0177-44EC-86A4-D5CAC785B632" );
+            RockMigrationHelper.AddBlockTypeAttribute("61C5C8F2-6F76-4583-AB97-228878A6AB65","A75DFC58-7A1B-4799-BF31-451B2BBE38FF","Maximum Phone Number Length","MaximumPhoneNumberLength","","Maximum length for phone number searches (defaults to 10).",7,@"10","B02E02AD-0177-44EC-86A4-D5CAC785B632");
 
             // Attrib for BlockType: Person Update - Kiosk:Enable Debug
-            RockMigrationHelper.AddBlockTypeAttribute( "61C5C8F2-6F76-4583-AB97-228878A6AB65", "1EDAFDED-DFE6-4334-B019-6EECBA89E05A", "Enable Debug", "EnableDebug", "", "Shows the fields available to merge in lava.", 13, @"False", "9D40F664-23F7-4544-8114-32D45D0A03DC" );
+            RockMigrationHelper.AddBlockTypeAttribute("61C5C8F2-6F76-4583-AB97-228878A6AB65","1EDAFDED-DFE6-4334-B019-6EECBA89E05A","Enable Debug","EnableDebug","","Shows the fields available to merge in lava.",13,@"False","9D40F664-23F7-4544-8114-32D45D0A03DC");
 
             // Attrib for BlockType: Person Update - Kiosk:Search Regex
-            RockMigrationHelper.AddBlockTypeAttribute( "61C5C8F2-6F76-4583-AB97-228878A6AB65", "9C204CD0-1233-41C5-818A-C5DA439445AA", "Search Regex", "SearchRegex", "", "Regular Expression to run the search input through before searching. Useful for stripping off characters.", 8, @"", "7EA712EC-B03B-4FF9-B74F-124DC635180A" );
+            RockMigrationHelper.AddBlockTypeAttribute("61C5C8F2-6F76-4583-AB97-228878A6AB65","9C204CD0-1233-41C5-818A-C5DA439445AA","Search Regex","SearchRegex","","Regular Expression to run the search input through before searching. Useful for stripping off characters.",8,@"","7EA712EC-B03B-4FF9-B74F-124DC635180A");
 
             // Attrib for BlockType: Person Update - Kiosk:Update Message
-            RockMigrationHelper.AddBlockTypeAttribute( "61C5C8F2-6F76-4583-AB97-228878A6AB65", "C28C7BF3-A552-4D77-9408-DEDCF760CED0", "Update Message", "UpdateMessage", "", "Message to show on the profile form. Leaving this blank will hide the message.", 9, @"Please provide only the information that needs to be updated.", "5847C50F-3333-4927-AE44-608266406380" );
+            RockMigrationHelper.AddBlockTypeAttribute("61C5C8F2-6F76-4583-AB97-228878A6AB65","C28C7BF3-A552-4D77-9408-DEDCF760CED0","Update Message","UpdateMessage","","Message to show on the profile form. Leaving this blank will hide the message.",9,@"Please provide only the information that needs to be updated.","5847C50F-3333-4927-AE44-608266406380");
 
             // Attrib for BlockType: Person Update - Kiosk:Complete Message Lava
-            RockMigrationHelper.AddBlockTypeAttribute( "61C5C8F2-6F76-4583-AB97-228878A6AB65", "1D0D3794-C210-48A8-8C68-3FBEC08A6BA5", "Complete Message Lava", "CompleteMessageLava", "", "Message to display when complete.", 10, @"<div class='alert alert-success'>We have recuived your updated information. Thank you for helping us keep your information current.</div>", "DB16EAFA-99BE-423A-96C7-2BCB7F65AF97" );
+            RockMigrationHelper.AddBlockTypeAttribute("61C5C8F2-6F76-4583-AB97-228878A6AB65","1D0D3794-C210-48A8-8C68-3FBEC08A6BA5","Complete Message Lava","CompleteMessageLava","","Message to display when complete.",10,@"<div class='alert alert-success'>We have recuived your updated information. Thank you for helping us keep your information current.</div>","DB16EAFA-99BE-423A-96C7-2BCB7F65AF97");
 
             // Attrib for BlockType: Person Update - Kiosk:Update Email
-            RockMigrationHelper.AddBlockTypeAttribute( "61C5C8F2-6F76-4583-AB97-228878A6AB65", "08F3003B-F3E2-41EC-BDF1-A2B7AC2908CF", "Update Email", "UpdateEmail", "", "The system email to use to send the updated information.", 11, @"", "CE4779C6-C498-4EB5-8F6E-6617B28C2B64" );
+            RockMigrationHelper.AddBlockTypeAttribute("61C5C8F2-6F76-4583-AB97-228878A6AB65","08F3003B-F3E2-41EC-BDF1-A2B7AC2908CF","Update Email","UpdateEmail","","The system email to use to send the updated information.",11,@"","CE4779C6-C498-4EB5-8F6E-6617B28C2B64");
 
             // Attrib for BlockType: Transaction Entry - Kiosk:Credit Card Gateway
-            RockMigrationHelper.AddBlockTypeAttribute( "D10900A8-C2C1-4414-A443-3781A5CF371C", "7B34F9D8-6BBA-423E-B50E-525ABB3A1013", "Credit Card Gateway", "CreditCardGateway", "", "The payment gateway to use for Credit Card transactions", 0, @"", "A9095004-559E-4FF3-A1ED-88D1808B9EC4" );
+            RockMigrationHelper.AddBlockTypeAttribute("D10900A8-C2C1-4414-A443-3781A5CF371C","7B34F9D8-6BBA-423E-B50E-525ABB3A1013","Credit Card Gateway","CreditCardGateway","","The payment gateway to use for Credit Card transactions",0,@"","A9095004-559E-4FF3-A1ED-88D1808B9EC4");
 
             // Attrib for BlockType: Transaction Entry - Kiosk:Anonymous Person
-            RockMigrationHelper.AddBlockTypeAttribute( "D10900A8-C2C1-4414-A443-3781A5CF371C", "E4EAB7B2-0B76-429B-AFE4-AD86D7428C70", "Anonymous Person", "AnonymousPerson", "", "Person in the database to assign anonymous giving to.", 3, @"", "288C6C0C-EFB0-495D-8151-AF0C1BECA7B1" );
+            RockMigrationHelper.AddBlockTypeAttribute("D10900A8-C2C1-4414-A443-3781A5CF371C","E4EAB7B2-0B76-429B-AFE4-AD86D7428C70","Anonymous Person","AnonymousPerson","","Person in the database to assign anonymous giving to.",3,@"","288C6C0C-EFB0-495D-8151-AF0C1BECA7B1");
 
             // Attrib for BlockType: Transaction Entry - Kiosk:Connection Status
-            RockMigrationHelper.AddBlockTypeAttribute( "D10900A8-C2C1-4414-A443-3781A5CF371C", "59D5A94C-94A0-4630-B80A-BB25697D74C7", "Connection Status", "ConnectionStatus", "", "The connection status to use when creating a new individual.", 4, @"8EBC0CEB-474D-4C1B-A6BA-734C3A9AB061", "C85BBCE0-D963-4190-8D5D-08C16B0CD1F3" );
+            RockMigrationHelper.AddBlockTypeAttribute("D10900A8-C2C1-4414-A443-3781A5CF371C","59D5A94C-94A0-4630-B80A-BB25697D74C7","Connection Status","ConnectionStatus","","The connection status to use when creating a new individual.",4,@"8EBC0CEB-474D-4C1B-A6BA-734C3A9AB061","C85BBCE0-D963-4190-8D5D-08C16B0CD1F3");
 
             // Attrib for BlockType: Transaction Entry - Kiosk:Record Status
-            RockMigrationHelper.AddBlockTypeAttribute( "D10900A8-C2C1-4414-A443-3781A5CF371C", "59D5A94C-94A0-4630-B80A-BB25697D74C7", "Record Status", "RecordStatus", "", "The record status to use when creating a new individual.", 5, @"283999EC-7346-42E3-B807-BCE9B2BABB49", "22B889C6-EA55-43D7-B195-777F8A8F6618" );
+            RockMigrationHelper.AddBlockTypeAttribute("D10900A8-C2C1-4414-A443-3781A5CF371C","59D5A94C-94A0-4630-B80A-BB25697D74C7","Record Status","RecordStatus","","The record status to use when creating a new individual.",5,@"283999EC-7346-42E3-B807-BCE9B2BABB49","22B889C6-EA55-43D7-B195-777F8A8F6618");
 
             // Attrib for BlockType: Transaction Entry - Kiosk:Minimum Phone Number Length
-            RockMigrationHelper.AddBlockTypeAttribute( "D10900A8-C2C1-4414-A443-3781A5CF371C", "A75DFC58-7A1B-4799-BF31-451B2BBE38FF", "Minimum Phone Number Length", "MinimumPhoneNumberLength", "", "Minimum length for phone number searches (defaults to 4).", 6, @"4", "3039BB40-FF96-495B-A53B-B1A89A94D497" );
+            RockMigrationHelper.AddBlockTypeAttribute("D10900A8-C2C1-4414-A443-3781A5CF371C","A75DFC58-7A1B-4799-BF31-451B2BBE38FF","Minimum Phone Number Length","MinimumPhoneNumberLength","","Minimum length for phone number searches (defaults to 4).",6,@"4","3039BB40-FF96-495B-A53B-B1A89A94D497");
 
             // Attrib for BlockType: Transaction Entry - Kiosk:Maximum Phone Number Length
-            RockMigrationHelper.AddBlockTypeAttribute( "D10900A8-C2C1-4414-A443-3781A5CF371C", "A75DFC58-7A1B-4799-BF31-451B2BBE38FF", "Maximum Phone Number Length", "MaximumPhoneNumberLength", "", "Maximum length for phone number searches (defaults to 10).", 7, @"10", "6876B697-E516-434A-BB83-8720574A3228" );
+            RockMigrationHelper.AddBlockTypeAttribute("D10900A8-C2C1-4414-A443-3781A5CF371C","A75DFC58-7A1B-4799-BF31-451B2BBE38FF","Maximum Phone Number Length","MaximumPhoneNumberLength","","Maximum length for phone number searches (defaults to 10).",7,@"10","6876B697-E516-434A-BB83-8720574A3228");
 
             // Attrib for BlockType: Transaction Entry - Kiosk:Search Regex
-            RockMigrationHelper.AddBlockTypeAttribute( "D10900A8-C2C1-4414-A443-3781A5CF371C", "9C204CD0-1233-41C5-818A-C5DA439445AA", "Search Regex", "SearchRegex", "", "Regular Expression to run the search input through before searching. Useful for stripping off characters.", 8, @"", "BE430B39-5E9D-45A6-A1B1-87453B3D68AA" );
+            RockMigrationHelper.AddBlockTypeAttribute("D10900A8-C2C1-4414-A443-3781A5CF371C","9C204CD0-1233-41C5-818A-C5DA439445AA","Search Regex","SearchRegex","","Regular Expression to run the search input through before searching. Useful for stripping off characters.",8,@"","BE430B39-5E9D-45A6-A1B1-87453B3D68AA");
 
             // Attrib for BlockType: Transaction Entry - Kiosk:Receipt Lava
-            RockMigrationHelper.AddBlockTypeAttribute( "D10900A8-C2C1-4414-A443-3781A5CF371C", "1D0D3794-C210-48A8-8C68-3FBEC08A6BA5", "Receipt Lava", "ReceiptLava", "", "Lava to display for the receipt panel.", 9, @"{% include '~~/Assets/Lava/KioskGivingReceipt.lava' %}", "0A4FE6C1-A71E-4673-9C5C-EF586A413D65" );
+            RockMigrationHelper.AddBlockTypeAttribute("D10900A8-C2C1-4414-A443-3781A5CF371C","1D0D3794-C210-48A8-8C68-3FBEC08A6BA5","Receipt Lava","ReceiptLava","","Lava to display for the receipt panel.",9,@"{% include '~~/Assets/Lava/KioskGivingReceipt.lava' %}","0A4FE6C1-A71E-4673-9C5C-EF586A413D65");
 
             // Attrib for BlockType: Transaction Entry - Kiosk:Enable Debug
-            RockMigrationHelper.AddBlockTypeAttribute( "D10900A8-C2C1-4414-A443-3781A5CF371C", "1EDAFDED-DFE6-4334-B019-6EECBA89E05A", "Enable Debug", "EnableDebug", "", "Shows the fields available to merge in lava.", 10, @"False", "1AADC7D8-8B73-4524-8C26-DA984028AA14" );
+            RockMigrationHelper.AddBlockTypeAttribute("D10900A8-C2C1-4414-A443-3781A5CF371C","1EDAFDED-DFE6-4334-B019-6EECBA89E05A","Enable Debug","EnableDebug","","Shows the fields available to merge in lava.",10,@"False","1AADC7D8-8B73-4524-8C26-DA984028AA14");
 
             // Attrib for BlockType: Transaction Entry - Kiosk:Receipt Email
-            RockMigrationHelper.AddBlockTypeAttribute( "D10900A8-C2C1-4414-A443-3781A5CF371C", "08F3003B-F3E2-41EC-BDF1-A2B7AC2908CF", "Receipt Email", "ReceiptEmail", "", "The system email to use to send the receipt.", 11, @"", "AC32787A-1BBA-4148-8308-2043E5746EC1" );
+            RockMigrationHelper.AddBlockTypeAttribute("D10900A8-C2C1-4414-A443-3781A5CF371C","08F3003B-F3E2-41EC-BDF1-A2B7AC2908CF","Receipt Email","ReceiptEmail","","The system email to use to send the receipt.",11,@"","AC32787A-1BBA-4148-8308-2043E5746EC1");
 
             // Attrib for BlockType: Transaction Entry - Kiosk:Source
-            RockMigrationHelper.AddBlockTypeAttribute( "D10900A8-C2C1-4414-A443-3781A5CF371C", "59D5A94C-94A0-4630-B80A-BB25697D74C7", "Source", "Source", "", "The Financial Source Type to use when creating transactions", 1, @"260EEA80-821A-4F79-973F-49DF79C955F7", "9649B004-C4DE-4DDE-9DF7-1EB350C357F9" );
+            RockMigrationHelper.AddBlockTypeAttribute("D10900A8-C2C1-4414-A443-3781A5CF371C","59D5A94C-94A0-4630-B80A-BB25697D74C7","Source","Source","","The Financial Source Type to use when creating transactions",1,@"260EEA80-821A-4F79-973F-49DF79C955F7","9649B004-C4DE-4DDE-9DF7-1EB350C357F9");
 
             // Attrib for BlockType: Transaction Entry - Kiosk:Homepage
-            RockMigrationHelper.AddBlockTypeAttribute( "D10900A8-C2C1-4414-A443-3781A5CF371C", "BD53F9C9-EBA9-4D3F-82EA-DE5DD34A8108", "Homepage", "Homepage", "", "Homepage of the kiosk.", 2, @"", "E5ACB952-0D74-49B9-8627-C6B5C9F71CD3" );
+            RockMigrationHelper.AddBlockTypeAttribute("D10900A8-C2C1-4414-A443-3781A5CF371C","BD53F9C9-EBA9-4D3F-82EA-DE5DD34A8108","Homepage","Homepage","","Homepage of the kiosk.",2,@"","E5ACB952-0D74-49B9-8627-C6B5C9F71CD3");
 
             // Attrib for BlockType: Transaction Entry - Kiosk:Accounts
-            RockMigrationHelper.AddBlockTypeAttribute( "D10900A8-C2C1-4414-A443-3781A5CF371C", "17033CDD-EF97-4413-A483-7B85A787A87F", "Accounts", "Accounts", "", "Accounts to allow giving. This list will be filtered by campus context when displayed.", 1, @"", "DC40082D-B776-42FB-A463-0EEEB302101A" );
+            RockMigrationHelper.AddBlockTypeAttribute("D10900A8-C2C1-4414-A443-3781A5CF371C","17033CDD-EF97-4413-A483-7B85A787A87F","Accounts","Accounts","","Accounts to allow giving. This list will be filtered by campus context when displayed.",1,@"","DC40082D-B776-42FB-A463-0EEEB302101A");
 
             // Attrib for BlockType: Transaction Entry - Kiosk:Batch Name Prefix
-            RockMigrationHelper.AddBlockTypeAttribute( "D10900A8-C2C1-4414-A443-3781A5CF371C", "9C204CD0-1233-41C5-818A-C5DA439445AA", "Batch Name Prefix", "BatchNamePrefix", "", "The prefix to add to the financial batch.", 2, @"Kiosk Giving", "D88BA3F7-DBEF-4C2C-B26F-5D0E60250FE5" );
+            RockMigrationHelper.AddBlockTypeAttribute("D10900A8-C2C1-4414-A443-3781A5CF371C","9C204CD0-1233-41C5-818A-C5DA439445AA","Batch Name Prefix","BatchNamePrefix","","The prefix to add to the financial batch.",2,@"Kiosk Giving","D88BA3F7-DBEF-4C2C-B26F-5D0E60250FE5");
 
             // Attrib for BlockType: Notes:Allow Backdated Notes
-            RockMigrationHelper.AddBlockTypeAttribute( "2E9F32D4-B4FC-4A5F-9BE1-B2E3EA624DD3", "1EDAFDED-DFE6-4334-B019-6EECBA89E05A", "Allow Backdated Notes", "AllowBackdatedNotes", "", "", 12, @"False", "6184511D-CC68-4FF2-90CB-3AD0AFD59D61" );
+            RockMigrationHelper.AddBlockTypeAttribute("2E9F32D4-B4FC-4A5F-9BE1-B2E3EA624DD3","1EDAFDED-DFE6-4334-B019-6EECBA89E05A","Allow Backdated Notes","AllowBackdatedNotes","","",12,@"False","6184511D-CC68-4FF2-90CB-3AD0AFD59D61");
 
             // Attrib for BlockType: Prayer Request List:Expires After (Days)
-            RockMigrationHelper.AddBlockTypeAttribute( "4D6B686A-79DF-4EFC-A8BA-9841C248BF74", "A75DFC58-7A1B-4799-BF31-451B2BBE38FF", "Expires After (Days)", "ExpireDays", "", "Number of days until the request will expire.", 1, @"14", "7FEB9A26-6AE6-41F8-B6B5-D5E432C832D0" );
+            RockMigrationHelper.AddBlockTypeAttribute("4D6B686A-79DF-4EFC-A8BA-9841C248BF74","A75DFC58-7A1B-4799-BF31-451B2BBE38FF","Expires After (Days)","ExpireDays","","Number of days until the request will expire.",1,@"14","7FEB9A26-6AE6-41F8-B6B5-D5E432C832D0");
 
             // Attrib for BlockType: Prayer Comment List:Category Selection
-            RockMigrationHelper.AddBlockTypeAttribute( "DF0F5743-2BFF-40C0-8BEE-39F1DE7B4C22", "309460EF-0CC5-41C6-9161-B3837BA3D374", "Category Selection", "PrayerRequestCategory", "", "A top level category. Only prayer requests comments under this category will be shown.", 1, @"", "960D7BBF-E737-42A4-B372-0E7A24050BF3" );
+            RockMigrationHelper.AddBlockTypeAttribute("DF0F5743-2BFF-40C0-8BEE-39F1DE7B4C22","309460EF-0CC5-41C6-9161-B3837BA3D374","Category Selection","PrayerRequestCategory","","A top level category. Only prayer requests comments under this category will be shown.",1,@"","960D7BBF-E737-42A4-B372-0E7A24050BF3");
 
             // Attrib Value for Block:Campus Context Setter - Device, Attribute:Display Lava Page: Self-Service Kiosk (Preview) Home Page, Site: Self-Service Kiosk (Preview)
-            RockMigrationHelper.AddBlockAttributeValue( "5E7E59E7-08AA-4617-9480-821A5B3B350B", "CDC656E5-B181-4B9B-93AF-5B5F8CD032C8", @"{% if Device %}
+            RockMigrationHelper.AddBlockAttributeValue("5E7E59E7-08AA-4617-9480-821A5B3B350B","CDC656E5-B181-4B9B-93AF-5B5F8CD032C8",@"{% if Device %}
 
     {% if Campus %}
         Campus: {{Campus.Name}}
     {% else %}
         Could not determine the campus from the device {{ Device.Name }}.
     {% endif %}
-
+    
 {% else %}
     <div class='alert alert-danger'>
         Unable to determine the self-service kiosk device. Please check the device settings.
         <br/>
         IP Address: {{ ClientIp }}
     </div>
-{% endif %}" );
+{% endif %}");
 
             // Attrib Value for Block:Campus Context Setter - Device, Attribute:Context Scope Page: Self-Service Kiosk (Preview) Home Page, Site: Self-Service Kiosk (Preview)
-            RockMigrationHelper.AddBlockAttributeValue( "5E7E59E7-08AA-4617-9480-821A5B3B350B", "C61D160F-89CA-4697-ABC0-76E6480DA261", @"Site" );
+            RockMigrationHelper.AddBlockAttributeValue("5E7E59E7-08AA-4617-9480-821A5B3B350B","C61D160F-89CA-4697-ABC0-76E6480DA261",@"Site");
 
             // Attrib Value for Block:Campus Context Setter - Device, Attribute:Enable Debug Page: Self-Service Kiosk (Preview) Home Page, Site: Self-Service Kiosk (Preview)
-            RockMigrationHelper.AddBlockAttributeValue( "5E7E59E7-08AA-4617-9480-821A5B3B350B", "8165539E-9A6C-4ABD-91B9-D11D9E96244C", @"False" );
+            RockMigrationHelper.AddBlockAttributeValue("5E7E59E7-08AA-4617-9480-821A5B3B350B","8165539E-9A6C-4ABD-91B9-D11D9E96244C",@"False");
 
             // Attrib Value for Block:Campus Context Setter - Device, Attribute:Device Type Page: Self-Service Kiosk (Preview) Home Page, Site: Self-Service Kiosk (Preview)
-            RockMigrationHelper.AddBlockAttributeValue( "5E7E59E7-08AA-4617-9480-821A5B3B350B", "8965B47E-B2F0-4690-B07E-6308E37EF434", @"64a1dbe5-10ad-42f1-a9ba-646a781d4112" );
+            RockMigrationHelper.AddBlockAttributeValue("5E7E59E7-08AA-4617-9480-821A5B3B350B","8965B47E-B2F0-4690-B07E-6308E37EF434",@"64a1dbe5-10ad-42f1-a9ba-646a781d4112");
 
             // Attrib Value for Block:Prayer Request Entry - Kiosk, Attribute:Default Allow Comments Setting Page: Prayer Requests, Site: Self-Service Kiosk (Preview)
-            RockMigrationHelper.AddBlockAttributeValue( "EBD36C2B-8ED0-4B90-9D45-F7580459F6EA", "9B8A9F1A-EE80-49F8-91F9-A9B18493502E", @"True" );
+            RockMigrationHelper.AddBlockAttributeValue("EBD36C2B-8ED0-4B90-9D45-F7580459F6EA","9B8A9F1A-EE80-49F8-91F9-A9B18493502E",@"True");
 
             // Attrib Value for Block:Prayer Request Entry - Kiosk, Attribute:Enable Public Display Flag Page: Prayer Requests, Site: Self-Service Kiosk (Preview)
-            RockMigrationHelper.AddBlockAttributeValue( "EBD36C2B-8ED0-4B90-9D45-F7580459F6EA", "4AFA694B-1DA9-48B6-846D-91AA8D68E233", @"False" );
+            RockMigrationHelper.AddBlockAttributeValue("EBD36C2B-8ED0-4B90-9D45-F7580459F6EA","4AFA694B-1DA9-48B6-846D-91AA8D68E233",@"False");
 
             // Attrib Value for Block:Prayer Request Entry - Kiosk, Attribute:Category Selection Page: Prayer Requests, Site: Self-Service Kiosk (Preview)
-            RockMigrationHelper.AddBlockAttributeValue( "EBD36C2B-8ED0-4B90-9D45-F7580459F6EA", "D991C19A-BF19-4C33-B90E-1D2BFD6463F8", @"5a94e584-35f0-4214-91f1-d72531cc6325" );
+            RockMigrationHelper.AddBlockAttributeValue("EBD36C2B-8ED0-4B90-9D45-F7580459F6EA","D991C19A-BF19-4C33-B90E-1D2BFD6463F8",@"5a94e584-35f0-4214-91f1-d72531cc6325");
 
             // Attrib Value for Block:Prayer Request Entry - Kiosk, Attribute:Default Category Page: Prayer Requests, Site: Self-Service Kiosk (Preview)
-            RockMigrationHelper.AddBlockAttributeValue( "EBD36C2B-8ED0-4B90-9D45-F7580459F6EA", "AACE4CE8-55A8-48D5-BEE2-ED1E20D8AB01", @"4b2d88f5-6e45-4b4b-8776-11118c8e8269" );
+            RockMigrationHelper.AddBlockAttributeValue("EBD36C2B-8ED0-4B90-9D45-F7580459F6EA","AACE4CE8-55A8-48D5-BEE2-ED1E20D8AB01",@"4b2d88f5-6e45-4b4b-8776-11118c8e8269");
 
             // Attrib Value for Block:Prayer Request Entry - Kiosk, Attribute:Enable Auto Approve Page: Prayer Requests, Site: Self-Service Kiosk (Preview)
-            RockMigrationHelper.AddBlockAttributeValue( "EBD36C2B-8ED0-4B90-9D45-F7580459F6EA", "9B40CDE4-748C-46A8-A32F-02E01F4EEA87", @"False" );
+            RockMigrationHelper.AddBlockAttributeValue("EBD36C2B-8ED0-4B90-9D45-F7580459F6EA","9B40CDE4-748C-46A8-A32F-02E01F4EEA87",@"False");
 
             // Attrib Value for Block:Prayer Request Entry - Kiosk, Attribute:Expires After (Days) Page: Prayer Requests, Site: Self-Service Kiosk (Preview)
-            RockMigrationHelper.AddBlockAttributeValue( "EBD36C2B-8ED0-4B90-9D45-F7580459F6EA", "D29191BC-297D-454B-93FD-5BE0501A95CD", @"14" );
+            RockMigrationHelper.AddBlockAttributeValue("EBD36C2B-8ED0-4B90-9D45-F7580459F6EA","D29191BC-297D-454B-93FD-5BE0501A95CD",@"14");
 
             // Attrib Value for Block:Prayer Request Entry - Kiosk, Attribute:Enable Urgent Flag Page: Prayer Requests, Site: Self-Service Kiosk (Preview)
-            RockMigrationHelper.AddBlockAttributeValue( "EBD36C2B-8ED0-4B90-9D45-F7580459F6EA", "C09CA30F-86C3-4CB8-B592-F47CFC9D6F91", @"False" );
+            RockMigrationHelper.AddBlockAttributeValue("EBD36C2B-8ED0-4B90-9D45-F7580459F6EA","C09CA30F-86C3-4CB8-B592-F47CFC9D6F91",@"False");
 
             // Attrib Value for Block:Prayer Request Entry - Kiosk, Attribute:Enable Comments Flag Page: Prayer Requests, Site: Self-Service Kiosk (Preview)
-            RockMigrationHelper.AddBlockAttributeValue( "EBD36C2B-8ED0-4B90-9D45-F7580459F6EA", "7D39F766-1FB2-4A63-BCEC-0EAE3AD0E056", @"False" );
+            RockMigrationHelper.AddBlockAttributeValue("EBD36C2B-8ED0-4B90-9D45-F7580459F6EA","7D39F766-1FB2-4A63-BCEC-0EAE3AD0E056",@"False");
 
             // Attrib Value for Block:Prayer Request Entry - Kiosk, Attribute:Homepage Page: Prayer Requests, Site: Self-Service Kiosk (Preview)
-            RockMigrationHelper.AddBlockAttributeValue( "EBD36C2B-8ED0-4B90-9D45-F7580459F6EA", "A3F7CB73-5749-4B2D-A0A0-68557CA86351", @"ab045324-60a4-4972-8936-7b319ff5d2ce" );
+            RockMigrationHelper.AddBlockAttributeValue("EBD36C2B-8ED0-4B90-9D45-F7580459F6EA","A3F7CB73-5749-4B2D-A0A0-68557CA86351",@"ab045324-60a4-4972-8936-7b319ff5d2ce");
 
             // Attrib Value for Block:Prayer Request Entry - Kiosk, Attribute:Character Limit Page: Prayer Requests, Site: Self-Service Kiosk (Preview)
-            RockMigrationHelper.AddBlockAttributeValue( "EBD36C2B-8ED0-4B90-9D45-F7580459F6EA", "1EE14EB2-7CE4-4BFD-93C1-54D624771CB1", @"250" );
+            RockMigrationHelper.AddBlockAttributeValue("EBD36C2B-8ED0-4B90-9D45-F7580459F6EA","1EE14EB2-7CE4-4BFD-93C1-54D624771CB1",@"250");
 
             // Attrib Value for Block:Prayer Request Entry - Kiosk, Attribute:Autofill User Info Page: Prayer Requests, Site: Self-Service Kiosk (Preview)
-            RockMigrationHelper.AddBlockAttributeValue( "EBD36C2B-8ED0-4B90-9D45-F7580459F6EA", "7D7EE41D-091A-4FD3-938D-AC169496CC41", @"False" );
+            RockMigrationHelper.AddBlockAttributeValue("EBD36C2B-8ED0-4B90-9D45-F7580459F6EA","7D7EE41D-091A-4FD3-938D-AC169496CC41",@"False");
 
             // Attrib Value for Block:Prayer Request Entry - Kiosk, Attribute:Navigate To Parent On Save Page: Prayer Requests, Site: Self-Service Kiosk (Preview)
-            RockMigrationHelper.AddBlockAttributeValue( "EBD36C2B-8ED0-4B90-9D45-F7580459F6EA", "F48640CA-4CFD-486C-B65C-D12DEA9EA17A", @"False" );
+            RockMigrationHelper.AddBlockAttributeValue("EBD36C2B-8ED0-4B90-9D45-F7580459F6EA","F48640CA-4CFD-486C-B65C-D12DEA9EA17A",@"False");
 
             // Attrib Value for Block:Prayer Request Entry - Kiosk, Attribute:Save Success Text Page: Prayer Requests, Site: Self-Service Kiosk (Preview)
-            RockMigrationHelper.AddBlockAttributeValue( "EBD36C2B-8ED0-4B90-9D45-F7580459F6EA", "C6E2167D-C430-403E-ACA4-83084A07EE74", @"<p>Thank you for allowing us to pray for you.</p>" );
+            RockMigrationHelper.AddBlockAttributeValue("EBD36C2B-8ED0-4B90-9D45-F7580459F6EA","C6E2167D-C430-403E-ACA4-83084A07EE74",@"<p>Thank you for allowing us to pray for you.</p>");
 
             // Attrib Value for Block:Person Update - Kiosk, Attribute:Minimum Phone Number Length Page: Update Info, Site: Self-Service Kiosk (Preview)
-            RockMigrationHelper.AddBlockAttributeValue( "EAA18327-C4B9-4CC6-8BA1-86D785D48016", "5F646F8E-BA81-41C8-88D1-9652A7966AB7", @"4" );
+            RockMigrationHelper.AddBlockAttributeValue("EAA18327-C4B9-4CC6-8BA1-86D785D48016","5F646F8E-BA81-41C8-88D1-9652A7966AB7",@"4");
 
             // Attrib Value for Block:Person Update - Kiosk, Attribute:Homepage Page: Update Info, Site: Self-Service Kiosk (Preview)
-            RockMigrationHelper.AddBlockAttributeValue( "EAA18327-C4B9-4CC6-8BA1-86D785D48016", "08FA38F6-A8EE-4504-BDC8-FE17F3F2B675", @"ab045324-60a4-4972-8936-7b319ff5d2ce" );
+            RockMigrationHelper.AddBlockAttributeValue("EAA18327-C4B9-4CC6-8BA1-86D785D48016","08FA38F6-A8EE-4504-BDC8-FE17F3F2B675",@"ab045324-60a4-4972-8936-7b319ff5d2ce");
 
             // Attrib Value for Block:Person Update - Kiosk, Attribute:Maximum Phone Number Length Page: Update Info, Site: Self-Service Kiosk (Preview)
-            RockMigrationHelper.AddBlockAttributeValue( "EAA18327-C4B9-4CC6-8BA1-86D785D48016", "B02E02AD-0177-44EC-86A4-D5CAC785B632", @"10" );
+            RockMigrationHelper.AddBlockAttributeValue("EAA18327-C4B9-4CC6-8BA1-86D785D48016","B02E02AD-0177-44EC-86A4-D5CAC785B632",@"10");
 
             // Attrib Value for Block:Person Update - Kiosk, Attribute:Enable Debug Page: Update Info, Site: Self-Service Kiosk (Preview)
-            RockMigrationHelper.AddBlockAttributeValue( "EAA18327-C4B9-4CC6-8BA1-86D785D48016", "9D40F664-23F7-4544-8114-32D45D0A03DC", @"False" );
+            RockMigrationHelper.AddBlockAttributeValue("EAA18327-C4B9-4CC6-8BA1-86D785D48016","9D40F664-23F7-4544-8114-32D45D0A03DC",@"False");
 
             // Attrib Value for Block:Person Update - Kiosk, Attribute:Search Regex Page: Update Info, Site: Self-Service Kiosk (Preview)
-            RockMigrationHelper.AddBlockAttributeValue( "EAA18327-C4B9-4CC6-8BA1-86D785D48016", "7EA712EC-B03B-4FF9-B74F-124DC635180A", @"" );
+            RockMigrationHelper.AddBlockAttributeValue("EAA18327-C4B9-4CC6-8BA1-86D785D48016","7EA712EC-B03B-4FF9-B74F-124DC635180A",@"");
 
             // Attrib Value for Block:Person Update - Kiosk, Attribute:Update Message Page: Update Info, Site: Self-Service Kiosk (Preview)
-            RockMigrationHelper.AddBlockAttributeValue( "EAA18327-C4B9-4CC6-8BA1-86D785D48016", "5847C50F-3333-4927-AE44-608266406380", @"Please provide only the information that needs to be updated." );
+            RockMigrationHelper.AddBlockAttributeValue("EAA18327-C4B9-4CC6-8BA1-86D785D48016","5847C50F-3333-4927-AE44-608266406380",@"Please provide only the information that needs to be updated.");
 
             // Attrib Value for Block:Person Update - Kiosk, Attribute:Complete Message Lava Page: Update Info, Site: Self-Service Kiosk (Preview)
-            RockMigrationHelper.AddBlockAttributeValue( "EAA18327-C4B9-4CC6-8BA1-86D785D48016", "DB16EAFA-99BE-423A-96C7-2BCB7F65AF97", @"<div class='alert alert-success'>We have recuived your updated information. Thank you for helping us keep your information current.</div>" );
+            RockMigrationHelper.AddBlockAttributeValue("EAA18327-C4B9-4CC6-8BA1-86D785D48016","DB16EAFA-99BE-423A-96C7-2BCB7F65AF97",@"<div class='alert alert-success'>We have recuived your updated information. Thank you for helping us keep your information current.</div>");
 
             // Attrib Value for Block:Person Update - Kiosk, Attribute:Update Email Page: Update Info, Site: Self-Service Kiosk (Preview)
-            RockMigrationHelper.AddBlockAttributeValue( "EAA18327-C4B9-4CC6-8BA1-86D785D48016", "CE4779C6-C498-4EB5-8F6E-6617B28C2B64", @"bc490dd4-abbb-7dba-4a9e-74f07f4b5881" );
+            RockMigrationHelper.AddBlockAttributeValue("EAA18327-C4B9-4CC6-8BA1-86D785D48016","CE4779C6-C498-4EB5-8F6E-6617B28C2B64",@"bc490dd4-abbb-7dba-4a9e-74f07f4b5881");
 
             // Attrib Value for Block:Transaction Entry - Kiosk, Attribute:Credit Card Gateway Page: Give, Site: Self-Service Kiosk (Preview)
             RockMigrationHelper.AddBlockAttributeValue( "FF9F7BC0-9508-4C97-A8B9-C059BC985EBF", "A9095004-559E-4FF3-A1ED-88D1808B9EC4", @"6432d2d2-32ff-443d-b5b3-fb6c8414c3ad" );
 
             // Attrib Value for Block:Transaction Entry - Kiosk, Attribute:Anonymous Person Page: Give, Site: Self-Service Kiosk (Preview)
-            RockMigrationHelper.AddBlockAttributeValue( "FF9F7BC0-9508-4C97-A8B9-C059BC985EBF", "288C6C0C-EFB0-495D-8151-AF0C1BECA7B1", @"377c6f44-7e16-cfb5-4b8e-033ba20a900f" );
+            RockMigrationHelper.AddBlockAttributeValue("FF9F7BC0-9508-4C97-A8B9-C059BC985EBF","288C6C0C-EFB0-495D-8151-AF0C1BECA7B1",@"377c6f44-7e16-cfb5-4b8e-033ba20a900f");
 
             // Attrib Value for Block:Transaction Entry - Kiosk, Attribute:Connection Status Page: Give, Site: Self-Service Kiosk (Preview)
-            RockMigrationHelper.AddBlockAttributeValue( "FF9F7BC0-9508-4C97-A8B9-C059BC985EBF", "C85BBCE0-D963-4190-8D5D-08C16B0CD1F3", @"8ebc0ceb-474d-4c1b-a6ba-734c3a9ab061" );
+            RockMigrationHelper.AddBlockAttributeValue("FF9F7BC0-9508-4C97-A8B9-C059BC985EBF","C85BBCE0-D963-4190-8D5D-08C16B0CD1F3",@"8ebc0ceb-474d-4c1b-a6ba-734c3a9ab061");
 
             // Attrib Value for Block:Transaction Entry - Kiosk, Attribute:Record Status Page: Give, Site: Self-Service Kiosk (Preview)
-            RockMigrationHelper.AddBlockAttributeValue( "FF9F7BC0-9508-4C97-A8B9-C059BC985EBF", "22B889C6-EA55-43D7-B195-777F8A8F6618", @"283999ec-7346-42e3-b807-bce9b2babb49" );
+            RockMigrationHelper.AddBlockAttributeValue("FF9F7BC0-9508-4C97-A8B9-C059BC985EBF","22B889C6-EA55-43D7-B195-777F8A8F6618",@"283999ec-7346-42e3-b807-bce9b2babb49");
 
             // Attrib Value for Block:Transaction Entry - Kiosk, Attribute:Minimum Phone Number Length Page: Give, Site: Self-Service Kiosk (Preview)
-            RockMigrationHelper.AddBlockAttributeValue( "FF9F7BC0-9508-4C97-A8B9-C059BC985EBF", "3039BB40-FF96-495B-A53B-B1A89A94D497", @"4" );
+            RockMigrationHelper.AddBlockAttributeValue("FF9F7BC0-9508-4C97-A8B9-C059BC985EBF","3039BB40-FF96-495B-A53B-B1A89A94D497",@"4");
 
             // Attrib Value for Block:Transaction Entry - Kiosk, Attribute:Maximum Phone Number Length Page: Give, Site: Self-Service Kiosk (Preview)
-            RockMigrationHelper.AddBlockAttributeValue( "FF9F7BC0-9508-4C97-A8B9-C059BC985EBF", "6876B697-E516-434A-BB83-8720574A3228", @"10" );
+            RockMigrationHelper.AddBlockAttributeValue("FF9F7BC0-9508-4C97-A8B9-C059BC985EBF","6876B697-E516-434A-BB83-8720574A3228",@"10");
 
             // Attrib Value for Block:Transaction Entry - Kiosk, Attribute:Search Regex Page: Give, Site: Self-Service Kiosk (Preview)
-            RockMigrationHelper.AddBlockAttributeValue( "FF9F7BC0-9508-4C97-A8B9-C059BC985EBF", "BE430B39-5E9D-45A6-A1B1-87453B3D68AA", @"" );
+            RockMigrationHelper.AddBlockAttributeValue("FF9F7BC0-9508-4C97-A8B9-C059BC985EBF","BE430B39-5E9D-45A6-A1B1-87453B3D68AA",@"");
 
             // Attrib Value for Block:Transaction Entry - Kiosk, Attribute:Receipt Lava Page: Give, Site: Self-Service Kiosk (Preview)
-            RockMigrationHelper.AddBlockAttributeValue( "FF9F7BC0-9508-4C97-A8B9-C059BC985EBF", "0A4FE6C1-A71E-4673-9C5C-EF586A413D65", @"{% include '~~/Assets/Lava/KioskGivingReceipt.lava' %}" );
+            RockMigrationHelper.AddBlockAttributeValue("FF9F7BC0-9508-4C97-A8B9-C059BC985EBF","0A4FE6C1-A71E-4673-9C5C-EF586A413D65",@"{% include '~~/Assets/Lava/KioskGivingReceipt.lava' %}");
 
             // Attrib Value for Block:Transaction Entry - Kiosk, Attribute:Enable Debug Page: Give, Site: Self-Service Kiosk (Preview)
-            RockMigrationHelper.AddBlockAttributeValue( "FF9F7BC0-9508-4C97-A8B9-C059BC985EBF", "1AADC7D8-8B73-4524-8C26-DA984028AA14", @"False" );
+            RockMigrationHelper.AddBlockAttributeValue("FF9F7BC0-9508-4C97-A8B9-C059BC985EBF","1AADC7D8-8B73-4524-8C26-DA984028AA14",@"False");
 
             // Attrib Value for Block:Transaction Entry - Kiosk, Attribute:Receipt Email Page: Give, Site: Self-Service Kiosk (Preview)
-            RockMigrationHelper.AddBlockAttributeValue( "FF9F7BC0-9508-4C97-A8B9-C059BC985EBF", "AC32787A-1BBA-4148-8308-2043E5746EC1", @"7dbf229e-7dee-a684-4929-6c37312a0039" );
+            RockMigrationHelper.AddBlockAttributeValue("FF9F7BC0-9508-4C97-A8B9-C059BC985EBF","AC32787A-1BBA-4148-8308-2043E5746EC1",@"7dbf229e-7dee-a684-4929-6c37312a0039");
 
             // Attrib Value for Block:Transaction Entry - Kiosk, Attribute:Source Page: Give, Site: Self-Service Kiosk (Preview)
-            RockMigrationHelper.AddBlockAttributeValue( "FF9F7BC0-9508-4C97-A8B9-C059BC985EBF", "9649B004-C4DE-4DDE-9DF7-1EB350C357F9", @"260eea80-821a-4f79-973f-49df79c955f7" );
+            RockMigrationHelper.AddBlockAttributeValue("FF9F7BC0-9508-4C97-A8B9-C059BC985EBF","9649B004-C4DE-4DDE-9DF7-1EB350C357F9",@"260eea80-821a-4f79-973f-49df79c955f7");
 
             // Attrib Value for Block:Transaction Entry - Kiosk, Attribute:Homepage Page: Give, Site: Self-Service Kiosk (Preview)
-            RockMigrationHelper.AddBlockAttributeValue( "FF9F7BC0-9508-4C97-A8B9-C059BC985EBF", "E5ACB952-0D74-49B9-8627-C6B5C9F71CD3", @"ab045324-60a4-4972-8936-7b319ff5d2ce" );
+            RockMigrationHelper.AddBlockAttributeValue("FF9F7BC0-9508-4C97-A8B9-C059BC985EBF","E5ACB952-0D74-49B9-8627-C6B5C9F71CD3",@"ab045324-60a4-4972-8936-7b319ff5d2ce");
 
             // Attrib Value for Block:Transaction Entry - Kiosk, Attribute:Accounts Page: Give, Site: Self-Service Kiosk (Preview)
-            RockMigrationHelper.AddBlockAttributeValue( "FF9F7BC0-9508-4C97-A8B9-C059BC985EBF", "DC40082D-B776-42FB-A463-0EEEB302101A", @"4410306f-3fb5-4a57-9a80-09a3f9d40d0c,67c6181c-1d8c-44d7-b262-b81e746f06d8" );
+            RockMigrationHelper.AddBlockAttributeValue("FF9F7BC0-9508-4C97-A8B9-C059BC985EBF","DC40082D-B776-42FB-A463-0EEEB302101A",@"4410306f-3fb5-4a57-9a80-09a3f9d40d0c,67c6181c-1d8c-44d7-b262-b81e746f06d8");
 
             // Attrib Value for Block:Transaction Entry - Kiosk, Attribute:Batch Name Prefix Page: Give, Site: Self-Service Kiosk (Preview)
-            RockMigrationHelper.AddBlockAttributeValue( "FF9F7BC0-9508-4C97-A8B9-C059BC985EBF", "D88BA3F7-DBEF-4C2C-B26F-5D0E60250FE5", @"Kiosk Giving" );
+            RockMigrationHelper.AddBlockAttributeValue("FF9F7BC0-9508-4C97-A8B9-C059BC985EBF","D88BA3F7-DBEF-4C2C-B26F-5D0E60250FE5",@"Kiosk Giving");
 
             // Attrib Value for Block:Idle Redirect, Attribute:New Location Page: Give, Site: Self-Service Kiosk (Preview)
-            RockMigrationHelper.AddBlockAttributeValue( "354DDBAC-5C43-4447-BEFA-C80D53B8DDCC", "2254B67B-9CB1-47DE-A63D-D0B56051ECD4", @"/kiosk" );
+            RockMigrationHelper.AddBlockAttributeValue("354DDBAC-5C43-4447-BEFA-C80D53B8DDCC","2254B67B-9CB1-47DE-A63D-D0B56051ECD4",@"/kiosk");
 
             // Attrib Value for Block:Idle Redirect, Attribute:Idle Seconds Page: Give, Site: Self-Service Kiosk (Preview)
-            RockMigrationHelper.AddBlockAttributeValue( "354DDBAC-5C43-4447-BEFA-C80D53B8DDCC", "1CAC7B16-041A-4F40-8AEE-A39DFA076C14", @"20" );
+            RockMigrationHelper.AddBlockAttributeValue("354DDBAC-5C43-4447-BEFA-C80D53B8DDCC","1CAC7B16-041A-4F40-8AEE-A39DFA076C14",@"20");
 
             // Attrib Value for Block:Idle Redirect, Attribute:Idle Seconds Page: Prayer Requests, Site: Self-Service Kiosk (Preview)
-            RockMigrationHelper.AddBlockAttributeValue( "0A0733C5-42F3-4BB5-AB0C-DA6E703F0F7A", "1CAC7B16-041A-4F40-8AEE-A39DFA076C14", @"20" );
+            RockMigrationHelper.AddBlockAttributeValue("0A0733C5-42F3-4BB5-AB0C-DA6E703F0F7A","1CAC7B16-041A-4F40-8AEE-A39DFA076C14",@"20");
 
             // Attrib Value for Block:Idle Redirect, Attribute:New Location Page: Prayer Requests, Site: Self-Service Kiosk (Preview)
-            RockMigrationHelper.AddBlockAttributeValue( "0A0733C5-42F3-4BB5-AB0C-DA6E703F0F7A", "2254B67B-9CB1-47DE-A63D-D0B56051ECD4", @"/kiosk" );
+            RockMigrationHelper.AddBlockAttributeValue("0A0733C5-42F3-4BB5-AB0C-DA6E703F0F7A","2254B67B-9CB1-47DE-A63D-D0B56051ECD4",@"/kiosk");
 
             // Attrib Value for Block:Idle Redirect, Attribute:Idle Seconds Page: Update Info, Site: Self-Service Kiosk (Preview)
-            RockMigrationHelper.AddBlockAttributeValue( "591A4FB7-25A0-4FF6-8CB7-7C24BC0754D6", "1CAC7B16-041A-4F40-8AEE-A39DFA076C14", @"20" );
+            RockMigrationHelper.AddBlockAttributeValue("591A4FB7-25A0-4FF6-8CB7-7C24BC0754D6","1CAC7B16-041A-4F40-8AEE-A39DFA076C14",@"20");
 
             // Attrib Value for Block:Idle Redirect, Attribute:New Location Page: Update Info, Site: Self-Service Kiosk (Preview)
-            RockMigrationHelper.AddBlockAttributeValue( "591A4FB7-25A0-4FF6-8CB7-7C24BC0754D6", "2254B67B-9CB1-47DE-A63D-D0B56051ECD4", @"/kiosk" );
+            RockMigrationHelper.AddBlockAttributeValue("591A4FB7-25A0-4FF6-8CB7-7C24BC0754D6","2254B67B-9CB1-47DE-A63D-D0B56051ECD4",@"/kiosk");
 
             // fix rss lava
             RockMigrationHelper.AddDefinedValueAttributeValue( "D6149581-9EFC-40D8-BD38-E92C0717BEDA", "1E13E409-B568-45D0-B4B6-556C87D61232", @"{% assign timezone = 'Now' | Date:'zzz' | Replace:':','' -%}
@@ -566,8 +564,9 @@
 
 </channel>
 </rss>" );
+
         }
-
+        
         /// <summary>
         /// Operations to be performed during the downgrade process.
         /// </summary>
@@ -576,16 +575,17 @@
             // add the geographic area group location type
             RockMigrationHelper.DeleteDefinedValue( "44990C3F-C45B-EDA3-4B65-A238A581A26F" );
 
+            
             // delete kiosk
-            Sql( "DELETE FROM [Device] WHERE [Guid] = '8638F176-DF1E-659B-4E76-CE4227D95081'" );
+            Sql("DELETE FROM [Device] WHERE [Guid] = '8638F176-DF1E-659B-4E76-CE4227D95081'");
 
             // delete anonymous giver
-            Sql( @"
+            Sql(@"
                 DELETE FROM [GroupMember] WHERE [Guid] = '6D6B4CBE-F17C-D9B8-49CC-B8D3AE782357'
                 DELETE FROM [PersonViewed] WHERE [TargetPersonAliasId] IN (SELECT [Id] FROM [PersonAlias] WHERE [AliasPersonId] = (SELECT [Id] FROM [Person] WHERE [Guid] = '802235DC-3CA5-94B0-4326-AACE71180F48'))
                 DELETE FROM [PersonAlias] WHERE [AliasPersonId] = (SELECT [Id] FROM [Person] WHERE [Guid] = '802235DC-3CA5-94B0-4326-AACE71180F48')
                 DELETE FROM [Person] WHERE [Guid] = '802235DC-3CA5-94B0-4326-AACE71180F48'
-                DELETE FROM [Group] WHERE [Guid] = 'E846F6EE-93E9-E287-428D-95D139D23B35'" );
+                DELETE FROM [Group] WHERE [Guid] = 'E846F6EE-93E9-E287-428D-95D139D23B35'");
 
             // delete system emails
             Sql( @"
@@ -594,118 +594,118 @@
 
             // remove pages and block settings
             // Attrib for BlockType: Prayer Comment List:Category Selection
-            RockMigrationHelper.DeleteAttribute( "960D7BBF-E737-42A4-B372-0E7A24050BF3" );
+            RockMigrationHelper.DeleteAttribute("960D7BBF-E737-42A4-B372-0E7A24050BF3");
             // Attrib for BlockType: Prayer Request List:Expires After (Days)
-            RockMigrationHelper.DeleteAttribute( "7FEB9A26-6AE6-41F8-B6B5-D5E432C832D0" );
+            RockMigrationHelper.DeleteAttribute("7FEB9A26-6AE6-41F8-B6B5-D5E432C832D0");
             // Attrib for BlockType: Notes:Allow Backdated Notes
-            RockMigrationHelper.DeleteAttribute( "6184511D-CC68-4FF2-90CB-3AD0AFD59D61" );
+            RockMigrationHelper.DeleteAttribute("6184511D-CC68-4FF2-90CB-3AD0AFD59D61");
             // Attrib for BlockType: Transaction Entry - Kiosk:Batch Name Prefix
-            RockMigrationHelper.DeleteAttribute( "D88BA3F7-DBEF-4C2C-B26F-5D0E60250FE5" );
+            RockMigrationHelper.DeleteAttribute("D88BA3F7-DBEF-4C2C-B26F-5D0E60250FE5");
             // Attrib for BlockType: Transaction Entry - Kiosk:Accounts
-            RockMigrationHelper.DeleteAttribute( "DC40082D-B776-42FB-A463-0EEEB302101A" );
+            RockMigrationHelper.DeleteAttribute("DC40082D-B776-42FB-A463-0EEEB302101A");
             // Attrib for BlockType: Transaction Entry - Kiosk:Homepage
-            RockMigrationHelper.DeleteAttribute( "E5ACB952-0D74-49B9-8627-C6B5C9F71CD3" );
+            RockMigrationHelper.DeleteAttribute("E5ACB952-0D74-49B9-8627-C6B5C9F71CD3");
             // Attrib for BlockType: Transaction Entry - Kiosk:Source
-            RockMigrationHelper.DeleteAttribute( "9649B004-C4DE-4DDE-9DF7-1EB350C357F9" );
+            RockMigrationHelper.DeleteAttribute("9649B004-C4DE-4DDE-9DF7-1EB350C357F9");
             // Attrib for BlockType: Transaction Entry - Kiosk:Receipt Email
-            RockMigrationHelper.DeleteAttribute( "AC32787A-1BBA-4148-8308-2043E5746EC1" );
+            RockMigrationHelper.DeleteAttribute("AC32787A-1BBA-4148-8308-2043E5746EC1");
             // Attrib for BlockType: Transaction Entry - Kiosk:Enable Debug
-            RockMigrationHelper.DeleteAttribute( "1AADC7D8-8B73-4524-8C26-DA984028AA14" );
+            RockMigrationHelper.DeleteAttribute("1AADC7D8-8B73-4524-8C26-DA984028AA14");
             // Attrib for BlockType: Transaction Entry - Kiosk:Receipt Lava
-            RockMigrationHelper.DeleteAttribute( "0A4FE6C1-A71E-4673-9C5C-EF586A413D65" );
+            RockMigrationHelper.DeleteAttribute("0A4FE6C1-A71E-4673-9C5C-EF586A413D65");
             // Attrib for BlockType: Transaction Entry - Kiosk:Search Regex
-            RockMigrationHelper.DeleteAttribute( "BE430B39-5E9D-45A6-A1B1-87453B3D68AA" );
+            RockMigrationHelper.DeleteAttribute("BE430B39-5E9D-45A6-A1B1-87453B3D68AA");
             // Attrib for BlockType: Transaction Entry - Kiosk:Maximum Phone Number Length
-            RockMigrationHelper.DeleteAttribute( "6876B697-E516-434A-BB83-8720574A3228" );
+            RockMigrationHelper.DeleteAttribute("6876B697-E516-434A-BB83-8720574A3228");
             // Attrib for BlockType: Transaction Entry - Kiosk:Minimum Phone Number Length
-            RockMigrationHelper.DeleteAttribute( "3039BB40-FF96-495B-A53B-B1A89A94D497" );
+            RockMigrationHelper.DeleteAttribute("3039BB40-FF96-495B-A53B-B1A89A94D497");
             // Attrib for BlockType: Transaction Entry - Kiosk:Record Status
-            RockMigrationHelper.DeleteAttribute( "22B889C6-EA55-43D7-B195-777F8A8F6618" );
+            RockMigrationHelper.DeleteAttribute("22B889C6-EA55-43D7-B195-777F8A8F6618");
             // Attrib for BlockType: Transaction Entry - Kiosk:Connection Status
-            RockMigrationHelper.DeleteAttribute( "C85BBCE0-D963-4190-8D5D-08C16B0CD1F3" );
+            RockMigrationHelper.DeleteAttribute("C85BBCE0-D963-4190-8D5D-08C16B0CD1F3");
             // Attrib for BlockType: Transaction Entry - Kiosk:Anonymous Person
-            RockMigrationHelper.DeleteAttribute( "288C6C0C-EFB0-495D-8151-AF0C1BECA7B1" );
+            RockMigrationHelper.DeleteAttribute("288C6C0C-EFB0-495D-8151-AF0C1BECA7B1");
             // Attrib for BlockType: Transaction Entry - Kiosk:Credit Card Gateway
-            RockMigrationHelper.DeleteAttribute( "A9095004-559E-4FF3-A1ED-88D1808B9EC4" );
+            RockMigrationHelper.DeleteAttribute("A9095004-559E-4FF3-A1ED-88D1808B9EC4");
             // Attrib for BlockType: Person Update - Kiosk:Update Email
-            RockMigrationHelper.DeleteAttribute( "CE4779C6-C498-4EB5-8F6E-6617B28C2B64" );
+            RockMigrationHelper.DeleteAttribute("CE4779C6-C498-4EB5-8F6E-6617B28C2B64");
             // Attrib for BlockType: Person Update - Kiosk:Complete Message Lava
-            RockMigrationHelper.DeleteAttribute( "DB16EAFA-99BE-423A-96C7-2BCB7F65AF97" );
+            RockMigrationHelper.DeleteAttribute("DB16EAFA-99BE-423A-96C7-2BCB7F65AF97");
             // Attrib for BlockType: Person Update - Kiosk:Update Message
-            RockMigrationHelper.DeleteAttribute( "5847C50F-3333-4927-AE44-608266406380" );
+            RockMigrationHelper.DeleteAttribute("5847C50F-3333-4927-AE44-608266406380");
             // Attrib for BlockType: Person Update - Kiosk:Search Regex
-            RockMigrationHelper.DeleteAttribute( "7EA712EC-B03B-4FF9-B74F-124DC635180A" );
+            RockMigrationHelper.DeleteAttribute("7EA712EC-B03B-4FF9-B74F-124DC635180A");
             // Attrib for BlockType: Person Update - Kiosk:Enable Debug
-            RockMigrationHelper.DeleteAttribute( "9D40F664-23F7-4544-8114-32D45D0A03DC" );
+            RockMigrationHelper.DeleteAttribute("9D40F664-23F7-4544-8114-32D45D0A03DC");
             // Attrib for BlockType: Person Update - Kiosk:Maximum Phone Number Length
-            RockMigrationHelper.DeleteAttribute( "B02E02AD-0177-44EC-86A4-D5CAC785B632" );
+            RockMigrationHelper.DeleteAttribute("B02E02AD-0177-44EC-86A4-D5CAC785B632");
             // Attrib for BlockType: Person Update - Kiosk:Homepage
-            RockMigrationHelper.DeleteAttribute( "08FA38F6-A8EE-4504-BDC8-FE17F3F2B675" );
+            RockMigrationHelper.DeleteAttribute("08FA38F6-A8EE-4504-BDC8-FE17F3F2B675");
             // Attrib for BlockType: Person Update - Kiosk:Workflow Type
-            RockMigrationHelper.DeleteAttribute( "53BC0F6C-900A-49C9-8502-6BC041E44852" );
+            RockMigrationHelper.DeleteAttribute("53BC0F6C-900A-49C9-8502-6BC041E44852");
             // Attrib for BlockType: Person Update - Kiosk:Minimum Phone Number Length
-            RockMigrationHelper.DeleteAttribute( "5F646F8E-BA81-41C8-88D1-9652A7966AB7" );
+            RockMigrationHelper.DeleteAttribute("5F646F8E-BA81-41C8-88D1-9652A7966AB7");
             // Attrib for BlockType: Prayer Request Entry - Kiosk:Save Success Text
-            RockMigrationHelper.DeleteAttribute( "C6E2167D-C430-403E-ACA4-83084A07EE74" );
+            RockMigrationHelper.DeleteAttribute("C6E2167D-C430-403E-ACA4-83084A07EE74");
             // Attrib for BlockType: Prayer Request Entry - Kiosk:Navigate To Parent On Save
-            RockMigrationHelper.DeleteAttribute( "F48640CA-4CFD-486C-B65C-D12DEA9EA17A" );
+            RockMigrationHelper.DeleteAttribute("F48640CA-4CFD-486C-B65C-D12DEA9EA17A");
             // Attrib for BlockType: Prayer Request Entry - Kiosk:Autofill User Info
-            RockMigrationHelper.DeleteAttribute( "7D7EE41D-091A-4FD3-938D-AC169496CC41" );
+            RockMigrationHelper.DeleteAttribute("7D7EE41D-091A-4FD3-938D-AC169496CC41");
             // Attrib for BlockType: Prayer Request Entry - Kiosk:Character Limit
-            RockMigrationHelper.DeleteAttribute( "1EE14EB2-7CE4-4BFD-93C1-54D624771CB1" );
+            RockMigrationHelper.DeleteAttribute("1EE14EB2-7CE4-4BFD-93C1-54D624771CB1");
             // Attrib for BlockType: Prayer Request Entry - Kiosk:Homepage
-            RockMigrationHelper.DeleteAttribute( "A3F7CB73-5749-4B2D-A0A0-68557CA86351" );
+            RockMigrationHelper.DeleteAttribute("A3F7CB73-5749-4B2D-A0A0-68557CA86351");
             // Attrib for BlockType: Prayer Request Entry - Kiosk:Enable Comments Flag
-            RockMigrationHelper.DeleteAttribute( "7D39F766-1FB2-4A63-BCEC-0EAE3AD0E056" );
+            RockMigrationHelper.DeleteAttribute("7D39F766-1FB2-4A63-BCEC-0EAE3AD0E056");
             // Attrib for BlockType: Prayer Request Entry - Kiosk:Enable Urgent Flag
-            RockMigrationHelper.DeleteAttribute( "C09CA30F-86C3-4CB8-B592-F47CFC9D6F91" );
+            RockMigrationHelper.DeleteAttribute("C09CA30F-86C3-4CB8-B592-F47CFC9D6F91");
             // Attrib for BlockType: Prayer Request Entry - Kiosk:Expires After (Days)
-            RockMigrationHelper.DeleteAttribute( "D29191BC-297D-454B-93FD-5BE0501A95CD" );
+            RockMigrationHelper.DeleteAttribute("D29191BC-297D-454B-93FD-5BE0501A95CD");
             // Attrib for BlockType: Prayer Request Entry - Kiosk:Enable Auto Approve
-            RockMigrationHelper.DeleteAttribute( "9B40CDE4-748C-46A8-A32F-02E01F4EEA87" );
+            RockMigrationHelper.DeleteAttribute("9B40CDE4-748C-46A8-A32F-02E01F4EEA87");
             // Attrib for BlockType: Prayer Request Entry - Kiosk:Default Category
-            RockMigrationHelper.DeleteAttribute( "AACE4CE8-55A8-48D5-BEE2-ED1E20D8AB01" );
+            RockMigrationHelper.DeleteAttribute("AACE4CE8-55A8-48D5-BEE2-ED1E20D8AB01");
             // Attrib for BlockType: Prayer Request Entry - Kiosk:Category Selection
-            RockMigrationHelper.DeleteAttribute( "D991C19A-BF19-4C33-B90E-1D2BFD6463F8" );
+            RockMigrationHelper.DeleteAttribute("D991C19A-BF19-4C33-B90E-1D2BFD6463F8");
             // Attrib for BlockType: Prayer Request Entry - Kiosk:Enable Public Display Flag
-            RockMigrationHelper.DeleteAttribute( "4AFA694B-1DA9-48B6-846D-91AA8D68E233" );
+            RockMigrationHelper.DeleteAttribute("4AFA694B-1DA9-48B6-846D-91AA8D68E233");
             // Attrib for BlockType: Prayer Request Entry - Kiosk:Default Allow Comments Setting
-            RockMigrationHelper.DeleteAttribute( "9B8A9F1A-EE80-49F8-91F9-A9B18493502E" );
+            RockMigrationHelper.DeleteAttribute("9B8A9F1A-EE80-49F8-91F9-A9B18493502E");
             // Attrib for BlockType: Campus Context Setter - Device:Device Type
-            RockMigrationHelper.DeleteAttribute( "8965B47E-B2F0-4690-B07E-6308E37EF434" );
+            RockMigrationHelper.DeleteAttribute("8965B47E-B2F0-4690-B07E-6308E37EF434");
             // Attrib for BlockType: Campus Context Setter - Device:Enable Debug
-            RockMigrationHelper.DeleteAttribute( "8165539E-9A6C-4ABD-91B9-D11D9E96244C" );
+            RockMigrationHelper.DeleteAttribute("8165539E-9A6C-4ABD-91B9-D11D9E96244C");
             // Attrib for BlockType: Campus Context Setter - Device:Context Scope
-            RockMigrationHelper.DeleteAttribute( "C61D160F-89CA-4697-ABC0-76E6480DA261" );
+            RockMigrationHelper.DeleteAttribute("C61D160F-89CA-4697-ABC0-76E6480DA261");
             // Attrib for BlockType: Campus Context Setter - Device:Display Lava
-            RockMigrationHelper.DeleteAttribute( "CDC656E5-B181-4B9B-93AF-5B5F8CD032C8" );
+            RockMigrationHelper.DeleteAttribute("CDC656E5-B181-4B9B-93AF-5B5F8CD032C8");
             // Remove Block: Idle Redirect, from Page: Update Info, Site: Self-Service Kiosk (Preview)
-            RockMigrationHelper.DeleteBlock( "591A4FB7-25A0-4FF6-8CB7-7C24BC0754D6" );
+            RockMigrationHelper.DeleteBlock("591A4FB7-25A0-4FF6-8CB7-7C24BC0754D6");
             // Remove Block: Idle Redirect, from Page: Prayer Requests, Site: Self-Service Kiosk (Preview)
-            RockMigrationHelper.DeleteBlock( "0A0733C5-42F3-4BB5-AB0C-DA6E703F0F7A" );
+            RockMigrationHelper.DeleteBlock("0A0733C5-42F3-4BB5-AB0C-DA6E703F0F7A");
             // Remove Block: Idle Redirect, from Page: Give, Site: Self-Service Kiosk (Preview)
-            RockMigrationHelper.DeleteBlock( "354DDBAC-5C43-4447-BEFA-C80D53B8DDCC" );
+            RockMigrationHelper.DeleteBlock("354DDBAC-5C43-4447-BEFA-C80D53B8DDCC");
             // Remove Block: Transaction Entry - Kiosk, from Page: Give, Site: Self-Service Kiosk (Preview)
-            RockMigrationHelper.DeleteBlock( "FF9F7BC0-9508-4C97-A8B9-C059BC985EBF" );
+            RockMigrationHelper.DeleteBlock("FF9F7BC0-9508-4C97-A8B9-C059BC985EBF");
             // Remove Block: Person Update - Kiosk, from Page: Update Info, Site: Self-Service Kiosk (Preview)
-            RockMigrationHelper.DeleteBlock( "EAA18327-C4B9-4CC6-8BA1-86D785D48016" );
+            RockMigrationHelper.DeleteBlock("EAA18327-C4B9-4CC6-8BA1-86D785D48016");
             // Remove Block: Prayer Request Entry - Kiosk, from Page: Prayer Requests, Site: Self-Service Kiosk (Preview)
-            RockMigrationHelper.DeleteBlock( "EBD36C2B-8ED0-4B90-9D45-F7580459F6EA" );
+            RockMigrationHelper.DeleteBlock("EBD36C2B-8ED0-4B90-9D45-F7580459F6EA");
             // Remove Block: Page Menu, from Page: Self-Service Kiosk (Preview) Home Page, Site: Self-Service Kiosk (Preview)
-            RockMigrationHelper.DeleteBlock( "5F380A94-8A5C-4F56-801C-70C64CCB7F53" );
+            RockMigrationHelper.DeleteBlock("5F380A94-8A5C-4F56-801C-70C64CCB7F53");
             // Remove Block: Campus Context Setter - Device, from Page: Self-Service Kiosk (Preview) Home Page, Site: Self-Service Kiosk (Preview)
-            RockMigrationHelper.DeleteBlock( "5E7E59E7-08AA-4617-9480-821A5B3B350B" );
+            RockMigrationHelper.DeleteBlock("5E7E59E7-08AA-4617-9480-821A5B3B350B");
             // Remove Block: Welcome, from Page: Self-Service Kiosk (Preview) Home Page, Site: Self-Service Kiosk (Preview)
-            RockMigrationHelper.DeleteBlock( "BF096DA2-1670-4956-916A-09047209CD83" );
-            RockMigrationHelper.DeleteBlockType( "C7C069DB-9EEE-4245-9DF2-34E3A1FF4CCB" ); // Report Data
-            RockMigrationHelper.DeleteBlockType( "42CF3822-A70C-4E07-9394-21607EED7018" ); // Group Member Add From URL
+            RockMigrationHelper.DeleteBlock("BF096DA2-1670-4956-916A-09047209CD83");
+            RockMigrationHelper.DeleteBlockType("C7C069DB-9EEE-4245-9DF2-34E3A1FF4CCB"); // Report Data
+            RockMigrationHelper.DeleteBlockType("42CF3822-A70C-4E07-9394-21607EED7018"); // Group Member Add From URL
 
             Sql( @"UPDATE [SITE] SET [DefaultPageId] = null WHERE [Guid] = '05E96F7B-B75E-4987-825A-B6F51F8D9CAA'" );
 
-            RockMigrationHelper.DeletePage( "086B6891-00C8-43F7-BB53-D42B8AA30504" ); //  Page: Update Info, Layout: Full Width, Site: Self-Service Kiosk (Preview)
-            RockMigrationHelper.DeletePage( "FEFA6623-395F-4B43-AF76-465FE13CFBA1" ); //  Page: Give, Layout: Full Width, Site: Self-Service Kiosk (Preview)
-            RockMigrationHelper.DeletePage( "85E7D913-3025-4202-9F7A-D7C93A268570" ); //  Page: Prayer Requests, Layout: Full Width, Site: Self-Service Kiosk (Preview)
-            RockMigrationHelper.DeletePage( "AB045324-60A4-4972-8936-7B319FF5D2CE" ); //  Page: Self-Service Kiosk (Preview) Home Page, Layout: Right Sidebar, Site: Self-Service Kiosk (Preview)
+            RockMigrationHelper.DeletePage("086B6891-00C8-43F7-BB53-D42B8AA30504"); //  Page: Update Info, Layout: Full Width, Site: Self-Service Kiosk (Preview)
+            RockMigrationHelper.DeletePage("FEFA6623-395F-4B43-AF76-465FE13CFBA1"); //  Page: Give, Layout: Full Width, Site: Self-Service Kiosk (Preview)
+            RockMigrationHelper.DeletePage("85E7D913-3025-4202-9F7A-D7C93A268570"); //  Page: Prayer Requests, Layout: Full Width, Site: Self-Service Kiosk (Preview)
+            RockMigrationHelper.DeletePage("AB045324-60A4-4972-8936-7B319FF5D2CE"); //  Page: Self-Service Kiosk (Preview) Home Page, Layout: Right Sidebar, Site: Self-Service Kiosk (Preview)
 
             RockMigrationHelper.DeleteLayout( "9F7CAB6E-33C9-460E-A644-E96F7CC56F9F" ); //  Layout: Right Sidebar, Site: Self-Service Kiosk (Preview)
             RockMigrationHelper.DeleteLayout( "8153F8AD-4116-49FD-84B8-CFF6703D7A19" ); //  Layout: Full Width, Site: Self-Service Kiosk (Preview)
