﻿// <copyright>
// Copyright by the Spark Development Network
//
// Licensed under the Rock Community License (the "License");
// you may not use this file except in compliance with the License.
// You may obtain a copy of the License at
//
// http://www.rockrms.com/license
//
// Unless required by applicable law or agreed to in writing, software
// distributed under the License is distributed on an "AS IS" BASIS,
// WITHOUT WARRANTIES OR CONDITIONS OF ANY KIND, either express or implied.
// See the License for the specific language governing permissions and
// limitations under the License.
// </copyright>
//
using System;
using System.Collections.Generic;
using System.Configuration;
using System.Linq;
using System.Threading.Tasks;

using Rock.Model;
using Rock.Utility;

namespace Rock.Migrations.RockStartup
{
    /// <summary>
    /// Starts any 'Run-Once' migration jobs that haven't been run yet
    /// </summary>
    /// <seealso cref="Rock.Utility.IRockStartup" />
    public class DataMigrationsStartup : IRockStartup
    {
        public int StartupOrder => 0;


        /// <summary>
        /// A GUID list of data migration jobs that run automatically run once after an update and then delete themselves from the ServiceJob table.
        /// </summary>
        public static List<Guid> startupRunOnceJobGuids = new List<Guid>
        {
            SystemGuid.ServiceJob.DATA_MIGRATIONS_170_CHOP_SHORTENED_LINKS_BLOCK.AsGuid(),
            SystemGuid.ServiceJob.DATA_MIGRATIONS_120_UPDATE_INTERACTION_INDEXES.AsGuid(),
            SystemGuid.ServiceJob.DATA_MIGRATIONS_120_ADD_COMMUNICATIONRECIPIENT_INDEX.AsGuid(),
            SystemGuid.ServiceJob.DATA_MIGRATIONS_120_ADD_COMMUNICATION_GET_QUEUED_INDEX.AsGuid(),
            SystemGuid.ServiceJob.DATA_MIGRATIONS_124_UPDATE_GROUP_SALUTATIONS.AsGuid(),
            SystemGuid.ServiceJob.POST_INSTALL_DATA_MIGRATIONS.AsGuid(),
            SystemGuid.ServiceJob.DATA_MIGRATIONS_124_DECRYPT_FINANCIAL_PAYMENT_DETAILS.AsGuid(),
            SystemGuid.ServiceJob.DATA_MIGRATIONS_125_UPDATE_STEP_PROGRAM_COMPLETION.AsGuid(),
            SystemGuid.ServiceJob.DATA_MIGRATIONS_125_ADD_COMMUNICATION_SYSTEM_COMMUNICATION_ID_INDEX.AsGuid(),
            SystemGuid.ServiceJob.DATA_MIGRATIONS_127_REBUILD_GROUP_SALUTATIONS.AsGuid(),
            SystemGuid.ServiceJob.DATA_MIGRATIONS_130_ADD_INTERACTION_INTERACTION_COMPONENT_ID_INDEX.AsGuid(),
			SystemGuid.ServiceJob.DATA_MIGRATIONS_136_FIX_INCORRECT_ERA_START_DATE.AsGuid(),
            SystemGuid.ServiceJob.DATA_MIGRATIONS_140_ADD_MISSING_MEDIA_ELEMENT_INTERACTIONS.AsGuid(),
            SystemGuid.ServiceJob.DATA_MIGRATIONS_140_UPDATE_CURRENT_SESSIONS.AsGuid(),
            SystemGuid.ServiceJob.DATA_MIGRATIONS_140_CREATE_FK_INDEXES.AsGuid(),
            SystemGuid.ServiceJob.DATA_MIGRATIONS_141_UPDATE_CURRENT_SESSIONS_1900.AsGuid(),
            SystemGuid.ServiceJob.DATA_MIGRATIONS_141_ADD_MISSING_INDEXES.AsGuid(),
            SystemGuid.ServiceJob.DATA_MIGRATIONS_141_UPDATE_VALUEAS_ATTRIBUTE_VALUE_COLUMNS.AsGuid(),
            SystemGuid.ServiceJob.DATA_MIGRATIONS_141_UPDATE_SLIDING_DATE_RANGE_VALUE.AsGuid(),
            SystemGuid.ServiceJob.DATA_MIGRATIONS_141_RECREATE_METRIC_ANALYTICS_VIEWS.AsGuid(),
            SystemGuid.ServiceJob.DATA_MIGRATIONS_150_SYSTEM_PHONE_NUMBERS.AsGuid(),
            SystemGuid.ServiceJob.DATA_MIGRATIONS_150_REPLACE_TRANSACTION_ENTRY_BLOCKS_WITH_UTILITY_PAYMENT_ENTRY_BLOCK.AsGuid(),
            SystemGuid.ServiceJob.DATA_MIGRATIONS_150_MOBILE_APPLICATION_USERS_REST_GROUP.AsGuid(),
            SystemGuid.ServiceJob.DATA_MIGRATIONS_151_DUPLICATE_MOBILE_INTERACTIONS_CLEANUP.AsGuid(),
            SystemGuid.ServiceJob.DATA_MIGRATIONS_150_REPLACE_WEB_FORMS_BLOCKS_WITH_OBSIDIAN_BLOCKS.AsGuid(),
            SystemGuid.ServiceJob.DATA_MIGRATIONS_152_REPLACE_WEB_FORMS_BLOCKS_WITH_OBSIDIAN_BLOCKS.AsGuid(),
			SystemGuid.ServiceJob.DATA_MIGRATIONS_152_IX_VALUE_AS_PERSON_ID.AsGuid(),
            SystemGuid.ServiceJob.DATA_MIGRATIONS_154_UPDATE_AGE_BRACKET_VALUES.AsGuid(),
            SystemGuid.ServiceJob.DATA_MIGRATIONS_160_MOVE_PERSON_PREFERENCES.AsGuid(),
            SystemGuid.ServiceJob.DATA_MIGRATIONS_160_UPDATE_INTERACTION_SESSION_SESSION_START_DATE_KEY.AsGuid(),
            SystemGuid.ServiceJob.DATA_MIGRATIONS_160_UPDATE_INTERACTION_SESSION_INTERACTION_CHANNEL_ID.AsGuid(),
            SystemGuid.ServiceJob.DATA_MIGRATIONS_160_UPDATE_INTERACTION_SESSION_AND_INTERACTION_INDICES.AsGuid(),
            SystemGuid.ServiceJob.DATA_MIGRATIONS_160_POPULATE_INTERACTION_SESSION_DATA.AsGuid(),
            SystemGuid.ServiceJob.DATA_MIGRATIONS_160_UPDATE_PERSON_PRIMARY_PERSON_ALIAS_ID.AsGuid(),
            SystemGuid.ServiceJob.DATA_MIGRATIONS_160_UPDATE_WORKFLOWID_COLUMNS.AsGuid(),
            SystemGuid.ServiceJob.DATA_MIGRATIONS_160_UPDATE_NOTE_DATA.AsGuid(),
            SystemGuid.ServiceJob.DATA_MIGRATIONS_SWAP_NOTES_BLOCK.AsGuid(),
            SystemGuid.ServiceJob.DATA_MIGRATIONS_CHOP_BLOCKS_GROUP_1.AsGuid(),
            SystemGuid.ServiceJob.DATA_MIGRATIONS_160_CHOP_BLOCKS_GROUP_REGISTRATION.AsGuid(),
            SystemGuid.ServiceJob.DATA_MIGRATIONS_160_UPDATE_MEDIA_ELEMENT_DEFAULT_URLS.AsGuid(),
            SystemGuid.ServiceJob.DATA_MIGRATIONS_161_SWAP_FINANCIAL_BATCH_LIST.AsGuid(),
            SystemGuid.ServiceJob.DATA_MIGRATIONS_161_SWAP_BLOCK_GROUP_SCHEDULE_TOOLBOX_V1.AsGuid(),
            SystemGuid.ServiceJob.DATA_MIGRATIONS_161_CHOP_BLOCK_GROUP_SCHEDULE_TOOLBOX_V2.AsGuid(),
            SystemGuid.ServiceJob.DATA_MIGRATIONS_161_REMOVE_OBSIDIAN_GROUP_SCHEDULE_TOOLBOX_BACK_BUTTONS.AsGuid(),
            SystemGuid.ServiceJob.DATA_MIGRATIONS_161_CHOP_ACCOUNTENTRY_AND_LOGIN.AsGuid(),
            SystemGuid.ServiceJob.DATA_MIGRATIONS_161_CHOP_SECURITY_BLOCKS.AsGuid(),
            SystemGuid.ServiceJob.DATA_MIGRATIONS_162_CHOP_EMAIL_PREFERENCE_ENTRY.AsGuid(),
            SystemGuid.ServiceJob.DATA_MIGRATIONS_166_UPDATE_ACHIEVEMENTTYPE_TARGETCOUNT_COLUMN.AsGuid(),
            SystemGuid.ServiceJob.DATA_MIGRATIONS_166_ADD_INTERACTION_CREATED_DATE_TIME_INDEX.AsGuid(),
            SystemGuid.ServiceJob.DATA_MIGRATIONS_166_ADD_COMMUNICATION_RECIPIENT_INDEX.AsGuid(),
<<<<<<< HEAD
            SystemGuid.ServiceJob.DATA_MIGRATIONS_170_REMOVE_COMMUNICATION_RECIPIENT_LIST_BLOCK.AsGuid(),
            SystemGuid.ServiceJob.DATA_MIGRATIONS_170_REMOVE_LEGACY_PREFERENCES.AsGuid(),
            SystemGuid.ServiceJob.DATA_MIGRATIONS_170_REMOVE_DISC_BLOCK.AsGuid()
=======
            SystemGuid.ServiceJob.DATA_MIGRATIONS_166_CHOP_OBSIDIAN_BLOCKS.AsGuid()
>>>>>>> 162fd52c
        };


        /// <summary>
        /// A GUID list of data migration jobs that are scheduled to run at 2 AM when usage is low because they would affect performance
        /// </summary>
        public static List<Guid> scheduledRunOnceJobGuids = new List<Guid>
        {
            SystemGuid.ServiceJob.DATA_MIGRATIONS_122_INTERACTION_PERSONAL_DEVICE_ID.AsGuid(),
            SystemGuid.ServiceJob.DATA_MIGRATIONS_133_ADD_INTERACTION_SESSION_INTERACTION_SESSION_LOCATION_ID_INDEX.AsGuid()
        };

        /// <summary>
        /// Method that will be run at Rock startup to run post update service jobs.
        /// These jobs are run asynchronously so Post update jobs must not be order dependent
        /// and must be able to run at the same time as other jobs.
        /// </summary>
        public void OnStartup()
        {
            /* 10-01-2021 MDP
              
            In multi-server/cluster/web-farm Rock environments, only one of the servers should be running
            these DataMigrationsStartups. To make sure that multiple servers don't run these, we'll
            check if this is the server with RunJobsInIISContext enabled.

            If RunJobsInIISContext isn't enabled on this server, don't run these. However, if this 
            is a developer environment, we'll want to run these regardless of the RunJobsInIISContext setting.
            
            */

            bool runJobsInContext = Convert.ToBoolean( ConfigurationManager.AppSettings["RunJobsInIISContext"] );
            if ( !runJobsInContext )
            {
                // RunJobsInIISContext isn't enabled on this server, so don't run these DataMigrationsStartups unless this is a developer environment
                if ( !System.Web.Hosting.HostingEnvironment.IsDevelopmentEnvironment )
                {
                    // RunJobsInIISContext isn't enabled, and this isn't a developer environment so exit without running DataMigrationsStartups.
                    return;
                }
            }

            // run any of the above jobs if they still exist (they haven't run and deleted themselves)
            var runOnceJobIds = new Model.ServiceJobService( new Rock.Data.RockContext() ).Queryable()
                .Where( a => startupRunOnceJobGuids.Contains( a.Guid ) )
                .OrderBy( a => a.Id )
                .Select( a => a.Id )
                .ToList();

            // start a task that will run any incomplete RunOneJobs (one at a time)
            Task.Run( () =>
             {
                 var rockContext = new Rock.Data.RockContext();
                 var jobService = new Rock.Model.ServiceJobService( rockContext );
                 foreach ( var runOnceJobId in runOnceJobIds )
                 {
                     try
                     {
                         var job = jobService.Get( runOnceJobId );
                         jobService.RunNow( job );
                     }
                     catch ( Exception ex )
                     {
                         // this shouldn't happen since the jobService.RunNow catches and logs errors, but just in case
                         ExceptionLogService.LogException( ex );
                     }
                 }
             } );
        }
    }
}<|MERGE_RESOLUTION|>--- conflicted
+++ resolved
@@ -89,13 +89,10 @@
             SystemGuid.ServiceJob.DATA_MIGRATIONS_166_UPDATE_ACHIEVEMENTTYPE_TARGETCOUNT_COLUMN.AsGuid(),
             SystemGuid.ServiceJob.DATA_MIGRATIONS_166_ADD_INTERACTION_CREATED_DATE_TIME_INDEX.AsGuid(),
             SystemGuid.ServiceJob.DATA_MIGRATIONS_166_ADD_COMMUNICATION_RECIPIENT_INDEX.AsGuid(),
-<<<<<<< HEAD
+            SystemGuid.ServiceJob.DATA_MIGRATIONS_166_CHOP_OBSIDIAN_BLOCKS.AsGuid(),
             SystemGuid.ServiceJob.DATA_MIGRATIONS_170_REMOVE_COMMUNICATION_RECIPIENT_LIST_BLOCK.AsGuid(),
             SystemGuid.ServiceJob.DATA_MIGRATIONS_170_REMOVE_LEGACY_PREFERENCES.AsGuid(),
             SystemGuid.ServiceJob.DATA_MIGRATIONS_170_REMOVE_DISC_BLOCK.AsGuid()
-=======
-            SystemGuid.ServiceJob.DATA_MIGRATIONS_166_CHOP_OBSIDIAN_BLOCKS.AsGuid()
->>>>>>> 162fd52c
         };
 
 
