﻿// <copyright>
// Copyright by the Spark Development Network
//
// Licensed under the Rock Community License (the "License");
// you may not use this file except in compliance with the License.
// You may obtain a copy of the License at
//
// http://www.rockrms.com/license
//
// Unless required by applicable law or agreed to in writing, software
// distributed under the License is distributed on an "AS IS" BASIS,
// WITHOUT WARRANTIES OR CONDITIONS OF ANY KIND, either express or implied.
// See the License for the specific language governing permissions and
// limitations under the License.
// </copyright>
//
using System;
using System.Collections.Generic;
using System.Linq;
using Rock.Utility;

namespace Rock.Migrations.RockStartup
{
    /// <summary>
    /// Starts any 'Run-Once' migration jobs that haven't been run yet
    /// </summary>
    /// <seealso cref="Rock.Utility.IRockStartup" />
    public class DataMigrationsStartup : IRockStartup
    {
        public int StartupOrder => 0;

        /// <summary>
        /// Method that will be run at Rock startup
        /// </summary>
        public void OnStartup()
        {
            List<Guid> runOnceJobGuids = new List<Guid>
            {
                SystemGuid.ServiceJob.DATA_MIGRATIONS_74.AsGuid(),
                SystemGuid.ServiceJob.DATA_MIGRATIONS_80.AsGuid(),
                SystemGuid.ServiceJob.DATA_MIGRATIONS_84.AsGuid(),
                SystemGuid.ServiceJob.DATA_MIGRATIONS_90_DISC.AsGuid(),
                SystemGuid.ServiceJob.DATA_MIGRATIONS_90.AsGuid(),
                SystemGuid.ServiceJob.MIGRATE_HISTORY_SUMMARY_DATA.AsGuid(),
                SystemGuid.ServiceJob.MIGRATE_ATTENDANCE_OCCURRENCE.AsGuid(),
                SystemGuid.ServiceJob.MIGRATE_FAMILY_CHECKIN_IDS.AsGuid(),
                SystemGuid.ServiceJob.DATA_MIGRATIONS_90_SCHEDULEDTRANSACTIONNOTESTOHISTORY.AsGuid(),
                SystemGuid.ServiceJob.DATA_MIGRATIONS_100_ATTRIBUTEVALUE_VALUEASNUMERIC.AsGuid(),
                SystemGuid.ServiceJob.DATA_MIGRATIONS_100_SUNDAYDATE.AsGuid(),
                SystemGuid.ServiceJob.DATA_MIGRATIONS_103_SPIRITUAL_GIFTS.AsGuid(),
                SystemGuid.ServiceJob.DATA_MIGRATIONS_110_POPULATE_DATE_KEYS.AsGuid(),
                SystemGuid.ServiceJob.DATA_MIGRATIONS_110_COMMUNICATIONRECIPIENT_RESPONSECODE_INDEX.AsGuid(),
                SystemGuid.ServiceJob.DATA_MIGRATIONS_110_POPULATE_RELATED_DATAVIEW_ID.AsGuid(),
<<<<<<< HEAD
                SystemGuid.ServiceJob.DATA_MIGRATIONS_120_UPDATE_INTERACTION_INDEXES.AsGuid(),
                SystemGuid.ServiceJob.DATA_MIGRATIONS_120_ADD_COMMUNICATIONRECIPIENT_INDEX.AsGuid(),
                SystemGuid.ServiceJob.DATA_MIGRATIONS_120_ADD_COMMUNICATION_GET_QUEUED_INDEX.AsGuid()
=======
                SystemGuid.ServiceJob.POST_INSTALL_DATA_MIGRATIONS.AsGuid()
>>>>>>> 16e200bb
            };

            // run any of the above jobs if they still exist (they haven't run and deleted themselves)
            var runOnceJobIds = new Model.ServiceJobService( new Rock.Data.RockContext() ).Queryable().Where( a => runOnceJobGuids.Contains( a.Guid ) ).Select( a => a.Id ).ToList();

            foreach ( var runOnceJobId in runOnceJobIds )
            {
                new Transactions.RunJobNowTransaction( runOnceJobId ).Enqueue();
            }
        }
    }
}<|MERGE_RESOLUTION|>--- conflicted
+++ resolved
@@ -51,13 +51,10 @@
                 SystemGuid.ServiceJob.DATA_MIGRATIONS_110_POPULATE_DATE_KEYS.AsGuid(),
                 SystemGuid.ServiceJob.DATA_MIGRATIONS_110_COMMUNICATIONRECIPIENT_RESPONSECODE_INDEX.AsGuid(),
                 SystemGuid.ServiceJob.DATA_MIGRATIONS_110_POPULATE_RELATED_DATAVIEW_ID.AsGuid(),
-<<<<<<< HEAD
                 SystemGuid.ServiceJob.DATA_MIGRATIONS_120_UPDATE_INTERACTION_INDEXES.AsGuid(),
                 SystemGuid.ServiceJob.DATA_MIGRATIONS_120_ADD_COMMUNICATIONRECIPIENT_INDEX.AsGuid(),
-                SystemGuid.ServiceJob.DATA_MIGRATIONS_120_ADD_COMMUNICATION_GET_QUEUED_INDEX.AsGuid()
-=======
+                SystemGuid.ServiceJob.DATA_MIGRATIONS_120_ADD_COMMUNICATION_GET_QUEUED_INDEX.AsGuid(),
                 SystemGuid.ServiceJob.POST_INSTALL_DATA_MIGRATIONS.AsGuid()
->>>>>>> 16e200bb
             };
 
             // run any of the above jobs if they still exist (they haven't run and deleted themselves)
