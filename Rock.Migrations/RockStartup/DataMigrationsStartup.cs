﻿// <copyright>
// Copyright by the Spark Development Network
//
// Licensed under the Rock Community License (the "License");
// you may not use this file except in compliance with the License.
// You may obtain a copy of the License at
//
// http://www.rockrms.com/license
//
// Unless required by applicable law or agreed to in writing, software
// distributed under the License is distributed on an "AS IS" BASIS,
// WITHOUT WARRANTIES OR CONDITIONS OF ANY KIND, either express or implied.
// See the License for the specific language governing permissions and
// limitations under the License.
// </copyright>
//
using System;
using System.Collections.Generic;
using System.Configuration;
using System.Linq;
using System.Threading.Tasks;

using Rock.Model;
using Rock.Utility;

namespace Rock.Migrations.RockStartup
{
    /// <summary>
    /// Starts any 'Run-Once' migration jobs that haven't been run yet
    /// </summary>
    /// <seealso cref="Rock.Utility.IRockStartup" />
    public class DataMigrationsStartup : IRockStartup
    {
        public int StartupOrder => 0;


        /// <summary>
        /// A GUID list of data migration jobs that run automatically run once after an update and then delete themselves from the ServiceJob table.
        /// The jobs would be executed in the same order as they are specified in the list.
        /// </summary>
        public static List<Guid> startupRunOnceJobGuids = new List<Guid>
        {
            SystemGuid.ServiceJob.DATA_MIGRATIONS_170_CHOP_SHORTENED_LINKS_BLOCK.AsGuid(),
            SystemGuid.ServiceJob.DATA_MIGRATIONS_120_UPDATE_INTERACTION_INDEXES.AsGuid(),
            SystemGuid.ServiceJob.DATA_MIGRATIONS_120_ADD_COMMUNICATIONRECIPIENT_INDEX.AsGuid(),
            SystemGuid.ServiceJob.DATA_MIGRATIONS_120_ADD_COMMUNICATION_GET_QUEUED_INDEX.AsGuid(),
            SystemGuid.ServiceJob.DATA_MIGRATIONS_124_UPDATE_GROUP_SALUTATIONS.AsGuid(),
            SystemGuid.ServiceJob.POST_INSTALL_DATA_MIGRATIONS.AsGuid(),
            SystemGuid.ServiceJob.DATA_MIGRATIONS_124_DECRYPT_FINANCIAL_PAYMENT_DETAILS.AsGuid(),
            SystemGuid.ServiceJob.DATA_MIGRATIONS_125_UPDATE_STEP_PROGRAM_COMPLETION.AsGuid(),
            SystemGuid.ServiceJob.DATA_MIGRATIONS_125_ADD_COMMUNICATION_SYSTEM_COMMUNICATION_ID_INDEX.AsGuid(),
            SystemGuid.ServiceJob.DATA_MIGRATIONS_127_REBUILD_GROUP_SALUTATIONS.AsGuid(),
            SystemGuid.ServiceJob.DATA_MIGRATIONS_130_ADD_INTERACTION_INTERACTION_COMPONENT_ID_INDEX.AsGuid(),
            SystemGuid.ServiceJob.DATA_MIGRATIONS_136_FIX_INCORRECT_ERA_START_DATE.AsGuid(),
            SystemGuid.ServiceJob.DATA_MIGRATIONS_140_ADD_MISSING_MEDIA_ELEMENT_INTERACTIONS.AsGuid(),
            SystemGuid.ServiceJob.DATA_MIGRATIONS_140_UPDATE_CURRENT_SESSIONS.AsGuid(),
            SystemGuid.ServiceJob.DATA_MIGRATIONS_140_CREATE_FK_INDEXES.AsGuid(),
            SystemGuid.ServiceJob.DATA_MIGRATIONS_141_UPDATE_CURRENT_SESSIONS_1900.AsGuid(),
            SystemGuid.ServiceJob.DATA_MIGRATIONS_141_ADD_MISSING_INDEXES.AsGuid(),
            SystemGuid.ServiceJob.DATA_MIGRATIONS_141_UPDATE_VALUEAS_ATTRIBUTE_VALUE_COLUMNS.AsGuid(),
            SystemGuid.ServiceJob.DATA_MIGRATIONS_141_UPDATE_SLIDING_DATE_RANGE_VALUE.AsGuid(),
            SystemGuid.ServiceJob.DATA_MIGRATIONS_141_RECREATE_METRIC_ANALYTICS_VIEWS.AsGuid(),
            SystemGuid.ServiceJob.DATA_MIGRATIONS_150_SYSTEM_PHONE_NUMBERS.AsGuid(),
            SystemGuid.ServiceJob.DATA_MIGRATIONS_150_REPLACE_TRANSACTION_ENTRY_BLOCKS_WITH_UTILITY_PAYMENT_ENTRY_BLOCK.AsGuid(),
            SystemGuid.ServiceJob.DATA_MIGRATIONS_150_MOBILE_APPLICATION_USERS_REST_GROUP.AsGuid(),
            SystemGuid.ServiceJob.DATA_MIGRATIONS_151_DUPLICATE_MOBILE_INTERACTIONS_CLEANUP.AsGuid(),
            SystemGuid.ServiceJob.DATA_MIGRATIONS_150_REPLACE_WEB_FORMS_BLOCKS_WITH_OBSIDIAN_BLOCKS.AsGuid(),
            SystemGuid.ServiceJob.DATA_MIGRATIONS_152_REPLACE_WEB_FORMS_BLOCKS_WITH_OBSIDIAN_BLOCKS.AsGuid(),
            SystemGuid.ServiceJob.DATA_MIGRATIONS_152_IX_VALUE_AS_PERSON_ID.AsGuid(),
            SystemGuid.ServiceJob.DATA_MIGRATIONS_154_UPDATE_AGE_BRACKET_VALUES.AsGuid(),
            SystemGuid.ServiceJob.DATA_MIGRATIONS_160_MOVE_PERSON_PREFERENCES.AsGuid(),
            SystemGuid.ServiceJob.DATA_MIGRATIONS_160_UPDATE_INTERACTION_SESSION_SESSION_START_DATE_KEY.AsGuid(),
            SystemGuid.ServiceJob.DATA_MIGRATIONS_160_UPDATE_INTERACTION_SESSION_INTERACTION_CHANNEL_ID.AsGuid(),
            SystemGuid.ServiceJob.DATA_MIGRATIONS_160_UPDATE_INTERACTION_SESSION_AND_INTERACTION_INDICES.AsGuid(),
            SystemGuid.ServiceJob.DATA_MIGRATIONS_160_POPULATE_INTERACTION_SESSION_DATA.AsGuid(),
            SystemGuid.ServiceJob.DATA_MIGRATIONS_160_UPDATE_PERSON_PRIMARY_PERSON_ALIAS_ID.AsGuid(),
            SystemGuid.ServiceJob.DATA_MIGRATIONS_160_UPDATE_WORKFLOWID_COLUMNS.AsGuid(),
            SystemGuid.ServiceJob.DATA_MIGRATIONS_160_UPDATE_NOTE_DATA.AsGuid(),
            SystemGuid.ServiceJob.DATA_MIGRATIONS_SWAP_NOTES_BLOCK.AsGuid(),
            SystemGuid.ServiceJob.DATA_MIGRATIONS_CHOP_BLOCKS_GROUP_1.AsGuid(),
            SystemGuid.ServiceJob.DATA_MIGRATIONS_160_CHOP_BLOCKS_GROUP_REGISTRATION.AsGuid(),
            SystemGuid.ServiceJob.DATA_MIGRATIONS_160_UPDATE_MEDIA_ELEMENT_DEFAULT_URLS.AsGuid(),
            SystemGuid.ServiceJob.DATA_MIGRATIONS_161_SWAP_FINANCIAL_BATCH_LIST.AsGuid(),
            SystemGuid.ServiceJob.DATA_MIGRATIONS_161_SWAP_BLOCK_GROUP_SCHEDULE_TOOLBOX_V1.AsGuid(),
            SystemGuid.ServiceJob.DATA_MIGRATIONS_161_CHOP_BLOCK_GROUP_SCHEDULE_TOOLBOX_V2.AsGuid(),
            SystemGuid.ServiceJob.DATA_MIGRATIONS_161_REMOVE_OBSIDIAN_GROUP_SCHEDULE_TOOLBOX_BACK_BUTTONS.AsGuid(),
            SystemGuid.ServiceJob.DATA_MIGRATIONS_161_CHOP_ACCOUNTENTRY_AND_LOGIN.AsGuid(),
            SystemGuid.ServiceJob.DATA_MIGRATIONS_162_CHOP_EMAIL_PREFERENCE_ENTRY.AsGuid(),
            SystemGuid.ServiceJob.DATA_MIGRATIONS_166_UPDATE_ACHIEVEMENTTYPE_TARGETCOUNT_COLUMN.AsGuid(),
            SystemGuid.ServiceJob.DATA_MIGRATIONS_166_ADD_INTERACTION_CREATED_DATE_TIME_INDEX.AsGuid(),
            SystemGuid.ServiceJob.DATA_MIGRATIONS_166_ADD_COMMUNICATION_RECIPIENT_INDEX.AsGuid(),
            SystemGuid.ServiceJob.DATA_MIGRATIONS_166_CHOP_OBSIDIAN_BLOCKS.AsGuid(),
            SystemGuid.ServiceJob.DATA_MIGRATIONS_167_POPULATE_ENTITY_INTENTS_FROM_ADDITIONAL_SETTINGS_JSON.AsGuid(),
<<<<<<< HEAD
            SystemGuid.ServiceJob.DATA_MIGRATIONS_170_REMOVE_COMMUNICATION_RECIPIENT_LIST_BLOCK.AsGuid(),
            SystemGuid.ServiceJob.DATA_MIGRATIONS_170_REMOVE_LEGACY_PREFERENCES.AsGuid(),
            SystemGuid.ServiceJob.DATA_MIGRATIONS_170_REMOVE_DISC_BLOCK.AsGuid(),
            SystemGuid.ServiceJob.DATA_MIGRATIONS_170_CHOP_OBSIDIAN_BLOCKS.AsGuid()
=======
            SystemGuid.ServiceJob.DATA_MIGRATIONS_167_CHOP_ACCOUNT_EDIT_BLOCK.AsGuid()
>>>>>>> 7fdc1065
        };


        /// <summary>
        /// A GUID list of data migration jobs that are scheduled to run at 2 AM when usage is low because they would affect performance
        /// </summary>
        public static List<Guid> scheduledRunOnceJobGuids = new List<Guid>
        {
            SystemGuid.ServiceJob.DATA_MIGRATIONS_122_INTERACTION_PERSONAL_DEVICE_ID.AsGuid(),
            SystemGuid.ServiceJob.DATA_MIGRATIONS_133_ADD_INTERACTION_SESSION_INTERACTION_SESSION_LOCATION_ID_INDEX.AsGuid()
        };

        /// <summary>
        /// Method that will be run at Rock startup to run post update service jobs.
        /// These jobs are run asynchronously so Post update jobs must not be order dependent
        /// and must be able to run at the same time as other jobs.
        /// </summary>
        public void OnStartup()
        {
            /* 10-01-2021 MDP
              
            In multi-server/cluster/web-farm Rock environments, only one of the servers should be running
            these DataMigrationsStartups. To make sure that multiple servers don't run these, we'll
            check if this is the server with RunJobsInIISContext enabled.

            If RunJobsInIISContext isn't enabled on this server, don't run these. However, if this 
            is a developer environment, we'll want to run these regardless of the RunJobsInIISContext setting.
            
            */

            bool runJobsInContext = Convert.ToBoolean( ConfigurationManager.AppSettings["RunJobsInIISContext"] );
            if ( !runJobsInContext )
            {
                // RunJobsInIISContext isn't enabled on this server, so don't run these DataMigrationsStartups unless this is a developer environment
                if ( !System.Web.Hosting.HostingEnvironment.IsDevelopmentEnvironment )
                {
                    // RunJobsInIISContext isn't enabled, and this isn't a developer environment so exit without running DataMigrationsStartups.
                    return;
                }
            }

            // run any of the above jobs if they still exist (they haven't run and deleted themselves)
            var runOnceJobIds = new Model.ServiceJobService( new Rock.Data.RockContext() ).Queryable()
                .Where( a => startupRunOnceJobGuids.Contains( a.Guid ) )
                .Select( a => new
                {
                    a.Id,
                    a.Guid
                } )
                .ToList()
                .OrderBy( j => startupRunOnceJobGuids.IndexOf( j.Guid ) )
                .Select( j => j.Id )
                .ToList();

            // start a task that will run any incomplete RunOneJobs (one at a time)
            Task.Run( () =>
             {
                 var rockContext = new Rock.Data.RockContext();
                 var jobService = new Rock.Model.ServiceJobService( rockContext );
                 foreach ( var runOnceJobId in runOnceJobIds )
                 {
                     try
                     {
                         var job = jobService.Get( runOnceJobId );
                         jobService.RunNow( job );
                     }
                     catch ( Exception ex )
                     {
                         // this shouldn't happen since the jobService.RunNow catches and logs errors, but just in case
                         ExceptionLogService.LogException( ex );
                     }
                 }
             } );
        }
    }
}<|MERGE_RESOLUTION|>--- conflicted
+++ resolved
@@ -91,14 +91,11 @@
             SystemGuid.ServiceJob.DATA_MIGRATIONS_166_ADD_COMMUNICATION_RECIPIENT_INDEX.AsGuid(),
             SystemGuid.ServiceJob.DATA_MIGRATIONS_166_CHOP_OBSIDIAN_BLOCKS.AsGuid(),
             SystemGuid.ServiceJob.DATA_MIGRATIONS_167_POPULATE_ENTITY_INTENTS_FROM_ADDITIONAL_SETTINGS_JSON.AsGuid(),
-<<<<<<< HEAD
+            SystemGuid.ServiceJob.DATA_MIGRATIONS_167_CHOP_ACCOUNT_EDIT_BLOCK.AsGuid(),
             SystemGuid.ServiceJob.DATA_MIGRATIONS_170_REMOVE_COMMUNICATION_RECIPIENT_LIST_BLOCK.AsGuid(),
             SystemGuid.ServiceJob.DATA_MIGRATIONS_170_REMOVE_LEGACY_PREFERENCES.AsGuid(),
             SystemGuid.ServiceJob.DATA_MIGRATIONS_170_REMOVE_DISC_BLOCK.AsGuid(),
             SystemGuid.ServiceJob.DATA_MIGRATIONS_170_CHOP_OBSIDIAN_BLOCKS.AsGuid()
-=======
-            SystemGuid.ServiceJob.DATA_MIGRATIONS_167_CHOP_ACCOUNT_EDIT_BLOCK.AsGuid()
->>>>>>> 7fdc1065
         };
 
 
