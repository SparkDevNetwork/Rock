--- conflicted
+++ resolved
@@ -64,8 +64,8 @@
             SystemGuid.ServiceJob.DATA_MIGRATIONS_151_DUPLICATE_MOBILE_INTERACTIONS_CLEANUP.AsGuid(),
             SystemGuid.ServiceJob.DATA_MIGRATIONS_150_REPLACE_WEB_FORMS_BLOCKS_WITH_OBSIDIAN_BLOCKS.AsGuid(),
             SystemGuid.ServiceJob.DATA_MIGRATIONS_152_REPLACE_WEB_FORMS_BLOCKS_WITH_OBSIDIAN_BLOCKS.AsGuid(),
-<<<<<<< HEAD
 			SystemGuid.ServiceJob.DATA_MIGRATIONS_152_IX_VALUE_AS_PERSON_ID.AsGuid(),
+            SystemGuid.ServiceJob.DATA_MIGRATIONS_154_UPDATE_AGE_BRACKET_VALUES.AsGuid(),
             SystemGuid.ServiceJob.DATA_MIGRATIONS_160_MOVE_PERSON_PREFERENCES.AsGuid(),
             SystemGuid.ServiceJob.DATA_MIGRATIONS_160_UPDATE_INTERACTION_SESSION_SESSION_START_DATE_KEY.AsGuid(),
             SystemGuid.ServiceJob.DATA_MIGRATIONS_160_UPDATE_INTERACTION_SESSION_INTERACTION_CHANNEL_ID.AsGuid(),
@@ -84,10 +84,6 @@
             SystemGuid.ServiceJob.DATA_MIGRATIONS_161_REMOVE_OBSIDIAN_GROUP_SCHEDULE_TOOLBOX_BACK_BUTTONS.AsGuid(),
             SystemGuid.ServiceJob.DATA_MIGRATIONS_161_CHOP_ACCOUNTENTRY_AND_LOGIN.AsGuid(),
             SystemGuid.ServiceJob.DATA_MIGRATIONS_161_CHOP_SECURITY_BLOCKS.AsGuid()
-=======
-            SystemGuid.ServiceJob.DATA_MIGRATIONS_152_IX_VALUE_AS_PERSON_ID.AsGuid(),
-            SystemGuid.ServiceJob.DATA_MIGRATIONS_154_UPDATE_AGE_BRACKET_VALUES.AsGuid()
->>>>>>> d44b5ce8
         };
 
 
