--- conflicted
+++ resolved
@@ -90,13 +90,10 @@
             SystemGuid.ServiceJob.DATA_MIGRATIONS_166_ADD_INTERACTION_CREATED_DATE_TIME_INDEX.AsGuid(),
             SystemGuid.ServiceJob.DATA_MIGRATIONS_166_ADD_COMMUNICATION_RECIPIENT_INDEX.AsGuid(),
             SystemGuid.ServiceJob.DATA_MIGRATIONS_166_CHOP_OBSIDIAN_BLOCKS.AsGuid(),
-<<<<<<< HEAD
+            SystemGuid.ServiceJob.DATA_MIGRATIONS_167_POPULATE_ENTITY_INTENTS_FROM_ADDITIONAL_SETTINGS_JSON.AsGuid(),
             SystemGuid.ServiceJob.DATA_MIGRATIONS_170_REMOVE_COMMUNICATION_RECIPIENT_LIST_BLOCK.AsGuid(),
             SystemGuid.ServiceJob.DATA_MIGRATIONS_170_REMOVE_LEGACY_PREFERENCES.AsGuid(),
             SystemGuid.ServiceJob.DATA_MIGRATIONS_170_REMOVE_DISC_BLOCK.AsGuid()
-=======
-            SystemGuid.ServiceJob.DATA_MIGRATIONS_167_POPULATE_ENTITY_INTENTS_FROM_ADDITIONAL_SETTINGS_JSON.AsGuid()
->>>>>>> 0ed00a66
         };
 
 
