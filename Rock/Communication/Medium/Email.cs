﻿// <copyright>
// Copyright by the Spark Development Network
//
// Licensed under the Rock Community License (the "License");
// you may not use this file except in compliance with the License.
// You may obtain a copy of the License at
//
// http://www.rockrms.com/license
//
// Unless required by applicable law or agreed to in writing, software
// distributed under the License is distributed on an "AS IS" BASIS,
// WITHOUT WARRANTIES OR CONDITIONS OF ANY KIND, either express or implied.
// See the License for the specific language governing permissions and
// limitations under the License.
// </copyright>
//
using System;
using System.ComponentModel;
using System.ComponentModel.Composition;

using Rock.Attribute;
using Rock.Model;
using Rock.Web.UI.Controls;
#if REVIEW_WEBFORMS
using Rock.Web.UI.Controls.Communication;
#endif

namespace Rock.Communication.Medium
{
    /// <summary>
    /// An email communication
    /// </summary>
    [Description( "An email communication" )]
    [Export( typeof( MediumComponent ) )]
    [ExportMetadata( "ComponentName", "Email" )]

    [CodeEditorField( "Unsubscribe HTML",
        Description = "The HTML to inject into email contents when the communication is a Bulk Communication.  Contents will be placed wherever the 'Unsubscribe HTML' merge field is used, or if not used, at the end of the email in email contents. <span class='tip tip-lava'></span> <span class='tip tip-html'></span>",
        EditorMode = CodeEditorMode.Lava,
        EditorTheme = CodeEditorTheme.Rock,
        EditorHeight = 200,
        IsRequired = false,
        Key = AttributeKey.UnsubscribeHTML,
        DefaultValue = @"
<a href='{{ 'Global' | Attribute:'PublicApplicationRoot' }}Unsubscribe/{{ Person | PersonActionIdentifier:'Unsubscribe' }}?CommunicationId={{ Communication.Id }}'>Unsubscribe</a>",
        Order = 2 )]

    [CodeEditorField( "Non-HTML Content",
        Description = "The text to display for email clients that do not support html content. <span class='tip tip-lava'></span>",
        EditorMode = CodeEditorMode.Lava,
        EditorTheme = CodeEditorTheme.Rock,
        EditorHeight = 200,
        IsRequired = false,
        DefaultValue = @"
Unfortunately, you cannot view the contents of this email as it contains formatting that is not supported 
by your email client.  

You can view an online version of this email here: 
{{ 'Global' | Attribute:'PublicApplicationRoot' }}GetCommunication.ashx?c={{ Communication.Guid }}&p={{ Person | PersonActionIdentifier:'Unsubscribe' }}
",
        Category = "",
        Order = 3,
        Key = AttributeKey.DefaultPlainText )]

    [BooleanField( "CSS Inlining Enabled",
        Description = "Enable to move CSS styles to inline attributes. This can help maximize compatibility with email clients.",
        DefaultBooleanValue = true,
        Key = AttributeKey.CSSInliningEnabled,
        Order = 4)]

    [IntegerField( "Bulk Email Threshold",
        Description = "Auto-hides the 'Is Bulk Email' option when starting a new communication if the recipient count exceeds the specified threshold.",
        IsRequired = false,
        Key = AttributeKey.BulkEmailThreshold,
        Order = 5 )]

    [EmailField( "Request Unsubscribe Email",
        Description = "Used for the 'Mailto Method' of the List-Unsubscribe email header. When blank, the global 'Organization Email' setting is used.",
        IsRequired = false,
        Key = AttributeKey.RequestUnsubscribeEmail,
        Order = 6 )]

    [BooleanField( "Enable One-Click Unsubscribe",
        Description = "When enabled, email clients will use the native one-click to unsubscribe feature to remove themselves from lists.",
        DefaultBooleanValue = true,
        Key = AttributeKey.EnableOneClickUnsubscribe,
        Order = 7 )]

    [TextField( "Unsubscribe URL",
        Description = "Used in the List-Unsubscribe email header. <span class='tip tip-lava'></span>",
        DefaultValue = "{{ 'Global' | Attribute:'PublicApplicationRoot' }}Unsubscribe/{{ Person | PersonActionIdentifier:'Unsubscribe' }}?CommunicationId={{ Communication.Id }}",
        IsRequired = false,
        Key = AttributeKey.UnsubscribeURL,
        Order = 8 )]

    [Rock.SystemGuid.EntityTypeGuid( Rock.SystemGuid.EntityType.COMMUNICATION_MEDIUM_EMAIL )]
    public class Email : MediumComponent
    {
        #region Keys

        private static class AttributeKey
        {
            public const string UnsubscribeHTML = "UnsubscribeHTML";
            public const string DefaultPlainText = "DefaultPlainText";
            public const string CSSInliningEnabled = "CSSInliningEnabled";
            public const string BulkEmailThreshold = "BulkEmailThreshold";
            public const string RequestUnsubscribeEmail = "RequestUnsubscribeEmail";
            public const string EnableOneClickUnsubscribe = "EnableOneClickUnsubscribe";
            public const string UnsubscribeURL = "UnsubscribeURL";
        }

        #endregion

        /// <summary>
        /// Gets the type of the communication.
        /// </summary>
        /// <value>
        /// The type of the communication.
        /// </value>
        public override CommunicationType CommunicationType {
            get
            {
                return CommunicationType.Email;
            }
        }

#if REVIEW_WEBFORMS
        /// <summary>
        /// Gets the control.
        /// </summary>
        /// <param name="useSimpleMode">if set to <c>true</c> [use simple mode].</param>
        /// <returns></returns>
        public override MediumControl GetControl( bool useSimpleMode )
        {
            return new Rock.Web.UI.Controls.Communication.Email( useSimpleMode );
        }
<<<<<<< HEAD
#endif
=======

        /// <summary>
        /// Checks whether the bulk email threshold has been exceeded.
        /// </summary>
        /// <param name="recipientCount">The number of communication recipients.</param>
        /// <returns><see langword="true"/> if the bulk email threshold has been exceeded; otherwise, <see langword="false"/>.</returns>
        public bool IsBulkEmailThresholdExceeded( int recipientCount )
        {
            var threshold = GetBulkEmailThreshold();

            if ( !threshold.HasValue )
            {
                // No threshold so return false.
                return false;
            }

            return recipientCount > threshold.Value;
        }

        /// <summary>
        /// Gets the number of recipients that need to be exceeded to automatically consider the email a bulk email.
        /// </summary>
        /// <remarks>
        ///     <para>
        ///         <strong>This is an internal API</strong> that supports the Rock
        ///         infrastructure and not subject to the same compatibility standards
        ///         as public APIs. It may be changed or removed without notice in any
        ///         release and should therefore not be directly used in any plug-ins.
        ///     </para>
        /// </remarks>
        /// <returns>The bulk email threshold.</returns>
        [RockInternal( "1.17" )]
        internal int? GetBulkEmailThreshold()
        {
            return GetAttributeValue( AttributeKey.BulkEmailThreshold ).AsIntegerOrNull();
        }
>>>>>>> c8e5dbba
    }
}<|MERGE_RESOLUTION|>--- conflicted
+++ resolved
@@ -134,9 +134,7 @@
         {
             return new Rock.Web.UI.Controls.Communication.Email( useSimpleMode );
         }
-<<<<<<< HEAD
 #endif
-=======
 
         /// <summary>
         /// Checks whether the bulk email threshold has been exceeded.
@@ -173,6 +171,5 @@
         {
             return GetAttributeValue( AttributeKey.BulkEmailThreshold ).AsIntegerOrNull();
         }
->>>>>>> c8e5dbba
     }
 }