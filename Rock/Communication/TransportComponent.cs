﻿// <copyright>
// Copyright by the Spark Development Network
//
// Licensed under the Rock Community License (the "License");
// you may not use this file except in compliance with the License.
// You may obtain a copy of the License at
//
// http://www.rockrms.com/license
//
// Unless required by applicable law or agreed to in writing, software
// distributed under the License is distributed on an "AS IS" BASIS,
// WITHOUT WARRANTIES OR CONDITIONS OF ANY KIND, either express or implied.
// See the License for the specific language governing permissions and
// limitations under the License.
// </copyright>
//
using System;
using System.Collections.Generic;
using System.Linq;
using System.Net.Mail;
using Rock.Extension;
using Rock.Model;
using Rock.Web.Cache;

namespace Rock.Communication
{
    /// <summary>
    /// Base class for components that perform actions for a workflow
    /// </summary>
    public abstract class TransportComponent : Component
    {
        /// <summary>
        /// Gets a value indicating whether transport has ability to track recipients opening the communication.
        /// </summary>
        /// <value>
        ///   <c>true</c> if transport can track opens; otherwise, <c>false</c>.
        /// </value>
        public virtual bool CanTrackOpens
        {
            get
            {
                return false;
            }
        }

        /// <summary>
        /// Validates the recipient for medium.
        /// </summary>
        /// <param name="person">The person.</param>
        /// <param name="recipient">The recipient.</param>
        public virtual void ValidateRecipientForMedium( Person person, CommunicationRecipient recipient )
        {
        }

        /// <summary>
        /// Sends the specified message.
        /// </summary>
        /// <param name="message">The message.</param>
        /// <param name="errorMessage">The error message.</param>
        public virtual bool Send( RockMessage message, out List<string> errorMessage )
        {
            errorMessage = new List<string>();
            return true;
        }

        /// <summary>
        /// Sends the specified communication.
        /// </summary>
        /// <param name="communication">The communication.</param>
        public abstract void Send( Rock.Model.Communication communication );

        /// <summary>
        /// Sends the specified template.
        /// </summary>
        /// <param name="template">The template.</param>
        /// <param name="recipients">The recipients.</param>
        /// <param name="appRoot">The application root.</param>
        /// <param name="themeRoot">The theme root.</param>
        [Obsolete( "Use Send( RockMessage message, out List<string> errorMessage ) method instead" )]
        public abstract void Send( SystemEmail template, List<RecipientData> recipients, string appRoot, string themeRoot );

        /// <summary>
        /// Sends the specified medium data to the specified list of recipients.
        /// </summary>
        /// <param name="mediumData">The medium data.</param>
        /// <param name="recipients">The recipients.</param>
        /// <param name="appRoot">The application root.</param>
        /// <param name="themeRoot">The theme root.</param>
        [Obsolete( "Use Send( RockMessage message, out List<string> errorMessage ) method instead" )]
        public abstract void Send(Dictionary<string, string> mediumData, List<string> recipients, string appRoot, string themeRoot);

        /// <summary>
        /// Sends the specified recipients.
        /// </summary>
        /// <param name="recipients">The recipients.</param>
        /// <param name="from">From.</param>
        /// <param name="subject">The subject.</param>
        /// <param name="body">The body.</param>
        /// <param name="appRoot">The application root.</param>
        /// <param name="themeRoot">The theme root.</param>
        [Obsolete( "Use Send( RockMessage message, out List<string> errorMessage ) method instead" )]
        public abstract void Send(List<string> recipients, string from, string subject, string body, string appRoot = null, string themeRoot = null);

        /// <summary>
        /// Sends the specified recipients.
        /// </summary>
        /// <param name="recipients">The recipients.</param>
        /// <param name="from">From.</param>
        /// <param name="subject">The subject.</param>
        /// <param name="body">The body.</param>
        /// <param name="appRoot">The application root.</param>
        /// <param name="themeRoot">The theme root.</param>
        /// /// <param name="attachments">Attachments.</param>
        [Obsolete( "Use Send( RockMessage message, out List<string> errorMessage ) method instead" )]
        public abstract void Send(List<string> recipients, string from, string subject, string body, string appRoot = null, string themeRoot = null, List<Attachment> attachments = null);

        /// <summary>
        /// Sends the specified recipients.
        /// </summary>
        /// <param name="recipients">The recipients.</param>
        /// <param name="from">From.</param>
        /// <param name="fromName">From name.</param>
        /// <param name="subject">The subject.</param>
        /// <param name="body">The body.</param>
        /// <param name="appRoot">The application root.</param>
        /// <param name="themeRoot">The theme root.</param>
        /// <param name="attachments">The attachments.</param>
        [Obsolete( "Use Send( RockMessage message, out List<string> errorMessage ) method instead" )]
        public abstract void Send( List<string> recipients, string from, string fromName, string subject, string body, string appRoot = null, string themeRoot = null, List<Attachment> attachments = null );

        /// <summary>
        /// Gets the active transport for a given medium identifier.
        /// </summary>
        /// <param name="mediumGuid">The medium unique identifier.</param>
        /// <returns></returns>
        public static TransportComponent GetByMedium( string mediumGuid, out string errorMessage )
        {
            var mediumEntity = EntityTypeCache.Read( mediumGuid.AsGuid() );
            if ( mediumEntity == null )
            {
                errorMessage = "Could not determine the Communication Medium.";
                return null;
            }

            var medium = MediumContainer.GetComponent( mediumEntity.Name );
            if ( medium == null || !medium.IsActive )
            {
                errorMessage = "Could not find the active Communication Medium.";
                return null;
            }

            var transport = medium.Transport;
            if ( transport == null || !transport.IsActive )
            {
                errorMessage = "Could not find the active Communication Transport.";
                return null;
            }

            errorMessage = string.Empty;
            return transport;
        }
<<<<<<< HEAD

=======
>>>>>>> d262a534
    }
   
}<|MERGE_RESOLUTION|>--- conflicted
+++ resolved
@@ -44,26 +44,6 @@
         }
 
         /// <summary>
-        /// Validates the recipient for medium.
-        /// </summary>
-        /// <param name="person">The person.</param>
-        /// <param name="recipient">The recipient.</param>
-        public virtual void ValidateRecipientForMedium( Person person, CommunicationRecipient recipient )
-        {
-        }
-
-        /// <summary>
-        /// Sends the specified message.
-        /// </summary>
-        /// <param name="message">The message.</param>
-        /// <param name="errorMessage">The error message.</param>
-        public virtual bool Send( RockMessage message, out List<string> errorMessage )
-        {
-            errorMessage = new List<string>();
-            return true;
-        }
-
-        /// <summary>
         /// Sends the specified communication.
         /// </summary>
         /// <param name="communication">The communication.</param>
@@ -76,7 +56,6 @@
         /// <param name="recipients">The recipients.</param>
         /// <param name="appRoot">The application root.</param>
         /// <param name="themeRoot">The theme root.</param>
-        [Obsolete( "Use Send( RockMessage message, out List<string> errorMessage ) method instead" )]
         public abstract void Send( SystemEmail template, List<RecipientData> recipients, string appRoot, string themeRoot );
 
         /// <summary>
@@ -86,7 +65,6 @@
         /// <param name="recipients">The recipients.</param>
         /// <param name="appRoot">The application root.</param>
         /// <param name="themeRoot">The theme root.</param>
-        [Obsolete( "Use Send( RockMessage message, out List<string> errorMessage ) method instead" )]
         public abstract void Send(Dictionary<string, string> mediumData, List<string> recipients, string appRoot, string themeRoot);
 
         /// <summary>
@@ -98,7 +76,6 @@
         /// <param name="body">The body.</param>
         /// <param name="appRoot">The application root.</param>
         /// <param name="themeRoot">The theme root.</param>
-        [Obsolete( "Use Send( RockMessage message, out List<string> errorMessage ) method instead" )]
         public abstract void Send(List<string> recipients, string from, string subject, string body, string appRoot = null, string themeRoot = null);
 
         /// <summary>
@@ -111,8 +88,8 @@
         /// <param name="appRoot">The application root.</param>
         /// <param name="themeRoot">The theme root.</param>
         /// /// <param name="attachments">Attachments.</param>
-        [Obsolete( "Use Send( RockMessage message, out List<string> errorMessage ) method instead" )]
         public abstract void Send(List<string> recipients, string from, string subject, string body, string appRoot = null, string themeRoot = null, List<Attachment> attachments = null);
+
 
         /// <summary>
         /// Sends the specified recipients.
@@ -125,7 +102,6 @@
         /// <param name="appRoot">The application root.</param>
         /// <param name="themeRoot">The theme root.</param>
         /// <param name="attachments">The attachments.</param>
-        [Obsolete( "Use Send( RockMessage message, out List<string> errorMessage ) method instead" )]
         public abstract void Send( List<string> recipients, string from, string fromName, string subject, string body, string appRoot = null, string themeRoot = null, List<Attachment> attachments = null );
 
         /// <summary>
@@ -159,10 +135,6 @@
             errorMessage = string.Empty;
             return transport;
         }
-<<<<<<< HEAD
-
-=======
->>>>>>> d262a534
     }
    
 }