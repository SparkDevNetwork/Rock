﻿// <copyright>
// Copyright by the Spark Development Network
//
// Licensed under the Rock Community License (the "License");
// you may not use this file except in compliance with the License.
// You may obtain a copy of the License at
//
// http://www.rockrms.com/license
//
// Unless required by applicable law or agreed to in writing, software
// distributed under the License is distributed on an "AS IS" BASIS,
// WITHOUT WARRANTIES OR CONDITIONS OF ANY KIND, either express or implied.
// See the License for the specific language governing permissions and
// limitations under the License.
// </copyright>
//
using System;
using System.Collections.Generic;
using System.ComponentModel;
using System.Data.Entity;
using System.Linq;
using System.Net.Http;
using System.Threading;
using System.Threading.Tasks;

using Microsoft.Extensions.Logging;

using Rock.Attribute;
using Rock.Communication.Chat.DTO;
using Rock.Communication.Chat.Exceptions;
using Rock.Communication.Chat.Sync;
using Rock.Configuration;
using Rock.Data;
using Rock.Enums.Communication.Chat;
using Rock.Logging;
using Rock.Model;
using Rock.Observability;
using Rock.Security;
using Rock.SystemKey;
using Rock.Transactions;
using Rock.Utilities;
using Rock.Utility;
using Rock.Web.Cache;

namespace Rock.Communication.Chat
{
    /// <summary>
    /// A helper class to assist with common chat tasks.
    /// </summary>
    [RockLoggingCategory]
    [RockInternal( "17.1", true )]
    public class ChatHelper : IDisposable
    {
        #region Fields

        /// <summary>
        /// A lock object for thread-safe saving of chat configuration to system settings.
        /// </summary>
        private static readonly object _saveChatConfigurationLock = new object();

        /// <summary>
        ///  A lock object for thread-safe logging of an "unrecoverable" chat account exception.
        /// </summary>
        private static readonly object _accountUnrecoverableExceptionLock = new object();

        /// <summary>
        /// A bit to track whether an "unrecoverable" chat account exception has already been logged.
        /// </summary>
        private static volatile bool _hasLoggedAccountUnrecoverableException = false;

        /// <summary>
        /// A helper method to lazily get or create the chat system user GUID.
        /// </summary>
        /// <returns>The lazy, chat system user GUID.</returns>
        private static Lazy<Guid> GetOrCreateChatSystemUserGuid()
        {
            lock ( _saveChatConfigurationLock )
            {
                return new Lazy<Guid>( () =>
                {
                    var chatConfiguration = GetChatConfiguration();
                    if ( !chatConfiguration.SystemUserGuid.HasValue )
                    {
                        chatConfiguration.SystemUserGuid = Guid.NewGuid();
                        SaveChatConfiguration( chatConfiguration );
                    }

                    return chatConfiguration.SystemUserGuid.Value;
                } );
            }
        }

        /// <summary>
        /// The backing field for the <see cref="ChatSystemUserGuid"/> property.
        /// </summary>
        private static Lazy<Guid> _chatSystemUserGuid = GetOrCreateChatSystemUserGuid();

        /// <summary>
        /// The backing field for the <see cref="RequiredAppRoles"/> property.
        /// </summary>
        private static readonly Lazy<List<string>> _requiredAppRoles = new Lazy<List<string>>( () =>
        {
            return Enum.GetValues( typeof( ChatRole ) )
                .Cast<ChatRole>()
                .Select( role =>
                {
                    var fieldInfo = typeof( ChatRole ).GetField( role.ToString() );
                    var descriptionAttribute = fieldInfo?.GetCustomAttributes( typeof( DescriptionAttribute ), false )
                        .Cast<DescriptionAttribute>()
                        .FirstOrDefault();

                    return descriptionAttribute?.Description ?? role.ToString();
                } )
                .ToList();
        } );

        /// <summary>
        /// A lazy-loaded dictionary of system group type identifiers by their GUID strings.
        /// </summary>
        private static readonly Lazy<Dictionary<string, int>> _systemGroupTypeIdsByGuid = new Lazy<Dictionary<string, int>>( () =>
        {
            return new Dictionary<string, int>
            {
                { SystemGuid.GroupType.GROUPTYPE_CHAT_DIRECT_MESSAGE, GroupTypeCache.GetId( SystemGuid.GroupType.GROUPTYPE_CHAT_DIRECT_MESSAGE.AsGuid() ) ?? 0 },
                { SystemGuid.GroupType.GROUPTYPE_CHAT_SHARED_CHANNEL, GroupTypeCache.GetId( SystemGuid.GroupType.GROUPTYPE_CHAT_SHARED_CHANNEL.AsGuid() ) ?? 0 },
            };
        } );

        /// <summary>
        /// A lazy-loaded dictionary of system group identifiers by their GUID strings.
        /// </summary>
        private static readonly Lazy<Dictionary<string, int>> _systemGroupIdsByGuid = new Lazy<Dictionary<string, int>>( () =>
        {
            return new Dictionary<string, int>
            {
                { SystemGuid.Group.GROUP_CHAT_ADMINISTRATORS, GroupCache.GetId( SystemGuid.Group.GROUP_CHAT_ADMINISTRATORS.AsGuid() ) ?? 0 },
                { SystemGuid.Group.GROUP_CHAT_BAN_LIST, GroupCache.GetId( SystemGuid.Group.GROUP_CHAT_BAN_LIST.AsGuid() ) ?? 0 },
                { SystemGuid.Group.GROUP_CHAT_DIRECT_MESSAGES, GroupCache.GetId( SystemGuid.Group.GROUP_CHAT_DIRECT_MESSAGES.AsGuid() ) ?? 0 },
                { SystemGuid.Group.GROUP_CHAT_SHARED_CHANNELS, GroupCache.GetId( SystemGuid.Group.GROUP_CHAT_SHARED_CHANNELS.AsGuid() ) ?? 0 }
            };
        } );

        /// <summary>
        /// The prefix to use for cache keys specific to the Rock chat system.
        /// </summary>
        private const string CacheKeyPrefix = "core-chat:";

        /// <summary>
        /// The prefix to use for a <see cref="GroupType"/>'s <see cref="ChatChannelType.Key"/>.
        /// </summary>
        private const string ChatChannelTypeKeyPrefix = "rock-grouptype-";

        /// <summary>
        /// The prefix to use for a <see cref="Group"/>'s <see cref="ChatChannel.Key"/>.
        /// </summary>
        private const string ChatChannelKeyPrefix = "rock-group-";

        /// <summary>
        /// The prefix to use for a <see cref="PersonAlias"/>'s <see cref="ChatUser.Key"/>.
        /// </summary>
        private const string ChatUserKeyPrefix = "rock-user-";

        /// <summary>
        /// The value to use for a chat-specific <see cref="PersonAlias.Name"/>.
        /// </summary>
        internal const string ChatPersonAliasName = "core-chat";

        /// <summary>
        /// A semaphore for thread-safe deletion of deceased individuals.
        /// </summary>
        private static readonly SemaphoreSlim _deleteDeceasedIndividualsSemaphore = new SemaphoreSlim( 1, 1 );

        #endregion Fields

        #region Properties

        /// <summary>
        /// Gets whether chat is enabled, based on the current chat configuration from system settings.
        /// </summary>
        public static bool IsChatEnabled
        {
            get
            {
                if ( _hasLoggedAccountUnrecoverableException )
                {
                    return false;
                }

                var chatConfiguration = GetChatConfiguration();

                return chatConfiguration.ApiKey.IsNotNullOrWhiteSpace()
                    && chatConfiguration.ApiSecret.IsNotNullOrWhiteSpace();
            }
        }

        /// <summary>
        /// Gets the chat system user GUID.
        /// </summary>
        internal static Guid ChatSystemUserGuid => _chatSystemUserGuid.Value;

        /// <summary>
        /// Gets a list of required, app-scoped roles that should exist in the external chat system.
        /// </summary>
        internal static List<string> RequiredAppRoles => _requiredAppRoles.Value;

        /// <summary>
        /// Gets the <see cref="GroupType"/> identifier for the chat direct message group type.
        /// </summary>
        internal static int ChatDirectMessageGroupTypeId => _systemGroupTypeIdsByGuid.Value[SystemGuid.GroupType.GROUPTYPE_CHAT_DIRECT_MESSAGE];

        /// <summary>
        /// Gets the <see cref="GroupType"/> identifier for the chat shared channel group type.
        /// </summary>
        internal static int ChatSharedChannelGroupTypeId => _systemGroupTypeIdsByGuid.Value[SystemGuid.GroupType.GROUPTYPE_CHAT_SHARED_CHANNEL];

        /// <summary>
        /// Gets the <see cref="Group"/> identifier for the chat administrators group.
        /// </summary>
        internal static int ChatAdministratorsGroupId => _systemGroupIdsByGuid.Value[SystemGuid.Group.GROUP_CHAT_ADMINISTRATORS];

        /// <summary>
        /// Gets the <see cref="Group"/> identifier for the chat ban list group.
        /// </summary>
        internal static int ChatBanListGroupId => _systemGroupIdsByGuid.Value[SystemGuid.Group.GROUP_CHAT_BAN_LIST];

        /// <summary>
        /// Gets the <see cref="Group"/> identifier for the parent chat direct messages group.
        /// </summary>
        internal static int ChatDirectMessagesGroupId => _systemGroupIdsByGuid.Value[SystemGuid.Group.GROUP_CHAT_DIRECT_MESSAGES];

        /// <summary>
        /// Gets the <see cref="Group"/> identifier for the parent chat shared channels group.
        /// </summary>
        internal static int ChatSharedChannelsGroupId => _systemGroupIdsByGuid.Value[SystemGuid.Group.GROUP_CHAT_SHARED_CHANNELS];

        /// <summary>
        /// Gets the value to use for <see cref="Group.Name"/>, for groups that are children of the parent direct messages group.
        /// </summary>
        internal static string ChatDirectMessageGroupName => "Chat Direct Message";

        /// <summary>
        /// Gets the public application root URL.
        /// </summary>
        private static string PublicApplicationRootUrl => GlobalAttributesCache.Value( "PublicApplicationRoot" );

        /// <summary>
        /// Gets the URL to which the external chat provider should send webhook requests.
        /// </summary>
        internal static string WebhookUrl => $"{PublicApplicationRootUrl}api/v2/chat/Webhook";

        /// <summary>
        /// Gets the Rock-to-Chat sync configuration for this chat helper.
        /// </summary>
        internal RockToChatSyncConfig RockToChatSyncConfig { get; } = new RockToChatSyncConfig();

        /// <summary>
        /// Gets the <see cref="ILogger"/> that should be used to write log messages for this chat helper.
        /// </summary>
        private ILogger Logger { get; }

        /// <summary>
        /// Gets the log message prefix to be used for all log messages.
        /// </summary>
        private string LogMessagePrefix => $"{nameof( ChatHelper ).SplitCase()} >";

        /// <summary>
        /// Gets the <see cref="Rock.Data.RockContext"/> that should be used to initialize Rock services and save any
        /// database changes made within this chat helper.
        /// </summary>
        private RockContext RockContext { get; }

        /// <summary>
        /// Gets whether this chat helper is responsible for disposing of the <see cref="RockContext"/>.
        /// </summary>
        private bool ShouldDisposeRockContext { get; }

        /// <summary>
        /// Gets the <see cref="IChatProvider"/> implementation used within this helper instance.
        /// </summary>
        private IChatProvider ChatProvider { get; }

        #endregion Properties

        #region Con/Destructors

        /// <summary>
        /// Initializes a new instance of the <see cref="ChatHelper"/> class.
        /// </summary>
        /// <param name="rockContext">The optional <see cref="Rock.Data.RockContext"/> that should be used to initialize
        /// services and save any database changes made within this chat helper. If a context is not provided, a new
        /// one will be created and disposed of within this chat helper. If a context IS provided, it will NOT be
        /// disposed of within this chat helper, but its underlying <see cref="System.Data.Entity.DbContext.SaveChanges()"/>
        /// will be called as needed.</param>
        public ChatHelper( RockContext rockContext = null )
        {
            Logger = RockLogger.LoggerFactory.CreateLogger( typeof( ChatHelper ).FullName );

            if ( rockContext != null )
            {
                RockContext = rockContext;
            }
            else
            {
                RockContext = new RockContext();
                ShouldDisposeRockContext = true;
            }

            ChatProvider = RockApp.Current.GetChatProvider();
        }

        /// <inheritdoc/>
        public void Dispose()
        {
            if ( !ShouldDisposeRockContext )
            {
                return;
            }

            RockContext.Dispose();
        }

        #endregion Con/Destructors

        #region Internal Methods

        #region Configuration & Keys

        /// <summary>
        /// Gets the current chat configuration from system settings.
        /// </summary>
        /// <returns>The current chat configuration.</returns>
        internal static ChatConfiguration GetChatConfiguration()
        {
            var chatConfigurationJson = Rock.Web.SystemSettings.GetValue( SystemSetting.CHAT_CONFIGURATION );
            var chatConfiguration = chatConfigurationJson.FromJsonOrNull<ChatConfiguration>() ?? new ChatConfiguration();

            if ( chatConfiguration.ApiSecret.IsNotNullOrWhiteSpace() )
            {
                chatConfiguration.ApiSecret = Encryption.DecryptString( chatConfiguration.ApiSecret );
            }

            return chatConfiguration;
        }

        /// <summary>
        /// Saves the provided chat configuration to system settings.
        /// </summary>
        /// <param name="chatConfiguration">The chat configuration to save.</param>
        internal static void SaveChatConfiguration( ChatConfiguration chatConfiguration )
        {
            if ( chatConfiguration == null )
            {
                chatConfiguration = new ChatConfiguration();
            }

            if ( chatConfiguration.ApiSecret.IsNotNullOrWhiteSpace() )
            {
                chatConfiguration.ApiSecret = Encryption.EncryptString( chatConfiguration.ApiSecret );
            }

            lock ( _saveChatConfigurationLock )
            {
                Rock.Web.SystemSettings.SetValue( SystemSetting.CHAT_CONFIGURATION, chatConfiguration.ToJson() );
            }
        }

        /// <summary>
        /// Gets the Rock mobile push service account JSON string from the transport component.
        /// </summary>
        /// <returns>The Rock mobile push service account JSON string.</returns>
        internal static string GetRockMobilePushServiceAccountJson()
        {
            return TransportContainer.GetComponent( typeof( Transport.RockMobilePush ).FullName )
                ?.GetAttributeValue( "ServiceAccountJson" );
        }

        /// <summary>
        /// Reports that the external chat provider account is invalid.
        /// </summary>
        /// <param name="ex">The exception - if any - received from the external chat provider.</param>
        internal static void ReportAccountInvalidResponseReceived( Exception ex = null )
        {
            if ( !_hasLoggedAccountUnrecoverableException )
            {
                lock ( _accountUnrecoverableExceptionLock )
                {
                    if ( !_hasLoggedAccountUnrecoverableException )
                    {
                        var accountInvalidException = new ChatAccountInvalidException(
                            "A response was received from the external chat provider indicating the account is invalid. Double-check the API key and secret.",
                            ex
                        );

                        ExceptionLogService.LogException( accountInvalidException );

                        _hasLoggedAccountUnrecoverableException = true;
                    }
                }
            }
        }

        /// <summary>
        /// Reports that the external chat provider account has been suspended.
        /// </summary>
        /// <param name="ex">The exception - if any - received from the external chat provider.</param>
        internal static void ReportAccountSuspendedResponseReceived( Exception ex = null )
        {
            if ( !_hasLoggedAccountUnrecoverableException )
            {
                lock ( _accountUnrecoverableExceptionLock )
                {
                    if ( !_hasLoggedAccountUnrecoverableException )
                    {
                        var accountSuspendedException = new ChatAccountSuspendedException(
                            "A response was received from the external chat provider indicating the account has been suspended.",
                            ex
                        );

                        ExceptionLogService.LogException( accountSuspendedException );

                        _hasLoggedAccountUnrecoverableException = true;
                    }
                }
            }
        }

        /// <summary>
        /// Gets the <see cref="ChatChannelType.Key"/> for the provided <see cref="GroupType"/> identifier.
        /// </summary>
        /// <param name="groupTypeId">The <see cref="GroupType"/> identifier for which to get the <see cref="ChatChannelType.Key"/>.</param>
        /// <returns>The <see cref="ChatChannelType.Key"/>.</returns>
        internal static string GetChatChannelTypeKey( int groupTypeId )
        {
            return $"{ChatChannelTypeKeyPrefix}{groupTypeId}";
        }

        /// <summary>
        /// Gets the <see cref="GroupType"/> identifier for the provided <see cref="ChatChannelType.Key"/>.
        /// </summary>
        /// <param name="chatChannelTypeKey">The <see cref="ChatChannelType.Key"/> for which to get the <see cref="GroupType"/> identifier.</param>
        /// <returns>The <see cref="GroupType"/> identifier or <see langword="null"/> if unable to parse.</returns>
        internal static int? GetGroupTypeId( string chatChannelTypeKey )
        {
            if ( chatChannelTypeKey.IsNotNullOrWhiteSpace() )
            {
                return chatChannelTypeKey.Replace( ChatChannelTypeKeyPrefix, string.Empty ).AsIntegerOrNull();
            }

            return null;
        }

        /// <summary>
        /// Gets the <see cref="ChatChannel.Key"/> for the provided <paramref name="groupId"/> and <paramref name="chatChannelKey"/>.
        /// </summary>
        /// <param name="groupId">The <see cref="Group"/> identifier for which to get the <see cref="ChatChannel.Key"/>.</param>
        /// <param name="chatChannelKey">The <see cref="Group.ChatChannelKey"/> for which to get the <see cref="ChatChannel.Key"/>.</param>
        /// <returns>The <see cref="ChatChannel.Key"/>.</returns>
        internal static string GetChatChannelKey( int groupId, string chatChannelKey )
        {
            if ( chatChannelKey.IsNotNullOrWhiteSpace() )
            {
                return chatChannelKey;
            }

            return $"{ChatChannelKeyPrefix}{groupId}";
        }

        /// <summary>
        /// Gets the <see cref="Group"/> identifier for the provided <see cref="ChatChannel.Key"/>.
        /// </summary>
        /// <param name="chatChannelKey">The <see cref="ChatChannel.Key"/> for which to get the <see cref="Group"/> identifier.</param>
        /// <returns>The <see cref="Group"/> identifier or <see langword="null"/> if unable to parse.</returns>
        internal static int? GetGroupId( string chatChannelKey )
        {
            if ( chatChannelKey.IsNotNullOrWhiteSpace() )
            {
                return chatChannelKey.Replace( ChatChannelKeyPrefix, string.Empty ).AsIntegerOrNull();
            }

            return null;
        }

        /// <summary>
        /// Determines if a given <see cref="ChatChannel"/> originated in Rock, based on its <see cref="ChatChannel.Key"/>.
        /// </summary>
        /// <param name="chatChannelKey">The <see cref="ChatChannel.Key"/> to check.</param>
        /// <returns>Whether the <see cref="ChatChannel"/> originated in Rock.</returns>
        internal static bool DidChatChannelOriginateInRock( string chatChannelKey )
        {
            return GetGroupId( chatChannelKey ).HasValue;
        }

        /// <summary>
        /// Gets the <see cref="ChatUser.Key"/> for the provided <see cref="PersonAlias"/> unique identifier.
        /// </summary>
        /// <param name="personAliasGuid">The <see cref="PersonAlias"/> unique identifier for which to get the <see cref="ChatUser.Key"/>.</param>
        /// <returns>The <see cref="ChatUser.Key"/>.</returns>
        internal static string GetChatUserKey( Guid personAliasGuid )
        {
            return $"{ChatUserKeyPrefix}{personAliasGuid}".ToLower();
        }

        /// <summary>
        /// Gets the <see cref="PersonAlias"/> unique identifier for the provided <see cref="ChatUser.Key"/>.
        /// </summary>
        /// <param name="chatUserKey">The <see cref="ChatUser.Key"/> for which to get the <see cref="PersonAlias"/> unique identifier.</param>
        /// <returns>The <see cref="PersonAlias"/> unique identifier or <see langword="null"/> if unable to parse.</returns>
        internal static Guid? GetPersonAliasGuid( string chatUserKey )
        {
            if ( chatUserKey.IsNotNullOrWhiteSpace() )
            {
                return chatUserKey.Replace( ChatUserKeyPrefix, string.Empty ).AsGuidOrNull();
            }

            return null;
        }

        /// <summary>
        /// Gets the runtime key for the <see cref="ChatChannelMember"/> (not saved in Rock or the external chat system).
        /// </summary>
        /// <param name="chatChannelKey">The <see cref="ChatChannel.Key"/>.</param>
        /// <param name="chatUserKey">The <see cref="ChatUser.Key"/>.</param>
        /// <returns>
        /// "<paramref name="chatChannelKey"/>|<paramref name="chatUserKey"/>" or <see langword="null"/> if either argument is not provided.
        /// </returns>
        internal static string GetChatChannelMemberKey( string chatChannelKey, string chatUserKey )
        {
            if ( chatChannelKey.IsNullOrWhiteSpace() || chatUserKey.IsNullOrWhiteSpace() )
            {
                return null;
            }

            return $"{chatChannelKey}|{chatUserKey}";
        }

        /// <summary>
        /// Gets the chat system user responsible for performing synchronization tasks between Rock and the external
        /// chat system.
        /// </summary>
        /// <returns>A <see cref="ChatUser"/> representing the chat system user.</returns>
        internal static ChatUser GetChatSystemUser()
        {
            return new ChatUser
            {
                Key = $"rock-chat-synchronizer-{ChatSystemUserGuid}".ToLower(),
                Name = "Rock Chat Synchronizer",
                IsAdmin = true
            };
        }

        /// <summary>
        /// Releases static <see cref="ChatHelper"/> and <see cref="IChatProvider"/> values (e.g. <see cref="ChatConfiguration"/>)
        /// when updated values should be loaded into memory.
        /// </summary>
        internal void Reinitialize()
        {
            lock ( _accountUnrecoverableExceptionLock )
            {
                _hasLoggedAccountUnrecoverableException = false;
            }

            if ( !IsChatEnabled )
            {
                return;
            }

            lock ( _saveChatConfigurationLock )
            {
                _chatSystemUserGuid = GetOrCreateChatSystemUserGuid();
            }

            ChatProvider.Initialize();
        }

        #endregion Configuration & Keys

        #region Caching

        /// <summary>
        /// Gets the cache key for the <see cref="Group"/> identifier, for the provided <see cref="ChatChannel.Key"/>.
        /// </summary>
        /// <param name="chatChannelKey">The <see cref="ChatChannel.Key"/> for which to get the cache key.</param>
        /// <returns>The cache key or <see langword="null"/>.</returns>
        internal static string GetChatChannelGroupIdCacheKey( string chatChannelKey )
        {
            if ( chatChannelKey.IsNullOrWhiteSpace() )
            {
                return null;
            }

            return $"{CacheKeyPrefix}{chatChannelKey}_Id";
        }

        /// <summary>
        /// Tries to remove any cached chat channel resources.
        /// </summary>
        /// <param name="groupId">The <see cref="Group"/> identifier for which to remove cached chat channel resources.</param>
        internal static void TryRemoveCachedChatChannel( int groupId )
        {
            var groupCache = GroupCache.Get( groupId );
            if ( groupCache != null )
            {
                var chatChannelKey = GetChatChannelKey( groupCache.Id, groupCache.ChatChannelKey );
                if ( chatChannelKey.IsNotNullOrWhiteSpace() )
                {
                    RockCache.Remove( GetChatChannelGroupIdCacheKey( chatChannelKey ) );
                }
            }
        }

        #endregion Caching

        #region Chat User Helpers

        /// <summary>
        /// Gets a <see cref="ChatUserAuthentication"/> for the <see cref="Person"/> to use when authenticating with the
        /// chat provider.
        /// </summary>
        /// <param name="personId">The identifier of the <see cref="Person"/> for whom to get a <see cref="ChatUserAuthentication"/>.</param>
        /// <param name="shouldCreate">
        /// Whether to create a new chat-specific <see cref="PersonAlias"/> if one doesn't already exist for this <see cref="Person"/>.
        /// </param>
        /// <returns>
        /// A task representing the asynchronous operation, containing the <see cref="ChatUserAuthentication"/> or
        /// <see langword="null"/> if unable to find the <see cref="ChatUser"/> or get a token.
        /// </returns>
        internal async Task<ChatUserAuthentication> GetChatUserAuthenticationAsync( int personId, bool shouldCreate )
        {
            ChatUserAuthentication auth = null;

            if ( !IsChatEnabled || personId < 1 )
            {
                return auth;
            }

            var structuredLog = "PersonId: {PersonId} (ShouldCreate: {ShouldCreate})";
            var logMessagePrefix = $"{LogMessagePrefix} {nameof( GetChatUserAuthenticationAsync ).SplitCase()} failed for {structuredLog}";

            try
            {
                var syncCommand = new SyncPersonToChatCommand
                {
                    PersonId = personId,
                    ShouldEnsureChatAliasExists = shouldCreate
                };

                // The next method call does the following:
                //  1) Ensures this person has a chat-specific person alias in Rock IF instructed by `shouldCreate`;
                //  2) Ensures this person has a chat user in the external chat system IF a chat-specific person alias existed or was created.
                var createOrUpdateChatUsersResult = await CreateOrUpdateChatUsersAsync( new List<SyncPersonToChatCommand> { syncCommand } );
                if ( createOrUpdateChatUsersResult == null || createOrUpdateChatUsersResult.HasException )
                {
                    Logger.LogError( createOrUpdateChatUsersResult?.Exception, $"{logMessagePrefix} at step '{nameof( CreateOrUpdateChatUsersAsync ).SplitCase()}'.", personId, shouldCreate );
                    return auth;
                }

                var chatUserResult = createOrUpdateChatUsersResult
                    .UserResults
                    .FirstOrDefault( r => r?.ChatUserKey.IsNotNullOrWhiteSpace() == true );

                if ( chatUserResult == null )
                {
                    if ( shouldCreate )
                    {
                        // If the caller specified that a chat-specific person alias should be created if missing, yet
                        // we didn't get one back, log it.
                        Logger.LogError( $"{logMessagePrefix} at step '{nameof( CreateOrUpdateChatUsersAsync ).SplitCase()}'; no chat-specific Person Alias record was returned.", personId, shouldCreate );
                    }

                    return auth;
                }

                var tokenResult = await ChatProvider.GetChatUserTokenAsync( chatUserResult.ChatUserKey );
                if ( tokenResult?.Value.IsNotNullOrWhiteSpace() != true || tokenResult.HasException )
                {
                    Logger.LogError( tokenResult?.Exception, $"{logMessagePrefix} at step '{nameof( ChatProvider.GetChatUserTokenAsync ).SplitCase()}'; no token was returned from the Chat provider.", personId, shouldCreate );
                    return auth;
                }

                auth = new ChatUserAuthentication
                {
                    Token = tokenResult.Value,
                    ChatUserKey = chatUserResult.ChatUserKey
                };
            }
            catch ( Exception ex )
            {
                Logger.LogError( ex, $"{logMessagePrefix}.", personId, shouldCreate );
            }

            return auth;
        }

        /// <inheritdoc cref="PersonService.GetByChatUserKey(string)"/>
        internal Person GetPerson( string chatUserKey )
        {
            return new PersonService( RockContext ).GetByChatUserKey( chatUserKey );
        }

        /// <summary>
        /// Determines whether the specified person is part of the chat ban list group.
        /// </summary>
        /// <param name="personId">The ID of the person to check.</param>
        /// <returns><c>true</c> if the person is banned from chat; otherwise, <c>false</c>.</returns>
        internal bool IsPersonBanned( int personId )
        {
            // For performance, we avoid loading the entire group. Instead,
            // we check if any group member exists with the banned group ID and person ID.
            return new GroupMemberService( RockContext )
                .Queryable()
                .Any( gm => gm.GroupId == ChatBanListGroupId && gm.PersonId == personId );
        }

        #endregion Chat User Helpers

        #region Synchronization: From Rock To Chat Provider

        /// <summary>
        /// Ensures app-level roles, permission grants and other settings are in place within the external chat system.
        /// </summary>
        /// <returns>
        /// A task representing the asynchronous operation, containing a <see cref="ChatSyncSetupResult"/>.
        /// </returns>
        internal async Task<ChatSyncSetupResult> EnsureChatProviderAppIsSetUpAsync()
        {
            var result = new ChatSyncSetupResult();

            if ( !IsChatEnabled )
            {
                return result;
            }

            using ( var activity = ObservabilityHelper.StartActivity( "CHAT: Ensure Chat Provider App Is Set Up" ) )
            {
                var logMessagePrefix = $"{LogMessagePrefix} {nameof( EnsureChatProviderAppIsSetUpAsync ).SplitCase()} failed";

                try
                {
                    // Each setup step is dependent on the previous steps, so we'll run them in order and return early if any fail.
                    void LogFailure( Exception ex, string stepName )
                    {
                        result.Exception = ex;
                        Logger.LogError( ex, $"{logMessagePrefix} on step '{stepName.SplitCase()}'." );
                    }

                    var appSettingsResult = await ChatProvider.UpdateAppSettingsAsync();
                    if ( appSettingsResult?.IsSetUp != true || appSettingsResult.HasException )
                    {
                        LogFailure( appSettingsResult?.Exception, nameof( ChatProvider.UpdateAppSettingsAsync ) );
                        return result;
                    }

                    var pushNotificationSettingsResult = await ChatProvider.UpdatePushNotificationSettingsAsync();
                    if ( pushNotificationSettingsResult?.IsSetUp != true || pushNotificationSettingsResult.HasException )
                    {
                        LogFailure( pushNotificationSettingsResult?.Exception, nameof( ChatProvider.UpdatePushNotificationSettingsAsync ) );
                        return result;
                    }

                    var appRolesResult = await ChatProvider.EnsureAppRolesExistAsync();
                    if ( appRolesResult?.IsSetUp != true || appRolesResult.HasException )
                    {
                        LogFailure( appRolesResult?.Exception, nameof( ChatProvider.EnsureAppRolesExistAsync ) );
                        return result;
                    }

                    var appGrantsResult = await ChatProvider.EnsureAppGrantsExistAsync( RockToChatSyncConfig );
                    if ( appGrantsResult?.IsSetUp != true || appGrantsResult.HasException )
                    {
                        LogFailure( appGrantsResult?.Exception, nameof( ChatProvider.EnsureAppGrantsExistAsync ) );
                        return result;
                    }

                    var systemUserResult = await ChatProvider.EnsureSystemUserExistsAsync();
                    if ( systemUserResult?.IsSetUp != true || systemUserResult.HasException )
                    {
                        LogFailure( systemUserResult?.Exception, nameof( ChatProvider.EnsureSystemUserExistsAsync ) );
                        return result;
                    }

                    // If we made it this far, setup was successful.
                    result.IsSetUp = true;
                }
                catch ( Exception ex )
                {
                    result.Exception = ex;
                    Logger.LogError( ex, $"{logMessagePrefix}." );
                }

                return result;
            }
        }

        /// <summary>
        /// Synchronizes <see cref="GroupType"/>s from Rock to <see cref="ChatChannelType"/>s in the external chat system.
        /// </summary>
        /// <param name="groupTypes">The <see cref="GroupType"/>s to synchronize.</param>
        /// <returns>
        /// A task representing the asynchronous operation, containing a <see cref="ChatSyncCrudResult"/>.
        /// </returns>
        /// <remarks>
        /// <para>
        /// This one-way synchronization will result in <see cref="ChatChannelType"/>s being added, updated or deleted
        /// within the external chat system, but will NOT result in any changes being made to Rock <see cref="GroupType"/>s.
        /// </para>
        /// <para>
        /// WARNING! If a previously-synced channel type no longer has chat enabled (<see cref="GroupType.IsChatAllowed"/>),
        /// this synchronization will result in IMMEDIATE DELETION of the <see cref="ChatChannelType"/>, as well as ALL
        /// related <see cref="ChatChannel"/>s, <see cref="ChatChannelMember"/>s and messages in the external chat system!
        /// </para>
        /// </remarks>
        internal async Task<ChatSyncCrudResult> SyncGroupTypesToChatProviderAsync( List<GroupType> groupTypes )
        {
            var result = new ChatSyncCrudResult();

            if ( !IsChatEnabled || groupTypes?.Any() != true )
            {
                return result;
            }

            using ( var activity = ObservabilityHelper.StartActivity( "CHAT: Sync Group Types To Chat Provider" ) )
            {
                var structuredLog = "GroupTypeIds: {@GroupTypeIds}";
                var groupTypeIds = groupTypes.Select( gt => gt.Id ).ToList();

                var logMessagePrefix = $"{LogMessagePrefix} {nameof( SyncGroupTypesToChatProviderAsync ).SplitCase()} failed for {structuredLog}";

                try
                {
                    // Get all of the existing channel types.
                    var getChatChannelTypesResult = await ChatProvider.GetAllChatChannelTypesAsync();
                    if ( getChatChannelTypesResult == null || getChatChannelTypesResult.HasException )
                    {
                        result.Exception = getChatChannelTypesResult?.Exception;
                        Logger.LogError( result.Exception, $"{logMessagePrefix} on step '{nameof( ChatProvider.GetAllChatChannelTypesAsync ).SplitCase()}'.", groupTypeIds );

                        return result;
                    }

                    var channelTypesToCreate = new List<ChatChannelType>();
                    var channelTypesToUpdate = new List<ChatChannelType>();
                    var channelTypesToDelete = new List<string>();

                    var groupService = new GroupService( RockContext );

                    // A mapping dictionary and local function to add a group type to the outgoing results collection only
                    // AFTER we know it's been successfully synced with the external chat system.
                    var groupTypeIdByChannelTypeKeys = new Dictionary<string, int>();
                    void AddGroupTypeToResult( string channelTypeKey, ChatSyncType chatSyncType )
                    {
                        if ( groupTypeIdByChannelTypeKeys.TryGetValue( channelTypeKey, out var groupTypeId ) )
                        {
                            var groupTypeIdString = groupTypeId.ToString();
                            switch ( chatSyncType )
                            {
                                case ChatSyncType.Skip:
                                    result.Skipped.Add( groupTypeIdString );
                                    break;
                                case ChatSyncType.Create:
                                    result.Created.Add( groupTypeIdString );
                                    break;
                                case ChatSyncType.Update:
                                    result.Updated.Add( groupTypeIdString );
                                    break;
                                case ChatSyncType.Delete:
                                    result.Deleted.Add( groupTypeIdString );
                                    break;
                            }
                        }
                    }

                    foreach ( var groupType in groupTypes )
                    {
                        var channelType = TryConvertToChatChannelType( groupType );
                        if ( channelType == null )
                        {
                            continue;
                        }

                        groupTypeIdByChannelTypeKeys.Add( channelType.Key, groupType.Id );

                        // Does it already exist in the external chat system?
                        var existingChannelType = getChatChannelTypesResult
                            .ChatChannelTypes
                            .FirstOrDefault( ct => ct.Key == channelType.Key );

                        // For each chat-enabled group type, add or update the channel type in the external chat system.
                        if ( groupType.IsChatAllowed )
                        {
                            if ( existingChannelType != null )
                            {
                                /*
                                    1/29/2025: JPH

                                    When a channel type already exists in the external chat system, the only reason we would
                                    currently want to "update" it is if one or more of the following are true:

                                        1. We want to enforce default permission grants per role (in which case we'll always
                                           overwrite whatever grants might already be in place).
                                        2. We detect that ANY of the roles don't already have at least one grant defined. If
                                           ALL roles already have at least one grant defined, this means [A] we've already
                                           synced this channel type at least once, and [B] the external chat system is now
                                           the system of truth for permission grants (as admins may fine-tune grants on that
                                           side).
                                        3. We want to enforce default settings/property values (excluding grants), in which
                                           case we'll always overwrite whatever property values might already be in place.

                                    Reason: Avoid calling chat provider APIs when not needed & avoid overwriting existing
                                            channel type settings/permission grants.
                                */

                                if ( RockToChatSyncConfig.ShouldEnforceDefaultGrantsPerRole && RockToChatSyncConfig.ShouldEnforceDefaultSettings )
                                {
                                    // This is the simplest update scenario, as we're going to overwrite the entire channel
                                    // type in the external chat system. The `IChatProvider` will already know to enforce
                                    // these defaults because of the `SetChatProviderDefaultValueEnforcers()` call above.
                                    channelTypesToUpdate.Add( channelType );
                                    continue;
                                }

                                // The next update scenario is a bit more complex; if any (#'s 1-3 in the engineering note
                                // above) are true, update the channel type in the external chat system, but be sure to
                                // retain any existing grants when needed (as an admin might have already fine-tuned them)!

                                var anyGrantsToAdd = false;
                                Dictionary<string, List<string>> updatedGrants = null;
                                if ( !RockToChatSyncConfig.ShouldEnforceDefaultGrantsPerRole )
                                {
                                    updatedGrants = new Dictionary<string, List<string>>();

                                    // Check if this channel type already has at least one grant defined for each of the
                                    // required roles.
                                    foreach ( var role in RequiredAppRoles )
                                    {
                                        List<string> existingRoleGrants = null;
                                        existingChannelType.GrantsByRole?.TryGetValue( role, out existingRoleGrants );

                                        if ( existingRoleGrants?.Any() == true )
                                        {
                                            // Re-add these same grants so they're retained in the external chat system.
                                            updatedGrants.AddOrReplace( role, existingRoleGrants );
                                            continue;
                                        }

                                        List<string> defaultRoleGrants = null;
                                        ChatProvider.GetDefaultChannelTypeGrantsByRole()?.TryGetValue( role, out defaultRoleGrants );

                                        if ( defaultRoleGrants?.Any() == true )
                                        {
                                            // Add the default grants for this role.
                                            updatedGrants.AddOrReplace( role, defaultRoleGrants );
                                            anyGrantsToAdd = true;
                                        }
                                    }
                                }

                                if ( RockToChatSyncConfig.ShouldEnforceDefaultGrantsPerRole
                                    || RockToChatSyncConfig.ShouldEnforceDefaultSettings
                                    || anyGrantsToAdd )
                                {
                                    // If enforcing default permission grants or settings, the `IChatProvider` will already
                                    // know to do so because of the `SetChatProviderDefaultValueEnforcers()` call above.
                                    channelType.GrantsByRole = updatedGrants;
                                    channelTypesToUpdate.Add( channelType );
                                }
                                else
                                {
                                    // Add it to the results as an already-up-to-date group type.
                                    AddGroupTypeToResult( channelType.Key, ChatSyncType.Skip );
                                }
                            }
                            else
                            {
                                // The channel type doesn't yet exist in the external chat system; create it.
                                channelTypesToCreate.Add( channelType );
                            }
                        }
                        else if ( existingChannelType != null )
                        {
                            // If this channel type has [or has ever had] any channels [that are currently chat-enabled or
                            // not], we'll simply deactivate those channels in the external chat system and NOT delete the
                            // channel type.
                            var groups = groupService.GetChatChannelGroupsQuery( groupType.Id ).ToList();
                            if ( groups?.Any() == true )
                            {
                                var groupSyncCommands = groups
                                    .Select( g =>
                                        new SyncGroupToChatCommand
                                        {
                                            GroupTypeId = groupType.Id,
                                            GroupId = g.Id,
                                            ChatChannelKey = g.ChatChannelKey
                                        }
                                    )
                                    .ToList();

                                /*
                                    3/18/2025 - JPH

                                    Regarding De/Reactivating chat channels:

                                    While the majority of this `ChatHelper` code is external chat provider-agnostic, the topic of
                                    deactivating/reactivating channels (or disabling/re-enabling, as Stream calls it) should be
                                    carefully considered if we move away from Stream.

                                    With Stream, it's as simple as setting a `disabled` property on the channel and running it through
                                    the standard update call. With other providers, it might not be this simple, and might require
                                    additional API calls, at which point, we should enhance the `IChatProvider` contract accordingly.

                                    Reason: Call out risk of switching to a different external chat provider.
                                */

                                var syncGroupsResult = await SyncGroupsToChatProviderAsync( groupSyncCommands );
                                if ( syncGroupsResult != null )
                                {
                                    // Add the channel sync results to the outgoing result (for chat sync job logging).
                                    result.InnerResults.Add( syncGroupsResult );
                                }
                            }
                            else
                            {
                                /*
                                    3/24/2025 - JPH

                                    We've decided - for now - to never programmatically delete channel types in the external
                                    chat system. This will need to be done manually, through the external chat system's UI.

                                    Reason: Never programmatically delete channel types in the external chat system.
                                */

                                // Delete any corresponding channel type in the external chat system.
                                //channelTypesToDelete.Add( channelType.Key );
                            }
                        }
                    }

                    // Don't let individual CRUD failures cause all to fail.
                    var crudExceptions = new List<Exception>();

                    if ( channelTypesToDelete.Any() )
                    {
                        var deletedResult = await ChatProvider.DeleteChatChannelTypesAsync( channelTypesToDelete );
                        deletedResult?.Deleted.ToList().ForEach( key => AddGroupTypeToResult( key, ChatSyncType.Delete ) );

                        if ( deletedResult?.HasException == true )
                        {
                            crudExceptions.Add( deletedResult.Exception );
                        }

                        // It's possible for channels to have been deleted as a part of this channel type deletion.
                        if ( deletedResult?.InnerResults?.Any() == true )
                        {
                            // Add the channel delete results to the outgoing result (for chat sync job logging).
                            result.InnerResults.AddRange( deletedResult.InnerResults );
                        }
                    }

                    if ( channelTypesToCreate.Any() )
                    {
                        var createdResult = await ChatProvider.CreateChatChannelTypesAsync( channelTypesToCreate );
                        createdResult?.Created.ToList().ForEach( key => AddGroupTypeToResult( key, ChatSyncType.Create ) );

                        if ( createdResult?.HasException == true )
                        {
                            crudExceptions.Add( createdResult.Exception );
                        }
                    }

                    if ( channelTypesToUpdate.Any() )
                    {
                        var updatedResult = await ChatProvider.UpdateChatChannelTypesAsync(
                            channelTypesToUpdate,
                            RockToChatSyncConfig
                        );

                        updatedResult?.Updated.ToList().ForEach( key => AddGroupTypeToResult( key, ChatSyncType.Update ) );

                        if ( updatedResult?.HasException == true )
                        {
                            crudExceptions.Add( updatedResult.Exception );
                        }
                    }

                    if ( crudExceptions.Any() )
                    {
                        result.Exception = GetFirstOrAggregateException( crudExceptions );
                        Logger.LogError( result.Exception, $"{logMessagePrefix}.", groupTypeIds );
                    }
                }
                catch ( Exception ex )
                {
                    result.Exception = ex;
                    Logger.LogError( ex, $"{logMessagePrefix}.", groupTypeIds );
                }

                return result;
            }
        }

        /// <summary>
        /// Synchronizes <see cref="Group"/>s from Rock to <see cref="ChatChannel"/>s in the external chat system.
        /// </summary>
        /// <param name="syncCommands">The list of commands for <see cref="Group"/>s to sync.</param>
        /// <param name="syncConfig">The optional configuration to use when syncing groups to the external chat system.</param>
        /// <returns>
        /// A task representing the asynchronous operation, containing a <see cref="ChatSyncCrudResult"/>.
        /// </returns>
        /// <remarks>
        /// <para>
        /// This one-way synchronization will result in <see cref="ChatChannel"/>s being added, updated or deleted
        /// within the external chat system, but will NOT result in any changes being made to Rock <see cref="Group"/>s.
        /// </para>
        /// <para>
        /// WARNING! If a previously-synced channel no longer has chat enabled (<see cref="Group.GetIsChatEnabled"/>),
        /// this synchronization will result in IMMEDIATE DELETION of the <see cref="ChatChannel"/> and ALL related
        /// <see cref="ChatChannelMember"/>s and messages in the external chat system!
        /// </para>
        /// </remarks>
        internal async Task<ChatSyncCrudResult> SyncGroupsToChatProviderAsync( List<SyncGroupToChatCommand> syncCommands, RockToChatGroupSyncConfig syncConfig = null )
        {
            var result = new ChatSyncCrudResult();

            // Validate commands.
            // Allow the "Chat Administrators" system group, but EXCLUDE sync commands for the other system chat groups.
            syncCommands = syncCommands
                ?.Where( c =>
                    c?.GroupTypeId > 0
                    && c.GroupId > 0
                    && c.GroupId != ChatBanListGroupId
                    && c.GroupId != ChatDirectMessagesGroupId
                    && c.GroupId != ChatSharedChannelsGroupId
                )
                .ToList();

            if ( !IsChatEnabled || syncCommands?.Any() != true )
            {
                return result;
            }

            using ( var activity = ObservabilityHelper.StartActivity( "CHAT: Sync Groups To Chat Provider" ) )
            {
                if ( syncConfig == null )
                {
                    syncConfig = new RockToChatGroupSyncConfig();
                }

                var structuredLog = "SyncCommands: {@SyncCommands} (SyncConfig: {@SyncConfig})";
                var logMessagePrefix = $"{LogMessagePrefix} {nameof( SyncGroupsToChatProviderAsync ).SplitCase()} failed";

                try
                {
                    // Get the Rock group data needed to create, update or delete channel members in the external chat system.
                    var rockChatGroups = GetRockChatGroups( syncCommands );

                    // Get the existing chat channels.
                    var queryableKeys = rockChatGroups
                        .Select( g => ChatProvider.GetQueryableChatChannelKey( g ) )
                        .Where( k => k.IsNotNullOrWhiteSpace() )
                        .ToList();

                    if ( !queryableKeys.Any() )
                    {
                        // This will probably never happen, but if we have no queryable keys, exit early.
                        Logger.LogWarning( $"{logMessagePrefix} because no queryable Chat Channel keys were found. {structuredLog}", syncCommands, syncConfig );

                        return result;
                    }

                    var getChatChannelsResult = await ChatProvider.GetChatChannelsAsync( queryableKeys );
                    if ( getChatChannelsResult == null || getChatChannelsResult.HasException )
                    {
                        result.Exception = getChatChannelsResult?.Exception;
                        Logger.LogError( result.Exception, $"{logMessagePrefix} on step '{nameof( ChatProvider.GetChatChannelsAsync ).SplitCase()}'. {structuredLog}", syncCommands, syncConfig );

                        return result;
                    }

                    var channelsToCreate = new List<ChatChannel>();
                    var channelsToUpdate = new List<ChatChannel>();
                    var channelsToDelete = new List<string>();

                    // Keep track of the groups that need channel keys saved in the Rock database.
                    var saveChatChannelKeyByGroupIds = new Dictionary<int, string>();

                    // Keep track of the channels that should and should NOT trigger a group member sync.
                    var channelsToTriggerGroupMemberSync = new List<ChatChannel>();
                    var queryableKeysToAvoidGroupMemberSync = new HashSet<string>();

                    // A mapping dictionary and local function to add a group to the outgoing results collection only AFTER
                    // we know it's been successfully synced with the external chat system.
                    var groupIdByQueryableKeys = new Dictionary<string, int>();
                    void AddGroupToResult( string queryableKey, ChatSyncType chatSyncType )
                    {
                        if ( groupIdByQueryableKeys.TryGetValue( queryableKey, out var groupId ) )
                        {
                            var groupIdString = groupId.ToString();
                            switch ( chatSyncType )
                            {
                                case ChatSyncType.Skip:
                                    result.Skipped.Add( groupIdString );
                                    break;
                                case ChatSyncType.Create:
                                    result.Created.Add( groupIdString );
                                    break;
                                case ChatSyncType.Update:
                                    result.Updated.Add( groupIdString );
                                    break;
                                case ChatSyncType.Delete:
                                    result.Deleted.Add( groupIdString );
                                    break;
                            }
                        }
                    }

                    /*
                        3/18/2025 - JPH

                        Regarding De/Reactivating chat channels:

                        While the majority of this `ChatHelper` code is external chat provider-agnostic, the topic of
                        deactivating/reactivating channels (or disabling/re-enabling, as Stream calls it) should be
                        carefully considered if we move away from Stream.

                        With Stream, it's as simple as setting a `disabled` property on the channel and running it through
                        the standard update call. With other providers, it might not be this simple, and might require
                        additional API calls, at which point, we should enhance the `IChatProvider` contract accordingly.

                        Reason: Call out risk of switching to a different external chat provider.
                    */

                    // A local function to determine if a channel has changed since last synced.
                    bool HasChannelChanged( ChatChannel lastSyncedChannel, ChatChannel currentChannel )
                    {
                        return lastSyncedChannel.Name != currentChannel.Name
                            || lastSyncedChannel.AvatarUrl != currentChannel.AvatarUrl
                            || lastSyncedChannel.IsLeavingAllowed != currentChannel.IsLeavingAllowed
                            || lastSyncedChannel.IsPublic != currentChannel.IsPublic
                            || lastSyncedChannel.IsAlwaysShown != currentChannel.IsAlwaysShown
                            || lastSyncedChannel.IsActive != currentChannel.IsActive
                            || lastSyncedChannel.ChatNotificationMode != currentChannel.ChatNotificationMode
                            || lastSyncedChannel.CampusId != currentChannel.CampusId;
                    }

                    bool HasChatNotificationModeChanged( ChatChannel lastSyncedChannel, ChatChannel currentChannel )
                    {
                        return lastSyncedChannel.ChatNotificationMode != currentChannel.ChatNotificationMode;
                    }

                    foreach ( var rockChatGroup in rockChatGroups )
                    {
                        var channel = TryConvertToChatChannel( rockChatGroup );
                        if ( channel == null )
                        {
                            continue;
                        }

                        groupIdByQueryableKeys.Add( channel.QueryableKey, rockChatGroup.GroupId );

                        // Does it already exist in the external chat system?
                        var existingChannel = getChatChannelsResult
                            .ChatChannels
                            .FirstOrDefault( c => c.QueryableKey == channel.QueryableKey );

                        // Start by deleting any channels that no longer have a corresponding Rock group.
                        if ( rockChatGroup.ShouldDelete && existingChannel != null )
                        {
                            channelsToDelete.Add( channel.QueryableKey );
                            continue;
                        }

                        // Take note of inactive channels that should never trigger group member syncs.
                        if ( !channel.IsActive )
                        {
                            queryableKeysToAvoidGroupMemberSync.Add( channel.QueryableKey );
                        }

                        // For each chat-enabled group, add or update the channel in the external chat system.
                        // Note that a channel can be simultaneously chat-enabled AND inactive.
                        if ( rockChatGroup.IsChatEnabled )
                        {
                            if ( existingChannel != null )
                            {
                                if ( HasChannelChanged( existingChannel, channel ) )
                                {
                                    channelsToUpdate.Add( channel );

                                    // If this channel was previously inactive and is now being reactivated, trigger a group member sync.
                                    if ( !existingChannel.IsActive && channel.IsActive )
                                    {
                                        channelsToTriggerGroupMemberSync.Add( channel );
                                    }

                                    // If the chat notification mode has changed, we need to re-sync all of the members.
                                    if( HasChatNotificationModeChanged( existingChannel, channel ) )
                                    {
                                        channelsToTriggerGroupMemberSync.Add( channel );
                                    }
                                }
                                else
                                {
                                    // Add it to the results as an already-up-to-date group.
                                    AddGroupToResult( channel.QueryableKey, ChatSyncType.Skip );

                                    if ( syncConfig.ShouldSyncAllGroupMembers )
                                    {
                                        channelsToTriggerGroupMemberSync.Add( channel );
                                    }
                                }
                            }
                            else if ( channel.IsActive && DidChatChannelOriginateInRock( channel.Key ) )
                            {
                                // This active channel doesn't exist yet in the external chat system; create it.
                                channelsToCreate.Add( channel );
                            }
                        }
                        else if ( existingChannel != null )
                        {
                            // Handle non-chat-enabled groups that already exist in the external chat system.
                            // We'll inactivate these channels, so they can potentially be reactivated later.
                            if ( HasChannelChanged( existingChannel, channel ) )
                            {
                                channelsToUpdate.Add( channel );
                            }
                            else
                            {
                                // Add it to the results as an already-up-to-date group.
                                AddGroupToResult( channel.QueryableKey, ChatSyncType.Skip );
                            }
                        }
                        else
                        {
                            // If we got here, this group did not already have a corresponding chat channel and is not chat-enabled.
                            // Since it wasn't added to one of the CRUD collections, it will be filtered out from the sync operations below.
                            continue;
                        }

                        if ( rockChatGroup.ShouldSaveChatChannelKeyInRock )
                        {
                            saveChatChannelKeyByGroupIds.TryAdd( rockChatGroup.GroupId, rockChatGroup.ChatChannelKey );
                        }
                    }

                    // Don't let individual CRUD failures cause all to fail.
                    var crudExceptions = new List<Exception>();

                    if ( channelsToDelete.Any() )
                    {
                        var deletedResult = await ChatProvider.DeleteChatChannelsAsync( channelsToDelete );
                        deletedResult?.Deleted.ToList().ForEach( key => AddGroupToResult( key, ChatSyncType.Delete ) );

                        if ( deletedResult?.HasException == true )
                        {
                            crudExceptions.Add( deletedResult.Exception );
                        }
                    }

                    if ( channelsToCreate.Any() )
                    {
                        var createdResult = await ChatProvider.CreateChatChannelsAsync( channelsToCreate );

                        var createdKeys = createdResult?.Created.ToList();
                        if ( createdKeys?.Any() == true )
                        {
                            createdKeys.ForEach( key => AddGroupToResult( key, ChatSyncType.Create ) );
                            channelsToTriggerGroupMemberSync.AddRange(
                                channelsToCreate.Where( c => createdKeys.Contains( c.QueryableKey ) )
                            );
                        }

                        if ( createdResult?.HasException == true )
                        {
                            crudExceptions.Add( createdResult.Exception );
                        }
                    }

                    if ( channelsToUpdate.Any() )
                    {
                        var updatedResult = await ChatProvider.UpdateChatChannelsAsync( channelsToUpdate );

                        var updatedKeys = updatedResult?.Updated.ToList();
                        if ( updatedKeys?.Any() == true )
                        {
                            updatedKeys.ForEach( key => AddGroupToResult( key, ChatSyncType.Update ) );

                            if ( syncConfig.ShouldSyncAllGroupMembers )
                            {
                                channelsToTriggerGroupMemberSync.AddRange(
                                    channelsToUpdate.Where( c =>
                                        !queryableKeysToAvoidGroupMemberSync.Contains( c.QueryableKey )
                                        && !channelsToTriggerGroupMemberSync.Contains( c )
                                        && updatedKeys.Contains( c.QueryableKey )
                                    )
                                );
                            }
                        }

                        if ( updatedResult?.HasException == true )
                        {
                            crudExceptions.Add( updatedResult.Exception );
                        }
                    }

                    if ( crudExceptions.Any() )
                    {
                        result.Exception = GetFirstOrAggregateException( crudExceptions );
                        Logger.LogError( result.Exception, $"{logMessagePrefix}. {structuredLog}", syncCommands, syncConfig );
                    }

                    // Do we have any groups that need channel keys saved in the Rock database?
                    if ( saveChatChannelKeyByGroupIds.Any() )
                    {
                        var updateGroupIds = saveChatChannelKeyByGroupIds.Keys.ToList();
                        var updateGroups = GetGroupQuery( updateGroupIds ).ToList();
                        var shouldSaveUpdates = false;

                        foreach ( var updateGroup in updateGroups )
                        {
                            if ( saveChatChannelKeyByGroupIds.TryGetValue( updateGroup.Id, out var chatChannelKey ) )
                            {
                                if ( updateGroup.ChatChannelKey == chatChannelKey )
                                {
                                    continue;
                                }

                                updateGroup.ChatChannelKey = chatChannelKey;
                                shouldSaveUpdates = true;
                            }
                        }

                        if ( shouldSaveUpdates )
                        {
                            RockContext.SaveChanges();
                        }
                    }

                    // Do we have any groups whose group members should be synced to channel members?
                    foreach ( var channel in channelsToTriggerGroupMemberSync )
                    {
                        // Try to sync the group members.
                        if ( groupIdByQueryableKeys.TryGetValue( channel.QueryableKey, out var groupId ) )
                        {
                            var membersResult = await SyncGroupMembersToChatProviderAsync( groupId, syncConfig );

                            // If `SyncGroupMembersToChatProviderAsync` failed, a detailed error will have already been logged.
                            if ( membersResult != null )
                            {
                                // Add the group member sync results to the outgoing result (for chat sync job logging).
                                result.InnerResults.Add( membersResult );
                            }
                        }
                    }
                }
                catch ( Exception ex )
                {
                    result.Exception = ex;
                    Logger.LogError( ex, $"{logMessagePrefix}. {structuredLog}", syncCommands, syncConfig );
                }

                return result;
            }
        }

        /// <inheritdoc cref="IChatProvider.DeleteChatChannelsAsync(List{string})"/>
        internal async Task<ChatSyncCrudResult> DeleteChatChannelsAsync( List<string> chatChannelQueryableKeys )
        {
            var result = new ChatSyncCrudResult();

            if ( !IsChatEnabled || chatChannelQueryableKeys?.Any() != true )
            {
                return result;
            }

            using ( var activity = ObservabilityHelper.StartActivity( "CHAT: Delete Chat Channels" ) )
            {
                var structuredLog = "ChatChannelQueryableKeys: {@ChatChannelQueryableKeys}";
                var logMessagePrefix = $"{LogMessagePrefix} {nameof( DeleteChatChannelsAsync ).SplitCase()} failed";

                try
                {
                    var deleteResult = await ChatProvider.DeleteChatChannelsAsync( chatChannelQueryableKeys );
                    if ( deleteResult == null || deleteResult.HasException )
                    {
                        result.Exception = deleteResult?.Exception;
                        Logger.LogError( result.Exception, $"{logMessagePrefix} on step '{nameof( ChatProvider.DeleteChatChannelsAsync )}'. {structuredLog}", chatChannelQueryableKeys );

                        return result;
                    }
                }
                catch ( Exception ex )
                {
                    result.Exception = ex;
                    Logger.LogError( ex, $"{logMessagePrefix}. {structuredLog}", chatChannelQueryableKeys );
                }

                return result;
            }
        }

        /// <summary>
        /// Synchronizes <see cref="GroupMember"/>s from Rock to <see cref="ChatUser"/>s and <see cref="ChatChannelMember"/>s
        /// in the external chat system.
        /// </summary>
        /// <param name="groupId">The identifier of the <see cref="Group"/> whose <see cref="GroupMember"/>s should be synced.</param>
        /// <param name="groupSyncConfig">
        /// <para>
        /// The configuration to use when it's determined that the parent <see cref="Group"/> also needs to be synced.
        /// </para>
        /// <para>
        /// DO NOT manually provide this argument; it will be internally created and managed when needed, to prevent
        /// <see cref="StackOverflowException"/>s with recursive calls.
        /// </para>
        /// </param>
        /// <returns>
        /// A task representing the asynchronous operation, containing a <see cref="ChatSyncCrudResult"/>.
        /// </returns>
        /// <remarks>
        /// This one-way synchronization will result in <see cref="ChatUser"/>s being added or updated, as well as
        /// <see cref="ChatChannelMember"/>s being added, updated or deleted within the external chat system, but will
        /// NOT result in any changes being made to Rock <see cref="GroupMember"/>s, <see cref="Person"/>s or
        /// <see cref="PersonAlias"/>es.
        /// </remarks>
        internal async Task<ChatSyncCrudResult> SyncGroupMembersToChatProviderAsync( int groupId, RockToChatGroupSyncConfig groupSyncConfig = null )
        {
            if ( !IsChatEnabled || groupId <= 0 )
            {
                return new ChatSyncCrudResult();
            }

            // Get the sync commands for this group's members.
            var syncCommands = new GroupMemberService( RockContext )
                // In this case, we DO want to get deceased individuals and archived group members, as the sync process
                // knows how to handle them.
                .Queryable( includeDeceased: true, includeArchived: true )
                .Where( gm => gm.GroupId == groupId )
                .Select( gm => new SyncGroupMemberToChatCommand
                {
                    GroupId = gm.GroupId,
                    PersonId = gm.PersonId
                } )
                .ToList();

            return await SyncGroupMembersToChatProviderAsync( syncCommands, groupSyncConfig );
        }

        /// <summary>
        /// Synchronizes <see cref="GroupMember"/>s from Rock to <see cref="ChatUser"/>s and <see cref="ChatChannelMember"/>s
        /// in the external chat system.
        /// </summary>
        /// <param name="syncCommands">The list of commands for <see cref="GroupMember"/>s to sync.</param>
        /// <param name="groupSyncConfig">
        /// <para>
        /// The configuration to use when it's determined that the parent <see cref="Group"/> also needs to be synced.
        /// </para>
        /// <para>
        /// DO NOT manually provide this argument; it will be internally created and managed when needed, to prevent
        /// <see cref="StackOverflowException"/>s with recursive calls.
        /// </para>
        /// </param>
        /// <returns>
        /// A task representing the asynchronous operation, containing a <see cref="ChatSyncCrudResult"/>.
        /// </returns>
        /// <remarks>
        /// This one-way synchronization will result in <see cref="ChatUser"/>s being added or updated, as well as
        /// <see cref="ChatChannelMember"/>s being added, updated or deleted within the external chat system, but will
        /// NOT result in any changes being made to Rock <see cref="GroupMember"/>s, <see cref="Person"/>s or
        /// <see cref="PersonAlias"/>es.
        /// </remarks>
        internal async Task<ChatSyncCrudResult> SyncGroupMembersToChatProviderAsync( List<SyncGroupMemberToChatCommand> syncCommands, RockToChatGroupSyncConfig groupSyncConfig = null )
        {
            var result = new ChatSyncCrudResult();

            // Validate commands.
            // Allow the "Chat Administrators" and "Ban List" system groups (as they're handled below) but EXCLUDE sync
            // commands for the other system chat groups.
            syncCommands = syncCommands
                ?.Where( c =>
                    c?.GroupId > 0
                    && c.PersonId > 0
                    && c.GroupId != ChatDirectMessagesGroupId
                    && c.GroupId != ChatSharedChannelsGroupId
                )
                .ToList();

            if ( !IsChatEnabled || syncCommands?.Any() != true )
            {
                return result;
            }

            using ( var activity = ObservabilityHelper.StartActivity( "CHAT: Sync Group Members To Chat Provider" ) )
            {
                if ( groupSyncConfig == null )
                {
                    groupSyncConfig = new RockToChatGroupSyncConfig();
                }

                var structuredLog = "SyncCommands: {@SyncCommands} (GroupSyncConfig: {@GroupSyncConfig})";
                var logMessagePrefix = $"{LogMessagePrefix} {nameof( SyncGroupMembersToChatProviderAsync ).SplitCase()}";

                try
                {
                    #region Chat Ban List

                    // First, we'll handle any members being added to or removed from the "Chat Ban List" Rock group.
                    // They should be globally banned or unbanned in the external chat system.

                    var chatBanListGroup = GroupCache.Get( ChatBanListGroupId );
                    if ( chatBanListGroup != null )
                    {
                        // Transfer these commands from the provided collection into a new one, so we don't process them again below.
                        var chatBanListCommands = new List<SyncGroupMemberToChatCommand>();
                        for ( var i = syncCommands.Count - 1; i >= 0; i-- )
                        {
                            var syncCommand = syncCommands[i];
                            if ( syncCommand.GroupId == chatBanListGroup.Id )
                            {
                                chatBanListCommands.Add( syncCommand );
                                syncCommands.RemoveAt( i );
                            }
                        }

                        if ( chatBanListCommands.Any() )
                        {
                            var syncPersonToChatCommands = chatBanListCommands
                                .GroupBy( c => c.PersonId )
                                .Select( g => g.Key )
                                .Distinct()
                                .Select( personId =>
                                    new SyncPersonToChatCommand
                                    {
                                        PersonId = personId,
                                        ShouldEnsureChatAliasExists = true
                                    }
                                )
                                .ToList();

                            // The next method call does the following:
                            //  1) Ensures this person has a chat-specific person alias in Rock;
                            //  2) Ensures this person has a chat user in the external chat system.
                            var createOrUpdateChatUsersResult = await CreateOrUpdateChatUsersAsync( syncPersonToChatCommands );

                            // If `createOrUpdateChatUsersResult` failed, a detailed error will have already been logged.
                            if ( createOrUpdateChatUsersResult != null )
                            {
                                // Add the created or updated chat users to the result (for chat sync job logging).
                                result.InnerResults.Add( createOrUpdateChatUsersResult );

                                // Determine which commands represent "bans" and which represent "unbans", by checking if
                                // each person represented by the sync commands currently exists in the group. We'll exclude
                                // deceased individuals altogether from these sync commands, as allowing them to be banned
                                // would be disrespectful. The sync job will ensure they're properly removed them from the
                                // external chat system the next time it runs.
                                var chatBanListMembers = GetRockChatGroupMembers( chatBanListCommands )
                                    .Where( m => !m.IsDeceased )
                                    .ToList();

                                // Get the chat user keys for those who should be banned.
                                var banChatUserKeys = createOrUpdateChatUsersResult
                                    .UserResults
                                    .Where( r =>
                                        chatBanListMembers.Any( m =>
                                            m.PersonId == r.PersonId
                                            && !m.ShouldDelete // This means they're in the "Chat Ban List" group.
                                        )
                                    )
                                    .Select( r => r.ChatUserKey )
                                    .ToList();

                                if ( banChatUserKeys.Any() )
                                {
                                    var bannedResult = await ChatProvider.BanChatUsersAsync( banChatUserKeys );
                                    if ( bannedResult != null )
                                    {
                                        // Add the banned users to the result (for chat sync job logging).
                                        result.InnerResults.Add( bannedResult );
                                    }
                                }

                                // Get the chat user keys for those who should be unbanned.
                                var unbanChatUserKeys = createOrUpdateChatUsersResult
                                    .UserResults
                                    .Where( r =>
                                        chatBanListMembers.Any( m =>
                                            m.PersonId == r.PersonId
                                            && m.ShouldDelete // This means they were removed from the "Chat Ban List" group.
                                        )
                                    )
                                    .Select( r => r.ChatUserKey )
                                    .ToList();

                                if ( unbanChatUserKeys.Any() )
                                {
                                    var unbannedResult = await ChatProvider.UnbanChatUsersAsync( unbanChatUserKeys );
                                    if ( unbannedResult != null )
                                    {
                                        // Add the unbanned users to the result (for chat sync job logging).
                                        result.InnerResults.Add( unbannedResult );
                                    }
                                }
                            }

                            // Do we have any more sync commands to process?
                            if ( !syncCommands.Any() )
                            {
                                return result;
                            }
                        }
                    }

                    #endregion Chat Ban List

                    #region APP - Chat Administrators

                    // Next, we'll handle any members being added to or removed from the "APP - Chat Administrators" Rock
                    // security role group. These members usually don't need to be added to a chat channel, but instead only
                    // need to have their chat user records created or updated accordingly, within the external chat system.
                    var chatAminsGroup = GroupCache.Get( ChatAdministratorsGroupId );

                    // However.. someone COULD enable chat for the "Security Role" group type, in which case we'll bypass this
                    // code block, and instead  perform a full (chat channel, down) sync of these members, which will effectively
                    // add or remove them to/from the global `rock_admin` role in the external chat system.
                    if ( chatAminsGroup?.GetIsChatEnabled() == false )
                    {
                        // Transfer these commands from the provided collection into a new one, so we don't process them again below.
                        var chatAdminsCommands = new List<SyncGroupMemberToChatCommand>();
                        for ( var i = syncCommands.Count - 1; i >= 0; i-- )
                        {
                            var syncCommand = syncCommands[i];
                            if ( syncCommand.GroupId == chatAminsGroup.Id )
                            {
                                chatAdminsCommands.Add( syncCommand );
                                syncCommands.RemoveAt( i );
                            }
                        }

                        if ( chatAdminsCommands.Any() )
                        {
                            var syncPersonToChatCommands = chatAdminsCommands
                                .GroupBy( c => c.PersonId )
                                .Select( g => g.Key )
                                .Distinct()
                                .Select( personId =>
                                    new SyncPersonToChatCommand
                                    {
                                        PersonId = personId,
                                        ShouldEnsureChatAliasExists = true
                                    }
                                )
                                .ToList();

                            // The next method call does the following:
                            //  1) Ensures this person has a chat-specific person alias in Rock;
                            //  2) Ensures this person has a chat user in the external chat system.
                            var createOrUpdateChatUsersResult = await CreateOrUpdateChatUsersAsync( syncPersonToChatCommands );

                            // If `createOrUpdateChatUsersResult` failed, a detailed error will have already been logged.
                            if ( createOrUpdateChatUsersResult != null )
                            {
                                // Add the created or updated chat users to the result (for chat sync job logging).
                                result.InnerResults.Add( createOrUpdateChatUsersResult );
                            }

                            // Do we have any more sync commands to process?
                            if ( !syncCommands.Any() )
                            {
                                return result;
                            }
                        }
                    }

                    #endregion APP - Chat Administrators

                    // We'll aggregate the individual group member commands into per-channel commands, so we can interact
                    // with the external chat provider in bulk, one channel at a time.
                    var perChannelCommands = new List<SyncChannelMembersToChatCommand>();

                    // A local function get or add a sync command for a given channel.
                    SyncChannelMembersToChatCommand GetOrAddCommandForChannel( int groupId )
                    {
                        var groupCache = GroupCache.Get( groupId );
                        if ( groupCache == null )
                        {
                            return null;
                        }

                        var chatChannelKey = GetChatChannelKey( groupCache.Id, groupCache.ChatChannelKey );

                        var command = perChannelCommands.FirstOrDefault( c => c.ChatChannelKey == chatChannelKey );
                        if ( command == null )
                        {
                            command = new SyncChannelMembersToChatCommand
                            {
                                ChatChannelKey = chatChannelKey,
                                ChatChannelTypeKey = GetChatChannelTypeKey( groupCache.GroupTypeId )
                            };

                            perChannelCommands.Add( command );
                        }

                        return command;
                    }

                    // A mapping dictionary and local functions to add a rock chat channel member to the outgoing results
                    // collection only AFTER we know they've been successfully synced with the external chat system.
                    var memberByChannelMemberKeys = new Dictionary<string, RockChatGroupMember>();

                    void MapMemberToChannelMemberKey( string channelMemberKey, RockChatGroupMember member )
                    {
                        if ( !memberByChannelMemberKeys.ContainsKey( channelMemberKey ) )
                        {
                            memberByChannelMemberKeys.Add( channelMemberKey, member );
                        }
                    }

                    void AddMemberToResult( string channelMemberKey, ChatSyncType chatSyncType )
                    {
                        if ( memberByChannelMemberKeys.TryGetValue( channelMemberKey, out var member ) )
                        {
                            var memberId = $"{member.GroupId}|{member.PersonId}";
                            switch ( chatSyncType )
                            {
                                case ChatSyncType.Skip:
                                    result.Skipped.Add( memberId );
                                    break;
                                case ChatSyncType.Create:
                                    result.Created.Add( memberId );
                                    break;
                                case ChatSyncType.Update:
                                    result.Updated.Add( memberId );
                                    break;
                                case ChatSyncType.Delete:
                                    result.Deleted.Add( memberId );
                                    break;
                            }
                        }
                    }

                    // Get the Rock group member data needed to create, update or delete channel members in the external chat system.
                    var rockChatGroupMembers = GetRockChatGroupMembers( syncCommands );

                    #region Deceased Individuals to Delete

                    PersonService personService = null;
                    PersonAliasService personAliasService = null;

                    // Take this opportunity to delete any deceased members who are being synced.
                    var deceasedMembers = rockChatGroupMembers.Where( m => m.IsDeceased ).ToList();
                    if ( deceasedMembers.Any() )
                    {
                        await _deleteDeceasedIndividualsSemaphore.WaitAsync();
                        try
                        {
                            foreach ( var deceasedMember in deceasedMembers )
                            {
                                if ( personService == null )
                                {
                                    personService = new PersonService( RockContext );
                                    personAliasService = new PersonAliasService( RockContext );
                                }

                                // Remove this member from the outer collection so they aren't processed below.
                                rockChatGroupMembers.Remove( deceasedMember );

                                // Get this member's chat user key(s).
                                var keysToDelete = personService
                                    .GetAllRockChatUserKeysQuery( deceasedMember.PersonId )
                                    .AsEnumerable() // Materialize the query.
                                    .Where( k =>
                                        k.ChatPersonAliasId.HasValue
                                        && k.ChatUserKey.IsNotNullOrWhiteSpace()
                                    )
                                    .ToList();

                                if ( keysToDelete?.Any() != true )
                                {
                                    // It's possible we've already deleted this individual.
                                    continue;
                                }

                                // This first call will remove the person from all chat-related groups in Rock.
                                // (We only need to use one of their keys - if they have multiple - to accomplish this).
                                var deleteCommands = new List<DeleteChatPersonInRockCommand> {
                                    new DeleteChatPersonInRockCommand { ChatPersonKey = keysToDelete.First().ChatUserKey }
                                };

                                var config = new DeleteChatUsersInRockConfig
                                {
                                    ShouldUnban = true,
                                    ShouldClearChatPersonAliasForeignKey = false
                                };

                                DeleteChatUsersInRock( deleteCommands, config );

                                // This second call will delete the person's chat user(s) from the external chat system and
                                // clear the corresponding chat person alias names and foreign keys.
                                var deleteResult = await DeleteChatUsersAsync( personAliasService, keysToDelete );

                                // If `DeleteChatUsersAsync` failed, a detailed error will have already been logged.
                                if ( deleteResult != null )
                                {
                                    // Add the deleted chat users to the result (for chat sync job logging).
                                    result.InnerResults.Add( deleteResult );
                                }
                            }
                        }
                        finally
                        {
                            _deleteDeceasedIndividualsSemaphore.Release();
                        }

                        // Do we have any more members to process?
                        if ( !rockChatGroupMembers.Any() )
                        {
                            return result;
                        }
                    }

                    #endregion Deceased Individuals to Delete

                    // Before moving on, let's remove any members who should be ignored (if their group is inactive or archived).
                    rockChatGroupMembers = rockChatGroupMembers.Where( m => !m.ShouldIgnore ).ToList();

                    // Do we have any members left to sync?
                    if ( !rockChatGroupMembers.Any() )
                    {
                        return result;
                    }

                    #region Channel Members to Delete

                    // Handle commands to delete group members.
                    var deleteMembers = rockChatGroupMembers
                        .Where( c =>
                            c.ShouldDelete
                            // Ensure the parent group currently has chat enabled. If the group doesn't have chat enabled,
                            // existing channel members should have already been deleted by other processes, or worst case:
                            // will get deleted by the chat sync job.
                            && GroupCache.Get( c.GroupId )?.GetIsChatEnabled() == true
                        )
                        .ToList();

                    if ( deleteMembers.Any() )
                    {
                        // For members we plan to delete, try to find their existing chat user key in Rock.
                        var deletePersonIds = deleteMembers
                            .GroupBy( c => c.PersonId )
                            .Select( g => g.Key )
                            .Distinct()
                            .ToList();

                        var rockChatUserKeys = ( personService ?? new PersonService( RockContext ) )
                            .GetActiveRockChatUserKeys( deletePersonIds );

                        // Just in case any people don't have a chat user key, let's at least log them.
                        // Subbing "user" for "person" here, as this can get logged in the UI.
                        var membersWithoutChatPersonKeys = deleteMembers
                            .Where( c => !rockChatUserKeys.Any( r => r.PersonId == c.PersonId ) )
                            .ToList();

                        if ( membersWithoutChatPersonKeys.Any() )
                        {
                            var deleteMembersStructuredLog = "{@MembersWithoutChatPersonKeys}";
                            Logger.LogWarning( $"{logMessagePrefix}: Unable to delete chat channel members in the external chat system, as matching chat person keys could not be found in Rock. {structuredLog} {deleteMembersStructuredLog}", syncCommands, groupSyncConfig, membersWithoutChatPersonKeys );
                        }

                        // Filter down to members that we're sure have keys.
                        deleteMembers = deleteMembers
                            .Except( membersWithoutChatPersonKeys )
                            .ToList();

                        // Organize members by channel.
                        foreach ( var member in deleteMembers )
                        {
                            var chatUserKey = rockChatUserKeys
                                .First( k => k.PersonId == member.PersonId )
                                .ChatUserKey;

                            var syncChannelCommand = GetOrAddCommandForChannel( member.GroupId );
                            if ( syncChannelCommand == null )
                            {
                                // Could happen if the Rock group or group type were deleted since this command was issued.
                                continue;
                            }

                            if ( !syncChannelCommand.UserKeysToDelete.Contains( chatUserKey ) )
                            {
                                syncChannelCommand.UserKeysToDelete.Add( chatUserKey );
                                MapMemberToChannelMemberKey( GetChatChannelMemberKey( syncChannelCommand.ChatChannelKey, chatUserKey ), member );
                            }
                        }
                    }

                    #endregion Channel Members to Delete

                    #region Channel Members to Create or Update

                    // Handle commands to create new or update existing group members. The chat sync job will ensure deceased
                    // members are properly removed from the external chat system, so don't include them here.
                    var createOrUpdateMembers = rockChatGroupMembers
                        .Where( c =>
                            !c.ShouldDelete
                            && GroupCache.Get( c.GroupId )?.GetIsChatEnabled() == true
                        )
                        .ToList();

                    if ( createOrUpdateMembers.Any() )
                    {
                        // Chat channel members require chat users. We'll start by ensuring a user exists in the external
                        // chat system for each member.
                        var syncPersonToChatCommands = createOrUpdateMembers
                            .GroupBy( c => c.PersonId )
                            .Select( g => g.Key )
                            .Distinct()
                            .Select( personId =>
                                new SyncPersonToChatCommand
                                {
                                    PersonId = personId,
                                    ShouldEnsureChatAliasExists = true
                                }
                            )
                            .ToList();

                        // The next method call does the following:
                        //  1) Ensures this person has a chat-specific person alias in Rock;
                        //  2) Ensures this person has a chat user in the external chat system.
                        var createOrUpdateChatUsersResult = await CreateOrUpdateChatUsersAsync( syncPersonToChatCommands );

                        // If `createOrUpdateChatUsersResult` failed, a detailed error will have already been logged.
                        if ( createOrUpdateChatUsersResult != null )
                        {
                            // Add the created or updated chat users to the result (for chat sync job logging).
                            result.InnerResults.Add( createOrUpdateChatUsersResult );

                            // Just in case any people still don't have a chat user key, let's at least log them. This will
                            // probably never happen. Subbing "user" for "person" here, as this can get logged in the UI.
                            var membersWithoutChatPersonKeys = createOrUpdateMembers
                                .Where( c => !createOrUpdateChatUsersResult.UserResults.Any( r => r.PersonId == c.PersonId ) )
                                .ToList();

                            if ( membersWithoutChatPersonKeys.Any() )
                            {
                                var createOrUpdateMembersStructuredLog = "{@MembersWithoutChatPersonKeys}";
                                Logger.LogWarning( $"{logMessagePrefix}: Unable to create or update chat channel members in the external chat system, as matching chat person keys could not be found in Rock. {structuredLog} {createOrUpdateMembersStructuredLog}", syncCommands, groupSyncConfig, membersWithoutChatPersonKeys );
                            }

                            // Filter down to members that we're sure have chat user keys.
                            createOrUpdateMembers = createOrUpdateMembers
                                .Except( membersWithoutChatPersonKeys )
                                .ToList();

                            // Organize members by channel.
                            foreach ( var member in createOrUpdateMembers )
                            {
                                var chatUserKey = createOrUpdateChatUsersResult
                                    .UserResults
                                    .First( r => r.PersonId == member.PersonId )
                                    .ChatUserKey;

                                var syncChannelCommand = GetOrAddCommandForChannel( member.GroupId );
                                if ( syncChannelCommand == null )
                                {
                                    // Could happen if the Rock group or group type were deleted since this command was issued.
                                    continue;
                                }

                                if ( !syncChannelCommand.MembersToCreateOrUpdate.Any( m => m.ChatUserKey == chatUserKey ) )
                                {
                                    var chatChannelMember = TryConvertToChatChannelMember(
                                        member,
                                        syncChannelCommand.ChatChannelTypeKey,
                                        syncChannelCommand.ChatChannelKey,
                                        chatUserKey
                                    );

                                    if ( chatChannelMember == null )
                                    {
                                        continue;
                                    }

                                    syncChannelCommand.MembersToCreateOrUpdate.Add( chatChannelMember );
                                    MapMemberToChannelMemberKey( chatChannelMember.Key, member );
                                }
                            }
                        }
                    }

                    #endregion Channel Members to Create or Update

                    // Don't let individual channel failures cause all to fail.
                    var perChannelExceptions = new List<Exception>();

                    foreach ( var command in perChannelCommands )
                    {
                        // Get the existing members.
                        var getChatChannelMembersResult = await ChatProvider.GetChatChannelMembersAsync(
                            command.ChatChannelTypeKey,
                            command.ChatChannelKey,
                            command.DistinctChatUserKeys
                        );

                        if ( getChatChannelMembersResult?.Exception is MemberChatChannelNotFoundException memberChatChannelNotFoundException )
                        {
                            // If this failure was due to the channel not existing in the external chat system, we'll try to
                            // create it and then re-attempt to sync all of its members.

                            // Note that we only want to handle this exception if the channel was originally created
                            // within Rock; we don't want to accidentally recreate a Stream channel that's been deleted.
                            // Looking up the group ID using this method will accomplish this, as it will only return
                            // the ID if it's embedded within the chat channel key.
                            var groupId = GetGroupId( memberChatChannelNotFoundException.ChatChannelKey );

                            // We'll manage a hash set of group IDs we've already tried to sync using this approach, to
                            // prevent a recursive loop that could lead to a stack overflow exception.
                            var shouldSyncGroup = groupId.GetValueOrDefault() > 0
                                && (
                                    groupSyncConfig.AlreadySyncedGroupIds == null
                                    || groupSyncConfig.AlreadySyncedGroupIds.Add( groupId.Value )
                                );

                            GroupCache groupCache = null;
                            if ( shouldSyncGroup )
                            {
                                groupCache = GroupCache.Get( groupId.Value );
                            }

                            if ( groupCache != null )
                            {
                                if ( groupSyncConfig.AlreadySyncedGroupIds == null )
                                {
                                    groupSyncConfig.AlreadySyncedGroupIds = new HashSet<int> { groupCache.Id };
                                }

                                var groupSyncCommands = new List<SyncGroupToChatCommand>
                                {
                                    new SyncGroupToChatCommand
                                    {
                                        GroupTypeId = groupCache.GroupTypeId,
                                        GroupId = groupCache.Id,
                                        ChatChannelKey = groupCache.ChatChannelKey
                                    }
                                };

                                // Enable syncing of group members for skipped & updated groups, just in case another
                                // process beats this one to creating the missing channel.
                                groupSyncConfig.ShouldSyncAllGroupMembers = true;

                                var innerGroupSyncResult = await SyncGroupsToChatProviderAsync(
                                    groupSyncCommands,
                                    groupSyncConfig
                                );

                                if ( innerGroupSyncResult != null )
                                {
                                    // Relay any members that were synced to the outer result instance.
                                    result.Created.UnionWith( innerGroupSyncResult.Created );
                                    result.Updated.UnionWith( innerGroupSyncResult.Updated );
                                    result.Deleted.UnionWith( innerGroupSyncResult.Deleted );

                                    if ( innerGroupSyncResult.HasException )
                                    {
                                        perChannelExceptions.Add( innerGroupSyncResult.Exception );
                                    }
                                }
                            }

                            continue;
                        }
                        else if ( getChatChannelMembersResult == null || getChatChannelMembersResult.HasException )
                        {
                            perChannelExceptions.Add(
                                new ChatSyncException(
                                    $"{logMessagePrefix} failed on step '{nameof( ChatProvider.GetChatChannelMembersAsync ).SplitCase()}' for Chat Channel with key '{command.ChatChannelKey}'.",
                                    getChatChannelMembersResult?.Exception
                                )
                            );

                            continue;
                        }

                        var existingMembers = getChatChannelMembersResult.ChatChannelMembers;

                        var membersToCreate = new List<ChatChannelMember>();
                        var membersToUpdate = new Dictionary<ChatChannelMember, ChatChannelMember>();
                        var membersToDelete = new List<string>();

                        foreach ( var chatChannelMember in command.MembersToCreateOrUpdate )
                        {
                            // Do they already exist in the external chat system?
                            var existingMember = existingMembers?.FirstOrDefault( m => m.ChatUserKey == chatChannelMember.ChatUserKey );

                            if ( existingMember != null )
                            {
                                // Examine the member to see if anything has changed.
                                if ( existingMember.Role != chatChannelMember.Role
                                    || existingMember.IsChatBanned != chatChannelMember.IsChatBanned
                                    || existingMember.IsChatMuted != chatChannelMember.IsChatMuted )
                                {
                                    // Add both the new and old instances so the chat provider can decide how to apply updates.
                                    membersToUpdate.Add( chatChannelMember, existingMember );
                                }
                                else
                                {
                                    // Add them to the results as an already up-to-date member.
                                    AddMemberToResult( existingMember.Key, ChatSyncType.Skip );
                                }
                            }
                            else
                            {
                                // The member doesn't exist yet in the external chat system; create them.
                                membersToCreate.Add( chatChannelMember );
                            }
                        }

                        foreach ( var chatUserKey in command.UserKeysToDelete )
                        {
                            // Do they exist in the external chat system?
                            if ( existingMembers?.Any( m => m.ChatUserKey == chatUserKey ) == true )
                            {
                                membersToDelete.Add( chatUserKey );
                            }
                        }

                        // Don't let individual CRUD failures cause all to fail.
                        var crudExceptions = new List<Exception>();

                        if ( membersToDelete.Any() )
                        {
                            var deletedResult = await ChatProvider.DeleteChatChannelMembersAsync(
                                command.ChatChannelTypeKey,
                                command.ChatChannelKey,
                                membersToDelete
                            );

                            deletedResult?.Deleted.ToList().ForEach( key => AddMemberToResult( key, ChatSyncType.Delete ) );

                            if ( deletedResult?.HasException == true )
                            {
                                crudExceptions.Add( deletedResult.Exception );
                            }
                        }

                        if ( membersToCreate.Any() )
                        {
                            var createdResult = await ChatProvider.CreateChatChannelMembersAsync(
                                command.ChatChannelTypeKey,
                                command.ChatChannelKey,
                                membersToCreate
                            );

                            createdResult?.Created.ToList().ForEach( key => AddMemberToResult( key, ChatSyncType.Create ) );

                            if ( createdResult?.HasException == true )
                            {
                                crudExceptions.Add( createdResult.Exception );
                            }
                        }

                        if ( membersToUpdate.Any() )
                        {
                            var updatedResult = await ChatProvider.UpdateChatChannelMembersAsync(
                                command.ChatChannelTypeKey,
                                command.ChatChannelKey,
                                membersToUpdate
                            );

                            updatedResult?.Updated.ToList().ForEach( key => AddMemberToResult( key, ChatSyncType.Update ) );

                            if ( updatedResult?.HasException == true )
                            {
                                crudExceptions.Add( updatedResult.Exception );
                            }
                        }

                        if ( crudExceptions.Any() )
                        {
                            perChannelExceptions.Add( GetFirstOrAggregateException( crudExceptions ) );
                        }
                    }

                    if ( perChannelExceptions.Any() )
                    {
                        result.Exception = GetFirstOrAggregateException( perChannelExceptions );
                        Logger.LogError( result.Exception, $"{logMessagePrefix} failed. {structuredLog}", syncCommands, groupSyncConfig );
                    }
                }
                catch ( Exception ex )
                {
                    result.Exception = ex;
                    Logger.LogError( ex, $"{logMessagePrefix} failed. {structuredLog}", syncCommands, groupSyncConfig );
                }

                return result;
            }
        }

        /// <summary>
        /// Creates new or updates existing <see cref="ChatUser"/>s in the external chat system.
        /// </summary>
        /// <param name="syncCommands">The list of commands for <see cref="ChatUser"/>s to create or update.</param>
        /// <returns>
        /// A task representing the asynchronous operation, containing a <see cref="ChatSyncCreateOrUpdateUsersResult"/>.
        /// </returns>
        internal async Task<ChatSyncCreateOrUpdateUsersResult> CreateOrUpdateChatUsersAsync( List<SyncPersonToChatCommand> syncCommands )
        {
            var result = new ChatSyncCreateOrUpdateUsersResult();

            // Validate commands.
            syncCommands = syncCommands
                ?.Where( c => c?.PersonId > 0 )
                .ToList();

            if ( !IsChatEnabled || syncCommands?.Any() != true )
            {
                return result;
            }

            using ( var activity = ObservabilityHelper.StartActivity( "CHAT: Create Or Update Chat Users" ) )
            {
                var structuredLog = "SyncCommands: {@SyncCommands}";
                var logMessagePrefix = $"{LogMessagePrefix} {nameof( CreateOrUpdateChatUsersAsync ).SplitCase()} failed";

                try
                {
                    var chatConfiguration = GetChatConfiguration();

                    // Ensure each person has a chat-specific person alias record in Rock IF instructed by their respective sync commands.
                    var rockChatUserPeople = GetOrCreateRockChatUserPeople( syncCommands, chatConfiguration );

                    // Do we have any people to sync all the way to the chat provider?
                    if ( !rockChatUserPeople.Any() )
                    {
                        return result;
                    }

                    // Get the existing chat users.
                    var chatUserKeys = rockChatUserPeople
                        .Where( p => p.ChatPersonAliasGuid.HasValue )
                        .Select( p => p.ChatUserKey )
                        .ToList();

                    // Get the existing users.
                    var getChatUsersResult = await ChatProvider.GetChatUsersAsync( chatUserKeys );
                    if ( getChatUsersResult == null || getChatUsersResult.HasException )
                    {
                        result.Exception = getChatUsersResult?.Exception;
                        Logger.LogError( result.Exception, $"{logMessagePrefix} on step '{nameof( ChatProvider.GetChatUsersAsync ).SplitCase()}'. {structuredLog}", syncCommands );

                        return result;
                    }

                    var usersToCreate = new List<ChatUser>();
                    var usersToUpdate = new List<ChatUser>();

                    // A local function to add users to the outgoing results collection only AFTER we know they've been
                    // successfully created or updated within the external chat system.
                    void AddChatUserToResults( string chatUserKey, ChatSyncType chatSyncType )
                    {
                        var chatUserPerson = rockChatUserPeople.FirstOrDefault( p => p.ChatUserKey == chatUserKey );
                        if ( chatUserPerson == null )
                        {
                            // Should never happen.
                            return;
                        }

                        result.UserResults.Add(
                            new ChatSyncCreateOrUpdateUserResult
                            {
                                ChatUserKey = chatUserKey,
                                PersonId = chatUserPerson.PersonId,
                                SyncTypePerformed = chatSyncType
                            }
                        );
                    }

                    // A local function to get a chat badge hash for quick comparison.
                    string GetChatBadgeHash( ChatBadge badge )
                    {
                        if ( badge == null )
                        {
                            return null;
                        }

                        return $"{badge.Key}|{badge.Name}|{badge.IconCssClass}|{badge.BackgroundColor}|{badge.ForegroundColor}";
                    }

                    // A local function for quick badge list comparison.
                    bool AreBadgeListsEqual( List<ChatBadge> badges1, List<ChatBadge> badges2 )
                    {
                        if ( badges1?.Count != badges2?.Count )
                        {
                            // Quick exit if counts differ.
                            return false;
                        }

                        var badgeSet1 = new HashSet<string>( badges1.Select( b => GetChatBadgeHash( b ) ) );
                        var badgeSet2 = new HashSet<string>( badges2.Select( b => GetChatBadgeHash( b ) ) );

                        return badgeSet1.SetEquals( badgeSet2 );
                    }

                    foreach ( var rockChatUserPerson in rockChatUserPeople )
                    {
                        var chatUser = TryConvertToChatUser( rockChatUserPerson, chatConfiguration );
                        if ( chatUser == null )
                        {
                            continue;
                        }

                        // Do they already exist in the external chat system?
                        var existingUser = getChatUsersResult
                            .ChatUsers
                            .FirstOrDefault( u => u.Key == chatUser.Key );

                        if ( existingUser != null )
                        {
                            // Examine the user to see if anything has changed.
                            var shouldUpdate = existingUser.Name != chatUser.Name
                                || existingUser.PhotoUrl != chatUser.PhotoUrl
                                || existingUser.IsAdmin != chatUser.IsAdmin
                                || existingUser.IsProfileVisible != chatUser.IsProfileVisible
                                || existingUser.IsOpenDirectMessageAllowed != chatUser.IsOpenDirectMessageAllowed
                                || existingUser.CampusId != chatUser.CampusId;
                            
                            if ( !shouldUpdate )
                            {
                                // Only compare badges as a last resort, if no other props already forced an update.
                                if ( !AreBadgeListsEqual( existingUser.Badges, chatUser.Badges ) )
                                {
                                    shouldUpdate = true;
                                }
                            }

                            if ( shouldUpdate )
                            {
                                usersToUpdate.Add( chatUser );
                            }
                            else
                            {
                                // Add them to the results as an already-up-to-date user.
                                AddChatUserToResults( chatUser.Key, ChatSyncType.Skip );
                            }
                        }
                        else
                        {
                            // The user doesn't exist yet in the external chat system; create them.
                            usersToCreate.Add( chatUser );
                        }
                    }

                    // Don't let individual CRUD failures cause all to fail.
                    var crudExceptions = new List<Exception>();

                    if ( usersToCreate.Any() )
                    {
                        var createdResult = await ChatProvider.CreateChatUsersAsync( usersToCreate );
                        createdResult?.Created.ToList().ForEach( key => AddChatUserToResults( key, ChatSyncType.Create ) );

                        if ( createdResult?.HasException == true )
                        {
                            crudExceptions.Add( createdResult.Exception );
                        }
                    }

                    if ( usersToUpdate.Any() )
                    {
                        var updatedResult = await ChatProvider.UpdateChatUsersAsync( usersToUpdate );
                        updatedResult?.Updated.ToList().ForEach( key => AddChatUserToResults( key, ChatSyncType.Update ) );

                        if ( updatedResult?.HasException == true )
                        {
                            crudExceptions.Add( updatedResult.Exception );
                        }
                    }

                    if ( crudExceptions.Any() )
                    {
                        result.Exception = GetFirstOrAggregateException( crudExceptions );
                        Logger.LogError( result.Exception, $"{logMessagePrefix}. {structuredLog}", syncCommands );
                    }
                }
                catch ( Exception ex )
                {
                    result.Exception = ex;
                    Logger.LogError( ex, $"{logMessagePrefix}. {structuredLog}", syncCommands );
                }

                return result;
            }
        }

        /// <summary>
        /// Deletes non-prevailing, merged <see cref="ChatUser"/>s from the external chat system.
        /// </summary>
        /// <param name="personId">
        /// The optional <see cref="Person"/> identifier to check for merged <see cref="ChatUser"/>s to delete.
        /// </param>
        /// <returns>
        /// A task representing the asynchronous operation, containing a <see cref="ChatSyncCrudResult"/>.
        /// </returns>
        /// <remarks>
        /// <para>
        /// If <paramref name="personId"/> is not provided, ALL chat-enabled Rock <see cref="Person"/>s will be checked
        /// for merged <see cref="ChatUser"/>s to delete.
        /// </para>
        /// <para>
        /// For <see cref="ChatUser"/>s who are successfully deleted in the external chat system, their corresponding,
        /// chat-specific <see cref="PersonAlias"/> records will also be cleared.
        /// </para>
        /// </remarks>
        internal async Task<ChatSyncCrudResult> DeleteMergedChatUsersAsync( int? personId = null )
        {
            var result = new ChatSyncCrudResult();

            if ( !IsChatEnabled )
            {
                return result;
            }

            using ( var activity = ObservabilityHelper.StartActivity( "CHAT: Delete Merged Chat Users" ) )
            {
                var structuredLog = "PersonId: {PersonId}";
                var logMessagePrefix = $"{LogMessagePrefix} {nameof( DeleteMergedChatUsersAsync ).SplitCase()} failed";

                try
                {
                    var peopleWithMultipleChatUserKeys = new PersonService( RockContext )
                            .GetPeopleWithMultipleChatUserKeys( personId );

                    if ( peopleWithMultipleChatUserKeys?.Any() != true )
                    {
                        return result;
                    }

                    // Don't let individual exceptions cause all to fail.
                    var perPersonExceptions = new List<Exception>();

                    // This will be used to clear out the chat user[foreign] keys for the chat users who are deleted.
                    var personAliasService = new PersonAliasService( RockContext );

                    foreach ( var personKvp in peopleWithMultipleChatUserKeys )
                    {
                        var rockChatUserKeys = personKvp.Value
                            ?.Where( k =>
                                k.ChatPersonAliasId.HasValue
                                && k.ChatUserKey.IsNotNullOrWhiteSpace()
                            )
                            .OrderBy( k => k.ChatPersonAliasId ) // Keep the earliest chat person alias.
                            .ToList();

                        var keyToKeep = rockChatUserKeys?.FirstOrDefault();
                        if ( keyToKeep == null )
                        {
                            continue;
                        }

                        var keysToDelete = rockChatUserKeys.Skip( 1 ).ToList();
                        if ( !keysToDelete.Any() )
                        {
                            continue;
                        }

                        var deleteResult = await DeleteChatUsersAsync( personAliasService, keysToDelete, keyToKeep );

                        // If `DeleteChatUsersAsync` failed, a detailed error will have already been logged.
                        // But we still want to add an exception to the outgoing result (for chat sync job logging).
                        if ( deleteResult == null || deleteResult?.HasException == true )
                        {
                            perPersonExceptions.Add(
                                new ChatSyncException(
                                    $"{logMessagePrefix} on step '{nameof( DeleteChatUsersAsync ).SplitCase()}' for Person Alias ID {keyToKeep.ChatPersonAliasId}.",
                                    deleteResult?.Exception
                                )
                            );

                            continue;
                        }

                        result.Deleted.UnionWith( deleteResult.Deleted );
                        result.Skipped.UnionWith( deleteResult.Skipped );
                    }

                    if ( perPersonExceptions.Any() )
                    {
                        result.Exception = GetFirstOrAggregateException( perPersonExceptions );
                        Logger.LogError( result.Exception, $"{logMessagePrefix}. {structuredLog}", personId );
                    }
                }
                catch ( Exception ex )
                {
                    result.Exception = ex;
                    Logger.LogError( ex, $"{logMessagePrefix}. {structuredLog}", personId );
                }

                return result;
            }
        }

        /// <summary>
        /// Deletes all <see cref="ChatUser"/>s for the specified <see cref="Person"/> in the external chat system.
        /// </summary>
        /// <param name="personId">The <see cref="Person"/> identifier for whom to delete all <see cref="ChatUser"/>s.</param>
        /// <param name="personAliasService">
        /// The optional <see cref="PersonAliasService"/> to use for clearing name and foreign key values.
        /// </param>
        /// <returns>
        /// A task representing the asynchronous operation, containing a <see cref="ChatSyncCrudResult"/>.
        /// </returns>
        /// <remarks>
        /// For <see cref="ChatUser"/>s who are successfully deleted in the external chat system, their corresponding,
        /// chat-specific <see cref="PersonAlias"/> records will also be cleared.
        /// </remarks>
        internal async Task<ChatSyncCrudResult> DeleteChatUsersAsync( int personId, PersonAliasService personAliasService = null )
        {
            var result = new ChatSyncCrudResult();

            if ( !IsChatEnabled || personId <= 0 )
            {
                return result;
            }

            using ( var activity = ObservabilityHelper.StartActivity( "CHAT: Delete Chat Users" ) )
            {
                var structuredLog = "PersonId: {PersonId}";
                var logMessagePrefix = $"{LogMessagePrefix} {nameof( DeleteChatUsersAsync ).SplitCase()} failed";

                try
                {
                    var keysToDelete = new PersonService( RockContext )
                        .GetAllRockChatUserKeysQuery( personId )
                        .AsEnumerable() // Materialize the query.
                        .Where( k =>
                            k.ChatPersonAliasId.HasValue
                            && k.ChatUserKey.IsNotNullOrWhiteSpace()
                        )
                        .ToList();

                    if ( keysToDelete?.Any() != true )
                    {
                        return result;
                    }

                    var deleteResult = await DeleteChatUsersAsync(
                        personAliasService ?? new PersonAliasService( RockContext ),
                        keysToDelete
                    );

                    // If `DeleteChatUsersAsync` failed, a detailed error will have already been logged.
                    // But we still want to add an exception to the outgoing result (for chat sync job logging).
                    if ( deleteResult == null || deleteResult?.HasException == true )
                    {
                        result.Exception = new ChatSyncException(
                            $"{logMessagePrefix} on step '{nameof( DeleteChatUsersAsync ).SplitCase()}' for Person ID {personId}.",
                            deleteResult?.Exception
                        );

                        return result;
                    }

                    result.Deleted.UnionWith( deleteResult.Deleted );
                    result.Skipped.UnionWith( deleteResult.Skipped );
                }
                catch ( Exception ex )
                {
                    result.Exception = ex;
                    Logger.LogError( ex, $"{logMessagePrefix}. {structuredLog}", personId );
                }

                return result;
            }
        }

        #endregion Synchronization: From Rock To Chat Provider

        #region Synchronization: From Chat Provider To Rock

        /// <inheritdoc cref="IChatProvider.ValidateWebhookRequestAsync(HttpRequestMessage)"/>
        internal async Task<WebhookValidationResult> ValidateWebhookRequestAsync( HttpRequestMessage request )
        {
            if ( !IsChatEnabled )
            {
                return new WebhookValidationResult( null );
            }

            using ( var activity = ObservabilityHelper.StartActivity( "CHAT: Validate Webhook Request" ) )
            {
                WebhookValidationResult result;

                try
                {
                    result = await ChatProvider.ValidateWebhookRequestAsync( request );
                }
                catch ( Exception ex )
                {
                    result = new WebhookValidationResult( null, ex );
                }

                if ( result?.IsValid != true )
                {
                    var structuredLog = "RequestBody: {RequestBody}";
                    var logMessagePrefix = $"{LogMessagePrefix} {nameof( ValidateWebhookRequestAsync ).SplitCase()} failed.";

                    var requestBody = result?.RequestBody ?? string.Empty;

                    if ( result?.Exception is InvalidChatWebhookRequestException validationEx )
                    {
                        // Prefer a structured log without a stack trace.
                        Logger.LogError( $"{logMessagePrefix} {validationEx.Message} {structuredLog}", requestBody );
                    }
                    else
                    {
                        // Fall back to logging unexpected exceptions.
                        Logger.LogError( result?.Exception, $"{logMessagePrefix} Webhook request is invalid. {structuredLog}", requestBody );
                    }
                }

                return result;
            }
        }

        /// <summary>
        /// Handles chat webhook requests by synchronizing data from the external chat system to Rock.
        /// </summary>
        /// <param name="webhookRequests">The list of webhook requests to handle.</param>
        /// <returns>A task representing the asynchronous operation.</returns>
        internal async Task HandleChatWebhookRequestsAsync( List<ChatWebhookRequest> webhookRequests )
        {
            if ( !IsChatEnabled || webhookRequests?.Any() != true )
            {
                return;
            }

            using ( var activity = ObservabilityHelper.StartActivity( "CHAT: Handle Chat Webhook Requests" ) )
            {
                var logMessage = $"{LogMessagePrefix} {nameof( HandleChatWebhookRequestsAsync ).SplitCase()} failed.";

                try
                {
                    var result = ChatProvider.GetChatToRockSyncCommands( webhookRequests );
                    if ( result == null || result?.HasException == true )
                    {
                        Logger.LogError( result?.Exception, logMessage );
                    }

                    if ( result?.SyncCommands?.Any() == true )
                    {
                        await SyncFromChatToRockAsync( result.SyncCommands );
                    }
                }
                catch ( Exception ex )
                {
                    Logger.LogError( ex, logMessage );
                }
            }
        }

        /// <summary>
        /// Gets all chat channels from the external chat system.
        /// </summary>
        /// <returns>
        /// A task representing the asynchronous operation, containing a <see cref="GetChatChannelsResult"/>.
        /// </returns>
        internal async Task<GetChatChannelsResult> GetAllChatChannelsAsync()
        {
            var result = new GetChatChannelsResult();

            if ( !IsChatEnabled )
            {
                return result;
            }

            using ( var activity = ObservabilityHelper.StartActivity( "CHAT: Get All Chat Channels" ) )
            {
                var logMessage = $"{LogMessagePrefix} {nameof( GetAllChatChannelsAsync ).SplitCase()} failed.";

                try
                {
                    var chatProviderResult = await ChatProvider.GetAllChatChannelsAsync();
                    if ( chatProviderResult == null || chatProviderResult.HasException )
                    {
                        result.Exception = chatProviderResult?.Exception;
                        Logger.LogError( result.Exception, logMessage );
                    }
                    else
                    {
                        result = chatProviderResult;
                    }
                }
                catch ( Exception ex )
                {
                    result.Exception = ex;
                    Logger.LogError( ex, logMessage );
                }

                return result;
            }
        }

        /// <summary>
        /// Gets a list of <see cref="ChatChannelMember"/>s from the external chat system that match the provided
        /// <see cref="ChatChannelType"/> and <see cref="ChatChannel"/> key combination.
        /// </summary>
        /// <param name="chatChannelTypeKey">The key of the <see cref="ChatChannelType"/> for the members to get.</param>
        /// <param name="chatChannelKey">The key of the <see cref="ChatChannel"/> for the members to get.</param>
        /// <returns>
        /// A task representing the asynchronous operation, containing a <see cref="GetChatChannelMembersResult"/>.
        /// </returns>
        internal async Task<GetChatChannelMembersResult> GetChatChannelMembersAsync( string chatChannelTypeKey, string chatChannelKey )
        {
            var result = new GetChatChannelMembersResult
            {
                ChatChannelTypeKey = chatChannelTypeKey,
                ChatChannelKey = chatChannelKey
            };

            if ( !IsChatEnabled || chatChannelTypeKey.IsNullOrWhiteSpace() || chatChannelKey.IsNullOrWhiteSpace() )
            {
                return result;
            }

            using ( var activity = ObservabilityHelper.StartActivity( "CHAT: Get Chat Channel Members" ) )
            {
                var structuredLog = "ChatChannelTypeKey: {ChatChannelTypeKey}, ChatChannelKey: {ChatChannelKey}";
                var logMessage = $"{LogMessagePrefix} {nameof( GetChatChannelMembersAsync ).SplitCase()} failed for {structuredLog}.";

                try
                {
                    var chatProviderResult = await ChatProvider.GetAllChatChannelMembersAsync( chatChannelTypeKey, chatChannelKey );
                    if ( chatProviderResult == null || chatProviderResult.HasException )
                    {
                        result.Exception = chatProviderResult?.Exception;
                        Logger.LogError( result.Exception, logMessage, chatChannelTypeKey, chatChannelKey );
                    }
                    else
                    {
                        result = chatProviderResult;
                    }
                }
                catch ( Exception ex )
                {
                    result.Exception = ex;
                    Logger.LogError( ex, logMessage, chatChannelTypeKey, chatChannelKey );
                }

                return result;
            }
        }

        /// <summary>
        /// Deletes any Rock chat users who no longer exist in the external chat system.
        /// </summary>
        /// <returns>
        /// An asynchronous task representing the operation, containing a <see cref="ChatSyncCrudResult"/>.
        /// </returns>
        internal async Task<ChatSyncCrudResult> DeleteRockChatUsersMissingFromChatProviderAsync()
        {
            var result = new ChatSyncCrudResult();

            if ( !IsChatEnabled )
            {
                return result;
            }

            using ( var activity = ObservabilityHelper.StartActivity( "CHAT: Delete Rock Chat Users Missing From Chat Provider" ) )
            {
                var logMessagePrefix = $"{LogMessagePrefix} {nameof( DeleteRockChatUsersMissingFromChatProviderAsync ).SplitCase()} failed";

                try
                {
                    // Get all of the existing external chat user keys.
                    var getChatUserKeysResult = await ChatProvider.GetAllChatUserKeysAsync();
                    if ( getChatUserKeysResult == null || getChatUserKeysResult.HasException )
                    {
                        result.Exception = getChatUserKeysResult?.Exception;
                        Logger.LogError( result.Exception, $"{logMessagePrefix} on step '{nameof( ChatProvider.GetAllChatUserKeysAsync ).SplitCase()}'." );

                        return result;
                    }

                    var externalChatUserKeys = getChatUserKeysResult.Keys;

                    // Get all of the existing Rock chat user keys
                    var rockChatUserKeys = new PersonAliasService( RockContext )
                        .GetAllChatUserKeysQuery()
                        .ToHashSet();

                    // Get those that exist in Rock but don't exist externally.
                    var keysToDelete = rockChatUserKeys.Except( externalChatUserKeys ).ToList();
                    if ( !keysToDelete.Any() )
                    {
                        return result;
                    }

                    // Create a sync command for each.
                    var syncCommands = keysToDelete
                        .Select( key => new DeleteChatPersonInRockCommand { ChatPersonKey = key } )
                        .ToList();

                    var deleteResult = DeleteChatUsersInRock( syncCommands );
                    result.Deleted.UnionWith( deleteResult.Deleted );
                }
                catch ( Exception ex )
                {
                    result.Exception = ex;
                    Logger.LogError( ex, $"{logMessagePrefix}." );
                }

                return result;
            }
        }

        /// <summary>
        /// Synchronizes data from the external chat system to Rock.
        /// </summary>
        /// <param name="syncCommands">The list of commands for data to sync.</param>
        /// <returns>A task representing the asynchronous operation.</returns>
        /// <remarks>
        /// <para>
        /// This one-way synchronization will result in <see cref="Group"/>s, <see cref="GroupMember"/>s and
        /// <see cref="PersonAlias"/>es being added, updated or deleted within Rock, but will NOT result in any changes
        /// being made to the external chat system.
        /// </para>
        /// </remarks>
        internal async Task SyncFromChatToRockAsync( List<ChatToRockSyncCommand> syncCommands )
        {
            syncCommands = syncCommands
                ?.Where( c => c?.ShouldRetry == true )
                .ToList();

            if ( !IsChatEnabled || syncCommands?.Any() != true )
            {
                return;
            }

            using ( var activity = ObservabilityHelper.StartActivity( "CHAT: Sync From Chat To Rock" ) )
            {
                try
                {
                    // ---------------------------------------------------------
                    // 1) Delete group members and chat-specific person aliases.
                    var deleteChatPersonCommands = syncCommands.OfType<DeleteChatPersonInRockCommand>().ToList();

                    DeleteChatUsersInRock( deleteChatPersonCommands );

                    // Keep track of deleted chat users, so we can avoid syncing them in subsequent commands.
                    var deletedChatUserKeys = new HashSet<string>(
                        deleteChatPersonCommands
                            .Where( c => c.WasCompleted )
                            .Select( c => c.ChatPersonKey )
                    );

                    // -------------------------------------
                    // 2) Sync chat channels to Rock groups.
                    var syncChatChannelCommands = syncCommands.OfType<SyncChatChannelToRockCommand>().ToList();

                    SyncChatChannelsToRock( syncChatChannelCommands );

                    // ---------------------------------------------------
                    // 3) Sync chat channel members to Rock group members.
                    var syncChatChannelMemberCommands = syncCommands.OfType<SyncChatChannelMemberToRockCommand>().ToList();

                    // Avoid syncing chat channel members for chat users that were already deleted above.
                    syncChatChannelMemberCommands.Where( c => deletedChatUserKeys.Contains( c.ChatPersonKey ) )
                        .ToList()
                        .ForEach( c => c.MarkAsSkipped() );

                    SyncChatChannelMembersToRock( syncChatChannelMemberCommands.Where( c => c.ShouldRetry ).ToList() );

                    // ---------------------------------------
                    // 4) Sync global chat user ban statuses.
                    var syncGlobalBannedStatusCommands = syncCommands.OfType<SyncChatBannedStatusToRockCommand>()
                        .Where( c => !c.IsChatChannelBan )
                        .ToList();

                    // Avoid syncing global chat user bans for chat users that were already deleted above.
                    syncGlobalBannedStatusCommands.Where( c => deletedChatUserKeys.Contains( c.ChatPersonKey ) )
                        .ToList()
                        .ForEach( c => c.MarkAsSkipped() );

                    SyncGlobalBannedStatusesToRock( syncGlobalBannedStatusCommands.Where( c => c.ShouldRetry ).ToList() );

                    // -----------------------------------------
                    // 5) Sync chat channel member ban statuses.
                    var syncChatChannelMemberBannedStatusCommands = syncCommands.OfType<SyncChatBannedStatusToRockCommand>()
                        .Where( c => c.IsChatChannelBan )
                        .ToList();

                    // Avoid syncing chat channel member bans for chat users that were already deleted above.
                    syncChatChannelMemberBannedStatusCommands.Where( c => deletedChatUserKeys.Contains( c.ChatPersonKey ) )
                        .ToList()
                        .ForEach( c => c.MarkAsSkipped() );

                    SyncChatChannelMemberBannedStatusesToRock( syncChatChannelMemberBannedStatusCommands.Where( c => c.ShouldRetry ).ToList() );

                    // -------------------------------------------
                    // 6) Sync chat channel member muted statuses.
                    var syncChatChannelMutedStatusCommands = syncCommands.OfType<SyncChatChannelMutedStatusToRockCommand>().ToList();

                    // Avoid syncing chat channel member mutes for chat users that were already deleted above.
                    syncChatChannelMutedStatusCommands.Where( c => deletedChatUserKeys.Contains( c.ChatPersonKey ) )
                        .ToList()
                        .ForEach( c => c.MarkAsSkipped() );

                    SyncChatChannelMemberMutedStatusesToRock( syncChatChannelMutedStatusCommands.Where( c => c.ShouldRetry ).ToList() );
                }
                catch ( Exception ex )
                {
                    Logger.LogError( ex, $"{LogMessagePrefix} {nameof( SyncFromChatToRockAsync ).SplitCase()} failed." );
                }
                finally
                {
                    LogChatToRockSyncCommandOutcomes( syncCommands );
                    await RequeueRecoverableChatToRockSyncCommandsAsync( syncCommands );
                }
            }
        }

        #endregion Synchronization: From Chat Provider To Rock

        #region Interactions

        /// <summary>
        /// Gets the message counts for each <see cref="ChatUser"/> within each <see cref="ChatChannel"/>, for the specified date.
        /// </summary>
        /// <param name="messageDate">The date for which to get message counts.</param>
        /// <returns>
        /// A task representing the asynchronous operation, containing a <see cref="ChatUserMessageCountsByChatChannelResult"/>.
        /// </returns>
        internal async Task<ChatUserMessageCountsByChatChannelResult> GetChatUserMessageCountsByChatChannelKeyAsync( DateTime messageDate )
        {
            var result = new ChatUserMessageCountsByChatChannelResult { MessageDate = messageDate };

            if ( !IsChatEnabled )
            {
                return result;
            }

            using ( var activity = ObservabilityHelper.StartActivity( "CHAT: Get Chat User Message Counts By Chat Channel Key" ) )
            {
                var structuredLog = "MessageDate: {MessageDate}";
                var logMessage = $"{LogMessagePrefix} {nameof( GetChatUserMessageCountsByChatChannelKeyAsync ).SplitCase()} failed for {structuredLog}.";

                try
                {
                    var chatProviderResult = await ChatProvider.GetChatUserMessageCountsByChatChannelKeyAsync( messageDate );
                    if ( chatProviderResult == null || chatProviderResult.HasException )
                    {
                        result.Exception = chatProviderResult?.Exception;
                        Logger.LogError( result.Exception, logMessage, messageDate );
                    }
                    else
                    {
                        result = chatProviderResult;
                    }
                }
                catch ( Exception ex )
                {
                    result.Exception = ex;
                    Logger.LogError( ex, logMessage, messageDate );
                }

                return result;
            }
        }

        #endregion Interactions

        #endregion Internal Methods

        #region Private Methods

        #region Error Handling

        /// <summary>
        /// Gets the first exception in the list, or an <see cref="AggregateException"/> if there are multiple exceptions.
        /// </summary>
        /// <param name="exceptions">The list of exceptions.</param>
        /// <param name="aggregateMessage">The optional message to include in the <see cref="AggregateException"/>.</param>
        internal static Exception GetFirstOrAggregateException( List<Exception> exceptions, string aggregateMessage = null )
        {
            return exceptions.Count == 1
                ? exceptions.First()
                : aggregateMessage.IsNotNullOrWhiteSpace()
                    ? new AggregateException( aggregateMessage, exceptions )
                    : new AggregateException( exceptions );
        }

        #endregion Error Handling

        #region Rock Model CRUD

        /// <summary>
        /// Gets existing or creates new chat-specific <see cref="PersonAlias"/> records within Rock, and returns the
        /// alias's unique identifier along with additional supporting data needed to add or update <see cref="ChatUser"/>s
        /// in the external chat system.
        /// </summary>
        /// <param name="syncCommands">The list of commands for <see cref="RockChatUserPerson"/>s to get or create.</param>
        /// <param name="chatConfiguration">The cached <see cref="ChatConfiguration"/> to prevent repeated reads from
        /// system settings.</param>
        /// <returns>A list of <see cref="RockChatUserPerson"/>s.</returns>
        /// <remarks>
        /// For each provided <see cref="SyncPersonToChatCommand"/>, if a chat-specific <see cref="PersonAlias"/> record
        /// doesn't already exist for the <see cref="Person"/> AND <see cref="SyncPersonToChatCommand.ShouldEnsureChatAliasExists"/>
        /// is <see langword="false"/>, a <see cref="RockChatUserPerson"/> will NOT be returned for that <see cref="Person"/>.
        /// </remarks>
        private List<RockChatUserPerson> GetOrCreateRockChatUserPeople( List<SyncPersonToChatCommand> syncCommands, ChatConfiguration chatConfiguration )
        {
            using ( var activity = ObservabilityHelper.StartActivity( "CHAT: Get Or Create Rock Chat User People" ) )
            {
                // Start by getting the minimum data set needed to add or update chat users in the external chat system.
                // Note that we never want to include deceased individuals here.
                var personQry = new PersonService( RockContext ).Queryable();
                var chatAliasQry = new PersonAliasService( RockContext ).GetChatPersonAliasesQuery();

                var personIds = syncCommands.Select( c => c.PersonId ).Distinct().ToList();

                if ( personIds.Count == 1 )
                {
                    // Most performant: limit queries to just this person.
                    var firstPersonId = personIds.First();
                    personQry = personQry.Where( p => p.Id == firstPersonId );
                    chatAliasQry = chatAliasQry.Where( pa => pa.PersonId == firstPersonId );
                }
                else if ( personIds.Count < 1000 )
                {
                    // For fewer than 1k people, allow a SQL `WHERE...IN` clause.
                    personQry = personQry.Where( p => personIds.Contains( p.Id ) );
                    chatAliasQry = chatAliasQry.Where( pa => personIds.Contains( pa.PersonId ) );
                }
                else
                {
                    // For 1k or more people, create and join to an entity set.
                    var entitySetOptions = new AddEntitySetActionOptions
                    {
                        Name = $"{nameof( ChatHelper )}_{nameof( GetOrCreateRockChatUserPeople )}",
                        EntityTypeId = EntityTypeCache.Get<Person>().Id,
                        EntityIdList = personIds,
                        ExpiryInMinutes = 20
                    };

                    var entitySetService = new EntitySetService( RockContext );
                    var entitySetId = entitySetService.AddEntitySet( entitySetOptions );
                    var entitySetItemQry = entitySetService.GetEntityQuery( entitySetId ).Select( e => e.Id );

                    personQry = personQry.Where( p => entitySetItemQry.Contains( p.Id ) );
                    chatAliasQry = chatAliasQry.Where( pa => entitySetItemQry.Contains( pa.PersonId ) );
                }

                var chatAdministratorPersonIdQry = new GroupMemberService( RockContext )
                    .Queryable()
                    .Where( gm =>
                        gm.GroupId == ChatAdministratorsGroupId
                        && gm.GroupMemberStatus == GroupMemberStatus.Active
                    )
                    .Select( gm => gm.PersonId );

                var rockChatUserPeople = personQry
                    .GroupJoin(
                        chatAliasQry,
                        p => p.Id,
                        pa => pa.PersonId,
                        ( p, chatAliases ) => new
                        {
                            Person = p,
                            ChatAliases = chatAliases.Select( ca => new { ca.Id, ca.Guid } )
                        }
                    )
                    .GroupJoin(
                        chatAdministratorPersonIdQry,
                        p => p.Person.Id,
                        adminId => adminId,
                        ( p, admins ) => new { p.Person, p.ChatAliases, IsChatAdmin = admins.Any() }
                    )
                    .ToList() // Materialize everything in a single query; we'll perform in-memory sorting of chat aliases below.
                    .Select( p => new RockChatUserPerson
                    {
                        PersonId = p.Person.Id,
                        NickName = p.Person.NickName,
                        LastName = p.Person.LastName,
                        SuffixValueId = p.Person.SuffixValueId,
                        RecordTypeValueId = p.Person.RecordTypeValueId,
                        PhotoId = p.Person.PhotoId,
                        BirthYear = p.Person.BirthYear,
                        Gender = p.Person.Gender,
                        AgeClassification = p.Person.AgeClassification,
                        IsChatProfilePublic = p.Person.IsChatProfilePublic,
                        IsChatOpenDirectMessageAllowed = p.Person.IsChatOpenDirectMessageAllowed,
                        ChatPersonAliasGuid = p.ChatAliases?.Any() == true
                            ? p.ChatAliases.OrderBy( a => a.Id ).First().Guid // Get the earliest chat alias in the case of multiple.
                            : ( Guid? ) null,
                        IsChatAdministrator = p.IsChatAdmin,
                        Badges = new List<ChatBadge>(),
                        CampusId = p.Person.PrimaryCampusId
                    } )
                    .ToList();

                // If any people don't already have a chat alias, add them in bulk IF instructed by their respective sync commands.
                var newChatAliasesToSave = new List<PersonAlias>();

                // Iterate backwards for ease-of-removal for those people who will not be synced further.
                for ( var i = rockChatUserPeople.Count - 1; i >= 0; i-- )
                {
                    var rockChatUserPerson = rockChatUserPeople[i];
                    if ( rockChatUserPerson.ChatPersonAliasGuid.HasValue )
                    {
                        // This person already has a chat alias; move on.
                        continue;
                    }

                    // Find this person's sync command.
                    var syncCommand = syncCommands.FirstOrDefault( c => c.PersonId == rockChatUserPerson.PersonId );
                    if ( syncCommand?.ShouldEnsureChatAliasExists != true )
                    {
                        // This person didn't already have a chat alias, and we're not going to add one.
                        // Remove them from the results and move on.
                        rockChatUserPeople.RemoveAt( i );
                        continue;
                    }

                    var guid = Guid.NewGuid();
                    var chatAlias = new PersonAlias
                    {
                        Name = ChatPersonAliasName,
                        PersonId = rockChatUserPerson.PersonId,
                        Guid = guid,
                        ForeignKey = GetChatUserKey( guid )
                    };

                    newChatAliasesToSave.Add( chatAlias );
                    rockChatUserPerson.ChatPersonAliasGuid = guid;
                }

                // If we don't have any people to sync further, return early.
                if ( !rockChatUserPeople.Any() )
                {
                    return rockChatUserPeople;
                }

                if ( newChatAliasesToSave.Any() )
                {
                    RockContext.BulkInsert( newChatAliasesToSave );
                }

                // Build the badge rosters.
                var anyBadges = false;
                var badgeRosters = new List<RockChatBadgeRoster>();
                if ( chatConfiguration.ChatBadgeDataViewGuids?.Any() == true )
                {
                    foreach ( var dataViewGuid in chatConfiguration.ChatBadgeDataViewGuids )
                    {
                        var dataViewCache = DataViewCache.Get( dataViewGuid );
                        var dataViewIdKey = dataViewCache?.IdKey;

                        // Note that we're strictly enforcing ONLY persisted data views for this purpose.
                        if ( dataViewCache?.IsPersisted() != true || badgeRosters.Any( r => r.ChatBadge.Key == dataViewIdKey ) )
                        {
                            continue;
                        }

                        var badgePersonIds = dataViewCache.GetVolatileEntityIds().ToHashSet();
                        if ( !badgePersonIds.Any() )
                        {
                            continue;
                        }

                        ColorPair colorPair = null;
                        if ( dataViewCache.HighlightColor.IsNotNullOrWhiteSpace() )
                        {
                            colorPair = RockColor.CalculateColorPair( new RockColor( dataViewCache.HighlightColor ) );
                        }

                        badgeRosters.Add(
                            new RockChatBadgeRoster
                            {
                                ChatBadge = new ChatBadge
                                {
                                    Key = dataViewCache.IdKey,
                                    Name = dataViewCache.Name,
                                    IconCssClass = dataViewCache.IconCssClass,
                                    BackgroundColor = colorPair?.BackgroundColor?.ToHex(),
                                    ForegroundColor = colorPair?.ForegroundColor?.ToHex()
                                },
                                PersonIds = badgePersonIds
                            }
                        );

                        anyBadges = true;
                    }
                }

                rockChatUserPeople.ForEach( p =>
                {
                    if ( !anyBadges )
                    {
                        p.Badges = new List<ChatBadge>();
                    }
                    else
                    {
                        p.Badges = badgeRosters
                            .Where( r => r.PersonIds.Contains( p.PersonId ) )
                            .Select( r => r.ChatBadge )
                            .ToList();
                    }
                } );

                return rockChatUserPeople;
            }
        }

        /// <summary>
        /// Gets the complete list of <see cref="RockChatGroup"/>s - lightweight objects which represent all
        /// <see cref="Group"/>s that correspond to <see cref="ChatChannel"/>s in the external chat system, regardless
        /// of whether they're currently chat-enabled.
        /// </summary>
        /// <returns>
        /// The complete list of <see cref="RockChatGroup"/>s.
        /// </returns>
        /// <remarks>This will include archived, chat-specific <see cref="Group"/>s.</remarks>
        internal List<RockChatGroup> GetAllRockChatGroups()
        {
            var groupQry = new GroupService( RockContext ).GetChatChannelGroupsQuery();
            return GetRockChatGroups( groupQry );
        }

        /// <summary>
        /// Gets <see cref="RockChatGroup"/>s for the provided <see cref="Group"/> Queryable.
        /// </summary>
        /// <param name="groupQry">The <see cref="Group"/> Queryable for which to get <see cref="RockChatGroup"/>s.</param>
        /// <returns>
        /// A list of <see cref="RockChatGroup"/>s with one entry for each <see cref="Group"/>.
        /// </returns>
        internal List<RockChatGroup> GetRockChatGroups( IQueryable<Group> groupQry )
        {
            if ( groupQry == null )
            {
                return new List<RockChatGroup>();
            }

            using ( var activity = ObservabilityHelper.StartActivity( "CHAT: Get Rock Chat Groups for Group Queryable" ) )
            {
                // Get all groups matching the provided query.
                return groupQry
                    .Select( g =>
                        new
                        {
                            Group = g,
                            AvatarBinaryFileGuid = g.ChatChannelAvatarBinaryFile != null
                                ? g.ChatChannelAvatarBinaryFile.Guid
                                : ( Guid? ) null
                        }
                    )
                    .AsEnumerable() // Materialize the query.
                    .Select( g =>
                    {
                        var groupId = g.Group.Id;
                        var groupTypeId = g.Group.GroupTypeId;

                        var savedChatChannelKey = g.Group.ChatChannelKey;
                        var runtimeChatChannelKey = GetChatChannelKey( groupId, savedChatChannelKey );

                        var avatarUrl = string.Empty;
                        if ( g.AvatarBinaryFileGuid.HasValue )
                        {
                            avatarUrl = $"{PublicApplicationRootUrl}GetImage.ashx?guid={g.AvatarBinaryFileGuid.Value}&maxwidth=120&maxheight=120";
                        }

                        return new RockChatGroup
                        {
                            GroupTypeId = groupTypeId,
                            GroupId = groupId,
                            ChatChannelTypeKey = GetChatChannelTypeKey( groupTypeId ),
                            ChatChannelKey = runtimeChatChannelKey,
                            ShouldSaveChatChannelKeyInRock = savedChatChannelKey != runtimeChatChannelKey,
                            Name = g.Group.Name,
                            AvatarUrl = avatarUrl,
                            CampusId = g.Group.CampusId,
                            IsLeavingAllowed = g.Group.GetIsLeavingChatChannelAllowed(),
                            IsPublic = g.Group.GetIsChatChannelPublic(),
                            IsAlwaysShown = g.Group.GetIsChatChannelAlwaysShown(),
                            ChatNotificationMode = g.Group.GetChatPushNotificationMode(),
                            IsChatEnabled = g.Group.GetIsChatEnabled(),
                            IsChatChannelActive = g.Group.GetIsChatChannelActive()
                        };
                    } )
                    .ToList();
            }
        }

        /// <summary>
        /// Gets <see cref="RockChatGroup"/>s for the provided <see cref="SyncGroupToChatCommand"/>s.
        /// </summary>
        /// <param name="syncCommands">The list of <see cref="SyncGroupToChatCommand"/>s for which to get
        /// <see cref="RockChatGroup"/>s.</param>
        /// <returns>
        /// A list of <see cref="RockChatGroup"/>s with one entry for each <see cref="SyncGroupToChatCommand"/>.
        /// </returns>
        private List<RockChatGroup> GetRockChatGroups( List<SyncGroupToChatCommand> syncCommands )
        {
            using ( var activity = ObservabilityHelper.StartActivity( "CHAT: Get Rock Chat Groups for Sync Commands" ) )
            {
                // Get the distinct group IDs represented within the commands, and the corresponding group queryable.
                var groupIds = syncCommands.Select( c => c.GroupId ).Distinct().ToList();

                // Get all rock chat groups matching the provided commands.
                var groupQry = GetGroupQuery( groupIds );
                var dbRockChatGroups = GetRockChatGroups( groupQry );

                var rockChatGroups = new List<RockChatGroup>();

                // Loop through the commands and create a rock chat group instance for each, regardless of whether we found
                // it in the Rock database.
                foreach ( var command in syncCommands )
                {
                    // Create and add the outgoing group to the collection with the data we already know from the command;
                    // we'll refine it below.
                    var rockChatGroup = new RockChatGroup
                    {
                        GroupTypeId = command.GroupTypeId,
                        GroupId = command.GroupId,
                        ChatChannelTypeKey = GetChatChannelTypeKey( command.GroupTypeId ),
                        ChatChannelKey = GetChatChannelKey( command.GroupId, command.ChatChannelKey )
                    };

                    rockChatGroups.Add( rockChatGroup );

                    // Did we find this group in the database?
                    var dbRockChatGroup = dbRockChatGroups.FirstOrDefault( g => g.GroupId == command.GroupId );
                    if ( dbRockChatGroup == null )
                    {
                        // Since we didn't find this group in the database, mark it for deletion.
                        rockChatGroup.ShouldDelete = true;
                        continue;
                    }

                    // Copy the database values to the outgoing group.
                    rockChatGroup.ChatChannelTypeKey = dbRockChatGroup.ChatChannelTypeKey;
                    rockChatGroup.ChatChannelKey = dbRockChatGroup.ChatChannelKey;
                    rockChatGroup.ShouldSaveChatChannelKeyInRock = dbRockChatGroup.ShouldSaveChatChannelKeyInRock;
                    rockChatGroup.Name = dbRockChatGroup.Name;
                    rockChatGroup.AvatarUrl = dbRockChatGroup.AvatarUrl;
                    rockChatGroup.CampusId = dbRockChatGroup.CampusId;
                    rockChatGroup.IsLeavingAllowed = dbRockChatGroup.IsLeavingAllowed;
                    rockChatGroup.IsPublic = dbRockChatGroup.IsPublic;
                    rockChatGroup.IsAlwaysShown = dbRockChatGroup.IsAlwaysShown;
                    rockChatGroup.ChatNotificationMode = dbRockChatGroup.ChatNotificationMode;
                    rockChatGroup.IsChatEnabled = dbRockChatGroup.IsChatEnabled;
                    rockChatGroup.IsChatChannelActive = dbRockChatGroup.IsChatChannelActive;
                }

                return rockChatGroups;
            }
        }

        /// <summary>
        /// Gets a query of all <see cref="Group"/>s, for the provided <see cref="Group"/> identifiers.
        /// </summary>
        /// <param name="groupIds">The identifiers of the <see cref="Group"/>s for which to get a query.</param>
        /// <returns>A query of all <see cref="Group"/>s, for the provided <see cref="Group"/> identifiers.</returns>
        /// <remarks>
        /// The most performant query approach will be chosen, based on the count of <see cref="Group"/> identifiers provided.
        /// </remarks>
        private IQueryable<Group> GetGroupQuery( List<int> groupIds )
        {
            // We always want to include archived groups, as they'll be considered inactive chat channels.
            var groupQry = new GroupService( RockContext ).AsNoFilter();

            if ( groupIds.Count == 1 )
            {
                // Most performant: limit queries to just this group.
                var firstGroupId = groupIds.First();
                return groupQry.Where( g => g.Id == firstGroupId );
            }
            else if ( groupIds.Count < 1000 )
            {
                // For fewer than 1k groups, allow a SQL `WHERE...IN` clause.
                return groupQry.Where( g => groupIds.Contains( g.Id ) );
            }
            else
            {
                // For 1k or more groups, create and join to an entity set.
                var entitySetOptions = new AddEntitySetActionOptions
                {
                    Name = $"{nameof( ChatHelper )}_{nameof( GetGroupQuery )}",
                    EntityTypeId = EntityTypeCache.Get<Group>().Id,
                    EntityIdList = groupIds,
                    ExpiryInMinutes = 20
                };

                var entitySetService = new EntitySetService( RockContext );
                var entitySetId = entitySetService.AddEntitySet( entitySetOptions );
                var entitySetItemQry = entitySetService.GetEntityQuery( entitySetId ).Select( e => e.Id );

                return groupQry.Where( g => entitySetItemQry.Contains( g.Id ) );
            }
        }

        /// <summary>
        /// Gets the <see cref="ChatChannel.QueryableKey"/> for the specified <see cref="Group"/>.
        /// </summary>
        /// <param name="groupId">
        /// The identifier of the <see cref="Group"/> for which to get the <see cref="ChatChannel.QueryableKey"/>.
        /// </param>
        /// <returns>
        /// The <see cref="ChatChannel.QueryableKey"/> or an empty string if unable to determine the key.
        /// </returns>
        /// <remarks>
        /// This is used to determine the key to use when querying for <see cref="ChatChannel"/>s in the external chat system.
        /// </remarks>
        internal string GetQueryableChatChannelKey( int groupId )
        {
            var groupQry = GetGroupQuery( new List<int> { groupId } );
            var rockChatGroup = GetRockChatGroups( groupQry ).FirstOrDefault();

            return rockChatGroup != null
                ? ChatProvider.GetQueryableChatChannelKey( rockChatGroup )
                : string.Empty;
        }

        /// <summary>
        /// Resolves a StreamChat-compatible channel key from the provided identifier string.
        /// Attempts to interpret the input as a Rock group identifier (ID, IdKey, or GUID), and if found,
        /// converts it to the corresponding StreamChat channel key. If no match is found, the original
        /// identifier is returned as-is.
        /// </summary>
        /// <param name="channelIdentifier">
        /// A string representing either a Rock group ID, IdKey, GUID, or a direct StreamChat channel key.
        /// </param>
        /// <param name="allowIntegerIdentifier">
        /// A flag indicating whether numeric identifiers should be considered valid Rock group IDs
        /// during resolution. If false, only IdKeys and GUIDs will be matched.
        /// </param>
        /// <returns>
        /// The resolved StreamChat-compatible channel key, or the original identifier if it does not
        /// map to a known Rock group.
        /// </returns>
        /// <remarks>
        /// This method is useful when supporting both Rock-integrated group chat and direct StreamChat channel usage.
        /// </remarks>
        internal string GetQueryableChatChannelKey( string channelIdentifier, bool allowIntegerIdentifier = false )
        {
            if( channelIdentifier.IsNullOrWhiteSpace() )
            {
                return string.Empty;
            }

            var groupId = GroupCache.Get( channelIdentifier, allowIntegerIdentifier )?.Id;
            if( groupId.HasValue )
            {
                return GetQueryableChatChannelKey( groupId.Value );
            }

            return channelIdentifier;
        }

        /// <summary>
        /// Gets <see cref="RockChatGroupMember"/>s for the provided <see cref="SyncGroupMemberToChatCommand"/>s.
        /// </summary>
        /// <param name="syncCommands">The list of <see cref="SyncGroupMemberToChatCommand"/>s for which to get
        /// <see cref="RockChatGroupMember"/>s.</param>
        /// <returns>
        /// A list of <see cref="RockChatGroupMember"/>s with one entry for each Rock <see cref="Group"/> and
        /// <see cref="Person"/> combination.
        /// </returns>
        private List<RockChatGroupMember> GetRockChatGroupMembers( List<SyncGroupMemberToChatCommand> syncCommands )
        {
            using ( var activity = ObservabilityHelper.StartActivity( "CHAT: Get Rock Chat Group Members" ) )
            {
                /*
                    2/12/2025: JPH

                    When looking for group member records to sync to the external chat system, we need to follow a
                    less-than-obvious plan of attack:

                        1. A group member record that is deleted, inactive (`GroupMemberStatus != GroupMemberStatus.Active`)
                           or archived (`IsArchived == true`) should sometimes result in the member being removed from the
                           external chat channel. BUT there might be another group member record for this person, that
                           should now be used as the source of truth instead.
                        2. If there are multiple group member records for a given group and person combination, we should
                           prefer the first active, non-archived record (but still allow an inactive or archived, banned
                           record if there are no active ones), further sorted as follows:
                                `GroupRole.Order` (ascending)
                                `GroupRole.IsLeader` (descending)
                                `GroupRole.Id` (ascending)
                        3. If the selected group member record for a given person matches both of the following:
                                `GroupMemberStatus != GroupMemberStatus.Active || IsArchived == true`
                                `IsChatBanned == true`
                           Then we SHOULD NOT remove the member from the external chat system, so it can know that the
                           member has already been banned from the channel.

                    Reason: Always return the "correct" group member for a given group & person combination.
                */

                // In this case, we DO want to get deceased individuals and archived group members. This method will decide
                // how to handle archived group members, and the callers of this method know how to handle deceased individuals.
                var groupMemberQry = new GroupMemberService( RockContext )
                    .Queryable(
                        includeDeceased: true,
                        includeArchived: true
                    );

                // Get the distinct group IDs represented within the commands.
                var groupIds = syncCommands.Select( c => c.GroupId ).Distinct().ToList();
                if ( groupIds.Count == 1 )
                {
                    // Most performant: limit queries to just this group.
                    var firstGroupId = groupIds.First();
                    groupMemberQry = groupMemberQry.Where( gm => gm.GroupId == firstGroupId );
                }
                else if ( groupIds.Count < 1000 )
                {
                    // For fewer than 1k groups, allow a SQL `WHERE...IN` clause.
                    groupMemberQry = groupMemberQry.Where( gm => groupIds.Contains( gm.GroupId ) );
                }
                else
                {
                    // For 1k or more groups, create and join to an entity set.
                    var entitySetOptions = new AddEntitySetActionOptions
                    {
                        Name = $"{nameof( ChatHelper )}_{nameof( GetRockChatGroupMembers )}_Groups",
                        EntityTypeId = EntityTypeCache.Get<Group>().Id,
                        EntityIdList = groupIds,
                        ExpiryInMinutes = 20
                    };

                    var entitySetService = new EntitySetService( RockContext );
                    var entitySetId = entitySetService.AddEntitySet( entitySetOptions );
                    var entitySetItemQry = entitySetService.GetEntityQuery( entitySetId ).Select( e => e.Id );

                    groupMemberQry = groupMemberQry.Where( gm => entitySetItemQry.Contains( gm.GroupId ) );
                }

                // Get the distinct person IDs represented within the commands.
                var personIds = syncCommands.Select( c => c.PersonId ).Distinct().ToList();
                if ( personIds.Count == 1 )
                {
                    // Most performant: limit queries to just this person.
                    var firstPersonId = personIds.First();
                    groupMemberQry = groupMemberQry.Where( gm => gm.PersonId == firstPersonId );
                }
                else if ( personIds.Count < 1000 )
                {
                    // For fewer than 1k people, allow a SQL `WHERE...IN` clause.
                    groupMemberQry = groupMemberQry.Where( gm => personIds.Contains( gm.PersonId ) );
                }
                else
                {
                    // For 1k or more people, create and join to an entity set.
                    var entitySetOptions = new AddEntitySetActionOptions
                    {
                        Name = $"{nameof( ChatHelper )}_{nameof( GetRockChatGroupMembers )}_People",
                        EntityTypeId = EntityTypeCache.Get<Person>().Id,
                        EntityIdList = personIds,
                        ExpiryInMinutes = 20
                    };

                    var entitySetService = new EntitySetService( RockContext );
                    var entitySetId = entitySetService.AddEntitySet( entitySetOptions );
                    var entitySetItemQry = entitySetService.GetEntityQuery( entitySetId ).Select( e => e.Id );

                    groupMemberQry = groupMemberQry.Where( gm => entitySetItemQry.Contains( gm.PersonId ) );
                }

                // Get all group members for each group & person combination.
                var membersByGroupAndPerson = groupMemberQry
                    .Select( gm => new
                    {
                        GroupMemberId = gm.Id,
                        gm.GroupId,
                        gm.PersonId,
                        gm.GroupMemberStatus,
                        GroupRoleId = gm.GroupRole.Id,
                        GroupRoleOrder = gm.GroupRole.Order,
                        GroupRoleIsLeader = gm.GroupRole.IsLeader,
                        gm.GroupRole.ChatRole,
                        gm.IsChatMuted,
                        gm.IsChatBanned,
                        gm.Person.IsDeceased,
                        gm.IsArchived,
                        IsGroupActive = gm.Group.IsActive,
                        IsGroupArchived = gm.Group.IsArchived,

                        // For now, hard code this based on the group type.
                        GroupChatNotificationMode = gm.Group.GroupTypeId == ChatSharedChannelGroupTypeId ? ChatNotificationMode.Mentions : ChatNotificationMode.AllMessages
                    } )
                    .GroupBy( gm => new
                    {
                        gm.GroupId,
                        gm.PersonId
                    } )
                    .AsEnumerable() // Materialize the query so inner `ToList()` calls don't result in multiple queries.
                    .Select( g => new
                    {
                        g.Key.GroupId,
                        g.Key.PersonId,
                        GroupMembers = g.ToList()
                    } )
                    .ToDictionary( g => $"{g.GroupId}|{g.PersonId}", g => g.GroupMembers );

                var rockChatGroupMembers = new List<RockChatGroupMember>();

                // Because the list of commands could represent a given group & person combination more than once, let's
                // keep track of those we've already seen to speed up this method's return.
                var alreadySeenCombinations = new HashSet<string>();

                // Loop through the commands and create a rock chat group member instance for each, regardless of whether we
                // found them in the Rock database.
                foreach ( var command in syncCommands )
                {
                    var groupAndPersonKey = $"{command.GroupId}|{command.PersonId}";
                    if ( !alreadySeenCombinations.Add( groupAndPersonKey ) )
                    {
                        continue;
                    }

                    // Create and add the outgoing member to the collection with the data we already know from the command;
                    // we'll refine them below.
                    var rockChatChannelMember = new RockChatGroupMember
                    {
                        GroupId = command.GroupId,
                        PersonId = command.PersonId
                    };

                    rockChatGroupMembers.Add( rockChatChannelMember );

                    // Find all member records for this group & person combination.
                    if ( !membersByGroupAndPerson.TryGetValue( groupAndPersonKey, out var members ) || !members.Any() )
                    {
                        // This person is not currently a member of this group.
                        rockChatChannelMember.ShouldDelete = true;
                        continue;
                    }

                    var memberToSync = members
                        .OrderBy( gm => gm.IsArchived ) // Prefer non-archived.
                        .ThenByDescending( gm => gm.GroupMemberStatus == GroupMemberStatus.Active ) // Prefer active.
                        .ThenBy( gm => gm.GroupRoleOrder )
                        .ThenByDescending( gm => gm.GroupRoleIsLeader )
                        .ThenBy( gm => gm.GroupRoleId )
                        .First();

                    if ( !memberToSync.IsGroupActive || memberToSync.IsGroupArchived )
                    {
                        // This member's group is not currently active; they'll only be synced if recently deceased.
                        rockChatChannelMember.IsDeceased = memberToSync.IsDeceased;
                        rockChatChannelMember.ShouldIgnore = true;
                        continue;
                    }

                    var isMemberInactive = memberToSync.IsArchived || memberToSync.GroupMemberStatus != GroupMemberStatus.Active;
                    if ( isMemberInactive && !memberToSync.IsChatBanned && !memberToSync.IsDeceased )
                    {
                        // Only delete non-archived, non-active, non-banned members, non-deceased members.
                        // Other processes within the chat sync code know how to properly delete deceased individuals.
                        rockChatChannelMember.ShouldDelete = true;
                    }
                    else
                    {
                        rockChatChannelMember.ChatRole = memberToSync.ChatRole;
                        rockChatChannelMember.IsChatMuted = memberToSync.IsChatMuted;
                        rockChatChannelMember.IsChatBanned = memberToSync.IsChatBanned;
                        rockChatChannelMember.IsDeceased = memberToSync.IsDeceased;
                        rockChatChannelMember.ShouldDelete = false;
                        rockChatChannelMember.ShouldIgnore = false;
                        rockChatChannelMember.PushNotificationMode = memberToSync.GroupChatNotificationMode;
                    }
                }

                return rockChatGroupMembers;
            }
        }

        #endregion Rock Model CRUD

        #region Converters: From Rock Models To Rock Chat DTOs

        /// <summary>
        /// Tries to convert a <see cref="GroupType"/> to a <see cref="ChatChannelType"/>.
        /// </summary>
        /// <param name="groupType">The <see cref="GroupType"/> to convert.</param>
        /// <returns>A <see cref="ChatChannelType"/> or <see langword="null"/> if unable to convert.</returns>
        private ChatChannelType TryConvertToChatChannelType( GroupType groupType )
        {
            if ( groupType?.Id < 1 )
            {
                return null;
            }

            return new ChatChannelType
            {
                Key = GetChatChannelTypeKey( groupType.Id )
            };
        }

        /// <summary>
        /// Tries to convert a <see cref="RockChatGroup"/> to a <see cref="ChatChannel"/>.
        /// </summary>
        /// <param name="rockChatGroup">The <see cref="RockChatGroup"/> to convert.</param>
        /// <returns>A <see cref="ChatChannel"/> or <see langword="null"/> if unable to convert.</returns>
        private ChatChannel TryConvertToChatChannel( RockChatGroup rockChatGroup )
        {
            if ( rockChatGroup?.GroupId < 1 || rockChatGroup.GroupTypeId < 1 )
            {
                return null;
            }

            var key = GetChatChannelKey( rockChatGroup.GroupId, rockChatGroup.ChatChannelKey );

            // We don't want to accidentally sync placeholder names (for those channels that originated in the
            // external chat system) back to that system, so only set the name value for those channels that
            // originated in Rock.
            var name = DidChatChannelOriginateInRock( key )
                ? rockChatGroup.Name
                : null;

<<<<<<< HEAD
=======
            // Hard-code chat notification mode based on the parent group type.
            // We'll improve this logic in a future version of Rock.
            var chatNotificationMode = rockChatGroup.GroupTypeId == ChatSharedChannelGroupTypeId
                ? ChatNotificationMode.Mentions
                : ChatNotificationMode.AllMessages;

>>>>>>> 843ec870
            return new ChatChannel
            {
                Key = key,
                ChatChannelTypeKey = GetChatChannelTypeKey( rockChatGroup.GroupTypeId ),
                QueryableKey = ChatProvider.GetQueryableChatChannelKey( rockChatGroup ),
                Name = name,
                AvatarUrl = rockChatGroup.AvatarUrl,
                CampusId = rockChatGroup.CampusId,
                IsLeavingAllowed = rockChatGroup.IsLeavingAllowed,
                IsPublic = rockChatGroup.IsPublic,
                IsAlwaysShown = rockChatGroup.IsAlwaysShown,
                ChatNotificationMode = rockChatGroup.ChatNotificationMode,
                IsActive = rockChatGroup.IsChatChannelActive
            };
        }

        /// <summary>
        /// Tries to convert a <see cref="RockChatGroupMember"/> and <paramref name="chatUserKey"/> to a
        /// <see cref="ChatChannelMember"/>.
        /// </summary>
        /// <param name="rockChatChannelMember">The <see cref="RockChatGroupMember"/> to convert.</param>
        /// <param name="chatChannelTypeKey">The <see cref="ChatChannelType.Key"/> that represents this <see cref="ChatChannelMember"/>.</param>
        /// <param name="chatChannelKey">The <see cref="ChatChannel.Key"/> that represents this <see cref="ChatChannelMember"/>.</param>
        /// <param name="chatUserKey">The <see cref="ChatUser.Key"/> that represents this <see cref="ChatChannelMember"/>.</param>
        /// <returns>A <see cref="ChatChannelMember"/> or <see langword="null"/> if unable to convert.</returns>
        private ChatChannelMember TryConvertToChatChannelMember( RockChatGroupMember rockChatChannelMember, string chatChannelTypeKey, string chatChannelKey, string chatUserKey )
        {
            if ( rockChatChannelMember == null
                || chatChannelTypeKey.IsNullOrWhiteSpace()
                || chatChannelKey.IsNullOrWhiteSpace()
                || chatUserKey.IsNullOrWhiteSpace()
            )
            {
                return null;
            }

            return new ChatChannelMember
            {
                ChatChannelTypeKey = chatChannelTypeKey,
                ChatChannelKey = chatChannelKey,
                ChatUserKey = chatUserKey,
                Role = rockChatChannelMember.ChatRole.GetDescription(),
                IsChatMuted = rockChatChannelMember.IsChatMuted,
                IsChatBanned = rockChatChannelMember.IsChatBanned,
                PushNotificationMode = rockChatChannelMember.PushNotificationMode
            };
        }

        /// <summary>
        /// Tries to convert a <see cref="RockChatUserPerson"/> to a <see cref="ChatUser"/>.
        /// </summary>
        /// <param name="rockChatUserPerson">The <see cref="RockChatUserPerson"/> to convert.</param>
        /// <param name="chatConfiguration">The cached <see cref="ChatConfiguration"/> to prevent repeated reads from
        /// system settings.</param>
        /// <returns>A <see cref="ChatUser"/> or <see langword="null"/> if unable to convert.</returns>
        private ChatUser TryConvertToChatUser( RockChatUserPerson rockChatUserPerson, ChatConfiguration chatConfiguration )
        {
            if ( rockChatUserPerson?.ChatPersonAliasGuid == null )
            {
                return null;
            }

            var fullName = Person.FormatFullName(
                rockChatUserPerson.NickName,
                rockChatUserPerson.LastName,
                rockChatUserPerson.SuffixValueId,
                rockChatUserPerson.RecordTypeValueId
            );

            var photoUrlPerson = new Person
            {
                NickName = rockChatUserPerson.NickName,
                LastName = rockChatUserPerson.LastName,
                PhotoId = rockChatUserPerson.PhotoId,
                BirthYear = rockChatUserPerson.BirthYear,
                Gender = rockChatUserPerson.Gender,
                RecordTypeValueId = rockChatUserPerson.RecordTypeValueId,
                AgeClassification = rockChatUserPerson.AgeClassification
            };

            var photoUrl = $"{PublicApplicationRootUrl}{Person.GetPersonPhotoUrl( photoUrlPerson ).TrimStart( '~', '/' )}";

            var isProfileVisible = rockChatUserPerson.IsChatProfilePublic.HasValue
                ? rockChatUserPerson.IsChatProfilePublic.Value
                : chatConfiguration.AreChatProfilesVisible;

            var isOpenDirectMessageAllowed = rockChatUserPerson.IsChatOpenDirectMessageAllowed.HasValue
                ? rockChatUserPerson.IsChatOpenDirectMessageAllowed.Value
                : chatConfiguration.IsOpenDirectMessagingAllowed;

            return new ChatUser
            {
                Key = GetChatUserKey( rockChatUserPerson.ChatPersonAliasGuid.Value ),
                Name = fullName,
                PhotoUrl = photoUrl,
                IsAdmin = rockChatUserPerson.IsChatAdministrator,
                IsProfileVisible = isProfileVisible,
                IsOpenDirectMessageAllowed = isOpenDirectMessageAllowed,
                Badges = rockChatUserPerson.Badges,
                CampusId = rockChatUserPerson.CampusId
            };
        }

        #endregion Converters: From Rock Models To Rock Chat DTOs

        #region Synchronization: From Rock To Chat Provider

        /// <summary>
        /// Deletes <see cref="ChatUser"/>s in the external chat system and optionally transfers ownership of their
        /// resources to a new <see cref="ChatUser"/>.
        /// </summary>
        /// <param name="personAliasService">
        /// The <see cref="PersonAliasService"/> to use for clearing name and foreign key values.
        /// </param>
        /// <param name="keysToDelete">The list of <see cref="RockChatUserKey"/>s to delete.</param>
        /// <param name="newKey">The new <see cref="ChatUser.Key"/> to whom ownership of resources should be transferred.</param>
        /// <returns>
        /// A task representing the asynchronous operation, containing a <see cref="ChatSyncCrudResult"/>.
        /// </returns>
        /// <remarks>
        /// For <see cref="ChatUser"/>s who are successfully deleted in the external chat system, their corresponding,
        /// chat-specific <see cref="PersonAlias"/> records will also be cleared.
        /// </remarks>
        private async Task<ChatSyncCrudResult> DeleteChatUsersAsync( PersonAliasService personAliasService, List<RockChatUserKey> keysToDelete, RockChatUserKey newKey = null )
        {
            var result = new ChatSyncCrudResult();

            using ( var activity = ObservabilityHelper.StartActivity( "CHAT: Delete Chat Users" ) )
            {
                var structuredLog = "KeysToDelete: {@KeysToDelete}, NewKey: {@NewKey}";
                var logMessagePrefix = $"{LogMessagePrefix} {nameof( DeleteChatUsersAsync ).SplitCase()} failed";

                try
                {
                    var chatUserKeys = keysToDelete
                        .Select( k => k.ChatUserKey )
                        .ToList();

                    var deleteResult = await ChatProvider.DeleteChatUsersAsync( chatUserKeys, newKey?.ChatUserKey );
                    if ( deleteResult == null || deleteResult.HasException )
                    {
                        result.Exception = deleteResult?.Exception;
                        Logger.LogError( result.Exception, $"{logMessagePrefix} at step '{nameof( ChatProvider.DeleteChatUsersAsync ).SplitCase()}'. {structuredLog}", keysToDelete, newKey );
                    }
                    else
                    {
                        result.Skipped.UnionWith( deleteResult.Skipped );
                        result.Deleted.UnionWith( deleteResult.Deleted );
                    }
                }
                catch ( Exception ex )
                {
                    result.Exception = ex;
                    Logger.LogError( ex, $"{logMessagePrefix}. {structuredLog}", keysToDelete, newKey );
                }

                // Even if an exception occurred, if any users were actually deleted in the external chat system (or skipped),
                // let's take this opportunity to ensure their chat person alias name and foreign key values are cleared.
                if ( result.Deleted.Any() || result.Skipped.Any() )
                {
                    var keysToClear = keysToDelete
                        .Where( k =>
                            result.Deleted.Contains( k.ChatUserKey )
                            || result.Skipped.Contains( k.ChatUserKey )
                        )
                        .ToList();

                    // This will always be a short list of records (usually just one), so a  SQL `WHERE...IN` clause will
                    // never be problematic here.
                    var deletedAliasIds = keysToClear.Select( k => k.ChatPersonAliasId.Value ).ToList();
                    var aliasesToUpdateQry = personAliasService
                        .Queryable()
                        .Where( a => deletedAliasIds.Contains( a.Id ) );

                    RockContext.BulkUpdate( aliasesToUpdateQry, a => new PersonAlias { Name = null, ForeignKey = null } );
                }

                return result;
            }
        }

        #endregion Synchronization: From Rock To Chat Provider

        #region Synchronization: From Chat Provider To Rock

        /// <summary>
        /// Deletes Rock chat users and inactivates their corresponding chat-enabled group members.
        /// </summary>
        /// <param name="syncCommands">The list of commands for chat users to delete.</param>
        /// <param name="config">The optional configuration for fine-tuning the deletion process.</param>
        private ChatSyncCrudResult DeleteChatUsersInRock( List<DeleteChatPersonInRockCommand> syncCommands, DeleteChatUsersInRockConfig config = null )
        {
            using ( var activity = ObservabilityHelper.StartActivity( "CHAT: Delete Chat Users In Rock" ) )
            {
                var result = new ChatSyncCrudResult();

                if ( config == null )
                {
                    config = new DeleteChatUsersInRockConfig();
                }

                foreach ( var syncCommand in syncCommands )
                {
                    if ( syncCommand.ChatSyncType != ChatSyncType.Delete )
                    {
                        // Only delete commands should be processed here.
                        syncCommand.MarkAsUnrecoverable( $"ChatSyncType '{syncCommand.ChatSyncType.ConvertToString()}' is not supported for chat person deletion commands." );
                        continue;
                    }

                    syncCommand.ResetForSyncAttempt();

                    // We'll use a new rock context to keep each command isolated.
                    // Note that we're also disabling Rock-to-Chat post save hooks as a result of any saves performed here.
                    using ( var rockContext = new RockContext { IsRockToChatSyncEnabled = false } )
                    {
                        var personAliasService = new PersonAliasService( rockContext );

                        var personIdentifier = GetChatToRockPersonIdentifier(
                            syncCommand.ChatPersonKey,
                            personAliasService,
                            isRecoverableIfPersonNotFound: true
                        );

                        if ( personIdentifier.UnrecoverableReason.IsNotNullOrWhiteSpace() )
                        {
                            // Unable to identify the targeted person.
                            syncCommand.MarkAsUnrecoverable( personIdentifier.UnrecoverableReason );
                            continue;
                        }

                        var chatPersonAlias = personIdentifier.PersonAlias;
                        if ( chatPersonAlias == null )
                        {
                            // No matching person alias found; it must have already been deleted.
                            syncCommand.MarkAsSkipped();
                            continue;
                        }

                        // Supplement the command.
                        syncCommand.PersonAliasId = chatPersonAlias.Id;
                        syncCommand.PersonId = chatPersonAlias.PersonId;

                        // Inactivate this person's chat-related group member records.
                        var groupMembers = new GroupMemberService( rockContext )
                            // In this case, we DO want to get deceased individuals, so we can inactivate them.
                            // Their group member records SHOULD already be inactive, but we'll just make sure.
                            .Queryable( includeDeceased: true )
                            .Where( gm =>
                                gm.PersonId == chatPersonAlias.PersonId
                                && (
                                    gm.GroupId == ChatAdministratorsGroupId
                                    || (
                                        config.ShouldUnban
                                        && gm.GroupId == ChatBanListGroupId
                                    )
                                    || (
                                        gm.Group.GroupType.IsChatAllowed
                                        && (
                                            gm.Group.GroupType.IsChatEnabledForAllGroups
                                            || gm.Group.IsChatEnabledOverride == true
                                        )
                                    )
                                )
                            )
                            .ToList();

                        var shouldSaveChanges = false;

                        foreach ( var groupMember in groupMembers )
                        {
                            groupMember.GroupMemberStatus = GroupMemberStatus.Inactive;

                            if ( !groupMember.InactiveDateTime.HasValue )
                            {
                                groupMember.InactiveDateTime = RockDateTime.Now;
                            }

                            shouldSaveChanges = true;
                        }

                        if ( config.ShouldClearChatPersonAliasForeignKey )
                        {
                            // We can't DELETE this chat person alias (because there are probably already interactions tied
                            // to it), so we should - instead - clear out the name and foreign key field that designates it
                            // as a chat-specific record.
                            chatPersonAlias.Name = null;
                            chatPersonAlias.ForeignKey = null;

                            shouldSaveChanges = true;
                        }

                        if ( shouldSaveChanges )
                        {
                            rockContext.SaveChanges();
                        }

                        result.Deleted.Add( chatPersonAlias.Id.ToString() );
                        syncCommand.MarkAsCompleted();
                    }
                }

                return result;
            }
        }

        /// <summary>
        /// Synchronizes chat channels to Rock groups.
        /// </summary>
        /// <param name="syncCommands">The list of commands for chat channels to sync.</param>
        /// <returns>A <see cref="ChatSyncCrudResult"/> containing the results of the synchronization.</returns>
        internal ChatSyncCrudResult SyncChatChannelsToRock( List<SyncChatChannelToRockCommand> syncCommands )
        {
            using ( var activity = ObservabilityHelper.StartActivity( "CHAT: Sync Chat Channels To Rock" ) )
            {
                var result = new ChatSyncCrudResult();

                foreach ( var syncCommand in syncCommands )
                {
                    syncCommand.ResetForSyncAttempt();

                    int? groupId = syncCommand.GroupId;
                    int? groupTypeId = syncCommand.GroupTypeId;

                    if ( !groupId.HasValue && syncCommand.ChatChannelKey.IsNullOrWhiteSpace() )
                    {
                        syncCommand.MarkAsUnrecoverable( "Rock group ID and chat channel key are both missing from sync command; unable to identify group." );
                        continue;
                    }

                    if ( !groupTypeId.HasValue )
                    {
                        syncCommand.MarkAsUnrecoverable( "Rock group type ID is missing from sync command." );
                        continue;
                    }
                    else
                    {
                        // Only allow sync operations to be performed against chat-enabled Rock group types.
                        var groupTypeCache = GroupTypeCache.Get( groupTypeId.Value );
                        if ( groupTypeCache == null )
                        {
                            syncCommand.MarkAsUnrecoverable( $"Rock group type with ID {groupTypeId} could not be found." );
                            continue;
                        }
                        else if ( !groupTypeCache.IsChatAllowed )
                        {
                            syncCommand.MarkAsUnrecoverable( $"Rock group type with ID {groupTypeId} is not chat-enabled." );
                            continue;
                        }
                    }

                    // We'll use a new rock context to keep each command isolated.
                    // Note that we're also disabling Rock-to-Chat post save hooks as a result of any saves performed here.
                    using ( var rockContext = new RockContext { IsRockToChatSyncEnabled = false } )
                    {
                        var groupService = new GroupService( rockContext );

                        // Try to get the targeted group.
                        Group group;

                        if ( groupId.HasValue )
                        {
                            group = groupService
                                .GetChatChannelGroupsQuery()
                                .FirstOrDefault( g => g.Id == groupId.Value );

                            if ( group == null )
                            {
                                // Since the group's ID was provided, this means the group existed in Rock before we got this
                                // sync command. If we can't find a group matching the specified ID, we have nothing more to do.
                                if ( syncCommand.ChatSyncType == ChatSyncType.Delete )
                                {
                                    // No need to report these delete attempts as failures.
                                    result.Skipped.Add( groupId.ToString() );
                                    syncCommand.MarkAsSkipped();
                                    continue;
                                }

                                syncCommand.MarkAsUnrecoverable( $"Rock group with ID {groupId.Value} could not be found." );
                                continue;
                            }
                        }
                        else
                        {
                            group = groupService
                                .GetChatChannelGroupsQuery()
                                .FirstOrDefault( g => g.ChatChannelKey == syncCommand.ChatChannelKey );
                        }

                        if ( group?.GetIsChatEnabled() == false )
                        {
                            // Only allow sync operations to be performed against chat-enabled Rock groups.
                            syncCommand.MarkAsUnrecoverable( $"Rock group with ID {groupId.Value} is not chat-enabled." );
                            continue;
                        }

                        var groupNotFoundMsg = $"Rock group with chat channel key '{syncCommand.ChatChannelKey}' could not be found.";

                        var groupName = syncCommand.GroupName;
                        if ( groupName.IsNullOrWhiteSpace() )
                        {
                            if ( syncCommand.GroupTypeId == ChatDirectMessageGroupTypeId )
                            {
                                groupName = ChatDirectMessageGroupName;
                            }
                            else
                            {
                                // This isn't ideal, but we need a value to use for the required Rock group name field.
                                groupName = syncCommand.ChatChannelKey;
                            }
                        }

                        if ( syncCommand.ChatSyncType == ChatSyncType.Create )
                        {
                            if ( group != null )
                            {
                                // There's already a matching group.
                                result.Skipped.Add( groupId.ToString() );
                                syncCommand.MarkAsSkipped();
                                continue;
                            }

                            var newGroup = new Group
                            {
                                ParentGroupId = ChatDirectMessagesGroupId,
                                Name = groupName,
                                GroupTypeId = groupTypeId.Value,
                                ChatChannelKey = syncCommand.ChatChannelKey,
                                IsActive = syncCommand.IsActive
                            };

                            // Add the group.
                            groupService.Add( newGroup );
                            rockContext.SaveChanges();

                            result.Created.Add( newGroup.Id.ToString() );
                        }
                        else if ( syncCommand.ChatSyncType == ChatSyncType.Update )
                        {
                            if ( group == null )
                            {
                                // We don't have a matching group record [yet]; it's possible we got an update command
                                // before the corresponding create command completed. Send it back through the queue.
                                syncCommand.MarkAsRecoverable( groupNotFoundMsg );
                                continue;
                            }

                            // Update the group (but only if needed).
                            if ( group.Name == groupName )
                            {
                                result.Skipped.Add( groupId.ToString() );
                                syncCommand.MarkAsSkipped();
                                continue;
                            }

                            /*
                                3/18/2025 - JPH

                                While the sync command technically contains an `IsActive` value, we'll not consider this when
                                updating existing Rock groups.

                                Reason: Rock should be the system of truth for `IsActive` & `IsArchived` status, for existing groups.
                            */

                            group.Name = groupName;

                            rockContext.SaveChanges();

                            result.Updated.Add( groupId.ToString() );
                        }
                        else
                        {
                            syncCommand.MarkAsUnrecoverable( $"ChatSyncType '{syncCommand.ChatSyncType.ConvertToString()}' is not supported for channel synchronizations." );
                            continue;
                        }

                        // If we got this far, the command was successfully completed.
                        syncCommand.MarkAsCompleted();
                    }
                }

                return result;
            }
        }

        /// <summary>
        /// Synchronizes chat channel members to Rock group members.
        /// </summary>
        /// <param name="syncCommands">The list of commands for chat channel members to sync.</param>
        /// <returns>A <see cref="ChatSyncCrudResult"/> containing the results of the synchronization.</returns>
        internal ChatSyncCrudResult SyncChatChannelMembersToRock( List<SyncChatChannelMemberToRockCommand> syncCommands )
        {
            using ( var activity = ObservabilityHelper.StartActivity( "CHAT: Sync Chat Channel Members To Rock" ) )
            {
                var result = new ChatSyncCrudResult();

                foreach ( var syncCommand in syncCommands )
                {
                    syncCommand.ResetForSyncAttempt();

                    int? groupId = syncCommand.GroupId;
                    if ( !groupId.HasValue && syncCommand.ChatChannelKey.IsNullOrWhiteSpace() )
                    {
                        syncCommand.MarkAsUnrecoverable( "Rock group ID and chat channel key are both missing from sync command; unable to identify group." );
                        continue;
                    }

                    // We don't have a person ID yet, so we'll start with their chat user key.
                    var memberId = $"{syncCommand.GroupId}|{syncCommand.ChatPersonKey}";

                    // We'll use a new rock context to keep each command isolated.
                    // Note that we're also disabling Rock-to-Chat post save hooks as a result of any saves performed here.
                    using ( var rockContext = new RockContext { IsRockToChatSyncEnabled = false } )
                    {
                        // Try to get the targeted group.
                        var groupIdentifier = GetChatToRockGroupIdentifier(
                            groupId,
                            syncCommand.ChatChannelKey,
                            syncCommand.ChatSyncType,
                            rockContext
                        );

                        if ( groupIdentifier.UnrecoverableReason.IsNotNullOrWhiteSpace() )
                        {
                            // Unable to identify the targeted group.
                            syncCommand.MarkAsUnrecoverable( groupIdentifier.UnrecoverableReason );
                            continue;
                        }

                        if ( groupIdentifier.GroupCache == null )
                        {
                            if ( groupId.HasValue && syncCommand.ChatSyncType == ChatSyncType.Delete )
                            {
                                // No need to report these delete attempts as failures. Since the group couldn't be found,
                                // this means the child members have also been deleted (or archived).
                                result.Skipped.Add( memberId );
                                syncCommand.MarkAsSkipped();
                                continue;
                            }

                            // We don't have a matching group record [yet]; it's possible we got this group member command
                            // before the corresponding create channel command completed. Send it back through the queue.
                            syncCommand.MarkAsRecoverable( $"Rock group with chat channel key '{syncCommand.ChatChannelKey}' could not be found." );
                            continue;
                        }

                        var groupCache = groupIdentifier.GroupCache;
                        if ( !groupCache.GetIsChatEnabled() )
                        {
                            // Only allow sync operations to be performed against chat-enabled Rock groups.
                            syncCommand.MarkAsUnrecoverable( $"Rock group with ID {groupCache.Id} is not chat-enabled." );
                            continue;
                        }

                        // Supplement the command.
                        syncCommand.GroupId = groupCache.Id;

                        // Try to get the targeted person.
                        var personIdentifier = GetChatToRockPersonIdentifier(
                            syncCommand.ChatPersonKey,
                            new PersonAliasService( rockContext )
                        );

                        if ( personIdentifier.UnrecoverableReason.IsNotNullOrWhiteSpace() )
                        {
                            // Unable to identify the targeted person.
                            syncCommand.MarkAsUnrecoverable( personIdentifier.UnrecoverableReason );
                            continue;
                        }

                        // We now have the targeted person.
                        var chatPersonAlias = personIdentifier.PersonAlias;

                        // Supplement the command and update the member ID.
                        syncCommand.PersonAliasId = chatPersonAlias.Id;
                        syncCommand.PersonId = chatPersonAlias.PersonId;
                        memberId = $"{syncCommand.GroupId}|{chatPersonAlias.PersonId}";

                        // Try to get the targeted group members (they might have more than one role).
                        var groupMemberService = new GroupMemberService( rockContext );

                        // Eager-load the parent group, as the group member service knows how to delete vs. archive members when needed.
                        var groupMembers = groupMemberService
                            .Queryable()
                            .Include( gm => gm.Group )
                            .Where( gm =>
                                gm.GroupId == groupCache.Id
                                && gm.PersonId == chatPersonAlias.PersonId
                            )
                            .ToList();

                        if ( syncCommand.ChatSyncType == ChatSyncType.Create )
                        {
                            if ( groupMembers.Any() )
                            {
                                // There's already a matching group member.
                                result.Skipped.Add( memberId );
                                syncCommand.MarkAsSkipped();
                                continue;
                            }

                            // Add the group member.
                            int? groupRoleId;
                            var groupTypeCache = groupCache.GroupType;

                            if ( syncCommand.ChatRole.HasValue )
                            {
                                groupRoleId = groupTypeCache.Roles
                                    .FirstOrDefault( r => r.ChatRole == syncCommand.ChatRole.Value )
                                    ?.Id;
                            }
                            else
                            {
                                groupRoleId = groupTypeCache.DefaultGroupRoleId;
                            }

                            if ( !groupRoleId.HasValue )
                            {
                                syncCommand.MarkAsUnrecoverable( $"Rock group type with ID {groupTypeCache.Id} doesn't have a default group role; unable to assign person (ID {chatPersonAlias.PersonId})." );
                                continue;
                            }

                            groupMemberService.Add(
                                new GroupMember
                                {
                                    GroupId = groupCache.Id,
                                    PersonId = chatPersonAlias.PersonId,
                                    GroupRoleId = groupRoleId.Value,
                                    GroupMemberStatus = GroupMemberStatus.Active,
                                    GroupTypeId = groupTypeCache.Id,
                                    IsChatBanned = syncCommand.IsBanned ?? false,
                                    IsChatMuted = syncCommand.IsMuted ?? false
                                }
                            );

                            // For new member creation, we actually DO want to sync back to the external chat system, to
                            // ensure the correct channel member role is in place.
                            rockContext.IsRockToChatSyncEnabled = true;
                            rockContext.SaveChanges();

                            result.Created.Add( memberId );
                        }
                        else if ( syncCommand.ChatSyncType == ChatSyncType.Delete )
                        {
                            if ( !groupMembers.Any() )
                            {
                                // We don't have a matching group member record [yet]; it's possible we got a delete command
                                // before the corresponding create command completed. Send it back through the queue.
                                syncCommand.MarkAsRecoverable( $"Rock group member could not be found (group ID {groupCache.Id}, person ID {chatPersonAlias.PersonId})." );
                                continue;
                            }

                            foreach ( var groupMember in groupMembers )
                            {
                                groupMemberService.Delete( groupMember );
                            }

                            rockContext.SaveChanges();

                            result.Deleted.Add( memberId );
                        }
                        else
                        {
                            syncCommand.MarkAsUnrecoverable( $"ChatSyncType '{syncCommand.ChatSyncType.ConvertToString()}' is not supported for channel member synchronizations." );
                            continue;
                        }

                        // If we got this far, the command was successfully completed.
                        syncCommand.MarkAsCompleted();
                    }
                }

                return result;
            }
        }

        /// <summary>
        /// Synchronizes global chat user banned statuses to Rock.
        /// </summary>
        /// <param name="syncCommands">The list of commands for global chat user bans to sync.</param>
        private void SyncGlobalBannedStatusesToRock( List<SyncChatBannedStatusToRockCommand> syncCommands )
        {
            using ( var activity = ObservabilityHelper.StartActivity( "CHAT: Sync Global Banned Statuses To Rock" ) )
            {
                foreach ( var syncCommand in syncCommands )
                {
                    syncCommand.ResetForSyncAttempt();

                    // We'll use a new rock context to keep each command isolated.
                    // Note that we're also disabling Rock-to-Chat post save hooks as a result of any saves performed here.
                    using ( var rockContext = new RockContext { IsRockToChatSyncEnabled = false } )
                    {
                        // Try to get the targeted person.
                        var personIdentifier = GetChatToRockPersonIdentifier(
                            syncCommand.ChatPersonKey,
                            new PersonAliasService( rockContext )
                        );

                        if ( personIdentifier.UnrecoverableReason.IsNotNullOrWhiteSpace() )
                        {
                            // Unable to identify the targeted person.
                            syncCommand.MarkAsUnrecoverable( personIdentifier.UnrecoverableReason );
                            continue;
                        }

                        // We now have the targeted person.
                        var chatPersonAlias = personIdentifier.PersonAlias;

                        // Supplement the command.
                        syncCommand.PersonAliasId = chatPersonAlias.Id;
                        syncCommand.PersonId = chatPersonAlias.PersonId;

                        // Try to get the targeted group members (they might have more than one role).
                        var groupMemberService = new GroupMemberService( rockContext );

                        // Eager-load the parent group, as the group member service knows how to delete vs. archive members when needed.
                        var groupMembers = groupMemberService
                            .Queryable()
                            .Include( gm => gm.Group )
                            .Where( gm =>
                                gm.GroupId == ChatBanListGroupId
                                && gm.PersonId == chatPersonAlias.PersonId
                            )
                            .ToList();

                        if ( syncCommand.ChatSyncType == ChatSyncType.Ban )
                        {
                            if ( groupMembers.Any() )
                            {
                                // This person is already banned.
                                syncCommand.MarkAsSkipped();
                                continue;
                            }

                            // Ban them.
                            var groupCache = GroupCache.Get( ChatBanListGroupId );
                            var groupRoleId = groupCache.GroupType.DefaultGroupRoleId;

                            if ( !groupRoleId.HasValue )
                            {
                                var action = syncCommand.ChatSyncType == ChatSyncType.Ban ? "ban" : "unban";
                                syncCommand.MarkAsUnrecoverable( $"Rock group type with ID {groupCache.GroupTypeId} doesn't have a default group role; unable to {action} person (ID {chatPersonAlias.PersonId})." );
                                continue;
                            }

                            groupMemberService.Add(
                                new GroupMember
                                {
                                    GroupId = ChatBanListGroupId,
                                    PersonId = chatPersonAlias.PersonId,
                                    GroupRoleId = groupRoleId.Value,
                                    GroupMemberStatus = GroupMemberStatus.Active,
                                    GroupTypeId = groupCache.GroupTypeId
                                }
                            );

                            rockContext.SaveChanges();
                        }
                        else if ( syncCommand.ChatSyncType == ChatSyncType.Unban )
                        {
                            if ( !groupMembers.Any() )
                            {
                                // This person isn't banned.
                                syncCommand.MarkAsSkipped();
                                continue;
                            }

                            // Unban them.
                            foreach ( var groupMember in groupMembers )
                            {
                                groupMemberService.Delete( groupMember );
                            }

                            rockContext.SaveChanges();
                        }
                        else
                        {
                            syncCommand.MarkAsUnrecoverable( $"ChatSyncType '{syncCommand.ChatSyncType.ConvertToString()}' is not supported for global chat ban synchronizations." );
                            continue;
                        }

                        // If we got this far, the command was successfully completed.
                        syncCommand.MarkAsCompleted();
                    }
                }
            }
        }

        /// <summary>
        /// Synchronizes chat channel member banned statuses to Rock.
        /// </summary>
        /// <param name="syncCommands">The list of commands for chat channel member bans to sync.</param>
        private void SyncChatChannelMemberBannedStatusesToRock( List<SyncChatBannedStatusToRockCommand> syncCommands )
        {
            using ( var activity = ObservabilityHelper.StartActivity( "CHAT: Sync Chat Channel Member Banned Statuses To Rock" ) )
            {
                foreach ( var syncCommand in syncCommands )
                {
                    syncCommand.ResetForSyncAttempt();

                    int? groupId = syncCommand.GroupId;
                    if ( !groupId.HasValue && syncCommand.ChatChannelKey.IsNullOrWhiteSpace() )
                    {
                        syncCommand.MarkAsUnrecoverable( "Rock group ID and chat channel key are both missing from sync command; unable to identify group." );
                        continue;
                    }

                    // We'll use a new rock context to keep each command isolated.
                    // Note that we're also disabling Rock-to-Chat post save hooks as a result of any saves performed here.
                    using ( var rockContext = new RockContext { IsRockToChatSyncEnabled = false } )
                    {
                        // Try to get the targeted group.
                        var groupIdentifier = GetChatToRockGroupIdentifier(
                            groupId,
                            syncCommand.ChatChannelKey,
                            syncCommand.ChatSyncType,
                            rockContext
                        );

                        if ( groupIdentifier.UnrecoverableReason.IsNotNullOrWhiteSpace() )
                        {
                            // Unable to identify the targeted group.
                            syncCommand.MarkAsUnrecoverable( groupIdentifier.UnrecoverableReason );
                            continue;
                        }

                        if ( groupIdentifier.GroupCache == null )
                        {
                            // We don't have a matching group record [yet]; it's possible we got this group member command
                            // before the corresponding create channel command completed. Send it back through the queue.
                            syncCommand.MarkAsRecoverable( $"Rock group with chat channel key '{syncCommand.ChatChannelKey}' could not be found." );
                            continue;
                        }

                        var groupCache = groupIdentifier.GroupCache;
                        if ( !groupCache.GetIsChatEnabled() )
                        {
                            // Only allow sync operations to be performed against chat-enabled Rock groups.
                            syncCommand.MarkAsUnrecoverable( $"Rock group with ID {groupCache.Id} is not chat-enabled." );
                            continue;
                        }

                        // Supplement the command.
                        syncCommand.GroupId = groupCache.Id;

                        // Try to get the targeted person.
                        var personIdentifier = GetChatToRockPersonIdentifier(
                            syncCommand.ChatPersonKey,
                            new PersonAliasService( rockContext )
                        );

                        if ( personIdentifier.UnrecoverableReason.IsNotNullOrWhiteSpace() )
                        {
                            // Unable to identify the targeted person.
                            syncCommand.MarkAsUnrecoverable( personIdentifier.UnrecoverableReason );
                            continue;
                        }

                        // We now have the targeted person.
                        var chatPersonAlias = personIdentifier.PersonAlias;

                        // Supplement the command.
                        syncCommand.PersonAliasId = chatPersonAlias.Id;
                        syncCommand.PersonId = chatPersonAlias.PersonId;

                        // Try to get the targeted group members (they might have more than one role).
                        var groupMembers = new GroupMemberService( rockContext )
                            .Queryable()
                            .Where( gm =>
                                gm.GroupId == groupCache.Id
                                && gm.PersonId == chatPersonAlias.PersonId
                            )
                            .ToList();

                        if ( !groupMembers.Any() )
                        {
                            // We don't have a matching group member record [yet]; it's possible we got a ban/unban command
                            // before the corresponding create command completed. Send it back through the queue.
                            syncCommand.MarkAsRecoverable( $"Rock group member could not be found (group ID {groupCache.Id}, person ID {chatPersonAlias.PersonId})." );
                            continue;
                        }

                        if ( syncCommand.ChatSyncType == ChatSyncType.Ban )
                        {
                            var groupMembersToBan = groupMembers
                                .Where( gm => !gm.IsChatBanned )
                                .ToList();

                            if ( !groupMembersToBan.Any() )
                            {
                                // This person is already banned.
                                syncCommand.MarkAsSkipped();
                                continue;
                            }

                            foreach ( var groupMember in groupMembersToBan )
                            {
                                groupMember.IsChatBanned = true;
                            }

                            rockContext.SaveChanges();
                        }
                        else if ( syncCommand.ChatSyncType == ChatSyncType.Unban )
                        {
                            var groupMembersToUnban = groupMembers
                                .Where( gm => gm.IsChatBanned )
                                .ToList();

                            if ( !groupMembersToUnban.Any() )
                            {
                                // This person isn't banned.
                                syncCommand.MarkAsSkipped();
                                continue;
                            }

                            foreach ( var groupMember in groupMembersToUnban )
                            {
                                groupMember.IsChatBanned = false;
                            }

                            rockContext.SaveChanges();
                        }
                        else
                        {
                            syncCommand.MarkAsUnrecoverable( $"ChatSyncType '{syncCommand.ChatSyncType.ConvertToString()}' is not supported for channel member ban synchronizations." );
                            continue;
                        }

                        // If we got this far, the command was successfully completed.
                        syncCommand.MarkAsCompleted();
                    }
                }
            }
        }

        /// <summary>
        /// Synchronizes chat channel member muted statuses to Rock.
        /// </summary>
        /// <param name="syncCommands">The list of commands for chat channel member mutes to sync.</param>
        private void SyncChatChannelMemberMutedStatusesToRock( List<SyncChatChannelMutedStatusToRockCommand> syncCommands )
        {
            using ( var activity = ObservabilityHelper.StartActivity( "CHAT: Sync Chat Channel Member Muted Statuses To Rock" ) )
            {
                foreach ( var syncCommand in syncCommands )
                {
                    syncCommand.ResetForSyncAttempt();

                    int? groupId = syncCommand.GroupId;
                    if ( !groupId.HasValue && syncCommand.ChatChannelKey.IsNullOrWhiteSpace() )
                    {
                        syncCommand.MarkAsUnrecoverable( "Rock group ID and chat channel key are both missing from sync command; unable to identify group." );
                        continue;
                    }

                    // We'll use a new rock context to keep each command isolated.
                    // Note that we're also disabling Rock-to-Chat post save hooks as a result of any saves performed here.
                    using ( var rockContext = new RockContext { IsRockToChatSyncEnabled = false } )
                    {
                        // Try to get the targeted group.
                        var groupIdentifier = GetChatToRockGroupIdentifier(
                            groupId,
                            syncCommand.ChatChannelKey,
                            syncCommand.ChatSyncType,
                            rockContext
                        );

                        if ( groupIdentifier.UnrecoverableReason.IsNotNullOrWhiteSpace() )
                        {
                            // Unable to identify the targeted group.
                            syncCommand.MarkAsUnrecoverable( groupIdentifier.UnrecoverableReason );
                            continue;
                        }

                        if ( groupIdentifier.GroupCache == null )
                        {
                            // We don't have a matching group record [yet]; it's possible we got this group member command
                            // before the corresponding create channel command completed. Send it back through the queue.
                            syncCommand.MarkAsRecoverable( $"Rock group with chat channel key '{syncCommand.ChatChannelKey}' could not be found." );
                            continue;
                        }

                        var groupCache = groupIdentifier.GroupCache;
                        if ( !groupCache.GetIsChatEnabled() )
                        {
                            // Only allow sync operations to be performed against chat-enabled Rock groups.
                            syncCommand.MarkAsUnrecoverable( $"Rock group with ID {groupCache.Id} is not chat-enabled." );
                            continue;
                        }

                        // Supplement the command.
                        syncCommand.GroupId = groupCache.Id;

                        // Try to get the targeted person.
                        var personIdentifier = GetChatToRockPersonIdentifier(
                            syncCommand.ChatPersonKey,
                            new PersonAliasService( rockContext )
                        );

                        if ( personIdentifier.UnrecoverableReason.IsNotNullOrWhiteSpace() )
                        {
                            // Unable to identify the targeted person.
                            syncCommand.MarkAsUnrecoverable( personIdentifier.UnrecoverableReason );
                            continue;
                        }

                        // We now have the targeted person.
                        var chatPersonAlias = personIdentifier.PersonAlias;

                        // Supplement the command.
                        syncCommand.PersonAliasId = chatPersonAlias.Id;
                        syncCommand.PersonId = chatPersonAlias.PersonId;

                        // Try to get the targeted group members (they might have more than one role).
                        var groupMembers = new GroupMemberService( rockContext )
                            .Queryable()
                            .Where( gm =>
                                gm.GroupId == groupCache.Id
                                && gm.PersonId == chatPersonAlias.PersonId
                            )
                            .ToList();

                        if ( !groupMembers.Any() )
                        {
                            // We don't have a matching group member record [yet]; it's possible we got a mute/unmute command
                            // before the corresponding create command completed. Send it back through the queue.
                            syncCommand.MarkAsRecoverable( $"Rock group member could not be found (group ID {groupCache.Id}, person ID {chatPersonAlias.PersonId})." );
                            continue;
                        }

                        if ( syncCommand.ChatSyncType == ChatSyncType.Mute )
                        {
                            var groupMembersToMute = groupMembers
                                .Where( gm => !gm.IsChatMuted )
                                .ToList();

                            if ( !groupMembersToMute.Any() )
                            {
                                // This person is already muted.
                                syncCommand.MarkAsSkipped();
                                continue;
                            }

                            foreach ( var groupMember in groupMembersToMute )
                            {
                                groupMember.IsChatMuted = true;
                            }

                            rockContext.SaveChanges();
                        }
                        else if ( syncCommand.ChatSyncType == ChatSyncType.Unmute )
                        {
                            var groupMembersToUnmute = groupMembers
                                .Where( gm => gm.IsChatMuted )
                                .ToList();

                            if ( !groupMembersToUnmute.Any() )
                            {
                                // This person isn't muted.
                                syncCommand.MarkAsSkipped();
                                continue;
                            }

                            foreach ( var groupMember in groupMembersToUnmute )
                            {
                                groupMember.IsChatMuted = false;
                            }

                            rockContext.SaveChanges();
                        }
                        else
                        {
                            syncCommand.MarkAsUnrecoverable( $"ChatSyncType '{syncCommand.ChatSyncType.ConvertToString()}' is not supported for channel member mute synchronizations." );
                            continue;
                        }

                        // If we got this far, the command was successfully completed.
                        syncCommand.MarkAsCompleted();
                    }
                }
            }
        }

        /// <summary>
        /// Gets the <see cref="ChatToRockGroupIdentifier"/> for the specified <see cref="Group"/> ID or chat channel key.
        /// </summary>
        /// <param name="groupId">The identifier to use for locating the <see cref="Group"/>.</param>
        /// <param name="chatChannelKey">The chat channel key to use for locating the <see cref="Group"/>.</param>
        /// <param name="chatSyncType">The type of synchronization operation being performed.</param>
        /// <param name="rockContext">The Rock context to use for database operations.</param>
        /// <returns>A <see cref="ChatToRockGroupIdentifier"/> object.</returns>
        private ChatToRockGroupIdentifier GetChatToRockGroupIdentifier( int? groupId, string chatChannelKey, ChatSyncType chatSyncType, RockContext rockContext )
        {
            var identifier = new ChatToRockGroupIdentifier();

            if ( groupId.HasValue )
            {
                identifier.GroupCache = GroupCache.Get( groupId.Value );

                if ( identifier.GroupCache == null )
                {
                    // Since the group's ID was provided, this means the group existed in Rock before we got this sync
                    // command. If we can't find a group matching the specified ID, we have nothing more to do.
                    if ( chatSyncType == ChatSyncType.Delete )
                    {
                        // No need to report these delete attempts as failures.
                        return identifier;
                    }

                    // But other commands that expect the group to exist should be marked as unrecoverable.
                    identifier.UnrecoverableReason = $"Rock group with ID {groupId.Value} could not be found.";
                    return identifier;
                }
            }
            else
            {
                // Try to get the group ID for the chat channel key.
                groupId = new GroupService( RockContext ).GetChatChannelGroupId( chatChannelKey );

                if ( groupId.HasValue )
                {
                    identifier.GroupCache = GroupCache.Get( groupId.Value );
                }
            }

            return identifier;
        }

        /// <summary>
        /// Gets the <see cref="ChatToRockPersonIdentifier"/> for the specified chat user key.
        /// </summary>
        /// <param name="chatUserKey">The chat user key to use for locating the <see cref="Person"/>.</param>
        /// <param name="personAliasService">The <see cref="PersonAliasService"/> to use for database operations.</param>
        /// <param name="isRecoverableIfPersonNotFound">Whether to allow the operation to be recoverable if the person is not found.</param>
        /// <returns>A <see cref="ChatToRockPersonIdentifier"/> object.</returns>
        private ChatToRockPersonIdentifier GetChatToRockPersonIdentifier( string chatUserKey, PersonAliasService personAliasService, bool isRecoverableIfPersonNotFound = false )
        {
            var identifier = new ChatToRockPersonIdentifier();

            if ( chatUserKey.IsNullOrWhiteSpace() )
            {
                identifier.UnrecoverableReason = "Chat person key is missing from sync command.";
                return identifier;
            }

            var personAliasGuid = GetPersonAliasGuid( chatUserKey );
            if ( !personAliasGuid.HasValue )
            {
                identifier.UnrecoverableReason = $"Chat person key is invalid ('{chatUserKey}').";
                return identifier;
            }

            // Assign the person alias GUID.
            identifier.PersonAliasGuid = personAliasGuid;

            // Try to find a matching person alias.
            identifier.PersonAlias = personAliasService.Get( personAliasGuid.Value );
            if ( identifier.PersonAlias == null && !isRecoverableIfPersonNotFound )
            {
                identifier.UnrecoverableReason = $"Rock person alias with GUID '{personAliasGuid}' could not be found.";
            }

            return identifier;
        }

        /// <summary>
        /// Logs Chat-to-Rock sync command outcomes to Rock Logs.
        /// </summary>
        /// <param name="syncCommands">The list of sync commands to log.</param>
        private void LogChatToRockSyncCommandOutcomes( List<ChatToRockSyncCommand> syncCommands )
        {
            var logMessagePrefix = $"{LogMessagePrefix} {nameof( SyncFromChatToRockAsync ).SplitCase()}";
            var structuredLog = "SyncCommand: {@SyncCommand}";

            foreach ( var syncCommand in syncCommands.Where( c => c.WasCompleted ) )
            {
                Logger.LogDebug( $"{logMessagePrefix} succeeded. {structuredLog}", syncCommand );
            }

            foreach ( var syncCommand in syncCommands.Where( c => c.HasFailureReason && c.ShouldRetry ) )
            {
                Logger.LogInformation( $"{logMessagePrefix} failed. {syncCommand.FailureReason} {structuredLog}", syncCommand );
            }

            foreach ( var syncCommand in syncCommands.Where( c => c.HasFailureReason && !c.ShouldRetry ) )
            {
                Logger.LogError( $"{logMessagePrefix} failed. {syncCommand.FailureReason} {structuredLog}", syncCommand );
            }
        }

        /// <summary>
        /// Requeues recoverable Chat-to-Rock sync commands for retrying.
        /// </summary>
        /// <param name="syncCommands">The list of sync commands that might need to be requeued.</param>
        /// <returns>A task representing the asynchronous operation.</returns>
        private async Task RequeueRecoverableChatToRockSyncCommandsAsync( List<ChatToRockSyncCommand> syncCommands )
        {
            var recoverableCommands = syncCommands
                .Where( c => c.ShouldRetry )
                .ToList();

            // We'll wait a few seconds before requeuing these commands, to give Rock and the chat provider time to catch up.
            await Task.Delay( TimeSpan.FromSeconds( 5 ) );

            foreach ( var recoverableCommand in recoverableCommands )
            {
                new RequeueChatToRockSyncCommandTransaction( recoverableCommand ).Enqueue();
            }
        }

        #endregion Synchronization: From Chat Provider To Rock

        #endregion Private Methods

        #region Supporting Members

        /// <summary>
        /// Represents a Rock <see cref="Group"/> identifier for Chat-to-Rock synchronization.
        /// </summary>
        private class ChatToRockGroupIdentifier
        {
            /// <summary>
            /// Gets or sets the <see cref="GroupCache"/> for the <see cref="Group"/>.
            /// </summary>
            public GroupCache GroupCache { get; set; }

            /// <summary>
            /// Gets or sets the unrecoverable reason why the <see cref="Group"/> could not be found.
            /// </summary>
            public string UnrecoverableReason { get; set; }
        }

        /// <summary>
        /// Represents a Rock <see cref="Person"/> identifier for Chat-to-Rock synchronization.
        /// </summary>
        private class ChatToRockPersonIdentifier
        {
            /// <summary>
            /// Gets or sets the GUID of the <see cref="PersonAlias"/> for the person.
            /// </summary>
            public Guid? PersonAliasGuid { get; set; }

            /// <summary>
            /// Gets or sets the <see cref="PersonAlias"/> for the person.
            /// </summary>
            public PersonAlias PersonAlias { get; set; }

            /// <summary>
            /// Gets or sets the unrecoverable reason why the <see cref="Person"/> could not be found.
            /// </summary>
            public string UnrecoverableReason { get; set; }
        }

        #endregion Supporting Members
    }
}<|MERGE_RESOLUTION|>--- conflicted
+++ resolved
@@ -3810,15 +3810,6 @@
                 ? rockChatGroup.Name
                 : null;
 
-<<<<<<< HEAD
-=======
-            // Hard-code chat notification mode based on the parent group type.
-            // We'll improve this logic in a future version of Rock.
-            var chatNotificationMode = rockChatGroup.GroupTypeId == ChatSharedChannelGroupTypeId
-                ? ChatNotificationMode.Mentions
-                : ChatNotificationMode.AllMessages;
-
->>>>>>> 843ec870
             return new ChatChannel
             {
                 Key = key,
