--- conflicted
+++ resolved
@@ -95,7 +95,7 @@
                 return sendResult;
             }
 
-            var templateMailMessage = GetTemplateRockEmailMessage( emailMessage, mergeFields, globalAttributes );
+            var templateMailMessage = GetTemplateRockEmailMessage( emailMessage, mergeFields, globalAttributes, mediumAttributes );
             var organizationEmail = globalAttributes.GetValue( "OrganizationEmail" );
 
             var sendTask = new List<Task<SendMessageResult>>();
@@ -171,7 +171,7 @@
 
                 var globalAttributes = GlobalAttributesCache.Get();
 
-                var templateEmailMessage = GetTemplateRockEmailMessage( communication, mergeFields, globalAttributes );
+                var templateEmailMessage = GetTemplateRockEmailMessage( communication, mergeFields, globalAttributes, mediumAttributes );
                 var organizationEmail = globalAttributes.GetValue( "OrganizationEmail" );
 
                 var cssInliningEnabled = communication.CommunicationTemplate?.CssInliningEnabled ?? false;
@@ -326,15 +326,8 @@
                 var templateEmailMessage = GetTemplateRockEmailMessage( communication, mergeFields, globalAttributes, mediumAttributes );
                 var organizationEmail = globalAttributes.GetValue( "OrganizationEmail" );
 
-<<<<<<< HEAD
-                var cssInliningEnabled = communication.CommunicationTemplate?.CssInliningEnabled ?? false;
-
                 var personEntityTypeId = EntityTypeCache.Get<Person>().Id;
                 var communicationEntityTypeId = EntityTypeCache.Get<Model.Communication>().Id;
-=======
-                var personEntityTypeId = EntityTypeCache.Get( "Rock.Model.Person" ).Id;
-                var communicationEntityTypeId = EntityTypeCache.Get( "Rock.Model.Communication" ).Id;
->>>>>>> b4d96758
                 var communicationCategoryGuid = Rock.SystemGuid.Category.HISTORY_PERSON_COMMUNICATIONS.AsGuid();
 
                 // Loop through recipients and send the email
