--- conflicted
+++ resolved
@@ -191,8 +191,6 @@
         public string Note { get; set; }
 
         /// <summary>
-<<<<<<< HEAD
-=======
         /// Gets or sets if the <see cref="PersonAlias"/> person is scheduled (confirmed) to attend.
         /// </summary>
         /// <value>
@@ -255,7 +253,6 @@
         /// </value>
         [DataMember]
         public int? ScheduledByPersonAliasId { get; set; }
->>>>>>> 70ae9009
 
         /// Gets or sets additional data associated with the Attendance, including LabelData
 
