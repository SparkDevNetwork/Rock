﻿// <copyright>
// Copyright by the Spark Development Network
//
// Licensed under the Rock Community License (the "License");
// you may not use this file except in compliance with the License.
// You may obtain a copy of the License at
//
// http://www.rockrms.com/license
//
// Unless required by applicable law or agreed to in writing, software
// distributed under the License is distributed on an "AS IS" BASIS,
// WITHOUT WARRANTIES OR CONDITIONS OF ANY KIND, either express or implied.
// See the License for the specific language governing permissions and
// limitations under the License.
// </copyright>
//
using System;
using System.ComponentModel.DataAnnotations.Schema;
using System.Data.Entity;
using System.Data.Entity.Infrastructure;
using System.Data.Entity.ModelConfiguration;
using System.Linq;
using System.Runtime.Serialization;
using System.Text;

using Rock.Data;
using Rock.Web.Cache;

namespace Rock.Model
{
    /// <summary>
    /// Represents an instance where a <see cref="Rock.Model.Person"/> who attended or was scheduled to attend a group or event.
    /// This can be used for attendee/volunteer check-in, group attendance, etc.
    /// </summary>
    [RockDomain( "Event" )]
    [Table( "Attendance" )]
    [DataContract]
    [Analytics( false, false )]
    public partial class Attendance : Model<Attendance>
    {

        #region Entity Properties

        /// <summary>
        /// Gets or sets the Id of the AttendanceOccurrence that the attendance is for.
        /// </summary>
        /// <value>
        /// A <see cref="System.Int32" /> representing the Id of the AttendanceOccurrence that the attendance is for.
        /// </value>
        [DataMember]
        [IgnoreCanDelete]
        public int OccurrenceId { get; set; }

        /// <summary>
        /// Gets or sets the Id of the <see cref="Rock.Model.Person"/> that attended/checked in to the <see cref="Rock.Model.Group"/>
        /// </summary>
        /// <value>
        /// A <see cref="System.Int32"/> representing the Id of the <see cref="Rock.Model.Person"/> who attended/checked in.
        /// </value>
        [DataMember]
        public int? PersonAliasId { get; set; }

        /// <summary>
        /// Gets or sets the Id of the <see cref="Rock.Model.Campus"/> that the individual attended/checked in to. 
        /// </summary>
        /// <value>
        /// A <see cref="System.Int32"/> representing the Id of the <see cref="Rock.Model.Campus"/> that was checked in to.
        /// </value>
        [DataMember]
        [FieldType( Rock.SystemGuid.FieldType.CAMPUS )]
        public int? CampusId { get; set; }

        /// <summary>
        /// Gets or sets the Id of the <see cref="Rock.Model.Device"/> that was used (the device where the person checked in from).
        /// </summary>
        /// <value>
        /// A <see cref="System.Int32"/> representing the Id of the <see cref="Rock.Model.Device"/> that was used.
        /// </value>
        [DataMember]
        public int? DeviceId { get; set; }

        /// <summary>
        /// Gets or sets the Id of the Check-in Search Type <see cref="Rock.Model.DefinedValue"/> that was used to search for the person/family.
        /// </summary>
        /// <value>
        /// A <see cref="System.Int32"/> representing the Id of the Check-in Search Type <see cref="Rock.Model.DefinedValue"/> that was used to search for the person/family.
        /// </value>
        [DataMember]
        [DefinedValue( SystemGuid.DefinedType.CHECKIN_SEARCH_TYPE )]
        public int? SearchTypeValueId { get; set; }

        /// <summary>
        /// Gets or sets the value that was entered when searching for family during check-in.
        /// </summary>
        /// <value>
        /// The search value entered.
        /// </value>
        [DataMember]
        public string SearchValue { get; set; }

        /// <summary>
        /// Gets or sets the person who was identified as the person doing the check-in.
        /// </summary>
        /// <value>
        /// The person alias identifier of person doing check-in.
        /// </value>
        [DataMember]
        public int? CheckedInByPersonAliasId { get; set; }

        /// <summary>
        /// Gets or sets the Id of the <see cref="Rock.Model.Group"/> (family) that was selected after searching.
        /// </summary>
        /// <value>
        /// A <see cref="System.Int32"/> representing the Id of the <see cref="Rock.Model.Group"/> (family) that was selected.
        /// </value>
        [DataMember]
        public int? SearchResultGroupId { get; set; }

        /// <summary>
        /// Gets or sets the Id of the <see cref="Rock.Model.AttendanceCode"/> that is associated with this <see cref="Rock.Model.Attendance"/> entity.
        /// </summary>
        /// <value>
        /// A <see cref="System.Int32"/> representing the Id of the <see cref="Rock.Model.AttendanceCode"/> that is associated with this <see cref="Rock.Model.Attendance"/> entity.
        /// </value>
        [DataMember]
        public int? AttendanceCodeId { get; set; }

        /// <summary>
        /// Gets or sets the qualifier value id.  Qualifier can be used to 
        /// "qualify" attendance records.  There are not any system values
        /// for this particular defined type
        /// </summary>
        /// <value>
        /// The qualifier value id.
        /// </value>
        [DataMember]
        public int? QualifierValueId { get; set; }

        /// <summary>
        /// Gets or sets the date and time that person checked in
        /// </summary>
        /// <value>
        /// A <see cref="System.DateTime"/> representing the date and time that person checked in
        /// </value>
        [DataMember]
        [Index( "IX_StartDateTime" )]
        public DateTime StartDateTime { get; set; }

        /// <summary>
        /// Gets or sets the date and time that person checked out.
        /// </summary>
        /// <value>
        /// A <see cref="System.DateTime"/> representing the date and time that person checked out.
        /// </value>
        [DataMember]
        public DateTime? EndDateTime { get; set; }

        /// <summary>
        /// Gets or sets the RSVP.
        /// </summary>
        /// <value>
        /// The RSVP.
        /// </value>
        [DataMember]
        public RSVP RSVP { get; set; }

        /// <summary>
        /// Gets or sets a flag indicating if the person attended.
        /// </summary>
        /// <value>
        /// A <see cref="System.Boolean"/> indicating if the person attended. This value will be <c>true</c> if they did attend, otherwise <c>false</c>.
        /// </value>
        [DataMember]
        public bool? DidAttend { get; set; }

        /// <summary>
        /// Gets or sets the processed.
        /// </summary>
        /// <value>
        /// The processed.
        /// </value>
        [DataMember]
        public bool? Processed { get; set; }

        /// <summary>
        /// Gets or sets the note.
        /// </summary>
        /// <value>
        /// A <see cref="System.String"/> representing the note.
        /// </value>
        [DataMember]
        public string Note { get; set; }

        /// <summary>
<<<<<<< HEAD
        /// Gets or sets the data that was used to print the label
=======
        /// Gets or sets additional data associated with the Attendance, including LabelData
>>>>>>> 9b967631
        /// </summary>
        /// <value>
        /// The label data.
        /// </value>
        [LavaInclude]
<<<<<<< HEAD
        public virtual AttendanceLabelData LabelData { get; set; }
=======
        public virtual AttendanceData AttendanceData { get; set; }
>>>>>>> 9b967631

        #endregion

        #region Virtual Properties

        /// <summary>
        /// Gets or sets the <see cref="Rock.Model.AttendanceOccurrence"/> for the attendance.
        /// </summary>
        /// <value>
        /// The <see cref="Rock.Model.AttendanceOccurrence"/> for the attendance
        /// </value>
        [LavaInclude]
        public virtual AttendanceOccurrence Occurrence { get; set; }

        /// <summary>
        /// Gets or sets the person alias.
        /// </summary>
        /// <value>
        /// The person alias.
        /// </value>
        [LavaInclude]
        public virtual PersonAlias PersonAlias { get; set; }

        /// <summary>
        /// Gets or sets the <see cref="Rock.Model.Campus"/> where the <see cref="Rock.Model.Person"/> attended.
        /// </summary>
        /// <value>
        /// The <see cref="Rock.Model.Campus"/> where the <see cref="Rock.Model.Person"/> attended.
        /// </value>
        [LavaInclude]
        public virtual Campus Campus { get; set; }

        /// <summary>
        /// Gets or sets the <see cref="Rock.Model.Device"/> that was used to check in
        /// </summary>
        /// <value>
        /// The <see cref="Rock.Model.Device"/> that was used to check in 
        /// </value>
        [DataMember]
        public virtual Device Device { get; set; }

        /// <summary>
        /// Gets or sets the <see cref="Rock.Model.DefinedValue "/> representing the type of search used during check-in
        /// </summary>
        /// <value>
        /// The <see cref="Rock.Model.DefinedValue"/>  representing the search type value.
        /// </value>
        [DataMember]
        public virtual DefinedValue SearchTypeValue { get; set; }

        /// <summary>
        /// Gets or sets the <see cref="Rock.Model.Group"/> (family) that was selected after searching during check-in.
        /// </summary>
        /// <value>
        /// The <see cref="Rock.Model.Group"/> (family) that was selected during check-in.
        /// </value>        
        [LavaInclude]
        public virtual Group SearchResultGroup { get; set; }

        /// <summary>
        /// Gets or sets the <see cref="Rock.Model.AttendanceCode"/> associated with this Attendance.
        /// </summary>
        /// <value>
        /// The <see cref="Rock.Model.AttendanceCode"/> associated with this Attendance.
        /// </value>
        [DataMember]
        public virtual AttendanceCode AttendanceCode { get; set; }

        /// <summary>
        /// Gets or sets the qualifier.
        /// </summary>
        /// <value>
        /// The qualifier.
        /// </value>
        [DataMember]
        public virtual DefinedValue Qualifier { get; set; }

        /// <summary>
        /// Gets a value indicating whether this attendance is currently checked in.
        /// </summary>
        /// <value>
        ///   <c>true</c> if this instance is currently checked in; otherwise, <c>false</c>.
        /// </value>
        [NotMapped]
        public bool IsCurrentlyCheckedIn
        {
            get
            {
                // If the attendance does not have an occurrence schedule, then there's nothing to check.
                if ( Occurrence == null || Occurrence.Schedule == null )
                {
                    return false;
                }

                // If person has checked-out, they are obviously not still checked in
                if ( EndDateTime.HasValue )
                {
                    return false;
                }

                // We'll check start time against timezone next, but don't even bother with that, if start date was more than 2 days ago
                if ( StartDateTime < RockDateTime.Now.AddDays( -2 ) )
                {
                    return false;
                }

                // Get the current time (and adjust for a campus timezone)
                var currentDateTime = RockDateTime.Now;
                if ( Campus != null )
                {
                    currentDateTime = Campus.CurrentDateTime;
                }
                else if ( CampusId.HasValue )
                {
                    var campus = CampusCache.Get( CampusId.Value );
                    if ( campus != null )
                    {
                        currentDateTime = campus.CurrentDateTime;
                    }
                }

                // Now that we now the correct time, make sure that the attendance is for today and previous to current time
                if ( StartDateTime < currentDateTime.Date || StartDateTime > currentDateTime )
                {
                    return false;
                }

                // Person is currently checked in, if the schedule for this attendance is still active
                return Occurrence.Schedule.WasScheduleOrCheckInActive( currentDateTime );
            }
        }

        #endregion

        #region Obsolete Properties

        // Keep track if any of the obsolete properties that were moved to AttendanceOccurrence were updated, then we'll deal with that on PreSaveChanges
        private bool _updatedObsoleteGroupId = false;
        private int? _updatedObsoleteGroupIdValue = null;

        private bool _updatedObsoleteLocationId = false;
        private int? _updatedObsoleteLocationIdValue = null;

        private bool _updatedObsoleteScheduleId = false;
        private int? _updatedObsoleteScheduleIdValue = null;

        private bool _updatedObsoleteDidNotOccur = false;
        private bool? _updatedObsoleteDidNotOccurValue = null;

        /// <summary>
        /// Gets the Id of the <see cref="Rock.Model.Group"/> that the <see cref="Rock.Model.Person"/> checked in to.
        /// </summary>
        /// <value>
        /// A <see cref="System.Int32"/> representing the Id of the <see cref="Rock.Model.Group"/> that was checked in to.
        /// </value>
        [LavaInclude]
        [NotMapped]
        [RockObsolete( "1.8" )]
        [Obsolete( "Use Occurrence.GroupId instead", false )]
        public int? GroupId
        {
            get
            {
                return _updatedObsoleteGroupId ? _updatedObsoleteGroupIdValue : Occurrence?.GroupId;
            }

            set
            {
                _updatedObsoleteGroupId = true;
                _updatedObsoleteGroupIdValue = value;

                // Update ModifiedDateTime to ensure this record is Tracked in ChangeTracker
                ModifiedDateTime = RockDateTime.Now;
            }
        }

        /// <summary>
        /// Gets the Id of the <see cref="Rock.Model.Location"/> that the individual attended/checked in to. 
        /// </summary>
        /// <value>
        /// A <see cref="System.Int32"/> representing the Id of the <see cref="Rock.Model.Location"/> that was checked in to.
        /// </value>
        [LavaInclude]
        [NotMapped]
        [RockObsolete( "1.8" )]
        [Obsolete( "Use Occurrence.LocationId instead", false )]
        public int? LocationId
        {
            get
            {
                return _updatedObsoleteLocationId ? _updatedObsoleteLocationIdValue : Occurrence?.LocationId;
            }

            set
            {
                _updatedObsoleteLocationId = true;
                _updatedObsoleteLocationIdValue = value;

                // Update ModifiedDateTime to ensure this record is Tracked in ChangeTracker
                ModifiedDateTime = RockDateTime.Now;
            }
        }

        /// <summary>
        /// Gets the Id of the schedule that the <see cref="Rock.Model.Person"/> checked in to.
        /// </summary>
        /// <value>
        /// An <see cref="System.Int32"/> representing the schedule that was checked in to.
        /// </value>
        [LavaInclude]
        [NotMapped]
        [RockObsolete( "1.8" )]
        [Obsolete( "Use Occurrence.ScheduleId instead", false )]
        public int? ScheduleId
        {
            get
            {
                return _updatedObsoleteScheduleId ? _updatedObsoleteScheduleIdValue : Occurrence?.ScheduleId;
            }

            set
            {
                _updatedObsoleteScheduleId = true;
                _updatedObsoleteScheduleIdValue = value;

                // Update ModifiedDateTime to ensure this record is Tracked in ChangeTracker
                ModifiedDateTime = RockDateTime.Now;
            }
        }

        /// <summary>
        /// Gets or sets the did not occur.
        /// </summary>
        /// <value>
        /// The did not occur.
        /// </value>
        [LavaInclude]
        [NotMapped]
        [RockObsolete( "1.8" )]
        [Obsolete( "Use Occurrence.DidNotOccur instead", false )]
        public bool? DidNotOccur
        {
            get
            {
                return _updatedObsoleteDidNotOccur ? _updatedObsoleteDidNotOccurValue : Occurrence?.DidNotOccur;
            }

            set
            {
                _updatedObsoleteDidNotOccur = true;
                _updatedObsoleteDidNotOccurValue = value;

                // Update ModifiedDateTime to ensure this record is Tracked in ChangeTracker
                ModifiedDateTime = RockDateTime.Now;
            }
        }

        /// <summary>
        /// Gets or sets the sunday date.
        /// </summary>
        /// <value>
        /// The sunday date.
        /// </value>
        [LavaInclude]
        [NotMapped]
        [RockObsolete( "1.8" )]
        [Obsolete( "Use Occurrence.SundayDate instead", false )]
        public DateTime SundayDate
        {
            get
            {
                return Occurrence?.SundayDate ?? DateTime.MinValue;
            }

            set
            {
                if ( Occurrence != null )
                {
                    Occurrence.SundayDate = value;
                }
            }
        }

        /// <summary>
        /// Gets or sets the <see cref="Rock.Model.Group"/> that was attended.
        /// </summary>
        /// <value>
        /// The <see cref="Rock.Model.Group"/> that was attended.
        /// </value>
        [LavaInclude]
        [NotMapped]
        [RockObsolete( "1.8" )]
        [Obsolete( "Use Occurrence.Group instead", false )]
        public virtual Group Group
        {
            get
            {
                return Occurrence?.Group;
            }

            set
            {
                this.GroupId = value?.Id;
                if ( Occurrence != null )
                {
                    Occurrence.Group = value;
                }
            }
        }


        /// <summary>
        /// Gets or sets the <see cref="Rock.Model.Location"/> where the <see cref="Rock.Model.Person"/> attended.
        /// </summary>
        /// <value>
        /// The <see cref="Rock.Model.Location"/> where the <see cref="Rock.Model.Person"/> attended.
        /// </value>
        [LavaInclude]
        [NotMapped]
        [RockObsolete( "1.8" )]
        [Obsolete( "Use Occurrence.Location instead", false )]
        public virtual Location Location
        {
            get
            {
                return Occurrence?.Location;
            }

            set
            {
                this.LocationId = value?.Id;
                if ( Occurrence != null )
                {
                    Occurrence.Location = value;
                }
            }
        }

        /// <summary>
        /// Gets or sets the schedule.
        /// </summary>
        /// <value>
        /// The schedule.
        /// </value>
        [LavaInclude]
        [NotMapped]
        [RockObsolete( "1.8" )]
        [Obsolete( "Use Occurrence.Schedule instead", false )]
        public virtual Schedule Schedule
        {
            get
            {
                return Occurrence?.Schedule;
            }

            set
            {
                this.ScheduleId = value?.Id;
                if ( Occurrence != null )
                {
                    Occurrence.Schedule = value;
                }
            }
        }

        #endregion

        #region Public Methods

        /// <summary>
        /// Pres the save changes.
        /// </summary>
        /// <param name="dbContext">The database context.</param>
        /// <param name="entry">The entry.</param>
        public override void PreSaveChanges( Data.DbContext dbContext, DbEntityEntry entry )
        {
            var transaction = new Rock.Transactions.GroupAttendedTransaction( entry );
            Rock.Transactions.RockQueue.TransactionQueue.Enqueue( transaction );

#pragma warning disable 612, 618
            ProcessObsoleteOccurrenceFields( entry );
#pragma warning restore 612, 618

            base.PreSaveChanges( dbContext, entry );
        }

        /// <summary>
        /// Processes the obsolete occurrence fields.
        /// </summary>
        /// <param name="entry">The entry.</param>
        [RockObsolete( "1.8" )]
        [Obsolete]
        private void ProcessObsoleteOccurrenceFields( DbEntityEntry entry )
        {
            if ( entry.State == EntityState.Modified || entry.State == EntityState.Added )
            {
                // NOTE: If they only changed StartDateTime, don't change the Occurrence record. We want to support letting StartDateTime be a different Date than the OccurenceDate in that situation
                if ( _updatedObsoleteGroupId || _updatedObsoleteLocationId || _updatedObsoleteScheduleId || _updatedObsoleteDidNotOccur )
                {
                    if ( _updatedObsoleteGroupId || _updatedObsoleteLocationId || _updatedObsoleteScheduleId )
                    {
                        // if they changed or set stuff related to AttendanceOccurrence (not including DidNotOccur or StartDateTime) thru obsolete properties, find or create a Matching AttendanceOccurrence Record
                        using ( var attendanceOccurrenceRockContext = new RockContext() )
                        {
                            var attendanceOccurrenceService = new AttendanceOccurrenceService( attendanceOccurrenceRockContext );

                            // if GroupId,LocationId, or ScheduleId changed, use StartDateTime's Date as the OccurrenceDate to look up AttendanceOccurence since it is really a completely different Occurrence if Group,Location or Schedule changes
                            var occurrenceDate = this.StartDateTime.Date;

                            var attendanceOccurrence = attendanceOccurrenceService.Queryable().Where( a => a.GroupId == this.GroupId && a.LocationId == this.LocationId && a.ScheduleId == this.ScheduleId && a.OccurrenceDate == occurrenceDate ).FirstOrDefault();
                            if ( attendanceOccurrence != null )
                            {
                                // found a matching attendanceOccurrence, so use that
                                if ( _updatedObsoleteDidNotOccur && attendanceOccurrence.DidNotOccur != this.DidNotOccur )
                                {
                                    // If DidNotOccur also changed, update the DidNotOccur for the attendanceOccurrence
                                    // NOTE: This will update *all* Attendances' DidNotOccur for this AttendanceOccurrence. That is OK. That is what we want to happen.
                                    attendanceOccurrence.DidNotOccur = this.DidNotOccur;
                                    attendanceOccurrenceRockContext.SaveChanges();
                                }

                                if ( attendanceOccurrence.Id != this.OccurrenceId )
                                {
                                    this.OccurrenceId = attendanceOccurrence.Id;
                                }
                            }
                            else
                            {
                                // didn't find a matching attendanceOccurrence, so create and insert a new one
                                attendanceOccurrence = new AttendanceOccurrence
                                {
                                    GroupId = this.GroupId,
                                    LocationId = this.LocationId,
                                    ScheduleId = this.ScheduleId,
                                    DidNotOccur = this.DidNotOccur,
                                    OccurrenceDate = occurrenceDate
                                };

                                attendanceOccurrenceService.Add( attendanceOccurrence );
                                attendanceOccurrenceRockContext.SaveChanges();
                                this.OccurrenceId = attendanceOccurrence.Id;
                            }


                        }
                    }
                    else if ( _updatedObsoleteDidNotOccur )
                    {
                        // if they only changed DidNotOccur, but not any of the other obsolete attendanceoccurrence properties, just change the DidNotOccur on the existing AttendanceOccurrence record
                        if ( this.Occurrence != null )
                        {
                            this.Occurrence.DidNotOccur = _updatedObsoleteDidNotOccurValue;
                        }
                    }
                }
            }
        }

        /// <summary>
        /// Returns a <see cref="System.String" /> that represents this instance.
        /// </summary>
        /// <returns>
        /// A <see cref="System.String" /> that represents this instance.
        /// </returns>
        public override string ToString()
        {
            if ( !DidAttend.HasValue )
                return string.Empty;

            var sb = new StringBuilder();
            sb.Append( ( PersonAlias?.Person != null ) ? PersonAlias.Person.ToStringSafe() + " " : "" );
            sb.Append( DidAttend.Value ? "attended " : "did not attend " );
            sb.Append( Occurrence?.Group?.ToStringSafe() );
            if ( DidAttend.Value )
            {
                sb.AppendFormat( "on {0} at {1} ", StartDateTime.ToShortDateString(), StartDateTime.ToShortTimeString() );

                var end = EndDateTime ?? Occurrence?.OccurrenceDate;
                if ( end.HasValue )
                {
                    sb.AppendFormat( "until {0} at {1} ", end.Value.ToShortDateString(), end.Value.ToShortTimeString() );
                }
            }

            if ( Occurrence?.Location != null )
            {
                sb.Append( "in " + Occurrence.Location.ToStringSafe() );
            }

            return sb.ToString().Trim();
        }

        /// <summary>
        /// Returns true if ... is valid.
        /// </summary>
        /// <value>
        /// A <see cref="T:System.Boolean" /> that is <c>true</c> if this instance is valid; otherwise, <c>false</c>.
        /// </value>
        public override bool IsValid
        {
            get
            {
                return base.IsValid;
            }
        }

        #endregion
    }

    #region Entity Configuration

    /// <summary>
    /// File Configuration class.
    /// </summary>
    public partial class AttendanceConfiguration : EntityTypeConfiguration<Attendance>
    {
        /// <summary>
        /// Initializes a new instance of the <see cref="AttendanceConfiguration"/> class.
        /// </summary>
        public AttendanceConfiguration()
        {
            this.HasRequired( a => a.Occurrence ).WithMany( o => o.Attendees ).HasForeignKey( p => p.OccurrenceId ).WillCascadeOnDelete( false );
            this.HasOptional( a => a.PersonAlias ).WithMany().HasForeignKey( p => p.PersonAliasId ).WillCascadeOnDelete( true );
            this.HasOptional( a => a.Campus ).WithMany().HasForeignKey( p => p.CampusId ).WillCascadeOnDelete( true );
            this.HasOptional( a => a.Device ).WithMany().HasForeignKey( d => d.DeviceId ).WillCascadeOnDelete( false );
            this.HasOptional( a => a.SearchTypeValue ).WithMany().HasForeignKey( v => v.SearchTypeValueId ).WillCascadeOnDelete( false );
            this.HasOptional( a => a.SearchResultGroup ).WithMany().HasForeignKey( p => p.SearchResultGroupId ).WillCascadeOnDelete( false );
            this.HasOptional( a => a.Qualifier ).WithMany().HasForeignKey( p => p.QualifierValueId ).WillCascadeOnDelete( false );
            this.HasOptional( a => a.AttendanceCode ).WithMany( c => c.Attendances ).HasForeignKey( a => a.AttendanceCodeId ).WillCascadeOnDelete( false );
<<<<<<< HEAD
            this.HasOptional( a => a.LabelData ).WithRequired().WillCascadeOnDelete();
=======
            this.HasOptional( a => a.AttendanceData ).WithRequired().WillCascadeOnDelete();
>>>>>>> 9b967631
        }
    }

    #endregion

    #region Enumerations

    /// <summary>
    /// RSVP Response
    /// </summary>
    public enum RSVP
    {
        /// <summary>
        /// No
        /// </summary>
        No = 0,

        /// <summary>
        /// Yes
        /// </summary>
        Yes = 1,

        /// <summary>
        /// Maybe
        /// </summary>
        Maybe = 2,

    }

    #endregion

}<|MERGE_RESOLUTION|>--- conflicted
+++ resolved
@@ -192,21 +192,16 @@
         public string Note { get; set; }
 
         /// <summary>
-<<<<<<< HEAD
-        /// Gets or sets the data that was used to print the label
-=======
+
         /// Gets or sets additional data associated with the Attendance, including LabelData
->>>>>>> 9b967631
+
         /// </summary>
         /// <value>
         /// The label data.
         /// </value>
         [LavaInclude]
-<<<<<<< HEAD
-        public virtual AttendanceLabelData LabelData { get; set; }
-=======
+
         public virtual AttendanceData AttendanceData { get; set; }
->>>>>>> 9b967631
 
         #endregion
 
@@ -736,11 +731,7 @@
             this.HasOptional( a => a.SearchResultGroup ).WithMany().HasForeignKey( p => p.SearchResultGroupId ).WillCascadeOnDelete( false );
             this.HasOptional( a => a.Qualifier ).WithMany().HasForeignKey( p => p.QualifierValueId ).WillCascadeOnDelete( false );
             this.HasOptional( a => a.AttendanceCode ).WithMany( c => c.Attendances ).HasForeignKey( a => a.AttendanceCodeId ).WillCascadeOnDelete( false );
-<<<<<<< HEAD
-            this.HasOptional( a => a.LabelData ).WithRequired().WillCascadeOnDelete();
-=======
             this.HasOptional( a => a.AttendanceData ).WithRequired().WillCascadeOnDelete();
->>>>>>> 9b967631
         }
     }
 
