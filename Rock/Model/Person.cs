﻿// <copyright>
// Copyright by the Spark Development Network
//
// Licensed under the Rock Community License (the "License");
// you may not use this file except in compliance with the License.
// You may obtain a copy of the License at
//
// http://www.rockrms.com/license
//
// Unless required by applicable law or agreed to in writing, software
// distributed under the License is distributed on an "AS IS" BASIS,
// WITHOUT WARRANTIES OR CONDITIONS OF ANY KIND, either express or implied.
// See the License for the specific language governing permissions and
// limitations under the License.
// </copyright>
//
using System;
using System.Collections.Generic;
using System.Collections.ObjectModel;
using System.ComponentModel;
using System.ComponentModel.DataAnnotations;
using System.ComponentModel.DataAnnotations.Schema;
using System.Data.Entity;
using System.Data.Entity.Infrastructure;
using System.Data.Entity.ModelConfiguration;
using System.Data.Entity.SqlServer;
using System.IO;
using System.Linq;
using System.Net;
using System.Runtime.Serialization;
using System.Text;
using System.Web;

using Rock.Data;
using Rock.Tasks;
using Rock.UniversalSearch;
using Rock.UniversalSearch.IndexModels;
using Rock.Web.Cache;
using Rock.Lava;

namespace Rock.Model
{
    /// <summary>
    /// Represents a person or a business in Rock.
    /// </summary>
    [RockDomain( "CRM" )]
    [Table( "Person" )]
    [DataContract]
    [Analytics( true, true )]
    public partial class Person : Model<Person>, IRockIndexable
    {
        #region Constants

        /// <summary>
        /// The Entity Type used for saving user values
        /// </summary>
        public const string USER_VALUE_ENTITY = "Rock.Model.Person.Value";

        #endregion

        #region Entity Properties

        /// <summary>
        /// Gets or sets a flag indicating if this Person is part of the Rock core system/framework. This property is required.
        /// </summary>
        /// <value>
        /// A <see cref="System.Boolean"/> value that is <c>true</c> if this Person is part of the Rock core system/framework. This property is required.
        /// </value>
        [Required]
        [DataMember( IsRequired = true )]
        public bool IsSystem { get; set; }

        /// <summary>
        /// Gets or sets the Id of the Person Record Type <see cref="Rock.Model.DefinedValue" /> representing what type of Person Record this is.
        /// </summary>
        /// <value>
        /// A <see cref="System.Int32"/> representing the Id of the <see cref="Rock.Model.DefinedValue"/> identifying the person record type. If no value is selected this can be null.
        /// </value>
        [DataMember]
        [DefinedValue( SystemGuid.DefinedType.PERSON_RECORD_TYPE )]
        public int? RecordTypeValueId { get; set; }

        /// <summary>
        /// Gets or sets the Id of the Record Status <see cref="Rock.Model.DefinedValue"/> representing the status of this entity
        /// </summary>
        /// <value>
        /// A <see cref="System.Int32"/> representing the Id of the Record Status <see cref="Rock.Model.DefinedValue"/> representing the status of this entity.
        /// </value>
        [DataMember]
        [DefinedValue( SystemGuid.DefinedType.PERSON_RECORD_STATUS )]
        public int? RecordStatusValueId { get; set; }

        /// <summary>
        /// Gets or sets the record status last modified date time.
        /// </summary>
        /// <value>
        /// The record status last modified date time.
        /// </value>
        [DataMember]
        public DateTime? RecordStatusLastModifiedDateTime { get; set; }

        /// <summary>
        /// Gets or sets the Id of the Record Status Reason <see cref="Rock.Model.DefinedValue"/> representing the reason why a person record status would have a set status.
        /// </summary>
        /// <value>
        /// A <see cref="System.Int32"/> representing the Id of the Record Status Reason <see cref="Rock.Model.DefinedValue"/> representing the reason why a person entity would have a set status.
        /// </value>
        [DataMember]
        [DefinedValue( SystemGuid.DefinedType.PERSON_RECORD_STATUS_REASON )]
        public int? RecordStatusReasonValueId { get; set; }

        /// <summary>
        /// Gets or sets the Id of the Defined Value <see cref="Rock.Model.DefinedValue"/> representing the connection status of the Person.
        /// </summary>
        /// <value>
        /// A <see cref="System.Int32"/> representing the connection status of the Person.
        /// </value>
        [DataMember]
        [DefinedValue( SystemGuid.DefinedType.PERSON_CONNECTION_STATUS )]
        public int? ConnectionStatusValueId { get; set; }

        /// <summary>
        /// Gets or sets the Id of the Defined Value <see cref="Rock.Model.DefinedValue"/> representing the reason a record needs to be reviewed.
        /// </summary>
        /// <value>
        /// A <see cref="System.Int32"/> representing the reason a record needs to be reviewed.
        /// </value>
        [DataMember]
        [DefinedValue( SystemGuid.DefinedType.PERSON_REVIEW_REASON )]
        public int? ReviewReasonValueId { get; set; }

        /// <summary>
        /// Gets or sets a flag indicating if the Person is deceased.
        /// </summary>
        /// <value>
        /// A <see cref="System.Boolean"/> value that is <c>true</c> if the Person is deceased; otherwise <c>false</c>.
        /// </value>
        [DataMember]
        [Index( "IX_IsDeceased_FirstName_LastName", IsUnique = false, Order = 1 )]
        [Index( "IX_IsDeceased_LastName_FirstName", IsUnique = false, Order = 1 )]
        public bool IsDeceased
        {
            get
            {
                return _isDeceased;
            }

            set
            {
                _isDeceased = value;
            }
        }

        private bool _isDeceased = false;

        /// <summary>
        /// Gets or sets Id of the (Salutation) Tile <see cref="Rock.Model.DefinedValue"/> that is associated with the Person
        /// </summary>
        /// <value>
        /// An <see cref="System.Int32"/> representing the Title <see cref="Rock.Model.DefinedValue"/> that is associated with the Person.
        /// </value>
        [DataMember]
        [DefinedValue( SystemGuid.DefinedType.PERSON_TITLE )]
        public int? TitleValueId { get; set; }

        /// <summary>
        /// Gets or sets the first name of the Person.
        /// </summary>
        /// <value>
        /// A <see cref="System.String"/> representing the first name of the Person.
        /// </value>
        [MaxLength( 50 )]
        [DataMember]
        [Index( "IX_IsDeceased_FirstName_LastName", IsUnique = false, Order = 2 )]
        [Index( "IX_IsDeceased_LastName_FirstName", IsUnique = false, Order = 3 )]
        public string FirstName { get; set; }

        /// <summary>
        /// Gets or sets the nick name of the Person.  If a nickname was not entered, the first name is used.
        /// </summary>
        /// <value>
        /// A <see cref="System.String"/> representing the nick name of the Person.
        /// </value>
        /// <remarks>
        /// The name that the person goes by.
        /// </remarks>
        [MaxLength( 50 )]
        [DataMember]
        [Previewable]
        public string NickName { get; set; }

        /// <summary>
        /// Gets or sets the middle name of the Person.
        /// </summary>
        /// <value>
        /// A <see cref="System.String"/> that represents the middle name of the Person.
        /// </value>
        [MaxLength( 50 )]
        [DataMember]
        public string MiddleName { get; set; }

        /// <summary>
        /// Gets or sets the last name (Sir Name) of the Person.
        /// </summary>
        /// <value>
        /// A <see cref="System.String"/> that represents the Last Name of the Person.
        /// </value>
        [MaxLength( 50 )]
        [DataMember]
        [Previewable]
        [Index( "IX_IsDeceased_FirstName_LastName", IsUnique = false, Order = 3 )]
        [Index( "IX_IsDeceased_LastName_FirstName", IsUnique = false, Order = 2 )]
        public string LastName { get; set; }

        /// <summary>
        /// Gets or sets the Id of the Person's name Suffix <see cref="Rock.Model.DefinedValue"/>.
        /// </summary>
        /// <value>
        /// A <see cref="System.Int32"/> representing the Id of the Person's name Suffix <see cref="Rock.Model.DefinedValue"/>. If the Person
        /// does not have a suffix as part of their name this value will be null.
        /// </value>
        /// <remarks>
        /// Examples include: Sr., Jr., III, IV, DMD,  MD, PhD, etc.
        /// </remarks>
        [DataMember]
        [DefinedValue( SystemGuid.DefinedType.PERSON_SUFFIX )]
        public int? SuffixValueId { get; set; }

        /// <summary>
        /// Gets or sets the Id of the <see cref="Rock.Model.BinaryFile"/> that contains the photo of the Person.
        /// </summary>
        /// <value>
        /// A <see cref="System.Int32"/> representing the Id of the <see cref="Rock.Model.BinaryFile"/> containing the photo of the Person.
        /// </value>
        [DataMember]
        public int? PhotoId { get; set; }

        /// <summary>
        /// Gets or sets the day of the month portion of the Person's birth date.
        /// </summary>
        /// <value>
        /// A <see cref="System.Int32"/> representing the day of the month portion of the Person's birth date. If their birth date is not known
        /// this value will be null.
        /// </value>
        [DataMember]
        public int? BirthDay { get; set; }

        /// <summary>
        /// Gets or sets the month portion of the Person's birth date.
        /// </summary>
        /// <value>
        /// A <see cref="System.Int32"/> representing the month portion of the Person's birth date. If the birth date is not known this value will be null.
        /// </value>
        [DataMember]
        public int? BirthMonth { get; set; }

        /// <summary>
        /// Gets or sets the year portion of the Person's birth date.
        /// </summary>
        /// <value>
        /// A <see cref="System.Int32"/> representing the year portion of the Person's birth date. If the birth date is not known this value will be null.
        /// </value>
        [DataMember]
        public int? BirthYear { get; set; }

        /// <summary>
        /// Gets or sets the gender of the Person. This property is required.
        /// </summary>
        /// <value>
        /// A <see cref="Rock.Model.Gender"/> enum value representing the Person's gender.  Valid values are <c>Gender.Unknown</c> if the Person's gender is unknown,
        /// <c>Gender.Male</c> if the Person's gender is Male, <c>Gender.Female</c> if the Person's gender is Female.
        /// </value>
        [Required]
        [DataMember( IsRequired = true )]
        [Previewable]
        public Gender Gender { get; set; }

        /// <summary>
        /// Gets or sets Id of the Marital Status <see cref="Rock.Model.DefinedValue"/> representing the Person's marital status.
        /// </summary>
        /// <value>
        /// A <see cref="System.Int32"/> representing the Id of the Marital Status <see cref="Rock.Model.DefinedValue"/> representing the Person's marital status.  This value is nullable.
        /// </value>
        [DataMember]
        [DefinedValue( SystemGuid.DefinedType.PERSON_MARITAL_STATUS )]
        public int? MaritalStatusValueId { get; set; }

        /// <summary>
        /// Gets or sets the date of the Person's wedding anniversary.  This property is nullable if the Person is not married or their anniversary date is not known.
        /// </summary>
        /// <value>
        /// A <see cref="System.DateTime"/> representing the anniversary date of the Person's wedding. If the anniversary date is not known or they are not married this value will be null.
        /// </value>
        [DataMember]
        [Column( TypeName = "Date" )]
        public DateTime? AnniversaryDate { get; set; }

        /// <summary>
        /// Gets or sets the date of the Person's projected or actual high school graduation year. This value is used to determine what grade a student is in.
        /// </summary>
        /// <value>
        /// The Person's projected or actual high school graduation year
        /// </value>
        [DataMember]
        public int? GraduationYear { get; set; }

        /// <summary>
        /// Gets or sets the <see cref="Rock.Model.Group">giving group</see> id.  If an individual would like their giving to be grouped with the rest of their family,
        /// this will be the id of their family group.  If they elect to contribute on their own, this value will be null.
        /// </summary>
        /// <value>
        /// The giving group id.
        /// </value>
        [DataMember]
        [HideFromReporting]
        public int? GivingGroupId
        {
            get
            {
                return _givingGroupId;
            }

            set
            {
<<<<<<< HEAD
                _givingGroupId = value;
                GivingId = _givingGroupId.HasValue ? $"G{_givingGroupId.Value}" : $"P{Id}";
=======
                GivingId = GivingGroupId.HasValue ? $"G{GivingGroupId.Value}" : $"P{Id}";
                _givingGroupId = value;
>>>>>>> 0bfe3f81
            }
        }

        private int? _givingGroupId;

        /// <summary>
        /// Gets the computed giver identifier in the format G{GivingGroupId} if they are part of a GivingGroup, or P{Personid} if they give individually
        /// </summary>
        /// <value>
        /// The giver identifier.
        /// </value>
        [DataMember]
        [Index( "IX_GivingId" )]
<<<<<<< HEAD
        public string GivingId { get; private set; }
=======
        public string GivingId { get; set; }
>>>>>>> 0bfe3f81

        /// <summary>
        /// Gets or sets the giving leader's Person Id.
        /// Note: This is computed on save, so any manual changes to this will be ignored.
        /// </summary>
        /// <value>
        /// The giving leader identifier.
        /// </value>
        [DataMember]
        public int GivingLeaderId { get; set; }

        /// <summary>
        /// Gets or sets the Person's email address.
        /// </summary>
        /// <value>
        /// A <see cref="System.String"/> containing the Person's email address.
        /// </value>
        [MaxLength( 75 )]
        [DataMember]
        [Previewable]
        [RegularExpression( @"[\w\.\'_%-]+(\+[\w-]*)?@([\w-]+\.)+[\w-]+", ErrorMessage = "The Email address is invalid" )]
        [Index( "IX_Email" )]
        public string Email { get; set; }

        /// <summary>
        /// Gets or sets a flag indicating if the Person's email address is active.
        /// </summary>
        /// <value>
        /// A <see cref="System.Boolean"/> value that is <c>true</c> if the email address is active, otherwise <c>false</c>.
        /// </value>
        [DataMember]
        [Newtonsoft.Json.JsonConverter( typeof( Rock.Utility.NotNullJsonConverter<bool> ), true )]
        [DefaultValue( true )]
        public bool IsEmailActive
        {
            get { return _isEmailActive; }
            set { _isEmailActive = value; }
        }

        private bool _isEmailActive = true;

        /// <summary>
        /// Gets or sets a note about the Person's email address.
        /// </summary>
        /// <value>
        /// A <see cref="System.String"/> representing a note about the Person's email address.
        /// </value>
        [MaxLength( 250 )]
        [DataMember]
        public string EmailNote { get; set; }

        /// <summary>
        /// Gets or sets the email preference.
        /// </summary>
        /// <value>
        /// The email preference.
        /// </value>
        [DataMember]
        public EmailPreference EmailPreference { get; set; }

        /// <summary>
        /// Gets or sets the communication preference.
        /// </summary>
        /// <value>
        /// The communication preference.
        /// </value>
        [DataMember]
        public CommunicationType CommunicationPreference { get; set; }

        /// <summary>
        /// Gets or sets notes about why a person profile needs to be reviewed
        /// </summary>
        /// <value>
        /// A <see cref="System.String"/> representing an Review Reason Note.
        /// </value>
        [MaxLength( 1000 )]
        [DataMember]
        public string ReviewReasonNote { get; set; }

        /// <summary>
        /// Gets or sets the Inactive Reason Note
        /// </summary>
        /// <value>
        /// A <see cref="System.String"/> representing an Inactive Reason Note.
        /// </value>
        [MaxLength( 1000 )]
        [DataMember]
        public string InactiveReasonNote { get; set; }

        /// <summary>
        /// Gets or sets the System Note
        /// </summary>
        /// <value>
        /// A <see cref="System.String"/> representing a System Note.
        /// </value>
        [MaxLength( 1000 )]
        [DataMember]
        public string SystemNote { get; set; }

        /// <summary>
        /// Gets or sets the count of the number of times that the Person has been viewed.
        /// </summary>
        /// <value>
        /// A <see cref="System.Int32"/> representing the number of times that the Person has been viewed.
        /// </value>
        [DataMember]
        public int? ViewedCount { get; set; }

        /// <summary>
        /// Gets or sets the name of the top signal color. This property is used to indicate the icon color
        /// on a person if they have a related signal.
        /// </summary>
        /// <value>
        /// A <see cref="System.String"/> representing the CSS color.
        /// </value>
        [MaxLength( 100 )]
        [DataMember]
        public string TopSignalColor { get; set; }

        /// <summary>
        /// Gets or sets the name of the top signal CSS class. This property is used to indicate which icon to display
        /// on a person if they have a related signal.
        /// </summary>
        /// <value>
        /// A <see cref="System.String"/> representing the name of the signal CSS class.
        /// </value>
        [MaxLength( 100 )]
        [DataMember]
        public string TopSignalIconCssClass { get; set; }

        /// <summary>
        /// Gets or sets the highest priority PersonSignal associated with this person.
        /// </summary>
        /// <value>
        /// A <see cref="System.Int32"/> representing a PersonSignal Id of the <see cref="Rock.Model.PersonSignal"/>.
        /// </value>
        [DataMember]
        public int? TopSignalId { get; set; }

        /// <summary>
        /// Gets or sets the age classification of the Person.
        /// Note: This is computed on save, so any manual changes to this will be ignored.
        /// </summary>
        /// <value>
        /// A <see cref="Rock.Model.AgeClassification"/> enum value representing the Person's age classification.  Valid values are <c>AgeClassification.Unknown</c> if the Person's age is unknown,
        /// <c>AgeClassification.Adult</c> if the Person's age falls under Adult Range, <c>AgeClassification.Child</c> if the Person is under the age of 18
        /// </value>
        [DataMember]
        [Previewable]
        public AgeClassification AgeClassification { get; set; }

        /// <summary>
        /// Gets or sets the group id for the <see cref="Person.PrimaryFamily" />.
        /// Note: This is computed on save, so any manual changes to this will be ignored.
        /// </summary>
        /// <value>
        /// The primary family id.
        /// </value>
        [DataMember]
        public int? PrimaryFamilyId { get; set; }

        /// <summary>
        /// Gets or sets the campus id for the primary family.
        /// Note: This is computed on save, so any manual changes to this will be ignored.
        /// </summary>
        /// <value>
        /// The campus id of the primary family.
        /// </value>
        [DataMember]
        public int? PrimaryCampusId { get; set; }

        /// <summary>
        /// Gets or sets a flag indicating if the Person is locked as child.
        /// </summary>
        /// <value>
        /// A <see cref="System.Boolean"/> value that is <c>true</c> if the Person is locked as child; otherwise <c>false</c>.
        /// </value>
        [DataMember]
        public bool IsLockedAsChild
        {
            get
            {
                return _isLockedAsChild;
            }

            set
            {
                _isLockedAsChild = value;
            }
        }

        private bool _isLockedAsChild = false;

        /// <summary>
        /// Gets or sets the deceased date.
        /// </summary>
        /// <value>
        /// The deceased date.
        /// </value>
        [DataMember]
        public DateTime? DeceasedDate { get; set; }

        /// <summary>
        /// Gets or sets the person's default financial account gift designation.
        /// </summary>
        /// <value>
        /// The financial account id.
        /// </value>
        [DataMember]
        public int? ContributionFinancialAccountId { get; set; }

        #endregion

        #region Constructors

        /// <summary>
        /// Initializes a new instance of the <see cref="Person"/> class.
        /// </summary>
        public Person()
            : base()
        {
            _users = new Collection<UserLogin>();
            _phoneNumbers = new Collection<PhoneNumber>();
            _members = new Collection<GroupMember>();
            _aliases = new Collection<PersonAlias>();
            CommunicationPreference = CommunicationType.Email;
        }

        #endregion

        #region Virtual Properties

        /// <summary>
        /// Gets the <see cref="Rock.Model.PersonAlias">primary alias</see>.
        /// </summary>
        /// <value>
        /// The primary alias.
        /// </value>
        [NotMapped]
        [LavaVisible]
        public virtual PersonAlias PrimaryAlias
        {
            get
            {
                return Aliases.FirstOrDefault( a => a.AliasPersonId == Id );
            }
        }

        /// <summary>
        /// Gets the <see cref="Rock.Model.PersonAlias">primary alias</see> identifier.
        /// </summary>
        /// <value>
        /// The primary alias identifier.
        /// </value>
        [DataMember]
        [NotMapped]
        [RockClientInclude( "The Primary PersonAliasId of the Person" )]
        public virtual int? PrimaryAliasId
        {
            get
            {
                var primaryAlias = PrimaryAlias;
                if ( primaryAlias != null )
                {
                    return primaryAlias.Id;
                }

                return null;
            }

            private set
            {
                // intentionally blank
            }
        }

        /// <summary>
        /// Gets the Full Name of the Person using the NickName LastName Suffix format.
        /// </summary>
        /// <value>
        /// A <see cref="System.String"/> representing the Full Name of a Person using the NickName LastName Suffix format.
        /// </value>
        [DataMember]
        [NotMapped]
        public virtual string FullName
        {
            get
            {
                // Use the SuffixValueId and DefinedValue cache instead of referencing SuffixValue property so
                // that if FullName is used in datagrid, the SuffixValue is not lazy-loaded for each row
                return FormatFullName( NickName, LastName, SuffixValueId, this.RecordTypeValueId );
            }

            private set
            {
                // intentionally blank
            }
        }

        /// <summary>
        /// Determines whether the <see cref="RecordTypeValue"/> of this Person is Business
        /// </summary>
        /// <returns>
        ///   <c>true</c> if this instance is business; otherwise, <c>false</c>.
        /// </returns>
        public bool IsBusiness()
        {
            return IsBusiness( this.RecordTypeValueId );
        }

        /// <summary>
        /// Gets a value indicating the specified recordTypeValueId is the record type of a <see cref="SystemGuid.DefinedValue.PERSON_RECORD_TYPE_BUSINESS" /> record type
        /// </summary>
        /// <value>
        /// <c>true</c> if this instance is business; otherwise, <c>false</c>.
        /// </value>
        private static bool IsBusiness( int? recordTypeValueId )
        {
            if ( recordTypeValueId.HasValue )
            {
                int recordTypeValueIdBusiness = DefinedValueCache.Get( SystemGuid.DefinedValue.PERSON_RECORD_TYPE_BUSINESS.AsGuid() ).Id;
                return recordTypeValueId.Value == recordTypeValueIdBusiness;
            }
            else
            {
                return false;
            }
        }

        /// <summary>
        /// Determines whether the <see cref="RecordTypeValue"/> of this Person is Nameless
        /// </summary>
        /// <returns>
        ///   <c>true</c> if this instance is nameless; otherwise, <c>false</c>.
        /// </returns>
        public bool IsNameless()
        {
            int recordTypeValueIdNameless = DefinedValueCache.Get( SystemGuid.DefinedValue.PERSON_RECORD_TYPE_NAMELESS.AsGuid() ).Id;
            return this.RecordTypeValueId.HasValue && this.RecordTypeValueId.Value == recordTypeValueIdNameless;
        }

        /// <summary>
        /// Gets a value indicating the specified recordTypeValueId is the record type of a <see cref="SystemGuid.DefinedValue.PERSON_RECORD_TYPE_NAMELESS"/> record type
        /// </summary>
        /// <param name="recordTypeValueId">The record type value identifier.</param>
        /// <returns>
        ///   <c>true</c> if the specified record type value identifier is nameless; otherwise, <c>false</c>.
        /// </returns>
        public static bool IsNameless( int? recordTypeValueId )
        {
            if ( recordTypeValueId.HasValue )
            {
                int recordTypeValueIdBusiness = DefinedValueCache.Get( SystemGuid.DefinedValue.PERSON_RECORD_TYPE_NAMELESS.AsGuid() ).Id;
                return recordTypeValueId.Value == recordTypeValueIdBusiness;
            }
            else
            {
                return false;
            }
        }

        /// <summary>
        /// Gets the full name of the Person using the LastName, FirstName format.
        /// </summary>
        /// <value>
        /// A <see cref="System.String"/> representing the full name of a Person using the LastName, FirstName format
        /// </value>
        [NotMapped]
        public virtual string FullNameReversed
        {
            get
            {
                return FormatFullNameReversed( this.LastName, this.NickName, this.SuffixValueId, this.RecordTypeValueId );
            }
        }

        /// <summary>
        /// Gets the full name reversed.
        /// </summary>
        /// <param name="lastName">The last name.</param>
        /// <param name="nickName">Name of the nick.</param>
        /// <param name="suffixValueId">The suffix value identifier.</param>
        /// <param name="recordTypeValueId">The record type value identifier.</param>
        /// <returns></returns>
        public static string FormatFullNameReversed( string lastName, string nickName, int? suffixValueId, int? recordTypeValueId )
        {
            if ( IsBusiness( recordTypeValueId ) )
            {
                return lastName;
            }

            var fullName = new StringBuilder();

            fullName.Append( lastName );

            // Use the SuffixValueId and DefinedValue cache instead of referencing SuffixValue property so
            // that if FullName is used in datagrid, the SuffixValue is not lazy-loaded for each row
            if ( suffixValueId.HasValue )
            {
                var suffix = DefinedValueCache.Get( suffixValueId.Value );
                if ( suffix != null )
                {
                    fullName.AppendFormat( " {0}", suffix.Value );
                }
            }

            fullName.AppendFormat( ", {0}", nickName );
            return fullName.ToString();
        }

        /// <summary>
        /// Gets the Full Name of the Person using the Title FirstName LastName format.
        /// </summary>
        /// <value>
        /// A <see cref="System.String"/> representing the Full Name of a Person using the Title FirstName LastName format.
        /// </value>
        [NotMapped]
        public virtual string FullNameFormal
        {
            get
            {
                if ( IsBusiness( this.RecordTypeValueId ) )
                {
                    return LastName;
                }

                var fullName = new StringBuilder();

                fullName.AppendFormat( "{0} {1}", FirstName, LastName );

                if ( SuffixValue != null && !string.IsNullOrWhiteSpace( SuffixValue.Value ) )
                {
                    fullName.AppendFormat( " {0}", SuffixValue.Value );
                }

                return fullName.ToString();
            }
        }

        /// <summary>
        /// Gets the full name of the Person using the LastName, FirstName format.
        /// </summary>
        /// <value>
        /// A <see cref="System.String"/> representing the full name of a Person using the LastName, FirstName format
        /// </value>
        [NotMapped]
        public virtual string FullNameFormalReversed
        {
            get
            {
                if ( IsBusiness( this.RecordTypeValueId ) )
                {
                    return LastName;
                }

                var fullName = new StringBuilder();
                fullName.Append( LastName );

                if ( SuffixValue != null && !string.IsNullOrWhiteSpace( SuffixValue.Value ) )
                {
                    fullName.AppendFormat( " {0}", SuffixValue.Value );
                }

                fullName.AppendFormat( ", {0}", FirstName );
                return fullName.ToString();
            }
        }

        /// <summary>
        /// Gets the day of the week the person's birthday falls on for the current year.
        /// </summary>
        /// <value>
        /// A <see cref="System.String"/> representing the day of the week the person's birthday falls on for the current year.
        /// </value>
        [DataMember]
        [NotMapped]
        public virtual string BirthdayDayOfWeek
        {
            get
            {
                string birthdayDayOfWeek = string.Empty;

                if ( BirthMonth.HasValue && BirthDay.HasValue )
                {
                    try
                    {
                        DateTime thisYearsBirthdate;
                        if ( BirthMonth == 2 && BirthDay == 29 && !DateTime.IsLeapYear( RockDateTime.Now.Year ) )
                        {
                            // if their birthdate is 2/29 and the current year is NOT a leapyear, have their birthday be 2/28
                            thisYearsBirthdate = new DateTime( RockDateTime.Now.Year, BirthMonth.Value, 28, 0, 0, 0 );
                        }
                        else
                        {
                            thisYearsBirthdate = new DateTime( RockDateTime.Now.Year, BirthMonth.Value, BirthDay.Value, 0, 0, 0 );
                        }

                        birthdayDayOfWeek = thisYearsBirthdate.ToString( "dddd" );
                    }
                    catch
                    {
                        // intentionally blank
                    }
                }

                return birthdayDayOfWeek;
            }

            private set
            {
                // intentionally blank
            }
        }

        /// <summary>
        /// Gets the day of the week the person's birthday falls on for the current year as a shortened string (e.g. Wed.)
        /// </summary>
        /// <value>
        /// A <see cref="System.String"/> representing the shortened day of the week the person's birthday falls on for the current year.
        /// </value>
        [DataMember]
        [NotMapped]
        public virtual string BirthdayDayOfWeekShort
        {
            get
            {
                string birthdayDayOfWeek = string.Empty;

                if ( BirthMonth.HasValue && BirthDay.HasValue )
                {
                    try
                    {
                        DateTime thisYearsBirthdate;
                        if ( BirthMonth == 2 && BirthDay == 29 && !DateTime.IsLeapYear( RockDateTime.Now.Year ) )
                        {
                            // if their birthdate is 2/29 and the current year is NOT a leapyear, have their birthday be 2/28
                            thisYearsBirthdate = new DateTime( RockDateTime.Now.Year, BirthMonth.Value, 28, 0, 0, 0 );
                        }
                        else
                        {
                            thisYearsBirthdate = new DateTime( RockDateTime.Now.Year, BirthMonth.Value, BirthDay.Value, 0, 0, 0 );
                        }

                        birthdayDayOfWeek = thisYearsBirthdate.ToString( "ddd" );
                    }
                    catch
                    {
                        // intentionally blank
                    }
                }

                return birthdayDayOfWeek;
            }

            private set
            {
                // intentionally blank
            }
        }

        /// <summary>
        /// Gets the URL of the person's photo.
        /// </summary>
        /// <value>
        /// URL of the photo
        /// </value>
        [LavaVisible]
        [NotMapped]
        public virtual string PhotoUrl
        {
            get
            {
                return Person.GetPersonPhotoUrl( this );
            }

            private set
            {
                // intentionally blank
            }
        }

        /// <summary>
        /// Gets or sets a collection containing the Person's <see cref="Rock.Model.UserLogin">UserLogins</see>.
        /// </summary>
        /// <value>
        /// A collection of <see cref="Rock.Model.UserLogin">UserLogins</see> that belong to the Person.
        /// </value>
        [DataMember]
        public virtual ICollection<UserLogin> Users
        {
            get { return _users; }
            set { _users = value; }
        }

        private ICollection<UserLogin> _users;

        /// <summary>
        /// Gets or sets a collection of <see cref="Rock.Model.PhoneNumber">PhoneNumbers</see>
        /// </summary>
        /// <value>
        /// A collection of <see cref="Rock.Model.PhoneNumber"/> entities representing the phone numbers that are associated with this Person.
        /// </value>
        [DataMember]
        public virtual ICollection<PhoneNumber> PhoneNumbers
        {
            get { return _phoneNumbers; }
            set { _phoneNumbers = value; }
        }

        private ICollection<PhoneNumber> _phoneNumbers;

        /// <summary>
        /// Gets or sets a collection of <see cref="Rock.Model.GroupMember">GroupMember</see> entities representing the group memberships that are associated
        /// with this Person.
        /// </summary>
        /// <value>
        /// A collection of <see cref="Rock.Model.GroupMember">GroupMember</see> entities representing the group memberships that are associated with
        /// </value>
        [LavaVisible]
        public virtual ICollection<GroupMember> Members
        {
            get { return _members; }
            set { _members = value; }
        }

        private ICollection<GroupMember> _members;

        /// <summary>
        /// Gets or sets the <see cref="Rock.Model.PersonAlias">aliases</see> for this person.
        /// </summary>
        /// <value>
        /// The aliases.
        /// </value>
        [LavaVisible]
        public virtual ICollection<PersonAlias> Aliases
        {
            get { return _aliases; }
            set { _aliases = value; }
        }

        private ICollection<PersonAlias> _aliases;

        /// <summary>
        /// Gets or sets the <see cref="Rock.Model.DefinedValue"/> representing the Person's marital status.
        /// </summary>
        /// <value>
        /// A <see cref="Rock.Model.DefinedValue"/> representing the Person's marital status.
        /// </value>
        [DataMember]
        public virtual DefinedValue MaritalStatusValue { get; set; }

        /// <summary>
        /// Gets or sets the <see cref="Rock.Model.DefinedValue"/> representing the Person's connection status
        /// </summary>
        /// <value>
        /// A <see cref="DefinedValue"/> object representing the Person's connection status.
        /// </value>
        [DataMember]
        public virtual DefinedValue ConnectionStatusValue { get; set; }

        /// <summary>
        /// Gets or sets the review reason value.
        /// </summary>
        /// <value>
        /// The review reason value.
        /// </value>
        [DataMember]
        public virtual DefinedValue ReviewReasonValue { get; set; }

        /// <summary>
        /// Gets or sets the <see cref="Rock.Model.DefinedValue"/> representing the record status.
        /// </summary>
        /// <value>
        /// A <see cref="DefinedValue"/> object representing the record status.
        /// </value>
        [DataMember]
        public virtual DefinedValue RecordStatusValue { get; set; }

        /// <summary>
        /// Gets or sets the <see cref="Rock.Model.DefinedValue"/> representing the Record Status Reason.
        /// </summary>
        /// <value>
        /// A <see cref="DefinedValue"/> that represents the Record Status Reason (disposition)
        /// </value>
        [DataMember]
        public virtual DefinedValue RecordStatusReasonValue { get; set; }

        /// <summary>
        /// Gets or sets the <see cref="Rock.Model.DefinedValue"/> representing the RecordType.
        /// </summary>
        /// <value>
        /// A <see cref="Rock.Model.DefinedValue"/> representing the record type.
        /// </value>
        [DataMember]
        public virtual DefinedValue RecordTypeValue { get; set; }

        /// <summary>
        /// Gets or sets the <see cref="Rock.Model.DefinedValue"/> representing the Person's name suffix.
        /// </summary>
        /// <value>
        /// A <see cref="Rock.Model.DefinedValue" /> representing the name suffix.
        /// </value>
        [DataMember]
        public virtual DefinedValue SuffixValue { get; set; }

        /// <summary>
        /// Gets or sets the <see cref="Rock.Model.DefinedValue"/> representing the Person's salutation title.
        /// </summary>
        /// <value>
        /// A <see cref="Rock.Model.DefinedValue"/> object representing the Person's salutation title.
        /// </value>
        [DataMember]
        public virtual DefinedValue TitleValue { get; set; }

        /// <summary>
        /// Gets or sets the <see cref="Rock.Model.BinaryFile"/> that contains the Person's photo.
        /// </summary>
        /// <value>
        /// The <see cref="Rock.Model.BinaryFile"/> that contains the Person's photo.
        /// </value>
        [DataMember]
        public virtual BinaryFile Photo { get; set; }

        /// <summary>
        /// Gets or sets the giving group.
        /// </summary>
        /// <value>
        /// The giving group.
        /// </value>
        [LavaVisible]
        public virtual Group GivingGroup { get; set; }

        /// <summary>
        /// Gets or sets the signals applied to this person.
        /// </summary>
        /// <value>
        /// A collection of <see cref="Rock.Model.PersonSignal">PersonSignal</see> entities representing the signals that are associated with this person.
        /// </value>
        [LavaHidden]
        public virtual ICollection<PersonSignal> Signals { get; set; }

        /// <summary>
        /// Gets or sets the <see cref="Rock.Model.Group">primary family</see>.
        /// </summary>
        /// <value>
        /// The primary family.
        /// </value>
        [LavaVisible]
        public virtual Group PrimaryFamily { get; set; }

        /// <summary>
        /// Gets or sets the person's <see cref="Rock.Model.Campus">primary campus</see>.
        /// </summary>
        /// <value>
        /// The primary campus.
        /// </value>
        [LavaVisible]
        public virtual Campus PrimaryCampus { get; set; }

        /// <summary>
        /// Gets or sets the person's default <see cref="Rock.Model.FinancialAccount" /> gift designation.
        /// </summary>
        /// <value>
        /// The financial account.
        /// </value>
        [LavaHidden]
        public virtual FinancialAccount ContributionFinancialAccount { get; set; }

        /// <summary>
        /// Gets the Person's birth date. Note: Use <see cref="SetBirthDate(DateTime?)"/> set the Birthdate
        /// </summary>
        /// <value>
        /// A <see cref="System.DateTime"/> representing the Person's birthdate.  If no birthdate is available, null is returned. If the year is not available then the birthdate is returned with the DateTime.MinValue.Year.
        /// </value>
        [DataMember]
        [Column( TypeName = "Date" )]
        public DateTime? BirthDate
        {
            get
            {
                _birthDate = CalculateBirthDate();
                return _birthDate;
            }

            private set
            {
                _birthDate = value;
            }
        }

        private DateTime? _birthDate;

        /// <summary>
        /// Calculates the birthdate from the BirthYear, BirthMonth, and BirthDay.
        /// Will return null if BirthMonth or BirthDay is null.
        /// If BirthYear is null then DateTime.MinValue.Year (Year = 1) is used.
        /// </summary>
        /// <returns></returns>
        private DateTime? CalculateBirthDate()
        {
            if ( BirthDay == null || BirthMonth == null )
            {
                return null;
            }
            else
            {
                if ( BirthMonth <= 12 )
                {
                    if ( BirthDay <= DateTime.DaysInMonth( BirthYear ?? DateTime.MinValue.Year, BirthMonth.Value ) )
                    {
                        return new DateTime( BirthYear ?? DateTime.MinValue.Year, BirthMonth.Value, BirthDay.Value );
                    }
                }

                return null;
            }
        }

        /// <summary>
        /// Gets or sets the number of days until their next birthday. This is a computed column and can be used
        /// in LinqToSql queries, but there is no in-memory calculation. Avoid using this property outside of
        /// a linq query. Use DaysToBirthday property instead
        /// NOTE: If their birthday is Feb 29, and this isn't a leap year, it'll treat Feb 28th as their birthday when doing this calculation
        /// </summary>
        /// <value>
        /// The number of days until their next birthday
        /// </value>
        [DataMember]
        [DatabaseGenerated( DatabaseGeneratedOption.Computed )]
        public int? DaysUntilBirthday { get; set; }

        /// <summary>
        /// Sets the birth date, which will set the BirthMonth, BirthDay, and BirthYear values
        /// </summary>
        /// <param name="value">The value.</param>
        public void SetBirthDate( DateTime? value )
        {
            if ( value.HasValue )
            {
                BirthMonth = value.Value.Month;
                BirthDay = value.Value.Day;
                if ( value.Value.Year != DateTime.MinValue.Year )
                {
                    BirthYear = value.Value.Year;
                }
                else
                {
                    BirthYear = null;
                }
            }
            else
            {
                BirthMonth = null;
                BirthDay = null;
                BirthYear = null;
            }
        }

        /// <summary>
        /// Gets the Person's age.
        /// </summary>
        /// <value>
        /// An <see cref="System.Int32"/> representing the person's age. Returns null if the birthdate or birthyear is not available.
        /// </value>
        [DataMember]
        [NotMapped]
        public virtual int? Age
        {
            get
            {
                return Person.GetAge( this.BirthDate );
            }

            private set
            {
                // intentionally blank
            }
        }

        /// <summary>
        /// Gets the age.
        /// </summary>
        /// <param name="birthDate">The birth date.</param>
        /// <returns></returns>
        public static int? GetAge( DateTime? birthDate )
        {
            if ( birthDate.HasValue && birthDate.Value.Year != DateTime.MinValue.Year )
            {
                DateTime today = RockDateTime.Today;
                int age = today.Year - birthDate.Value.Year;
                if ( birthDate.Value > today.AddYears( -age ) )
                {
                    // their birthdate is after today's date, so they aren't a year older yet
                    age--;
                }

                return age;
            }

            return null;
        }

        /// <summary>
        /// Formats the age with unit (year, month, day) suffix depending on the age of the individual.
        /// </summary>
        /// <param name="condensed">if set to <c>true</c> age in years is returned without a unit suffix.</param>
        /// <returns></returns>
        public string FormatAge( bool condensed = false )
        {
            var age = Age;
            if ( age != null )
            {
                if ( condensed )
                {
                    return age.ToString();
                }

                if ( age > 0 )
                {
                    return age + ( age == 1 ? " yr" : " yrs" );
                }
                else if ( age < -1 )
                {
                    return string.Empty;
                }
            }

            var today = RockDateTime.Today;
            if ( BirthYear != null && BirthMonth != null )
            {
                int months = today.Month - BirthMonth.Value;
                if ( BirthYear < today.Year )
                {
                    months = months + 12;
                }

                if ( BirthDay > today.Day )
                {
                    months--;
                }

                if ( months > 0 )
                {
                    return months + ( months == 1 ? " mo" : " mos" );
                }
            }

            if ( BirthYear != null && BirthMonth != null && BirthDay != null )
            {
                int days = today.Day - BirthDay.Value;
                if ( days < 0 )
                {
                    // Add the number of days in the birth month
                    var birthMonth = new DateTime( BirthYear.Value, BirthMonth.Value, 1 );
                    days = days + birthMonth.AddMonths( 1 ).AddDays( -1 ).Day;
                }

                return days + ( days == 1 ? " day" : " days" );
            }

            return string.Empty;
        }

        /// <summary>
        /// Gets the next birth day.
        /// </summary>
        /// <value>
        /// The next birth day.
        /// </value>
        [DataMember]
        [NotMapped]
        public virtual DateTime? NextBirthDay
        {
            get
            {
                if ( BirthMonth.HasValue && BirthDay.HasValue )
                {
                    var today = RockDateTime.Today;
                    var nextBirthDay = RockDateTime.New( today.Year, BirthMonth.Value, BirthDay.Value );
                    if ( nextBirthDay.HasValue && nextBirthDay.Value.CompareTo( today ) < 0 )
                    {
                        nextBirthDay = RockDateTime.New( today.Year + 1, BirthMonth.Value, BirthDay.Value );
                    }

                    return nextBirthDay;
                }

                return null;
            }

            private set
            {
                // intentionally blank
            }
        }

        /// <summary>
        /// Gets the number of days until the Person's birthday. This is an in-memory calculation. If needed in a LinqToSql query
        /// use DaysUntilBirthday property instead
        /// </summary>
        /// <value>
        /// A <see cref="System.Int32"/> representing the number of days until the Person's birthday. If the person's birthdate is
        /// not available returns Int.MaxValue
        /// </value>
        [DataMember]
        [NotMapped]
        public virtual int DaysToBirthday
        {
            get
            {
                if ( BirthDay.HasValue && BirthMonth.HasValue )
                {
                    if ( BirthDay.Value >= 1 && BirthDay.Value <= 31 && BirthMonth.Value >= 1 && BirthMonth.Value <= 12 )
                    {
                        var today = RockDateTime.Today;

                        int day = BirthDay.Value;
                        int month = BirthMonth.Value;
                        int year = today.Year;
                        if ( month < today.Month || ( month == today.Month && day < today.Day ) )
                        {
                            year++;
                        }

                        DateTime bday = DateTime.MinValue;
                        while ( !DateTime.TryParse( BirthMonth.Value.ToString() + "/" + day.ToString() + "/" + year.ToString(), out bday ) && day > 28 )
                        {
                            day--;
                        }

                        if ( bday != DateTime.MinValue )
                        {
                            return Convert.ToInt32( bday.Subtract( today ).TotalDays );
                        }
                    }
                }

                return int.MaxValue;
            }

            private set
            {
                // intentionally blank
            }
        }

        /// <summary>
        /// Gets the Person's precise age (includes the fraction of the year).
        /// </summary>
        /// <value>
        /// A <see cref="System.Double"/> representing the Person's age (including fraction of year)
        /// </value>
        [NotMapped]
        [LavaVisible]
        public virtual double? AgePrecise
        {
            get
            {
                DateTime? bday = this.BirthDate;
                if ( this.BirthYear.HasValue && bday.HasValue )
                {
                    // Calculate years
                    DateTime today = RockDateTime.Today;
                    int years = today.Year - bday.Value.Year;
                    if ( bday > today.AddYears( -years ) )
                    {
                        years--;
                    }

                    // Calculate days between last and next bday (differs on leap years).
                    DateTime lastBday = bday.Value.AddYears( years );
                    DateTime nextBday = lastBday.AddYears( 1 );
                    double daysInYear = nextBday.Subtract( lastBday ).TotalDays;

                    // Calculate days since last bday
                    double days = today.Subtract( lastBday ).TotalDays;

                    return years + ( days / daysInYear );
                }

                return null;
            }
        }

        /// <summary>
        /// Gets the number of days until the Person's anniversary. This is an in-memory calculation. If needed in a LinqToSql query
        /// use DaysUntilAnniversary property instead
        /// </summary>
        /// <value>
        /// A <see cref="System.Int32"/> representing the number of days until the Person's anniversary. If the person's anniversary
        /// is not available returns Int.MaxValue
        /// </value>
        [DataMember]
        [NotMapped]
        public virtual int DaysToAnniversary
        {
            get
            {
                if ( AnniversaryDate.HasValue )
                {
                    var today = RockDateTime.Today;

                    int day = AnniversaryDate.Value.Day;
                    int month = AnniversaryDate.Value.Month;
                    int year = today.Year;
                    if ( month < today.Month || ( month == today.Month && day < today.Day ) )
                    {
                        year++;
                    }

                    DateTime aday = DateTime.MinValue;
                    while ( !DateTime.TryParse( month.ToString() + "/" + day.ToString() + "/" + year.ToString(), out aday ) && day > 28 )
                    {
                        day--;
                    }

                    if ( aday != DateTime.MinValue )
                    {
                        return Convert.ToInt32( aday.Subtract( today ).TotalDays );
                    }
                }

                return int.MaxValue;
            }

            private set
            {
                // intentionally blank
            }
        }

        /// <summary>
        /// Gets the next anniversary.
        /// </summary>
        /// <value>
        /// The next anniversary.
        /// </value>
        [DataMember]
        [NotMapped]
        public virtual DateTime? NextAnniversary
        {
            get
            {
                if ( AnniversaryDate.HasValue )
                {
                    var today = RockDateTime.Today;
                    var nextAnniversary = RockDateTime.New( today.Year, AnniversaryDate.Value.Month, AnniversaryDate.Value.Day );
                    if ( nextAnniversary.HasValue && nextAnniversary.Value.CompareTo( today ) < 0 )
                    {
                        nextAnniversary = RockDateTime.New( today.Year + 1, AnniversaryDate.Value.Month, AnniversaryDate.Value.Day );
                    }

                    return nextAnniversary;
                }

                return null;
            }

            private set
            {
                // intentionally blank
            }
        }

        /// <summary>
        /// Gets or sets the number of days until their next anniversary. This is a computed column and can be used
        /// in LinqToSql queries, but there is no in-memory calculation. Avoid using property outside of
        /// a linq query. Use DaysToAnniversary instead.
        /// NOTE: If their anniversary is Feb 29, and this isn't a leap year, it'll treat Feb 28th as their anniversary when doing this calculation
        /// </summary>
        /// <value>
        /// The number of days until their next anniversary
        /// </value>
        [DataMember]
        [DatabaseGenerated( DatabaseGeneratedOption.Computed )]
        public int? DaysUntilAnniversary { get; set; }

        /// <summary>
        /// Gets or sets the grade offset, which is the number of years until their graduation date.  This is used to determine which Grade (Defined Value) they are in
        /// </summary>
        /// <value>
        /// The grade offset.
        /// </value>
        [NotMapped]
        [DataMember]
        [RockClientInclude( "The Grade Offset of the person, which is the number of years until their graduation date. See GradeFormatted to see their current Grade. [Readonly]" )]
        public virtual int? GradeOffset
        {
            get
            {
                return GradeOffsetFromGraduationYear( GraduationYear );
            }

            set
            {
                GraduationYear = GraduationYearFromGradeOffset( value );
            }
        }

        /// <summary>
        /// Gets the has graduated.
        /// </summary>
        /// <value>
        /// The has graduated.
        /// </value>
        [NotMapped]
        [DataMember]
        public virtual bool? HasGraduated
        {
            get
            {
                return HasGraduatedFromGradeOffset( GradeOffset );
            }

            private set
            {
                // intentionally blank
            }
        }

        /// <summary>
        /// Gets the grade string.
        /// </summary>
        /// <value>
        /// The grade string.
        /// </value>
        [NotMapped]
        [DataMember]
        public virtual string GradeFormatted
        {
            get
            {
                return GradeFormattedFromGradeOffset( GradeOffset );
            }

            private set
            {
                // intentionally blank
            }
        }

        /// <summary>
        /// Creates and stores a new PersonToken for a person using the default ExpireDateTime and UsageLimit.
        /// Returns the encrypted URLEncoded Token along with the ImpersonationParameter key in the form of "rckipid={ImpersonationParameter}"
        /// </summary>
        /// <value>
        /// A <see cref="System.String"/> representing the impersonation parameter.
        /// </value>
        [NotMapped]
        [LavaVisible]
        public virtual string ImpersonationParameter
        {
            get
            {
                return this.GetImpersonationParameter();
            }
        }

        /// <summary>
        /// Creates and stores a new PersonToken for a person using the default ExpireDateTime and UsageLimit.
        /// Returns the encrypted URLEncoded Token which can be used as a rckipid.
        /// NOTE: Use the GetImpersonationParameter(...) methods to specify an expiration date, usage limit or pageid
        /// </summary>
        /// <value>
        /// A <see cref="T:System.String" /> that represents a URL friendly version of the entity's unique key.
        /// </value>
        [NotMapped]
        public override string EncryptedKey
        {
            get
            {
                // in the case of Person, use an encrypted PersonToken instead of the base.UrlEncodedKey
                return this.GetImpersonationToken();
            }
        }

        /// <summary>
        /// Creates and stores a new PersonToken for a person using the default ExpireDateTime and UsageLimit.
        /// Returns the encrypted URLEncoded Token which can be used as a rckipid.
        /// NOTE: Use the GetImpersonationParameter(...) methods to specify an expiration date, usage limit or pageid
        /// </summary>
        /// <value>
        /// A <see cref="T:System.String" /> that represents a URL friendly version of the entity's unique key.
        /// </value>
        [NotMapped]
        [LavaVisible]
        public override string UrlEncodedKey
        {
            get
            {
                // in the case of Person, use an encrypted PersonToken instead of the base.UrlEncodedKey
                return this.GetImpersonationToken();
            }
        }

        /// <summary>
        /// Gets a value indicating whether [allows interactive bulk indexing].
        /// </summary>
        /// <value>
        /// <c>true</c> if [allows interactive bulk indexing]; otherwise, <c>false</c>.
        /// </value>
        [NotMapped]
        public bool AllowsInteractiveBulkIndexing
        {
            get
            {
                return true;
            }
        }

        /// <summary>
        /// Gets or sets the history changes.
        /// </summary>
        /// <value>
        /// The history changes.
        /// </value>
        [NotMapped]
        private History.HistoryChangeList HistoryChanges { get; set; }
        #endregion

        #region Methods

        /// <summary>
        /// Gets the <see cref="Rock.Model.UserLogin"/> of the user being impersonated.
        /// </summary>
        /// <value>
        /// Th <see cref="Rock.Model.UserLogin"/> of the user being impersonated.
        /// </value>
        public virtual UserLogin GetImpersonatedUser()
        {
            UserLogin user = new UserLogin();
            user.UserName = this.FullName;
            user.PersonId = this.Id;
            user.Person = this;
            return user;
        }

        /// <summary>
        /// Creates and stores a new PersonToken for a person using the default ExpireDateTime and UsageLimit.
        /// Returns the encrypted URLEncoded Token which can be used as a rckipid.
        /// </summary>
        /// <returns></returns>
        public virtual string GetImpersonationToken()
        {
            return GetImpersonationToken( null, null, null );
        }

        /// <summary>
        /// Creates and stores a new PersonToken for a person using the default ExpireDateTime and UsageLimit.
        /// Returns the encrypted URLEncoded Token along with the ImpersonationParameter key in the form of "rckipid={ImpersonationParameter}"
        /// </summary>
        /// <returns></returns>
        /// <value>
        /// A <see cref="System.String" /> representing the impersonation parameter.
        /// </value>
        public virtual string GetImpersonationParameter()
        {
            return GetImpersonationParameter( null, null, null );
        }

        /// <summary>
        /// Builds an encrypted action identifier string for the person instance.
        /// Returns the encrypted URLEncoded identifier"
        /// </summary>
        /// <returns></returns>
        /// <value>
        /// A <see cref="System.String" /> representing the person action identifier.
        /// </value>
        public virtual string GetPersonActionIdentifier( string action )
        {
            var encryptedToken = Rock.Security.Encryption.EncryptString( $"{Guid}>{action}" );

            // do a Replace('%', '!') after we UrlEncode it (to make it more safely embeddable in HTML and cross browser compatible)
            return System.Web.HttpUtility.UrlEncode( encryptedToken ).Replace( '%', '!' );
        }

        /// <summary>
        /// Builds an encrypted action identifier stringfor the person instance.
        /// Returns the encrypted URLEncoded Token along with the identifier key in the form of "rckipid={PersonActionIdentifier}"
        /// </summary>
        /// <returns></returns>
        /// <value>
        /// A <see cref="System.String" /> representing the person action identifier.
        /// </value>
        public virtual string GetPersonActionIdentifierParameter( string action )
        {
            return $"rckid={GetPersonActionIdentifier( action )}";
        }

        /// <summary>
        /// Creates and stores a new PersonToken for a person using the specified ExpireDateTime, UsageLimit, and Page
        /// Returns the encrypted URLEncoded Token along with the ImpersonationParameter key in the form of "rckipid={ImpersonationParameter}"
        /// </summary>
        /// <param name="expireDateTime">The expire date time.</param>
        /// <param name="usageLimit">The usage limit.</param>
        /// <param name="pageId">The page identifier.</param>
        /// <returns></returns>
        /// <value>
        /// A <see cref="System.String" /> representing the impersonation parameter.
        /// </value>
        public virtual string GetImpersonationParameter( DateTime? expireDateTime, int? usageLimit, int? pageId )
        {
            return $"rckipid={GetImpersonationToken( expireDateTime, usageLimit, pageId )}";
        }

        /// <summary>
        /// Creates and stores a new PersonToken for a person using the specified ExpireDateTime, UsageLimit, and Page
        /// Returns the encrypted URLEncoded Token which can be used as a rckipid.
        /// </summary>
        /// <returns></returns>
        public virtual string GetImpersonationToken( DateTime? expireDateTime, int? usageLimit, int? pageId )
        {
            return PersonToken.CreateNew( this.PrimaryAlias, expireDateTime, usageLimit, pageId );
        }

        /// <summary>
        /// Gets an anchor tag for linking to person profile
        /// </summary>
        /// <param name="rockUrlRoot">The rock URL root.</param>
        /// <param name="cssClass">The CSS class.</param>
        /// <returns></returns>
        public string GetAnchorTag( string rockUrlRoot, string cssClass = "" )
        {
            return string.Format( "<a class='{0}' href='{1}Person/{2}'>{3}</a>", cssClass, rockUrlRoot, Id, FullName );
        }

        /// <summary>
        /// Gets an anchor tag to send person a communication
        /// </summary>
        /// <param name="rockUrlRoot">The rock URL root.</param>
        /// <param name="cssClass">The CSS class.</param>
        /// <param name="preText">The pre text.</param>
        /// <param name="postText">The post text.</param>
        /// <param name="styles">The styles.</param>
        /// <returns></returns>
        /// <value>
        /// The email tag.
        /// </value>
        public string GetEmailTag( string rockUrlRoot, string cssClass = "", string preText = "", string postText = "", string styles = "" )
        {
            return GetEmailTag( rockUrlRoot, null, cssClass, preText, postText, styles );
        }

        /// <summary>
        /// Gets an anchor tag to send person a communication
        /// </summary>
        /// <param name="rockUrlRoot">The rock URL root.</param>
        /// <param name="communicationPageReference">The communication page reference.</param>
        /// <param name="cssClass">The CSS class.</param>
        /// <param name="preText">The pre text.</param>
        /// <param name="postText">The post text.</param>
        /// <param name="styles">The styles.</param>
        /// <returns></returns>
        /// <value>
        /// The email tag.
        /// </value>
        public string GetEmailTag( string rockUrlRoot, Rock.Web.PageReference communicationPageReference, string cssClass = "", string preText = "", string postText = "", string styles = "" )
        {
            if ( !string.IsNullOrWhiteSpace( Email ) )
            {
                if ( IsEmailActive )
                {
                    rockUrlRoot.EnsureTrailingBackslash();

                    // get email link preference (new communication/mailto)
                    var globalAttributes = GlobalAttributesCache.Get();
                    string emailLinkPreference = globalAttributes.GetValue( "PreferredEmailLinkType" );

                    string emailLink = string.Empty;

                    // create link
                    if ( string.IsNullOrWhiteSpace( emailLinkPreference ) || emailLinkPreference == "1" )
                    {
                        if ( communicationPageReference != null )
                        {
                            communicationPageReference.QueryString = new System.Collections.Specialized.NameValueCollection( communicationPageReference.QueryString ?? new System.Collections.Specialized.NameValueCollection() );
                            communicationPageReference.QueryString["person"] = this.Id.ToString();
                            emailLink = new Rock.Web.PageReference( communicationPageReference.PageId, communicationPageReference.RouteId, communicationPageReference.Parameters, communicationPageReference.QueryString ).BuildUrl();
                        }
                        else
                        {
                            emailLink = string.Format( "{0}Communication?person={1}", rockUrlRoot, Id );
                        }
                    }
                    else
                    {
                        emailLink = string.Format( "mailto:{0}", Email );
                    }

                    switch ( EmailPreference )
                    {
                        case EmailPreference.EmailAllowed:
                            {
                                return string.Format(
                                    "<a class='{0}' style='{1}' href='{2}'>{3} {4} {5}</a>",
                                    cssClass,
                                    styles,
                                    emailLink,
                                    preText,
                                    Email,
                                    postText );
                            }

                        case EmailPreference.NoMassEmails:
                            {
                                return string.Format(
                                    "<span class='js-email-status email-status no-mass-email' data-toggle='tooltip' data-placement='top' title='Email Preference is set to \"No Mass Emails\"'><a class='{0}' href='{1}'>{2} {3} {4} <i class='fa fa-exchange'></i></a> </span>",
                                    cssClass,
                                    emailLink,
                                    preText,
                                    Email,
                                    postText );
                            }

                        case EmailPreference.DoNotEmail:
                            {
                                return string.Format(
                                    "<span class='{0} js-email-status email-status do-not-email' data-toggle='tooltip' data-placement='top' title='Email Preference is set to \"Do Not Email\"'>{1} {2} {3} <i class='fa fa-ban'></i></span>",
                                    cssClass,
                                    preText,
                                    Email,
                                    postText );
                            }
                    }
                }
                else
                {
                    return string.Format(
                        "<span class='js-email-status not-active email-status' data-toggle='tooltip' data-placement='top' title='Email is not active. {0}'>{1} <i class='fa fa-exclamation-triangle'></i></span>",
                        EmailNote,
                        Email );
                }
            }

            return string.Empty;
        }

        /// <summary>
        /// Uploads the person's photo from the specified url and sets it as the person's Photo using the default BinaryFileType.
        /// </summary>
        /// <param name="photoUri">The photo URI.</param>
        public void SetPhotoFromUrl( Uri photoUri )
        {
            this.SetPhotoFromUrl( photoUri, Rock.SystemGuid.BinaryFiletype.PERSON_IMAGE.AsGuid() );
        }

        /// <summary>
        /// Uploads the person's photo from the specified url and sets it as the person's Photo using the specified BinaryFileType.
        /// </summary>
        /// <param name="photoUri">The photo URI.</param>
        /// <param name="binaryFileTypeGuid">The binary file type unique identifier.</param>
        public void SetPhotoFromUrl( Uri photoUri, Guid binaryFileTypeGuid )
        {
            try
            {
                HttpWebRequest imageRequest = ( HttpWebRequest ) HttpWebRequest.Create( photoUri );
                HttpWebResponse imageResponse = ( HttpWebResponse ) imageRequest.GetResponse();
                var imageStream = imageResponse.GetResponseStream();
                using ( var rockContext = new RockContext() )
                {
                    var binaryFileType = new BinaryFileTypeService( rockContext ).GetNoTracking( binaryFileTypeGuid );
                    using ( MemoryStream photoData = new MemoryStream() )
                    {
                        imageStream.CopyTo( photoData );
                        var fileName = this.FullName.RemoveSpaces().MakeValidFileName();
                        if ( fileName.IsNullOrWhiteSpace() )
                        {
                            fileName = "PersonPhoto";
                        }

                        var binaryFile = new BinaryFile()
                        {
                            FileName = fileName,
                            MimeType = imageResponse.ContentType,
                            BinaryFileTypeId = binaryFileType.Id,
                            IsTemporary = true
                        };

                        binaryFile.SetStorageEntityTypeId( binaryFileType.StorageEntityTypeId );

                        byte[] photoDataBytes = photoData.ToArray();
                        binaryFile.FileSize = photoDataBytes.Length;
                        binaryFile.ContentStream = new MemoryStream( photoDataBytes );

                        var binaryFileService = new BinaryFileService( rockContext );
                        binaryFileService.Add( binaryFile );
                        rockContext.SaveChanges();

                        this.PhotoId = binaryFile.Id;
                    }
                }
            }
            catch ( Exception ex )
            {
                throw new Exception( $"Unable to set photo from {photoUri},", ex );
            }
        }

        /// <summary>
        /// Creates a <see cref="System.Collections.Generic.Dictionary{String, Object}"/> of the Person object
        /// </summary>
        /// <returns>A <see cref="System.Collections.Generic.Dictionary{String, Object}"/> of the Person object.</returns>
        public override Dictionary<string, object> ToDictionary()
        {
            var dictionary = base.ToDictionary();
            dictionary.AddOrIgnore( "Age", AgePrecise );
            dictionary.AddOrIgnore( "DaysToBirthday", DaysToBirthday );
            dictionary.AddOrIgnore( "DaysToAnniversary", DaysToAnniversary );
            dictionary.AddOrIgnore( "FullName", FullName );
            dictionary.AddOrIgnore( "PrimaryAliasId", this.PrimaryAliasId );
            return dictionary;
        }

        /// <summary>
        /// Pres the save changes.
        /// </summary>
        /// <param name="dbContext">The database context.</param>
        /// <param name="entry">The entry.</param>
        public override void PreSaveChanges( Rock.Data.DbContext dbContext, DbEntityEntry entry )
        {
            var rockContext = ( RockContext ) dbContext;

            var inactiveStatus = DefinedValueCache.Get( Rock.SystemGuid.DefinedValue.PERSON_RECORD_STATUS_INACTIVE.AsGuid() );
            var deceased = DefinedValueCache.Get( Rock.SystemGuid.DefinedValue.PERSON_RECORD_STATUS_REASON_DECEASED.AsGuid() );

            if ( inactiveStatus != null && deceased != null )
            {
                bool isInactive = ( RecordStatusValueId.HasValue && RecordStatusValueId.Value == inactiveStatus.Id ) ||
                    ( RecordStatusValue != null && RecordStatusValue.Id == inactiveStatus.Id );
                bool isReasonDeceased = ( RecordStatusReasonValueId.HasValue && RecordStatusReasonValueId.Value == deceased.Id ) ||
                    ( RecordStatusReasonValue != null && RecordStatusReasonValue.Id == deceased.Id );

                IsDeceased = isInactive && isReasonDeceased;

                if ( isInactive )
                {
                    var dbPropertyEntry = entry.Property( "RecordStatusValueId" );
                    if ( dbPropertyEntry != null && dbPropertyEntry.IsModified )
                    {
                        // If person was just inactivated, update the group member status for all their group memberships to be inactive
                        foreach ( var groupMember in new GroupMemberService( rockContext )
                            .Queryable()
                            .Where( m =>
                                m.PersonId == Id &&
                                m.GroupMemberStatus != GroupMemberStatus.Inactive &&
                                !m.Group.GroupType.IgnorePersonInactivated ) )
                        {
                            groupMember.GroupMemberStatus = GroupMemberStatus.Inactive;
                        }

                        // Also update the person's connection requests
                        int[] aliasIds = Aliases.Select( a => a.Id ).ToArray();
                        foreach ( var connectionRequest in new ConnectionRequestService( rockContext )
                            .Queryable()
                            .Where( c =>
                                 aliasIds.Contains( c.PersonAliasId ) &&
                                 c.ConnectionState != ConnectionState.Inactive &&
                                 c.ConnectionState != ConnectionState.Connected ) )
                        {
                            connectionRequest.ConnectionState = ConnectionState.Inactive;
                        }
                    }
                }
            }

            RecordTypeValueId = RecordTypeValueId ?? DefinedValueCache.Get( Rock.SystemGuid.DefinedValue.PERSON_RECORD_TYPE_PERSON.AsGuid() ).Id;
            RecordStatusValueId = RecordStatusValueId ?? DefinedValueCache.Get( Rock.SystemGuid.DefinedValue.PERSON_RECORD_STATUS_ACTIVE.AsGuid() ).Id;

            if ( !IsBusiness() && !ConnectionStatusValueId.HasValue )
            {
                ConnectionStatusValueId = DefinedValueCache.Get( Rock.SystemGuid.DefinedValue.PERSON_CONNECTION_STATUS_VISITOR.AsGuid() ).Id;
            }

            if ( string.IsNullOrWhiteSpace( NickName ) )
            {
                NickName = FirstName;
            }

            // Make sure the GivingId is correct.
            if ( GivingId != ( GivingGroupId.HasValue ? $"G{GivingGroupId.Value}" : $"P{Id}" ) )
            {
                GivingId = GivingGroupId.HasValue ? $"G{GivingGroupId.Value}" : $"P{Id}";
            }

            if ( PhotoId.HasValue )
            {
                var originalPhotoId = entry.OriginalValues["PhotoId"].ToStringSafe().AsIntegerOrNull();
                var isPhotoIdModified = entry.State == EntityState.Modified &&
                                        ( ( originalPhotoId.HasValue && originalPhotoId.Value != PhotoId.Value ) || !originalPhotoId.HasValue );
                if ( entry.State == EntityState.Added || isPhotoIdModified )
                {
                    BinaryFileService binaryFileService = new BinaryFileService( ( RockContext ) dbContext );
                    var binaryFile = binaryFileService.Get( PhotoId.Value );
                    if ( binaryFile != null && binaryFile.IsTemporary )
                    {
                        binaryFile.IsTemporary = false;
                    }
                }
            }

            // ensure person has a PersonAlias/PrimaryAlias
            if ( entry.State != EntityState.Deleted )
            {
                if ( !this.Aliases.Any() || !this.Aliases.Any( a => a.AliasPersonId == this.Id ) )
                {
                    this.Aliases.Add( new PersonAlias { AliasPerson = this, AliasPersonGuid = this.Guid, Guid = Guid.NewGuid() } );
                }
            }

            if ( entry.State == EntityState.Modified || entry.State == EntityState.Added )
            {
                this.FirstName = this.FirstName.StandardizeQuotes();
                this.LastName = this.LastName.StandardizeQuotes();
                this.NickName = this.NickName.StandardizeQuotes();
            }

            if ( this.AnniversaryDate.HasValue )
            {
                if ( this.MaritalStatusValueId != DefinedValueCache.Get( Rock.SystemGuid.DefinedValue.PERSON_MARITAL_STATUS_MARRIED ).Id )
                {
                    this.AnniversaryDate = null;
                }
                else
                {
                    var dbPropertyEntry = entry.Property( "AnniversaryDate" );
                    if ( dbPropertyEntry != null && dbPropertyEntry.IsModified )
                    {
                        var spouse = this.GetSpouse( ( RockContext ) dbContext );
                        if ( spouse != null && spouse.AnniversaryDate != this.AnniversaryDate )
                        {
                            spouse.AnniversaryDate = this.AnniversaryDate;
                        }
                    }
                }
            }

            // Calculates the BirthDate and sets it
            this.BirthDate = this.CalculateBirthDate();

            CalculateSignals();

            if ( this.IsValid )
            {
                var addNewMetaphonesMsg = new AddNewMetaphones.Message()
                {
                    FirstName = this.FirstName,
                    LastName = this.LastName,
                    NickName = this.NickName
                };
                addNewMetaphonesMsg.Send();
            }

            HistoryChanges = new History.HistoryChangeList();

            switch ( entry.State )
            {
                case EntityState.Added:
                    {
                        HistoryChanges.AddChange( History.HistoryVerb.Add, History.HistoryChangeType.Record, "Person" ).SetNewValue( this.FullName );

                        History.EvaluateChange( HistoryChanges, "Record Type", ( int? ) null, RecordTypeValue, RecordTypeValueId );
                        History.EvaluateChange( HistoryChanges, "Record Status", ( int? ) null, RecordStatusValue, RecordStatusValueId );
                        History.EvaluateChange( HistoryChanges, "Record Status Reason", ( int? ) null, RecordStatusReasonValue, RecordStatusReasonValueId );
                        History.EvaluateChange( HistoryChanges, "Inactive Reason Note", string.Empty, InactiveReasonNote );
                        History.EvaluateChange( HistoryChanges, "Connection Status", ( int? ) null, ConnectionStatusValue, ConnectionStatusValueId );
                        History.EvaluateChange( HistoryChanges, "Review Reason", ( int? ) null, ReviewReasonValue, ReviewReasonValueId );
                        History.EvaluateChange( HistoryChanges, "Review Reason Note", string.Empty, ReviewReasonNote );
                        History.EvaluateChange( HistoryChanges, "Deceased", ( bool? ) null, IsDeceased );
                        History.EvaluateChange( HistoryChanges, "Title", ( int? ) null, TitleValue, TitleValueId );
                        History.EvaluateChange( HistoryChanges, "First Name", string.Empty, FirstName );
                        History.EvaluateChange( HistoryChanges, "Nick Name", string.Empty, NickName );
                        History.EvaluateChange( HistoryChanges, "Middle Name", string.Empty, MiddleName );
                        History.EvaluateChange( HistoryChanges, "Last Name", string.Empty, LastName );
                        History.EvaluateChange( HistoryChanges, "Suffix", ( int? ) null, SuffixValue, SuffixValueId );
                        History.EvaluateChange( HistoryChanges, "Birth Date", null, BirthDate );
                        History.EvaluateChange( HistoryChanges, "Gender", null, Gender );
                        History.EvaluateChange( HistoryChanges, "Marital Status", ( int? ) null, MaritalStatusValue, MaritalStatusValueId );
                        History.EvaluateChange( HistoryChanges, "Anniversary Date", null, AnniversaryDate );
                        History.EvaluateChange( HistoryChanges, "Graduation Year", null, GraduationYear );
                        History.EvaluateChange( HistoryChanges, "Giving Id", null, GivingId );
                        History.EvaluateChange( HistoryChanges, "Email", string.Empty, Email );
                        History.EvaluateChange( HistoryChanges, "Email Active", ( bool? ) null, IsEmailActive );
                        History.EvaluateChange( HistoryChanges, "Email Note", string.Empty, EmailNote );
                        History.EvaluateChange( HistoryChanges, "Email Preference", null, EmailPreference );
                        History.EvaluateChange( HistoryChanges, "Communication Preference", null, CommunicationPreference );
                        History.EvaluateChange( HistoryChanges, "System Note", string.Empty, SystemNote );

                        if ( PhotoId.HasValue )
                        {
                            HistoryChanges.AddChange( History.HistoryVerb.Add, History.HistoryChangeType.Property, "Photo" );
                        }

                        // ensure a new person has an Alternate Id
                        int alternateValueId = DefinedValueCache.Get( Rock.SystemGuid.DefinedValue.PERSON_SEARCH_KEYS_ALTERNATE_ID.AsGuid() ).Id;
                        var personSearchKeyService = new PersonSearchKeyService( rockContext );
                        PersonSearchKey personSearchKey = new PersonSearchKey()
                        {
                            PersonAlias = this.Aliases.First(),
                            SearchTypeValueId = alternateValueId,
                            SearchValue = PersonSearchKeyService.GenerateRandomAlternateId( true, rockContext )
                        };
                        personSearchKeyService.Add( personSearchKey );

                        break;
                    }

                case EntityState.Modified:
                    {
                        History.EvaluateChange( HistoryChanges, "Record Type", entry.OriginalValues["RecordTypeValueId"].ToStringSafe().AsIntegerOrNull(), RecordTypeValue, RecordTypeValueId );
                        History.EvaluateChange( HistoryChanges, "Record Status", entry.OriginalValues["RecordStatusValueId"].ToStringSafe().AsIntegerOrNull(), RecordStatusValue, RecordStatusValueId );
                        History.EvaluateChange( HistoryChanges, "Record Status Reason", entry.OriginalValues["RecordStatusReasonValueId"].ToStringSafe().AsIntegerOrNull(), RecordStatusReasonValue, RecordStatusReasonValueId );
                        History.EvaluateChange( HistoryChanges, "Inactive Reason Note", entry.OriginalValues["InactiveReasonNote"].ToStringSafe(), InactiveReasonNote );
                        History.EvaluateChange( HistoryChanges, "Connection Status", entry.OriginalValues["ConnectionStatusValueId"].ToStringSafe().AsIntegerOrNull(), ConnectionStatusValue, ConnectionStatusValueId );
                        History.EvaluateChange( HistoryChanges, "Review Reason", entry.OriginalValues["ReviewReasonValueId"].ToStringSafe().AsIntegerOrNull(), ReviewReasonValue, ReviewReasonValueId );
                        History.EvaluateChange( HistoryChanges, "Review Reason Note", entry.OriginalValues["ReviewReasonNote"].ToStringSafe(), ReviewReasonNote );
                        History.EvaluateChange( HistoryChanges, "Deceased", entry.OriginalValues["IsDeceased"].ToStringSafe().AsBoolean(), IsDeceased );
                        History.EvaluateChange( HistoryChanges, "Title", entry.OriginalValues["TitleValueId"].ToStringSafe().AsIntegerOrNull(), TitleValue, TitleValueId );
                        History.EvaluateChange( HistoryChanges, "First Name", entry.OriginalValues["FirstName"].ToStringSafe(), FirstName );
                        History.EvaluateChange( HistoryChanges, "Nick Name", entry.OriginalValues["NickName"].ToStringSafe(), NickName );
                        History.EvaluateChange( HistoryChanges, "Middle Name", entry.OriginalValues["MiddleName"].ToStringSafe(), MiddleName );
                        History.EvaluateChange( HistoryChanges, "Last Name", entry.OriginalValues["LastName"].ToStringSafe(), LastName );
                        History.EvaluateChange( HistoryChanges, "Suffix", entry.OriginalValues["SuffixValueId"].ToStringSafe().AsIntegerOrNull(), SuffixValue, SuffixValueId );
                        History.EvaluateChange( HistoryChanges, "Birth Date", entry.OriginalValues["BirthDate"].ToStringSafe().AsDateTime(), BirthDate );
                        History.EvaluateChange( HistoryChanges, "Gender", entry.OriginalValues["Gender"].ToStringSafe().ConvertToEnum<Gender>(), Gender );
                        History.EvaluateChange( HistoryChanges, "Marital Status", entry.OriginalValues["MaritalStatusValueId"].ToStringSafe().AsIntegerOrNull(), MaritalStatusValue, MaritalStatusValueId );
                        History.EvaluateChange( HistoryChanges, "Anniversary Date", entry.OriginalValues["AnniversaryDate"].ToStringSafe().AsDateTime(), AnniversaryDate );
                        History.EvaluateChange( HistoryChanges, "Graduation Year", entry.OriginalValues["GraduationYear"].ToStringSafe().AsIntegerOrNull(), GraduationYear );
                        History.EvaluateChange( HistoryChanges, "Giving Id", entry.OriginalValues["GivingId"].ToStringSafe(), GivingId );
                        History.EvaluateChange( HistoryChanges, "Email", entry.OriginalValues["Email"].ToStringSafe(), Email );
                        History.EvaluateChange( HistoryChanges, "Email Active", entry.OriginalValues["IsEmailActive"].ToStringSafe().AsBoolean(), IsEmailActive );
                        History.EvaluateChange( HistoryChanges, "Email Note", entry.OriginalValues["EmailNote"].ToStringSafe(), EmailNote );
                        History.EvaluateChange( HistoryChanges, "Email Preference", entry.OriginalValues["EmailPreference"].ToStringSafe().ConvertToEnum<EmailPreference>(), EmailPreference );
                        History.EvaluateChange( HistoryChanges, "Communication Preference", entry.OriginalValues["CommunicationPreference"].ToStringSafe().ConvertToEnum<CommunicationType>(), CommunicationPreference );
                        History.EvaluateChange( HistoryChanges, "System Note", entry.OriginalValues["SystemNote"].ToStringSafe(), SystemNote );

                        int? originalPhotoId = entry.OriginalValues["PhotoId"].ToStringSafe().AsIntegerOrNull();
                        if ( originalPhotoId.HasValue )
                        {
                            if ( PhotoId.HasValue )
                            {
                                if ( PhotoId.Value != originalPhotoId.Value )
                                {
                                    HistoryChanges.AddChange( History.HistoryVerb.Modify, History.HistoryChangeType.Property, "Photo" );
                                }
                            }
                            else
                            {
                                HistoryChanges.AddChange( History.HistoryVerb.Delete, History.HistoryChangeType.Property, "Photo" );
                            }
                        }
                        else if ( PhotoId.HasValue )
                        {
                            HistoryChanges.AddChange( History.HistoryVerb.Add, History.HistoryChangeType.Property, "Photo" );
                        }

                        if ( entry.OriginalValues["Email"].ToStringSafe() != Email )
                        {
                            var currentEmail = entry.OriginalValues["Email"].ToStringSafe();
                            if ( !string.IsNullOrEmpty( currentEmail ) )
                            {
                                var personSearchKeyService = new PersonSearchKeyService( rockContext );
                                var searchTypeValue = DefinedValueCache.Get( Rock.SystemGuid.DefinedValue.PERSON_SEARCH_KEYS_EMAIL.AsGuid() );
                                if ( !personSearchKeyService.Queryable().Any( a => a.PersonAlias.PersonId == Id && a.SearchTypeValueId == searchTypeValue.Id && a.SearchValue.Equals( currentEmail, StringComparison.OrdinalIgnoreCase ) ) )
                                {
                                    PersonSearchKey personSearchKey = new PersonSearchKey()
                                    {
                                        PersonAliasId = PrimaryAliasId.Value,
                                        SearchTypeValueId = searchTypeValue.Id,
                                        SearchValue = currentEmail
                                    };

                                    personSearchKeyService.Add( personSearchKey );
                                }
                            }
                        }

                        if ( entry.OriginalValues["RecordStatusValueId"].ToStringSafe().AsIntegerOrNull() != RecordStatusValueId )
                        {
                            RecordStatusLastModifiedDateTime = RockDateTime.Now;

                            var activeStatus = DefinedValueCache.Get( Rock.SystemGuid.DefinedValue.PERSON_RECORD_STATUS_ACTIVE.AsGuid() );
                            if ( this.RecordStatusValueId == activeStatus.Id )
                            {
                                this.ReviewReasonValueId = null;
                            }
                        }

                        break;
                    }

                case EntityState.Deleted:
                    {
                        HistoryChanges.AddChange( History.HistoryVerb.Delete, History.HistoryChangeType.Record, null );

                        // If PersonRecord is getting deleted, don't do any of the remaining presavechanges
                        return;
                    }
            }

            base.PreSaveChanges( dbContext, entry );
        }

        /// <summary>
        /// Posts the save changes.
        /// </summary>
        /// <param name="dbContext">The database context.</param>
        public override void PostSaveChanges( Data.DbContext dbContext )
        {
            if ( HistoryChanges?.Any() == true )
            {
                HistoryService.SaveChanges(
                    ( RockContext ) dbContext,
                    typeof( Person ),
                    SystemGuid.Category.HISTORY_PERSON_DEMOGRAPHIC_CHANGES.AsGuid(),
                    this.Id,
                    HistoryChanges,
                    this.FullName,
                    null,
                    null,
                    true,
                    this.ModifiedByPersonAliasId );
            }

            base.PostSaveChanges( dbContext );

            // NOTE: This is also done on GroupMember.PostSaveChanges in case Role or family membership changes
            PersonService.UpdatePersonAgeClassification( this.Id, dbContext as RockContext );
            PersonService.UpdatePrimaryFamily( this.Id, dbContext as RockContext );
            PersonService.UpdateGivingLeaderId( this.Id, dbContext as RockContext );
            PersonService.UpdateGroupSalutations( this.Id, dbContext as RockContext );

            // If the person was just added then update the GivingId to prevent "P0" values
            if ( this.GivingId == "P0" )
            {
                PersonService.UpdateGivingId( this.Id, dbContext as RockContext );
            }
        }

        /// <summary>
        /// Returns a <see cref="System.String" /> containing the Person's FullName that represents this instance.
        /// </summary>
        /// <returns>
        /// A <see cref="System.String" /> containing the Person's FullName that represents this instance.
        /// </returns>
        public override string ToString()
        {
            return this.FullName;
        }

        /// <summary>
        /// Determines whether the specified action is authorized.
        /// </summary>
        /// <param name="action">The action.</param>
        /// <param name="person">The person.</param>
        /// <returns>
        ///   <c>true</c> if the specified action is authorized; otherwise, <c>false</c>.
        /// </returns>
        public override bool IsAuthorized( string action, Person person )
        {
            if ( person != null && person.Guid.Equals( this.Guid ) )
            {
                return true;
            }
            else
            {
                return base.IsAuthorized( action, person );
            }
        }

        /// <summary>
        /// Gets the campus.
        /// </summary>
        /// <returns></returns>
        public Campus GetCampus()
        {
            // If PrimaryCampus has been calculated, use that. Otherwise, retrieve the campus of the primary family.
            if ( this.PrimaryCampus != null )
            {
                return this.PrimaryCampus;
            }
            else
            {
                var primaryFamily = this.GetFamily();

                return primaryFamily != null ? primaryFamily.Campus : null;
            }
        }

        /// <summary>
        /// Gets the campus ids for all the families that a person belongs to.
        /// </summary>
        /// <returns></returns>
        public List<int> GetCampusIds()
        {
            return this.GetFamilies()
                .Where( f => f.CampusId.HasValue )
                .Select( f => f.CampusId.Value )
                .Distinct()
                .ToList();
        }

        /// <summary>
        /// Calculates the top-most signal and updates the person properties.
        /// </summary>
        public void CalculateSignals()
        {
            if ( Signals != null )
            {
                var rockContext = new RockContext();
                var topSignal = Signals
                    .Where( s => !s.ExpirationDate.HasValue || s.ExpirationDate >= RockDateTime.Now )
                    .Select( s => new
                    {
                        Id = s.Id,
                        SignalType = SignalTypeCache.Get( s.SignalTypeId )
                    } )
                    .OrderBy( s => s.SignalType.Order )
                    .ThenBy( s => s.SignalType.Id )
                    .FirstOrDefault();

                TopSignalId = topSignal?.Id;
                TopSignalIconCssClass = topSignal?.SignalType.SignalIconCssClass;
                TopSignalColor = topSignal?.SignalType.SignalColor;
            }
        }

        /// <summary>
        /// Gets the phone number.
        /// </summary>
        /// <param name="phoneType">Type of the phone.</param>
        /// <returns></returns>
        public PhoneNumber GetPhoneNumber( Guid phoneType )
        {
            int numberTypeValueId = DefinedValueCache.GetId( phoneType ) ?? 0;
            return PhoneNumbers.FirstOrDefault( n => n.NumberTypeValueId == numberTypeValueId );
        }

        /// <summary>
        /// Determines whether this Person can receive emails.
        /// </summary>
        /// <param name="isBulk">if set to <c>true</c> this method will validate that this Person can receive bulk emails.</param>
        /// <returns>
        ///   <c>true</c> if this Person can receive emails; otherwise, <c>false</c>.
        /// </returns>
        public bool CanReceiveEmail( bool isBulk = true )
        {
            var userAllowsBulk = EmailPreference != EmailPreference.NoMassEmails;

            return Email.IsNotNullOrWhiteSpace()
                    && IsEmailActive
                    && EmailPreference != EmailPreference.DoNotEmail
                    && ( !isBulk || userAllowsBulk );
        }
        #endregion

        #region Static Helper Methods

        /// <summary>
        /// Gets the family salutation.
        /// </summary>
        /// <param name="person">The person.</param>
        /// <param name="includeChildren">if set to <c>true</c> [include children].</param>
        /// <param name="includeInactive">if set to <c>true</c> [include inactive].</param>
        /// <param name="useFormalNames">if set to <c>true</c> [use formal names].</param>
        /// <param name="finalSeparator">The final separator.</param>
        /// <param name="separator">The separator.</param>
        /// <returns></returns>
        [RockObsolete( "12.4" )]
        [Obsolete( "Use Person.PrimaryFamily.GroupSalutation instead" )]
        public static string GetFamilySalutation( Person person, bool includeChildren = false, bool includeInactive = true, bool useFormalNames = false, string finalSeparator = "&", string separator = "," )
        {
            var args = new CalculateFamilySalutationArgs( includeChildren )
            {
                IncludeInactive = includeInactive,
                UseFormalNames = useFormalNames,
                FinalSeparator = finalSeparator,
                Separator = separator,
                LimitToPersonIds = null
            };

            return CalculateFamilySalutation( person, args );
        }

        /// <summary>
        /// 
        /// </summary>
        public sealed class CalculateFamilySalutationArgs
        {
            /// <summary>
            /// Initializes a new instance of the <see cref="CalculateFamilySalutationArgs"/> class.
            /// </summary>
            /// <param name="includeChildren">if set to <c>true</c> [include children].</param>
            public CalculateFamilySalutationArgs( bool includeChildren )
            {
                IncludeChildren = includeChildren;
            }

            /// <summary>
            /// Gets or sets a value indicating whether [include children].
            /// </summary>
            /// <value>
            ///   <c>true</c> if [include children]; otherwise, <c>false</c>.
            /// </value>
            public bool IncludeChildren { get; set; } = false;

            /// <summary>
            /// Gets or sets a value indicating whether [include inactive].
            /// </summary>
            /// <value>
            ///   <c>true</c> if [include inactive]; otherwise, <c>false</c>.
            /// </value>
            public bool IncludeInactive { get; set; } = false;

            /// <summary>
            /// Gets or sets a value indicating whether [use formal names].
            /// </summary>
            /// <value>
            ///   <c>true</c> if [use formal names]; otherwise, <c>false</c>.
            /// </value>
            public bool UseFormalNames { get; set; } = false;

            /// <summary>
            /// Gets or sets the final separator.
            /// </summary>
            /// <value>
            /// The final separator.
            /// </value>
            public string FinalSeparator { get; set; } = "&";

            /// <summary>
            /// Gets or sets the separator.
            /// </summary>
            /// <value>
            /// The separator.
            /// </value>
            public string Separator { get; set; } = ",";

            /// <summary>
            /// Gets or sets the limit to person ids.
            /// </summary>
            /// <value>
            /// The limit to person ids.
            /// </value>
            public int[] LimitToPersonIds { get; set; } = null;

            /// <summary>
            /// Gets or sets the rock context.
            /// </summary>
            /// <value>
            /// The rock context.
            /// </value>
            public RockContext RockContext { get; set; } = null;
        }

        /// <summary>
        /// Calculates the family salutation.
        /// </summary>
        /// <param name="person">The person.</param>
        /// <param name="calculateFamilySalutationArgs">The calculate family salutation arguments.</param>
        /// <returns></returns>
        public static string CalculateFamilySalutation( Person person, CalculateFamilySalutationArgs calculateFamilySalutationArgs )
        {
            calculateFamilySalutationArgs = calculateFamilySalutationArgs ?? new CalculateFamilySalutationArgs( false );
            var _familyType = GroupTypeCache.Get( Rock.SystemGuid.GroupType.GROUPTYPE_FAMILY.AsGuid() );
            var _adultRole = _familyType.Roles.FirstOrDefault( r => r.Guid.Equals( Rock.SystemGuid.GroupRole.GROUPROLE_FAMILY_MEMBER_ADULT.AsGuid() ) );
            var _childRole = _familyType.Roles.FirstOrDefault( r => r.Guid.Equals( Rock.SystemGuid.GroupRole.GROUPROLE_FAMILY_MEMBER_CHILD.AsGuid() ) );

            var _deceased = DefinedValueCache.Get( SystemGuid.DefinedValue.PERSON_RECORD_STATUS_REASON_DECEASED ).Id;

            var finalSeparator = calculateFamilySalutationArgs.FinalSeparator;
            var separator = calculateFamilySalutationArgs.Separator;
            var includeInactive = calculateFamilySalutationArgs.IncludeInactive;
            var includeChildren = calculateFamilySalutationArgs.IncludeChildren;
            var useFormalNames = calculateFamilySalutationArgs.UseFormalNames;
            var limitToPersonIds = calculateFamilySalutationArgs.LimitToPersonIds;

            // clean up the separators
            finalSeparator = $" {finalSeparator} "; // add spaces before and after
            if ( separator == "," )
            {
                separator = $"{separator} "; // add space after
            }
            else
            {
                separator = $" {separator} "; // add spaces before and after
            }

            List<string> familyMemberNames = new List<string>();
            string primaryLastName = string.Empty;

            var familyMembersQry = person.GetFamilyMembers( true, calculateFamilySalutationArgs.RockContext ).Where( f => f.Person.RecordStatusReasonValueId != _deceased );

            // Filter for inactive.
            if ( !includeInactive )
            {
                var activeRecordStatusId = DefinedValueCache.Get( SystemGuid.DefinedValue.PERSON_RECORD_STATUS_ACTIVE ).Id;
                familyMembersQry = familyMembersQry.Where( f => f.Person.RecordStatusValueId == activeRecordStatusId );
            }

            if ( limitToPersonIds != null && limitToPersonIds.Length > 0 )
            {
                familyMembersQry = familyMembersQry.Where( m => limitToPersonIds.Contains( m.PersonId ) );
            }

            // just in case there are no Adults, have this query ready
            var familyMembersIncludingChildrenQry = familyMembersQry;

            // Filter out kids if not needed.
            if ( !includeChildren )
            {
                familyMembersQry = familyMembersQry.Where( f => f.GroupRoleId == _adultRole.Id );
            }

            var familyMembersList = familyMembersQry.Select( s => new
            {
                LastName = s.Person.LastName,
                NickName = s.Person.NickName,
                FirstName = s.Person.FirstName,
                Gender = s.Person.Gender,
                s.Person.BirthDate,
                GroupRoleId = s.GroupRoleId
            } ).ToList();

            //  There are a couple of cases where there would be no familyMembers
            // 1) There are no adults in the family, and includeChildren=false .
            // 2) All the members of the family are deceased/inactive.
            // 3) The person somehow isn't in a family [Group] (which shouldn't happen)
            if ( !familyMembersList.Any() )
            {
                familyMembersList = familyMembersIncludingChildrenQry.Select( s => new
                {
                    LastName = s.Person.LastName,
                    NickName = s.Person.NickName,
                    FirstName = s.Person.FirstName,
                    Gender = s.Person.Gender,
                    s.Person.BirthDate,
                    GroupRoleId = s.GroupRoleId
                } ).ToList();

                if ( !familyMembersList.Any() )
                {
                    // This shouldn't happen, but if somehow there are no family members, just return the specified person's name
                    return $"{( useFormalNames ? person.FirstName : person.NickName )} {person.LastName}";
                }
            }

            // Determine if more than one last name is at play.
            var multipleLastNamesExist = familyMembersList.Select( f => f.LastName ).Distinct().Count() > 1;

            // Add adults and children separately as adults need to be sorted by gender and children by age.

            // Adults:
            var adults = familyMembersList.Where( f => f.GroupRoleId == _adultRole.Id ).OrderBy( f => f.Gender );

            if ( adults.Count() > 0 )
            {
                primaryLastName = adults.First().LastName;

                foreach ( var adult in adults )
                {
                    var firstName = adult.NickName;

                    if ( useFormalNames )
                    {
                        firstName = adult.FirstName;
                    }

                    if ( !multipleLastNamesExist )
                    {
                        familyMemberNames.Add( firstName );
                    }
                    else
                    {
                        familyMemberNames.Add( $"{firstName} {adult.LastName}" );
                    }
                }
            }

            // Children:
            if ( includeChildren || !adults.Any() )
            {
                var children = familyMembersList.Where( f => f.GroupRoleId == _childRole.Id ).OrderByDescending( f => Person.GetAge( f.BirthDate ) );

                if ( children.Count() > 0 )
                {
                    if ( primaryLastName.IsNullOrWhiteSpace() )
                    {
                        primaryLastName = children.First().LastName;
                    }

                    foreach ( var child in children )
                    {
                        var firstName = child.NickName;

                        if ( useFormalNames )
                        {
                            firstName = child.FirstName;
                        }

                        if ( !multipleLastNamesExist )
                        {
                            familyMemberNames.Add( firstName );
                        }
                        else
                        {
                            familyMemberNames.Add( $"{firstName} {child.LastName}" );
                        }
                    }
                }
            }

            var familySalutation = string.Join( separator, familyMemberNames ).ReplaceLastOccurrence( separator, finalSeparator );

            if ( !multipleLastNamesExist )
            {
                familySalutation = familySalutation + " " + primaryLastName;
            }

            return familySalutation;
        }

        /// <summary>
        /// Gets the person photo URL.
        /// </summary>
        /// <param name="person">The person to get the photo for.</param>
        /// <param name="maxWidth">The maximum width (in px).</param>
        /// <param name="maxHeight">The maximum height (in px).</param>
        /// <returns></returns>
        public static string GetPersonPhotoUrl( Person person, int? maxWidth = null, int? maxHeight = null )
        {
            return GetPersonPhotoUrl( person.Id, person.PhotoId, person.Age, person.Gender, person.RecordTypeValueId.HasValue ? DefinedValueCache.Get( person.RecordTypeValueId.Value ).Guid : ( Guid? ) null, person.AgeClassification, maxWidth, maxHeight );
        }

        /// <summary>
        /// Gets the person photo URL from a person id (warning this will cause a database lookup).
        /// </summary>
        /// <param name="personId">The person identifier.</param>
        /// <param name="maxWidth">The maximum width (in px).</param>
        /// <param name="maxHeight">The maximum height (in px).</param>
        /// <returns></returns>
        public static string GetPersonPhotoUrl( int personId, int? maxWidth = null, int? maxHeight = null )
        {
            using ( RockContext rockContext = new RockContext() )
            {
                Person person = new PersonService( rockContext ).Get( personId );
                return GetPersonPhotoUrl( person, maxWidth, maxHeight );
            }
        }

        /// <summary>
        /// Gets the 'NoPictureUrl' for the person based on their Gender, Age, and RecordType (Person or Business)
        /// </summary>
        /// <param name="person">The person.</param>
        /// <param name="maxWidth">The maximum width.</param>
        /// <param name="maxHeight">The maximum height.</param>
        /// <returns></returns>
        public static string GetPersonNoPictureUrl( Person person, int? maxWidth = null, int? maxHeight = null )
        {
            return GetPersonPhotoUrl( person.Id, null, person.Age, person.Gender, person.RecordTypeValueId.HasValue ? DefinedValueCache.Get( person.RecordTypeValueId.Value ).Guid : ( Guid? ) null, person.AgeClassification, maxWidth, maxHeight );
        }

        /// <summary>
        /// Gets the person photo URL.
        /// </summary>
        /// <param name="personId">The person identifier.</param>
        /// <param name="photoId">The photo identifier.</param>
        /// <param name="age">The age.</param>
        /// <param name="gender">The gender to use if the photoId is null.</param>
        /// <param name="recordTypeValueGuid">The record type value unique identifier.</param>
        /// <param name="maxWidth">The maximum width (in px).</param>
        /// <param name="maxHeight">The maximum height (in px).</param>
        /// <returns></returns>
        [RockObsolete( "1.8" )]
        [Obsolete( "Use other GetPersonPhotoUrl", true )]
        public static string GetPersonPhotoUrl( int? personId, int? photoId, int? age, Gender gender, Guid? recordTypeValueGuid, int? maxWidth = null, int? maxHeight = null )
        {
            return GetPersonPhotoUrl( personId, photoId, age, gender, recordTypeValueGuid, null, maxWidth, maxHeight );
        }

        /// <summary>
        /// Gets the person photo URL.
        /// </summary>
        /// <param name="personId">The person identifier.</param>
        /// <param name="photoId">The photo identifier.</param>
        /// <param name="age">The age.</param>
        /// <param name="gender">The gender.</param>
        /// <param name="recordTypeValueGuid">The record type value unique identifier.</param>
        /// <param name="ageClassification">The age classification.</param>
        /// <param name="maxWidth">The maximum width.</param>
        /// <param name="maxHeight">The maximum height.</param>
        /// <returns></returns>
        public static string GetPersonPhotoUrl( int? personId, int? photoId, int? age, Gender gender, Guid? recordTypeValueGuid, AgeClassification? ageClassification, int? maxWidth = null, int? maxHeight = null )
        {
            string virtualPath = string.Empty;
            if ( photoId.HasValue )
            {
                string widthHeightParams = string.Empty;
                if ( maxWidth.HasValue )
                {
                    widthHeightParams += string.Format( "&maxwidth={0}", maxWidth.Value );
                }

                if ( maxHeight.HasValue )
                {
                    widthHeightParams += string.Format( "&maxheight={0}", maxHeight.Value );
                }

                virtualPath = string.Format( "~/GetImage.ashx?id={0}" + widthHeightParams, photoId );
            }
            else
            {
                if ( recordTypeValueGuid.HasValue && recordTypeValueGuid.Value == SystemGuid.DefinedValue.PERSON_RECORD_TYPE_BUSINESS.AsGuid() )
                {
                    virtualPath = "~/Assets/Images/business-no-photo.svg?";
                }
                else if ( age.HasValue && age.Value < 18 )
                {
                    // it's a child
                    virtualPath = $"~/{GetPhotoPath( gender, false )}";
                }
                else
                {
                    // check age classification
                    if ( ageClassification == null )
                    {
                        if ( personId.HasValue )
                        {
                            using ( var rockContext = new RockContext() )
                            {
                                ageClassification = new PersonService( rockContext ).Queryable( true ).Where( a => a.Id == personId ).Select( a => ( AgeClassification? ) a.AgeClassification ).FirstOrDefault();
                            }
                        }
                    }

                    if ( ageClassification.HasValue && ageClassification == AgeClassification.Child )
                    {
                        // it's a child
                        virtualPath = $"~/{GetPhotoPath( gender, false )}";
                    }
                    else
                    {
                        // it's an adult
                        virtualPath = $"~/{GetPhotoPath( gender, true )}";
                    }
                }
            }

            if ( System.Web.HttpContext.Current == null )
            {
                return virtualPath;
            }
            else
            {
                return VirtualPathUtility.ToAbsolute( virtualPath );
            }
        }

        /// <summary>
        /// Gets the photo path based on the gender and adult/child status.
        /// </summary>
        /// <param name="gender">The gender.</param>
        /// <param name="isAdult">if set to <c>true</c> is adult.</param>
        /// <returns></returns>
        private static string GetPhotoPath( Gender gender, bool isAdult )
        {
            if ( isAdult )
            {
                switch ( gender )
                {
                    case Gender.Female:
                        {
                            return "Assets/Images/person-no-photo-female.svg?";
                        }

                    case Gender.Male:
                        {
                            return "Assets/Images/person-no-photo-male.svg?";
                        }

                    default:
                        {
                            return "Assets/Images/person-no-photo-unknown.svg?";
                        }
                }
            }

            switch ( gender )
            {
                case Gender.Female:
                    {
                        return "Assets/Images/person-no-photo-child-female.svg?";
                    }

                case Gender.Male:
                    {
                        return "Assets/Images/person-no-photo-child-male.svg?";
                    }

                default:
                    {
                        return "Assets/Images/person-no-photo-child-unknown.svg?";
                    }
            }
        }

        /// <summary>
        /// Gets the person image tag.
        /// </summary>
        /// <param name="person">The person to get the image for.</param>
        /// <param name="maxWidth">The maximum width (in px).</param>
        /// <param name="maxHeight">The maximum height (in px).</param>
        /// <param name="altText">The alt text to use on the image.</param>
        /// <param name="className">The css class name to apply to the image.</param>
        /// <returns></returns>
        public static string GetPersonPhotoImageTag( Person person, int? maxWidth = null, int? maxHeight = null, string altText = "", string className = "" )
        {
            Guid? recordTypeValueGuid = null;
            if ( person?.RecordStatusValueId != null )
            {
                recordTypeValueGuid = DefinedValueCache.Get( person.RecordTypeValueId.Value )?.Guid;
            }

            var personPhotoImageTagArgs = new GetPersonPhotoImageTagArgs
            {
                PhotoId = person?.PhotoId,
                Age = person?.Age,
                Gender = person?.Gender ?? Gender.Unknown,
                RecordTypeValueGuid = recordTypeValueGuid,
                AgeClassification = person.AgeClassification,
                MaxWidth = maxWidth,
                MaxHeight = maxHeight,
                AltText = altText,
                ClassName = className
            };

            return GetPersonPhotoImageTag( person?.Id, personPhotoImageTagArgs );
        }

        /// <summary>
        /// Gets the person image tag.
        /// </summary>
        /// <param name="personAlias">The person alias.</param>
        /// <param name="maxWidth">The maximum width (in px).</param>
        /// <param name="maxHeight">The maximum height (in px).</param>
        /// <param name="altText">The alt text to use on the image.</param>
        /// <param name="className">The css class name to apply to the image.</param>
        /// <returns></returns>
        public static string GetPersonPhotoImageTag( PersonAlias personAlias, int? maxWidth = null, int? maxHeight = null, string altText = "", string className = "" )
        {
            Person person = personAlias != null ? personAlias.Person : null;
            return GetPersonPhotoImageTag( person, maxWidth, maxHeight, altText, className );
        }

        /// <summary>
        /// Gets the person image tag.
        /// NOTE: You might want to use <seealso cref="GetPersonPhotoImageTag(int?, GetPersonPhotoImageTagArgs) "/> instead 
        /// </summary>
        /// <param name="personId">The person identifier.</param>
        /// <param name="photoId">The photo identifier.</param>
        /// <param name="age">The age.</param>
        /// <param name="gender">The gender.</param>
        /// <param name="recordTypeValueGuid">The record type value unique identifier.</param>
        /// <param name="maxWidth">The maximum width (in px).</param>
        /// <param name="maxHeight">The maximum height (in px).</param>
        /// <param name="altText">The alt text to use on the image.</param>
        /// <param name="className">The css class name to apply to the image.</param>
        /// <returns></returns>
        public static string GetPersonPhotoImageTag( int? personId, int? photoId, int? age, Gender gender, Guid? recordTypeValueGuid, int? maxWidth = null, int? maxHeight = null, string altText = "", string className = "" )
        {
            var personPhotoImageTagArgs = new GetPersonPhotoImageTagArgs
            {
                PhotoId = photoId,
                Age = age,
                Gender = gender,
                RecordTypeValueGuid = recordTypeValueGuid,
                MaxWidth = maxWidth,
                MaxHeight = maxHeight,
                AltText = altText,
                ClassName = className
            };

            return GetPersonPhotoImageTag( personId, personPhotoImageTagArgs );
        }

        /// <summary>
        /// Gets the person photo image tag.
        /// </summary>
        /// <param name="personId">The person identifier.</param>
        /// <param name="personPhotoImageTagArgs">The person photo image tag arguments.</param>
        /// <returns></returns>
        public static string GetPersonPhotoImageTag( int? personId, GetPersonPhotoImageTagArgs personPhotoImageTagArgs )
        {
            var photoUrl = new StringBuilder();

            photoUrl.Append( VirtualPathUtility.ToAbsolute( "~/" ) );
            string altText = personPhotoImageTagArgs.AltText;
            string className = personPhotoImageTagArgs.ClassName;
            int? photoId = personPhotoImageTagArgs.PhotoId;
            int? maxWidth = personPhotoImageTagArgs.MaxWidth;
            int? maxHeight = personPhotoImageTagArgs.MaxHeight;
            Guid? recordTypeValueGuid = personPhotoImageTagArgs.RecordTypeValueGuid;
            int? age = personPhotoImageTagArgs.Age;
            Gender gender = personPhotoImageTagArgs.Gender;

            string styleString = string.Empty;

            string altString = string.IsNullOrWhiteSpace( altText ) ? string.Empty :
                string.Format( " alt='{0}'", altText );

            string classString = string.IsNullOrWhiteSpace( className ) ? string.Empty :
                string.Format( " class='{0}'", className );

            if ( photoId.HasValue )
            {
                photoUrl.AppendFormat( "GetImage.ashx?id={0}", photoId );
                if ( maxWidth.HasValue )
                {
                    photoUrl.AppendFormat( "&maxwidth={0}", maxWidth.Value );
                }

                if ( maxHeight.HasValue )
                {
                    photoUrl.AppendFormat( "&maxheight={0}", maxHeight.Value );
                }
            }
            else
            {
                if ( recordTypeValueGuid.HasValue && recordTypeValueGuid.Value == SystemGuid.DefinedValue.PERSON_RECORD_TYPE_BUSINESS.AsGuid() )
                {
                    photoUrl.Append( "Assets/Images/business-no-photo.svg?" );
                }
                else if ( age.HasValue && age.Value < 18 )
                {
                    // it's a child
                    photoUrl.Append( GetPhotoPath( gender, false ) );
                }
                else
                {
                    var ageClassification = personPhotoImageTagArgs.AgeClassification;
                    if ( personId.HasValue && !ageClassification.HasValue )
                    {
                        using ( var rockContext = new RockContext() )
                        {
                            ageClassification = new PersonService( rockContext ).GetSelect( personId.Value, s => s.AgeClassification );
                        }
                    }

                    if ( ageClassification.HasValue && ageClassification == AgeClassification.Child )
                    {
                        // it's a child
                        photoUrl.Append( GetPhotoPath( gender, false ) );
                    }
                    else
                    {
                        // it's an adult
                        photoUrl.Append( GetPhotoPath( gender, true ) );
                    }
                }
            }

            return string.Format( "<img src='{0}'{1}{2}{3}/>", photoUrl.ToString(), styleString, altString, classString );
        }

        /// <summary>
        /// Gets the HTML markup to use for displaying the top-most signal icon for this person.
        /// </summary>
        /// <returns>A string that represents the Icon to display or an empty string if no signal is active.</returns>
        public string GetSignalMarkup()
        {
            return Person.GetSignalMarkup( TopSignalColor, TopSignalIconCssClass );
        }

        /// <summary>
        /// Gets the HTML markup to use for displaying the given signal color and icon.
        /// </summary>
        /// <returns>A string that represents the Icon to display or an empty string if no signal color was provided.</returns>
        public static string GetSignalMarkup( string signalColor, string signalIconCssClass )
        {
            if ( !string.IsNullOrWhiteSpace( signalColor ) )
            {
                return string.Format(
                    "<i class='{1}' style='color: {0};'></i>",
                    signalColor,
                    !string.IsNullOrWhiteSpace( signalIconCssClass ) ? signalIconCssClass : "fa fa-flag" );
            }

            return string.Empty;
        }

        /// <summary>
        /// Adds the related person to the selected person's known relationships with a role of 'Can check in' which
        /// is typically configured to allow check-in.  If an inverse relationship is configured for 'Can check in'
        /// (i.e. 'Allow check in by'), that relationship will also be created.
        /// </summary>
        /// <param name="personId">A <see cref="System.Int32" /> representing the Id of the Person.</param>
        /// <param name="relatedPersonId">A <see cref="System.Int32" /> representing the Id of the related Person.</param>
        /// <param name="rockContext">The rock context.</param>
        public static void CreateCheckinRelationship( int personId, int relatedPersonId, RockContext rockContext = null )
        {
            var knownRelationshipGroupType = GroupTypeCache.Get( Rock.SystemGuid.GroupType.GROUPTYPE_KNOWN_RELATIONSHIPS );
            var canCheckInRole = knownRelationshipGroupType.Roles.FirstOrDefault( r => r.Guid.Equals( new Guid( Rock.SystemGuid.GroupRole.GROUPROLE_KNOWN_RELATIONSHIPS_CAN_CHECK_IN ) ) );
            if ( canCheckInRole != null )
            {
                rockContext = rockContext ?? new RockContext();
                var groupMemberService = new GroupMemberService( rockContext );
                groupMemberService.CreateKnownRelationship( personId, relatedPersonId, canCheckInRole.Id );
            }
        }

        /// <summary>
        /// Formats the full name.
        /// </summary>
        /// <param name="nickName">The nick name.</param>
        /// <param name="lastName">The last name.</param>
        /// <param name="suffix">The suffix.</param>
        /// <returns></returns>
        public static string FormatFullName( string nickName, string lastName, string suffix )
        {
            var fullName = new StringBuilder();

            fullName.AppendFormat( "{0} {1}", nickName, lastName );

            if ( !string.IsNullOrWhiteSpace( suffix ) )
            {
                fullName.AppendFormat( " {0}", suffix );
            }

            return fullName.ToString();
        }

        /// <summary>
        /// Formats the full name.
        /// </summary>
        /// <param name="nickName">The nick name.</param>
        /// <param name="lastName">The last name.</param>
        /// <param name="suffixValueId">The suffix value identifier.</param>
        /// <param name="recordTypeValueId">The record type value identifier.</param>
        /// <returns></returns>
        public static string FormatFullName( string nickName, string lastName, int? suffixValueId, int? recordTypeValueId = null )
        {
            if ( IsNameless( recordTypeValueId ) )
            {
                return "Nameless Person";
            }

            if ( IsBusiness( recordTypeValueId ) )
            {
                return lastName;
            }

            if ( suffixValueId.HasValue )
            {
                var suffix = DefinedValueCache.Get( suffixValueId.Value );
                if ( suffix != null )
                {
                    return FormatFullName( nickName, lastName, suffix.Value );
                }
            }

            return FormatFullName( nickName, lastName, string.Empty );
        }

        /// <summary>
        /// Given a grade offset, returns the graduation year
        /// </summary>
        /// <param name="gradeOffset"></param>
        /// <returns></returns>
        public static int? GraduationYearFromGradeOffset( int? gradeOffset )
        {
            if ( gradeOffset.HasValue && gradeOffset.Value >= 0 )
            {
                return RockDateTime.CurrentGraduationYear + gradeOffset.Value;
            }

            return null;
        }

        /// <summary>
        /// Given a graduation year returns the grade offset
        /// </summary>
        /// <param name="graduationYear">The graduation year.</param>
        /// <returns></returns>
        public static int? GradeOffsetFromGraduationYear( int? graduationYear )
        {
            if ( !graduationYear.HasValue )
            {
                return null;
            }
            else
            {
                return graduationYear.Value - RockDateTime.CurrentGraduationYear;
            }
        }

        /// <summary>
        /// Determines whether person has graduated based on grade offset
        /// </summary>
        /// <param name="gradeOffset">The grade offset.</param>
        /// <returns></returns>
        public static bool? HasGraduatedFromGradeOffset( int? gradeOffset )
        {
            if ( gradeOffset.HasValue )
            {
                return gradeOffset < 0;
            }

            return null;
        }

        /// <summary>
        /// Formats the grade based on graduation year
        /// </summary>
        /// <param name="graduationYear">The graduation year.</param>
        /// <returns></returns>
        public static string GradeFormattedFromGraduationYear( int? graduationYear )
        {
            return GradeFormattedFromGradeOffset( GradeOffsetFromGraduationYear( graduationYear ) );
        }

        /// <summary>
        /// Formats the grade based on grade offset
        /// </summary>
        /// <param name="gradeOffset">The grade offset.</param>
        /// <returns></returns>
        public static string GradeFormattedFromGradeOffset( int? gradeOffset )
        {
            if ( gradeOffset.HasValue && gradeOffset >= 0 )
            {
                var schoolGrades = DefinedTypeCache.Get( Rock.SystemGuid.DefinedType.SCHOOL_GRADES.AsGuid() );
                if ( schoolGrades != null )
                {
                    var sortedGradeValues = schoolGrades.DefinedValues.OrderBy( a => a.Value.AsInteger() );
                    var schoolGradeValue = sortedGradeValues.Where( a => a.Value.AsInteger() >= gradeOffset.Value ).FirstOrDefault();
                    if ( schoolGradeValue != null )
                    {
                        return schoolGradeValue.Description;
                    }
                }
            }

            return string.Empty;
        }

        /// <summary>
        /// Gets the home locations for all the person id's passed in. If a person is in
        /// more than one family or that family has more than one home address a single
        /// location is provided.
        /// </summary>
        /// <param name="personIds">The person ids.</param>
        /// <param name="rockContext">The rock context.</param>
        /// <returns></returns>
        public static Dictionary<int, Location> GetHomeLocations( List<int> personIds, RockContext rockContext = null )
        {
            var personHomeAddresses = new Dictionary<int, Location>();

            if ( personIds != null )
            {
                rockContext = rockContext ?? new RockContext();

                Guid? homeAddressGuid = Rock.SystemGuid.DefinedValue.GROUP_LOCATION_TYPE_HOME.AsGuidOrNull();
                Guid? familyGuid = new Guid( Rock.SystemGuid.GroupType.GROUPTYPE_FAMILY );

                if ( homeAddressGuid.HasValue && familyGuid.HasValue )
                {
                    var homeAddressDv = DefinedValueCache.Get( homeAddressGuid.Value );
                    var familyGroupType = GroupTypeCache.Get( familyGuid.Value );
                    if ( homeAddressDv != null && familyGroupType != null )
                    {
                        var personLocations = new GroupMemberService( rockContext ).Queryable()
                                .Where( m =>
                                     personIds.Contains( m.PersonId )
                                     && m.Group.GroupTypeId == familyGroupType.Id )
                                .Select( m => new
                                {
                                    m.PersonId,
                                    Location = m.Group.GroupLocations
                                                                     .Where( gl => gl.GroupLocationTypeValueId == homeAddressDv.Id )
                                                                     .Select( gl => gl.Location )
                                                                     .FirstOrDefault()
                                } ).ToList();

                        foreach ( var personLocation in personLocations )
                        {
                            if ( !personHomeAddresses.ContainsKey( personLocation.PersonId ) )
                            {
                                personHomeAddresses.Add( personLocation.PersonId, personLocation.Location );
                            }
                        }
                    }
                }
            }

            return personHomeAddresses;
        }

        #endregion

        #region Indexing Methods
        /// <summary>
        /// Bulks the index documents.
        /// </summary>
        public void BulkIndexDocuments()
        {
            List<IndexModelBase> indexableItems = new List<IndexModelBase>();

            var recordTypePersonId = DefinedValueCache.Get( SystemGuid.DefinedValue.PERSON_RECORD_TYPE_PERSON.AsGuid() ).Id;
            var recordTypeBusinessId = DefinedValueCache.Get( SystemGuid.DefinedValue.PERSON_RECORD_TYPE_BUSINESS.AsGuid() ).Id;

            RockContext rockContext = new RockContext();

            // return people
            var people = new PersonService( rockContext ).Queryable().AsNoTracking()
                                .Where( p => p.RecordTypeValueId == recordTypePersonId );

            int recordCounter = 0;

            foreach ( var person in people )
            {
                recordCounter++;

                var indexablePerson = PersonIndex.LoadByModel( person );
                indexableItems.Add( indexablePerson );

                if ( recordCounter > 100 )
                {
                    IndexContainer.IndexDocuments( indexableItems );
                    indexableItems = new List<IndexModelBase>();
                    recordCounter = 0;
                }
            }

            // return businesses
            var businesses = new PersonService( rockContext ).Queryable().AsNoTracking()
                                .Where( p =>
                                     p.IsSystem == false
                                     && p.RecordTypeValueId == recordTypeBusinessId );

            foreach ( var business in businesses )
            {
                var indexableBusiness = BusinessIndex.LoadByModel( business );
                indexableItems.Add( indexableBusiness );

                if ( recordCounter > 100 )
                {
                    IndexContainer.IndexDocuments( indexableItems );
                    indexableItems = new List<IndexModelBase>();
                    recordCounter = 0;
                }
            }

            IndexContainer.IndexDocuments( indexableItems );
        }

        /// <summary>
        /// Deletes the indexed documents.
        /// </summary>
        public void DeleteIndexedDocuments()
        {
            IndexContainer.DeleteDocumentsByType<PersonIndex>();
            IndexContainer.DeleteDocumentsByType<BusinessIndex>();
        }

        /// <summary>
        /// Indexes the name of the model.
        /// </summary>
        /// <returns></returns>
        public Type IndexModelType()
        {
            return typeof( PersonIndex );
        }

        /// <summary>
        /// Indexes the document.
        /// </summary>
        /// <param name="id"></param>
        public void IndexDocument( int id )
        {
            var personEntity = new PersonService( new RockContext() ).Get( id );

            if ( personEntity != null )
            {
                if ( personEntity.RecordTypeValue.Guid == Rock.SystemGuid.DefinedValue.PERSON_RECORD_TYPE_PERSON.AsGuid() )
                {
                    var indexItem = PersonIndex.LoadByModel( personEntity );
                    IndexContainer.IndexDocument( indexItem );
                }
                else if ( personEntity.RecordTypeValue.Guid == Rock.SystemGuid.DefinedValue.PERSON_RECORD_TYPE_BUSINESS.AsGuid() )
                {
                    var indexItem = BusinessIndex.LoadByModel( personEntity );
                    IndexContainer.IndexDocument( indexItem );
                }
            }
        }

        /// <summary>
        /// Deletes the indexed document.
        /// </summary>
        /// <param name="id"></param>
        public void DeleteIndexedDocument( int id )
        {
            var personEntity = new PersonService( new RockContext() ).Get( id );

            if ( personEntity != null )
            {
                if ( personEntity.RecordTypeValue.Guid == Rock.SystemGuid.DefinedValue.PERSON_RECORD_TYPE_PERSON.AsGuid() )
                {
                    Type indexType = Type.GetType( "Rock.UniversalSearch.IndexModels.PersonIndex" );
                    IndexContainer.DeleteDocumentById( indexType, id );
                }
                else if ( personEntity.RecordTypeValue.Guid == Rock.SystemGuid.DefinedValue.PERSON_RECORD_TYPE_BUSINESS.AsGuid() )
                {
                    Type indexType = Type.GetType( "Rock.UniversalSearch.IndexModels.PersonIndex" );
                    IndexContainer.DeleteDocumentById( indexType, id );
                }
            }
        }

        /// <summary>
        /// Gets the index filter values.
        /// </summary>
        /// <returns></returns>
        public ModelFieldFilterConfig GetIndexFilterConfig()
        {
            return new ModelFieldFilterConfig() { FilterLabel = string.Empty, FilterField = string.Empty };
        }

        /// <summary>
        /// Gets the index filter field.
        /// </summary>
        /// <returns></returns>
        public bool SupportsIndexFieldFiltering()
        {
            return false;
        }
        #endregion
    }

    #region Entity Configuration

    /// <summary>
    /// Person Configuration class.
    /// </summary>
    public partial class PersonConfiguration : EntityTypeConfiguration<Person>
    {
        /// <summary>
        /// Initializes a new instance of the <see cref="PersonConfiguration"/> class.
        /// </summary>
        public PersonConfiguration()
        {
            this.HasOptional( p => p.MaritalStatusValue ).WithMany().HasForeignKey( p => p.MaritalStatusValueId ).WillCascadeOnDelete( false );
            this.HasOptional( p => p.ConnectionStatusValue ).WithMany().HasForeignKey( p => p.ConnectionStatusValueId ).WillCascadeOnDelete( false );
            this.HasOptional( p => p.RecordStatusValue ).WithMany().HasForeignKey( p => p.RecordStatusValueId ).WillCascadeOnDelete( false );
            this.HasOptional( p => p.RecordStatusReasonValue ).WithMany().HasForeignKey( p => p.RecordStatusReasonValueId ).WillCascadeOnDelete( false );
            this.HasOptional( p => p.RecordTypeValue ).WithMany().HasForeignKey( p => p.RecordTypeValueId ).WillCascadeOnDelete( false );
            this.HasOptional( p => p.ReviewReasonValue ).WithMany().HasForeignKey( p => p.ReviewReasonValueId ).WillCascadeOnDelete( false );
            this.HasOptional( p => p.SuffixValue ).WithMany().HasForeignKey( p => p.SuffixValueId ).WillCascadeOnDelete( false );
            this.HasOptional( p => p.TitleValue ).WithMany().HasForeignKey( p => p.TitleValueId ).WillCascadeOnDelete( false );
            this.HasOptional( p => p.Photo ).WithMany().HasForeignKey( p => p.PhotoId ).WillCascadeOnDelete( false );
            this.HasOptional( p => p.GivingGroup ).WithMany().HasForeignKey( p => p.GivingGroupId ).WillCascadeOnDelete( false );
            this.HasOptional( p => p.PrimaryFamily ).WithMany().HasForeignKey( p => p.PrimaryFamilyId ).WillCascadeOnDelete( false );
            this.HasOptional( p => p.PrimaryCampus ).WithMany().HasForeignKey( p => p.PrimaryCampusId ).WillCascadeOnDelete( false );
            this.HasOptional( p => p.ContributionFinancialAccount ).WithMany().HasForeignKey( p => p.ContributionFinancialAccountId ).WillCascadeOnDelete( false );
        }
    }

    #endregion

    #region Helper Classes

    /// <summary>
    /// Method arguments for <see cref="Person.GetPersonPhotoImageTag(int?, GetPersonPhotoImageTagArgs)"/>
    /// </summary>
    public sealed class GetPersonPhotoImageTagArgs
    {
        /// <summary>
        /// Initializes a new instance of the <see cref="GetPersonPhotoImageTagArgs"/> class.
        /// </summary>
        public GetPersonPhotoImageTagArgs()
        {
        }

        /// <summary>
        /// Initializes a new instance of the <see cref="GetPersonPhotoImageTagArgs"/> class.
        /// </summary>
        /// <param name="person">The person.</param>
        public GetPersonPhotoImageTagArgs( Person person )
        {
            PhotoId = person?.PhotoId;
            Age = person?.Age;
            Gender = person?.Gender ?? Gender.Unknown;
            if ( person?.RecordStatusValueId != null )
            {
                RecordTypeValueGuid = DefinedValueCache.Get( person.RecordTypeValueId.Value )?.Guid;
            }
        }

        /// <summary>
        /// Gets or sets the photo identifier.
        /// </summary>
        /// <value>
        /// The photo identifier.
        /// </value>
        public int? PhotoId { get; set; }

        /// <summary>
        /// Gets or sets the age.
        /// </summary>
        /// <value>
        /// The age.
        /// </value>
        public int? Age { get; set; }

        /// <summary>
        /// Gets or sets the gender.
        /// </summary>
        /// <value>
        /// The gender.
        /// </value>
        public Gender Gender { get; set; }

        /// <summary>
        /// Gets or sets the record type value unique identifier.
        /// </summary>
        /// <value>
        /// The record type value unique identifier.
        /// </value>
        public Guid? RecordTypeValueGuid { get; set; }

        /// <summary>
        /// Gets or sets the age classification.
        /// </summary>
        /// <value>
        /// The age classification.
        /// </value>
        public AgeClassification? AgeClassification { get; set; }

        /// <summary>
        /// Gets or sets the maximum width.
        /// </summary>
        /// <value>
        /// The maximum width.
        /// </value>
        public int? MaxWidth { get; set; }

        /// <summary>
        /// Gets or sets the maximum height.
        /// </summary>
        /// <value>
        /// The maximum height.
        /// </value>
        public int? MaxHeight { get; set; }

        /// <summary>
        /// Gets or sets the alt text.
        /// </summary>
        /// <value>
        /// The alt text.
        /// </value>
        public string AltText { get; set; }

        /// <summary>
        /// Gets or sets the name of the class.
        /// </summary>
        /// <value>
        /// The name of the class.
        /// </value>
        public string ClassName { get; set; }
    }

    #endregion

    #region Enumerations

    /// <summary>
    /// The gender of a person
    /// </summary>
    public enum Gender
    {
        /// <summary>
        /// Unknown
        /// </summary>
        Unknown = 0,

        /// <summary>
        /// Male
        /// </summary>
        Male = 1,

        /// <summary>
        /// Female
        /// </summary>
        Female = 2
    }

    /// <summary>
    /// The age classification of a person
    /// </summary>
    public enum AgeClassification
    {
        /// <summary>
        /// Unknown
        /// </summary>
        Unknown = 0,

        /// <summary>
        /// Adult
        /// </summary>
        Adult = 1,

        /// <summary>
        /// Child
        /// </summary>
        Child = 2
    }

    /// <summary>
    /// The person's email preference
    /// </summary>
    public enum EmailPreference
    {
        /// <summary>
        /// Emails can be sent to person
        /// </summary>
        EmailAllowed = 0,

        /// <summary>
        /// No Mass emails should be sent to person
        /// </summary>
        NoMassEmails = 1,

        /// <summary>
        /// No emails should be sent to person
        /// </summary>
        DoNotEmail = 2
    }

    #endregion

    #region Extension Methods

    public static partial class PersonExtensionMethods
    {
        /// <summary>
        /// Gets the families sorted by the person's GroupOrder (GroupMember.GroupOrder)
        /// </summary>
        /// <param name="person">The person.</param>
        /// <param name="rockContext">The rock context.</param>
        /// <returns></returns>
        public static IQueryable<Group> GetFamilies( this Person person, RockContext rockContext = null )
        {
            rockContext = rockContext ?? new RockContext();
            return new PersonService( rockContext ).GetFamilies( person != null ? person.Id : 0 );
        }

        /// <summary>
        /// Gets the family for the person. If multiple families the first family based on the GroupOrder value of the GroupMember
        /// </summary>
        /// <param name="person">The person.</param>
        /// <param name="rockContext">The rock context.</param>
        /// <returns></returns>
        public static Group GetFamily( this Person person, RockContext rockContext = null )
        {
            // If PrimaryFamily has been calculated, use that. Otherwise, get it from GetFamilies()
            if ( person.PrimaryFamily != null )
            {
                return person.PrimaryFamily;
            }
            else
            {
                return person.GetFamilies( rockContext ).FirstOrDefault();
            }
        }

        /// <summary>
        /// Gets the home location.
        /// </summary>
        /// <param name="person">The person.</param>
        /// <param name="rockContext">The rock context.</param>
        /// <returns></returns>
        public static Location GetHomeLocation( this Person person, RockContext rockContext = null )
        {
            Guid? homeAddressGuid = Rock.SystemGuid.DefinedValue.GROUP_LOCATION_TYPE_HOME.AsGuidOrNull();
            if ( homeAddressGuid.HasValue )
            {
                var homeAddressDv = DefinedValueCache.Get( homeAddressGuid.Value );
                if ( homeAddressDv != null )
                {
                    foreach ( var family in person.GetFamilies( rockContext ) )
                    {
                        var loc = family.GroupLocations
                            .Where( l =>
                                l.GroupLocationTypeValueId == homeAddressDv.Id &&
                                l.IsMappedLocation )
                            .Select( l => l.Location )
                            .FirstOrDefault();
                        if ( loc != null )
                        {
                            return loc;
                        }
                    }
                }
            }

            return null;
        }

        /// <summary>
        /// Returns the most ideal mailing location from among this person's families
        /// </summary>
        /// <param name="person">The person to find a mailing address for</param>
        /// <param name="rockContext"></param>
        /// <returns></returns>
        public static Location GetMailingLocation( this Person person, RockContext rockContext = null )
        {
            // Get the mailing address from this person's giving group if there is one
            if ( person.GivingGroup != null )
            {
                var mailingLocation = person.GivingGroup.GetBestMailingLocation();
                if ( mailingLocation != null )
                {
                    return mailingLocation;
                }
            }

            return person.GetFamilies( rockContext ).GetBestMailingLocation();
        }

        /// <summary>
        /// Returns the most ideal mailing location from a single family
        /// </summary>
        /// <param name="group">The family to find addresses on</param>
        /// <returns></returns>
        private static Location GetBestMailingLocation( this Group group )
        {
            return GetBestMailingLocation( new List<Group> { group } );
        }

        /// <summary>
        /// Returns the most ideal mailing location from among the selected family groups
        /// </summary>
        /// <param name="groups">The families to find addresses on</param>
        /// <returns></returns>
        private static Location GetBestMailingLocation( this IEnumerable<Group> groups )
        {
            if ( groups.Any() )
            {
                var homeAddressGuid = Rock.SystemGuid.DefinedValue.GROUP_LOCATION_TYPE_HOME.AsGuidOrNull();
                var workAddressGuid = Rock.SystemGuid.DefinedValue.GROUP_LOCATION_TYPE_WORK.AsGuidOrNull();
                if ( homeAddressGuid.HasValue && workAddressGuid.HasValue )
                {
                    var homeAddressDv = DefinedValueCache.Get( homeAddressGuid.Value );
                    var workAddressDv = DefinedValueCache.Get( workAddressGuid.Value );
                    if ( homeAddressDv != null && workAddressDv != null )
                    {
                        // Get all available mailing locations, prioritizing mapped locations then home locations
                        var mailingLocations = groups.SelectMany( x => x.GroupLocations )
                            .Where( l => l.IsMailingLocation )
                            .Where( l => l.GroupLocationTypeValueId == homeAddressDv.Id || l.GroupLocationTypeValueId == workAddressDv.Id )
                            .OrderBy( l => l.IsMappedLocation ? 0 : 1 )
                            .ThenBy( l => l.GroupLocationTypeValueId == homeAddressDv.Id ? 0 : 1 );

                        return mailingLocations.Select( l => l.Location ).FirstOrDefault();
                    }
                }
            }

            return null;
        }

        /// <summary>
        /// Updates, adds or removes a PhoneNumber of the given type. (It doesn't save changes to the database ).
        /// </summary>
        public static void UpdatePhoneNumber( this Person person, int numberTypeValueId, string phoneCountryCode, string phoneNumber, bool? isMessagingEnabled, bool? isUnlisted, RockContext rockContext )
        {
            // try to find the phone number based on the typeGuid.
            var phoneObject = person.PhoneNumbers
                .Where( p =>
                    p.NumberTypeValueId.HasValue &&
                    p.NumberTypeValueId.Value == numberTypeValueId )
                .FirstOrDefault();

            // Since only one number can be used for SMS, before anything else, if isMessagingEnabled is true, turn it off on ALL
            // numbers, so we only enable it for this one.
            if ( isMessagingEnabled.HasValue && isMessagingEnabled.Value == true )
            {
                foreach ( PhoneNumber currPhoneNumber in person.PhoneNumbers )
                {
                    currPhoneNumber.IsMessagingEnabled = false;
                }
            }

            // do they currently have this type of number?
            if ( phoneObject != null )
            {
                // if the text field is blank, we'll delete this phone number type from their list.
                if ( string.IsNullOrWhiteSpace( phoneNumber ) )
                {
                    person.PhoneNumbers.Remove( phoneObject );

                    var phoneNumberService = new PhoneNumberService( rockContext );
                    phoneNumberService.Delete( phoneObject );
                }
                else
                {
                    // otherwise update it with the new info
                    phoneObject.CountryCode = PhoneNumber.CleanNumber( phoneCountryCode );
                    phoneObject.Number = PhoneNumber.CleanNumber( phoneNumber );

                    // for an existing number, if they don't provide messaging / unlisted, use the current values.
                    phoneObject.IsMessagingEnabled = isMessagingEnabled ?? phoneObject.IsMessagingEnabled;
                    phoneObject.IsUnlisted = isUnlisted ?? phoneObject.IsUnlisted;
                }
            }
            else if ( !string.IsNullOrWhiteSpace( phoneNumber ) )
            {
                // they don't have a number of this type. If one is being added, we'll add it.
                // (otherwise we'll just do nothing, leaving it as it)

                // create a new phone number and add it to their list.
                phoneObject = new PhoneNumber();
                person.PhoneNumbers.Add( phoneObject );

                var phoneNumberService = new PhoneNumberService( rockContext );
                phoneNumberService.Add( phoneObject );

                // get the typeId for this phone number so we set it correctly
                // var numberType = DefinedValueCache.Get( phoneTypeGuid );
                phoneObject.NumberTypeValueId = numberTypeValueId;

                phoneObject.CountryCode = PhoneNumber.CleanNumber( phoneCountryCode );
                phoneObject.Number = PhoneNumber.CleanNumber( phoneNumber );

                // for a new number, if they don't specify messaging / unlisted, assume no texting and not unlisted.
                phoneObject.IsMessagingEnabled = isMessagingEnabled ?? false;
                phoneObject.IsUnlisted = isUnlisted ?? false;
            }
        }

        /// <summary>
        /// Gets a queryable collection of <see cref="Rock.Model.Person" /> entities containing the Person's family.
        /// </summary>
        /// <param name="person">The <see cref="Rock.Model.Person" /> to retrieve family members for.</param>
        /// <param name="includeSelf">A <see cref="System.Boolean" /> value that is <c>true</c> if the provided person should be returned in the results, otherwise <c>false</c>.</param>
        /// <param name="rockContext">The rock context.</param>
        /// <returns>
        /// Returns a queryable collection of <see cref="Rock.Model.Person" /> entities representing the provided Person's family.
        /// </returns>
        public static IQueryable<GroupMember> GetFamilyMembers( this Person person, bool includeSelf = false, RockContext rockContext = null )
        {
            return new PersonService( rockContext ?? new RockContext() ).GetFamilyMembers( person != null ? person.Id : 0, includeSelf );
        }

        /// <summary>
        /// Gets the group members.
        /// </summary>
        /// <param name="person">The person.</param>
        /// <param name="groupTypeId">The group type identifier.</param>
        /// <param name="includeSelf">if set to <c>true</c> [include self].</param>
        /// <param name="rockContext">The rock context.</param>
        /// <returns></returns>
        public static IQueryable<GroupMember> GetGroupMembers( this Person person, int groupTypeId, bool includeSelf = false, RockContext rockContext = null )
        {
            return new PersonService( rockContext ?? new RockContext() ).GetGroupMembers( groupTypeId, person != null ? person.Id : 0, includeSelf );
        }

        /// <summary>
        /// Gets any previous last names for this person sorted alphabetically by LastName
        /// </summary>
        /// <param name="person">The person.</param>
        /// <param name="rockContext">The rock context.</param>
        /// <returns></returns>
        public static IOrderedQueryable<PersonPreviousName> GetPreviousNames( this Person person, RockContext rockContext = null )
        {
            return new PersonService( rockContext ?? new RockContext() ).GetPreviousNames( person != null ? person.Id : 0 );
        }

        /// <summary>
        /// Gets any search keys for this person
        /// </summary>
        /// <param name="person">The person.</param>
        /// <param name="rockContext">The rock context.</param>
        /// <returns></returns>
        public static IQueryable<PersonSearchKey> GetPersonSearchKeys( this Person person, RockContext rockContext = null )
        {
            return new PersonService( rockContext ?? new RockContext() ).GetPersonSearchKeys( person != null ? person.Id : 0 );
        }

        /// <summary>
        /// Gets the <see cref="Rock.Model.Person" /> entity of the provided Person's spouse.
        /// </summary>
        /// <param name="person">The <see cref="Rock.Model.Person" /> entity of the Person to retrieve the spouse of.</param>
        /// <param name="rockContext">The rock context.</param>
        /// <returns>
        /// The <see cref="Rock.Model.Person" /> entity containing the provided Person's spouse. If the provided Person's spouse is not found, this value will be null.
        /// </returns>
        public static Person GetSpouse( this Person person, RockContext rockContext = null )
        {
            return new PersonService( rockContext ?? new RockContext() ).GetSpouse( person );
        }

        /// <summary>
        /// Gets the <see cref="Rock.Model.Person" /> entity of the provided Person's head of household.
        /// </summary>
        /// <param name="person">The <see cref="Rock.Model.Person" /> entity of the Person to retrieve the head of household of.</param>
        /// <param name="rockContext">The rock context.</param>
        /// <returns>
        /// The <see cref="Rock.Model.Person" /> entity containing the provided Person's head of household. If the provided Person's head of household is not found, this value will be null.
        /// </returns>
        public static Person GetHeadOfHousehold( this Person person, RockContext rockContext = null )
        {
            return new PersonService( rockContext ?? new RockContext() ).GetHeadOfHousehold( person );
        }

        /// <summary>
        /// Gets the family role (adult or child).
        /// </summary>
        /// <param name="person">The person.</param>
        /// <param name="rockContext">The rock context.</param>
        /// <returns></returns>
        public static GroupTypeRole GetFamilyRole( this Person person, RockContext rockContext = null )
        {
            if ( rockContext == null )
            {
                rockContext = new RockContext();
            }

            return new PersonService( rockContext ).GetFamilyRole( person, rockContext );
        }

        /// <summary>
        /// Gets a Person's spouse with a selector that lets you only fetch the properties that you need
        /// </summary>
        /// <typeparam name="TResult">The type of the result.</typeparam>
        /// <param name="person">The <see cref="Rock.Model.Person" /> entity of the Person to retrieve the spouse of.</param>
        /// <param name="selector">The selector.</param>
        /// <param name="rockContext">The rock context.</param>
        /// <returns>
        /// The <see cref="Rock.Model.Person" /> entity containing the provided Person's spouse. If the provided Person's spouse is not found, this value will be null.
        /// </returns>
        public static TResult GetSpouse<TResult>( this Person person, System.Linq.Expressions.Expression<Func<GroupMember, TResult>> selector, RockContext rockContext = null )
        {
            return new PersonService( rockContext ?? new RockContext() ).GetSpouse( person, selector );
        }

        /// <summary>
        /// Gets the businesses.
        /// </summary>
        /// <param name="person">The person.</param>
        /// <param name="rockContext">The rock context.</param>
        /// <returns></returns>
        public static IQueryable<Person> GetBusinesses( this Person person, RockContext rockContext = null )
        {
            return new PersonService( rockContext ?? new RockContext() ).GetBusinesses( person.Id );
        }

        /// <summary>
        /// limits the PersonQry to people that have an Age that is between MinAge and MaxAge (inclusive)
        /// </summary>
        /// <param name="personQry">The person qry.</param>
        /// <param name="minAge">The minimum age.</param>
        /// <param name="maxAge">The maximum age.</param>
        /// <param name="includePeopleWithNoAge">if set to <c>true</c> [include people with no age].</param>
        /// <returns></returns>
        public static IQueryable<Person> WhereAgeRange( this IQueryable<Person> personQry, int? minAge, int? maxAge, bool includePeopleWithNoAge = true )
        {
            var currentDate = RockDateTime.Today;
            var qryWithAge = personQry.Select(
                      p => new
                      {
                          Person = p,
                          Age = p.BirthDate > SqlFunctions.DateAdd( "year", -SqlFunctions.DateDiff( "year", p.BirthDate, currentDate ), currentDate )
                            ? SqlFunctions.DateDiff( "year", p.BirthDate, currentDate ) - 1
                            : SqlFunctions.DateDiff( "year", p.BirthDate, currentDate )
                      } );

            if ( includePeopleWithNoAge )
            {
                if ( minAge.HasValue )
                {
                    qryWithAge = qryWithAge.Where( a => !a.Age.HasValue || a.Age >= minAge );
                }

                if ( maxAge.HasValue )
                {
                    qryWithAge = qryWithAge.Where( a => !a.Age.HasValue || a.Age <= maxAge );
                }
            }
            else
            {
                if ( minAge.HasValue )
                {
                    qryWithAge = qryWithAge.Where( a => a.Age.HasValue && a.Age >= minAge );
                }

                if ( maxAge.HasValue )
                {
                    qryWithAge = qryWithAge.Where( a => a.Age.HasValue && a.Age <= maxAge );
                }
            }

            return qryWithAge.Select( a => a.Person );
        }

        /// <summary>
        /// Limits the PersonQry to people that have an Grade Offset that is between MinGradeOffset and MaxGradeOffset (inclusive)
        /// </summary>
        /// <param name="personQry">The person qry.</param>
        /// <param name="minGradeOffset">The minimum grade offset.</param>
        /// <param name="maxGradeOffset">The maximum grade offset.</param>
        /// <param name="includePeopleWithNoGrade">if set to <c>true</c> [include people with no Grade].</param>
        /// <returns></returns>
        public static IQueryable<Person> WhereGradeOffsetRange( this IQueryable<Person> personQry, int? minGradeOffset, int? maxGradeOffset, bool includePeopleWithNoGrade = true )
        {
            var currentGradYear = RockDateTime.CurrentGraduationYear;

            var qryWithGradeOffset = personQry.Select(
                      p => new
                      {
                          Person = p,
                          GradeOffset = p.GraduationYear.HasValue ? p.GraduationYear.Value - currentGradYear : ( int? ) null
                      } );

            if ( includePeopleWithNoGrade )
            {
                if ( minGradeOffset.HasValue )
                {
                    qryWithGradeOffset = qryWithGradeOffset.Where( a => !a.GradeOffset.HasValue || a.GradeOffset >= minGradeOffset );
                }

                if ( maxGradeOffset.HasValue )
                {
                    qryWithGradeOffset = qryWithGradeOffset.Where( a => !a.GradeOffset.HasValue || a.GradeOffset <= maxGradeOffset );
                }
            }
            else
            {
                if ( minGradeOffset.HasValue )
                {
                    qryWithGradeOffset = qryWithGradeOffset.Where( a => a.GradeOffset.HasValue && a.GradeOffset >= minGradeOffset );
                }

                if ( maxGradeOffset.HasValue )
                {
                    qryWithGradeOffset = qryWithGradeOffset.Where( a => a.GradeOffset.HasValue && a.GradeOffset <= maxGradeOffset );
                }
            }

            return qryWithGradeOffset.Select( a => a.Person );
        }

        /// <summary>
        /// Calculates whether the person is in an active merge request.
        /// </summary>
        /// <param name="person">The person.</param>
        /// <param name="rockContext">The rock context.</param>
        /// <returns>
        ///   <c>true</c> if the person is part of merge request; otherwise, <c>false</c>.
        /// </returns>
        public static bool IsPartOfMergeRequest( this Person person, RockContext rockContext = null )
        {
            return GetMergeRequestQuery( person, rockContext )?.Any() ?? false;
        }

        /// <summary>
        /// Gets the merge request.
        /// </summary>
        /// <param name="person">The person.</param>
        /// <param name="rockContext">The rock context.</param>
        /// <returns></returns>
        public static EntitySet GetMergeRequest( this Person person, RockContext rockContext = null )
        {
            return GetMergeRequestQuery( person, rockContext )?.FirstOrDefault();
        }

        /// <summary>
        /// Gets the merge request query.
        /// </summary>
        /// <param name="person">The person.</param>
        /// <param name="rockContext">The rock context.</param>
        /// <returns></returns>
        public static IQueryable<EntitySet> GetMergeRequestQuery( this Person person, RockContext rockContext = null )
        {
            var mergeRequestQry = PersonService
                .GetMergeRequestQuery( rockContext )
                .Where( es => es.Items.Any( esi => esi.EntityId == person.Id ) );

            return mergeRequestQry;
        }

        /// <summary>
        /// Creates the merge request.
        /// </summary>
        /// <param name="namelessPerson">The nameless person.</param>
        /// <param name="masterPerson">The master person.</param>
        /// <returns></returns>
        public static EntitySet CreateMergeRequest( this Person namelessPerson, Person masterPerson )
        {
            var entitySetPurposeGuid = SystemGuid.DefinedValue.ENTITY_SET_PURPOSE_PERSON_MERGE_REQUEST.AsGuid();
            var definedValueId = DefinedValueCache.GetId( entitySetPurposeGuid );
            if ( definedValueId == null )
            {
                return null;
            }

            var entitySet = new EntitySet
            {
                EntityTypeId = EntityTypeCache.Get<Person>().Id,
                EntitySetPurposeValueId = definedValueId
            };

            entitySet.Items.Add( new EntitySetItem
            {
                EntityId = namelessPerson.Id
            } );

            entitySet.Items.Add( new EntitySetItem
            {
                EntityId = masterPerson.Id
            } );

            return entitySet;
        }
    }

    #endregion
}<|MERGE_RESOLUTION|>--- conflicted
+++ resolved
@@ -322,13 +322,8 @@
 
             set
             {
-<<<<<<< HEAD
                 _givingGroupId = value;
                 GivingId = _givingGroupId.HasValue ? $"G{_givingGroupId.Value}" : $"P{Id}";
-=======
-                GivingId = GivingGroupId.HasValue ? $"G{GivingGroupId.Value}" : $"P{Id}";
-                _givingGroupId = value;
->>>>>>> 0bfe3f81
             }
         }
 
@@ -342,11 +337,7 @@
         /// </value>
         [DataMember]
         [Index( "IX_GivingId" )]
-<<<<<<< HEAD
         public string GivingId { get; private set; }
-=======
-        public string GivingId { get; set; }
->>>>>>> 0bfe3f81
 
         /// <summary>
         /// Gets or sets the giving leader's Person Id.
@@ -2431,7 +2422,7 @@
         }
 
         /// <summary>
-        /// 
+        ///
         /// </summary>
         public sealed class CalculateFamilySalutationArgs
         {
@@ -2902,7 +2893,7 @@
 
         /// <summary>
         /// Gets the person image tag.
-        /// NOTE: You might want to use <seealso cref="GetPersonPhotoImageTag(int?, GetPersonPhotoImageTagArgs) "/> instead 
+        /// NOTE: You might want to use <seealso cref="GetPersonPhotoImageTag(int?, GetPersonPhotoImageTagArgs) "/> instead
         /// </summary>
         /// <param name="personId">The person identifier.</param>
         /// <param name="photoId">The photo identifier.</param>
