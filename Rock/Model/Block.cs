--- conflicted
+++ resolved
@@ -20,10 +20,7 @@
     /// Block POCO Entity.
     /// </summary>
     [Table( "Block" )]
-<<<<<<< HEAD
-=======
     [DataContract( IsReference = true )]
->>>>>>> f4f494ee
     public partial class Block : Model<Block>, IOrdered
     {
         /// <summary>
@@ -123,26 +120,16 @@
         /// <value>
         /// A <see cref="Page"/> object.
         /// </value>
-<<<<<<< HEAD
-        [NotExportable]
-=======
-        [DataMember]
->>>>>>> f4f494ee
+        [DataMember]
         public virtual Page Page { get; set; }
 
         /// <summary>
         /// Gets the block location.
         /// </summary>
-<<<<<<< HEAD
-        /// <returns></returns>
-        [NotExportable]
-        public override IDto Dto
-=======
         /// <value>
         /// The block location.
         /// </value>
         public virtual BlockLocation BlockLocation
->>>>>>> f4f494ee
         {
             get { return this.PageId.HasValue ? BlockLocation.Page : BlockLocation.Layout; }
         }
