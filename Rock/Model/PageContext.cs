--- conflicted
+++ resolved
@@ -19,10 +19,7 @@
     /// Page Route POCO Entity.
     /// </summary>
     [Table( "PageContext" )]
-<<<<<<< HEAD
-=======
     [DataContract( IsReference = true )]
->>>>>>> 431a2546
     public partial class PageContext : Model<PageContext>
     {
         /// <summary>
@@ -82,37 +79,10 @@
         /// <value>
         /// A <see cref="Page"/> object.
         /// </value>
-<<<<<<< HEAD
-        [NotExportable]
-        public virtual Page Page { get; set; }
-
-        /// <summary>
-        /// Gets the dto.
-        /// </summary>
-        /// <returns></returns>
-        [NotExportable]
-        public override IDto Dto
-        {
-            get { return this.ToDto(); }
-        }
-
-        /// <summary>
-        /// Static Method to return an object based on the id
-        /// </summary>
-        /// <param name="id">The id.</param>
-        /// <returns></returns>
-        public static PageContext Read( int id )
-        {
-            return Read<PageContext>( id );
-        }
-
-        /// <summary>
-=======
         [DataMember]
         public virtual Page Page { get; set; }
 
         /// <summary>
->>>>>>> 431a2546
         /// Returns a <see cref="System.String" /> that represents this instance.
         /// </summary>
         /// <returns>
