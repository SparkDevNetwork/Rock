--- conflicted
+++ resolved
@@ -1,271 +1,149 @@
-<<<<<<< HEAD
-﻿// <copyright>
-// Copyright by the Spark Development Network
-//
-// Licensed under the Rock Community License (the "License");
-// you may not use this file except in compliance with the License.
-// You may obtain a copy of the License at
-//
-// http://www.rockrms.com/license
-//
-// Unless required by applicable law or agreed to in writing, software
-// distributed under the License is distributed on an "AS IS" BASIS,
-// WITHOUT WARRANTIES OR CONDITIONS OF ANY KIND, either express or implied.
-// See the License for the specific language governing permissions and
-// limitations under the License.
-// </copyright>
-//
-using System.ComponentModel.DataAnnotations;
-using System.ComponentModel.DataAnnotations.Schema;
-using System.Data.Entity;
-using System.Data.Entity.ModelConfiguration;
-using System.Runtime.Serialization;
-
-using Rock.Data;
-using Rock.Web.Cache;
-
-namespace Rock.Model
-{
-    /// <summary>
-    /// Represents a single action for processing an incoming SMS message.
-    /// </summary>
-    [RockDomain( "Communication" )]
-    [Table( "SmsAction" )]
-    [DataContract]
-    public class SmsAction : Model<SmsAction>, IOrdered, ICacheable
-    {
-        #region Entity Properties
-
-        /// <summary>
-        /// Gets or sets the name of the action.
-        /// </summary>
-        /// <value>
-        /// The name of the action.
-        /// </value>
-        public string Name { get; set; }
-
-        /// <summary>
-        /// Gets or sets a value indicating whether this instance is active.
-        /// </summary>
-        /// <value>
-        ///   <c>true</c> if this instance is active; otherwise, <c>false</c>.
-        /// </value>
-        public bool IsActive { get; set; }
-
-        /// <summary>
-        /// Gets or sets the order of this action in the system.
-        /// </summary>
-        /// <value>
-        /// The order of this action in the system.
-        /// </value>
-        public int Order { get; set; }
-
-        /// <summary>
-        /// Gets or sets the identifier for the entity type that handles this action's logic.
-        /// </summary>
-        /// <value>
-        /// The identifier for the entity type that handles this action's logic.
-        /// </value>
-        public int SmsActionComponentEntityTypeId { get; set; }
-
-        /// <summary>
-        /// Gets or sets the SMS pipeline identifier.
-        /// </summary>
-        /// <value>
-        /// The SMS pipeline identifier.
-        /// </value>
-        [Required]
-        [DataMember( IsRequired = true )]
-        public int SmsPipelineId { get; set; }
-
-        /// <summary>
-        /// Gets or sets a value indicating whether further actions should be processed.
-        /// </summary>
-        /// <value>
-        ///   <c>true</c> if further actions should be processed; otherwise, <c>false</c>.
-        /// </value>
-        public bool ContinueAfterProcessing { get; set; }
-
-        #endregion
-
-        #region ICacheable
-
-        /// <summary>
-        /// Gets the cache object associated with this Entity
-        /// </summary>
-        /// <returns></returns>
-        public IEntityCache GetCacheObject()
-        {
-            return SmsActionCache.Get( Id );
-        }
-
-        /// <summary>
-        /// Updates any Cache Objects that are associated with this entity
-        /// </summary>
-        /// <param name="entityState">State of the entity.</param>
-        /// <param name="dbContext">The database context.</param>
-        public void UpdateCache( EntityState entityState, Rock.Data.DbContext dbContext )
-        {
-            SmsActionCache.UpdateCachedEntity( Id, entityState );
-        }
-
-        #endregion ICacheable
-
-        #region Virtual Properties
-
-        /// <summary>
-        /// Gets or sets the <see cref="Rock.Model.SmsPipeline"/> representing the SmsPipeline.
-        /// </summary>
-        /// <value>
-        /// A <see cref="Rock.Model.SmsPipeline"/> representing the SmsPipeline for this SmsAction.
-        /// </value>
-        [DataMember]
-        public virtual Model.SmsPipeline SmsPipeline { get; set; }
-
-        #endregion
-    }
-
-    #region Entity Configuration
-
-    /// <summary>
-    /// File Configuration class.
-    /// </summary>
-    public partial class SmsActionConfiguration : EntityTypeConfiguration<SmsAction>
-    {
-        /// <summary>
-        /// Initializes a new instance of the <see cref="SmsActionConfiguration"/> class.
-        /// </summary>
-        public SmsActionConfiguration()
-        {
-            this.HasRequired( p => p.SmsPipeline ).WithMany( p => p.SmsActions ).HasForeignKey( p => p.SmsPipelineId ).WillCascadeOnDelete( true );
-        }
-    }
-
-    #endregion
-}
-=======
-﻿// <copyright>
-// Copyright by the Spark Development Network
-//
-// Licensed under the Rock Community License (the "License");
-// you may not use this file except in compliance with the License.
-// You may obtain a copy of the License at
-//
-// http://www.rockrms.com/license
-//
-// Unless required by applicable law or agreed to in writing, software
-// distributed under the License is distributed on an "AS IS" BASIS,
-// WITHOUT WARRANTIES OR CONDITIONS OF ANY KIND, either express or implied.
-// See the License for the specific language governing permissions and
-// limitations under the License.
-// </copyright>
-//
-using System.ComponentModel.DataAnnotations.Schema;
-using System.Data.Entity;
-using System.Data.Entity.ModelConfiguration;
-using System.Runtime.Serialization;
-
-using Rock.Data;
-using Rock.Web.Cache;
-
-namespace Rock.Model
-{
-    /// <summary>
-    /// Represents a single action for processing an incoming SMS message.
-    /// </summary>
-    [RockDomain( "Communication" )]
-    [Table( "SmsAction" )]
-    [DataContract]
-    public class SmsAction : Model<SmsAction>, IOrdered, ICacheable
-    {
-        #region Entity Properties
-
-        /// <summary>
-        /// Gets or sets the name of the action.
-        /// </summary>
-        /// <value>
-        /// The name of the action.
-        /// </value>
-        [DataMember]
-        public string Name { get; set; }
-
-        /// <summary>
-        /// Gets or sets a value indicating whether this instance is active.
-        /// </summary>
-        /// <value>
-        ///   <c>true</c> if this instance is active; otherwise, <c>false</c>.
-        /// </value>
-        [DataMember]
-        public bool IsActive { get; set; }
-
-        /// <summary>
-        /// Gets or sets the order of this action in the system.
-        /// </summary>
-        /// <value>
-        /// The order of this action in the system.
-        /// </value>
-        [DataMember]
-        public int Order { get; set; }
-
-        /// <summary>
-        /// Gets or sets the identifier for the entity type that handles this action's logic.
-        /// </summary>
-        /// <value>
-        /// The identifier for the entity type that handles this action's logic.
-        /// </value>
-        [DataMember]
-        public int SmsActionComponentEntityTypeId { get; set; }
-
-        /// <summary>
-        /// Gets or sets a value indicating whether further actions should be processed.
-        /// </summary>
-        /// <value>
-        ///   <c>true</c> if further actions should be processed; otherwise, <c>false</c>.
-        /// </value>
-        [DataMember]
-        public bool ContinueAfterProcessing { get; set; }
-
-        #endregion
-
-        #region ICacheable
-
-        /// <summary>
-        /// Gets the cache object associated with this Entity
-        /// </summary>
-        /// <returns></returns>
-        public IEntityCache GetCacheObject()
-        {
-            return SmsActionCache.Get( Id );
-        }
-
-        /// <summary>
-        /// Updates any Cache Objects that are associated with this entity
-        /// </summary>
-        /// <param name="entityState">State of the entity.</param>
-        /// <param name="dbContext">The database context.</param>
-        public void UpdateCache( EntityState entityState, Rock.Data.DbContext dbContext )
-        {
-            SmsActionCache.UpdateCachedEntity( Id, entityState );
-        }
-
-        #endregion ICacheable
-    }
-
-    #region Entity Configuration
-
-    /// <summary>
-    /// File Configuration class.
-    /// </summary>
-    public partial class SmsActionConfiguration : EntityTypeConfiguration<SmsAction>
-    {
-        /// <summary>
-        /// Initializes a new instance of the <see cref="SmsActionConfiguration"/> class.
-        /// </summary>
-        public SmsActionConfiguration()
-        {
-        }
-    }
-
-    #endregion
-}
->>>>>>> cf223e65
+// <copyright>
+// Copyright by the Spark Development Network
+//
+// Licensed under the Rock Community License (the "License");
+// you may not use this file except in compliance with the License.
+// You may obtain a copy of the License at
+//
+// http://www.rockrms.com/license
+//
+// Unless required by applicable law or agreed to in writing, software
+// distributed under the License is distributed on an "AS IS" BASIS,
+// WITHOUT WARRANTIES OR CONDITIONS OF ANY KIND, either express or implied.
+// See the License for the specific language governing permissions and
+// limitations under the License.
+// </copyright>
+//
+using System.ComponentModel.DataAnnotations;
+using System.ComponentModel.DataAnnotations.Schema;
+using System.Data.Entity;
+using System.Data.Entity.ModelConfiguration;
+using System.Runtime.Serialization;
+
+using Rock.Data;
+using Rock.Web.Cache;
+
+namespace Rock.Model
+{
+    /// <summary>
+    /// Represents a single action for processing an incoming SMS message.
+    /// </summary>
+    [RockDomain( "Communication" )]
+    [Table( "SmsAction" )]
+    [DataContract]
+    public class SmsAction : Model<SmsAction>, IOrdered, ICacheable
+    {
+        #region Entity Properties
+
+        /// <summary>
+        /// Gets or sets the name of the action.
+        /// </summary>
+        /// <value>
+        /// The name of the action.
+        /// </value>
+        [DataMember]
+        public string Name { get; set; }
+
+        /// <summary>
+        /// Gets or sets a value indicating whether this instance is active.
+        /// </summary>
+        /// <value>
+        ///   <c>true</c> if this instance is active; otherwise, <c>false</c>.
+        /// </value>
+        [DataMember]
+        public bool IsActive { get; set; }
+
+        /// <summary>
+        /// Gets or sets the order of this action in the system.
+        /// </summary>
+        /// <value>
+        /// The order of this action in the system.
+        /// </value>
+        [DataMember]
+        public int Order { get; set; }
+
+        /// <summary>
+        /// Gets or sets the identifier for the entity type that handles this action's logic.
+        /// </summary>
+        /// <value>
+        /// The identifier for the entity type that handles this action's logic.
+        /// </value>
+        [DataMember]
+        public int SmsActionComponentEntityTypeId { get; set; }
+
+        /// <summary>
+        /// Gets or sets the SMS pipeline identifier.
+        /// </summary>
+        /// <value>
+        /// The SMS pipeline identifier.
+        /// </value>
+        [Required]
+        [DataMember( IsRequired = true )]
+        public int SmsPipelineId { get; set; }
+
+        /// <summary>
+        /// Gets or sets a value indicating whether further actions should be processed.
+        /// </summary>
+        /// <value>
+        ///   <c>true</c> if further actions should be processed; otherwise, <c>false</c>.
+        /// </value>
+        [DataMember]
+        public bool ContinueAfterProcessing { get; set; }
+
+        #endregion
+
+        #region ICacheable
+
+        /// <summary>
+        /// Gets the cache object associated with this Entity
+        /// </summary>
+        /// <returns></returns>
+        public IEntityCache GetCacheObject()
+        {
+            return SmsActionCache.Get( Id );
+        }
+
+        /// <summary>
+        /// Updates any Cache Objects that are associated with this entity
+        /// </summary>
+        /// <param name="entityState">State of the entity.</param>
+        /// <param name="dbContext">The database context.</param>
+        public void UpdateCache( EntityState entityState, Rock.Data.DbContext dbContext )
+        {
+            SmsActionCache.UpdateCachedEntity( Id, entityState );
+        }
+
+        #endregion ICacheable
+
+        #region Virtual Properties
+
+        /// <summary>
+        /// Gets or sets the <see cref="Rock.Model.SmsPipeline"/> representing the SmsPipeline.
+        /// </summary>
+        /// <value>
+        /// A <see cref="Rock.Model.SmsPipeline"/> representing the SmsPipeline for this SmsAction.
+        /// </value>
+        [DataMember]
+        public virtual Model.SmsPipeline SmsPipeline { get; set; }
+
+        #endregion
+    }
+
+    #region Entity Configuration
+
+    /// <summary>
+    /// File Configuration class.
+    /// </summary>
+    public partial class SmsActionConfiguration : EntityTypeConfiguration<SmsAction>
+    {
+        /// <summary>
+        /// Initializes a new instance of the <see cref="SmsActionConfiguration"/> class.
+        /// </summary>
+        public SmsActionConfiguration()
+        {
+            this.HasRequired( p => p.SmsPipeline ).WithMany( p => p.SmsActions ).HasForeignKey( p => p.SmsPipelineId ).WillCascadeOnDelete( true );
+        }
+    }
+
+    #endregion
+}