﻿// <copyright>
// Copyright 2013 by the Spark Development Network
//
// Licensed under the Apache License, Version 2.0 (the "License");
// you may not use this file except in compliance with the License.
// You may obtain a copy of the License at
//
// http://www.apache.org/licenses/LICENSE-2.0
//
// Unless required by applicable law or agreed to in writing, software
// distributed under the License is distributed on an "AS IS" BASIS,
// WITHOUT WARRANTIES OR CONDITIONS OF ANY KIND, either express or implied.
// See the License for the specific language governing permissions and
// limitations under the License.
// </copyright>
//
using System;
using System.Collections.Generic;
using System.ComponentModel.DataAnnotations;
using System.ComponentModel.DataAnnotations.Schema;
using System.Data.Entity.ModelConfiguration;
using System.IO;
using System.Linq;
using System.Runtime.Serialization;
using DDay.iCal;
using Rock.Data;

namespace Rock.Model
{
    /// <summary>
    /// Represents a Scheduled event in Rock.  Several places where this has been used includes Check-in scheduling and Kiosk scheduling.
    /// </summary>
    [Table( "Schedule" )]
    [DataContract]
    public partial class Schedule : Model<Schedule>, ICategorized
    {
        #region Entity Properties

        /// <summary>
        /// Gets or sets the Name of the Schedule. This property is required.
        /// </summary>
        /// <value>
        /// A <see cref="System.String"/> that represents the Name of the Schedule.
        /// </value>
        [MaxLength( 50 )]
        [DataMember]
        public string Name { get; set; }

        /// <summary>
        /// Gets or sets a user defined Description of the Schedule.
        /// </summary>
        /// <value>
        /// A <see cref="System.String"/> representing the Description of the Schedule.
        /// </value>
        [DataMember]
        public string Description { get; set; }

        /// <summary>
        /// Gets or sets the content lines of the iCalendar
        /// </summary>
        /// <value>
        /// A <see cref="System.String"/>representing the  content of the iCalendar.
        /// </value>
        [DataMember]
        public string iCalendarContent
        {
            get
            {
                return _iCalendarContent ?? string.Empty;
            }
            set
            {
                _iCalendarContent = value;
                DDay.iCal.Event calendarEvent = GetCalenderEvent();
                if ( calendarEvent != null )
                {
                    if ( calendarEvent.DTStart != null )
                    {
                        EffectiveStartDate = calendarEvent.DTStart.Value;
                    }
                    else
                    {
                        EffectiveStartDate = null;
                    }

                    if ( calendarEvent.RecurrenceDates.Count() > 0 )
                    {
                        var dateList = calendarEvent.RecurrenceDates[0];
                        EffectiveEndDate = dateList.OrderBy( a => a.StartTime ).Last().StartTime.Value;
                    }
                    else if ( calendarEvent.RecurrenceRules.Count() > 0 )
                    {
                        var rrule = calendarEvent.RecurrenceRules[0];
                        if ( rrule.Until > DateTime.MinValue )
                        {
                            EffectiveEndDate = rrule.Until;
                        }
                        else
                        {
                            // not really a perfect way to figure out end date.  safer to assume null
                            EffectiveEndDate = null;
                        }
                    }
                    else
                    {
                        if ( calendarEvent.End != null )
                        {
                            EffectiveEndDate = calendarEvent.End.Value;
                        }
                        else
                        {
                            EffectiveEndDate = null;
                        }
                    }
                }
                else
                {
                    EffectiveStartDate = null;
                    EffectiveEndDate = null;
                }
            }

        }
        private string _iCalendarContent;

        /// <summary>
        /// Gets or sets the number of minutes prior to the Schedule's start time  that Check-in should be active. 0 represents that Check-in 
        /// will not be available to the beginning of the event.
        /// </summary>
        /// <value>
        /// A <see cref="System.Int32"/> representing how many minutes prior the Schedule's start time that Check-in should be active. 
        /// 0 means that Check-in will not be available to the Schedule's start time. This schedule will not be available if this value is <c>Null</c>.
        /// </value>
        [DataMember]
        public int? CheckInStartOffsetMinutes { get; set; }

        /// <summary>
        /// Gets or sets the number of minutes following schedule start that Check-in should be active. 0 represents that Check-in will only be available
        /// until the Schedule's start time.
        /// </summary>
        /// <value>
        /// A <see cref="System.Int32"/> representing how many minutes following the Schedule's end time that Check-in should be active. 0 represents that Check-in
        /// will only be available until the Schedule's start time.
        /// </value>
        [DataMember]
        public int? CheckInEndOffsetMinutes { get; set; }

        /// <summary>
        /// Gets or sets the Date that the Schedule becomes effective/active. This property is inclusive, and the schedule will be inactive before this date. 
        /// </summary>
        /// <value>
        /// A <see cref="System.DateTime"/> value that represents the date that this Schedule becomes active.
        /// </value>
        [DataMember]
        [Column( TypeName = "Date" )]
        public DateTime? EffectiveStartDate { get; private set; }

        /// <summary>
        /// Gets or sets that date that this Schedule expires and becomes inactive. This value is inclusive and the schedule will be inactive after this date.
        /// </summary>
        /// <value>
        /// A <see cref="System.DateTime"/> value that represents the date that this Schedule ends and becomes inactive.
        /// </value>
        [DataMember]
        [Column( TypeName = "Date" )]
        public DateTime? EffectiveEndDate { get; private set; }

        /// <summary>
        /// Gets or sets the weekly day of week.
        /// </summary>
        /// <value>
        /// The weekly day of week.
        /// </value>
        [DataMember]
        public DayOfWeek? WeeklyDayOfWeek { get; set; }

        /// <summary>
        /// Gets or sets the weekly time of day.
        /// </summary>
        /// <value>
        /// The weekly time of day.
        /// </value>
        [DataMember]
        public TimeSpan? WeeklyTimeOfDay { get; set; }

        /// <summary>
        /// Gets or sets the CategoryId of the <see cref="Rock.Model.Category"/> that this Schedule belongs to.
        /// </summary>
        /// <value>
        /// A <see cref="System.Int32"/> representing the CategoryId of the <see cref="Rock.Model.Category"/> that this Schedule belongs to. This property will be null
        /// if the Schedule does not belong to a Category.
        /// </value>
        [DataMember]
        public int? CategoryId { get; set; }

        #endregion

        #region Virtual Properties

        /// <summary>
        /// Gets a value indicating whether Check-in is enabled for this Schedule.
        /// </summary>
        /// <value>
        /// A <see cref="System.Boolean"/> that is <c>true</c> if this instance is check in enabled; otherwise, <c>false</c>.
        /// <remarks>
        /// The <c>CheckInStartOffsetMinutes</c> is used to determine if Check-in is enabled. If the value is <c>null</c>, it is determined that Check-in is not 
        /// enabled for this Schedule.
        /// </remarks>
        /// </value>
        public virtual bool IsCheckInEnabled
        {
            get
            {
                return CheckInStartOffsetMinutes.HasValue;
            }
        }

        /// <summary>
        /// Gets a value indicating whether this schedule is currently active.
        /// </summary>
        /// <value>
        /// <c>true</c> if this schedule is currently active; otherwise, <c>false</c>.
        /// </value>
        public virtual bool IsScheduleActive
        {
            get
            {
                return WasScheduleActive( RockDateTime.Now );
            }
        }

        /// <summary>
        /// Gets a value indicating whether check-in is currently active for this Schedule.
        /// </summary>
        /// <value>
        ///  A <see cref="System.Boolean"/> that is  <c>true</c> if Check-in is currently active for this Schedule ; otherwise, <c>false</c>.
        /// </value>
        public virtual bool IsCheckInActive
        {
            get
            {
                return WasCheckInActive( RockDateTime.Now );
            }
        }

        /// <summary>
        /// Gets a value indicating whether this schedule (or it's check-in window) is currently active.
        /// </summary>
        /// <value>
        /// <c>true</c> if this instance is schedule or checkin active; otherwise, <c>false</c>.
        /// </value>
        public virtual bool IsScheduleOrCheckInActive
        {
            get
            {
                return WasScheduleOrCheckInActive( RockDateTime.Now );
            }
        }

        /// <summary>
        /// Gets the type of the schedule.
        /// </summary>
        /// <value>
        /// The type of the schedule.
        /// </value>
        public virtual ScheduleType ScheduleType
        {
            get
            {
                DDay.iCal.Event calendarEvent = this.GetCalenderEvent();
                if ( calendarEvent != null && calendarEvent.DTStart != null )
                {
                    return !string.IsNullOrWhiteSpace( this.Name ) ?
                        ScheduleType.Named : ScheduleType.Custom;
                }
                else
                {
                    return WeeklyDayOfWeek.HasValue ?
                        ScheduleType.Weekly : ScheduleType.None;
                }
            }
        }

        /// <summary>
        /// Gets or sets the <see cref="Rock.Model.Category"/> that this Schedule belongs to.
        /// </summary>
        /// <value>
        /// The <see cref="Rock.Model.Category"/> that this Schedule belongs to.  If it does not belong to a <see cref="Rock.Model.Category"/> this value will be null.
        /// </value>
        [DataMember]
        public virtual Category Category { get; set; }

        /// <summary>
        /// Gets the friendly schedule text.
        /// </summary>
        /// <value>
        /// The friendly schedule text.
        /// </value>
        [LavaInclude]
        [NotMapped]
        public virtual string FriendlyScheduleText
        {
            get { return ToFriendlyScheduleText(); }
        }

        #endregion

        #region Public Methods

        /// <summary>
        /// Gets the Schedule's iCalender Event.
        /// </summary>
        /// <value>
        /// A <see cref="DDay.iCal.Event"/> representing the iCalendar event for this Schedule.
        /// </value>
        public virtual DDay.iCal.Event GetCalenderEvent() 
        {
<<<<<<< HEAD
            return Schedule.GetCalenderEvent( iCalendarContent );
=======
            return ScheduleICalHelper.GetCalenderEvent( iCalendarContent );
>>>>>>> 14f570ce
        }

        /// <summary>
        /// Gets the next Check-in start date for this Schedule.  
        /// </summary>
        /// <param name="beginDateTime">A <see cref="System.DateTime"/> representing the base date.</param>
        /// <returns>A <see cref="System.DateTime"/> containing the next time that Check-in begins for this schedule.</returns>
        public virtual DateTime? GetNextCheckInStartTime( DateTime beginDateTime )
        {
            if ( !IsCheckInEnabled )
            {
                return null;
            }

            // Get the effective start datetime if there's not a specific effective 
            // start time
            DateTime fromDate = beginDateTime;
            if ( EffectiveStartDate.HasValue && EffectiveStartDate.Value.CompareTo( fromDate ) > 0 )
            {
                fromDate = EffectiveStartDate.Value;
            }

            DateTime? nextStartTime = null;

            DDay.iCal.Event calEvent = GetCalenderEvent();

            if ( calEvent != null )
            {
                var occurrences = calEvent.GetOccurrences( fromDate, fromDate.AddMonths( 1 ) );
                if ( occurrences.Count > 0 )
                {
                    var nextOccurance = occurrences[0];
                    nextStartTime = nextOccurance.Period.StartTime.Value.AddMinutes( 0 - CheckInStartOffsetMinutes.Value );
                }
            }

            // If no start time was found, return null
            if ( !nextStartTime.HasValue )
            {
                return null;
            }

            // If the Effective end date is prior to next start time, return null
            if ( EffectiveEndDate.HasValue && EffectiveEndDate.Value.CompareTo( nextStartTime.Value ) < 0 )
            {
                return null;
            }

            return nextStartTime.Value;
        }

        /// <summary>
        /// Gets the Friendly Text of the Calendar Event.
        /// For example, "Every 3 days at 10:30am", "Monday, Wednesday, Friday at 5:00pm", "Saturday at 4:30pm"
        /// </summary>
        /// <returns>A <see cref="System.String"/> containing a friendly description of the Schedule.</returns>
        public string ToFriendlyScheduleText()
        {
            // init the result to just the schedule name just in case we can't figure out the FriendlyText
            string result = this.Name;

            DDay.iCal.Event calendarEvent = this.GetCalenderEvent();
            if ( calendarEvent != null && calendarEvent.DTStart != null)
            {
                string startTimeText = calendarEvent.DTStart.Value.TimeOfDay.ToTimeString();
                if ( calendarEvent.RecurrenceRules.Any() )
                {
                    // some type of recurring schedule

                    IRecurrencePattern rrule = calendarEvent.RecurrenceRules[0];
                    switch ( rrule.Frequency )
                    {
                        case FrequencyType.Daily:
                            result = "Daily";

                            if ( rrule.Interval > 1 )
                            {
                                result += string.Format( " every {0} days", rrule.Interval );
                            }

                            result += " at " + startTimeText;

                            break;

                        case FrequencyType.Weekly:

                            result = rrule.ByDay.Select( a => a.DayOfWeek.ConvertToString() ).ToList().AsDelimited( "," );

                            if ( rrule.Interval > 1 )
                            {
                                result += string.Format( " every {0} weeks", rrule.Interval );
                            }

                            result += " at " + startTimeText;

                            break;

                        case FrequencyType.Monthly:

                            if ( rrule.ByMonthDay.Count > 0 )
                            {
                                // Day X of every X Months (we only support one day in the ByMonthDay list)
                                int monthDay = rrule.ByMonthDay[0];
                                result = string.Format( "Day {0} of every ", monthDay );
                                if ( rrule.Interval > 1 )
                                {
                                    result += string.Format("{0} months", rrule.Interval);
                                }
                                else
                                {
                                    result += "month";
                                }

                                result += " at " + startTimeText;
                            }
                            else if ( rrule.ByDay.Count > 0 )
                            {
                                // The Nth <DayOfWeekName> (we only support one day in the ByDay list)
                                IWeekDay bydate = rrule.ByDay[0];
                                if ( NthNames.ContainsKey( bydate.Offset ) )
                                {
                                    result = string.Format( "The {0} {1} of every month", NthNames[bydate.Offset], bydate.DayOfWeek.ConvertToString() );
                                }
                                else
                                {
                                    // unsupported case (just show the name)
                                }

                                result += " at " + startTimeText;
                            }
                            else
                            {
                                // unsupported case (just show the name)
                            }

                            break;

                        default:
                            // some other type of recurring type (probably specific dates).  Just return the Name of the schedule
                            
                            break;
                    }
                }
                else
                {
                    // not any type of recurring, runs once
                    result = "Once at " + calendarEvent.DTStart.Value.ToString();
                }
            }
            else
            {
                if ( WeeklyDayOfWeek.HasValue )
                {
                    result = WeeklyDayOfWeek.Value.ConvertToString();
                    if ( WeeklyTimeOfDay.HasValue )
                    {
                        result += " at " + WeeklyTimeOfDay.Value.ToTimeString();
                    }
                }
                else
                {
                    // no start time.  Nothing scheduled
                    return "No Schedule";
                }
            }

            return result;
        }

        /// <summary>
        /// Returns value indicating if the schedule was active at a current time.
        /// </summary>
        /// <param name="time">The time.</param>
        /// <returns></returns>
        public bool WasScheduleActive( DateTime time )
        {
            if ( EffectiveStartDate.HasValue && EffectiveStartDate.Value.CompareTo( time ) > 0 )
            {
                return false;
            }

            if ( EffectiveEndDate.HasValue && EffectiveEndDate.Value.CompareTo( time ) < 0 )
            {
                return false;
            }

            var calEvent = this.GetCalenderEvent();

            if ( calEvent != null && calEvent.DTStart != null )
            {
                if ( time.TimeOfDay.TotalSeconds < calEvent.DTStart.TimeOfDay.TotalSeconds )
                {
                    return false;
                }

                if ( time.TimeOfDay.TotalSeconds > calEvent.DTEnd.TimeOfDay.TotalSeconds )
                {
                    return false;
                }

                var occurrences = calEvent.GetOccurrences( time.Date );
                return occurrences.Count > 0;
            }

            return false;
        }

        /// <summary>
        /// Returns value indicating if check-in was active at a current time for this schedule.
        /// </summary>
        /// <param name="time">The time.</param>
        /// <returns></returns>
        public bool WasCheckInActive(DateTime time)
        {
            if ( !IsCheckInEnabled )
            {
                return false;
            }

            if ( EffectiveStartDate.HasValue && EffectiveStartDate.Value.CompareTo( time ) > 0 )
            {
                return false;
            }

            if ( EffectiveEndDate.HasValue && EffectiveEndDate.Value.CompareTo( time ) < 0 )
            {
                return false;
            }

            var calEvent = this.GetCalenderEvent();

            if ( calEvent != null && calEvent.DTStart != null )
            {
                var checkInStart = calEvent.DTStart.AddMinutes( 0 - CheckInStartOffsetMinutes.Value );
                if ( time.TimeOfDay.TotalSeconds < checkInStart.TimeOfDay.TotalSeconds )
                {
                    return false;
                }

                var checkInEnd = calEvent.DTEnd;
                if ( CheckInEndOffsetMinutes.HasValue )
                {
                    checkInEnd = calEvent.DTStart.AddMinutes( CheckInEndOffsetMinutes.Value );
                }

                // If compare is greater than zero, then check-in offset end resulted in an end time in next day, in 
                // which case, don't need to compare time
                int checkInEndDateCompare = checkInEnd.Date.CompareTo( checkInStart.Date );

                if ( checkInEndDateCompare < 0 )
                {
                    // End offset is prior to start (Would have required a neg number entered)
                    return false;
                }

                if ( checkInEndDateCompare == 0 && time.TimeOfDay.TotalSeconds > checkInEnd.TimeOfDay.TotalSeconds )
                {
                    // Same day, but end time has passed
                    return false;
                }

                var occurrences = calEvent.GetOccurrences( time.Date );
                return occurrences.Count > 0;
            }

            return false;
        }

        /// <summary>
        /// Returns value indicating if check-in was active at a current time for this schedule.
        /// </summary>
        /// <param name="time">The time.</param>
        /// <returns></returns>
        public bool WasScheduleOrCheckInActive( DateTime time )
        {
            if ( EffectiveStartDate.HasValue && EffectiveStartDate.Value.CompareTo( time ) > 0 )
            {
                return false;
            }

            if ( EffectiveEndDate.HasValue && EffectiveEndDate.Value.CompareTo( time ) < 0 )
            {
                return false;
            }

            var calEvent = this.GetCalenderEvent();

            if ( calEvent != null && calEvent.DTStart != null )
            {
                var checkInStart = calEvent.DTStart.AddMinutes( 0 - CheckInStartOffsetMinutes.Value );
                
                var startSeconds = time.TimeOfDay.TotalSeconds;
                if ( startSeconds < checkInStart.TimeOfDay.TotalSeconds &&
                    startSeconds < calEvent.DTStart.TimeOfDay.TotalSeconds )
                {
                    return false;
                }

                var checkInEnd = calEvent.DTEnd;
                if ( CheckInEndOffsetMinutes.HasValue )
                {
                    checkInEnd = calEvent.DTStart.AddMinutes( CheckInEndOffsetMinutes.Value );
                }

                int checkInEndDateCompare = checkInEnd.Date.CompareTo( checkInStart.Date );
                if ( time.TimeOfDay.TotalSeconds > calEvent.DTEnd.TimeOfDay.TotalSeconds &&
                    ( checkInEndDateCompare < 0 || 
                    ( checkInEndDateCompare == 0 && time.TimeOfDay.TotalSeconds > checkInEnd.TimeOfDay.TotalSeconds ) ) )
                {
                    return false;
                }

                var occurrences = calEvent.GetOccurrences( time.Date );
                return occurrences.Count > 0;
            }

            return false;
        }

        /// <summary>
        /// Returns a <see cref="System.String" /> that represents this instance.
        /// </summary>
        /// <returns>
        /// A <see cref="System.String" /> that represents this instance.
        /// </returns>
        public override string ToString()
        {
            return this.ToFriendlyScheduleText();
        }

        #endregion

        #region Static Methods

        /// <summary>
        /// Gets the calender event.
        /// </summary>
        /// <param name="iCalendarContent">Content of the i calendar.</param>
        /// <returns></returns>
        public static DDay.iCal.Event GetCalenderEvent( string iCalendarContent )
        {
            //// iCal is stored as a list of Calendar's each with a list of Events, etc.  
            //// We just need one Calendar and one Event

            StringReader stringReader = new StringReader( iCalendarContent.Trim() );
            var calendarList = DDay.iCal.iCalendar.LoadFromStream( stringReader );
            DDay.iCal.Event calendarEvent = null;
            if ( calendarList.Count > 0 )
            {
                var calendar = calendarList[0] as DDay.iCal.iCalendar;
                if ( calendar != null )
                {
                    calendarEvent = calendar.Events[0] as DDay.iCal.Event;
                }
            }

            return calendarEvent;
        }

        #endregion

        #region consts

        /// <summary>
        /// The "nth" names for DayName of Month (First, Secord, Third, Forth, Last)
        /// </summary>
        public static readonly Dictionary<int, string> NthNames = new Dictionary<int, string> { 
            {1, "First"}, 
            {2, "Second"}, 
            {3, "Third"}, 
            {4, "Fourth"}, 
            {-1, "Last"} 
        };

        #endregion
    }

    #region Entity Configuration

    /// <summary>
    /// File Configuration class.
    /// </summary>
    public partial class ScheduleConfiguration : EntityTypeConfiguration<Schedule>
    {
        /// <summary>
        /// Initializes a new instance of the <see cref="ScheduleConfiguration"/> class.
        /// </summary>
        public ScheduleConfiguration()
        {
            this.HasOptional( s => s.Category ).WithMany().HasForeignKey( s => s.CategoryId ).WillCascadeOnDelete( false );
        }
    }

    #endregion

<<<<<<< HEAD
    #region Enumerations

    /// <summary>
    /// Schedule Type
    /// </summary>
    [Flags]
    public enum ScheduleType
    {
        /// <summary>
        /// None
        /// </summary>
        None = 0,

        /// <summary>
        /// Weekly
        /// </summary>
        Weekly = 1,

        /// <summary>
        /// Custom
        /// </summary>
        Custom = 2,

        /// <summary>
        /// Custom
        /// </summary>
        Named = 4,
    }

    #endregion

    #region Helper Classes

    /// <summary>
    /// Helper class for grouping attendance records associated into logical occurrences based on
    /// a given schedule
    /// </summary>
    public class ScheduleOccurrence
    {

        /// <summary>
        /// Gets or sets the logical occurrence start date time.
        /// </summary>
        /// <value>
        /// The occurrence start date time.
        /// </value>
        public DateTime StartDateTime { get; set; }

        /// <summary>
        /// Gets or sets the logical occurrence end date time.
        /// </summary>
        /// <value>
        /// The occurrence end date time.
        /// </value>
        public DateTime EndDateTime { get; set; }

        /// <summary>
        /// Gets or sets the schedule identifier.
        /// </summary>
        /// <value>
        /// The schedule identifier.
        /// </value>
        public int? ScheduleId { get; set; }

        /// <summary>
        /// Gets a value indicating whether attendance has been entered for this occurrence.
        /// </summary>
        /// <value>
        ///   <c>true</c> if [attendance entered]; otherwise, <c>false</c>.
        /// </value>
        public bool AttendanceEntered
        {
            get
            {
                return Attendance != null && Attendance.Any( a => a.DidAttend.HasValue );
            }
        }

        /// <summary>
        /// Gets a value indicating whether occurrence did not occur for the selected
        /// start time. This is determined by not having any attendance records with 
        /// a 'DidAttend' value, and at least one attendance record with 'DidNotOccur'
        /// value.
        /// </summary>
        /// <value>
        ///   <c>true</c> if [did not occur]; otherwise, <c>false</c>.
        /// </value>
        public bool DidNotOccur
        {
            get
            {
                return Attendance != null &&
                    !Attendance.Where( a => a.DidAttend.HasValue ).Any() &&
                    Attendance.Where( a => a.DidNotOccur.HasValue ).Any();
            }
        }

        /// <summary>
        /// Gets or sets the attendance records associated with this occurrence
        /// </summary>
        /// <value>
        /// The attendance.
        /// </value>
        public List<Attendance> Attendance { get; set; }

        /// <summary>
        /// Gets the number of people attended.
        /// </summary>
        /// <value>
        /// The attended.
        /// </value>
        public int NumberAttended
        {
            get
            {
                return Attendance
                    .Where( a =>
                        a.PersonAlias != null &&
                        a.DidAttend.HasValue &&
                        a.DidAttend.Value )
                    .Select( a => a.PersonAlias.PersonId )
                    .Distinct()
                    .Count();
            }
        }

        /// <summary>
        /// Gets the attendance percentage.
        /// </summary>
        /// <value>
        /// The percentage.
        /// </value>
        public double Percentage
        {
            get
            {
                var people = new Dictionary<int, bool>();
                foreach( var person in Attendance
                    .Where( a =>
                        a.PersonAlias != null &&
                        a.DidAttend.HasValue )
                    .Select( a => new { 
                        PersonId = a.PersonAlias.PersonId, 
                        DidAttend = a.DidAttend.Value 
                    } )
                    .Distinct() )
                {
                    if ( person.DidAttend )
                    {
                        people.AddOrReplace( person.PersonId, true );
                    }
                    else
                    {
                        people.AddOrIgnore( person.PersonId, false );
                    }
                }

                int attended = people.Where( p => p.Value ).Count();
                int total = people.Count();
                if ( total > 0 )
                {
                    return (double)( attended ) / (double)total;
                }
                else
                {
                    return 0.0d;
                }
            }
        }

        /// <summary>
        /// Initializes a new instance of the <see cref="ScheduleOccurrence" /> class.
        /// </summary>
        /// <param name="occurrence">The occurrence.</param>
        /// <param name="scheduleId">The schedule identifier.</param>
        public ScheduleOccurrence( DDay.iCal.Occurrence occurrence, int? scheduleId = null )
        {
            StartDateTime = occurrence.Period.StartTime.Value;
            EndDateTime = occurrence.Period.EndTime.Value;
            ScheduleId = scheduleId;
        }

        /// <summary>
        /// Initializes a new instance of the <see cref="ScheduleOccurrence" /> class.
        /// </summary>
        /// <param name="startDateTime">The start date time.</param>
        /// <param name="endDateTime">The end date time.</param>
        /// <param name="scheduleId">The schedule identifier.</param>
        public ScheduleOccurrence( DateTime startDateTime, DateTime endDateTime, int? scheduleId = null )
        {
            StartDateTime = startDateTime;
            EndDateTime = endDateTime;
            ScheduleId = scheduleId;
=======
    #region Helper Class

    /// <summary>
    /// DDay.ical LoadFromStream is not threadsafe, so use locking
    /// </summary>
    public static class ScheduleICalHelper
    {
        private static object _initLock;
        private static Dictionary<string, DDay.iCal.Event> _iCalSchedules = new Dictionary<string, Event>();

        static ScheduleICalHelper()
        {
            ScheduleICalHelper._initLock = new object();
        }

        /// <summary>
        /// Gets the calender event.
        /// </summary>
        /// <param name="iCalendarContent">Content of the i calendar.</param>
        /// <returns></returns>
        public static DDay.iCal.Event GetCalenderEvent( string iCalendarContent )
        {
            string trimmedContent = iCalendarContent.Trim();

            if ( string.IsNullOrWhiteSpace(trimmedContent))
            {
                return null;
            }

            DDay.iCal.Event calendarEvent = null;

            lock ( ScheduleICalHelper._initLock )
            {
                if ( _iCalSchedules.ContainsKey( trimmedContent ) )
                {
                    return _iCalSchedules[trimmedContent];
                }

                StringReader stringReader = new StringReader( trimmedContent );
                var calendarList = DDay.iCal.iCalendar.LoadFromStream( stringReader );

                //// iCal is stored as a list of Calendar's each with a list of Events, etc.  
                //// We just need one Calendar and one Event
                if ( calendarList.Count > 0 )
                {
                    var calendar = calendarList[0] as DDay.iCal.iCalendar;
                    if ( calendar != null )
                    {
                        calendarEvent = calendar.Events[0] as DDay.iCal.Event;
                        _iCalSchedules.AddOrReplace( trimmedContent, calendarEvent );
                    }
                }
            }

            return calendarEvent;
>>>>>>> 14f570ce
        }
    }

    #endregion
<<<<<<< HEAD

=======
>>>>>>> 14f570ce
}<|MERGE_RESOLUTION|>--- conflicted
+++ resolved
@@ -315,13 +315,10 @@
         /// </value>
         public virtual DDay.iCal.Event GetCalenderEvent() 
         {
-<<<<<<< HEAD
-            return Schedule.GetCalenderEvent( iCalendarContent );
-=======
             return ScheduleICalHelper.GetCalenderEvent( iCalendarContent );
->>>>>>> 14f570ce
-        }
-
+        }
+
+        public virtual 
         /// <summary>
         /// Gets the next Check-in start date for this Schedule.  
         /// </summary>
@@ -652,35 +649,6 @@
 
         #endregion
 
-        #region Static Methods
-
-        /// <summary>
-        /// Gets the calender event.
-        /// </summary>
-        /// <param name="iCalendarContent">Content of the i calendar.</param>
-        /// <returns></returns>
-        public static DDay.iCal.Event GetCalenderEvent( string iCalendarContent )
-        {
-            //// iCal is stored as a list of Calendar's each with a list of Events, etc.  
-            //// We just need one Calendar and one Event
-
-            StringReader stringReader = new StringReader( iCalendarContent.Trim() );
-            var calendarList = DDay.iCal.iCalendar.LoadFromStream( stringReader );
-            DDay.iCal.Event calendarEvent = null;
-            if ( calendarList.Count > 0 )
-            {
-                var calendar = calendarList[0] as DDay.iCal.iCalendar;
-                if ( calendar != null )
-                {
-                    calendarEvent = calendar.Events[0] as DDay.iCal.Event;
-                }
-            }
-
-            return calendarEvent;
-        }
-
-        #endregion
-
         #region consts
 
         /// <summary>
@@ -715,7 +683,6 @@
 
     #endregion
 
-<<<<<<< HEAD
     #region Enumerations
 
     /// <summary>
@@ -909,8 +876,8 @@
             StartDateTime = startDateTime;
             EndDateTime = endDateTime;
             ScheduleId = scheduleId;
-=======
-    #region Helper Class
+		}
+	}
 
     /// <summary>
     /// DDay.ical LoadFromStream is not threadsafe, so use locking
@@ -965,13 +932,8 @@
             }
 
             return calendarEvent;
->>>>>>> 14f570ce
         }
     }
 
     #endregion
-<<<<<<< HEAD
-
-=======
->>>>>>> 14f570ce
 }