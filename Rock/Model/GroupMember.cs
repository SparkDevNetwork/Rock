--- conflicted
+++ resolved
@@ -269,8 +269,6 @@
         /// <param name="entry">The entry.</param>
         public override void PreSaveChanges( Rock.Data.DbContext dbContext, System.Data.Entity.Infrastructure.DbEntityEntry entry )
         {
-            string errorMessage = string.Empty;
-
             var changeTransaction = new Rock.Transactions.GroupMemberChangeTransaction( entry );
             Rock.Transactions.RockQueue.TransactionQueue.Enqueue( changeTransaction );
 
@@ -549,22 +547,14 @@
             var groupService = new GroupService( rockContext );
             var group = this.Group ?? groupService.Queryable().AsNoTracking().Where( g => g.Id == this.GroupId ).FirstOrDefault();
 
-<<<<<<< HEAD
             if ( GroupService.AllowsDuplicateMembers() )
-=======
-            if ( !groupService.AllowsDuplicateMembers( group ) )
->>>>>>> 7d92c6fe
             {
                 var groupMember = new GroupMemberService( rockContext ).GetByGroupIdAndPersonIdAndGroupRoleId( this.GroupId, this.PersonId, this.GroupRoleId );
                 if ( groupMember != null && groupMember.Id != this.Id )
                 {
                     var person = this.Person ?? new PersonService( rockContext ).Get( this.PersonId );
 
-<<<<<<< HEAD
                     var groupRole = groupType.Roles.Where( a => a.Id == this.GroupRoleId ).FirstOrDefault();
-=======
-                    var groupRole = groupType.Roles.First( a => a.Id == this.GroupRoleId );
->>>>>>> 7d92c6fe
                     errorMessage = string.Format(
                         "{0} already belongs to the {1} role for this {2}, and cannot be added again with the same role",
                         person,
@@ -587,11 +577,6 @@
         private bool ValidateGroupMembership( RockContext rockContext, out string errorMessage )
         {
             errorMessage = string.Empty;
-<<<<<<< HEAD
-=======
-
-            var groupService = new GroupService( rockContext );
->>>>>>> 7d92c6fe
             var group = this.Group ?? new GroupService( rockContext ).Queryable().AsNoTracking().Where( g => g.Id == this.GroupId ).FirstOrDefault();
 
             var groupType = GroupTypeCache.Get( group.GroupTypeId );
@@ -611,11 +596,7 @@
             }
 
             // Verify duplicate role/person
-<<<<<<< HEAD
             if ( !GroupService.AllowsDuplicateMembers() )
-=======
-            if ( !groupService.AllowsDuplicateMembers( group ) )
->>>>>>> 7d92c6fe
             {
                 if ( !ValidateGroupMemberDuplicateMember( rockContext, groupType, out errorMessage ) )
                 {
