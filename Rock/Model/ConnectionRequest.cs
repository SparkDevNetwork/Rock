﻿// <copyright>
// Copyright by the Spark Development Network
//
// Licensed under the Rock Community License (the "License");
// you may not use this file except in compliance with the License.
// You may obtain a copy of the License at
//
// http://www.rockrms.com/license
//
// Unless required by applicable law or agreed to in writing, software
// distributed under the License is distributed on an "AS IS" BASIS,
// WITHOUT WARRANTIES OR CONDITIONS OF ANY KIND, either express or implied.
// See the License for the specific language governing permissions and
// limitations under the License.
// </copyright>
//
using System;
using System.Collections.Generic;
using System.ComponentModel.DataAnnotations;
using System.ComponentModel.DataAnnotations.Schema;
using System.Data.Entity;
using System.Data.Entity.Infrastructure;
using System.Data.Entity.ModelConfiguration;
using System.Linq;
using System.Runtime.Serialization;

using Rock.Data;
using Rock.Web.Cache;

namespace Rock.Model
{
    /// <summary>
    /// Represents a connection request
    /// </summary>
    [RockDomain( "Connection" )]
    [Table( "ConnectionRequest" )]
    [DataContract]
    public partial class ConnectionRequest : Model<ConnectionRequest>
    {

        #region Entity Properties

        /// <summary>
        /// Gets or sets the connection opportunity identifier.
        /// </summary>
        /// <value>
        /// The connection opportunity identifier.
        /// </value>
        [Required]
        [DataMember( IsRequired = true )]
        public int ConnectionOpportunityId { get; set; }

        /// <summary>
        /// Gets or sets the person alias identifier.
        /// </summary>
        /// <value>
        /// The person alias identifier.
        /// </value>
        [Required]
        [DataMember]
        public int PersonAliasId { get; set; }

        /// <summary>
        /// Gets or sets the comments.
        /// </summary>
        /// <value>
        /// The comments.
        /// </value>
        [DataMember]
        public string Comments { get; set; }

        /// <summary>
        /// Gets or sets the connection status identifier.
        /// </summary>
        /// <value>
        /// The connection status identifier.
        /// </value>
        [Required]
        [DataMember]
        public int ConnectionStatusId { get; set; }

        /// <summary>
        /// Gets or sets the state of the connection.
        /// </summary>
        /// <value>
        /// The state of the connection.
        /// </value>
        [Required]
        [DataMember]
        public ConnectionState ConnectionState { get; set; }

        /// <summary>
        /// Gets or sets the followup date.
        /// </summary>
        /// <value>
        /// The followup date.
        /// </value>
        [DataMember]
        public DateTime? FollowupDate { get; set; }

        /// <summary>
        /// Gets or sets the campus identifier.
        /// </summary>
        /// <value>
        /// The campus identifier.
        /// </value>
        [DataMember]
        public int? CampusId { get; set; }

        /// <summary>
        /// Gets or sets the assigned group identifier.
        /// </summary>
        /// <value>
        /// The assigned group identifier.
        /// </value>
        [DataMember]
        public int? AssignedGroupId { get; set; }

        /// <summary>
        /// Gets or sets the assigned group member role identifier.
        /// </summary>
        /// <value>
        /// The assigned group member role identifier.
        /// </value>
        [DataMember]
        public int? AssignedGroupMemberRoleId { get; set; }

        /// <summary>
        /// Gets or sets the assigned group member status.
        /// </summary>
        /// <value>
        /// The assigned group member status.
        /// </value>
        [DataMember]
        public GroupMemberStatus? AssignedGroupMemberStatus { get; set; }

        /// <summary>
        /// Gets or sets the assigned group member attribute values.
        /// </summary>
        /// <value>
        /// The assigned group member attribute values.
        /// </value>
        [DataMember]
        public string AssignedGroupMemberAttributeValues { get; set; }

        /// <summary>
        /// Gets or sets the connector person alias identifier.
        /// </summary>
        /// <value>
        /// The connector person alias identifier.
        /// </value>
        [DataMember]
        public int? ConnectorPersonAliasId { get; set; }

        #endregion

        #region Virtual Properties

        /// <summary>
        /// Gets or sets the connection status.
        /// </summary>
        /// <value>
        /// The connection status.
        /// </value>
        [DataMember]
        public virtual ConnectionStatus ConnectionStatus { get; set; }

        /// <summary>
        /// Gets or sets the connection opportunity.
        /// </summary>
        /// <value>
        /// The connection opportunity.
        /// </value>
        [DataMember]
        public virtual ConnectionOpportunity ConnectionOpportunity { get; set; }

        /// <summary>
        /// Gets or sets the person alias.
        /// </summary>
        /// <value>
        /// The person alias.
        /// </value>
        [DataMember]
        public virtual PersonAlias PersonAlias { get; set; }

        /// <summary>
        /// Gets or sets the campus.
        /// </summary>
        /// <value>
        /// The campus.
        /// </value>
        [LavaInclude]
        public virtual Campus Campus { get; set; }

        /// <summary>
        /// Gets or sets the assigned group.
        /// </summary>
        /// <value>
        /// The assigned group.
        /// </value>
        [LavaInclude]
        public virtual Group AssignedGroup { get; set; }

        /// <summary>
        /// Gets or sets the connector person alias.
        /// </summary>
        /// <value>
        /// The connector person alias.
        /// </value>
        [LavaInclude]
        public virtual PersonAlias ConnectorPersonAlias { get; set; }

        /// <summary>
        /// Gets or sets a collection containing the <see cref="Rock.Model.ConnectionRequestWorkflow">ConnectionRequestWorkflows</see> who are associated with the ConnectionRequest.
        /// </summary>
        /// <value>
        /// A collection of <see cref="Rock.Model.ConnectionRequestWorkflow">ConnectionRequestWorkflows</see> who are associated with the ConnectionRequest.
        /// </value>
        public virtual ICollection<ConnectionRequestWorkflow> ConnectionRequestWorkflows
        {
            get { return _connectionRequestWorkflows; }
            set { _connectionRequestWorkflows = value; }
        }

        private ICollection<ConnectionRequestWorkflow> _connectionRequestWorkflows;

        /// <summary>
        /// Gets or sets a collection containing the <see cref="Rock.Model.ConnectionRequestActivity">ConnectionRequestActivities</see> who are associated with the ConnectionRequest.
        /// </summary>
        /// <value>
        /// A collection of <see cref="Rock.Model.ConnectionRequestActivity">ConnectionRequestActivities</see> who are associated with the ConnectionRequest.
        /// </value>
        [LavaInclude]
        public virtual ICollection<ConnectionRequestActivity> ConnectionRequestActivities
        {
            get { return _connectionRequestActivities; }
            set { _connectionRequestActivities = value; }
        }

        private ICollection<ConnectionRequestActivity> _connectionRequestActivities;

        #endregion

        #region Methods

        /// <summary>
        /// A parent authority.  If a user is not specifically allowed or denied access to
        /// this object, Rock will check the default authorization on the current type, and
        /// then the authorization on the Rock.Security.GlobalDefault entity
        /// </summary>
        public override Security.ISecured ParentAuthority
        {
            get
            {
                return this.ConnectionOpportunity ?? base.ParentAuthority;
            }
        }

        /// <summary>
        /// Pres the save changes.
        /// </summary>
        /// <param name="dbContext">The database context.</param>
        /// <param name="entry">The entry.</param>
        public override void PreSaveChanges( Rock.Data.DbContext dbContext, DbEntityEntry entry )
        {
            var transaction = new Rock.Transactions.ConnectionRequestChangeTransaction( entry );
            Rock.Transactions.RockQueue.TransactionQueue.Enqueue( transaction );

            base.PreSaveChanges( dbContext, entry );
        }

        /// <summary>
<<<<<<< HEAD
        /// Method that will be called on an entity immediately after the item is saved by context
        /// </summary>
        /// <param name="dbContext">The database context.</param>
        public override void PostSaveChanges( DbContext dbContext )
        {
            if (ConnectionStatus.AutoInactivateState && ConnectionState != ConnectionState.Inactive)
            {
                ConnectionState = ConnectionState.Inactive;
                var rockContext = (RockContext)dbContext;
                rockContext.SaveChanges();
            }

            base.PostSaveChanges( dbContext );
=======
        /// Get a list of all inherited Attributes that should be applied to this entity.
        /// </summary>
        /// <returns>A list of all inherited AttributeCache objects.</returns>
        public override List<AttributeCache> GetInheritedAttributes( Rock.Data.RockContext rockContext )
        {
            var connectionOpportunity = this.ConnectionOpportunity;
            if ( connectionOpportunity == null && this.ConnectionOpportunityId > 0 )
            {
                connectionOpportunity = new ConnectionOpportunityService( rockContext )
                    .Queryable().AsNoTracking()
                    .FirstOrDefault( g => g.Id == this.ConnectionOpportunityId );
            }

            if ( connectionOpportunity != null )
            {
                var connectionType = connectionOpportunity.ConnectionType;

                if ( connectionType != null )
                {
                    return connectionType.GetInheritedAttributesForQualifier( rockContext, TypeId, "ConnectionTypeId" );
                }
            }

            return null;
>>>>>>> c4a6681e
        }

        #endregion
    }

    #region Entity Configuration

    /// <summary>
    /// ConnectionRequest Configuration class.
    /// </summary>
    public partial class ConnectionRequestConfiguration : EntityTypeConfiguration<ConnectionRequest>
    {
        /// <summary>
        /// Initializes a new instance of the <see cref="ConnectionRequestConfiguration" /> class.
        /// </summary>
        public ConnectionRequestConfiguration()
        {
            this.HasRequired( p => p.ConnectionOpportunity ).WithMany( p => p.ConnectionRequests ).HasForeignKey( p => p.ConnectionOpportunityId ).WillCascadeOnDelete( true );
            this.HasRequired( p => p.PersonAlias ).WithMany().HasForeignKey( p => p.PersonAliasId ).WillCascadeOnDelete( false );
            this.HasOptional( p => p.ConnectorPersonAlias ).WithMany().HasForeignKey( p => p.ConnectorPersonAliasId ).WillCascadeOnDelete( false );
            this.HasOptional( p => p.Campus ).WithMany().HasForeignKey( p => p.CampusId ).WillCascadeOnDelete( false );
            this.HasOptional( p => p.AssignedGroup ).WithMany().HasForeignKey( p => p.AssignedGroupId ).WillCascadeOnDelete( false );
            this.HasRequired( p => p.ConnectionStatus ).WithMany().HasForeignKey( p => p.ConnectionStatusId ).WillCascadeOnDelete( false );
        }
    }

    #endregion
}

#region Enumerations

/// <summary>
/// Type of connection state
/// </summary>
public enum ConnectionState
{
    /// <summary>
    /// Active
    /// </summary>
    Active = 0,

    /// <summary>
    /// Inactive
    /// </summary>
    Inactive = 1,

    /// <summary>
    /// Future Follow-up
    /// </summary>
    FutureFollowUp = 2,

    /// <summary>
    /// Connected
    /// </summary>
    Connected = 3,
}

#endregion<|MERGE_RESOLUTION|>--- conflicted
+++ resolved
@@ -270,7 +270,6 @@
         }
 
         /// <summary>
-<<<<<<< HEAD
         /// Method that will be called on an entity immediately after the item is saved by context
         /// </summary>
         /// <param name="dbContext">The database context.</param>
@@ -284,7 +283,9 @@
             }
 
             base.PostSaveChanges( dbContext );
-=======
+        }
+        
+        /// <summary>
         /// Get a list of all inherited Attributes that should be applied to this entity.
         /// </summary>
         /// <returns>A list of all inherited AttributeCache objects.</returns>
@@ -309,11 +310,9 @@
             }
 
             return null;
->>>>>>> c4a6681e
-        }
-
-        #endregion
-    }
+        }
+
+    #endregion
 
     #region Entity Configuration
 
