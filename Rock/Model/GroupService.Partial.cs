﻿// <copyright>
// Copyright by the Spark Development Network
//
// Licensed under the Rock Community License (the "License");
// you may not use this file except in compliance with the License.
// You may obtain a copy of the License at
//
// http://www.rockrms.com/license
//
// Unless required by applicable law or agreed to in writing, software
// distributed under the License is distributed on an "AS IS" BASIS,
// WITHOUT WARRANTIES OR CONDITIONS OF ANY KIND, either express or implied.
// See the License for the specific language governing permissions and
// limitations under the License.
// </copyright>
//
using System;
using System.Collections.Generic;
using System.Data.Entity;
using System.Data.Entity.Spatial;
using System.Linq;
using Rock.Data;
using Rock.Web.Cache;

namespace Rock.Model
{
    /// <summary>
    /// Data access/service class for <see cref="Rock.Model.Group"/> objects.
    /// </summary>
    public partial class GroupService
    {
        /// <summary>
        /// Returns an enumerable collection of <see cref="Rock.Model.Group"/> entities that by their <see cref="Rock.Model.GroupType"/> Id.
        /// </summary>
        /// <param name="groupTypeId">An <see cref="System.Int32"/> representing the Id of the <see cref="Rock.Model.GroupType"/> that they belong to.</param>
        /// <returns>An enumerable collection of <see cref="Rock.Model.Group">Groups</see> belong to a specific <see cref="Rock.Model.GroupType"/>.</returns>
        public IQueryable<Group> GetByGroupTypeId( int groupTypeId )
        {
            return Queryable().Where( t => t.GroupTypeId == groupTypeId );
        }


        /// <summary>
        /// Returns the <see cref="Rock.Model.Group"/> containing a Guid property that matches the provided value.
        /// </summary>
        /// <param name="guid">A <see cref="System.Guid"/> to find a <see cref="Rock.Model.Group"/> by.</param>
        /// <returns>The <see cref="Rock.Model.Group" /> who's Guid property matches the provided value.  If no match is found, returns null.</returns>
        public Group GetByGuid( Guid guid )
        {
            return Queryable().FirstOrDefault( t => t.Guid == guid );
        }

        /// <summary>
        /// Returns an enumerable collection of <see cref="Rock.Model.Group">Groups</see> by their IsSecurityRole flag.
        /// </summary>
        /// <param name="isSecurityRole">A <see cref="System.Boolean"/> representing the IsSecurityRole flag value to search by.</param>
        /// <returns>An enumerable collection of <see cref="Rock.Model.Group">Groups</see> that contains a IsSecurityRole flag that matches the provided value.</returns>
        public IQueryable<Group> GetByIsSecurityRole( bool isSecurityRole )
        {
            return Queryable().Where( t => t.IsSecurityRole == isSecurityRole );
        }

        /// <summary>
        /// Returns a collection of <see cref="Rock.Model.Group">Groups</see> by the Id of its parent <see cref="Rock.Model.Group"/>. 
        /// </summary>
        /// <param name="parentGroupId">A <see cref="System.Int32" /> representing the Id of the parent <see cref="Rock.Model.Group"/> to search by. This value
        /// is nullable and a null value will search for <see cref="Rock.Model.Group">Groups</see> that do not inherit from other groups.</param>
        /// <returns>An enumerable collection of <see cref="Rock.Model.Group">Groups</see> who's ParentGroupId matches the provided value.</returns>
        public IQueryable<Group> GetByParentGroupId( int? parentGroupId )
        {
            return Queryable().Where( t => ( t.ParentGroupId == parentGroupId || ( parentGroupId == null && t.ParentGroupId == null ) ) );
        }


        /// <summary>
        /// Returns an enumerable collection of <see cref="Rock.Model.Group">Groups</see> by the Id of their parent <see cref="Rock.Model.Group"/> and by the Group's name.
        /// </summary>
        /// <param name="parentGroupId">An <see cref="System.Int32" /> representing the Id of the parent <see cref="Rock.Model.Group"/> to search by.</param>
        /// <param name="name">A <see cref="System.String"/> containing the Name of the <see cref="Rock.Model.Group"/> to search by.</param>
        /// <returns>An enumerable collection of <see cref="Rock.Model.Group">Groups</see> who's ParentGroupId and Name matches the provided values.</returns>
        public IQueryable<Group> GetByParentGroupIdAndName( int? parentGroupId, string name )
        {
            return Queryable().Where( t => ( t.ParentGroupId == parentGroupId || ( parentGroupId == null && t.ParentGroupId == null ) ) && t.Name == name );
        }

        #region Geospatial Queries

        /// <summary>
        /// Gets the family groups that are geofenced by any of the selected group's locations
        /// </summary>
        /// <param name="groupId">The group identifier.</param>
        /// <returns></returns>
        public IQueryable<Group> GetGeofencedFamilies( int groupId )
        {
            // Get the geofences for the group
            var groupGeofences = this.Queryable().AsNoTracking()
                .Where( g => g.Id == groupId )
                .SelectMany( g => g.GroupLocations )
                .Where( g => g.Location.GeoFence != null )
                .Select( g => g.Location.GeoFence )
                .ToList();

            return GetGeofencedFamilies( groupGeofences );
        }

        /// <summary>
        /// Gets the family groups that are geofenced by any of the selected group's locations
        /// </summary>
        /// <param name="groupGuid">The group unique identifier.</param>
        /// <returns></returns>
        public IQueryable<Group> GetGeofencedFamilies( Guid groupGuid )
        {
            // Get the geofences for the group
            var groupGeofences = this.Queryable().AsNoTracking()
                .Where( g => g.Guid.Equals( groupGuid ) )
                .SelectMany( g => g.GroupLocations )
                .Where( g => g.Location.GeoFence != null )
                .Select( g => g.Location.GeoFence )
                .ToList();

            return GetGeofencedFamilies( groupGeofences );
        }

        /// <summary>
        /// Gets the family groups that are geofenced by any of the selected geofences
        /// </summary>
        /// <param name="geofences">The geofences.</param>
        /// <returns></returns>
        public IQueryable<Group> GetGeofencedFamilies( List<DbGeography> geofences )
        {
            var rockContext = (RockContext)this.Context;
            var groupLocationService = new GroupLocationService( rockContext );

            var familyGroupTypeId = GroupTypeCache.Read( Rock.SystemGuid.GroupType.GROUPTYPE_FAMILY ).Id;

            return groupLocationService.GetMappedLocationsByGeofences( geofences )
                .Where( l =>
                    l.Group != null &&
                    l.Group.GroupTypeId == familyGroupTypeId )
                .Select( l => l.Group );
        }

        /// <summary>
        /// Gets the groups of a particular type that geofence the selected person's mapped location(s)
        /// </summary>
        /// <param name="personId">The person identifier.</param>
        /// <param name="groupTypeId">The group type identifier.</param>
        /// <returns></returns>
        public IQueryable<Group> GetGeofencingGroups( int personId, int groupTypeId )
        {
            var rockContext = (RockContext)this.Context;
            var personService = new PersonService( rockContext );
            var personGeopoints = personService.GetGeopoints( personId );
            return GetGeofencingGroups( personGeopoints, groupTypeId );
        }

        /// <summary>
        /// Gets the groups of a particular type that geofence the selected person's mapped location(s)
        /// </summary>
        /// <param name="personId">The person identifier.</param>
        /// <param name="groupTypeGuid">The group type unique identifier.</param>
        /// <returns></returns>
        public IQueryable<Group> GetGeofencingGroups( int personId, Guid groupTypeGuid )
        {
            var rockContext = (RockContext)this.Context;
            var personService = new PersonService( rockContext );
            var personGeopoints = personService.GetGeopoints( personId );
            return GetGeofencingGroups( personGeopoints, groupTypeGuid );
        }
        
        /// <summary>
        /// Gets the groups of a selected type that have a geofence location that surrounds any of the
        /// selected points
        /// </summary>
        /// <param name="points">The points.</param>
        /// <param name="groupTypeId">The group type identifier.</param>
        /// <returns></returns>
        public IQueryable<Group> GetGeofencingGroups( IQueryable<DbGeography> points, int groupTypeId )
        {
            // Get the groups that have a location that intersects with any of the family's locations
            return this.Queryable()
                .Where( g =>
                    g.GroupTypeId.Equals( groupTypeId ) &&
                    g.IsActive &&
                    g.GroupLocations.Any( l =>
                        l.Location.GeoFence != null &&
                        points.Any( p => p.Intersects( l.Location.GeoFence ) )
                    ) );
        }

        /// <summary>
        /// Gets the groups of a selected type that have a geofence location that surrounds any of the
        /// selected points
        /// </summary>
        /// <param name="points">The points.</param>
        /// <param name="groupTypeGuid">The group type unique identifier.</param>
        /// <returns></returns>
        public IQueryable<Group> GetGeofencingGroups( IQueryable<DbGeography> points, Guid groupTypeGuid )
        {
            // Get the groups that have a location that intersects with any of the family's locations
            return this.Queryable()
                .Where( g =>
                    g.GroupType.Guid.Equals( groupTypeGuid ) &&
                    g.IsActive &&
                    g.GroupLocations.Any( l =>
                        l.Location.GeoFence != null &&
                        points.Any( p => p.Intersects( l.Location.GeoFence ) )
                    ) );
        }

        /// <summary>
        /// Gets the nearest group.
        /// </summary>
        /// <param name="personId">The person identifier.</param>
        /// <param name="groupTypeId">The group type identifier.</param>
        /// <returns></returns>
        public Group GetNearestGroup( int personId, int groupTypeId )
        {
            var rockContext = (RockContext)this.Context;
            var personService = new PersonService( rockContext );
            var personGeopoint = personService.GetGeopoints( personId ).FirstOrDefault();
            if ( personGeopoint != null )
            {
                var groupLocation = this.Queryable()
                    .Where( g =>
                        g.GroupTypeId.Equals( groupTypeId ) )
                    .SelectMany( g =>
                        g.GroupLocations
                            .Where( gl =>
                                gl.Location != null &&
                                gl.Location.GeoPoint != null
                            )
                    )
                    .OrderBy( gl => gl.Location.GeoPoint.Distance( personGeopoint ) )
                    .FirstOrDefault();

                if ( groupLocation != null )
                {
                    return groupLocation.Group;
                }
            }

            return null;
        }

        #endregion

        /// <summary>
        /// Gets immediate navigation children of a group (id) or a rootGroupId. Specify 0 for both Id and rootGroupId to get top level groups limited 
        /// </summary>
        /// <param name="id">The identifier.</param>
        /// <param name="rootGroupId">The root group identifier.</param>
        /// <param name="limitToSecurityRoleGroups">if set to <c>true</c> [limit to security role groups].</param>
        /// <param name="groupTypeIncludedIds">The group type included ids.</param>
        /// <param name="groupTypeExcludedIds">The group type excluded ids.</param>
        /// <param name="includeInactiveGroups">if set to <c>true</c> [include inactive groups].</param>
        /// <returns></returns>
        public IQueryable<Group> GetNavigationChildren( int id, int rootGroupId, bool limitToSecurityRoleGroups, List<int> groupTypeIncludedIds, List<int> groupTypeExcludedIds, bool includeInactiveGroups = true )
        {
            return this.GetChildren( id, rootGroupId, limitToSecurityRoleGroups, groupTypeIncludedIds, groupTypeExcludedIds, includeInactiveGroups, true );
        }

        /// <summary>
        /// Gets immediate children of a group (id) or a rootGroupId. Specify 0 for both Id and rootGroupId to get top level groups limited
        /// </summary>
        /// <param name="id">The ID of the Group to get the children of (or 0 to use rootGroupId)</param>
        /// <param name="rootGroupId">The root group ID</param>
        /// <param name="limitToSecurityRoleGroups">if set to <c>true</c> [limit to security role groups].</param>
        /// <param name="groupTypeIncludedIds">The group type included ids.</param>
        /// <param name="groupTypeExcludedIds">The group type excluded ids.</param>
        /// <param name="includeInactiveGroups">if set to <c>true</c> [include inactive groups].</param>
        /// <param name="limitToShowInNavigation">if set to <c>true</c> [limit to show in navigation].</param>
        /// <param name="limitToPublic">if set to <c>true</c> [limit to public groups].</param>
        /// <returns></returns>
        public IQueryable<Group> GetChildren( int id, int rootGroupId, bool limitToSecurityRoleGroups, List<int> groupTypeIncludedIds, List<int> groupTypeExcludedIds, bool includeInactiveGroups, bool limitToShowInNavigation, bool limitToPublic = false )
        {
            return this.GetChildren( id, rootGroupId, limitToSecurityRoleGroups, groupTypeIncludedIds, groupTypeExcludedIds, includeInactiveGroups, limitToShowInNavigation, 0, false, limitToPublic );
        }

        /// <summary>
        /// Gets immediate children of a group (id) or a rootGroupId. Specify 0 for both Id and rootGroupId to get top level groups limited
        /// </summary>
        /// <param name="id">The ID of the Group to get the children of (or 0 to use rootGroupId)</param>
        /// <param name="rootGroupId">The root group ID</param>
        /// <param name="limitToSecurityRoleGroups">if set to <c>true</c> [limit to security role groups].</param>
        /// <param name="groupTypeIncludedIds">The group type included ids.</param>
        /// <param name="groupTypeExcludedIds">The group type excluded ids.</param>
        /// <param name="includeInactiveGroups">if set to <c>true</c> [include inactive groups].</param>
        /// <param name="limitToShowInNavigation">if set to <c>true</c> [limit to show in navigation].</param>
        /// <param name="campusId">if set it will filter groups based on campus</param>
        /// <param name="includeNoCampus">if campus set and set to <c>true</c> [include groups with no campus].</param>
        /// <param name="limitToPublic">if set to <c>true</c> [limit to public groups].</param>
        /// <returns></returns>
        public IQueryable<Group> GetChildren( int id, int rootGroupId, bool limitToSecurityRoleGroups, List<int> groupTypeIncludedIds, List<int> groupTypeExcludedIds, bool includeInactiveGroups, bool limitToShowInNavigation, int campusId, bool includeNoCampus, bool limitToPublic = false)
        {
            var qry = Queryable();

            if ( id == 0 )
            {
                if ( rootGroupId != 0 )
                {
                    qry = qry.Where( a => a.ParentGroupId == rootGroupId );
                }
                else
                {
                    qry = qry.Where( a => a.ParentGroupId == null );
                }
            }
            else
            {
                qry = qry.Where( a => a.ParentGroupId == id );
            }

            if ( !includeInactiveGroups )
            {
                qry = qry.Where( a => a.IsActive );
            }

            if ( limitToPublic )
            {
                qry = qry.Where( a => a.IsPublic );
            }

            if ( limitToSecurityRoleGroups )
            {
                qry = qry.Where( a => a.IsSecurityRole );
            }

            if ( campusId > 0 )
            {
                if ( includeNoCampus )
                {
                    qry = qry.Where( a => a.CampusId == campusId || a.Campus == null );
                }
                else
                {
                    qry = qry.Where( a => a.CampusId == campusId );
                }
            }

            if ( groupTypeIncludedIds.Any() )
            {
                // if groupTypeIncludedIds is specified, only get grouptypes that are in the groupTypeIncludedIds
                // NOTE: no need to factor in groupTypeExcludedIds since included would take precendance and the excluded ones would already not be included
                qry = qry.Where( a => groupTypeIncludedIds.Contains( a.GroupTypeId ) );
            }
            else if (groupTypeExcludedIds.Any() )
            {
                qry = qry.Where( a => !groupTypeExcludedIds.Contains( a.GroupTypeId ) );
            }

            if ( limitToShowInNavigation )
            {
                qry = qry.Where( a => a.GroupType.ShowInNavigation == true );
            }

            return qry;
        }

        /// <summary>
        /// Returns an enumerable collection of <see cref="Rock.Model.Group">Groups</see> that are descendants of a specified group.
        /// </summary>
        /// <param name="parentGroupId">An <see cref="System.Int32"/> representing the Id of the <see cref="Rock.Model.Group"/> to retrieve descendants for.</param>
        /// <returns>An enumerable collection of <see cref="Rock.Model.Group">Groups</see> that are descendants of referenced group.</returns>
        public IEnumerable<Group> GetAllDescendents( int parentGroupId )
        {
            return this.ExecuteQuery(
                @"
                with CTE as (
                select * from [Group] where [ParentGroupId]={0}
                union all
                select [a].* from [Group] [a]
                inner join CTE pcte on pcte.Id = [a].[ParentGroupId]
                )
                select * from CTE
                ", parentGroupId );
        }

        /// <summary>
        /// Returns an enumerable collection of the <see cref="Rock.Model.Group" /> Ids that are ancestors of a specified groupId sorted starting with the most immediate parent
        /// </summary>
        /// <param name="childGroupId">The child group identifier.</param>
        /// <returns>
        /// An enumerable collection of the group Ids that are descendants of referenced groupId.
        /// </returns>
        public IOrderedEnumerable<int> GetAllAncestorIds( int childGroupId )
        {
            var result = this.Context.Database.SqlQuery<int>(
                @"
                with CTE as (
                select *, 0 as [Level] from [Group] where [Id]={0}
                union all
                select [a].*, [Level] + 1 as [Level] from [Group] [a]
                inner join CTE pcte on pcte.ParentGroupId = [a].[Id]
                )
                select Id from CTE where Id != {0} order by Level
                ", childGroupId );

            // already ordered within the sql, so do a dummy order by to get IOrderedEnumerable
            return result.OrderBy(a => 0);
        }

        /// <summary>
        /// Groups the name of the ancestor path.
        /// </summary>
        /// <param name="groupId">The group identifier.</param>
        /// <returns></returns>
        public string GroupAncestorPathName( int groupId )
        {
            return this.Context.Database.SqlQuery<string>( @"
                WITH CTE AS 
                (
	                SELECT [ParentGroupId], CAST ( [Name] AS VARCHAR(MAX) ) AS [Name]
	                FROM [Group] 
	                WHERE [Id] = {0}
	
	                UNION ALL
	
	                SELECT G.[ParentGroupId], CAST ( G.[Name] + ' > ' + CTE.[Name] AS VARCHAR(MAX) )
	                FROM [Group] G
	                INNER JOIN CTE ON CTE.[ParentGroupId] = G.[Id]
                )

                SELECT [Name]
                FROM CTE
                WHERE [ParentGroupId] IS NULL
", groupId ).FirstOrDefault();

        }

        /// <summary>
        /// Groups the members not meeting requirements.
        /// </summary>
        /// <param name="groupId">The group identifier.</param>
        /// <param name="includeWarnings">if set to <c>true</c> [include warnings].</param>
        /// <param name="includeInactive">if set to <c>true</c> [include inactive].</param>
        /// <returns></returns>
        [Obsolete( "Use GroupMembersNotMeetingRequirements( roup, includeWarnings, includeInactive) instead" )]
        public Dictionary<GroupMember, Dictionary<PersonGroupRequirementStatus, DateTime>> GroupMembersNotMeetingRequirements( int groupId, bool includeWarnings, bool includeInactive = false )
        {
            var group = new GroupService( this.Context as RockContext ).Get( groupId );
            return GroupMembersNotMeetingRequirements( group, includeWarnings, includeInactive );
        }

        /// <summary>
        /// Groups the members not meeting requirements.
        /// </summary>
        /// <param name="group">The group.</param>
        /// <param name="includeWarnings">if set to <c>true</c> [include warnings].</param>
        /// <param name="includeInactive">if set to <c>true</c> [include inactive].</param>
        /// <returns></returns>
        public Dictionary<GroupMember, Dictionary<PersonGroupRequirementStatus, DateTime>> GroupMembersNotMeetingRequirements( Group group, bool includeWarnings, bool includeInactive = false )
        {
            Dictionary<GroupMember, Dictionary<PersonGroupRequirementStatus, DateTime>> results = new Dictionary<GroupMember, Dictionary<PersonGroupRequirementStatus, DateTime>>();
            
            var rockContext = this.Context as RockContext;
            var groupRequirementService = new GroupRequirementService( rockContext );
            var groupMemberService = new GroupMemberService( rockContext );
            var groupMemberRequirementService = new GroupMemberRequirementService( rockContext );

            var qryGroupRequirements = groupRequirementService.Queryable().Where( a => ( a.GroupId.HasValue && a.GroupId == group.Id ) || ( a.GroupTypeId.HasValue && a.GroupTypeId == group.GroupTypeId ) ).ToList();
            bool hasGroupRequirements = qryGroupRequirements.Any();
            if ( !hasGroupRequirements )
            {
                // if no group requirements, then there are no members that don't meet the requirements, so return an empty dictionary
                return new Dictionary<GroupMember, Dictionary<PersonGroupRequirementStatus, DateTime>>();
            }

            var qryGroupMembers = groupMemberService.Queryable().Where( a => a.GroupId == group.Id );
            var qryGroupMemberRequirements = groupMemberRequirementService.Queryable().Where( a => a.GroupMember.GroupId == group.Id );

            if ( !includeInactive )
            {
                qryGroupMembers = qryGroupMembers.Where( a => a.GroupMemberStatus == GroupMemberStatus.Active );
            }

            var groupMembers = qryGroupMembers.ToList();

            // get a list of group member ids that don't meet all the requirements
            List<int> qryGroupMemberIdsThatLackGroupRequirements = groupMembers
                .Where( a =>
                    !qryGroupRequirements
                        .Where( r => 
                            !r.GroupRoleId.HasValue ||
                            r.GroupRoleId.Value == a.GroupRoleId )
                        .Select( x => x.Id )
                        .All( r =>
                            a.GroupMemberRequirements
                                .Where( mr => mr.RequirementMetDateTime.HasValue )
                                .Select( x => x.GroupRequirementId )
                                .Contains( r ) ) )
                .Select( a => a.Id )
                .ToList();

            IEnumerable<GroupMember> qryMembersWithIssues;

            if ( includeWarnings )
            {
                IQueryable<int> qryGroupMemberIdsWithRequirementWarnings = qryGroupMemberRequirements
                    .Where( 
                        a => 
                            a.RequirementWarningDateTime != null || 
                            a.RequirementFailDateTime != null )
                    .Select( a => a.GroupMemberId )
                    .Distinct();

                qryMembersWithIssues = groupMembers.Where( a => qryGroupMemberIdsThatLackGroupRequirements.Contains( a.Id ) || qryGroupMemberIdsWithRequirementWarnings.Contains( a.Id ) );
            }
            else
            {
                qryMembersWithIssues = groupMembers.Where( a => qryGroupMemberIdsThatLackGroupRequirements.Contains( a.Id ) );
            }

            var qry = qryMembersWithIssues.Select( a => new
            {
                GroupMember = a,
                GroupRequirementStatuses = qryGroupMemberRequirements.Where( x => x.GroupMemberId == a.Id )
            } );

            var currentDateTime = RockDateTime.Now;

            foreach (var groupMemberWithIssues in qry)
            {
                Dictionary<PersonGroupRequirementStatus, DateTime> statuses = new Dictionary<PersonGroupRequirementStatus, DateTime>();
                
                // populate where the status is known
                foreach ( var requirementStatus in groupMemberWithIssues.GroupRequirementStatuses )
                {
                    PersonGroupRequirementStatus status = new PersonGroupRequirementStatus();
                    status.GroupRequirement = requirementStatus.GroupRequirement;
                    status.PersonId = groupMemberWithIssues.GroupMember.PersonId;

                    DateTime occuranceDate = new DateTime();

                    if ( requirementStatus.RequirementMetDateTime == null)
                    {
                        status.MeetsGroupRequirement = MeetsGroupRequirement.NotMet;
                        occuranceDate = requirementStatus.RequirementFailDateTime ?? currentDateTime; 
                    }
                    else if (requirementStatus.RequirementWarningDateTime.HasValue)
                    {
                        status.MeetsGroupRequirement = MeetsGroupRequirement.MeetsWithWarning;
                        occuranceDate = requirementStatus.RequirementWarningDateTime.Value;
                    }
                    else
                    {
                        status.MeetsGroupRequirement = MeetsGroupRequirement.Meets;
                        occuranceDate = requirementStatus.RequirementMetDateTime.Value;
                    }
                    
                    statuses.Add( status, occuranceDate );
                }

                // also add any groupRequirements that they don't have statuses for (and therefore haven't met)
                foreach (var groupRequirement in qryGroupRequirements)
                {
                    if ( !statuses.Any( x => x.Key.GroupRequirement.Id == groupRequirement.Id) )
                    {
                        PersonGroupRequirementStatus status = new PersonGroupRequirementStatus();
                        status.GroupRequirement = groupRequirement;
                        status.PersonId = groupMemberWithIssues.GroupMember.PersonId;
                        status.MeetsGroupRequirement = MeetsGroupRequirement.NotMet;
                        statuses.Add( status, currentDateTime );
                    }
                }

                var statusesWithIssues = statuses.Where( a => a.Key.MeetsGroupRequirement != MeetsGroupRequirement.Meets ).ToDictionary( k => k.Key, v => v.Value );

                if ( statusesWithIssues.Any() )
                {
                    results.Add( groupMemberWithIssues.GroupMember, statusesWithIssues );
                }
            }

            return results;
        }

        /// <summary>
        /// Saves the new family.
        /// </summary>
        /// <param name="rockContext">The rock context.</param>
        /// <param name="familyMembers">The family members.</param>
        /// <param name="campusId">The campus identifier.</param>
        /// <param name="savePersonAttributes">if set to <c>true</c> [save person attributes].</param>
        /// <returns></returns>
        public static Group SaveNewFamily( RockContext rockContext, List<GroupMember> familyMembers, int? campusId, bool savePersonAttributes )
        {
            var familyGroupType = GroupTypeCache.GetFamilyGroupType();
            string familyName = familyMembers.FirstOrDefault().Person.LastName + " Family";
            return SaveNewGroup( rockContext, familyGroupType.Id, null, familyName, familyMembers, campusId, savePersonAttributes );
        }

        /// <summary>
        /// Saves the new group.
        /// </summary>
        /// <param name="rockContext">The rock context.</param>
        /// <param name="groupTypeId">The group type identifier.</param>
        /// <param name="parentGroupGuid">The parent group unique identifier.</param>
        /// <param name="groupName">Name of the group.</param>
        /// <param name="groupMembers">The group members.</param>
        /// <param name="campusId">The campus identifier.</param>
        /// <param name="savePersonAttributes">if set to <c>true</c> [save person attributes].</param>
        /// <returns></returns>
        public static Group SaveNewGroup( RockContext rockContext, int groupTypeId, Guid? parentGroupGuid, string groupName, List<GroupMember> groupMembers, int? campusId, bool savePersonAttributes )
        {
            var groupType = GroupTypeCache.Read( groupTypeId );

            if ( groupType != null )
            {
                var isFamilyGroupType = groupType.Guid.Equals( Rock.SystemGuid.GroupType.GROUPTYPE_FAMILY.AsGuid() );

                var groupService = new GroupService( rockContext );

                var group = new Group();

                group.GroupTypeId = groupType.Id;

                if ( parentGroupGuid.HasValue )
                {
                    var parentGroup = groupService.Get( parentGroupGuid.Value );
                    if ( parentGroup != null )
                    {
                        group.ParentGroupId = parentGroup.Id;
                    }
                }

                group.Name = groupName;

                if ( isFamilyGroupType )
                {
                    group.CampusId = campusId;
                }

                int? adultRoleId = null;
                var adultRole = new GroupTypeRoleService( rockContext ).Get( new Guid( Rock.SystemGuid.GroupRole.GROUPROLE_FAMILY_MEMBER_ADULT ) );
                if ( adultRole != null )
                {
                    adultRoleId = adultRole.Id;
                }

                foreach ( var groupMember in groupMembers )
                {
                    var person = groupMember.Person;
                    if ( person != null  )
                    {
                        person.FirstName = person.FirstName.FixCase();
                        person.NickName = person.NickName.FixCase();
                        person.MiddleName = person.MiddleName.FixCase();
                        person.LastName = person.LastName.FixCase();

                        group.Members.Add( groupMember );
                        groupMember.Group = group;
<<<<<<< HEAD

                        if ( person.Id <= 0 )
                        {
                            var demographicChanges = new List<string>();
                            demographicChanges.Add( "Created" );

                            History.EvaluateChange( demographicChanges, "Record Type", string.Empty, person.RecordTypeValueId.HasValue ? DefinedValueCache.GetName( person.RecordTypeValueId.Value ) : string.Empty );
                            History.EvaluateChange( demographicChanges, "Record Status", string.Empty, person.RecordStatusValueId.HasValue ? DefinedValueCache.GetName( person.RecordStatusValueId.Value ) : string.Empty );
                            History.EvaluateChange( demographicChanges, "Record Status Reason", string.Empty, person.RecordStatusReasonValueId.HasValue ? DefinedValueCache.GetName( person.RecordStatusReasonValueId.Value ) : string.Empty );
                            History.EvaluateChange( demographicChanges, "Connection Status", string.Empty, person.ConnectionStatusValueId.HasValue ? DefinedValueCache.GetName( person.ConnectionStatusValueId ) : string.Empty );
                            History.EvaluateChange( demographicChanges, "Deceased", false.ToString(), ( person.IsDeceased ).ToString() );
                            History.EvaluateChange( demographicChanges, "Title", string.Empty, person.TitleValueId.HasValue ? DefinedValueCache.GetName( person.TitleValueId ) : string.Empty );
                            History.EvaluateChange( demographicChanges, "First Name", string.Empty, person.FirstName );
                            History.EvaluateChange( demographicChanges, "Nick Name", string.Empty, person.NickName );
                            History.EvaluateChange( demographicChanges, "Middle Name", string.Empty, person.MiddleName );
                            History.EvaluateChange( demographicChanges, "Last Name", string.Empty, person.LastName );
                            History.EvaluateChange( demographicChanges, "Suffix", string.Empty, person.SuffixValueId.HasValue ? DefinedValueCache.GetName( person.SuffixValueId ) : string.Empty );
                            History.EvaluateChange( demographicChanges, "Birth Date", null, person.BirthDate );
                            History.EvaluateChange( demographicChanges, "Gender", null, person.Gender );
                            History.EvaluateChange( demographicChanges, "Marital Status", string.Empty, person.MaritalStatusValueId.HasValue ? DefinedValueCache.GetName( person.MaritalStatusValueId ) : string.Empty );
                            History.EvaluateChange( demographicChanges, "Anniversary Date", null, person.AnniversaryDate );
                            History.EvaluateChange( demographicChanges, "Graduation Year", null, person.GraduationYear );
                            History.EvaluateChange( demographicChanges, "Email", string.Empty, person.Email );
                            History.EvaluateChange( demographicChanges, "Email Active", false.ToString(), person.IsEmailActive.ToString() );
                            History.EvaluateChange( demographicChanges, "Email Note", string.Empty, person.EmailNote );
                            History.EvaluateChange( demographicChanges, "Email Preference", null, person.EmailPreference );
                            History.EvaluateChange( demographicChanges, "Inactive Reason Note", string.Empty, person.InactiveReasonNote );
                            History.EvaluateChange( demographicChanges, "System Note", string.Empty, person.SystemNote );

                            personDemographicChanges.Add( person.Guid, demographicChanges );
                        }

                        if ( isFamilyGroupType )
                        {
                            var memberChanges = new List<string>();

                            string roleName = groupType.Roles
                                .Where( r => r.Id == groupMember.GroupRoleId )
                                .Select( r => r.Name )
                                .FirstOrDefault();

                            History.EvaluateChange( memberChanges, "Role", string.Empty, roleName );
                            familyMemberChanges.Add( person.Guid, memberChanges );
                        }
=======
>>>>>>> 58a3ce9f
                    }

                    if ( !groupMember.IsValidGroupMember(rockContext) )
                    {
                        throw new GroupMemberValidationException( groupMember.ValidationResults.Select( a => a.ErrorMessage ).ToList().AsDelimited( "<br />" ) );
                    }
                }

                groupService.Add( group );
                rockContext.SaveChanges();

                var personService = new PersonService( rockContext );

                foreach ( var groupMember in groupMembers )
                {
                    var person = groupMember.Person;

                    if ( savePersonAttributes )
                    {
                        var newValues = person.AttributeValues;

                        person.LoadAttributes();
                        foreach ( var attributeCache in person.Attributes.Select( a => a.Value ) )
                        {
                            string oldValue = person.GetAttributeValue( attributeCache.Key ) ?? string.Empty;
                            string newValue = string.Empty;
                            if ( newValues != null &&
                                newValues.ContainsKey( attributeCache.Key ) &&
                                newValues[attributeCache.Key] != null )
                            {
                                newValue = newValues[attributeCache.Key].Value ?? string.Empty;
                            }

                            if ( !oldValue.Equals( newValue ) )
                            {
                                Rock.Attribute.Helper.SaveAttributeValue( person, attributeCache, newValue );
                            }
                        }
                    }

                    person = personService.Get( groupMember.PersonId );
                    if ( person != null )
                    {
                        bool updateRequired = false;
<<<<<<< HEAD
                        var changes = personDemographicChanges.GetValueOrNull( person.Guid ) ?? new List<string>();
=======
>>>>>>> 58a3ce9f
                        if ( groupMember.GroupRoleId == adultRoleId )
                        {
                            person.GivingGroupId = group.Id;
                            updateRequired = true;
                        }

                        if ( updateRequired )
                        {
                            rockContext.SaveChanges();
                        }

                        int? modifiedByPersonAliasId = person.ModifiedAuditValuesAlreadyUpdated ? person.ModifiedByPersonAliasId : ( int? ) null;
                    }
                }

                return group;
            }

            return null;
        }

        /// <summary>
        /// Adds the new group address.
        /// </summary>
        /// <param name="rockContext">The rock context.</param>
        /// <param name="family">The family.</param>
        /// <param name="locationTypeGuid">The location type unique identifier.</param>
        /// <param name="street1">The street1.</param>
        /// <param name="street2">The street2.</param>
        /// <param name="city">The city.</param>
        /// <param name="state">The state.</param>
        /// <param name="postalCode">The postal code.</param>
        /// <param name="country">The country.</param>
        /// <param name="moveExistingToPrevious">if set to <c>true</c> [move existing to previous].</param>
        [Obsolete("Use AddNewGroupAddress instead.")]
        public static void AddNewFamilyAddress( RockContext rockContext, Group family, string locationTypeGuid,
            string street1, string street2, string city, string state, string postalCode, string country, bool moveExistingToPrevious = false )
        {
            AddNewGroupAddress( rockContext, family, locationTypeGuid, street1, street2, city, state, postalCode, country, moveExistingToPrevious );
        }

        /// <summary>
        /// Adds the new group address.
        /// </summary>
        /// <param name="rockContext">The rock context.</param>
        /// <param name="group">The group.</param>
        /// <param name="locationTypeGuid">The location type unique identifier.</param>
        /// <param name="street1">The street1.</param>
        /// <param name="street2">The street2.</param>
        /// <param name="city">The city.</param>
        /// <param name="state">The state.</param>
        /// <param name="postalCode">The postal code.</param>
        /// <param name="country">The country.</param>
        public static void AddNewGroupAddress( RockContext rockContext, Group group, string locationTypeGuid,
            string street1, string street2, string city, string state, string postalCode, string country )
        {
            AddNewGroupAddress( rockContext, group, locationTypeGuid, street1, street2, city, state, postalCode, country, false );
        }

        /// <summary>
        /// Adds the new group address.
        /// </summary>
        /// <param name="rockContext">The rock context.</param>
        /// <param name="group">The group.</param>
        /// <param name="locationTypeGuid">The location type unique identifier.</param>
        /// <param name="street1">The street1.</param>
        /// <param name="street2">The street2.</param>
        /// <param name="city">The city.</param>
        /// <param name="state">The state.</param>
        /// <param name="postalCode">The postal code.</param>
        /// <param name="country">The country.</param>
        /// <param name="moveExistingToPrevious">if set to <c>true</c> [move existing to previous].</param>
        public static void AddNewGroupAddress( RockContext rockContext, Group group, string locationTypeGuid,
            string street1, string street2, string city, string state, string postalCode, string country, bool moveExistingToPrevious )
        {
            var isMappedMailing = locationTypeGuid != SystemGuid.DefinedValue.GROUP_LOCATION_TYPE_PREVIOUS; // Mapped and Mailing = true unless location type is Previous
            AddNewGroupAddress( rockContext, group, locationTypeGuid, street1, street2, city, state, postalCode, country, moveExistingToPrevious, "", isMappedMailing, isMappedMailing );
        }

        /// <summary>
        /// Adds the new group address.
        /// </summary>
        /// <param name="rockContext">The rock context.</param>
        /// <param name="group">The group.</param>
        /// <param name="locationTypeGuid">The location type unique identifier.</param>
        /// <param name="street1">The street1.</param>
        /// <param name="street2">The street2.</param>
        /// <param name="city">The city.</param>
        /// <param name="state">The state.</param>
        /// <param name="postalCode">The postal code.</param>
        /// <param name="country">The country.</param>
        /// <param name="moveExistingToPrevious">if set to <c>true</c> [move existing to previous].</param>
        /// <param name="modifiedBy">The description of the page or process that called the function.</param>
        /// <param name="isMailingLocation">Sets the Is Mailing option on the new address.</param>
        /// <param name="isMappedLocation">Sets the Is Mapped option on the new address.</param>
        public static void AddNewGroupAddress( RockContext rockContext, Group group, string locationTypeGuid,
            string street1, string street2, string city, string state, string postalCode, string country, bool moveExistingToPrevious,
            string modifiedBy, bool isMailingLocation, bool isMappedLocation )
        {
            if ( !string.IsNullOrWhiteSpace( street1 ) ||
                 !string.IsNullOrWhiteSpace( street2 ) ||
                 !string.IsNullOrWhiteSpace( city ) ||
                 !string.IsNullOrWhiteSpace( postalCode ) ||
                 !string.IsNullOrWhiteSpace( country ) )
            {
                var location = new LocationService( rockContext ).Get( street1, street2, city, state, postalCode, country, group, true );
                AddNewGroupAddress( rockContext, group, locationTypeGuid, location, moveExistingToPrevious, modifiedBy, isMailingLocation, isMappedLocation );
            }
        }

        /// <summary>
        /// Adds the new family address.
        /// </summary>
        /// <param name="rockContext">The rock context.</param>
        /// <param name="family">The family.</param>
        /// <param name="locationTypeGuid">The location type unique identifier.</param>
        /// <param name="locationId">The location identifier.</param>
        /// <param name="moveExistingToPrevious">if set to <c>true</c> [move existing to previous].</param>
        [Obsolete( "Use AddNewGroupAddress instead." )]
        public static void AddNewFamilyAddress( RockContext rockContext, Group family, string locationTypeGuid,
            int? locationId, bool moveExistingToPrevious = false )
        {
            AddNewGroupAddress( rockContext, family, locationTypeGuid, locationId, moveExistingToPrevious );
        }

        /// <summary>
        /// Adds the new group address.
        /// </summary>
        /// <param name="rockContext">The rock context.</param>
        /// <param name="group">The group.</param>
        /// <param name="locationTypeGuid">The location type unique identifier.</param>
        /// <param name="locationId">The location identifier.</param>
        public static void AddNewGroupAddress( RockContext rockContext, Group group, string locationTypeGuid, int? locationId )
        {
            AddNewGroupAddress( rockContext, group, locationTypeGuid, locationId, false );
        }

        /// <summary>
        /// Adds the new group address.
        /// </summary>
        /// <param name="rockContext">The rock context.</param>
        /// <param name="group">The group.</param>
        /// <param name="locationTypeGuid">The location type unique identifier.</param>
        /// <param name="locationId">The location identifier.</param>
        /// <param name="moveExistingToPrevious">if set to <c>true</c> [move existing to previous].</param>
        public static void AddNewGroupAddress( RockContext rockContext, Group group, string locationTypeGuid,
            int? locationId, bool moveExistingToPrevious )
        {
            var isMappedMailing = locationTypeGuid != SystemGuid.DefinedValue.GROUP_LOCATION_TYPE_PREVIOUS; // Mapped and Mailing = true unless location type is Previous
            AddNewGroupAddress( rockContext, group, locationTypeGuid, locationId, moveExistingToPrevious, "", isMappedMailing, isMappedMailing );
        }

        /// <summary>
        /// Adds the new group address.
        /// </summary>
        /// <param name="rockContext">The rock context.</param>
        /// <param name="group">The group.</param>
        /// <param name="locationTypeGuid">The location type unique identifier.</param>
        /// <param name="locationId">The location identifier.</param>
        /// <param name="moveExistingToPrevious">if set to <c>true</c> [move existing to previous].</param>
        /// <param name="modifiedBy">The modified by.</param>
        /// <param name="isMailingLocation">Sets the Is Mailing option on the new address.</param>
        /// <param name="isMappedLocation">Sets the Is Mapped option on the new address.</param>
        public static void AddNewGroupAddress( RockContext rockContext, Group group, string locationTypeGuid, 
            int? locationId, bool moveExistingToPrevious, string modifiedBy, bool isMailingLocation, bool isMappedLocation )
        {
            if ( locationId.HasValue )
            {
                var location = new LocationService( rockContext ).Get( locationId.Value );
                AddNewGroupAddress( rockContext, group, locationTypeGuid, location, moveExistingToPrevious, modifiedBy, isMailingLocation, isMappedLocation );
            }
        }

        /// <summary>
        /// Adds the new family address.
        /// </summary>
        /// <param name="rockContext">The rock context.</param>
        /// <param name="family">The family.</param>
        /// <param name="locationTypeGuid">The location type unique identifier.</param>
        /// <param name="location">The location.</param>
        /// <param name="moveExistingToPrevious">if set to <c>true</c> [move existing to previous].</param>
        [Obsolete( "Use AddNewGroupAddress instead." )]
        public static void AddNewFamilyAddress( RockContext rockContext, Group family, string locationTypeGuid,
            Location location, bool moveExistingToPrevious = false )
        {
            var isMappedMailing = locationTypeGuid != SystemGuid.DefinedValue.GROUP_LOCATION_TYPE_PREVIOUS; // Mapped and Mailing = true unless location type is Previous
            AddNewGroupAddress( rockContext, family, locationTypeGuid, location, moveExistingToPrevious, "", isMappedMailing, isMappedMailing );
        }

        /// <summary>
        /// Adds the new group address.
        /// </summary>
        /// <param name="rockContext">The rock context.</param>
        /// <param name="group">The group.</param>
        /// <param name="locationTypeGuid">The location type unique identifier.</param>
        /// <param name="location">The location.</param>
        public static void AddNewGroupAddress( RockContext rockContext, Group group, string locationTypeGuid, Location location )
        {
            AddNewGroupAddress( rockContext, group, locationTypeGuid, location, false );
        }

        /// <summary>
        /// Adds the new group address.
        /// </summary>
        /// <param name="rockContext">The rock context.</param>
        /// <param name="group">The group.</param>
        /// <param name="locationTypeGuid">The location type unique identifier.</param>
        /// <param name="location">The location.</param>
        /// <param name="moveExistingToPrevious">if set to <c>true</c> [move existing to previous].</param>
        public static void AddNewGroupAddress( RockContext rockContext, Group group, string locationTypeGuid, Location location, bool moveExistingToPrevious )
        {
            var isMappedMailing = locationTypeGuid != SystemGuid.DefinedValue.GROUP_LOCATION_TYPE_PREVIOUS; // Mapped and Mailing = true unless location type is Previous
            AddNewGroupAddress( rockContext, group, locationTypeGuid, location, moveExistingToPrevious, "", isMappedMailing, isMappedMailing );
        }

        /// <summary>
        /// Adds the new group address.
        /// </summary>
        /// <param name="rockContext">The rock context.</param>
        /// <param name="group">The group.</param>
        /// <param name="locationTypeGuid">The location type unique identifier.</param>
        /// <param name="location">The location.</param>
        /// <param name="moveExistingToPrevious">if set to <c>true</c> [move existing to previous].</param>
        /// <param name="modifiedBy">The description of the page or process that called the function.</param>
        /// <param name="isMailingLocation">Sets the Is Mailing option on the new address.</param>
        /// <param name="isMappedLocation">Sets the Is Mapped option on the new address.</param>
        public static void AddNewGroupAddress( RockContext rockContext, Group group, string locationTypeGuid,
            Location location, bool moveExistingToPrevious, string modifiedBy, bool isMailingLocation, bool isMappedLocation )
        {
            if ( location != null )
            {
                var groupType = GroupTypeCache.Read( group.GroupTypeId );
                if ( groupType != null )
                {
                    var locationType = groupType.LocationTypeValues.FirstOrDefault( l => l.Guid.Equals( locationTypeGuid.AsGuid() ) );
                    if ( locationType != null )
                    {
                        var groupLocationService = new GroupLocationService( rockContext );
                        if ( !groupLocationService.Queryable()
                            .Where( gl =>
                                gl.GroupId == group.Id &&
                                gl.GroupLocationTypeValueId == locationType.Id &&
                                gl.LocationId == location.Id )
                            .Any() )
                        {
                            if ( moveExistingToPrevious )
                            {
                                var prevLocationType = groupType.LocationTypeValues.FirstOrDefault( l => l.Guid.Equals( Rock.SystemGuid.DefinedValue.GROUP_LOCATION_TYPE_PREVIOUS.AsGuid() ) );
                                if ( prevLocationType != null )
                                {
                                    foreach ( var prevLoc in groupLocationService.Queryable( "Location,GroupLocationTypeValue" )
                                        .Where( gl =>
                                            gl.GroupId == group.Id &&
                                            gl.GroupLocationTypeValueId == locationType.Id ) )
                                    {
                                        prevLoc.GroupLocationTypeValueId = prevLocationType.Id;
                                        prevLoc.IsMailingLocation = false;
                                        prevLoc.IsMappedLocation = false;
                                    }
                                }
                            }

                            string addressChangeField = locationType.Value;

                            var groupLocation = groupLocationService.Queryable()
                                .Where( gl =>
                                    gl.GroupId == group.Id &&
                                    gl.LocationId == location.Id )
                                .FirstOrDefault();
                            if ( groupLocation == null )
                            {
                                groupLocation = new GroupLocation();
                                groupLocation.Location = location;
                                groupLocation.IsMailingLocation = isMailingLocation;
                                groupLocation.IsMappedLocation = isMappedLocation;
                                group.GroupLocations.Add( groupLocation );
                            }
                            groupLocation.GroupLocationTypeValueId = locationType.Id;

                            rockContext.SaveChanges();
                        }
                    }
                }
            }
        }

        /// <summary>
        /// Deletes a specified group. Returns a boolean flag indicating if the deletion was successful.
        /// </summary>
        /// <param name="item">The <see cref="Rock.Model.Group" /> to delete.</param>
        /// <returns>
        /// A <see cref="System.Boolean" /> that indicates if the <see cref="Rock.Model.Group" /> was deleted successfully.
        /// </returns>
        public override bool Delete( Group item )
        {
            string message;
            if ( !CanDelete( item, out message ) )
            {
                return false;
            }

            return base.Delete( item );
        }

    }

    /// <summary>
    /// 
    /// </summary>
    public static class GroupServiceExtensions
    {
        /// <summary>
        /// Given an IQueryable of Groups, returns just the heads of households for those groups
        /// </summary>
        /// <param name="groups">The groups.</param>
        /// <returns></returns>
        public static IQueryable<Person> HeadOfHouseholds( this IQueryable<Group> groups )
        {
            return groups
                .SelectMany( f => f.Members )
                .GroupBy( m =>
                    m.GroupId,
                    ( key, g ) => g
                        .OrderBy( m => m.GroupRole.Order )
                        .ThenBy( m => m.Person.Gender )
                        .ThenBy( m => m.Person.BirthYear )
                        .ThenBy( m => m.Person.BirthMonth )
                        .ThenBy( m => m.Person.BirthDay )
                        .FirstOrDefault() )
                .Select( m => m.Person );
        }

        /// <summary>
        /// Given an IQueryable of members (i.e. family members), returns the head of household for those members
        /// </summary>
        /// <param name="members">The members.</param>
        /// <returns></returns>
        public static Person HeadOfHousehold( this IQueryable<GroupMember> members )
        {
            return members
                .OrderBy( m => m.GroupRole.Order )
                .ThenBy( m => m.Person.Gender )
                .ThenBy( m => m.Person.BirthYear )
                .ThenBy( m => m.Person.BirthMonth )
                .ThenBy( m => m.Person.BirthDay )
                .Select( m => m.Person )
                .FirstOrDefault();
        }
    }
}<|MERGE_RESOLUTION|>--- conflicted
+++ resolved
@@ -641,7 +641,7 @@
                 foreach ( var groupMember in groupMembers )
                 {
                     var person = groupMember.Person;
-                    if ( person != null  )
+                    if ( person != null )
                     {
                         person.FirstName = person.FirstName.FixCase();
                         person.NickName = person.NickName.FixCase();
@@ -650,53 +650,6 @@
 
                         group.Members.Add( groupMember );
                         groupMember.Group = group;
-<<<<<<< HEAD
-
-                        if ( person.Id <= 0 )
-                        {
-                            var demographicChanges = new List<string>();
-                            demographicChanges.Add( "Created" );
-
-                            History.EvaluateChange( demographicChanges, "Record Type", string.Empty, person.RecordTypeValueId.HasValue ? DefinedValueCache.GetName( person.RecordTypeValueId.Value ) : string.Empty );
-                            History.EvaluateChange( demographicChanges, "Record Status", string.Empty, person.RecordStatusValueId.HasValue ? DefinedValueCache.GetName( person.RecordStatusValueId.Value ) : string.Empty );
-                            History.EvaluateChange( demographicChanges, "Record Status Reason", string.Empty, person.RecordStatusReasonValueId.HasValue ? DefinedValueCache.GetName( person.RecordStatusReasonValueId.Value ) : string.Empty );
-                            History.EvaluateChange( demographicChanges, "Connection Status", string.Empty, person.ConnectionStatusValueId.HasValue ? DefinedValueCache.GetName( person.ConnectionStatusValueId ) : string.Empty );
-                            History.EvaluateChange( demographicChanges, "Deceased", false.ToString(), ( person.IsDeceased ).ToString() );
-                            History.EvaluateChange( demographicChanges, "Title", string.Empty, person.TitleValueId.HasValue ? DefinedValueCache.GetName( person.TitleValueId ) : string.Empty );
-                            History.EvaluateChange( demographicChanges, "First Name", string.Empty, person.FirstName );
-                            History.EvaluateChange( demographicChanges, "Nick Name", string.Empty, person.NickName );
-                            History.EvaluateChange( demographicChanges, "Middle Name", string.Empty, person.MiddleName );
-                            History.EvaluateChange( demographicChanges, "Last Name", string.Empty, person.LastName );
-                            History.EvaluateChange( demographicChanges, "Suffix", string.Empty, person.SuffixValueId.HasValue ? DefinedValueCache.GetName( person.SuffixValueId ) : string.Empty );
-                            History.EvaluateChange( demographicChanges, "Birth Date", null, person.BirthDate );
-                            History.EvaluateChange( demographicChanges, "Gender", null, person.Gender );
-                            History.EvaluateChange( demographicChanges, "Marital Status", string.Empty, person.MaritalStatusValueId.HasValue ? DefinedValueCache.GetName( person.MaritalStatusValueId ) : string.Empty );
-                            History.EvaluateChange( demographicChanges, "Anniversary Date", null, person.AnniversaryDate );
-                            History.EvaluateChange( demographicChanges, "Graduation Year", null, person.GraduationYear );
-                            History.EvaluateChange( demographicChanges, "Email", string.Empty, person.Email );
-                            History.EvaluateChange( demographicChanges, "Email Active", false.ToString(), person.IsEmailActive.ToString() );
-                            History.EvaluateChange( demographicChanges, "Email Note", string.Empty, person.EmailNote );
-                            History.EvaluateChange( demographicChanges, "Email Preference", null, person.EmailPreference );
-                            History.EvaluateChange( demographicChanges, "Inactive Reason Note", string.Empty, person.InactiveReasonNote );
-                            History.EvaluateChange( demographicChanges, "System Note", string.Empty, person.SystemNote );
-
-                            personDemographicChanges.Add( person.Guid, demographicChanges );
-                        }
-
-                        if ( isFamilyGroupType )
-                        {
-                            var memberChanges = new List<string>();
-
-                            string roleName = groupType.Roles
-                                .Where( r => r.Id == groupMember.GroupRoleId )
-                                .Select( r => r.Name )
-                                .FirstOrDefault();
-
-                            History.EvaluateChange( memberChanges, "Role", string.Empty, roleName );
-                            familyMemberChanges.Add( person.Guid, memberChanges );
-                        }
-=======
->>>>>>> 58a3ce9f
                     }
 
                     if ( !groupMember.IsValidGroupMember(rockContext) )
@@ -741,10 +694,6 @@
                     if ( person != null )
                     {
                         bool updateRequired = false;
-<<<<<<< HEAD
-                        var changes = personDemographicChanges.GetValueOrNull( person.Guid ) ?? new List<string>();
-=======
->>>>>>> 58a3ce9f
                         if ( groupMember.GroupRoleId == adultRoleId )
                         {
                             person.GivingGroupId = group.Id;
