﻿// <copyright>
// Copyright by the Spark Development Network
//
// Licensed under the Rock Community License (the "License");
// you may not use this file except in compliance with the License.
// You may obtain a copy of the License at
//
// http://www.rockrms.com/license
//
// Unless required by applicable law or agreed to in writing, software
// distributed under the License is distributed on an "AS IS" BASIS,
// WITHOUT WARRANTIES OR CONDITIONS OF ANY KIND, either express or implied.
// See the License for the specific language governing permissions and
// limitations under the License.
// </copyright>
//

using System;
using System.Collections.Generic;
using System.Collections.ObjectModel;
using System.ComponentModel;
using System.ComponentModel.DataAnnotations;
using System.ComponentModel.DataAnnotations.Schema;
using System.Data.Entity.ModelConfiguration;
using System.Linq;
using System.Runtime.Serialization;
using Rock.Data;
using Rock.Lava;
using Rock.UniversalSearch;
using Rock.Utility.Enums;

namespace Rock.Model
{
    /// <summary>
    /// Represents a person or a business in Rock.
    /// </summary>
    [RockDomain( "CRM" )]
    [Table( "Person" )]
    [DataContract]
    [Analytics( true, true )]
    public partial class Person : Model<Person>, IRockIndexable
    {
        #region Constants

        /// <summary>
        /// The Entity Type used for saving user values
        /// </summary>
        public const string USER_VALUE_ENTITY = "Rock.Model.Person.Value";

        #endregion

        #region Entity Properties

        /// <summary>
        /// Gets or sets a flag indicating if this Person is part of the Rock core system/framework. This property is required.
        /// </summary>
        /// <value>
        /// A <see cref="System.Boolean"/> value that is <c>true</c> if this Person is part of the Rock core system/framework. This property is required.
        /// </value>
        [Required]
        [DataMember( IsRequired = true )]
        public bool IsSystem { get; set; }

        /// <summary>
        /// Gets or sets the Id of the Person Record Type <see cref="Rock.Model.DefinedValue" /> representing what type of Person Record this is.
        /// </summary>
        /// <value>
        /// A <see cref="System.Int32"/> representing the Id of the <see cref="Rock.Model.DefinedValue"/> identifying the person record type. If no value is selected this can be null.
        /// </value>
        [DataMember]
        [DefinedValue( SystemGuid.DefinedType.PERSON_RECORD_TYPE )]
        public int? RecordTypeValueId { get; set; }

        /// <summary>
        /// Gets or sets the Id of the Record Status <see cref="Rock.Model.DefinedValue"/> representing the status of this entity
        /// </summary>
        /// <value>
        /// A <see cref="System.Int32"/> representing the Id of the Record Status <see cref="Rock.Model.DefinedValue"/> representing the status of this entity.
        /// </value>
        [DataMember]
        [DefinedValue( SystemGuid.DefinedType.PERSON_RECORD_STATUS )]
        public int? RecordStatusValueId { get; set; }

        /// <summary>
        /// Gets or sets the record status last modified date time.
        /// </summary>
        /// <value>
        /// The record status last modified date time.
        /// </value>
        [DataMember]
        public DateTime? RecordStatusLastModifiedDateTime { get; set; }

        /// <summary>
        /// Gets or sets the Id of the Record Status Reason <see cref="Rock.Model.DefinedValue"/> representing the reason why a person record status would have a set status.
        /// </summary>
        /// <value>
        /// A <see cref="System.Int32"/> representing the Id of the Record Status Reason <see cref="Rock.Model.DefinedValue"/> representing the reason why a person entity would have a set status.
        /// </value>
        [DataMember]
        [DefinedValue( SystemGuid.DefinedType.PERSON_RECORD_STATUS_REASON )]
        public int? RecordStatusReasonValueId { get; set; }

        /// <summary>
        /// Gets or sets the Id of the Defined Value <see cref="Rock.Model.DefinedValue"/> representing the connection status of the Person.
        /// </summary>
        /// <value>
        /// A <see cref="System.Int32"/> representing the connection status of the Person.
        /// </value>
        [DataMember]
        [DefinedValue( SystemGuid.DefinedType.PERSON_CONNECTION_STATUS )]
        public int? ConnectionStatusValueId { get; set; }

        /// <summary>
        /// Gets or sets the Id of the Defined Value <see cref="Rock.Model.DefinedValue"/> representing the reason a record needs to be reviewed.
        /// </summary>
        /// <value>
        /// A <see cref="System.Int32"/> representing the reason a record needs to be reviewed.
        /// </value>
        [DataMember]
        [DefinedValue( SystemGuid.DefinedType.PERSON_REVIEW_REASON )]
        public int? ReviewReasonValueId { get; set; }

        /// <summary>
        /// Gets or sets a flag indicating if the Person is deceased.
        /// </summary>
        /// <value>
        /// A <see cref="System.Boolean"/> value that is <c>true</c> if the Person is deceased; otherwise <c>false</c>.
        /// </value>
        [DataMember]
        [Index( "IX_IsDeceased_FirstName_LastName", IsUnique = false, Order = 1 )]
        [Index( "IX_IsDeceased_LastName_FirstName", IsUnique = false, Order = 1 )]
        public bool IsDeceased
        {
            get
            {
                return _isDeceased;
            }

            set
            {
                _isDeceased = value;
            }
        }

        private bool _isDeceased = false;

        /// <summary>
        /// Gets or sets Id of the (Salutation) Tile <see cref="Rock.Model.DefinedValue"/> that is associated with the Person
        /// </summary>
        /// <value>
        /// An <see cref="System.Int32"/> representing the Title <see cref="Rock.Model.DefinedValue"/> that is associated with the Person.
        /// </value>
        [DataMember]
        [DefinedValue( SystemGuid.DefinedType.PERSON_TITLE )]
        public int? TitleValueId { get; set; }

        /// <summary>
        /// Gets or sets the first name of the Person.
        /// </summary>
        /// <value>
        /// A <see cref="System.String"/> representing the first name of the Person.
        /// </value>
        [MaxLength( 50 )]
        [DataMember]
        [Index( "IX_IsDeceased_FirstName_LastName", IsUnique = false, Order = 2 )]
        [Index( "IX_IsDeceased_LastName_FirstName", IsUnique = false, Order = 3 )]
        public string FirstName { get; set; }

        /// <summary>
        /// Gets or sets the nick name of the Person.  If a nickname was not entered, the first name is used.
        /// </summary>
        /// <value>
        /// A <see cref="System.String"/> representing the nick name of the Person.
        /// </value>
        /// <remarks>
        /// The name that the person goes by.
        /// </remarks>
        [MaxLength( 50 )]
        [DataMember]
        [Previewable]
        public string NickName { get; set; }

        /// <summary>
        /// Gets or sets the middle name of the Person.
        /// </summary>
        /// <value>
        /// A <see cref="System.String"/> that represents the middle name of the Person.
        /// </value>
        [MaxLength( 50 )]
        [DataMember]
        public string MiddleName { get; set; }

        /// <summary>
        /// Gets or sets the last name (Sir Name) of the Person.
        /// </summary>
        /// <value>
        /// A <see cref="System.String"/> that represents the Last Name of the Person.
        /// </value>
        [MaxLength( 50 )]
        [DataMember]
        [Previewable]
        [Index( "IX_IsDeceased_FirstName_LastName", IsUnique = false, Order = 3 )]
        [Index( "IX_IsDeceased_LastName_FirstName", IsUnique = false, Order = 2 )]
        public string LastName { get; set; }

        /// <summary>
        /// Gets or sets the Id of the Person's name Suffix <see cref="Rock.Model.DefinedValue"/>.
        /// </summary>
        /// <value>
        /// A <see cref="System.Int32"/> representing the Id of the Person's name Suffix <see cref="Rock.Model.DefinedValue"/>. If the Person
        /// does not have a suffix as part of their name this value will be null.
        /// </value>
        /// <remarks>
        /// Examples include: Sr., Jr., III, IV, DMD,  MD, PhD, etc.
        /// </remarks>
        [DataMember]
        [DefinedValue( SystemGuid.DefinedType.PERSON_SUFFIX )]
        public int? SuffixValueId { get; set; }

        /// <summary>
        /// Gets or sets the Id of the <see cref="Rock.Model.BinaryFile"/> that contains the photo of the Person.
        /// </summary>
        /// <value>
        /// A <see cref="System.Int32"/> representing the Id of the <see cref="Rock.Model.BinaryFile"/> containing the photo of the Person.
        /// </value>
        [DataMember]
        public int? PhotoId { get; set; }

        /// <summary>
        /// Gets or sets the day of the month portion of the Person's birth date.
        /// </summary>
        /// <value>
        /// A <see cref="System.Int32"/> representing the day of the month portion of the Person's birth date. If their birth date is not known
        /// this value will be null.
        /// </value>
        [DataMember]
        public int? BirthDay { get; set; }

        /// <summary>
        /// Gets or sets the month portion of the Person's birth date.
        /// </summary>
        /// <value>
        /// A <see cref="System.Int32"/> representing the month portion of the Person's birth date. If the birth date is not known this value will be null.
        /// </value>
        [DataMember]
        public int? BirthMonth { get; set; }

        /// <summary>
        /// Gets or sets the year portion of the Person's birth date.
        /// </summary>
        /// <value>
        /// A <see cref="System.Int32"/> representing the year portion of the Person's birth date. If the birth date is not known this value will be null.
        /// </value>
        [DataMember]
        public int? BirthYear { get; set; }

        /// <summary>
        /// Gets or sets the gender of the Person. This property is required.
        /// </summary>
        /// <value>
        /// A <see cref="Rock.Model.Gender"/> enum value representing the Person's gender.  Valid values are <c>Gender.Unknown</c> if the Person's gender is unknown,
        /// <c>Gender.Male</c> if the Person's gender is Male, <c>Gender.Female</c> if the Person's gender is Female.
        /// </value>
        [Required]
        [DataMember( IsRequired = true )]
        [Previewable]
        public Gender Gender { get; set; }

        /// <summary>
        /// Gets or sets Id of the Marital Status <see cref="Rock.Model.DefinedValue"/> representing the Person's marital status.
        /// </summary>
        /// <value>
        /// A <see cref="System.Int32"/> representing the Id of the Marital Status <see cref="Rock.Model.DefinedValue"/> representing the Person's marital status.  This value is nullable.
        /// </value>
        [DataMember]
        [DefinedValue( SystemGuid.DefinedType.PERSON_MARITAL_STATUS )]
        public int? MaritalStatusValueId { get; set; }

        /// <summary>
        /// Gets or sets the date of the Person's wedding anniversary.  This property is nullable if the Person is not married or their anniversary date is not known.
        /// </summary>
        /// <value>
        /// A <see cref="System.DateTime"/> representing the anniversary date of the Person's wedding. If the anniversary date is not known or they are not married this value will be null.
        /// </value>
        [DataMember]
        [Column( TypeName = "Date" )]
        public DateTime? AnniversaryDate { get; set; }

        /// <summary>
        /// Gets or sets the date of the Person's projected or actual high school graduation year. This value is used to determine what grade a student is in.
        /// </summary>
        /// <value>
        /// The Person's projected or actual high school graduation year
        /// </value>
        [DataMember]
        public int? GraduationYear { get; set; }

        /// <summary>
        /// Gets the computed giver identifier in the format G{GivingGroupId} if they are part of a GivingGroup, or P{Personid} if they give individually
        /// </summary>
        /// <value>
        /// The giver identifier.
        /// </value>
        [MaxLength( 50 )]
        [DataMember]
        [Index( "IX_GivingId" )]
        public string GivingId { get; private set; }

        /// <summary>
        /// Gets or sets the giving leader's Person Id.
        /// Note: This is computed on save, so any manual changes to this will be ignored.
        /// </summary>
        /// <value>
        /// The giving leader identifier.
        /// </value>
        [DataMember]
        public int GivingLeaderId { get; set; }

        /// <summary>
        /// Gets or sets the Person's email address.
        /// </summary>
        /// <value>
        /// A <see cref="System.String"/> containing the Person's email address.
        /// </value>
        [MaxLength( 75 )]
        [DataMember]
        [Previewable]
        // DV See also: Rock.Communication.EmailAddressFieldValidator _emailAddressRegex, make sure the two stay in sync. #4829, #4867
        [RegularExpression( @"\s*(\w+(?:[-+.]*\w+)*@\w+(?:[-.]\w+)*\.\w+(?:[-.]\w+)*)\s*", ErrorMessage = "The Email address is invalid" )]
        [Index( "IX_Email" )]
        public string Email { get; set; }

        /// <summary>
        /// Gets or sets a flag indicating if the Person's email address is active.
        /// </summary>
        /// <value>
        /// A <see cref="System.Boolean"/> value that is <c>true</c> if the email address is active, otherwise <c>false</c>.
        /// </value>
        [DataMember]
        [Newtonsoft.Json.JsonConverter( typeof( Rock.Utility.NotNullJsonConverter<bool> ), true )]
        [DefaultValue( true )]
        public bool IsEmailActive
        {
            get { return _isEmailActive; }
            set { _isEmailActive = value; }
        }

        private bool _isEmailActive = true;

        /// <summary>
        /// Gets or sets a note about the Person's email address.
        /// </summary>
        /// <value>
        /// A <see cref="System.String"/> representing a note about the Person's email address.
        /// </value>
        [MaxLength( 250 )]
        [DataMember]
        public string EmailNote { get; set; }

        /// <summary>
        /// Gets or sets the email preference.
        /// </summary>
        /// <value>
        /// The email preference.
        /// </value>
        [DataMember]
        public EmailPreference EmailPreference { get; set; }

        /// <summary>
        /// Gets or sets the communication preference.
        /// </summary>
        /// <value>
        /// The communication preference.
        /// </value>
        [DataMember]
        public CommunicationType CommunicationPreference { get; set; }

        /// <summary>
        /// Gets or sets notes about why a person profile needs to be reviewed
        /// </summary>
        /// <value>
        /// A <see cref="System.String"/> representing an Review Reason Note.
        /// </value>
        [MaxLength( 1000 )]
        [DataMember]
        public string ReviewReasonNote { get; set; }

        /// <summary>
        /// Gets or sets the Inactive Reason Note
        /// </summary>
        /// <value>
        /// A <see cref="System.String"/> representing an Inactive Reason Note.
        /// </value>
        [MaxLength( 1000 )]
        [DataMember]
        public string InactiveReasonNote { get; set; }

        /// <summary>
        /// Gets or sets the System Note
        /// </summary>
        /// <value>
        /// A <see cref="System.String"/> representing a System Note.
        /// </value>
        [MaxLength( 1000 )]
        [DataMember]
        public string SystemNote { get; set; }

        /// <summary>
        /// Gets or sets the count of the number of times that the Person has been viewed.
        /// </summary>
        /// <value>
        /// A <see cref="System.Int32"/> representing the number of times that the Person has been viewed.
        /// </value>
        [DataMember]
        public int? ViewedCount { get; set; }

        /// <summary>
        /// Gets or sets the name of the top signal color. This property is used to indicate the icon color
        /// on a person if they have a related signal.
        /// </summary>
        /// <value>
        /// A <see cref="System.String"/> representing the CSS color.
        /// </value>
        [MaxLength( 100 )]
        [DataMember]
        public string TopSignalColor { get; set; }

        /// <summary>
        /// Gets or sets the name of the top signal CSS class. This property is used to indicate which icon to display
        /// on a person if they have a related signal.
        /// </summary>
        /// <value>
        /// A <see cref="System.String"/> representing the name of the signal CSS class.
        /// </value>
        [MaxLength( 100 )]
        [DataMember]
        public string TopSignalIconCssClass { get; set; }

        /// <summary>
        /// Gets or sets the highest priority PersonSignal associated with this person.
        /// </summary>
        /// <value>
        /// A <see cref="System.Int32"/> representing a PersonSignal Id of the <see cref="Rock.Model.PersonSignal"/>.
        /// </value>
        [DataMember]
        public int? TopSignalId { get; set; }

        /// <summary>
        /// Gets or sets the age classification of the Person.
        /// Note: This is computed on save, so any manual changes to this will be ignored.
        /// </summary>
        /// <value>
        /// A <see cref="Rock.Model.AgeClassification"/> enum value representing the Person's age classification.  Valid values are <c>AgeClassification.Unknown</c> if the Person's age is unknown,
        /// <c>AgeClassification.Adult</c> if the Person's age falls under Adult Range, <c>AgeClassification.Child</c> if the Person is under the age of 18
        /// </value>
        [DataMember]
        [Previewable]
        public AgeClassification AgeClassification { get; set; }

        /// <summary>
        /// Gets or sets the group id for the <see cref="Person.PrimaryFamily" />.
        /// Note: This is computed on save, so any manual changes to this will be ignored.
        /// </summary>
        /// <value>
        /// The primary family id.
        /// </value>
        [DataMember]
        public int? PrimaryFamilyId { get; set; }

        /// <summary>
        /// Gets or sets the campus id for the primary family.
        /// Note: This is computed on save, so any manual changes to this will be ignored.
        /// </summary>
        /// <value>
        /// The campus id of the primary family.
        /// </value>
        [DataMember]
        public int? PrimaryCampusId { get; set; }

        /// <summary>
        /// Gets or sets a flag indicating if the Person is locked as child.
        /// </summary>
        /// <value>
        /// A <see cref="System.Boolean"/> value that is <c>true</c> if the Person is locked as child; otherwise <c>false</c>.
        /// </value>
        [DataMember]
        public bool IsLockedAsChild
        {
            get
            {
                return _isLockedAsChild;
            }

            set
            {
                _isLockedAsChild = value;
            }
        }

        private bool _isLockedAsChild = false;

        /// <summary>
        /// Gets or sets the deceased date.
        /// </summary>
        /// <value>
        /// The deceased date.
        /// </value>
        [DataMember]
        public DateTime? DeceasedDate { get; set; }

        /// <summary>
        /// Gets or sets the person's default financial account gift designation.
        /// </summary>
        /// <value>
        /// The financial account id.
        /// </value>
        [DataMember]
        public int? ContributionFinancialAccountId { get; set; }

        /// <summary>
        /// Gets or sets the person's account protection profile, which is used by the duplication detection and merge processes.
        /// </summary>
        /// <value>
        /// The account protection profile.
        /// </value>
        [DataMember]
        public AccountProtectionProfile AccountProtectionProfile { get; set; }

        /// <summary>
        /// Gets or sets the DefinedValueId of the <see cref="Rock.Model.DefinedValue"/> that represents the Preferred Language for this person.
        /// </summary>
        /// <value>
        /// A <see cref="System.Int32"/> representing DefinedValueId of the Preferred Language <see cref="Rock.Model.DefinedValue"/> for this person.
        /// </value>
        [DataMember]
        public int? PreferredLanguageValueId { get; set; }

        #endregion

        #region Constructors

        /// <summary>
        /// Initializes a new instance of the <see cref="Person"/> class.
        /// </summary>
        public Person()
            : base()
        {
            _users = new Collection<UserLogin>();
            _phoneNumbers = new Collection<PhoneNumber>();
            _members = new Collection<GroupMember>();
            _aliases = new Collection<PersonAlias>();
            CommunicationPreference = CommunicationType.Email;
        }

        #endregion

        #region Navigation Properties

        /// <summary>
        /// Gets the <see cref="Rock.Model.PersonAlias">primary alias</see>.
        /// </summary>
        /// <value>
        /// The primary alias.
        /// </value>
        [NotMapped]
        [LavaVisible]
        public virtual PersonAlias PrimaryAlias
        {
            get
            {
                return Aliases.FirstOrDefault( a => a.AliasPersonId == Id );
            }
        }

        /// <summary>
        /// Gets or sets a collection containing the Person's <see cref="Rock.Model.UserLogin">UserLogins</see>.
        /// </summary>
        /// <value>
        /// A collection of <see cref="Rock.Model.UserLogin">UserLogins</see> that belong to the Person.
        /// </value>
        [DataMember]
        public virtual ICollection<UserLogin> Users
        {
            get { return _users; }
            set { _users = value; }
        }

        private ICollection<UserLogin> _users;

        /// <summary>
        /// Gets or sets a collection of <see cref="Rock.Model.PhoneNumber">PhoneNumbers</see>
        /// </summary>
        /// <value>
        /// A collection of <see cref="Rock.Model.PhoneNumber"/> entities representing the phone numbers that are associated with this Person.
        /// </value>
        [DataMember]
        public virtual ICollection<PhoneNumber> PhoneNumbers
        {
            get { return _phoneNumbers; }
            set { _phoneNumbers = value; }
        }

        private ICollection<PhoneNumber> _phoneNumbers;

        /// <summary>
        /// Gets or sets a collection of <see cref="Rock.Model.GroupMember">GroupMember</see> entities representing the group memberships that are associated
        /// with this Person.
        /// </summary>
        /// <value>
        /// A collection of <see cref="Rock.Model.GroupMember">GroupMember</see> entities representing the group memberships that are associated with
        /// </value>
        [LavaVisible]
        public virtual ICollection<GroupMember> Members
        {
            get { return _members; }
            set { _members = value; }
        }

        private ICollection<GroupMember> _members;

        /// <summary>
        /// Gets or sets the <see cref="Rock.Model.PersonAlias">aliases</see> for this person.
        /// </summary>
        /// <value>
        /// The aliases.
        /// </value>
        [LavaVisible]
        public virtual ICollection<PersonAlias> Aliases
        {
            get { return _aliases; }
            set { _aliases = value; }
        }

        private ICollection<PersonAlias> _aliases;

        /// <summary>
        /// Gets or sets the <see cref="Rock.Model.DefinedValue"/> representing the Person's marital status.
        /// </summary>
        /// <value>
        /// A <see cref="Rock.Model.DefinedValue"/> representing the Person's marital status.
        /// </value>
        [DataMember]
        public virtual DefinedValue MaritalStatusValue { get; set; }

        /// <summary>
        /// Gets or sets the <see cref="Rock.Model.DefinedValue"/> representing the Person's connection status
        /// </summary>
        /// <value>
        /// A <see cref="DefinedValue"/> object representing the Person's connection status.
        /// </value>
        [DataMember]
        public virtual DefinedValue ConnectionStatusValue { get; set; }

        /// <summary>
        /// Gets or sets the review reason value.
        /// </summary>
        /// <value>
        /// The review reason value.
        /// </value>
        [DataMember]
        public virtual DefinedValue ReviewReasonValue { get; set; }

        /// <summary>
        /// Gets or sets the <see cref="Rock.Model.DefinedValue"/> representing the record status.
        /// </summary>
        /// <value>
        /// A <see cref="DefinedValue"/> object representing the record status.
        /// </value>
        [DataMember]
        public virtual DefinedValue RecordStatusValue { get; set; }

        /// <summary>
        /// Gets or sets the <see cref="Rock.Model.DefinedValue"/> representing the Record Status Reason.
        /// </summary>
        /// <value>
        /// A <see cref="DefinedValue"/> that represents the Record Status Reason (disposition)
        /// </value>
        [DataMember]
        public virtual DefinedValue RecordStatusReasonValue { get; set; }

        /// <summary>
        /// Gets or sets the <see cref="Rock.Model.DefinedValue"/> representing the RecordType.
        /// </summary>
        /// <value>
        /// A <see cref="Rock.Model.DefinedValue"/> representing the record type.
        /// </value>
        [DataMember]
        public virtual DefinedValue RecordTypeValue { get; set; }

        /// <summary>
        /// Gets or sets the <see cref="Rock.Model.DefinedValue"/> representing the Person's name suffix.
        /// </summary>
        /// <value>
        /// A <see cref="Rock.Model.DefinedValue" /> representing the name suffix.
        /// </value>
        [DataMember]
        public virtual DefinedValue SuffixValue { get; set; }

        /// <summary>
        /// Gets or sets the <see cref="Rock.Model.DefinedValue"/> representing the Person's salutation title.
        /// </summary>
        /// <value>
        /// A <see cref="Rock.Model.DefinedValue"/> object representing the Person's salutation title.
        /// </value>
        [DataMember]
        public virtual DefinedValue TitleValue { get; set; }

        /// <summary>
        /// Gets or sets the <see cref="Rock.Model.BinaryFile"/> that contains the Person's photo.
        /// </summary>
        /// <value>
        /// The <see cref="Rock.Model.BinaryFile"/> that contains the Person's photo.
        /// </value>
        [DataMember]
        public virtual BinaryFile Photo { get; set; }

        /// <summary>
        /// Gets or sets the giving group.
        /// </summary>
        /// <value>
        /// The giving group.
        /// </value>
        [LavaVisible]
        public virtual Group GivingGroup { get; set; }

        /// <summary>
        /// Gets or sets the signals applied to this person.
        /// </summary>
        /// <value>
        /// A collection of <see cref="Rock.Model.PersonSignal">PersonSignal</see> entities representing the signals that are associated with this person.
        /// </value>
        [LavaHidden]
        public virtual ICollection<PersonSignal> Signals { get; set; }

        /// <summary>
        /// Gets or sets the <see cref="Rock.Model.Group">primary family</see>.
        /// </summary>
        /// <value>
        /// The primary family.
        /// </value>
        [LavaVisible]
        public virtual Group PrimaryFamily { get; set; }

        /// <summary>
        /// Gets or sets the person's <see cref="Rock.Model.Campus">primary campus</see>.
        /// </summary>
        /// <value>
        /// The primary campus.
        /// </value>
        [LavaVisible]
        public virtual Campus PrimaryCampus { get; set; }

        /// <summary>
        /// Gets or sets the person's default <see cref="Rock.Model.FinancialAccount" /> gift designation.
        /// </summary>
        /// <value>
        /// The financial account.
        /// </value>
        [LavaHidden]
        public virtual FinancialAccount ContributionFinancialAccount { get; set; }

        /// <summary>
        /// Gets or sets the <see cref="Rock.Model.DefinedValue"/> representing the Person's preferred language.
        /// </summary>
        /// <value>
        /// A <see cref="Rock.Model.DefinedValue"/> object representing the Person's preferred language.
        /// </value>
        [DataMember]
        public virtual DefinedValue PreferredLanguageValue { get; set; }

        /// <summary>
        /// Gets or sets the number of days until their next birthday. This is a computed column and can be used
        /// in LinqToSql queries, but there is no in-memory calculation. Avoid using this property outside of
        /// a linq query. Use DaysToBirthday property instead
        /// NOTE: If their birthday is Feb 29, and this isn't a leap year, it'll treat Feb 28th as their birthday when doing this calculation
        /// </summary>
        /// <value>
        /// The number of days until their next birthday
        /// </value>
        [DataMember]
        [DatabaseGenerated( DatabaseGeneratedOption.Computed )]
        public int? DaysUntilBirthday { get; set; }

        /// <summary>
        /// Gets a value indicating whether [allows interactive bulk indexing].
        /// </summary>
        /// <value>
        /// <c>true</c> if [allows interactive bulk indexing]; otherwise, <c>false</c>.
        /// </value>
        [NotMapped]
        public bool AllowsInteractiveBulkIndexing
        {
            get
            {
                return true;
            }
        }

        #endregion

        #region Methods

        /// <summary>
        /// Returns a <see cref="System.String" /> containing the Person's FullName that represents this instance.
        /// </summary>
        /// <returns>
        /// A <see cref="System.String" /> containing the Person's FullName that represents this instance.
        /// </returns>
        public override string ToString()
        {
            return this.FullName;
        }

        #endregion
    }

<<<<<<< HEAD
    #region Entity Configuration
=======
            return string.Empty;
        }

        /// <summary>
        /// Gets the next birth day.
        /// </summary>
        /// <value>
        /// The next birth day.
        /// </value>
        [DataMember]
        [NotMapped]
        public virtual DateTime? NextBirthDay
        {
            get
            {
                if ( BirthMonth.HasValue && BirthDay.HasValue )
                {
                    var today = RockDateTime.Today;
                    var nextBirthDay = RockDateTime.New( today.Year, BirthMonth.Value, BirthDay.Value );
                    if ( nextBirthDay.HasValue && nextBirthDay.Value.CompareTo( today ) < 0 )
                    {
                        nextBirthDay = RockDateTime.New( today.Year + 1, BirthMonth.Value, BirthDay.Value );
                    }

                    return nextBirthDay;
                }

                return null;
            }

            private set
            {
                // intentionally blank
            }
        }

        /// <summary>
        /// Gets the number of days until the Person's birthday. This is an in-memory calculation. If needed in a LinqToSql query
        /// use DaysUntilBirthday property instead
        /// </summary>
        /// <value>
        /// A <see cref="System.Int32"/> representing the number of days until the Person's birthday. If the person's birthdate is
        /// not available returns Int.MaxValue
        /// </value>
        [DataMember]
        [NotMapped]
        public virtual int DaysToBirthday
        {
            get
            {
                if ( BirthDay.HasValue && BirthMonth.HasValue )
                {
                    if ( BirthDay.Value >= 1 && BirthDay.Value <= 31 && BirthMonth.Value >= 1 && BirthMonth.Value <= 12 )
                    {
                        var today = RockDateTime.Today;

                        int day = BirthDay.Value;
                        int month = BirthMonth.Value;
                        int year = today.Year;
                        if ( month < today.Month || ( month == today.Month && day < today.Day ) )
                        {
                            year++;
                        }

                        DateTime bday = DateTime.MinValue;
                        while ( !DateTime.TryParse( BirthMonth.Value.ToString() + "/" + day.ToString() + "/" + year.ToString(), out bday ) && day > 28 )
                        {
                            day--;
                        }

                        if ( bday != DateTime.MinValue )
                        {
                            return Convert.ToInt32( bday.Subtract( today ).TotalDays );
                        }
                    }
                }

                return int.MaxValue;
            }

            private set
            {
                // intentionally blank
            }
        }

        /// <summary>
        /// Gets the Person's precise age (includes the fraction of the year).
        /// </summary>
        /// <value>
        /// A <see cref="System.Double"/> representing the Person's age (including fraction of year)
        /// </value>
        [NotMapped]
        [LavaVisible]
        public virtual double? AgePrecise
        {
            get
            {
                DateTime? bday = this.BirthDate;
                if ( this.BirthYear.HasValue && bday.HasValue )
                {
                    // Calculate years
                    DateTime today = RockDateTime.Today;
                    int years = today.Year - bday.Value.Year;
                    if ( bday > today.AddYears( -years ) )
                    {
                        years--;
                    }

                    // Calculate days between last and next bday (differs on leap years).
                    DateTime lastBday = bday.Value.AddYears( years );
                    DateTime nextBday = lastBday.AddYears( 1 );
                    double daysInYear = nextBday.Subtract( lastBday ).TotalDays;

                    // Calculate days since last bday
                    double days = today.Subtract( lastBday ).TotalDays;

                    return years + ( days / daysInYear );
                }

                return null;
            }
        }

        /// <summary>
        /// Gets the number of days until the Person's anniversary. This is an in-memory calculation. If needed in a LinqToSql query
        /// use DaysUntilAnniversary property instead
        /// </summary>
        /// <value>
        /// A <see cref="System.Int32"/> representing the number of days until the Person's anniversary. If the person's anniversary
        /// is not available returns Int.MaxValue
        /// </value>
        [DataMember]
        [NotMapped]
        public virtual int DaysToAnniversary
        {
            get
            {
                if ( AnniversaryDate.HasValue )
                {
                    var today = RockDateTime.Today;

                    int day = AnniversaryDate.Value.Day;
                    int month = AnniversaryDate.Value.Month;
                    int year = today.Year;
                    if ( month < today.Month || ( month == today.Month && day < today.Day ) )
                    {
                        year++;
                    }

                    DateTime aday = DateTime.MinValue;
                    while ( !DateTime.TryParse( month.ToString() + "/" + day.ToString() + "/" + year.ToString(), out aday ) && day > 28 )
                    {
                        day--;
                    }

                    if ( aday != DateTime.MinValue )
                    {
                        return Convert.ToInt32( aday.Subtract( today ).TotalDays );
                    }
                }

                return int.MaxValue;
            }

            private set
            {
                // intentionally blank
            }
        }

        /// <summary>
        /// Gets the next anniversary.
        /// </summary>
        /// <value>
        /// The next anniversary.
        /// </value>
        [DataMember]
        [NotMapped]
        public virtual DateTime? NextAnniversary
        {
            get
            {
                if ( AnniversaryDate.HasValue )
                {
                    var today = RockDateTime.Today;
                    var nextAnniversary = RockDateTime.New( today.Year, AnniversaryDate.Value.Month, AnniversaryDate.Value.Day );
                    if ( nextAnniversary.HasValue && nextAnniversary.Value.CompareTo( today ) < 0 )
                    {
                        nextAnniversary = RockDateTime.New( today.Year + 1, AnniversaryDate.Value.Month, AnniversaryDate.Value.Day );
                    }

                    return nextAnniversary;
                }

                return null;
            }

            private set
            {
                // intentionally blank
            }
        }

        /// <summary>
        /// Gets or sets the number of days until their next anniversary. This is a computed column and can be used
        /// in LinqToSql queries, but there is no in-memory calculation. Avoid using property outside of
        /// a linq query. Use DaysToAnniversary instead.
        /// NOTE: If their anniversary is Feb 29, and this isn't a leap year, it'll treat Feb 28th as their anniversary when doing this calculation
        /// </summary>
        /// <value>
        /// The number of days until their next anniversary
        /// </value>
        [DataMember]
        [DatabaseGenerated( DatabaseGeneratedOption.Computed )]
        public int? DaysUntilAnniversary { get; set; }

        /// <summary>
        /// Gets or sets the grade offset, which is the number of years until their graduation date.  This is used to determine which Grade (Defined Value) they are in
        /// </summary>
        /// <value>
        /// The grade offset.
        /// </value>
        [NotMapped]
        [DataMember]
        [RockClientInclude( "The Grade Offset of the person, which is the number of years until their graduation date. See GradeFormatted to see their current Grade. [Readonly]" )]
        public virtual int? GradeOffset
        {
            get
            {
                return GradeOffsetFromGraduationYear( GraduationYear );
            }

            set
            {
                GraduationYear = GraduationYearFromGradeOffset( value );
            }
        }

        /// <summary>
        /// Gets the has graduated.
        /// </summary>
        /// <value>
        /// The has graduated.
        /// </value>
        [NotMapped]
        [DataMember]
        public virtual bool? HasGraduated
        {
            get
            {
                return HasGraduatedFromGradeOffset( GradeOffset );
            }

            private set
            {
                // intentionally blank
            }
        }

        /// <summary>
        /// Gets the grade string.
        /// </summary>
        /// <value>
        /// The grade string.
        /// </value>
        [NotMapped]
        [DataMember]
        public virtual string GradeFormatted
        {
            get
            {
                return GradeFormattedFromGradeOffset( GradeOffset );
            }

            private set
            {
                // intentionally blank
            }
        }

        /// <summary>
        /// Creates and stores a new PersonToken for a person using the default ExpireDateTime and UsageLimit.
        /// Returns the encrypted URLEncoded Token along with the ImpersonationParameter key in the form of "rckipid={ImpersonationParameter}"
        /// </summary>
        /// <value>
        /// A <see cref="System.String"/> representing the impersonation parameter.
        /// </value>
        [NotMapped]
        [LavaVisible]
        public virtual string ImpersonationParameter
        {
            get
            {
                return this.GetImpersonationParameter();
            }
        }

        /// <summary>
        /// Creates and stores a new PersonToken for a person using the default ExpireDateTime and UsageLimit.
        /// Returns the encrypted URLEncoded Token which can be used as a rckipid.
        /// NOTE: Use the GetImpersonationParameter(...) methods to specify an expiration date, usage limit or pageid
        /// </summary>
        /// <value>
        /// A <see cref="T:System.String" /> that represents a URL friendly version of the entity's unique key.
        /// </value>
        [NotMapped]
        public override string EncryptedKey
        {
            get
            {
                // in the case of Person, use an encrypted PersonToken instead of the base.UrlEncodedKey
                return this.GetImpersonationToken();
            }
        }

        /// <summary>
        /// Creates and stores a new PersonToken for a person using the default ExpireDateTime and UsageLimit.
        /// Returns the encrypted URLEncoded Token which can be used as a rckipid.
        /// NOTE: Use the GetImpersonationParameter(...) methods to specify an expiration date, usage limit or pageid
        /// </summary>
        /// <value>
        /// A <see cref="T:System.String" /> that represents a URL friendly version of the entity's unique key.
        /// </value>
        [NotMapped]
        [LavaVisible]
        public override string UrlEncodedKey
        {
            get
            {
                // in the case of Person, use an encrypted PersonToken instead of the base.UrlEncodedKey
                return this.GetImpersonationToken();
            }
        }

        /// <summary>
        /// Gets a value indicating whether [allows interactive bulk indexing].
        /// </summary>
        /// <value>
        /// <c>true</c> if [allows interactive bulk indexing]; otherwise, <c>false</c>.
        /// </value>
        [NotMapped]
        public bool AllowsInteractiveBulkIndexing
        {
            get
            {
                return true;
            }
        }

        /// <summary>
        /// Gets or sets the history changes.
        /// </summary>
        /// <value>
        /// The history changes.
        /// </value>
        [NotMapped]
        private History.HistoryChangeList HistoryChanges { get; set; }
        #endregion

        #region Methods

        /// <summary>
        /// Gets the <see cref="Rock.Model.UserLogin"/> of the user being impersonated.
        /// </summary>
        /// <value>
        /// Th <see cref="Rock.Model.UserLogin"/> of the user being impersonated.
        /// </value>
        public virtual UserLogin GetImpersonatedUser()
        {
            UserLogin user = new UserLogin();
            user.UserName = this.FullName;
            user.PersonId = this.Id;
            user.Person = this;
            return user;
        }

        /// <summary>
        /// Creates and stores a new PersonToken for a person using the default ExpireDateTime and UsageLimit.
        /// Returns the encrypted URLEncoded Token which can be used as a rckipid.
        /// </summary>
        /// <returns></returns>
        public virtual string GetImpersonationToken()
        {
            return GetImpersonationToken( null, null, null );
        }

        /// <summary>
        /// Creates and stores a new PersonToken for a person using the default ExpireDateTime and UsageLimit.
        /// Returns the encrypted URLEncoded Token along with the ImpersonationParameter key in the form of "rckipid={ImpersonationParameter}"
        /// </summary>
        /// <returns></returns>
        /// <value>
        /// A <see cref="System.String" /> representing the impersonation parameter.
        /// </value>
        public virtual string GetImpersonationParameter()
        {
            return GetImpersonationParameter( null, null, null );
        }

        /// <summary>
        /// Builds an encrypted action identifier string for the person instance.
        /// Returns the encrypted URLEncoded identifier"
        /// </summary>
        /// <returns></returns>
        /// <value>
        /// A <see cref="System.String" /> representing the person action identifier.
        /// </value>
        public virtual string GetPersonActionIdentifier( string action )
        {
            var encryptedToken = Rock.Security.Encryption.EncryptString( $"{Guid}>{action}" );

            // do a Replace('%', '!') after we UrlEncode it (to make it more safely embeddable in HTML and cross browser compatible)
            return System.Web.HttpUtility.UrlEncode( encryptedToken ).Replace( '%', '!' );
        }

        /// <summary>
        /// Builds an encrypted action identifier stringfor the person instance.
        /// Returns the encrypted URLEncoded Token along with the identifier key in the form of "rckipid={PersonActionIdentifier}"
        /// </summary>
        /// <returns></returns>
        /// <value>
        /// A <see cref="System.String" /> representing the person action identifier.
        /// </value>
        public virtual string GetPersonActionIdentifierParameter( string action )
        {
            return $"rckid={GetPersonActionIdentifier( action )}";
        }

        /// <summary>
        /// Creates and stores a new PersonToken for a person using the specified ExpireDateTime, UsageLimit, and Page
        /// Returns the encrypted URLEncoded Token along with the ImpersonationParameter key in the form of "rckipid={ImpersonationParameter}"
        /// </summary>
        /// <param name="expireDateTime">The expire date time.</param>
        /// <param name="usageLimit">The usage limit.</param>
        /// <param name="pageId">The page identifier.</param>
        /// <returns></returns>
        /// <value>
        /// A <see cref="System.String" /> representing the impersonation parameter.
        /// </value>
        public virtual string GetImpersonationParameter( DateTime? expireDateTime, int? usageLimit, int? pageId )
        {
            return $"rckipid={GetImpersonationToken( expireDateTime, usageLimit, pageId )}";
        }

        /// <summary>
        /// Creates and stores a new PersonToken for a person using the specified ExpireDateTime, UsageLimit, and Page
        /// Returns the encrypted URLEncoded Token which can be used as a rckipid.
        /// </summary>
        /// <returns></returns>
        public virtual string GetImpersonationToken( DateTime? expireDateTime, int? usageLimit, int? pageId )
        {
            return PersonToken.CreateNew( this.PrimaryAlias, expireDateTime, usageLimit, pageId );
        }

        /// <summary>
        /// Gets an anchor tag for linking to person profile
        /// </summary>
        /// <param name="rockUrlRoot">The rock URL root.</param>
        /// <param name="cssClass">The CSS class.</param>
        /// <returns></returns>
        public string GetAnchorTag( string rockUrlRoot, string cssClass = "" )
        {
            return string.Format( "<a class='{0}' href='{1}Person/{2}'>{3}</a>", cssClass, rockUrlRoot, Id, FullName );
        }

        /// <summary>
        /// Gets an anchor tag to send person a communication
        /// </summary>
        /// <param name="rockUrlRoot">The rock URL root.</param>
        /// <param name="cssClass">The CSS class.</param>
        /// <param name="preText">The pre text.</param>
        /// <param name="postText">The post text.</param>
        /// <param name="styles">The styles.</param>
        /// <returns></returns>
        /// <value>
        /// The email tag.
        /// </value>
        public string GetEmailTag( string rockUrlRoot, string cssClass = "", string preText = "", string postText = "", string styles = "" )
        {
            return GetEmailTag( rockUrlRoot, null, cssClass, preText, postText, styles );
        }

        /// <summary>
        /// Gets an anchor tag to send person a communication
        /// </summary>
        /// <param name="rockUrlRoot">The rock URL root.</param>
        /// <param name="communicationPageReference">The communication page reference.</param>
        /// <param name="cssClass">The CSS class.</param>
        /// <param name="preText">The pre text.</param>
        /// <param name="postText">The post text.</param>
        /// <param name="styles">The styles.</param>
        /// <returns></returns>
        /// <value>
        /// The email tag.
        /// </value>
        public string GetEmailTag( string rockUrlRoot, Rock.Web.PageReference communicationPageReference, string cssClass = "", string preText = "", string postText = "", string styles = "" )
        {
            if ( !string.IsNullOrWhiteSpace( Email ) )
            {
                if ( IsEmailActive )
                {
                    rockUrlRoot.EnsureTrailingBackslash();

                    // get email link preference (new communication/mailto)
                    var globalAttributes = GlobalAttributesCache.Get();
                    string emailLinkPreference = globalAttributes.GetValue( "PreferredEmailLinkType" );

                    string emailLink = string.Empty;

                    // create link
                    if ( string.IsNullOrWhiteSpace( emailLinkPreference ) || emailLinkPreference == "1" )
                    {
                        if ( communicationPageReference != null )
                        {
                            communicationPageReference.QueryString = new System.Collections.Specialized.NameValueCollection( communicationPageReference.QueryString ?? new System.Collections.Specialized.NameValueCollection() );
                            communicationPageReference.QueryString["person"] = this.Id.ToString();
                            emailLink = new Rock.Web.PageReference( communicationPageReference.PageId, communicationPageReference.RouteId, communicationPageReference.Parameters, communicationPageReference.QueryString ).BuildUrl();
                        }
                        else
                        {
                            emailLink = string.Format( "{0}Communication?person={1}", rockUrlRoot, Id );
                        }
                    }
                    else
                    {
                        emailLink = string.Format( "mailto:{0}", Email );
                    }

                    switch ( EmailPreference )
                    {
                        case EmailPreference.EmailAllowed:
                            {
                                return string.Format(
                                    "<a class='{0}' style='{1}' href='{2}'>{3} {4} {5}</a>",
                                    cssClass,
                                    styles,
                                    emailLink,
                                    preText,
                                    Email,
                                    postText );
                            }

                        case EmailPreference.NoMassEmails:
                            {
                                return string.Format(
                                    "<span class='js-email-status email-status no-mass-email' data-toggle='tooltip' data-placement='top' title='Email Preference is set to \"No Mass Emails\"'><a class='{0}' href='{1}'>{2} {3} {4} <i class='fa fa-exchange'></i></a> </span>",
                                    cssClass,
                                    emailLink,
                                    preText,
                                    Email,
                                    postText );
                            }

                        case EmailPreference.DoNotEmail:
                            {
                                return string.Format(
                                    "<span class='{0} js-email-status email-status do-not-email' data-toggle='tooltip' data-placement='top' title='Email Preference is set to \"Do Not Email\"'>{1} {2} {3} <i class='fa fa-ban'></i></span>",
                                    cssClass,
                                    preText,
                                    Email,
                                    postText );
                            }
                    }
                }
                else
                {
                    return string.Format(
                        "<span class='js-email-status not-active email-status' data-toggle='tooltip' data-placement='top' title='Email is not active. {0}'>{1} <i class='fa fa-exclamation-triangle'></i></span>",
                        HttpUtility.HtmlEncode(EmailNote),
                        Email );
                }
            }

            return string.Empty;
        }

        /// <summary>
        /// Uploads the person's photo from the specified url and sets it as the person's Photo using the default BinaryFileType.
        /// </summary>
        /// <param name="photoUri">The photo URI.</param>
        public void SetPhotoFromUrl( Uri photoUri )
        {
            this.SetPhotoFromUrl( photoUri, Rock.SystemGuid.BinaryFiletype.PERSON_IMAGE.AsGuid() );
        }

        /// <summary>
        /// Uploads the person's photo from the specified url and sets it as the person's Photo using the specified BinaryFileType.
        /// </summary>
        /// <param name="photoUri">The photo URI.</param>
        /// <param name="binaryFileTypeGuid">The binary file type unique identifier.</param>
        public void SetPhotoFromUrl( Uri photoUri, Guid binaryFileTypeGuid )
        {
            try
            {
                HttpWebRequest imageRequest = ( HttpWebRequest ) HttpWebRequest.Create( photoUri );
                HttpWebResponse imageResponse = ( HttpWebResponse ) imageRequest.GetResponse();
                var imageStream = imageResponse.GetResponseStream();
                using ( var rockContext = new RockContext() )
                {
                    var binaryFileType = new BinaryFileTypeService( rockContext ).GetNoTracking( binaryFileTypeGuid );
                    using ( MemoryStream photoData = new MemoryStream() )
                    {
                        imageStream.CopyTo( photoData );
                        var fileName = this.FullName.RemoveSpaces().MakeValidFileName();
                        if ( fileName.IsNullOrWhiteSpace() )
                        {
                            fileName = "PersonPhoto";
                        }

                        var binaryFile = new BinaryFile()
                        {
                            FileName = fileName,
                            MimeType = imageResponse.ContentType,
                            BinaryFileTypeId = binaryFileType.Id,
                            IsTemporary = true
                        };

                        binaryFile.SetStorageEntityTypeId( binaryFileType.StorageEntityTypeId );

                        byte[] photoDataBytes = photoData.ToArray();
                        binaryFile.FileSize = photoDataBytes.Length;
                        binaryFile.ContentStream = new MemoryStream( photoDataBytes );

                        var binaryFileService = new BinaryFileService( rockContext );
                        binaryFileService.Add( binaryFile );
                        rockContext.SaveChanges();

                        this.PhotoId = binaryFile.Id;
                    }
                }
            }
            catch ( Exception ex )
            {
                throw new Exception( $"Unable to set photo from {photoUri},", ex );
            }
        }

        /// <summary>
        /// Creates a <see cref="System.Collections.Generic.Dictionary{String, Object}"/> of the Person object
        /// </summary>
        /// <returns>A <see cref="System.Collections.Generic.Dictionary{String, Object}"/> of the Person object.</returns>
        public override Dictionary<string, object> ToDictionary()
        {
            var dictionary = base.ToDictionary();
            dictionary.AddOrIgnore( "Age", AgePrecise );
            dictionary.AddOrIgnore( "DaysToBirthday", DaysToBirthday );
            dictionary.AddOrIgnore( "DaysToAnniversary", DaysToAnniversary );
            dictionary.AddOrIgnore( "FullName", FullName );
            dictionary.AddOrIgnore( "PrimaryAliasId", this.PrimaryAliasId );
            return dictionary;
        }

        /// <summary>
        /// Pres the save changes.
        /// </summary>
        /// <param name="dbContext">The database context.</param>
        /// <param name="entry">The entry.</param>
        public override void PreSaveChanges( Rock.Data.DbContext dbContext, DbEntityEntry entry )
        {
            var rockContext = ( RockContext ) dbContext;

            var inactiveStatus = DefinedValueCache.Get( Rock.SystemGuid.DefinedValue.PERSON_RECORD_STATUS_INACTIVE.AsGuid() );
            var deceased = DefinedValueCache.Get( Rock.SystemGuid.DefinedValue.PERSON_RECORD_STATUS_REASON_DECEASED.AsGuid() );

            if ( inactiveStatus != null && deceased != null )
            {
                bool isInactive = ( RecordStatusValueId.HasValue && RecordStatusValueId.Value == inactiveStatus.Id ) ||
                    ( RecordStatusValue != null && RecordStatusValue.Id == inactiveStatus.Id );
                bool isReasonDeceased = ( RecordStatusReasonValueId.HasValue && RecordStatusReasonValueId.Value == deceased.Id ) ||
                    ( RecordStatusReasonValue != null && RecordStatusReasonValue.Id == deceased.Id );

                IsDeceased = isInactive && isReasonDeceased;

                if ( isInactive )
                {
                    var dbPropertyEntry = entry.Property( "RecordStatusValueId" );
                    if ( dbPropertyEntry != null && dbPropertyEntry.IsModified )
                    {
                        // If person was just inactivated, update the group member status for all their group memberships to be inactive
                        foreach ( var groupMember in new GroupMemberService( rockContext )
                            .Queryable()
                            .Where( m =>
                                m.PersonId == Id &&
                                m.GroupMemberStatus != GroupMemberStatus.Inactive &&
                                !m.Group.GroupType.IgnorePersonInactivated ) )
                        {
                            groupMember.GroupMemberStatus = GroupMemberStatus.Inactive;
                        }

                        // Also update the person's connection requests
                        int[] aliasIds = Aliases.Select( a => a.Id ).ToArray();
                        foreach ( var connectionRequest in new ConnectionRequestService( rockContext )
                            .Queryable()
                            .Where( c =>
                                 aliasIds.Contains( c.PersonAliasId ) &&
                                 c.ConnectionState != ConnectionState.Inactive &&
                                 c.ConnectionState != ConnectionState.Connected ) )
                        {
                            connectionRequest.ConnectionState = ConnectionState.Inactive;
                        }
                    }
                }
            }

            RecordTypeValueId = RecordTypeValueId ?? DefinedValueCache.Get( Rock.SystemGuid.DefinedValue.PERSON_RECORD_TYPE_PERSON.AsGuid() ).Id;
            RecordStatusValueId = RecordStatusValueId ?? DefinedValueCache.Get( Rock.SystemGuid.DefinedValue.PERSON_RECORD_STATUS_ACTIVE.AsGuid() ).Id;

            if ( !IsBusiness() && !ConnectionStatusValueId.HasValue )
            {
                ConnectionStatusValueId = DefinedValueCache.Get( Rock.SystemGuid.DefinedValue.PERSON_CONNECTION_STATUS_VISITOR.AsGuid() ).Id;
            }

            if ( string.IsNullOrWhiteSpace( NickName ) )
            {
                NickName = FirstName;
            }

            // Make sure the GivingId is correct.
            if ( GivingId != ( GivingGroupId.HasValue ? $"G{GivingGroupId.Value}" : $"P{Id}" ) )
            {
                GivingId = GivingGroupId.HasValue ? $"G{GivingGroupId.Value}" : $"P{Id}";
            }

            if ( PhotoId.HasValue )
            {
                var originalPhotoId = entry.OriginalValues["PhotoId"].ToStringSafe().AsIntegerOrNull();
                var isPhotoIdModified = entry.State == EntityState.Modified &&
                                        ( ( originalPhotoId.HasValue && originalPhotoId.Value != PhotoId.Value ) || !originalPhotoId.HasValue );
                if ( entry.State == EntityState.Added || isPhotoIdModified )
                {
                    BinaryFileService binaryFileService = new BinaryFileService( ( RockContext ) dbContext );
                    var binaryFile = binaryFileService.Get( PhotoId.Value );
                    if ( binaryFile != null && binaryFile.IsTemporary )
                    {
                        binaryFile.IsTemporary = false;
                    }
                }
            }

            // ensure person has a PersonAlias/PrimaryAlias
            if ( entry.State != EntityState.Deleted )
            {
                if ( !this.Aliases.Any() || !this.Aliases.Any( a => a.AliasPersonId == this.Id ) )
                {
                    this.Aliases.Add( new PersonAlias { AliasPerson = this, AliasPersonGuid = this.Guid, Guid = Guid.NewGuid() } );
                }
            }

            if ( entry.State == EntityState.Modified || entry.State == EntityState.Added )
            {
                this.FirstName = this.FirstName.StandardizeQuotes();
                this.LastName = this.LastName.StandardizeQuotes();
                this.NickName = this.NickName.StandardizeQuotes();
            }

            if ( this.AnniversaryDate.HasValue )
            {
                if ( this.MaritalStatusValueId != DefinedValueCache.Get( Rock.SystemGuid.DefinedValue.PERSON_MARITAL_STATUS_MARRIED ).Id )
                {
                    this.AnniversaryDate = null;
                }
                else
                {
                    var dbPropertyEntry = entry.Property( "AnniversaryDate" );
                    if ( dbPropertyEntry != null && dbPropertyEntry.IsModified )
                    {
                        var spouse = this.GetSpouse( ( RockContext ) dbContext );
                        if ( spouse != null && spouse.AnniversaryDate != this.AnniversaryDate )
                        {
                            spouse.AnniversaryDate = this.AnniversaryDate;
                        }
                    }
                }
            }

            // Calculates the BirthDate and sets it
            this.BirthDate = this.CalculateBirthDate();

            CalculateSignals();

            if ( this.IsValid )
            {
                new SaveMetaphoneTransaction( this ).Enqueue();
            }

            HistoryChanges = new History.HistoryChangeList();

            switch ( entry.State )
            {
                case EntityState.Added:
                    {
                        HistoryChanges.AddChange( History.HistoryVerb.Add, History.HistoryChangeType.Record, "Person" ).SetNewValue( this.FullName );

                        History.EvaluateChange( HistoryChanges, "Record Type", ( int? ) null, RecordTypeValue, RecordTypeValueId );
                        History.EvaluateChange( HistoryChanges, "Record Status", ( int? ) null, RecordStatusValue, RecordStatusValueId );
                        History.EvaluateChange( HistoryChanges, "Record Status Reason", ( int? ) null, RecordStatusReasonValue, RecordStatusReasonValueId );
                        History.EvaluateChange( HistoryChanges, "Inactive Reason Note", string.Empty, InactiveReasonNote );
                        History.EvaluateChange( HistoryChanges, "Connection Status", ( int? ) null, ConnectionStatusValue, ConnectionStatusValueId );
                        History.EvaluateChange( HistoryChanges, "Review Reason", ( int? ) null, ReviewReasonValue, ReviewReasonValueId );
                        History.EvaluateChange( HistoryChanges, "Review Reason Note", string.Empty, ReviewReasonNote );
                        History.EvaluateChange( HistoryChanges, "Deceased", ( bool? ) null, IsDeceased );
                        History.EvaluateChange( HistoryChanges, "Title", ( int? ) null, TitleValue, TitleValueId );
                        History.EvaluateChange( HistoryChanges, "First Name", string.Empty, FirstName );
                        History.EvaluateChange( HistoryChanges, "Nick Name", string.Empty, NickName );
                        History.EvaluateChange( HistoryChanges, "Middle Name", string.Empty, MiddleName );
                        History.EvaluateChange( HistoryChanges, "Last Name", string.Empty, LastName );
                        History.EvaluateChange( HistoryChanges, "Suffix", ( int? ) null, SuffixValue, SuffixValueId );
                        History.EvaluateChange( HistoryChanges, "Birth Date", null, BirthDate );
                        History.EvaluateChange( HistoryChanges, "Gender", null, Gender );
                        History.EvaluateChange( HistoryChanges, "Marital Status", ( int? ) null, MaritalStatusValue, MaritalStatusValueId );
                        History.EvaluateChange( HistoryChanges, "Anniversary Date", null, AnniversaryDate );
                        History.EvaluateChange( HistoryChanges, "Graduation Year", null, GraduationYear );
                        History.EvaluateChange( HistoryChanges, "Giving Id", null, GivingId );
                        History.EvaluateChange( HistoryChanges, "Email", string.Empty, Email );
                        History.EvaluateChange( HistoryChanges, "Email Active", ( bool? ) null, IsEmailActive );
                        History.EvaluateChange( HistoryChanges, "Email Note", string.Empty, EmailNote );
                        History.EvaluateChange( HistoryChanges, "Email Preference", null, EmailPreference );
                        History.EvaluateChange( HistoryChanges, "Communication Preference", null, CommunicationPreference );
                        History.EvaluateChange( HistoryChanges, "System Note", string.Empty, SystemNote );

                        if ( PhotoId.HasValue )
                        {
                            HistoryChanges.AddChange( History.HistoryVerb.Add, History.HistoryChangeType.Property, "Photo" );
                        }

                        // ensure a new person has an Alternate Id
                        int alternateValueId = DefinedValueCache.Get( Rock.SystemGuid.DefinedValue.PERSON_SEARCH_KEYS_ALTERNATE_ID.AsGuid() ).Id;
                        var personSearchKeyService = new PersonSearchKeyService( rockContext );
                        PersonSearchKey personSearchKey = new PersonSearchKey()
                        {
                            PersonAlias = this.Aliases.First(),
                            SearchTypeValueId = alternateValueId,
                            SearchValue = PersonSearchKeyService.GenerateRandomAlternateId( true, rockContext )
                        };
                        personSearchKeyService.Add( personSearchKey );

                        break;
                    }

                case EntityState.Modified:
                    {
                        History.EvaluateChange( HistoryChanges, "Record Type", entry.OriginalValues["RecordTypeValueId"].ToStringSafe().AsIntegerOrNull(), RecordTypeValue, RecordTypeValueId );
                        History.EvaluateChange( HistoryChanges, "Record Status", entry.OriginalValues["RecordStatusValueId"].ToStringSafe().AsIntegerOrNull(), RecordStatusValue, RecordStatusValueId );
                        History.EvaluateChange( HistoryChanges, "Record Status Reason", entry.OriginalValues["RecordStatusReasonValueId"].ToStringSafe().AsIntegerOrNull(), RecordStatusReasonValue, RecordStatusReasonValueId );
                        History.EvaluateChange( HistoryChanges, "Inactive Reason Note", entry.OriginalValues["InactiveReasonNote"].ToStringSafe(), InactiveReasonNote );
                        History.EvaluateChange( HistoryChanges, "Connection Status", entry.OriginalValues["ConnectionStatusValueId"].ToStringSafe().AsIntegerOrNull(), ConnectionStatusValue, ConnectionStatusValueId );
                        History.EvaluateChange( HistoryChanges, "Review Reason", entry.OriginalValues["ReviewReasonValueId"].ToStringSafe().AsIntegerOrNull(), ReviewReasonValue, ReviewReasonValueId );
                        History.EvaluateChange( HistoryChanges, "Review Reason Note", entry.OriginalValues["ReviewReasonNote"].ToStringSafe(), ReviewReasonNote );
                        History.EvaluateChange( HistoryChanges, "Deceased", entry.OriginalValues["IsDeceased"].ToStringSafe().AsBoolean(), IsDeceased );
                        History.EvaluateChange( HistoryChanges, "Title", entry.OriginalValues["TitleValueId"].ToStringSafe().AsIntegerOrNull(), TitleValue, TitleValueId );
                        History.EvaluateChange( HistoryChanges, "First Name", entry.OriginalValues["FirstName"].ToStringSafe(), FirstName );
                        History.EvaluateChange( HistoryChanges, "Nick Name", entry.OriginalValues["NickName"].ToStringSafe(), NickName );
                        History.EvaluateChange( HistoryChanges, "Middle Name", entry.OriginalValues["MiddleName"].ToStringSafe(), MiddleName );
                        History.EvaluateChange( HistoryChanges, "Last Name", entry.OriginalValues["LastName"].ToStringSafe(), LastName );
                        History.EvaluateChange( HistoryChanges, "Suffix", entry.OriginalValues["SuffixValueId"].ToStringSafe().AsIntegerOrNull(), SuffixValue, SuffixValueId );
                        History.EvaluateChange( HistoryChanges, "Birth Date", entry.OriginalValues["BirthDate"].ToStringSafe().AsDateTime(), BirthDate );
                        History.EvaluateChange( HistoryChanges, "Gender", entry.OriginalValues["Gender"].ToStringSafe().ConvertToEnum<Gender>(), Gender );
                        History.EvaluateChange( HistoryChanges, "Marital Status", entry.OriginalValues["MaritalStatusValueId"].ToStringSafe().AsIntegerOrNull(), MaritalStatusValue, MaritalStatusValueId );
                        History.EvaluateChange( HistoryChanges, "Anniversary Date", entry.OriginalValues["AnniversaryDate"].ToStringSafe().AsDateTime(), AnniversaryDate );
                        History.EvaluateChange( HistoryChanges, "Graduation Year", entry.OriginalValues["GraduationYear"].ToStringSafe().AsIntegerOrNull(), GraduationYear );
                        History.EvaluateChange( HistoryChanges, "Giving Id", entry.OriginalValues["GivingId"].ToStringSafe(), GivingId );
                        History.EvaluateChange( HistoryChanges, "Email", entry.OriginalValues["Email"].ToStringSafe(), Email );
                        History.EvaluateChange( HistoryChanges, "Email Active", entry.OriginalValues["IsEmailActive"].ToStringSafe().AsBoolean(), IsEmailActive );
                        History.EvaluateChange( HistoryChanges, "Email Note", entry.OriginalValues["EmailNote"].ToStringSafe(), EmailNote );
                        History.EvaluateChange( HistoryChanges, "Email Preference", entry.OriginalValues["EmailPreference"].ToStringSafe().ConvertToEnum<EmailPreference>(), EmailPreference );
                        History.EvaluateChange( HistoryChanges, "Communication Preference", entry.OriginalValues["CommunicationPreference"].ToStringSafe().ConvertToEnum<CommunicationType>(), CommunicationPreference );
                        History.EvaluateChange( HistoryChanges, "System Note", entry.OriginalValues["SystemNote"].ToStringSafe(), SystemNote );

                        int? originalPhotoId = entry.OriginalValues["PhotoId"].ToStringSafe().AsIntegerOrNull();
                        if ( originalPhotoId.HasValue )
                        {
                            if ( PhotoId.HasValue )
                            {
                                if ( PhotoId.Value != originalPhotoId.Value )
                                {
                                    HistoryChanges.AddChange( History.HistoryVerb.Modify, History.HistoryChangeType.Property, "Photo" );
                                }
                            }
                            else
                            {
                                HistoryChanges.AddChange( History.HistoryVerb.Delete, History.HistoryChangeType.Property, "Photo" );
                            }
                        }
                        else if ( PhotoId.HasValue )
                        {
                            HistoryChanges.AddChange( History.HistoryVerb.Add, History.HistoryChangeType.Property, "Photo" );
                        }

                        if ( entry.OriginalValues["Email"].ToStringSafe() != Email )
                        {
                            var currentEmail = entry.OriginalValues["Email"].ToStringSafe();
                            if ( !string.IsNullOrEmpty( currentEmail ) )
                            {
                                var personSearchKeyService = new PersonSearchKeyService( rockContext );
                                var searchTypeValue = DefinedValueCache.Get( Rock.SystemGuid.DefinedValue.PERSON_SEARCH_KEYS_EMAIL.AsGuid() );
                                if ( !personSearchKeyService.Queryable().Any( a => a.PersonAlias.PersonId == Id && a.SearchTypeValueId == searchTypeValue.Id && a.SearchValue.Equals( currentEmail, StringComparison.OrdinalIgnoreCase ) ) )
                                {
                                    PersonSearchKey personSearchKey = new PersonSearchKey()
                                    {
                                        PersonAliasId = PrimaryAliasId.Value,
                                        SearchTypeValueId = searchTypeValue.Id,
                                        SearchValue = currentEmail
                                    };

                                    personSearchKeyService.Add( personSearchKey );
                                }
                            }
                        }

                        if ( entry.OriginalValues["RecordStatusValueId"].ToStringSafe().AsIntegerOrNull() != RecordStatusValueId )
                        {
                            RecordStatusLastModifiedDateTime = RockDateTime.Now;

                            var activeStatus = DefinedValueCache.Get( Rock.SystemGuid.DefinedValue.PERSON_RECORD_STATUS_ACTIVE.AsGuid() );
                            if ( this.RecordStatusValueId == activeStatus.Id )
                            {
                                this.ReviewReasonValueId = null;
                            }
                        }

                        break;
                    }

                case EntityState.Deleted:
                    {
                        HistoryChanges.AddChange( History.HistoryVerb.Delete, History.HistoryChangeType.Record, null );

                        // If PersonRecord is getting deleted, don't do any of the remaining presavechanges
                        return;
                    }
            }

            base.PreSaveChanges( dbContext, entry );
        }

        /// <summary>
        /// Posts the save changes.
        /// </summary>
        /// <param name="dbContext">The database context.</param>
        public override void PostSaveChanges( Data.DbContext dbContext )
        {
            if ( HistoryChanges?.Any() == true )
            {
                HistoryService.SaveChanges(
                    ( RockContext ) dbContext,
                    typeof( Person ),
                    SystemGuid.Category.HISTORY_PERSON_DEMOGRAPHIC_CHANGES.AsGuid(),
                    this.Id,
                    HistoryChanges,
                    this.FullName,
                    null,
                    null,
                    true,
                    this.ModifiedByPersonAliasId );
            }

            base.PostSaveChanges( dbContext );

            // If the person was just added then update the GivingId to prevent "P0" values
            if ( this.GivingId == "P0" )
            {
                PersonService.UpdateGivingId( this.Id, dbContext as RockContext );
            }

            // NOTE: This is also done on GroupMember.PostSaveChanges in case Role or family membership changes
            PersonService.UpdatePersonAgeClassification( this.Id, dbContext as RockContext );
            PersonService.UpdatePrimaryFamily( this.Id, dbContext as RockContext );
            PersonService.UpdateGivingLeaderId( this.Id, dbContext as RockContext );
            PersonService.UpdateGroupSalutations( this.Id, dbContext as RockContext );
        }

        /// <summary>
        /// Returns a <see cref="System.String" /> containing the Person's FullName that represents this instance.
        /// </summary>
        /// <returns>
        /// A <see cref="System.String" /> containing the Person's FullName that represents this instance.
        /// </returns>
        public override string ToString()
        {
            return this.FullName;
        }

        /// <summary>
        /// Determines whether the specified action is authorized.
        /// </summary>
        /// <param name="action">The action.</param>
        /// <param name="person">The person.</param>
        /// <returns>
        ///   <c>true</c> if the specified action is authorized; otherwise, <c>false</c>.
        /// </returns>
        public override bool IsAuthorized( string action, Person person )
        {
            if ( person != null && person.Guid.Equals( this.Guid ) )
            {
                return true;
            }
            else
            {
                return base.IsAuthorized( action, person );
            }
        }

        /// <summary>
        /// Gets the campus.
        /// </summary>
        /// <returns></returns>
        public Campus GetCampus()
        {
            // If PrimaryCampus has been calculated, use that. Otherwise, retrieve the campus of the primary family.
            if ( this.PrimaryCampus != null )
            {
                return this.PrimaryCampus;
            }
            else
            {
                var primaryFamily = this.GetFamily();

                return primaryFamily != null ? primaryFamily.Campus : null;
            }
        }

        /// <summary>
        /// Gets the campus ids for all the families that a person belongs to.
        /// </summary>
        /// <returns></returns>
        public List<int> GetCampusIds()
        {
            return this.GetFamilies()
                .Where( f => f.CampusId.HasValue )
                .Select( f => f.CampusId.Value )
                .Distinct()
                .ToList();
        }

        /// <summary>
        /// Calculates the top-most signal and updates the person properties.
        /// </summary>
        public void CalculateSignals()
        {
            if ( Signals != null )
            {
                var rockContext = new RockContext();
                var topSignal = Signals
                    .Where( s => !s.ExpirationDate.HasValue || s.ExpirationDate >= RockDateTime.Now )
                    .Select( s => new
                    {
                        Id = s.Id,
                        SignalType = SignalTypeCache.Get( s.SignalTypeId )
                    } )
                    .OrderBy( s => s.SignalType.Order )
                    .ThenBy( s => s.SignalType.Id )
                    .FirstOrDefault();

                TopSignalId = topSignal?.Id;
                TopSignalIconCssClass = topSignal?.SignalType.SignalIconCssClass;
                TopSignalColor = topSignal?.SignalType.SignalColor;
            }
        }

        /// <summary>
        /// Gets the phone number.
        /// </summary>
        /// <param name="phoneType">Type of the phone.</param>
        /// <returns></returns>
        public PhoneNumber GetPhoneNumber( Guid phoneType )
        {
            int numberTypeValueId = DefinedValueCache.GetId( phoneType ) ?? 0;
            return PhoneNumbers.FirstOrDefault( n => n.NumberTypeValueId == numberTypeValueId );
        }

        /// <summary>
        /// Determines whether this Person can receive emails.
        /// </summary>
        /// <param name="isBulk">if set to <c>true</c> this method will validate that this Person can receive bulk emails.</param>
        /// <returns>
        ///   <c>true</c> if this Person can receive emails; otherwise, <c>false</c>.
        /// </returns>
        public bool CanReceiveEmail( bool isBulk = true )
        {
            var userAllowsBulk = EmailPreference != EmailPreference.NoMassEmails;

            return Email.IsNotNullOrWhiteSpace()
                    && IsEmailActive
                    && EmailPreference != EmailPreference.DoNotEmail
                    && ( !isBulk || userAllowsBulk );
        }
        #endregion

        #region Static Helper Methods

        /// <summary>
        /// Gets the family salutation.
        /// </summary>
        /// <param name="person">The person.</param>
        /// <param name="includeChildren">if set to <c>true</c> [include children].</param>
        /// <param name="includeInactive">if set to <c>true</c> [include inactive].</param>
        /// <param name="useFormalNames">if set to <c>true</c> [use formal names].</param>
        /// <param name="finalSeparator">The final separator.</param>
        /// <param name="separator">The separator.</param>
        /// <returns></returns>
        [RockObsolete( "1.12.4" )]
        [Obsolete( "Use Person.PrimaryFamily.GroupSalutation instead" )]
        public static string GetFamilySalutation( Person person, bool includeChildren = false, bool includeInactive = true, bool useFormalNames = false, string finalSeparator = "&", string separator = "," )
        {
            var args = new CalculateFamilySalutationArgs( includeChildren )
            {
                IncludeInactive = includeInactive,
                UseFormalNames = useFormalNames,
                FinalSeparator = finalSeparator,
                Separator = separator,
                LimitToPersonIds = null
            };

            return CalculateFamilySalutation( person, args );
        }

        /// <summary>
        ///
        /// </summary>
        public sealed class CalculateFamilySalutationArgs
        {
            /// <summary>
            /// Initializes a new instance of the <see cref="CalculateFamilySalutationArgs"/> class.
            /// </summary>
            /// <param name="includeChildren">if set to <c>true</c> [include children].</param>
            public CalculateFamilySalutationArgs( bool includeChildren )
            {
                IncludeChildren = includeChildren;
            }

            /// <summary>
            /// Gets or sets a value indicating whether [include children].
            /// </summary>
            /// <value>
            ///   <c>true</c> if [include children]; otherwise, <c>false</c>.
            /// </value>
            public bool IncludeChildren { get; set; } = false;

            /// <summary>
            /// Gets or sets a value indicating whether [include inactive].
            /// </summary>
            /// <value>
            ///   <c>true</c> if [include inactive]; otherwise, <c>false</c>.
            /// </value>
            public bool IncludeInactive { get; set; } = false;

            /// <summary>
            /// Gets or sets a value indicating whether [use formal names].
            /// </summary>
            /// <value>
            ///   <c>true</c> if [use formal names]; otherwise, <c>false</c>.
            /// </value>
            public bool UseFormalNames { get; set; } = false;

            /// <summary>
            /// Gets or sets the final separator.
            /// </summary>
            /// <value>
            /// The final separator.
            /// </value>
            public string FinalSeparator { get; set; } = "&";

            /// <summary>
            /// Gets or sets the separator.
            /// </summary>
            /// <value>
            /// The separator.
            /// </value>
            public string Separator { get; set; } = ",";

            /// <summary>
            /// Gets or sets the limit to person ids.
            /// </summary>
            /// <value>
            /// The limit to person ids.
            /// </value>
            public int[] LimitToPersonIds { get; set; } = null;

            /// <summary>
            /// Gets or sets the rock context.
            /// </summary>
            /// <value>
            /// The rock context.
            /// </value>
            public RockContext RockContext { get; set; } = null;
        }

        /// <summary>
        /// Calculates the family salutation.
        /// </summary>
        /// <param name="person">The person.</param>
        /// <param name="calculateFamilySalutationArgs">The calculate family salutation arguments.</param>
        /// <returns></returns>
        public static string CalculateFamilySalutation( Person person, CalculateFamilySalutationArgs calculateFamilySalutationArgs )
        {
            string familySalutation = null;
            if ( person.PrimaryFamilyId.HasValue )
            {
                var primaryFamily = person.PrimaryFamily ?? new GroupService( new RockContext() ).Get( person.PrimaryFamilyId.Value );
                if ( primaryFamily != null )
                {
                    familySalutation = GroupService.CalculateFamilySalutation( primaryFamily, calculateFamilySalutationArgs );
                }
            }

            if ( familySalutation.IsNullOrWhiteSpace() )
            {
                // This shouldn't happen, but if somehow there are no family members, just return the specified person's name
                familySalutation = $"{( calculateFamilySalutationArgs.UseFormalNames ? person.FirstName : person.NickName )} {person.LastName}";
            }

            return familySalutation;
        }

        /// <summary>
        /// Gets the person photo URL.
        /// </summary>
        /// <param name="person">The person to get the photo for.</param>
        /// <param name="maxWidth">The maximum width (in px).</param>
        /// <param name="maxHeight">The maximum height (in px).</param>
        /// <returns></returns>
        public static string GetPersonPhotoUrl( Person person, int? maxWidth = null, int? maxHeight = null )
        {
            return GetPersonPhotoUrl( person.Id, person.PhotoId, person.Age, person.Gender, person.RecordTypeValueId.HasValue ? DefinedValueCache.Get( person.RecordTypeValueId.Value ).Guid : ( Guid? ) null, person.AgeClassification, maxWidth, maxHeight );
        }

        /// <summary>
        /// Gets the person photo URL from a person id (warning this will cause a database lookup).
        /// </summary>
        /// <param name="personId">The person identifier.</param>
        /// <param name="maxWidth">The maximum width (in px).</param>
        /// <param name="maxHeight">The maximum height (in px).</param>
        /// <returns></returns>
        public static string GetPersonPhotoUrl( int personId, int? maxWidth = null, int? maxHeight = null )
        {
            using ( RockContext rockContext = new RockContext() )
            {
                Person person = new PersonService( rockContext ).Get( personId );
                return GetPersonPhotoUrl( person, maxWidth, maxHeight );
            }
        }

        /// <summary>
        /// Gets the 'NoPictureUrl' for the person based on their Gender, Age, and RecordType (Person or Business)
        /// </summary>
        /// <param name="person">The person.</param>
        /// <param name="maxWidth">The maximum width.</param>
        /// <param name="maxHeight">The maximum height.</param>
        /// <returns></returns>
        public static string GetPersonNoPictureUrl( Person person, int? maxWidth = null, int? maxHeight = null )
        {
            return GetPersonPhotoUrl( person.Id, null, person.Age, person.Gender, person.RecordTypeValueId.HasValue ? DefinedValueCache.Get( person.RecordTypeValueId.Value ).Guid : ( Guid? ) null, person.AgeClassification, maxWidth, maxHeight );
        }

        /// <summary>
        /// Gets the person photo URL.
        /// </summary>
        /// <param name="personId">The person identifier.</param>
        /// <param name="photoId">The photo identifier.</param>
        /// <param name="age">The age.</param>
        /// <param name="gender">The gender.</param>
        /// <param name="recordTypeValueGuid">The record type value unique identifier.</param>
        /// <param name="ageClassification">The age classification.</param>
        /// <param name="maxWidth">The maximum width.</param>
        /// <param name="maxHeight">The maximum height.</param>
        /// <returns></returns>
        public static string GetPersonPhotoUrl( int? personId, int? photoId, int? age, Gender gender, Guid? recordTypeValueGuid, AgeClassification? ageClassification, int? maxWidth = null, int? maxHeight = null )
        {
            string virtualPath = string.Empty;
            if ( photoId.HasValue )
            {
                string widthHeightParams = string.Empty;
                if ( maxWidth.HasValue )
                {
                    widthHeightParams += string.Format( "&maxwidth={0}", maxWidth.Value );
                }

                if ( maxHeight.HasValue )
                {
                    widthHeightParams += string.Format( "&maxheight={0}", maxHeight.Value );
                }

                virtualPath = string.Format( "~/GetImage.ashx?id={0}" + widthHeightParams, photoId );
            }
            else
            {
                if ( recordTypeValueGuid.HasValue && recordTypeValueGuid.Value == SystemGuid.DefinedValue.PERSON_RECORD_TYPE_BUSINESS.AsGuid() )
                {
                    virtualPath = "~/Assets/Images/business-no-photo.svg?";
                }
                else if ( age.HasValue && age.Value < 18 )
                {
                    // it's a child
                    virtualPath = $"~/{GetPhotoPath( gender, false )}";
                }
                else
                {
                    // check age classification
                    if ( ageClassification == null )
                    {
                        if ( personId.HasValue )
                        {
                            using ( var rockContext = new RockContext() )
                            {
                                ageClassification = new PersonService( rockContext ).Queryable( true ).Where( a => a.Id == personId ).Select( a => ( AgeClassification? ) a.AgeClassification ).FirstOrDefault();
                            }
                        }
                    }

                    if ( ageClassification.HasValue && ageClassification == AgeClassification.Child )
                    {
                        // it's a child
                        virtualPath = $"~/{GetPhotoPath( gender, false )}";
                    }
                    else
                    {
                        // it's an adult
                        virtualPath = $"~/{GetPhotoPath( gender, true )}";
                    }
                }
            }

            if ( System.Web.HttpContext.Current == null )
            {
                return virtualPath;
            }
            else
            {
                return VirtualPathUtility.ToAbsolute( virtualPath );
            }
        }

        /// <summary>
        /// Gets the photo path based on the gender and adult/child status.
        /// </summary>
        /// <param name="gender">The gender.</param>
        /// <param name="isAdult">if set to <c>true</c> is adult.</param>
        /// <returns></returns>
        private static string GetPhotoPath( Gender gender, bool isAdult )
        {
            if ( isAdult )
            {
                switch ( gender )
                {
                    case Gender.Female:
                        {
                            return "Assets/Images/person-no-photo-female.svg?";
                        }

                    case Gender.Male:
                        {
                            return "Assets/Images/person-no-photo-male.svg?";
                        }

                    default:
                        {
                            return "Assets/Images/person-no-photo-unknown.svg?";
                        }
                }
            }

            switch ( gender )
            {
                case Gender.Female:
                    {
                        return "Assets/Images/person-no-photo-child-female.svg?";
                    }

                case Gender.Male:
                    {
                        return "Assets/Images/person-no-photo-child-male.svg?";
                    }

                default:
                    {
                        return "Assets/Images/person-no-photo-child-unknown.svg?";
                    }
            }
        }

        /// <summary>
        /// Gets the person image tag.
        /// </summary>
        /// <param name="person">The person to get the image for.</param>
        /// <param name="maxWidth">The maximum width (in px).</param>
        /// <param name="maxHeight">The maximum height (in px).</param>
        /// <param name="altText">The alt text to use on the image.</param>
        /// <param name="className">The css class name to apply to the image.</param>
        /// <returns></returns>
        public static string GetPersonPhotoImageTag( Person person, int? maxWidth = null, int? maxHeight = null, string altText = "", string className = "" )
        {
            Guid? recordTypeValueGuid = null;
            if ( person?.RecordStatusValueId != null )
            {
                recordTypeValueGuid = DefinedValueCache.Get( person.RecordTypeValueId.Value )?.Guid;
            }

            var personPhotoImageTagArgs = new GetPersonPhotoImageTagArgs
            {
                PhotoId = person?.PhotoId,
                Age = person?.Age,
                Gender = person?.Gender ?? Gender.Unknown,
                RecordTypeValueGuid = recordTypeValueGuid,
                AgeClassification = person.AgeClassification,
                MaxWidth = maxWidth,
                MaxHeight = maxHeight,
                AltText = altText,
                ClassName = className
            };

            return GetPersonPhotoImageTag( person?.Id, personPhotoImageTagArgs );
        }

        /// <summary>
        /// Gets the person image tag.
        /// </summary>
        /// <param name="personAlias">The person alias.</param>
        /// <param name="maxWidth">The maximum width (in px).</param>
        /// <param name="maxHeight">The maximum height (in px).</param>
        /// <param name="altText">The alt text to use on the image.</param>
        /// <param name="className">The css class name to apply to the image.</param>
        /// <returns></returns>
        public static string GetPersonPhotoImageTag( PersonAlias personAlias, int? maxWidth = null, int? maxHeight = null, string altText = "", string className = "" )
        {
            Person person = personAlias != null ? personAlias.Person : null;
            return GetPersonPhotoImageTag( person, maxWidth, maxHeight, altText, className );
        }

        /// <summary>
        /// Gets the person image tag.
        /// NOTE: You might want to use <seealso cref="GetPersonPhotoImageTag(int?, GetPersonPhotoImageTagArgs) "/> instead
        /// </summary>
        /// <param name="personId">The person identifier.</param>
        /// <param name="photoId">The photo identifier.</param>
        /// <param name="age">The age.</param>
        /// <param name="gender">The gender.</param>
        /// <param name="recordTypeValueGuid">The record type value unique identifier.</param>
        /// <param name="maxWidth">The maximum width (in px).</param>
        /// <param name="maxHeight">The maximum height (in px).</param>
        /// <param name="altText">The alt text to use on the image.</param>
        /// <param name="className">The css class name to apply to the image.</param>
        /// <returns></returns>
        public static string GetPersonPhotoImageTag( int? personId, int? photoId, int? age, Gender gender, Guid? recordTypeValueGuid, int? maxWidth = null, int? maxHeight = null, string altText = "", string className = "" )
        {
            var personPhotoImageTagArgs = new GetPersonPhotoImageTagArgs
            {
                PhotoId = photoId,
                Age = age,
                Gender = gender,
                RecordTypeValueGuid = recordTypeValueGuid,
                MaxWidth = maxWidth,
                MaxHeight = maxHeight,
                AltText = altText,
                ClassName = className
            };

            return GetPersonPhotoImageTag( personId, personPhotoImageTagArgs );
        }

        /// <summary>
        /// Gets the person photo image tag.
        /// </summary>
        /// <param name="personId">The person identifier.</param>
        /// <param name="personPhotoImageTagArgs">The person photo image tag arguments.</param>
        /// <returns></returns>
        public static string GetPersonPhotoImageTag( int? personId, GetPersonPhotoImageTagArgs personPhotoImageTagArgs )
        {
            var photoUrl = new StringBuilder();

            photoUrl.Append( VirtualPathUtility.ToAbsolute( "~/" ) );
            string altText = personPhotoImageTagArgs.AltText;
            string className = personPhotoImageTagArgs.ClassName;
            int? photoId = personPhotoImageTagArgs.PhotoId;
            int? maxWidth = personPhotoImageTagArgs.MaxWidth;
            int? maxHeight = personPhotoImageTagArgs.MaxHeight;
            Guid? recordTypeValueGuid = personPhotoImageTagArgs.RecordTypeValueGuid;
            int? age = personPhotoImageTagArgs.Age;
            Gender gender = personPhotoImageTagArgs.Gender;

            string styleString = string.Empty;

            string altString = string.IsNullOrWhiteSpace( altText ) ? string.Empty :
                string.Format( " alt='{0}'", altText );

            string classString = string.IsNullOrWhiteSpace( className ) ? string.Empty :
                string.Format( " class='{0}'", className );

            if ( photoId.HasValue )
            {
                photoUrl.AppendFormat( "GetImage.ashx?id={0}", photoId );
                if ( maxWidth.HasValue )
                {
                    photoUrl.AppendFormat( "&maxwidth={0}", maxWidth.Value );
                }

                if ( maxHeight.HasValue )
                {
                    photoUrl.AppendFormat( "&maxheight={0}", maxHeight.Value );
                }
            }
            else
            {
                if ( recordTypeValueGuid.HasValue && recordTypeValueGuid.Value == SystemGuid.DefinedValue.PERSON_RECORD_TYPE_BUSINESS.AsGuid() )
                {
                    photoUrl.Append( "Assets/Images/business-no-photo.svg?" );
                }
                else if ( age.HasValue && age.Value < 18 )
                {
                    // it's a child
                    photoUrl.Append( GetPhotoPath( gender, false ) );
                }
                else
                {
                    var ageClassification = personPhotoImageTagArgs.AgeClassification;
                    if ( personId.HasValue && !ageClassification.HasValue )
                    {
                        using ( var rockContext = new RockContext() )
                        {
                            ageClassification = new PersonService( rockContext ).GetSelect( personId.Value, s => s.AgeClassification );
                        }
                    }

                    if ( ageClassification.HasValue && ageClassification == AgeClassification.Child )
                    {
                        // it's a child
                        photoUrl.Append( GetPhotoPath( gender, false ) );
                    }
                    else
                    {
                        // it's an adult
                        photoUrl.Append( GetPhotoPath( gender, true ) );
                    }
                }
            }

            return string.Format( "<img src='{0}'{1}{2}{3}/>", photoUrl.ToString(), styleString, altString, classString );
        }

        /// <summary>
        /// Gets the HTML markup to use for displaying the top-most signal icon for this person.
        /// </summary>
        /// <returns>A string that represents the Icon to display or an empty string if no signal is active.</returns>
        public string GetSignalMarkup()
        {
            return Person.GetSignalMarkup( TopSignalColor, TopSignalIconCssClass );
        }

        /// <summary>
        /// Gets the HTML markup to use for displaying the given signal color and icon.
        /// </summary>
        /// <returns>A string that represents the Icon to display or an empty string if no signal color was provided.</returns>
        public static string GetSignalMarkup( string signalColor, string signalIconCssClass )
        {
            if ( !string.IsNullOrWhiteSpace( signalColor ) )
            {
                return string.Format(
                    "<i class='{1}' style='color: {0};'></i>",
                    signalColor,
                    !string.IsNullOrWhiteSpace( signalIconCssClass ) ? signalIconCssClass : "fa fa-flag" );
            }

            return string.Empty;
        }

        /// <summary>
        /// Adds the related person to the selected person's known relationships with a role of 'Can check in' which
        /// is typically configured to allow check-in.  If an inverse relationship is configured for 'Can check in'
        /// (i.e. 'Allow check in by'), that relationship will also be created.
        /// </summary>
        /// <param name="personId">A <see cref="System.Int32" /> representing the Id of the Person.</param>
        /// <param name="relatedPersonId">A <see cref="System.Int32" /> representing the Id of the related Person.</param>
        /// <param name="rockContext">The rock context.</param>
        public static void CreateCheckinRelationship( int personId, int relatedPersonId, RockContext rockContext = null )
        {
            var knownRelationshipGroupType = GroupTypeCache.Get( Rock.SystemGuid.GroupType.GROUPTYPE_KNOWN_RELATIONSHIPS );
            var canCheckInRole = knownRelationshipGroupType.Roles.FirstOrDefault( r => r.Guid.Equals( new Guid( Rock.SystemGuid.GroupRole.GROUPROLE_KNOWN_RELATIONSHIPS_CAN_CHECK_IN ) ) );
            if ( canCheckInRole != null )
            {
                rockContext = rockContext ?? new RockContext();
                var groupMemberService = new GroupMemberService( rockContext );
                groupMemberService.CreateKnownRelationship( personId, relatedPersonId, canCheckInRole.Id );
            }
        }

        /// <summary>
        /// Formats the full name.
        /// </summary>
        /// <param name="nickName">The nick name.</param>
        /// <param name="lastName">The last name.</param>
        /// <param name="suffix">The suffix.</param>
        /// <returns></returns>
        public static string FormatFullName( string nickName, string lastName, string suffix )
        {
            var fullName = new StringBuilder();

            fullName.AppendFormat( "{0} {1}", nickName, lastName );

            if ( !string.IsNullOrWhiteSpace( suffix ) )
            {
                fullName.AppendFormat( " {0}", suffix );
            }

            return fullName.ToString();
        }

        /// <summary>
        /// Formats the full name.
        /// </summary>
        /// <param name="nickName">The nick name.</param>
        /// <param name="lastName">The last name.</param>
        /// <param name="suffixValueId">The suffix value identifier.</param>
        /// <param name="recordTypeValueId">The record type value identifier.</param>
        /// <returns></returns>
        public static string FormatFullName( string nickName, string lastName, int? suffixValueId, int? recordTypeValueId = null )
        {
            if ( IsNameless( recordTypeValueId ) )
            {
                return "Nameless Person";
            }

            if ( IsBusiness( recordTypeValueId ) )
            {
                return lastName;
            }

            if ( suffixValueId.HasValue )
            {
                var suffix = DefinedValueCache.Get( suffixValueId.Value );
                if ( suffix != null )
                {
                    return FormatFullName( nickName, lastName, suffix.Value );
                }
            }

            return FormatFullName( nickName, lastName, string.Empty );
        }

        /// <summary>
        /// Given a grade offset, returns the graduation year
        /// </summary>
        /// <param name="gradeOffset"></param>
        /// <returns></returns>
        public static int? GraduationYearFromGradeOffset( int? gradeOffset )
        {
            if ( gradeOffset.HasValue && gradeOffset.Value >= 0 )
            {
                return PersonService.GetCurrentGraduationYear() + gradeOffset.Value;
            }

            return null;
        }

        /// <summary>
        /// Given a graduation year returns the grade offset
        /// </summary>
        /// <param name="graduationYear">The graduation year.</param>
        /// <returns></returns>
        public static int? GradeOffsetFromGraduationYear( int? graduationYear )
        {
            if ( !graduationYear.HasValue )
            {
                return null;
            }
            else
            {
                return graduationYear.Value - PersonService.GetCurrentGraduationYear();
            }
        }

        /// <summary>
        /// Determines whether person has graduated based on grade offset
        /// </summary>
        /// <param name="gradeOffset">The grade offset.</param>
        /// <returns></returns>
        public static bool? HasGraduatedFromGradeOffset( int? gradeOffset )
        {
            if ( gradeOffset.HasValue )
            {
                return gradeOffset < 0;
            }

            return null;
        }

        /// <summary>
        /// Formats the grade based on graduation year
        /// </summary>
        /// <param name="graduationYear">The graduation year.</param>
        /// <returns></returns>
        public static string GradeFormattedFromGraduationYear( int? graduationYear )
        {
            return GradeFormattedFromGradeOffset( GradeOffsetFromGraduationYear( graduationYear ) );
        }

        /// <summary>
        /// Gets the grade abbreviation attribute based on graduation year.
        /// </summary>
        /// <param name="graduationYear">The graduation year.</param>
        /// <returns>
        /// Returns a string of the abbreviation attribute.
        /// </returns>
        internal static string GradeAbbreviationFromGraduationYear( int? graduationYear )
        {
            return GradeAbbreviationFromGradeOffset( GradeOffsetFromGraduationYear( graduationYear ) );
        }

        /// <summary>
        /// Formats the grade based on grade offset
        /// </summary>
        /// <param name="gradeOffset">The grade offset.</param>
        /// <returns></returns>
        public static string GradeFormattedFromGradeOffset( int? gradeOffset )
        {
            // If the grade offset does not have a value or it is less than zero, return an empty string.
            if ( !gradeOffset.HasValue || gradeOffset < 0 )
            {
                return string.Empty;
            }

            var schoolGrades = DefinedTypeCache.Get( Rock.SystemGuid.DefinedType.SCHOOL_GRADES.AsGuid() );
            if ( schoolGrades == null )
            {
                return string.Empty;
            }

            var sortedGradeValues = schoolGrades.DefinedValues.OrderBy( a => a.Value.AsInteger() );
            var schoolGradeValue = sortedGradeValues.Where( a => a.Value.AsInteger() >= gradeOffset.Value ).FirstOrDefault();
            if ( schoolGradeValue == null )
            {
                return string.Empty;
            }

            return schoolGradeValue.Description;
        }

        /// <summary>
        /// Gets the grade abbreviation attribute based on grade offset.
        /// </summary>
        /// <param name="gradeOffset">The grade offset.</param>
        /// <returns>
        /// Returns a string of the abbreviation attribute.
        /// </returns>
        internal static string GradeAbbreviationFromGradeOffset( int? gradeOffset )
        {
            // If the grade offset does not have a value or it is less than zero, return an empty string.
            if ( !gradeOffset.HasValue || gradeOffset < 0 )
            {
                return string.Empty;
            }

            var schoolGrades = DefinedTypeCache.Get( Rock.SystemGuid.DefinedType.SCHOOL_GRADES.AsGuid() );
            if ( schoolGrades == null )
            {
                return string.Empty;
            }

            var sortedGradeValues = schoolGrades.DefinedValues.OrderBy( a => a.Value.AsInteger() );
            var schoolGradeValue = sortedGradeValues.Where( a => a.Value.AsInteger() >= gradeOffset.Value ).FirstOrDefault();
            if ( schoolGradeValue == null )
            {
                return string.Empty;
            }

            // If there is an abbreviation, return it.  Otherwise, return an empty string.
            return schoolGradeValue.Attributes.ContainsKey( "Abbreviation" ) ? schoolGradeValue.GetAttributeValue( "Abbreviation" ) : string.Empty;
        }

        /// <summary>
        /// Gets the home locations for all the person id's passed in. If a person is in
        /// more than one family or that family has more than one home address a single
        /// location is provided.
        /// </summary>
        /// <param name="personIds">The person ids.</param>
        /// <param name="rockContext">The rock context.</param>
        /// <returns></returns>
        public static Dictionary<int, Location> GetHomeLocations( List<int> personIds, RockContext rockContext = null )
        {
            var personHomeAddresses = new Dictionary<int, Location>();

            if ( personIds != null )
            {
                rockContext = rockContext ?? new RockContext();

                Guid? homeAddressGuid = Rock.SystemGuid.DefinedValue.GROUP_LOCATION_TYPE_HOME.AsGuidOrNull();
                Guid? familyGuid = new Guid( Rock.SystemGuid.GroupType.GROUPTYPE_FAMILY );

                if ( homeAddressGuid.HasValue && familyGuid.HasValue )
                {
                    var homeAddressDv = DefinedValueCache.Get( homeAddressGuid.Value );
                    var familyGroupType = GroupTypeCache.Get( familyGuid.Value );
                    if ( homeAddressDv != null && familyGroupType != null )
                    {
                        var personLocations = new GroupMemberService( rockContext ).Queryable()
                                .Where( m =>
                                     personIds.Contains( m.PersonId )
                                     && m.Group.GroupTypeId == familyGroupType.Id )
                                .Select( m => new
                                {
                                    m.PersonId,
                                    Location = m.Group.GroupLocations
                                                                     .Where( gl => gl.GroupLocationTypeValueId == homeAddressDv.Id )
                                                                     .Select( gl => gl.Location )
                                                                     .FirstOrDefault()
                                } ).ToList();

                        foreach ( var personLocation in personLocations )
                        {
                            if ( !personHomeAddresses.ContainsKey( personLocation.PersonId ) )
                            {
                                personHomeAddresses.Add( personLocation.PersonId, personLocation.Location );
                            }
                        }
                    }
                }
            }

            return personHomeAddresses;
        }

        #endregion

        #region Indexing Methods
        /// <summary>
        /// Bulks the index documents.
        /// </summary>
        public void BulkIndexDocuments()
        {
            List<IndexModelBase> indexableItems = new List<IndexModelBase>();

            var recordTypePersonId = DefinedValueCache.Get( SystemGuid.DefinedValue.PERSON_RECORD_TYPE_PERSON.AsGuid() ).Id;
            var recordTypeBusinessId = DefinedValueCache.Get( SystemGuid.DefinedValue.PERSON_RECORD_TYPE_BUSINESS.AsGuid() ).Id;

            RockContext rockContext = new RockContext();

            // return people
            var people = new PersonService( rockContext ).Queryable().AsNoTracking()
                                .Where( p => p.RecordTypeValueId == recordTypePersonId );

            int recordCounter = 0;

            foreach ( var person in people )
            {
                recordCounter++;

                var indexablePerson = PersonIndex.LoadByModel( person );
                indexableItems.Add( indexablePerson );

                if ( recordCounter > 100 )
                {
                    IndexContainer.IndexDocuments( indexableItems );
                    indexableItems = new List<IndexModelBase>();
                    recordCounter = 0;
                }
            }

            // return businesses
            var businesses = new PersonService( rockContext ).Queryable().AsNoTracking()
                                .Where( p =>
                                     p.IsSystem == false
                                     && p.RecordTypeValueId == recordTypeBusinessId );

            foreach ( var business in businesses )
            {
                var indexableBusiness = BusinessIndex.LoadByModel( business );
                indexableItems.Add( indexableBusiness );

                if ( recordCounter > 100 )
                {
                    IndexContainer.IndexDocuments( indexableItems );
                    indexableItems = new List<IndexModelBase>();
                    recordCounter = 0;
                }
            }

            IndexContainer.IndexDocuments( indexableItems );
        }

        /// <summary>
        /// Deletes the indexed documents.
        /// </summary>
        public void DeleteIndexedDocuments()
        {
            IndexContainer.DeleteDocumentsByType<PersonIndex>();
            IndexContainer.DeleteDocumentsByType<BusinessIndex>();
        }

        /// <summary>
        /// Indexes the name of the model.
        /// </summary>
        /// <returns></returns>
        public Type IndexModelType()
        {
            return typeof( PersonIndex );
        }

        /// <summary>
        /// Indexes the document.
        /// </summary>
        /// <param name="id"></param>
        public void IndexDocument( int id )
        {
            var personEntity = new PersonService( new RockContext() ).Get( id );

            if ( personEntity != null )
            {
                if ( personEntity.RecordTypeValue.Guid == Rock.SystemGuid.DefinedValue.PERSON_RECORD_TYPE_PERSON.AsGuid() )
                {
                    var indexItem = PersonIndex.LoadByModel( personEntity );
                    IndexContainer.IndexDocument( indexItem );
                }
                else if ( personEntity.RecordTypeValue.Guid == Rock.SystemGuid.DefinedValue.PERSON_RECORD_TYPE_BUSINESS.AsGuid() )
                {
                    var indexItem = BusinessIndex.LoadByModel( personEntity );
                    IndexContainer.IndexDocument( indexItem );
                }
            }
        }

        /// <summary>
        /// Deletes the indexed document.
        /// </summary>
        /// <param name="id"></param>
        public void DeleteIndexedDocument( int id )
        {
            var personEntity = new PersonService( new RockContext() ).Get( id );

            if ( personEntity != null )
            {
                if ( personEntity.RecordTypeValue.Guid == Rock.SystemGuid.DefinedValue.PERSON_RECORD_TYPE_PERSON.AsGuid() )
                {
                    Type indexType = Type.GetType( "Rock.UniversalSearch.IndexModels.PersonIndex" );
                    IndexContainer.DeleteDocumentById( indexType, id );
                }
                else if ( personEntity.RecordTypeValue.Guid == Rock.SystemGuid.DefinedValue.PERSON_RECORD_TYPE_BUSINESS.AsGuid() )
                {
                    Type indexType = Type.GetType( "Rock.UniversalSearch.IndexModels.PersonIndex" );
                    IndexContainer.DeleteDocumentById( indexType, id );
                }
            }
        }

        /// <summary>
        /// Gets the index filter values.
        /// </summary>
        /// <returns></returns>
        public ModelFieldFilterConfig GetIndexFilterConfig()
        {
            return new ModelFieldFilterConfig() { FilterLabel = string.Empty, FilterField = string.Empty };
        }

        /// <summary>
        /// Gets the index filter field.
        /// </summary>
        /// <returns></returns>
        public bool SupportsIndexFieldFiltering()
        {
            return false;
        }
        #endregion
    }

    #region Entity Configuration

    /// <summary>
    /// Person Configuration class.
    /// </summary>
    public partial class PersonConfiguration : EntityTypeConfiguration<Person>
    {
        /// <summary>
        /// Initializes a new instance of the <see cref="PersonConfiguration"/> class.
        /// </summary>
        public PersonConfiguration()
        {
            this.HasOptional( p => p.MaritalStatusValue ).WithMany().HasForeignKey( p => p.MaritalStatusValueId ).WillCascadeOnDelete( false );
            this.HasOptional( p => p.ConnectionStatusValue ).WithMany().HasForeignKey( p => p.ConnectionStatusValueId ).WillCascadeOnDelete( false );
            this.HasOptional( p => p.RecordStatusValue ).WithMany().HasForeignKey( p => p.RecordStatusValueId ).WillCascadeOnDelete( false );
            this.HasOptional( p => p.RecordStatusReasonValue ).WithMany().HasForeignKey( p => p.RecordStatusReasonValueId ).WillCascadeOnDelete( false );
            this.HasOptional( p => p.RecordTypeValue ).WithMany().HasForeignKey( p => p.RecordTypeValueId ).WillCascadeOnDelete( false );
            this.HasOptional( p => p.ReviewReasonValue ).WithMany().HasForeignKey( p => p.ReviewReasonValueId ).WillCascadeOnDelete( false );
            this.HasOptional( p => p.SuffixValue ).WithMany().HasForeignKey( p => p.SuffixValueId ).WillCascadeOnDelete( false );
            this.HasOptional( p => p.TitleValue ).WithMany().HasForeignKey( p => p.TitleValueId ).WillCascadeOnDelete( false );
            this.HasOptional( p => p.Photo ).WithMany().HasForeignKey( p => p.PhotoId ).WillCascadeOnDelete( false );
            this.HasOptional( p => p.GivingGroup ).WithMany().HasForeignKey( p => p.GivingGroupId ).WillCascadeOnDelete( false );
            this.HasOptional( p => p.PrimaryFamily ).WithMany().HasForeignKey( p => p.PrimaryFamilyId ).WillCascadeOnDelete( false );
            this.HasOptional( p => p.PrimaryCampus ).WithMany().HasForeignKey( p => p.PrimaryCampusId ).WillCascadeOnDelete( false );
            this.HasOptional( p => p.ContributionFinancialAccount ).WithMany().HasForeignKey( p => p.ContributionFinancialAccountId ).WillCascadeOnDelete( false );
            this.HasOptional( a => a.PreferredLanguageValue ).WithMany().HasForeignKey( a => a.PreferredLanguageValueId ).WillCascadeOnDelete( false );
        }
    }

    #endregion

    #region Helper Classes

    /// <summary>
    /// Method arguments for <see cref="Person.GetPersonPhotoImageTag(int?, GetPersonPhotoImageTagArgs)"/>
    /// </summary>
    public sealed class GetPersonPhotoImageTagArgs
    {
        /// <summary>
        /// Initializes a new instance of the <see cref="GetPersonPhotoImageTagArgs"/> class.
        /// </summary>
        public GetPersonPhotoImageTagArgs()
        {
        }

        /// <summary>
        /// Initializes a new instance of the <see cref="GetPersonPhotoImageTagArgs"/> class.
        /// </summary>
        /// <param name="person">The person.</param>
        public GetPersonPhotoImageTagArgs( Person person )
        {
            PhotoId = person?.PhotoId;
            Age = person?.Age;
            Gender = person?.Gender ?? Gender.Unknown;
            if ( person?.RecordStatusValueId != null )
            {
                RecordTypeValueGuid = DefinedValueCache.Get( person.RecordTypeValueId.Value )?.Guid;
            }
        }

        /// <summary>
        /// Gets or sets the photo identifier.
        /// </summary>
        /// <value>
        /// The photo identifier.
        /// </value>
        public int? PhotoId { get; set; }

        /// <summary>
        /// Gets or sets the age.
        /// </summary>
        /// <value>
        /// The age.
        /// </value>
        public int? Age { get; set; }

        /// <summary>
        /// Gets or sets the gender.
        /// </summary>
        /// <value>
        /// The gender.
        /// </value>
        public Gender Gender { get; set; }

        /// <summary>
        /// Gets or sets the record type value unique identifier.
        /// </summary>
        /// <value>
        /// The record type value unique identifier.
        /// </value>
        public Guid? RecordTypeValueGuid { get; set; }

        /// <summary>
        /// Gets or sets the age classification.
        /// </summary>
        /// <value>
        /// The age classification.
        /// </value>
        public AgeClassification? AgeClassification { get; set; }

        /// <summary>
        /// Gets or sets the maximum width.
        /// </summary>
        /// <value>
        /// The maximum width.
        /// </value>
        public int? MaxWidth { get; set; }

        /// <summary>
        /// Gets or sets the maximum height.
        /// </summary>
        /// <value>
        /// The maximum height.
        /// </value>
        public int? MaxHeight { get; set; }

        /// <summary>
        /// Gets or sets the alt text.
        /// </summary>
        /// <value>
        /// The alt text.
        /// </value>
        public string AltText { get; set; }

        /// <summary>
        /// Gets or sets the name of the class.
        /// </summary>
        /// <value>
        /// The name of the class.
        /// </value>
        public string ClassName { get; set; }
    }

    #endregion

    #region Enumerations

    /// <summary>
    /// The gender of a person
    /// </summary>
    public enum Gender
    {
        /// <summary>
        /// Unknown
        /// </summary>
        Unknown = 0,

        /// <summary>
        /// Male
        /// </summary>
        Male = 1,

        /// <summary>
        /// Female
        /// </summary>
        Female = 2
    }

    /// <summary>
    /// The age classification of a person
    /// </summary>
    public enum AgeClassification
    {
        /// <summary>
        /// Unknown
        /// </summary>
        Unknown = 0,

        /// <summary>
        /// Adult
        /// </summary>
        Adult = 1,

        /// <summary>
        /// Child
        /// </summary>
        Child = 2
    }
>>>>>>> 0497fceb

    /// <summary>
    /// Person Configuration class.
    /// </summary>
    public partial class PersonConfiguration : EntityTypeConfiguration<Person>
    {
        /// <summary>
        /// Initializes a new instance of the <see cref="PersonConfiguration"/> class.
        /// </summary>
        public PersonConfiguration()
        {
            this.HasOptional( p => p.MaritalStatusValue ).WithMany().HasForeignKey( p => p.MaritalStatusValueId ).WillCascadeOnDelete( false );
            this.HasOptional( p => p.ConnectionStatusValue ).WithMany().HasForeignKey( p => p.ConnectionStatusValueId ).WillCascadeOnDelete( false );
            this.HasOptional( p => p.RecordStatusValue ).WithMany().HasForeignKey( p => p.RecordStatusValueId ).WillCascadeOnDelete( false );
            this.HasOptional( p => p.RecordStatusReasonValue ).WithMany().HasForeignKey( p => p.RecordStatusReasonValueId ).WillCascadeOnDelete( false );
            this.HasOptional( p => p.RecordTypeValue ).WithMany().HasForeignKey( p => p.RecordTypeValueId ).WillCascadeOnDelete( false );
            this.HasOptional( p => p.ReviewReasonValue ).WithMany().HasForeignKey( p => p.ReviewReasonValueId ).WillCascadeOnDelete( false );
            this.HasOptional( p => p.SuffixValue ).WithMany().HasForeignKey( p => p.SuffixValueId ).WillCascadeOnDelete( false );
            this.HasOptional( p => p.TitleValue ).WithMany().HasForeignKey( p => p.TitleValueId ).WillCascadeOnDelete( false );
            this.HasOptional( p => p.Photo ).WithMany().HasForeignKey( p => p.PhotoId ).WillCascadeOnDelete( false );
            this.HasOptional( p => p.GivingGroup ).WithMany().HasForeignKey( p => p.GivingGroupId ).WillCascadeOnDelete( false );
            this.HasOptional( p => p.PrimaryFamily ).WithMany().HasForeignKey( p => p.PrimaryFamilyId ).WillCascadeOnDelete( false );
            this.HasOptional( p => p.PrimaryCampus ).WithMany().HasForeignKey( p => p.PrimaryCampusId ).WillCascadeOnDelete( false );
            this.HasOptional( p => p.ContributionFinancialAccount ).WithMany().HasForeignKey( p => p.ContributionFinancialAccountId ).WillCascadeOnDelete( false );
            this.HasOptional( a => a.PreferredLanguageValue ).WithMany().HasForeignKey( a => a.PreferredLanguageValueId ).WillCascadeOnDelete( false );
        }
    }

    #endregion
}<|MERGE_RESOLUTION|>--- conflicted
+++ resolved
@@ -814,1971 +814,6 @@
         #endregion
     }
 
-<<<<<<< HEAD
-    #region Entity Configuration
-=======
-            return string.Empty;
-        }
-
-        /// <summary>
-        /// Gets the next birth day.
-        /// </summary>
-        /// <value>
-        /// The next birth day.
-        /// </value>
-        [DataMember]
-        [NotMapped]
-        public virtual DateTime? NextBirthDay
-        {
-            get
-            {
-                if ( BirthMonth.HasValue && BirthDay.HasValue )
-                {
-                    var today = RockDateTime.Today;
-                    var nextBirthDay = RockDateTime.New( today.Year, BirthMonth.Value, BirthDay.Value );
-                    if ( nextBirthDay.HasValue && nextBirthDay.Value.CompareTo( today ) < 0 )
-                    {
-                        nextBirthDay = RockDateTime.New( today.Year + 1, BirthMonth.Value, BirthDay.Value );
-                    }
-
-                    return nextBirthDay;
-                }
-
-                return null;
-            }
-
-            private set
-            {
-                // intentionally blank
-            }
-        }
-
-        /// <summary>
-        /// Gets the number of days until the Person's birthday. This is an in-memory calculation. If needed in a LinqToSql query
-        /// use DaysUntilBirthday property instead
-        /// </summary>
-        /// <value>
-        /// A <see cref="System.Int32"/> representing the number of days until the Person's birthday. If the person's birthdate is
-        /// not available returns Int.MaxValue
-        /// </value>
-        [DataMember]
-        [NotMapped]
-        public virtual int DaysToBirthday
-        {
-            get
-            {
-                if ( BirthDay.HasValue && BirthMonth.HasValue )
-                {
-                    if ( BirthDay.Value >= 1 && BirthDay.Value <= 31 && BirthMonth.Value >= 1 && BirthMonth.Value <= 12 )
-                    {
-                        var today = RockDateTime.Today;
-
-                        int day = BirthDay.Value;
-                        int month = BirthMonth.Value;
-                        int year = today.Year;
-                        if ( month < today.Month || ( month == today.Month && day < today.Day ) )
-                        {
-                            year++;
-                        }
-
-                        DateTime bday = DateTime.MinValue;
-                        while ( !DateTime.TryParse( BirthMonth.Value.ToString() + "/" + day.ToString() + "/" + year.ToString(), out bday ) && day > 28 )
-                        {
-                            day--;
-                        }
-
-                        if ( bday != DateTime.MinValue )
-                        {
-                            return Convert.ToInt32( bday.Subtract( today ).TotalDays );
-                        }
-                    }
-                }
-
-                return int.MaxValue;
-            }
-
-            private set
-            {
-                // intentionally blank
-            }
-        }
-
-        /// <summary>
-        /// Gets the Person's precise age (includes the fraction of the year).
-        /// </summary>
-        /// <value>
-        /// A <see cref="System.Double"/> representing the Person's age (including fraction of year)
-        /// </value>
-        [NotMapped]
-        [LavaVisible]
-        public virtual double? AgePrecise
-        {
-            get
-            {
-                DateTime? bday = this.BirthDate;
-                if ( this.BirthYear.HasValue && bday.HasValue )
-                {
-                    // Calculate years
-                    DateTime today = RockDateTime.Today;
-                    int years = today.Year - bday.Value.Year;
-                    if ( bday > today.AddYears( -years ) )
-                    {
-                        years--;
-                    }
-
-                    // Calculate days between last and next bday (differs on leap years).
-                    DateTime lastBday = bday.Value.AddYears( years );
-                    DateTime nextBday = lastBday.AddYears( 1 );
-                    double daysInYear = nextBday.Subtract( lastBday ).TotalDays;
-
-                    // Calculate days since last bday
-                    double days = today.Subtract( lastBday ).TotalDays;
-
-                    return years + ( days / daysInYear );
-                }
-
-                return null;
-            }
-        }
-
-        /// <summary>
-        /// Gets the number of days until the Person's anniversary. This is an in-memory calculation. If needed in a LinqToSql query
-        /// use DaysUntilAnniversary property instead
-        /// </summary>
-        /// <value>
-        /// A <see cref="System.Int32"/> representing the number of days until the Person's anniversary. If the person's anniversary
-        /// is not available returns Int.MaxValue
-        /// </value>
-        [DataMember]
-        [NotMapped]
-        public virtual int DaysToAnniversary
-        {
-            get
-            {
-                if ( AnniversaryDate.HasValue )
-                {
-                    var today = RockDateTime.Today;
-
-                    int day = AnniversaryDate.Value.Day;
-                    int month = AnniversaryDate.Value.Month;
-                    int year = today.Year;
-                    if ( month < today.Month || ( month == today.Month && day < today.Day ) )
-                    {
-                        year++;
-                    }
-
-                    DateTime aday = DateTime.MinValue;
-                    while ( !DateTime.TryParse( month.ToString() + "/" + day.ToString() + "/" + year.ToString(), out aday ) && day > 28 )
-                    {
-                        day--;
-                    }
-
-                    if ( aday != DateTime.MinValue )
-                    {
-                        return Convert.ToInt32( aday.Subtract( today ).TotalDays );
-                    }
-                }
-
-                return int.MaxValue;
-            }
-
-            private set
-            {
-                // intentionally blank
-            }
-        }
-
-        /// <summary>
-        /// Gets the next anniversary.
-        /// </summary>
-        /// <value>
-        /// The next anniversary.
-        /// </value>
-        [DataMember]
-        [NotMapped]
-        public virtual DateTime? NextAnniversary
-        {
-            get
-            {
-                if ( AnniversaryDate.HasValue )
-                {
-                    var today = RockDateTime.Today;
-                    var nextAnniversary = RockDateTime.New( today.Year, AnniversaryDate.Value.Month, AnniversaryDate.Value.Day );
-                    if ( nextAnniversary.HasValue && nextAnniversary.Value.CompareTo( today ) < 0 )
-                    {
-                        nextAnniversary = RockDateTime.New( today.Year + 1, AnniversaryDate.Value.Month, AnniversaryDate.Value.Day );
-                    }
-
-                    return nextAnniversary;
-                }
-
-                return null;
-            }
-
-            private set
-            {
-                // intentionally blank
-            }
-        }
-
-        /// <summary>
-        /// Gets or sets the number of days until their next anniversary. This is a computed column and can be used
-        /// in LinqToSql queries, but there is no in-memory calculation. Avoid using property outside of
-        /// a linq query. Use DaysToAnniversary instead.
-        /// NOTE: If their anniversary is Feb 29, and this isn't a leap year, it'll treat Feb 28th as their anniversary when doing this calculation
-        /// </summary>
-        /// <value>
-        /// The number of days until their next anniversary
-        /// </value>
-        [DataMember]
-        [DatabaseGenerated( DatabaseGeneratedOption.Computed )]
-        public int? DaysUntilAnniversary { get; set; }
-
-        /// <summary>
-        /// Gets or sets the grade offset, which is the number of years until their graduation date.  This is used to determine which Grade (Defined Value) they are in
-        /// </summary>
-        /// <value>
-        /// The grade offset.
-        /// </value>
-        [NotMapped]
-        [DataMember]
-        [RockClientInclude( "The Grade Offset of the person, which is the number of years until their graduation date. See GradeFormatted to see their current Grade. [Readonly]" )]
-        public virtual int? GradeOffset
-        {
-            get
-            {
-                return GradeOffsetFromGraduationYear( GraduationYear );
-            }
-
-            set
-            {
-                GraduationYear = GraduationYearFromGradeOffset( value );
-            }
-        }
-
-        /// <summary>
-        /// Gets the has graduated.
-        /// </summary>
-        /// <value>
-        /// The has graduated.
-        /// </value>
-        [NotMapped]
-        [DataMember]
-        public virtual bool? HasGraduated
-        {
-            get
-            {
-                return HasGraduatedFromGradeOffset( GradeOffset );
-            }
-
-            private set
-            {
-                // intentionally blank
-            }
-        }
-
-        /// <summary>
-        /// Gets the grade string.
-        /// </summary>
-        /// <value>
-        /// The grade string.
-        /// </value>
-        [NotMapped]
-        [DataMember]
-        public virtual string GradeFormatted
-        {
-            get
-            {
-                return GradeFormattedFromGradeOffset( GradeOffset );
-            }
-
-            private set
-            {
-                // intentionally blank
-            }
-        }
-
-        /// <summary>
-        /// Creates and stores a new PersonToken for a person using the default ExpireDateTime and UsageLimit.
-        /// Returns the encrypted URLEncoded Token along with the ImpersonationParameter key in the form of "rckipid={ImpersonationParameter}"
-        /// </summary>
-        /// <value>
-        /// A <see cref="System.String"/> representing the impersonation parameter.
-        /// </value>
-        [NotMapped]
-        [LavaVisible]
-        public virtual string ImpersonationParameter
-        {
-            get
-            {
-                return this.GetImpersonationParameter();
-            }
-        }
-
-        /// <summary>
-        /// Creates and stores a new PersonToken for a person using the default ExpireDateTime and UsageLimit.
-        /// Returns the encrypted URLEncoded Token which can be used as a rckipid.
-        /// NOTE: Use the GetImpersonationParameter(...) methods to specify an expiration date, usage limit or pageid
-        /// </summary>
-        /// <value>
-        /// A <see cref="T:System.String" /> that represents a URL friendly version of the entity's unique key.
-        /// </value>
-        [NotMapped]
-        public override string EncryptedKey
-        {
-            get
-            {
-                // in the case of Person, use an encrypted PersonToken instead of the base.UrlEncodedKey
-                return this.GetImpersonationToken();
-            }
-        }
-
-        /// <summary>
-        /// Creates and stores a new PersonToken for a person using the default ExpireDateTime and UsageLimit.
-        /// Returns the encrypted URLEncoded Token which can be used as a rckipid.
-        /// NOTE: Use the GetImpersonationParameter(...) methods to specify an expiration date, usage limit or pageid
-        /// </summary>
-        /// <value>
-        /// A <see cref="T:System.String" /> that represents a URL friendly version of the entity's unique key.
-        /// </value>
-        [NotMapped]
-        [LavaVisible]
-        public override string UrlEncodedKey
-        {
-            get
-            {
-                // in the case of Person, use an encrypted PersonToken instead of the base.UrlEncodedKey
-                return this.GetImpersonationToken();
-            }
-        }
-
-        /// <summary>
-        /// Gets a value indicating whether [allows interactive bulk indexing].
-        /// </summary>
-        /// <value>
-        /// <c>true</c> if [allows interactive bulk indexing]; otherwise, <c>false</c>.
-        /// </value>
-        [NotMapped]
-        public bool AllowsInteractiveBulkIndexing
-        {
-            get
-            {
-                return true;
-            }
-        }
-
-        /// <summary>
-        /// Gets or sets the history changes.
-        /// </summary>
-        /// <value>
-        /// The history changes.
-        /// </value>
-        [NotMapped]
-        private History.HistoryChangeList HistoryChanges { get; set; }
-        #endregion
-
-        #region Methods
-
-        /// <summary>
-        /// Gets the <see cref="Rock.Model.UserLogin"/> of the user being impersonated.
-        /// </summary>
-        /// <value>
-        /// Th <see cref="Rock.Model.UserLogin"/> of the user being impersonated.
-        /// </value>
-        public virtual UserLogin GetImpersonatedUser()
-        {
-            UserLogin user = new UserLogin();
-            user.UserName = this.FullName;
-            user.PersonId = this.Id;
-            user.Person = this;
-            return user;
-        }
-
-        /// <summary>
-        /// Creates and stores a new PersonToken for a person using the default ExpireDateTime and UsageLimit.
-        /// Returns the encrypted URLEncoded Token which can be used as a rckipid.
-        /// </summary>
-        /// <returns></returns>
-        public virtual string GetImpersonationToken()
-        {
-            return GetImpersonationToken( null, null, null );
-        }
-
-        /// <summary>
-        /// Creates and stores a new PersonToken for a person using the default ExpireDateTime and UsageLimit.
-        /// Returns the encrypted URLEncoded Token along with the ImpersonationParameter key in the form of "rckipid={ImpersonationParameter}"
-        /// </summary>
-        /// <returns></returns>
-        /// <value>
-        /// A <see cref="System.String" /> representing the impersonation parameter.
-        /// </value>
-        public virtual string GetImpersonationParameter()
-        {
-            return GetImpersonationParameter( null, null, null );
-        }
-
-        /// <summary>
-        /// Builds an encrypted action identifier string for the person instance.
-        /// Returns the encrypted URLEncoded identifier"
-        /// </summary>
-        /// <returns></returns>
-        /// <value>
-        /// A <see cref="System.String" /> representing the person action identifier.
-        /// </value>
-        public virtual string GetPersonActionIdentifier( string action )
-        {
-            var encryptedToken = Rock.Security.Encryption.EncryptString( $"{Guid}>{action}" );
-
-            // do a Replace('%', '!') after we UrlEncode it (to make it more safely embeddable in HTML and cross browser compatible)
-            return System.Web.HttpUtility.UrlEncode( encryptedToken ).Replace( '%', '!' );
-        }
-
-        /// <summary>
-        /// Builds an encrypted action identifier stringfor the person instance.
-        /// Returns the encrypted URLEncoded Token along with the identifier key in the form of "rckipid={PersonActionIdentifier}"
-        /// </summary>
-        /// <returns></returns>
-        /// <value>
-        /// A <see cref="System.String" /> representing the person action identifier.
-        /// </value>
-        public virtual string GetPersonActionIdentifierParameter( string action )
-        {
-            return $"rckid={GetPersonActionIdentifier( action )}";
-        }
-
-        /// <summary>
-        /// Creates and stores a new PersonToken for a person using the specified ExpireDateTime, UsageLimit, and Page
-        /// Returns the encrypted URLEncoded Token along with the ImpersonationParameter key in the form of "rckipid={ImpersonationParameter}"
-        /// </summary>
-        /// <param name="expireDateTime">The expire date time.</param>
-        /// <param name="usageLimit">The usage limit.</param>
-        /// <param name="pageId">The page identifier.</param>
-        /// <returns></returns>
-        /// <value>
-        /// A <see cref="System.String" /> representing the impersonation parameter.
-        /// </value>
-        public virtual string GetImpersonationParameter( DateTime? expireDateTime, int? usageLimit, int? pageId )
-        {
-            return $"rckipid={GetImpersonationToken( expireDateTime, usageLimit, pageId )}";
-        }
-
-        /// <summary>
-        /// Creates and stores a new PersonToken for a person using the specified ExpireDateTime, UsageLimit, and Page
-        /// Returns the encrypted URLEncoded Token which can be used as a rckipid.
-        /// </summary>
-        /// <returns></returns>
-        public virtual string GetImpersonationToken( DateTime? expireDateTime, int? usageLimit, int? pageId )
-        {
-            return PersonToken.CreateNew( this.PrimaryAlias, expireDateTime, usageLimit, pageId );
-        }
-
-        /// <summary>
-        /// Gets an anchor tag for linking to person profile
-        /// </summary>
-        /// <param name="rockUrlRoot">The rock URL root.</param>
-        /// <param name="cssClass">The CSS class.</param>
-        /// <returns></returns>
-        public string GetAnchorTag( string rockUrlRoot, string cssClass = "" )
-        {
-            return string.Format( "<a class='{0}' href='{1}Person/{2}'>{3}</a>", cssClass, rockUrlRoot, Id, FullName );
-        }
-
-        /// <summary>
-        /// Gets an anchor tag to send person a communication
-        /// </summary>
-        /// <param name="rockUrlRoot">The rock URL root.</param>
-        /// <param name="cssClass">The CSS class.</param>
-        /// <param name="preText">The pre text.</param>
-        /// <param name="postText">The post text.</param>
-        /// <param name="styles">The styles.</param>
-        /// <returns></returns>
-        /// <value>
-        /// The email tag.
-        /// </value>
-        public string GetEmailTag( string rockUrlRoot, string cssClass = "", string preText = "", string postText = "", string styles = "" )
-        {
-            return GetEmailTag( rockUrlRoot, null, cssClass, preText, postText, styles );
-        }
-
-        /// <summary>
-        /// Gets an anchor tag to send person a communication
-        /// </summary>
-        /// <param name="rockUrlRoot">The rock URL root.</param>
-        /// <param name="communicationPageReference">The communication page reference.</param>
-        /// <param name="cssClass">The CSS class.</param>
-        /// <param name="preText">The pre text.</param>
-        /// <param name="postText">The post text.</param>
-        /// <param name="styles">The styles.</param>
-        /// <returns></returns>
-        /// <value>
-        /// The email tag.
-        /// </value>
-        public string GetEmailTag( string rockUrlRoot, Rock.Web.PageReference communicationPageReference, string cssClass = "", string preText = "", string postText = "", string styles = "" )
-        {
-            if ( !string.IsNullOrWhiteSpace( Email ) )
-            {
-                if ( IsEmailActive )
-                {
-                    rockUrlRoot.EnsureTrailingBackslash();
-
-                    // get email link preference (new communication/mailto)
-                    var globalAttributes = GlobalAttributesCache.Get();
-                    string emailLinkPreference = globalAttributes.GetValue( "PreferredEmailLinkType" );
-
-                    string emailLink = string.Empty;
-
-                    // create link
-                    if ( string.IsNullOrWhiteSpace( emailLinkPreference ) || emailLinkPreference == "1" )
-                    {
-                        if ( communicationPageReference != null )
-                        {
-                            communicationPageReference.QueryString = new System.Collections.Specialized.NameValueCollection( communicationPageReference.QueryString ?? new System.Collections.Specialized.NameValueCollection() );
-                            communicationPageReference.QueryString["person"] = this.Id.ToString();
-                            emailLink = new Rock.Web.PageReference( communicationPageReference.PageId, communicationPageReference.RouteId, communicationPageReference.Parameters, communicationPageReference.QueryString ).BuildUrl();
-                        }
-                        else
-                        {
-                            emailLink = string.Format( "{0}Communication?person={1}", rockUrlRoot, Id );
-                        }
-                    }
-                    else
-                    {
-                        emailLink = string.Format( "mailto:{0}", Email );
-                    }
-
-                    switch ( EmailPreference )
-                    {
-                        case EmailPreference.EmailAllowed:
-                            {
-                                return string.Format(
-                                    "<a class='{0}' style='{1}' href='{2}'>{3} {4} {5}</a>",
-                                    cssClass,
-                                    styles,
-                                    emailLink,
-                                    preText,
-                                    Email,
-                                    postText );
-                            }
-
-                        case EmailPreference.NoMassEmails:
-                            {
-                                return string.Format(
-                                    "<span class='js-email-status email-status no-mass-email' data-toggle='tooltip' data-placement='top' title='Email Preference is set to \"No Mass Emails\"'><a class='{0}' href='{1}'>{2} {3} {4} <i class='fa fa-exchange'></i></a> </span>",
-                                    cssClass,
-                                    emailLink,
-                                    preText,
-                                    Email,
-                                    postText );
-                            }
-
-                        case EmailPreference.DoNotEmail:
-                            {
-                                return string.Format(
-                                    "<span class='{0} js-email-status email-status do-not-email' data-toggle='tooltip' data-placement='top' title='Email Preference is set to \"Do Not Email\"'>{1} {2} {3} <i class='fa fa-ban'></i></span>",
-                                    cssClass,
-                                    preText,
-                                    Email,
-                                    postText );
-                            }
-                    }
-                }
-                else
-                {
-                    return string.Format(
-                        "<span class='js-email-status not-active email-status' data-toggle='tooltip' data-placement='top' title='Email is not active. {0}'>{1} <i class='fa fa-exclamation-triangle'></i></span>",
-                        HttpUtility.HtmlEncode(EmailNote),
-                        Email );
-                }
-            }
-
-            return string.Empty;
-        }
-
-        /// <summary>
-        /// Uploads the person's photo from the specified url and sets it as the person's Photo using the default BinaryFileType.
-        /// </summary>
-        /// <param name="photoUri">The photo URI.</param>
-        public void SetPhotoFromUrl( Uri photoUri )
-        {
-            this.SetPhotoFromUrl( photoUri, Rock.SystemGuid.BinaryFiletype.PERSON_IMAGE.AsGuid() );
-        }
-
-        /// <summary>
-        /// Uploads the person's photo from the specified url and sets it as the person's Photo using the specified BinaryFileType.
-        /// </summary>
-        /// <param name="photoUri">The photo URI.</param>
-        /// <param name="binaryFileTypeGuid">The binary file type unique identifier.</param>
-        public void SetPhotoFromUrl( Uri photoUri, Guid binaryFileTypeGuid )
-        {
-            try
-            {
-                HttpWebRequest imageRequest = ( HttpWebRequest ) HttpWebRequest.Create( photoUri );
-                HttpWebResponse imageResponse = ( HttpWebResponse ) imageRequest.GetResponse();
-                var imageStream = imageResponse.GetResponseStream();
-                using ( var rockContext = new RockContext() )
-                {
-                    var binaryFileType = new BinaryFileTypeService( rockContext ).GetNoTracking( binaryFileTypeGuid );
-                    using ( MemoryStream photoData = new MemoryStream() )
-                    {
-                        imageStream.CopyTo( photoData );
-                        var fileName = this.FullName.RemoveSpaces().MakeValidFileName();
-                        if ( fileName.IsNullOrWhiteSpace() )
-                        {
-                            fileName = "PersonPhoto";
-                        }
-
-                        var binaryFile = new BinaryFile()
-                        {
-                            FileName = fileName,
-                            MimeType = imageResponse.ContentType,
-                            BinaryFileTypeId = binaryFileType.Id,
-                            IsTemporary = true
-                        };
-
-                        binaryFile.SetStorageEntityTypeId( binaryFileType.StorageEntityTypeId );
-
-                        byte[] photoDataBytes = photoData.ToArray();
-                        binaryFile.FileSize = photoDataBytes.Length;
-                        binaryFile.ContentStream = new MemoryStream( photoDataBytes );
-
-                        var binaryFileService = new BinaryFileService( rockContext );
-                        binaryFileService.Add( binaryFile );
-                        rockContext.SaveChanges();
-
-                        this.PhotoId = binaryFile.Id;
-                    }
-                }
-            }
-            catch ( Exception ex )
-            {
-                throw new Exception( $"Unable to set photo from {photoUri},", ex );
-            }
-        }
-
-        /// <summary>
-        /// Creates a <see cref="System.Collections.Generic.Dictionary{String, Object}"/> of the Person object
-        /// </summary>
-        /// <returns>A <see cref="System.Collections.Generic.Dictionary{String, Object}"/> of the Person object.</returns>
-        public override Dictionary<string, object> ToDictionary()
-        {
-            var dictionary = base.ToDictionary();
-            dictionary.AddOrIgnore( "Age", AgePrecise );
-            dictionary.AddOrIgnore( "DaysToBirthday", DaysToBirthday );
-            dictionary.AddOrIgnore( "DaysToAnniversary", DaysToAnniversary );
-            dictionary.AddOrIgnore( "FullName", FullName );
-            dictionary.AddOrIgnore( "PrimaryAliasId", this.PrimaryAliasId );
-            return dictionary;
-        }
-
-        /// <summary>
-        /// Pres the save changes.
-        /// </summary>
-        /// <param name="dbContext">The database context.</param>
-        /// <param name="entry">The entry.</param>
-        public override void PreSaveChanges( Rock.Data.DbContext dbContext, DbEntityEntry entry )
-        {
-            var rockContext = ( RockContext ) dbContext;
-
-            var inactiveStatus = DefinedValueCache.Get( Rock.SystemGuid.DefinedValue.PERSON_RECORD_STATUS_INACTIVE.AsGuid() );
-            var deceased = DefinedValueCache.Get( Rock.SystemGuid.DefinedValue.PERSON_RECORD_STATUS_REASON_DECEASED.AsGuid() );
-
-            if ( inactiveStatus != null && deceased != null )
-            {
-                bool isInactive = ( RecordStatusValueId.HasValue && RecordStatusValueId.Value == inactiveStatus.Id ) ||
-                    ( RecordStatusValue != null && RecordStatusValue.Id == inactiveStatus.Id );
-                bool isReasonDeceased = ( RecordStatusReasonValueId.HasValue && RecordStatusReasonValueId.Value == deceased.Id ) ||
-                    ( RecordStatusReasonValue != null && RecordStatusReasonValue.Id == deceased.Id );
-
-                IsDeceased = isInactive && isReasonDeceased;
-
-                if ( isInactive )
-                {
-                    var dbPropertyEntry = entry.Property( "RecordStatusValueId" );
-                    if ( dbPropertyEntry != null && dbPropertyEntry.IsModified )
-                    {
-                        // If person was just inactivated, update the group member status for all their group memberships to be inactive
-                        foreach ( var groupMember in new GroupMemberService( rockContext )
-                            .Queryable()
-                            .Where( m =>
-                                m.PersonId == Id &&
-                                m.GroupMemberStatus != GroupMemberStatus.Inactive &&
-                                !m.Group.GroupType.IgnorePersonInactivated ) )
-                        {
-                            groupMember.GroupMemberStatus = GroupMemberStatus.Inactive;
-                        }
-
-                        // Also update the person's connection requests
-                        int[] aliasIds = Aliases.Select( a => a.Id ).ToArray();
-                        foreach ( var connectionRequest in new ConnectionRequestService( rockContext )
-                            .Queryable()
-                            .Where( c =>
-                                 aliasIds.Contains( c.PersonAliasId ) &&
-                                 c.ConnectionState != ConnectionState.Inactive &&
-                                 c.ConnectionState != ConnectionState.Connected ) )
-                        {
-                            connectionRequest.ConnectionState = ConnectionState.Inactive;
-                        }
-                    }
-                }
-            }
-
-            RecordTypeValueId = RecordTypeValueId ?? DefinedValueCache.Get( Rock.SystemGuid.DefinedValue.PERSON_RECORD_TYPE_PERSON.AsGuid() ).Id;
-            RecordStatusValueId = RecordStatusValueId ?? DefinedValueCache.Get( Rock.SystemGuid.DefinedValue.PERSON_RECORD_STATUS_ACTIVE.AsGuid() ).Id;
-
-            if ( !IsBusiness() && !ConnectionStatusValueId.HasValue )
-            {
-                ConnectionStatusValueId = DefinedValueCache.Get( Rock.SystemGuid.DefinedValue.PERSON_CONNECTION_STATUS_VISITOR.AsGuid() ).Id;
-            }
-
-            if ( string.IsNullOrWhiteSpace( NickName ) )
-            {
-                NickName = FirstName;
-            }
-
-            // Make sure the GivingId is correct.
-            if ( GivingId != ( GivingGroupId.HasValue ? $"G{GivingGroupId.Value}" : $"P{Id}" ) )
-            {
-                GivingId = GivingGroupId.HasValue ? $"G{GivingGroupId.Value}" : $"P{Id}";
-            }
-
-            if ( PhotoId.HasValue )
-            {
-                var originalPhotoId = entry.OriginalValues["PhotoId"].ToStringSafe().AsIntegerOrNull();
-                var isPhotoIdModified = entry.State == EntityState.Modified &&
-                                        ( ( originalPhotoId.HasValue && originalPhotoId.Value != PhotoId.Value ) || !originalPhotoId.HasValue );
-                if ( entry.State == EntityState.Added || isPhotoIdModified )
-                {
-                    BinaryFileService binaryFileService = new BinaryFileService( ( RockContext ) dbContext );
-                    var binaryFile = binaryFileService.Get( PhotoId.Value );
-                    if ( binaryFile != null && binaryFile.IsTemporary )
-                    {
-                        binaryFile.IsTemporary = false;
-                    }
-                }
-            }
-
-            // ensure person has a PersonAlias/PrimaryAlias
-            if ( entry.State != EntityState.Deleted )
-            {
-                if ( !this.Aliases.Any() || !this.Aliases.Any( a => a.AliasPersonId == this.Id ) )
-                {
-                    this.Aliases.Add( new PersonAlias { AliasPerson = this, AliasPersonGuid = this.Guid, Guid = Guid.NewGuid() } );
-                }
-            }
-
-            if ( entry.State == EntityState.Modified || entry.State == EntityState.Added )
-            {
-                this.FirstName = this.FirstName.StandardizeQuotes();
-                this.LastName = this.LastName.StandardizeQuotes();
-                this.NickName = this.NickName.StandardizeQuotes();
-            }
-
-            if ( this.AnniversaryDate.HasValue )
-            {
-                if ( this.MaritalStatusValueId != DefinedValueCache.Get( Rock.SystemGuid.DefinedValue.PERSON_MARITAL_STATUS_MARRIED ).Id )
-                {
-                    this.AnniversaryDate = null;
-                }
-                else
-                {
-                    var dbPropertyEntry = entry.Property( "AnniversaryDate" );
-                    if ( dbPropertyEntry != null && dbPropertyEntry.IsModified )
-                    {
-                        var spouse = this.GetSpouse( ( RockContext ) dbContext );
-                        if ( spouse != null && spouse.AnniversaryDate != this.AnniversaryDate )
-                        {
-                            spouse.AnniversaryDate = this.AnniversaryDate;
-                        }
-                    }
-                }
-            }
-
-            // Calculates the BirthDate and sets it
-            this.BirthDate = this.CalculateBirthDate();
-
-            CalculateSignals();
-
-            if ( this.IsValid )
-            {
-                new SaveMetaphoneTransaction( this ).Enqueue();
-            }
-
-            HistoryChanges = new History.HistoryChangeList();
-
-            switch ( entry.State )
-            {
-                case EntityState.Added:
-                    {
-                        HistoryChanges.AddChange( History.HistoryVerb.Add, History.HistoryChangeType.Record, "Person" ).SetNewValue( this.FullName );
-
-                        History.EvaluateChange( HistoryChanges, "Record Type", ( int? ) null, RecordTypeValue, RecordTypeValueId );
-                        History.EvaluateChange( HistoryChanges, "Record Status", ( int? ) null, RecordStatusValue, RecordStatusValueId );
-                        History.EvaluateChange( HistoryChanges, "Record Status Reason", ( int? ) null, RecordStatusReasonValue, RecordStatusReasonValueId );
-                        History.EvaluateChange( HistoryChanges, "Inactive Reason Note", string.Empty, InactiveReasonNote );
-                        History.EvaluateChange( HistoryChanges, "Connection Status", ( int? ) null, ConnectionStatusValue, ConnectionStatusValueId );
-                        History.EvaluateChange( HistoryChanges, "Review Reason", ( int? ) null, ReviewReasonValue, ReviewReasonValueId );
-                        History.EvaluateChange( HistoryChanges, "Review Reason Note", string.Empty, ReviewReasonNote );
-                        History.EvaluateChange( HistoryChanges, "Deceased", ( bool? ) null, IsDeceased );
-                        History.EvaluateChange( HistoryChanges, "Title", ( int? ) null, TitleValue, TitleValueId );
-                        History.EvaluateChange( HistoryChanges, "First Name", string.Empty, FirstName );
-                        History.EvaluateChange( HistoryChanges, "Nick Name", string.Empty, NickName );
-                        History.EvaluateChange( HistoryChanges, "Middle Name", string.Empty, MiddleName );
-                        History.EvaluateChange( HistoryChanges, "Last Name", string.Empty, LastName );
-                        History.EvaluateChange( HistoryChanges, "Suffix", ( int? ) null, SuffixValue, SuffixValueId );
-                        History.EvaluateChange( HistoryChanges, "Birth Date", null, BirthDate );
-                        History.EvaluateChange( HistoryChanges, "Gender", null, Gender );
-                        History.EvaluateChange( HistoryChanges, "Marital Status", ( int? ) null, MaritalStatusValue, MaritalStatusValueId );
-                        History.EvaluateChange( HistoryChanges, "Anniversary Date", null, AnniversaryDate );
-                        History.EvaluateChange( HistoryChanges, "Graduation Year", null, GraduationYear );
-                        History.EvaluateChange( HistoryChanges, "Giving Id", null, GivingId );
-                        History.EvaluateChange( HistoryChanges, "Email", string.Empty, Email );
-                        History.EvaluateChange( HistoryChanges, "Email Active", ( bool? ) null, IsEmailActive );
-                        History.EvaluateChange( HistoryChanges, "Email Note", string.Empty, EmailNote );
-                        History.EvaluateChange( HistoryChanges, "Email Preference", null, EmailPreference );
-                        History.EvaluateChange( HistoryChanges, "Communication Preference", null, CommunicationPreference );
-                        History.EvaluateChange( HistoryChanges, "System Note", string.Empty, SystemNote );
-
-                        if ( PhotoId.HasValue )
-                        {
-                            HistoryChanges.AddChange( History.HistoryVerb.Add, History.HistoryChangeType.Property, "Photo" );
-                        }
-
-                        // ensure a new person has an Alternate Id
-                        int alternateValueId = DefinedValueCache.Get( Rock.SystemGuid.DefinedValue.PERSON_SEARCH_KEYS_ALTERNATE_ID.AsGuid() ).Id;
-                        var personSearchKeyService = new PersonSearchKeyService( rockContext );
-                        PersonSearchKey personSearchKey = new PersonSearchKey()
-                        {
-                            PersonAlias = this.Aliases.First(),
-                            SearchTypeValueId = alternateValueId,
-                            SearchValue = PersonSearchKeyService.GenerateRandomAlternateId( true, rockContext )
-                        };
-                        personSearchKeyService.Add( personSearchKey );
-
-                        break;
-                    }
-
-                case EntityState.Modified:
-                    {
-                        History.EvaluateChange( HistoryChanges, "Record Type", entry.OriginalValues["RecordTypeValueId"].ToStringSafe().AsIntegerOrNull(), RecordTypeValue, RecordTypeValueId );
-                        History.EvaluateChange( HistoryChanges, "Record Status", entry.OriginalValues["RecordStatusValueId"].ToStringSafe().AsIntegerOrNull(), RecordStatusValue, RecordStatusValueId );
-                        History.EvaluateChange( HistoryChanges, "Record Status Reason", entry.OriginalValues["RecordStatusReasonValueId"].ToStringSafe().AsIntegerOrNull(), RecordStatusReasonValue, RecordStatusReasonValueId );
-                        History.EvaluateChange( HistoryChanges, "Inactive Reason Note", entry.OriginalValues["InactiveReasonNote"].ToStringSafe(), InactiveReasonNote );
-                        History.EvaluateChange( HistoryChanges, "Connection Status", entry.OriginalValues["ConnectionStatusValueId"].ToStringSafe().AsIntegerOrNull(), ConnectionStatusValue, ConnectionStatusValueId );
-                        History.EvaluateChange( HistoryChanges, "Review Reason", entry.OriginalValues["ReviewReasonValueId"].ToStringSafe().AsIntegerOrNull(), ReviewReasonValue, ReviewReasonValueId );
-                        History.EvaluateChange( HistoryChanges, "Review Reason Note", entry.OriginalValues["ReviewReasonNote"].ToStringSafe(), ReviewReasonNote );
-                        History.EvaluateChange( HistoryChanges, "Deceased", entry.OriginalValues["IsDeceased"].ToStringSafe().AsBoolean(), IsDeceased );
-                        History.EvaluateChange( HistoryChanges, "Title", entry.OriginalValues["TitleValueId"].ToStringSafe().AsIntegerOrNull(), TitleValue, TitleValueId );
-                        History.EvaluateChange( HistoryChanges, "First Name", entry.OriginalValues["FirstName"].ToStringSafe(), FirstName );
-                        History.EvaluateChange( HistoryChanges, "Nick Name", entry.OriginalValues["NickName"].ToStringSafe(), NickName );
-                        History.EvaluateChange( HistoryChanges, "Middle Name", entry.OriginalValues["MiddleName"].ToStringSafe(), MiddleName );
-                        History.EvaluateChange( HistoryChanges, "Last Name", entry.OriginalValues["LastName"].ToStringSafe(), LastName );
-                        History.EvaluateChange( HistoryChanges, "Suffix", entry.OriginalValues["SuffixValueId"].ToStringSafe().AsIntegerOrNull(), SuffixValue, SuffixValueId );
-                        History.EvaluateChange( HistoryChanges, "Birth Date", entry.OriginalValues["BirthDate"].ToStringSafe().AsDateTime(), BirthDate );
-                        History.EvaluateChange( HistoryChanges, "Gender", entry.OriginalValues["Gender"].ToStringSafe().ConvertToEnum<Gender>(), Gender );
-                        History.EvaluateChange( HistoryChanges, "Marital Status", entry.OriginalValues["MaritalStatusValueId"].ToStringSafe().AsIntegerOrNull(), MaritalStatusValue, MaritalStatusValueId );
-                        History.EvaluateChange( HistoryChanges, "Anniversary Date", entry.OriginalValues["AnniversaryDate"].ToStringSafe().AsDateTime(), AnniversaryDate );
-                        History.EvaluateChange( HistoryChanges, "Graduation Year", entry.OriginalValues["GraduationYear"].ToStringSafe().AsIntegerOrNull(), GraduationYear );
-                        History.EvaluateChange( HistoryChanges, "Giving Id", entry.OriginalValues["GivingId"].ToStringSafe(), GivingId );
-                        History.EvaluateChange( HistoryChanges, "Email", entry.OriginalValues["Email"].ToStringSafe(), Email );
-                        History.EvaluateChange( HistoryChanges, "Email Active", entry.OriginalValues["IsEmailActive"].ToStringSafe().AsBoolean(), IsEmailActive );
-                        History.EvaluateChange( HistoryChanges, "Email Note", entry.OriginalValues["EmailNote"].ToStringSafe(), EmailNote );
-                        History.EvaluateChange( HistoryChanges, "Email Preference", entry.OriginalValues["EmailPreference"].ToStringSafe().ConvertToEnum<EmailPreference>(), EmailPreference );
-                        History.EvaluateChange( HistoryChanges, "Communication Preference", entry.OriginalValues["CommunicationPreference"].ToStringSafe().ConvertToEnum<CommunicationType>(), CommunicationPreference );
-                        History.EvaluateChange( HistoryChanges, "System Note", entry.OriginalValues["SystemNote"].ToStringSafe(), SystemNote );
-
-                        int? originalPhotoId = entry.OriginalValues["PhotoId"].ToStringSafe().AsIntegerOrNull();
-                        if ( originalPhotoId.HasValue )
-                        {
-                            if ( PhotoId.HasValue )
-                            {
-                                if ( PhotoId.Value != originalPhotoId.Value )
-                                {
-                                    HistoryChanges.AddChange( History.HistoryVerb.Modify, History.HistoryChangeType.Property, "Photo" );
-                                }
-                            }
-                            else
-                            {
-                                HistoryChanges.AddChange( History.HistoryVerb.Delete, History.HistoryChangeType.Property, "Photo" );
-                            }
-                        }
-                        else if ( PhotoId.HasValue )
-                        {
-                            HistoryChanges.AddChange( History.HistoryVerb.Add, History.HistoryChangeType.Property, "Photo" );
-                        }
-
-                        if ( entry.OriginalValues["Email"].ToStringSafe() != Email )
-                        {
-                            var currentEmail = entry.OriginalValues["Email"].ToStringSafe();
-                            if ( !string.IsNullOrEmpty( currentEmail ) )
-                            {
-                                var personSearchKeyService = new PersonSearchKeyService( rockContext );
-                                var searchTypeValue = DefinedValueCache.Get( Rock.SystemGuid.DefinedValue.PERSON_SEARCH_KEYS_EMAIL.AsGuid() );
-                                if ( !personSearchKeyService.Queryable().Any( a => a.PersonAlias.PersonId == Id && a.SearchTypeValueId == searchTypeValue.Id && a.SearchValue.Equals( currentEmail, StringComparison.OrdinalIgnoreCase ) ) )
-                                {
-                                    PersonSearchKey personSearchKey = new PersonSearchKey()
-                                    {
-                                        PersonAliasId = PrimaryAliasId.Value,
-                                        SearchTypeValueId = searchTypeValue.Id,
-                                        SearchValue = currentEmail
-                                    };
-
-                                    personSearchKeyService.Add( personSearchKey );
-                                }
-                            }
-                        }
-
-                        if ( entry.OriginalValues["RecordStatusValueId"].ToStringSafe().AsIntegerOrNull() != RecordStatusValueId )
-                        {
-                            RecordStatusLastModifiedDateTime = RockDateTime.Now;
-
-                            var activeStatus = DefinedValueCache.Get( Rock.SystemGuid.DefinedValue.PERSON_RECORD_STATUS_ACTIVE.AsGuid() );
-                            if ( this.RecordStatusValueId == activeStatus.Id )
-                            {
-                                this.ReviewReasonValueId = null;
-                            }
-                        }
-
-                        break;
-                    }
-
-                case EntityState.Deleted:
-                    {
-                        HistoryChanges.AddChange( History.HistoryVerb.Delete, History.HistoryChangeType.Record, null );
-
-                        // If PersonRecord is getting deleted, don't do any of the remaining presavechanges
-                        return;
-                    }
-            }
-
-            base.PreSaveChanges( dbContext, entry );
-        }
-
-        /// <summary>
-        /// Posts the save changes.
-        /// </summary>
-        /// <param name="dbContext">The database context.</param>
-        public override void PostSaveChanges( Data.DbContext dbContext )
-        {
-            if ( HistoryChanges?.Any() == true )
-            {
-                HistoryService.SaveChanges(
-                    ( RockContext ) dbContext,
-                    typeof( Person ),
-                    SystemGuid.Category.HISTORY_PERSON_DEMOGRAPHIC_CHANGES.AsGuid(),
-                    this.Id,
-                    HistoryChanges,
-                    this.FullName,
-                    null,
-                    null,
-                    true,
-                    this.ModifiedByPersonAliasId );
-            }
-
-            base.PostSaveChanges( dbContext );
-
-            // If the person was just added then update the GivingId to prevent "P0" values
-            if ( this.GivingId == "P0" )
-            {
-                PersonService.UpdateGivingId( this.Id, dbContext as RockContext );
-            }
-
-            // NOTE: This is also done on GroupMember.PostSaveChanges in case Role or family membership changes
-            PersonService.UpdatePersonAgeClassification( this.Id, dbContext as RockContext );
-            PersonService.UpdatePrimaryFamily( this.Id, dbContext as RockContext );
-            PersonService.UpdateGivingLeaderId( this.Id, dbContext as RockContext );
-            PersonService.UpdateGroupSalutations( this.Id, dbContext as RockContext );
-        }
-
-        /// <summary>
-        /// Returns a <see cref="System.String" /> containing the Person's FullName that represents this instance.
-        /// </summary>
-        /// <returns>
-        /// A <see cref="System.String" /> containing the Person's FullName that represents this instance.
-        /// </returns>
-        public override string ToString()
-        {
-            return this.FullName;
-        }
-
-        /// <summary>
-        /// Determines whether the specified action is authorized.
-        /// </summary>
-        /// <param name="action">The action.</param>
-        /// <param name="person">The person.</param>
-        /// <returns>
-        ///   <c>true</c> if the specified action is authorized; otherwise, <c>false</c>.
-        /// </returns>
-        public override bool IsAuthorized( string action, Person person )
-        {
-            if ( person != null && person.Guid.Equals( this.Guid ) )
-            {
-                return true;
-            }
-            else
-            {
-                return base.IsAuthorized( action, person );
-            }
-        }
-
-        /// <summary>
-        /// Gets the campus.
-        /// </summary>
-        /// <returns></returns>
-        public Campus GetCampus()
-        {
-            // If PrimaryCampus has been calculated, use that. Otherwise, retrieve the campus of the primary family.
-            if ( this.PrimaryCampus != null )
-            {
-                return this.PrimaryCampus;
-            }
-            else
-            {
-                var primaryFamily = this.GetFamily();
-
-                return primaryFamily != null ? primaryFamily.Campus : null;
-            }
-        }
-
-        /// <summary>
-        /// Gets the campus ids for all the families that a person belongs to.
-        /// </summary>
-        /// <returns></returns>
-        public List<int> GetCampusIds()
-        {
-            return this.GetFamilies()
-                .Where( f => f.CampusId.HasValue )
-                .Select( f => f.CampusId.Value )
-                .Distinct()
-                .ToList();
-        }
-
-        /// <summary>
-        /// Calculates the top-most signal and updates the person properties.
-        /// </summary>
-        public void CalculateSignals()
-        {
-            if ( Signals != null )
-            {
-                var rockContext = new RockContext();
-                var topSignal = Signals
-                    .Where( s => !s.ExpirationDate.HasValue || s.ExpirationDate >= RockDateTime.Now )
-                    .Select( s => new
-                    {
-                        Id = s.Id,
-                        SignalType = SignalTypeCache.Get( s.SignalTypeId )
-                    } )
-                    .OrderBy( s => s.SignalType.Order )
-                    .ThenBy( s => s.SignalType.Id )
-                    .FirstOrDefault();
-
-                TopSignalId = topSignal?.Id;
-                TopSignalIconCssClass = topSignal?.SignalType.SignalIconCssClass;
-                TopSignalColor = topSignal?.SignalType.SignalColor;
-            }
-        }
-
-        /// <summary>
-        /// Gets the phone number.
-        /// </summary>
-        /// <param name="phoneType">Type of the phone.</param>
-        /// <returns></returns>
-        public PhoneNumber GetPhoneNumber( Guid phoneType )
-        {
-            int numberTypeValueId = DefinedValueCache.GetId( phoneType ) ?? 0;
-            return PhoneNumbers.FirstOrDefault( n => n.NumberTypeValueId == numberTypeValueId );
-        }
-
-        /// <summary>
-        /// Determines whether this Person can receive emails.
-        /// </summary>
-        /// <param name="isBulk">if set to <c>true</c> this method will validate that this Person can receive bulk emails.</param>
-        /// <returns>
-        ///   <c>true</c> if this Person can receive emails; otherwise, <c>false</c>.
-        /// </returns>
-        public bool CanReceiveEmail( bool isBulk = true )
-        {
-            var userAllowsBulk = EmailPreference != EmailPreference.NoMassEmails;
-
-            return Email.IsNotNullOrWhiteSpace()
-                    && IsEmailActive
-                    && EmailPreference != EmailPreference.DoNotEmail
-                    && ( !isBulk || userAllowsBulk );
-        }
-        #endregion
-
-        #region Static Helper Methods
-
-        /// <summary>
-        /// Gets the family salutation.
-        /// </summary>
-        /// <param name="person">The person.</param>
-        /// <param name="includeChildren">if set to <c>true</c> [include children].</param>
-        /// <param name="includeInactive">if set to <c>true</c> [include inactive].</param>
-        /// <param name="useFormalNames">if set to <c>true</c> [use formal names].</param>
-        /// <param name="finalSeparator">The final separator.</param>
-        /// <param name="separator">The separator.</param>
-        /// <returns></returns>
-        [RockObsolete( "1.12.4" )]
-        [Obsolete( "Use Person.PrimaryFamily.GroupSalutation instead" )]
-        public static string GetFamilySalutation( Person person, bool includeChildren = false, bool includeInactive = true, bool useFormalNames = false, string finalSeparator = "&", string separator = "," )
-        {
-            var args = new CalculateFamilySalutationArgs( includeChildren )
-            {
-                IncludeInactive = includeInactive,
-                UseFormalNames = useFormalNames,
-                FinalSeparator = finalSeparator,
-                Separator = separator,
-                LimitToPersonIds = null
-            };
-
-            return CalculateFamilySalutation( person, args );
-        }
-
-        /// <summary>
-        ///
-        /// </summary>
-        public sealed class CalculateFamilySalutationArgs
-        {
-            /// <summary>
-            /// Initializes a new instance of the <see cref="CalculateFamilySalutationArgs"/> class.
-            /// </summary>
-            /// <param name="includeChildren">if set to <c>true</c> [include children].</param>
-            public CalculateFamilySalutationArgs( bool includeChildren )
-            {
-                IncludeChildren = includeChildren;
-            }
-
-            /// <summary>
-            /// Gets or sets a value indicating whether [include children].
-            /// </summary>
-            /// <value>
-            ///   <c>true</c> if [include children]; otherwise, <c>false</c>.
-            /// </value>
-            public bool IncludeChildren { get; set; } = false;
-
-            /// <summary>
-            /// Gets or sets a value indicating whether [include inactive].
-            /// </summary>
-            /// <value>
-            ///   <c>true</c> if [include inactive]; otherwise, <c>false</c>.
-            /// </value>
-            public bool IncludeInactive { get; set; } = false;
-
-            /// <summary>
-            /// Gets or sets a value indicating whether [use formal names].
-            /// </summary>
-            /// <value>
-            ///   <c>true</c> if [use formal names]; otherwise, <c>false</c>.
-            /// </value>
-            public bool UseFormalNames { get; set; } = false;
-
-            /// <summary>
-            /// Gets or sets the final separator.
-            /// </summary>
-            /// <value>
-            /// The final separator.
-            /// </value>
-            public string FinalSeparator { get; set; } = "&";
-
-            /// <summary>
-            /// Gets or sets the separator.
-            /// </summary>
-            /// <value>
-            /// The separator.
-            /// </value>
-            public string Separator { get; set; } = ",";
-
-            /// <summary>
-            /// Gets or sets the limit to person ids.
-            /// </summary>
-            /// <value>
-            /// The limit to person ids.
-            /// </value>
-            public int[] LimitToPersonIds { get; set; } = null;
-
-            /// <summary>
-            /// Gets or sets the rock context.
-            /// </summary>
-            /// <value>
-            /// The rock context.
-            /// </value>
-            public RockContext RockContext { get; set; } = null;
-        }
-
-        /// <summary>
-        /// Calculates the family salutation.
-        /// </summary>
-        /// <param name="person">The person.</param>
-        /// <param name="calculateFamilySalutationArgs">The calculate family salutation arguments.</param>
-        /// <returns></returns>
-        public static string CalculateFamilySalutation( Person person, CalculateFamilySalutationArgs calculateFamilySalutationArgs )
-        {
-            string familySalutation = null;
-            if ( person.PrimaryFamilyId.HasValue )
-            {
-                var primaryFamily = person.PrimaryFamily ?? new GroupService( new RockContext() ).Get( person.PrimaryFamilyId.Value );
-                if ( primaryFamily != null )
-                {
-                    familySalutation = GroupService.CalculateFamilySalutation( primaryFamily, calculateFamilySalutationArgs );
-                }
-            }
-
-            if ( familySalutation.IsNullOrWhiteSpace() )
-            {
-                // This shouldn't happen, but if somehow there are no family members, just return the specified person's name
-                familySalutation = $"{( calculateFamilySalutationArgs.UseFormalNames ? person.FirstName : person.NickName )} {person.LastName}";
-            }
-
-            return familySalutation;
-        }
-
-        /// <summary>
-        /// Gets the person photo URL.
-        /// </summary>
-        /// <param name="person">The person to get the photo for.</param>
-        /// <param name="maxWidth">The maximum width (in px).</param>
-        /// <param name="maxHeight">The maximum height (in px).</param>
-        /// <returns></returns>
-        public static string GetPersonPhotoUrl( Person person, int? maxWidth = null, int? maxHeight = null )
-        {
-            return GetPersonPhotoUrl( person.Id, person.PhotoId, person.Age, person.Gender, person.RecordTypeValueId.HasValue ? DefinedValueCache.Get( person.RecordTypeValueId.Value ).Guid : ( Guid? ) null, person.AgeClassification, maxWidth, maxHeight );
-        }
-
-        /// <summary>
-        /// Gets the person photo URL from a person id (warning this will cause a database lookup).
-        /// </summary>
-        /// <param name="personId">The person identifier.</param>
-        /// <param name="maxWidth">The maximum width (in px).</param>
-        /// <param name="maxHeight">The maximum height (in px).</param>
-        /// <returns></returns>
-        public static string GetPersonPhotoUrl( int personId, int? maxWidth = null, int? maxHeight = null )
-        {
-            using ( RockContext rockContext = new RockContext() )
-            {
-                Person person = new PersonService( rockContext ).Get( personId );
-                return GetPersonPhotoUrl( person, maxWidth, maxHeight );
-            }
-        }
-
-        /// <summary>
-        /// Gets the 'NoPictureUrl' for the person based on their Gender, Age, and RecordType (Person or Business)
-        /// </summary>
-        /// <param name="person">The person.</param>
-        /// <param name="maxWidth">The maximum width.</param>
-        /// <param name="maxHeight">The maximum height.</param>
-        /// <returns></returns>
-        public static string GetPersonNoPictureUrl( Person person, int? maxWidth = null, int? maxHeight = null )
-        {
-            return GetPersonPhotoUrl( person.Id, null, person.Age, person.Gender, person.RecordTypeValueId.HasValue ? DefinedValueCache.Get( person.RecordTypeValueId.Value ).Guid : ( Guid? ) null, person.AgeClassification, maxWidth, maxHeight );
-        }
-
-        /// <summary>
-        /// Gets the person photo URL.
-        /// </summary>
-        /// <param name="personId">The person identifier.</param>
-        /// <param name="photoId">The photo identifier.</param>
-        /// <param name="age">The age.</param>
-        /// <param name="gender">The gender.</param>
-        /// <param name="recordTypeValueGuid">The record type value unique identifier.</param>
-        /// <param name="ageClassification">The age classification.</param>
-        /// <param name="maxWidth">The maximum width.</param>
-        /// <param name="maxHeight">The maximum height.</param>
-        /// <returns></returns>
-        public static string GetPersonPhotoUrl( int? personId, int? photoId, int? age, Gender gender, Guid? recordTypeValueGuid, AgeClassification? ageClassification, int? maxWidth = null, int? maxHeight = null )
-        {
-            string virtualPath = string.Empty;
-            if ( photoId.HasValue )
-            {
-                string widthHeightParams = string.Empty;
-                if ( maxWidth.HasValue )
-                {
-                    widthHeightParams += string.Format( "&maxwidth={0}", maxWidth.Value );
-                }
-
-                if ( maxHeight.HasValue )
-                {
-                    widthHeightParams += string.Format( "&maxheight={0}", maxHeight.Value );
-                }
-
-                virtualPath = string.Format( "~/GetImage.ashx?id={0}" + widthHeightParams, photoId );
-            }
-            else
-            {
-                if ( recordTypeValueGuid.HasValue && recordTypeValueGuid.Value == SystemGuid.DefinedValue.PERSON_RECORD_TYPE_BUSINESS.AsGuid() )
-                {
-                    virtualPath = "~/Assets/Images/business-no-photo.svg?";
-                }
-                else if ( age.HasValue && age.Value < 18 )
-                {
-                    // it's a child
-                    virtualPath = $"~/{GetPhotoPath( gender, false )}";
-                }
-                else
-                {
-                    // check age classification
-                    if ( ageClassification == null )
-                    {
-                        if ( personId.HasValue )
-                        {
-                            using ( var rockContext = new RockContext() )
-                            {
-                                ageClassification = new PersonService( rockContext ).Queryable( true ).Where( a => a.Id == personId ).Select( a => ( AgeClassification? ) a.AgeClassification ).FirstOrDefault();
-                            }
-                        }
-                    }
-
-                    if ( ageClassification.HasValue && ageClassification == AgeClassification.Child )
-                    {
-                        // it's a child
-                        virtualPath = $"~/{GetPhotoPath( gender, false )}";
-                    }
-                    else
-                    {
-                        // it's an adult
-                        virtualPath = $"~/{GetPhotoPath( gender, true )}";
-                    }
-                }
-            }
-
-            if ( System.Web.HttpContext.Current == null )
-            {
-                return virtualPath;
-            }
-            else
-            {
-                return VirtualPathUtility.ToAbsolute( virtualPath );
-            }
-        }
-
-        /// <summary>
-        /// Gets the photo path based on the gender and adult/child status.
-        /// </summary>
-        /// <param name="gender">The gender.</param>
-        /// <param name="isAdult">if set to <c>true</c> is adult.</param>
-        /// <returns></returns>
-        private static string GetPhotoPath( Gender gender, bool isAdult )
-        {
-            if ( isAdult )
-            {
-                switch ( gender )
-                {
-                    case Gender.Female:
-                        {
-                            return "Assets/Images/person-no-photo-female.svg?";
-                        }
-
-                    case Gender.Male:
-                        {
-                            return "Assets/Images/person-no-photo-male.svg?";
-                        }
-
-                    default:
-                        {
-                            return "Assets/Images/person-no-photo-unknown.svg?";
-                        }
-                }
-            }
-
-            switch ( gender )
-            {
-                case Gender.Female:
-                    {
-                        return "Assets/Images/person-no-photo-child-female.svg?";
-                    }
-
-                case Gender.Male:
-                    {
-                        return "Assets/Images/person-no-photo-child-male.svg?";
-                    }
-
-                default:
-                    {
-                        return "Assets/Images/person-no-photo-child-unknown.svg?";
-                    }
-            }
-        }
-
-        /// <summary>
-        /// Gets the person image tag.
-        /// </summary>
-        /// <param name="person">The person to get the image for.</param>
-        /// <param name="maxWidth">The maximum width (in px).</param>
-        /// <param name="maxHeight">The maximum height (in px).</param>
-        /// <param name="altText">The alt text to use on the image.</param>
-        /// <param name="className">The css class name to apply to the image.</param>
-        /// <returns></returns>
-        public static string GetPersonPhotoImageTag( Person person, int? maxWidth = null, int? maxHeight = null, string altText = "", string className = "" )
-        {
-            Guid? recordTypeValueGuid = null;
-            if ( person?.RecordStatusValueId != null )
-            {
-                recordTypeValueGuid = DefinedValueCache.Get( person.RecordTypeValueId.Value )?.Guid;
-            }
-
-            var personPhotoImageTagArgs = new GetPersonPhotoImageTagArgs
-            {
-                PhotoId = person?.PhotoId,
-                Age = person?.Age,
-                Gender = person?.Gender ?? Gender.Unknown,
-                RecordTypeValueGuid = recordTypeValueGuid,
-                AgeClassification = person.AgeClassification,
-                MaxWidth = maxWidth,
-                MaxHeight = maxHeight,
-                AltText = altText,
-                ClassName = className
-            };
-
-            return GetPersonPhotoImageTag( person?.Id, personPhotoImageTagArgs );
-        }
-
-        /// <summary>
-        /// Gets the person image tag.
-        /// </summary>
-        /// <param name="personAlias">The person alias.</param>
-        /// <param name="maxWidth">The maximum width (in px).</param>
-        /// <param name="maxHeight">The maximum height (in px).</param>
-        /// <param name="altText">The alt text to use on the image.</param>
-        /// <param name="className">The css class name to apply to the image.</param>
-        /// <returns></returns>
-        public static string GetPersonPhotoImageTag( PersonAlias personAlias, int? maxWidth = null, int? maxHeight = null, string altText = "", string className = "" )
-        {
-            Person person = personAlias != null ? personAlias.Person : null;
-            return GetPersonPhotoImageTag( person, maxWidth, maxHeight, altText, className );
-        }
-
-        /// <summary>
-        /// Gets the person image tag.
-        /// NOTE: You might want to use <seealso cref="GetPersonPhotoImageTag(int?, GetPersonPhotoImageTagArgs) "/> instead
-        /// </summary>
-        /// <param name="personId">The person identifier.</param>
-        /// <param name="photoId">The photo identifier.</param>
-        /// <param name="age">The age.</param>
-        /// <param name="gender">The gender.</param>
-        /// <param name="recordTypeValueGuid">The record type value unique identifier.</param>
-        /// <param name="maxWidth">The maximum width (in px).</param>
-        /// <param name="maxHeight">The maximum height (in px).</param>
-        /// <param name="altText">The alt text to use on the image.</param>
-        /// <param name="className">The css class name to apply to the image.</param>
-        /// <returns></returns>
-        public static string GetPersonPhotoImageTag( int? personId, int? photoId, int? age, Gender gender, Guid? recordTypeValueGuid, int? maxWidth = null, int? maxHeight = null, string altText = "", string className = "" )
-        {
-            var personPhotoImageTagArgs = new GetPersonPhotoImageTagArgs
-            {
-                PhotoId = photoId,
-                Age = age,
-                Gender = gender,
-                RecordTypeValueGuid = recordTypeValueGuid,
-                MaxWidth = maxWidth,
-                MaxHeight = maxHeight,
-                AltText = altText,
-                ClassName = className
-            };
-
-            return GetPersonPhotoImageTag( personId, personPhotoImageTagArgs );
-        }
-
-        /// <summary>
-        /// Gets the person photo image tag.
-        /// </summary>
-        /// <param name="personId">The person identifier.</param>
-        /// <param name="personPhotoImageTagArgs">The person photo image tag arguments.</param>
-        /// <returns></returns>
-        public static string GetPersonPhotoImageTag( int? personId, GetPersonPhotoImageTagArgs personPhotoImageTagArgs )
-        {
-            var photoUrl = new StringBuilder();
-
-            photoUrl.Append( VirtualPathUtility.ToAbsolute( "~/" ) );
-            string altText = personPhotoImageTagArgs.AltText;
-            string className = personPhotoImageTagArgs.ClassName;
-            int? photoId = personPhotoImageTagArgs.PhotoId;
-            int? maxWidth = personPhotoImageTagArgs.MaxWidth;
-            int? maxHeight = personPhotoImageTagArgs.MaxHeight;
-            Guid? recordTypeValueGuid = personPhotoImageTagArgs.RecordTypeValueGuid;
-            int? age = personPhotoImageTagArgs.Age;
-            Gender gender = personPhotoImageTagArgs.Gender;
-
-            string styleString = string.Empty;
-
-            string altString = string.IsNullOrWhiteSpace( altText ) ? string.Empty :
-                string.Format( " alt='{0}'", altText );
-
-            string classString = string.IsNullOrWhiteSpace( className ) ? string.Empty :
-                string.Format( " class='{0}'", className );
-
-            if ( photoId.HasValue )
-            {
-                photoUrl.AppendFormat( "GetImage.ashx?id={0}", photoId );
-                if ( maxWidth.HasValue )
-                {
-                    photoUrl.AppendFormat( "&maxwidth={0}", maxWidth.Value );
-                }
-
-                if ( maxHeight.HasValue )
-                {
-                    photoUrl.AppendFormat( "&maxheight={0}", maxHeight.Value );
-                }
-            }
-            else
-            {
-                if ( recordTypeValueGuid.HasValue && recordTypeValueGuid.Value == SystemGuid.DefinedValue.PERSON_RECORD_TYPE_BUSINESS.AsGuid() )
-                {
-                    photoUrl.Append( "Assets/Images/business-no-photo.svg?" );
-                }
-                else if ( age.HasValue && age.Value < 18 )
-                {
-                    // it's a child
-                    photoUrl.Append( GetPhotoPath( gender, false ) );
-                }
-                else
-                {
-                    var ageClassification = personPhotoImageTagArgs.AgeClassification;
-                    if ( personId.HasValue && !ageClassification.HasValue )
-                    {
-                        using ( var rockContext = new RockContext() )
-                        {
-                            ageClassification = new PersonService( rockContext ).GetSelect( personId.Value, s => s.AgeClassification );
-                        }
-                    }
-
-                    if ( ageClassification.HasValue && ageClassification == AgeClassification.Child )
-                    {
-                        // it's a child
-                        photoUrl.Append( GetPhotoPath( gender, false ) );
-                    }
-                    else
-                    {
-                        // it's an adult
-                        photoUrl.Append( GetPhotoPath( gender, true ) );
-                    }
-                }
-            }
-
-            return string.Format( "<img src='{0}'{1}{2}{3}/>", photoUrl.ToString(), styleString, altString, classString );
-        }
-
-        /// <summary>
-        /// Gets the HTML markup to use for displaying the top-most signal icon for this person.
-        /// </summary>
-        /// <returns>A string that represents the Icon to display or an empty string if no signal is active.</returns>
-        public string GetSignalMarkup()
-        {
-            return Person.GetSignalMarkup( TopSignalColor, TopSignalIconCssClass );
-        }
-
-        /// <summary>
-        /// Gets the HTML markup to use for displaying the given signal color and icon.
-        /// </summary>
-        /// <returns>A string that represents the Icon to display or an empty string if no signal color was provided.</returns>
-        public static string GetSignalMarkup( string signalColor, string signalIconCssClass )
-        {
-            if ( !string.IsNullOrWhiteSpace( signalColor ) )
-            {
-                return string.Format(
-                    "<i class='{1}' style='color: {0};'></i>",
-                    signalColor,
-                    !string.IsNullOrWhiteSpace( signalIconCssClass ) ? signalIconCssClass : "fa fa-flag" );
-            }
-
-            return string.Empty;
-        }
-
-        /// <summary>
-        /// Adds the related person to the selected person's known relationships with a role of 'Can check in' which
-        /// is typically configured to allow check-in.  If an inverse relationship is configured for 'Can check in'
-        /// (i.e. 'Allow check in by'), that relationship will also be created.
-        /// </summary>
-        /// <param name="personId">A <see cref="System.Int32" /> representing the Id of the Person.</param>
-        /// <param name="relatedPersonId">A <see cref="System.Int32" /> representing the Id of the related Person.</param>
-        /// <param name="rockContext">The rock context.</param>
-        public static void CreateCheckinRelationship( int personId, int relatedPersonId, RockContext rockContext = null )
-        {
-            var knownRelationshipGroupType = GroupTypeCache.Get( Rock.SystemGuid.GroupType.GROUPTYPE_KNOWN_RELATIONSHIPS );
-            var canCheckInRole = knownRelationshipGroupType.Roles.FirstOrDefault( r => r.Guid.Equals( new Guid( Rock.SystemGuid.GroupRole.GROUPROLE_KNOWN_RELATIONSHIPS_CAN_CHECK_IN ) ) );
-            if ( canCheckInRole != null )
-            {
-                rockContext = rockContext ?? new RockContext();
-                var groupMemberService = new GroupMemberService( rockContext );
-                groupMemberService.CreateKnownRelationship( personId, relatedPersonId, canCheckInRole.Id );
-            }
-        }
-
-        /// <summary>
-        /// Formats the full name.
-        /// </summary>
-        /// <param name="nickName">The nick name.</param>
-        /// <param name="lastName">The last name.</param>
-        /// <param name="suffix">The suffix.</param>
-        /// <returns></returns>
-        public static string FormatFullName( string nickName, string lastName, string suffix )
-        {
-            var fullName = new StringBuilder();
-
-            fullName.AppendFormat( "{0} {1}", nickName, lastName );
-
-            if ( !string.IsNullOrWhiteSpace( suffix ) )
-            {
-                fullName.AppendFormat( " {0}", suffix );
-            }
-
-            return fullName.ToString();
-        }
-
-        /// <summary>
-        /// Formats the full name.
-        /// </summary>
-        /// <param name="nickName">The nick name.</param>
-        /// <param name="lastName">The last name.</param>
-        /// <param name="suffixValueId">The suffix value identifier.</param>
-        /// <param name="recordTypeValueId">The record type value identifier.</param>
-        /// <returns></returns>
-        public static string FormatFullName( string nickName, string lastName, int? suffixValueId, int? recordTypeValueId = null )
-        {
-            if ( IsNameless( recordTypeValueId ) )
-            {
-                return "Nameless Person";
-            }
-
-            if ( IsBusiness( recordTypeValueId ) )
-            {
-                return lastName;
-            }
-
-            if ( suffixValueId.HasValue )
-            {
-                var suffix = DefinedValueCache.Get( suffixValueId.Value );
-                if ( suffix != null )
-                {
-                    return FormatFullName( nickName, lastName, suffix.Value );
-                }
-            }
-
-            return FormatFullName( nickName, lastName, string.Empty );
-        }
-
-        /// <summary>
-        /// Given a grade offset, returns the graduation year
-        /// </summary>
-        /// <param name="gradeOffset"></param>
-        /// <returns></returns>
-        public static int? GraduationYearFromGradeOffset( int? gradeOffset )
-        {
-            if ( gradeOffset.HasValue && gradeOffset.Value >= 0 )
-            {
-                return PersonService.GetCurrentGraduationYear() + gradeOffset.Value;
-            }
-
-            return null;
-        }
-
-        /// <summary>
-        /// Given a graduation year returns the grade offset
-        /// </summary>
-        /// <param name="graduationYear">The graduation year.</param>
-        /// <returns></returns>
-        public static int? GradeOffsetFromGraduationYear( int? graduationYear )
-        {
-            if ( !graduationYear.HasValue )
-            {
-                return null;
-            }
-            else
-            {
-                return graduationYear.Value - PersonService.GetCurrentGraduationYear();
-            }
-        }
-
-        /// <summary>
-        /// Determines whether person has graduated based on grade offset
-        /// </summary>
-        /// <param name="gradeOffset">The grade offset.</param>
-        /// <returns></returns>
-        public static bool? HasGraduatedFromGradeOffset( int? gradeOffset )
-        {
-            if ( gradeOffset.HasValue )
-            {
-                return gradeOffset < 0;
-            }
-
-            return null;
-        }
-
-        /// <summary>
-        /// Formats the grade based on graduation year
-        /// </summary>
-        /// <param name="graduationYear">The graduation year.</param>
-        /// <returns></returns>
-        public static string GradeFormattedFromGraduationYear( int? graduationYear )
-        {
-            return GradeFormattedFromGradeOffset( GradeOffsetFromGraduationYear( graduationYear ) );
-        }
-
-        /// <summary>
-        /// Gets the grade abbreviation attribute based on graduation year.
-        /// </summary>
-        /// <param name="graduationYear">The graduation year.</param>
-        /// <returns>
-        /// Returns a string of the abbreviation attribute.
-        /// </returns>
-        internal static string GradeAbbreviationFromGraduationYear( int? graduationYear )
-        {
-            return GradeAbbreviationFromGradeOffset( GradeOffsetFromGraduationYear( graduationYear ) );
-        }
-
-        /// <summary>
-        /// Formats the grade based on grade offset
-        /// </summary>
-        /// <param name="gradeOffset">The grade offset.</param>
-        /// <returns></returns>
-        public static string GradeFormattedFromGradeOffset( int? gradeOffset )
-        {
-            // If the grade offset does not have a value or it is less than zero, return an empty string.
-            if ( !gradeOffset.HasValue || gradeOffset < 0 )
-            {
-                return string.Empty;
-            }
-
-            var schoolGrades = DefinedTypeCache.Get( Rock.SystemGuid.DefinedType.SCHOOL_GRADES.AsGuid() );
-            if ( schoolGrades == null )
-            {
-                return string.Empty;
-            }
-
-            var sortedGradeValues = schoolGrades.DefinedValues.OrderBy( a => a.Value.AsInteger() );
-            var schoolGradeValue = sortedGradeValues.Where( a => a.Value.AsInteger() >= gradeOffset.Value ).FirstOrDefault();
-            if ( schoolGradeValue == null )
-            {
-                return string.Empty;
-            }
-
-            return schoolGradeValue.Description;
-        }
-
-        /// <summary>
-        /// Gets the grade abbreviation attribute based on grade offset.
-        /// </summary>
-        /// <param name="gradeOffset">The grade offset.</param>
-        /// <returns>
-        /// Returns a string of the abbreviation attribute.
-        /// </returns>
-        internal static string GradeAbbreviationFromGradeOffset( int? gradeOffset )
-        {
-            // If the grade offset does not have a value or it is less than zero, return an empty string.
-            if ( !gradeOffset.HasValue || gradeOffset < 0 )
-            {
-                return string.Empty;
-            }
-
-            var schoolGrades = DefinedTypeCache.Get( Rock.SystemGuid.DefinedType.SCHOOL_GRADES.AsGuid() );
-            if ( schoolGrades == null )
-            {
-                return string.Empty;
-            }
-
-            var sortedGradeValues = schoolGrades.DefinedValues.OrderBy( a => a.Value.AsInteger() );
-            var schoolGradeValue = sortedGradeValues.Where( a => a.Value.AsInteger() >= gradeOffset.Value ).FirstOrDefault();
-            if ( schoolGradeValue == null )
-            {
-                return string.Empty;
-            }
-
-            // If there is an abbreviation, return it.  Otherwise, return an empty string.
-            return schoolGradeValue.Attributes.ContainsKey( "Abbreviation" ) ? schoolGradeValue.GetAttributeValue( "Abbreviation" ) : string.Empty;
-        }
-
-        /// <summary>
-        /// Gets the home locations for all the person id's passed in. If a person is in
-        /// more than one family or that family has more than one home address a single
-        /// location is provided.
-        /// </summary>
-        /// <param name="personIds">The person ids.</param>
-        /// <param name="rockContext">The rock context.</param>
-        /// <returns></returns>
-        public static Dictionary<int, Location> GetHomeLocations( List<int> personIds, RockContext rockContext = null )
-        {
-            var personHomeAddresses = new Dictionary<int, Location>();
-
-            if ( personIds != null )
-            {
-                rockContext = rockContext ?? new RockContext();
-
-                Guid? homeAddressGuid = Rock.SystemGuid.DefinedValue.GROUP_LOCATION_TYPE_HOME.AsGuidOrNull();
-                Guid? familyGuid = new Guid( Rock.SystemGuid.GroupType.GROUPTYPE_FAMILY );
-
-                if ( homeAddressGuid.HasValue && familyGuid.HasValue )
-                {
-                    var homeAddressDv = DefinedValueCache.Get( homeAddressGuid.Value );
-                    var familyGroupType = GroupTypeCache.Get( familyGuid.Value );
-                    if ( homeAddressDv != null && familyGroupType != null )
-                    {
-                        var personLocations = new GroupMemberService( rockContext ).Queryable()
-                                .Where( m =>
-                                     personIds.Contains( m.PersonId )
-                                     && m.Group.GroupTypeId == familyGroupType.Id )
-                                .Select( m => new
-                                {
-                                    m.PersonId,
-                                    Location = m.Group.GroupLocations
-                                                                     .Where( gl => gl.GroupLocationTypeValueId == homeAddressDv.Id )
-                                                                     .Select( gl => gl.Location )
-                                                                     .FirstOrDefault()
-                                } ).ToList();
-
-                        foreach ( var personLocation in personLocations )
-                        {
-                            if ( !personHomeAddresses.ContainsKey( personLocation.PersonId ) )
-                            {
-                                personHomeAddresses.Add( personLocation.PersonId, personLocation.Location );
-                            }
-                        }
-                    }
-                }
-            }
-
-            return personHomeAddresses;
-        }
-
-        #endregion
-
-        #region Indexing Methods
-        /// <summary>
-        /// Bulks the index documents.
-        /// </summary>
-        public void BulkIndexDocuments()
-        {
-            List<IndexModelBase> indexableItems = new List<IndexModelBase>();
-
-            var recordTypePersonId = DefinedValueCache.Get( SystemGuid.DefinedValue.PERSON_RECORD_TYPE_PERSON.AsGuid() ).Id;
-            var recordTypeBusinessId = DefinedValueCache.Get( SystemGuid.DefinedValue.PERSON_RECORD_TYPE_BUSINESS.AsGuid() ).Id;
-
-            RockContext rockContext = new RockContext();
-
-            // return people
-            var people = new PersonService( rockContext ).Queryable().AsNoTracking()
-                                .Where( p => p.RecordTypeValueId == recordTypePersonId );
-
-            int recordCounter = 0;
-
-            foreach ( var person in people )
-            {
-                recordCounter++;
-
-                var indexablePerson = PersonIndex.LoadByModel( person );
-                indexableItems.Add( indexablePerson );
-
-                if ( recordCounter > 100 )
-                {
-                    IndexContainer.IndexDocuments( indexableItems );
-                    indexableItems = new List<IndexModelBase>();
-                    recordCounter = 0;
-                }
-            }
-
-            // return businesses
-            var businesses = new PersonService( rockContext ).Queryable().AsNoTracking()
-                                .Where( p =>
-                                     p.IsSystem == false
-                                     && p.RecordTypeValueId == recordTypeBusinessId );
-
-            foreach ( var business in businesses )
-            {
-                var indexableBusiness = BusinessIndex.LoadByModel( business );
-                indexableItems.Add( indexableBusiness );
-
-                if ( recordCounter > 100 )
-                {
-                    IndexContainer.IndexDocuments( indexableItems );
-                    indexableItems = new List<IndexModelBase>();
-                    recordCounter = 0;
-                }
-            }
-
-            IndexContainer.IndexDocuments( indexableItems );
-        }
-
-        /// <summary>
-        /// Deletes the indexed documents.
-        /// </summary>
-        public void DeleteIndexedDocuments()
-        {
-            IndexContainer.DeleteDocumentsByType<PersonIndex>();
-            IndexContainer.DeleteDocumentsByType<BusinessIndex>();
-        }
-
-        /// <summary>
-        /// Indexes the name of the model.
-        /// </summary>
-        /// <returns></returns>
-        public Type IndexModelType()
-        {
-            return typeof( PersonIndex );
-        }
-
-        /// <summary>
-        /// Indexes the document.
-        /// </summary>
-        /// <param name="id"></param>
-        public void IndexDocument( int id )
-        {
-            var personEntity = new PersonService( new RockContext() ).Get( id );
-
-            if ( personEntity != null )
-            {
-                if ( personEntity.RecordTypeValue.Guid == Rock.SystemGuid.DefinedValue.PERSON_RECORD_TYPE_PERSON.AsGuid() )
-                {
-                    var indexItem = PersonIndex.LoadByModel( personEntity );
-                    IndexContainer.IndexDocument( indexItem );
-                }
-                else if ( personEntity.RecordTypeValue.Guid == Rock.SystemGuid.DefinedValue.PERSON_RECORD_TYPE_BUSINESS.AsGuid() )
-                {
-                    var indexItem = BusinessIndex.LoadByModel( personEntity );
-                    IndexContainer.IndexDocument( indexItem );
-                }
-            }
-        }
-
-        /// <summary>
-        /// Deletes the indexed document.
-        /// </summary>
-        /// <param name="id"></param>
-        public void DeleteIndexedDocument( int id )
-        {
-            var personEntity = new PersonService( new RockContext() ).Get( id );
-
-            if ( personEntity != null )
-            {
-                if ( personEntity.RecordTypeValue.Guid == Rock.SystemGuid.DefinedValue.PERSON_RECORD_TYPE_PERSON.AsGuid() )
-                {
-                    Type indexType = Type.GetType( "Rock.UniversalSearch.IndexModels.PersonIndex" );
-                    IndexContainer.DeleteDocumentById( indexType, id );
-                }
-                else if ( personEntity.RecordTypeValue.Guid == Rock.SystemGuid.DefinedValue.PERSON_RECORD_TYPE_BUSINESS.AsGuid() )
-                {
-                    Type indexType = Type.GetType( "Rock.UniversalSearch.IndexModels.PersonIndex" );
-                    IndexContainer.DeleteDocumentById( indexType, id );
-                }
-            }
-        }
-
-        /// <summary>
-        /// Gets the index filter values.
-        /// </summary>
-        /// <returns></returns>
-        public ModelFieldFilterConfig GetIndexFilterConfig()
-        {
-            return new ModelFieldFilterConfig() { FilterLabel = string.Empty, FilterField = string.Empty };
-        }
-
-        /// <summary>
-        /// Gets the index filter field.
-        /// </summary>
-        /// <returns></returns>
-        public bool SupportsIndexFieldFiltering()
-        {
-            return false;
-        }
-        #endregion
-    }
-
     #region Entity Configuration
 
     /// <summary>
@@ -2809,182 +844,4 @@
     }
 
     #endregion
-
-    #region Helper Classes
-
-    /// <summary>
-    /// Method arguments for <see cref="Person.GetPersonPhotoImageTag(int?, GetPersonPhotoImageTagArgs)"/>
-    /// </summary>
-    public sealed class GetPersonPhotoImageTagArgs
-    {
-        /// <summary>
-        /// Initializes a new instance of the <see cref="GetPersonPhotoImageTagArgs"/> class.
-        /// </summary>
-        public GetPersonPhotoImageTagArgs()
-        {
-        }
-
-        /// <summary>
-        /// Initializes a new instance of the <see cref="GetPersonPhotoImageTagArgs"/> class.
-        /// </summary>
-        /// <param name="person">The person.</param>
-        public GetPersonPhotoImageTagArgs( Person person )
-        {
-            PhotoId = person?.PhotoId;
-            Age = person?.Age;
-            Gender = person?.Gender ?? Gender.Unknown;
-            if ( person?.RecordStatusValueId != null )
-            {
-                RecordTypeValueGuid = DefinedValueCache.Get( person.RecordTypeValueId.Value )?.Guid;
-            }
-        }
-
-        /// <summary>
-        /// Gets or sets the photo identifier.
-        /// </summary>
-        /// <value>
-        /// The photo identifier.
-        /// </value>
-        public int? PhotoId { get; set; }
-
-        /// <summary>
-        /// Gets or sets the age.
-        /// </summary>
-        /// <value>
-        /// The age.
-        /// </value>
-        public int? Age { get; set; }
-
-        /// <summary>
-        /// Gets or sets the gender.
-        /// </summary>
-        /// <value>
-        /// The gender.
-        /// </value>
-        public Gender Gender { get; set; }
-
-        /// <summary>
-        /// Gets or sets the record type value unique identifier.
-        /// </summary>
-        /// <value>
-        /// The record type value unique identifier.
-        /// </value>
-        public Guid? RecordTypeValueGuid { get; set; }
-
-        /// <summary>
-        /// Gets or sets the age classification.
-        /// </summary>
-        /// <value>
-        /// The age classification.
-        /// </value>
-        public AgeClassification? AgeClassification { get; set; }
-
-        /// <summary>
-        /// Gets or sets the maximum width.
-        /// </summary>
-        /// <value>
-        /// The maximum width.
-        /// </value>
-        public int? MaxWidth { get; set; }
-
-        /// <summary>
-        /// Gets or sets the maximum height.
-        /// </summary>
-        /// <value>
-        /// The maximum height.
-        /// </value>
-        public int? MaxHeight { get; set; }
-
-        /// <summary>
-        /// Gets or sets the alt text.
-        /// </summary>
-        /// <value>
-        /// The alt text.
-        /// </value>
-        public string AltText { get; set; }
-
-        /// <summary>
-        /// Gets or sets the name of the class.
-        /// </summary>
-        /// <value>
-        /// The name of the class.
-        /// </value>
-        public string ClassName { get; set; }
-    }
-
-    #endregion
-
-    #region Enumerations
-
-    /// <summary>
-    /// The gender of a person
-    /// </summary>
-    public enum Gender
-    {
-        /// <summary>
-        /// Unknown
-        /// </summary>
-        Unknown = 0,
-
-        /// <summary>
-        /// Male
-        /// </summary>
-        Male = 1,
-
-        /// <summary>
-        /// Female
-        /// </summary>
-        Female = 2
-    }
-
-    /// <summary>
-    /// The age classification of a person
-    /// </summary>
-    public enum AgeClassification
-    {
-        /// <summary>
-        /// Unknown
-        /// </summary>
-        Unknown = 0,
-
-        /// <summary>
-        /// Adult
-        /// </summary>
-        Adult = 1,
-
-        /// <summary>
-        /// Child
-        /// </summary>
-        Child = 2
-    }
->>>>>>> 0497fceb
-
-    /// <summary>
-    /// Person Configuration class.
-    /// </summary>
-    public partial class PersonConfiguration : EntityTypeConfiguration<Person>
-    {
-        /// <summary>
-        /// Initializes a new instance of the <see cref="PersonConfiguration"/> class.
-        /// </summary>
-        public PersonConfiguration()
-        {
-            this.HasOptional( p => p.MaritalStatusValue ).WithMany().HasForeignKey( p => p.MaritalStatusValueId ).WillCascadeOnDelete( false );
-            this.HasOptional( p => p.ConnectionStatusValue ).WithMany().HasForeignKey( p => p.ConnectionStatusValueId ).WillCascadeOnDelete( false );
-            this.HasOptional( p => p.RecordStatusValue ).WithMany().HasForeignKey( p => p.RecordStatusValueId ).WillCascadeOnDelete( false );
-            this.HasOptional( p => p.RecordStatusReasonValue ).WithMany().HasForeignKey( p => p.RecordStatusReasonValueId ).WillCascadeOnDelete( false );
-            this.HasOptional( p => p.RecordTypeValue ).WithMany().HasForeignKey( p => p.RecordTypeValueId ).WillCascadeOnDelete( false );
-            this.HasOptional( p => p.ReviewReasonValue ).WithMany().HasForeignKey( p => p.ReviewReasonValueId ).WillCascadeOnDelete( false );
-            this.HasOptional( p => p.SuffixValue ).WithMany().HasForeignKey( p => p.SuffixValueId ).WillCascadeOnDelete( false );
-            this.HasOptional( p => p.TitleValue ).WithMany().HasForeignKey( p => p.TitleValueId ).WillCascadeOnDelete( false );
-            this.HasOptional( p => p.Photo ).WithMany().HasForeignKey( p => p.PhotoId ).WillCascadeOnDelete( false );
-            this.HasOptional( p => p.GivingGroup ).WithMany().HasForeignKey( p => p.GivingGroupId ).WillCascadeOnDelete( false );
-            this.HasOptional( p => p.PrimaryFamily ).WithMany().HasForeignKey( p => p.PrimaryFamilyId ).WillCascadeOnDelete( false );
-            this.HasOptional( p => p.PrimaryCampus ).WithMany().HasForeignKey( p => p.PrimaryCampusId ).WillCascadeOnDelete( false );
-            this.HasOptional( p => p.ContributionFinancialAccount ).WithMany().HasForeignKey( p => p.ContributionFinancialAccountId ).WillCascadeOnDelete( false );
-            this.HasOptional( a => a.PreferredLanguageValue ).WithMany().HasForeignKey( a => a.PreferredLanguageValueId ).WillCascadeOnDelete( false );
-        }
-    }
-
-    #endregion
 }