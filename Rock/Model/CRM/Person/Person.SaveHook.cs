﻿// <copyright>
// Copyright by the Spark Development Network
//
// Licensed under the Rock Community License (the "License");
// you may not use this file except in compliance with the License.
// You may obtain a copy of the License at
//
// http://www.rockrms.com/license
//
// Unless required by applicable law or agreed to in writing, software
// distributed under the License is distributed on an "AS IS" BASIS,
// WITHOUT WARRANTIES OR CONDITIONS OF ANY KIND, either express or implied.
// See the License for the specific language governing permissions and
// limitations under the License.
// </copyright>
//

using System;
using System.Linq;
using Rock.Data;
using Rock.Transactions;
using Rock.Web.Cache;

namespace Rock.Model
{
    public partial class Person
    {
        /// <summary>
        /// Save hook implementation for <see cref="Person"/>.
        /// </summary>
        /// <seealso cref="Rock.Data.EntitySaveHook{TEntity}" />
        internal class SaveHook : EntitySaveHook<Person>
        {
            private History.HistoryChangeList HistoryChanges { get; set; }

            /// <summary>
            /// Called before the save operation is executed.
            /// </summary>
            protected override void PreSave()
            {
                var rockContext = ( RockContext ) this.RockContext;

                var inactiveStatus = DefinedValueCache.Get( Rock.SystemGuid.DefinedValue.PERSON_RECORD_STATUS_INACTIVE.AsGuid() );
                var deceased = DefinedValueCache.Get( Rock.SystemGuid.DefinedValue.PERSON_RECORD_STATUS_REASON_DECEASED.AsGuid() );

                if ( inactiveStatus != null && deceased != null )
                {
                    bool isInactive = ( this.Entity.RecordStatusValueId.HasValue && this.Entity.RecordStatusValueId.Value == inactiveStatus.Id ) ||
                        ( this.Entity.RecordStatusValue != null && this.Entity.RecordStatusValue.Id == inactiveStatus.Id );
                    bool isReasonDeceased = ( this.Entity.RecordStatusReasonValueId.HasValue && this.Entity.RecordStatusReasonValueId.Value == deceased.Id ) ||
                        ( this.Entity.RecordStatusReasonValue != null && this.Entity.RecordStatusReasonValue.Id == deceased.Id );

                    this.Entity.IsDeceased = isInactive && isReasonDeceased;

                    if ( isInactive )
                    {
                        var recordStatusValueId = this.Entity.RecordStatusValueId;
                        int? oldRecordStatusValueId = null;
                        if ( Entry.State == EntityContextState.Modified )
                        {
                            oldRecordStatusValueId = this.Entry.OriginalValues[nameof( Person.RecordStatusValueId )].ToStringSafe().AsIntegerOrNull();
                        }

                        if ( oldRecordStatusValueId != Entity.RecordStatusValueId )
                        {
                            // If person was just inactivated, update the group member status for all their group memberships to be inactive
                            foreach ( var groupMember in new GroupMemberService( rockContext )
                                .Queryable()
                                .Where( m =>
                                    m.PersonId == this.Entity.Id &&
                                    m.GroupMemberStatus != GroupMemberStatus.Inactive &&
                                    !m.Group.GroupType.IgnorePersonInactivated ) )
                            {
                                groupMember.GroupMemberStatus = GroupMemberStatus.Inactive;
                            }

                            // Also update the person's connection requests
                            int[] aliasIds = Entity.Aliases.Select( a => a.Id ).ToArray();
                            foreach ( var connectionRequest in new ConnectionRequestService( rockContext )
                                .Queryable()
                                .Where( c =>
                                     aliasIds.Contains( c.PersonAliasId ) &&
                                     c.ConnectionState != ConnectionState.Inactive &&
                                     c.ConnectionState != ConnectionState.Connected ) )
                            {
                                Rock.Logging.RockLogger.Log.Debug( Rock.Logging.RockLogDomains.Crm, $"Person.PreSave() setting connection requests Inactive for Person.Id {this.Entity.Id} and ConnectionRequest.Id = {connectionRequest.Id}" );
                                connectionRequest.ConnectionState = ConnectionState.Inactive;
                            }
                        }
                    }
                }

                this.Entity.RecordTypeValueId = this.Entity.RecordTypeValueId ?? DefinedValueCache.Get( Rock.SystemGuid.DefinedValue.PERSON_RECORD_TYPE_PERSON.AsGuid() ).Id;
                this.Entity.RecordStatusValueId = this.Entity.RecordStatusValueId ?? DefinedValueCache.Get( Rock.SystemGuid.DefinedValue.PERSON_RECORD_STATUS_ACTIVE.AsGuid() ).Id;

                if ( !this.Entity.IsBusiness() && !this.Entity.ConnectionStatusValueId.HasValue )
                {
                    this.Entity.ConnectionStatusValueId = DefinedValueCache.Get( Rock.SystemGuid.DefinedValue.PERSON_CONNECTION_STATUS_VISITOR.AsGuid() ).Id;
                }

                if ( string.IsNullOrWhiteSpace( this.Entity.NickName ) )
                {
                    this.Entity.NickName = this.Entity.FirstName;
                }

                // Make sure the GivingId is correct.
                if ( this.Entity.GivingId != ( this.Entity.GivingGroupId.HasValue ? $"G{this.Entity.GivingGroupId.Value}" : $"P{this.Entity.Id}" ) )
                {
                    this.Entity.GivingId = this.Entity.GivingGroupId.HasValue ? $"G{this.Entity.GivingGroupId.Value}" : $"P{this.Entity.Id}";
                }

                if ( this.Entity.PhotoId.HasValue )
                {
                    int? oldPhotoId = null;
                    if ( Entry.State == EntityContextState.Modified )
                    {
                        oldPhotoId = this.Entry.OriginalValues[nameof( Person.PhotoId )].ToStringSafe().AsIntegerOrNull();
                    }

                    var isPhotoIdModified = Entry.State == EntityContextState.Modified &&
                                            ( ( oldPhotoId.HasValue && oldPhotoId.Value != this.Entity.PhotoId.Value ) || !oldPhotoId.HasValue );
                    if ( Entry.State == EntityContextState.Added || isPhotoIdModified )
                    {
                        BinaryFileService binaryFileService = new BinaryFileService( rockContext );
                        var binaryFile = binaryFileService.Get( this.Entity.PhotoId.Value );
                        if ( binaryFile != null && binaryFile.IsTemporary )
                        {
                            binaryFile.IsTemporary = false;
                        }
                    }
                }

                // ensure person has a PersonAlias/PrimaryAlias
                if ( this.Entry.State != EntityContextState.Deleted )
                {
                    if ( !this.Entity.Aliases.Any() || !this.Entity.Aliases.Any( a => a.AliasPersonId == this.Entity.Id ) )
                    {
                        this.Entity.Aliases.Add( new PersonAlias { AliasPerson = this.Entity, AliasPersonGuid = this.Entity.Guid, Guid = System.Guid.NewGuid() } );
                    }
                }

                if ( this.Entry.State == EntityContextState.Modified || this.Entry.State == EntityContextState.Added )
                {
                    this.Entity.FirstName = this.Entity.FirstName.StandardizeQuotes();
                    this.Entity.LastName = this.Entity.LastName.StandardizeQuotes();
                    this.Entity.NickName = this.Entity.NickName.StandardizeQuotes();
                }

                if ( this.Entity.AnniversaryDate.HasValue )
                {
                    if ( this.Entity.MaritalStatusValueId != DefinedValueCache.Get( Rock.SystemGuid.DefinedValue.PERSON_MARITAL_STATUS_MARRIED ).Id )
                    {
                        this.Entity.AnniversaryDate = null;
                    }
                    else
                    {
                        DateTime? oldAnniversaryDate = null;
                        if ( Entry.State == EntityContextState.Modified )
                        {
                            oldAnniversaryDate = this.Entry.OriginalValues[nameof( Person.AnniversaryDate )].ToStringSafe().AsDateTime();
                        }

                        if ( oldAnniversaryDate != this.Entity.AnniversaryDate )
                        {
                            var spouse = this.Entity.GetSpouse( rockContext );
                            if ( spouse != null && spouse.AnniversaryDate != this.Entity.AnniversaryDate )
                            {
                                spouse.AnniversaryDate = this.Entity.AnniversaryDate;
                            }
                        }
                    }
                }

                // Calculates the BirthDate and sets it
                this.Entity.BirthDate = this.Entity.CalculateBirthDate();
                this.Entity.BirthDateKey = this.Entity.BirthDate?.ToString( "yyyyMMdd" ).AsIntegerOrNull();
                this.Entity.Age = GetAge( this.Entity.BirthDate, this.Entity.DeceasedDate );
                this.Entity.AgeBracket = GetAgeBracket( this.Entity.Age );

                this.Entity.CalculateSignals();

                if ( this.Entity.IsValid )
                {
                    new SaveMetaphoneTransaction( this.Entity ).Enqueue();
                }

                HistoryChanges = new History.HistoryChangeList();

                switch ( this.Entry.State )
                {
                    case EntityContextState.Added:
                        {
                            HistoryChanges.AddChange( History.HistoryVerb.Add, History.HistoryChangeType.Record, "Person" ).SetNewValue( this.Entity.FullName );

                            History.EvaluateChange( HistoryChanges, "Record Type", ( int? ) null, this.Entity.RecordTypeValue, this.Entity.RecordTypeValueId );
                            History.EvaluateChange( HistoryChanges, "Record Status", ( int? ) null, this.Entity.RecordStatusValue, this.Entity.RecordStatusValueId );
                            History.EvaluateChange( HistoryChanges, "Record Status Reason", ( int? ) null, this.Entity.RecordStatusReasonValue, this.Entity.RecordStatusReasonValueId );
                            History.EvaluateChange( HistoryChanges, "Inactive Reason Note", string.Empty, this.Entity.InactiveReasonNote );
                            History.EvaluateChange( HistoryChanges, "Connection Status", ( int? ) null, this.Entity.ConnectionStatusValue, this.Entity.ConnectionStatusValueId );
                            History.EvaluateChange( HistoryChanges, "Review Reason", ( int? ) null, this.Entity.ReviewReasonValue, this.Entity.ReviewReasonValueId );
                            History.EvaluateChange( HistoryChanges, "Review Reason Note", string.Empty, this.Entity.ReviewReasonNote );
                            History.EvaluateChange( HistoryChanges, "Deceased", ( bool? ) null, this.Entity.IsDeceased );
                            History.EvaluateChange( HistoryChanges, "Title", ( int? ) null, this.Entity.TitleValue, this.Entity.TitleValueId );
                            History.EvaluateChange( HistoryChanges, "First Name", string.Empty, this.Entity.FirstName );
                            History.EvaluateChange( HistoryChanges, "Nick Name", string.Empty, this.Entity.NickName );
                            History.EvaluateChange( HistoryChanges, "Middle Name", string.Empty, this.Entity.MiddleName );
                            History.EvaluateChange( HistoryChanges, "Last Name", string.Empty, this.Entity.LastName );
                            History.EvaluateChange( HistoryChanges, "Suffix", ( int? ) null, this.Entity.SuffixValue, this.Entity.SuffixValueId );
                            History.EvaluateChange( HistoryChanges, "Birth Date", null, this.Entity.BirthDate );
                            History.EvaluateChange( HistoryChanges, "Gender", null, this.Entity.Gender );
                            History.EvaluateChange( HistoryChanges, "Marital Status", ( int? ) null, this.Entity.MaritalStatusValue, this.Entity.MaritalStatusValueId );
                            History.EvaluateChange( HistoryChanges, "Anniversary Date", null, this.Entity.AnniversaryDate );
                            History.EvaluateChange( HistoryChanges, "Graduation Year", null, this.Entity.GraduationYear );
                            History.EvaluateChange( HistoryChanges, "Giving Id", null, this.Entity.GivingId );
                            History.EvaluateChange( HistoryChanges, "Email", string.Empty, this.Entity.Email );
                            History.EvaluateChange( HistoryChanges, "Email Active", ( bool? ) null, this.Entity.IsEmailActive );
                            History.EvaluateChange( HistoryChanges, "Email Note", string.Empty, this.Entity.EmailNote );
                            History.EvaluateChange( HistoryChanges, "Email Preference", null, this.Entity.EmailPreference );
                            History.EvaluateChange( HistoryChanges, "Communication Preference", null, this.Entity.CommunicationPreference );
                            History.EvaluateChange( HistoryChanges, "System Note", string.Empty, this.Entity.SystemNote );

                            if ( this.Entity.PhotoId.HasValue )
                            {
                                HistoryChanges.AddChange( History.HistoryVerb.Add, History.HistoryChangeType.Property, "Photo" );
                            }

                            // ensure a new person has an Alternate Id
                            int alternateValueId = DefinedValueCache.Get( Rock.SystemGuid.DefinedValue.PERSON_SEARCH_KEYS_ALTERNATE_ID.AsGuid() ).Id;
                            var personSearchKeyService = new PersonSearchKeyService( rockContext );
                            PersonSearchKey personSearchKey = new PersonSearchKey()
                            {
                                PersonAlias = this.Entity.Aliases.First(),
                                SearchTypeValueId = alternateValueId,
                                SearchValue = PersonSearchKeyService.GenerateRandomAlternateId( true, rockContext )
                            };
                            personSearchKeyService.Add( personSearchKey );

                            break;
                        }

                    case EntityContextState.Modified:
                        {
                            History.EvaluateChange( HistoryChanges, "Record Type", Entry.OriginalValues[nameof( Person.RecordTypeValueId )].ToStringSafe().AsIntegerOrNull(), Entity.RecordTypeValue, Entity.RecordTypeValueId );
                            History.EvaluateChange( HistoryChanges, "Record Status", Entry.OriginalValues[nameof( Person.RecordStatusValueId )].ToStringSafe().AsIntegerOrNull(), Entity.RecordStatusValue, Entity.RecordStatusValueId );
                            History.EvaluateChange( HistoryChanges, "Record Status Reason", Entry.OriginalValues[nameof( Person.RecordStatusReasonValueId )].ToStringSafe().AsIntegerOrNull(), Entity.RecordStatusReasonValue, Entity.RecordStatusReasonValueId );
                            History.EvaluateChange( HistoryChanges, "Inactive Reason Note", Entry.OriginalValues[nameof( Person.InactiveReasonNote )].ToStringSafe(), Entity.InactiveReasonNote );
                            History.EvaluateChange( HistoryChanges, "Connection Status", Entry.OriginalValues[nameof( Person.ConnectionStatusValueId )].ToStringSafe().AsIntegerOrNull(), Entity.ConnectionStatusValue, Entity.ConnectionStatusValueId );
                            History.EvaluateChange( HistoryChanges, "Review Reason", Entry.OriginalValues[nameof( Person.ReviewReasonValueId )].ToStringSafe().AsIntegerOrNull(), Entity.ReviewReasonValue, Entity.ReviewReasonValueId );
                            History.EvaluateChange( HistoryChanges, "Review Reason Note", Entry.OriginalValues[nameof( Person.ReviewReasonNote )].ToStringSafe(), Entity.ReviewReasonNote );
                            History.EvaluateChange( HistoryChanges, "Deceased", Entry.OriginalValues[nameof( Person.IsDeceased )].ToStringSafe().AsBoolean(), Entity.IsDeceased );
                            History.EvaluateChange( HistoryChanges, "Title", Entry.OriginalValues[nameof( Person.TitleValueId )].ToStringSafe().AsIntegerOrNull(), Entity.TitleValue, Entity.TitleValueId );
                            History.EvaluateChange( HistoryChanges, "First Name", Entry.OriginalValues[nameof( Person.FirstName )].ToStringSafe(), Entity.FirstName );
                            History.EvaluateChange( HistoryChanges, "Nick Name", Entry.OriginalValues[nameof( Person.NickName )].ToStringSafe(), Entity.NickName );
                            History.EvaluateChange( HistoryChanges, "Middle Name", Entry.OriginalValues[nameof( Person.MiddleName )].ToStringSafe(), Entity.MiddleName );
                            History.EvaluateChange( HistoryChanges, "Last Name", Entry.OriginalValues[nameof( Person.LastName )].ToStringSafe(), Entity.LastName );
                            History.EvaluateChange( HistoryChanges, "Suffix", Entry.OriginalValues[nameof( Person.SuffixValueId )].ToStringSafe().AsIntegerOrNull(), Entity.SuffixValue, Entity.SuffixValueId );
                            History.EvaluateChange( HistoryChanges, "Birth Date", Entry.OriginalValues[nameof( Person.BirthDate )].ToStringSafe().AsDateTime(), Entity.BirthDate );
                            History.EvaluateChange( HistoryChanges, "Gender", Entry.OriginalValues[nameof( Person.Gender )].ToStringSafe().ConvertToEnum<Gender>(), Entity.Gender );
                            History.EvaluateChange( HistoryChanges, "Marital Status", Entry.OriginalValues[nameof( Person.MaritalStatusValueId )].ToStringSafe().AsIntegerOrNull(), Entity.MaritalStatusValue, Entity.MaritalStatusValueId );
                            History.EvaluateChange( HistoryChanges, "Anniversary Date", Entry.OriginalValues[nameof( Person.AnniversaryDate )].ToStringSafe().AsDateTime(), Entity.AnniversaryDate );
                            History.EvaluateChange( HistoryChanges, "Graduation Year", Entry.OriginalValues[nameof( Person.GraduationYear )].ToStringSafe().AsIntegerOrNull(), Entity.GraduationYear );
                            History.EvaluateChange( HistoryChanges, "Giving Id", Entry.OriginalValues[nameof( Person.GivingId )].ToStringSafe(), Entity.GivingId );
                            History.EvaluateChange( HistoryChanges, "Email", Entry.OriginalValues[nameof( Person.Email )].ToStringSafe(), Entity.Email );
                            History.EvaluateChange( HistoryChanges, "Email Active", Entry.OriginalValues[nameof( Person.IsEmailActive )].ToStringSafe().AsBoolean(), Entity.IsEmailActive );
                            History.EvaluateChange( HistoryChanges, "Email Note", Entry.OriginalValues[nameof( Person.EmailNote )].ToStringSafe(), Entity.EmailNote );
                            History.EvaluateChange( HistoryChanges, "Email Preference", Entry.OriginalValues[nameof( Person.EmailPreference )].ToStringSafe().ConvertToEnum<EmailPreference>(), Entity.EmailPreference );
                            History.EvaluateChange( HistoryChanges, "Communication Preference", Entry.OriginalValues[nameof( Person.CommunicationPreference )].ToStringSafe().ConvertToEnum<CommunicationType>(), Entity.CommunicationPreference );
                            History.EvaluateChange( HistoryChanges, "System Note", Entry.OriginalValues[nameof( Person.SystemNote )].ToStringSafe(), Entity.SystemNote );

                            int? originalPhotoId = Entry.OriginalValues[nameof( Person.PhotoId )].ToStringSafe().AsIntegerOrNull();
                            if ( originalPhotoId.HasValue )
                            {
                                if ( Entity.PhotoId.HasValue )
                                {
                                    if ( Entity.PhotoId.Value != originalPhotoId.Value )
                                    {
                                        HistoryChanges.AddChange( History.HistoryVerb.Modify, History.HistoryChangeType.Property, "Photo" );
                                    }
                                }
                                else
                                {
                                    HistoryChanges.AddChange( History.HistoryVerb.Delete, History.HistoryChangeType.Property, "Photo" );
                                }
                            }
                            else if ( Entity.PhotoId.HasValue )
                            {
                                HistoryChanges.AddChange( History.HistoryVerb.Add, History.HistoryChangeType.Property, "Photo" );
                            }

                            if ( Entry.OriginalValues[nameof( Person.Email)].ToStringSafe() != Entity.Email )
                            {
                                var currentEmail = Entry.OriginalValues[nameof( Person.Email )].ToStringSafe();
                                if ( !string.IsNullOrEmpty( currentEmail ) )
                                {
                                    var personSearchKeyService = new PersonSearchKeyService( rockContext );
                                    var searchTypeValue = DefinedValueCache.Get( Rock.SystemGuid.DefinedValue.PERSON_SEARCH_KEYS_EMAIL.AsGuid() );
                                    if ( !personSearchKeyService.Queryable().Any( a => a.PersonAlias.PersonId == Entity.Id && a.SearchTypeValueId == searchTypeValue.Id && a.SearchValue.Equals( currentEmail, StringComparison.OrdinalIgnoreCase ) ) )
                                    {
                                        PersonSearchKey personSearchKey = new PersonSearchKey()
                                        {
                                            PersonAliasId = Entity.PrimaryAliasId.Value,
                                            SearchTypeValueId = searchTypeValue.Id,
                                            SearchValue = currentEmail
                                        };

                                        personSearchKeyService.Add( personSearchKey );
                                    }
                                }
                            }

                            if ( Entry.OriginalValues[nameof(Person.RecordStatusValueId)].ToStringSafe().AsIntegerOrNull() != Entity.RecordStatusValueId )
                            {
                                Entity.RecordStatusLastModifiedDateTime = RockDateTime.Now;

                                var activeStatus = DefinedValueCache.Get( Rock.SystemGuid.DefinedValue.PERSON_RECORD_STATUS_ACTIVE.AsGuid() );
                                if ( this.Entity.RecordStatusValueId == activeStatus.Id )
                                {
                                    this.Entity.ReviewReasonValueId = null;
                                }
                            }

                            break;
                        }

                    case EntityContextState.Deleted:
                        {
                            HistoryChanges.AddChange( History.HistoryVerb.Delete, History.HistoryChangeType.Record, null );

                            // If PersonRecord is getting deleted, don't do any of the remaining presavechanges
                            return;
                        }
                }
                base.PreSave();
            }

            /// <summary>
            /// Called after the save operation has been executed
            /// </summary>
            /// <remarks>
            /// This method is only called if <see cref="M:Rock.Data.EntitySaveHook`1.PreSave" /> returns
            /// without error.
            /// </remarks>
            protected override void PostSave()
            {
                if ( HistoryChanges?.Any() == true )
                {
                    HistoryService.SaveChanges(
                        ( RockContext ) this.RockContext,
                        typeof( Person ),
                        SystemGuid.Category.HISTORY_PERSON_DEMOGRAPHIC_CHANGES.AsGuid(),
                        this.Entity.Id,
                        HistoryChanges,
                        this.Entity.FullName,
                        null,
                        null,
                        true,
                        this.Entity.ModifiedByPersonAliasId );
                }

                base.PostSave();

                // If the person was just added then update the GivingId to prevent "P0" values
                if ( this.Entity.GivingId == "P0" )
                {
                    PersonService.UpdateGivingId( this.Entity.Id, RockContext );
                }

<<<<<<< HEAD
                // If the person was just added then the _primaryAliasId will be null ergo the value will be null
                // in the database so update.
                if ( !this.Entity._primaryAliasId.HasValue )
                {
                    PersonService.UpdatePrimaryAlias( this.Entity.Id, this.Entity.PrimaryAliasId.Value, RockContext );
=======
                if ( this.Entity.Age.HasValue && this.Entity.Age != Entry.OriginalValues[nameof( Person.Age )].ToStringSafe().AsIntegerOrNull() )
                {
                    PersonService.UpdateFamilyMemberRoleByAge( this.Entity.Id, this.Entity.Age.Value, RockContext );
>>>>>>> 2dea6e4c
                }

                // NOTE: This is also done on GroupMember.PostSaveChanges in case Role or family membership changes
                PersonService.UpdatePersonAgeClassification( this.Entity.Id, RockContext );
                PersonService.UpdatePrimaryFamily( this.Entity.Id, RockContext );
                PersonService.UpdateGivingLeaderId( this.Entity.Id, RockContext );
                PersonService.UpdateGroupSalutations( this.Entity.Id, RockContext );
            }
        }
    }
}<|MERGE_RESOLUTION|>--- conflicted
+++ resolved
@@ -365,17 +365,16 @@
                     PersonService.UpdateGivingId( this.Entity.Id, RockContext );
                 }
 
-<<<<<<< HEAD
                 // If the person was just added then the _primaryAliasId will be null ergo the value will be null
                 // in the database so update.
                 if ( !this.Entity._primaryAliasId.HasValue )
                 {
                     PersonService.UpdatePrimaryAlias( this.Entity.Id, this.Entity.PrimaryAliasId.Value, RockContext );
-=======
+                }
+
                 if ( this.Entity.Age.HasValue && this.Entity.Age != Entry.OriginalValues[nameof( Person.Age )].ToStringSafe().AsIntegerOrNull() )
                 {
                     PersonService.UpdateFamilyMemberRoleByAge( this.Entity.Id, this.Entity.Age.Value, RockContext );
->>>>>>> 2dea6e4c
                 }
 
                 // NOTE: This is also done on GroupMember.PostSaveChanges in case Role or family membership changes
