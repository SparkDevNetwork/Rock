--- conflicted
+++ resolved
@@ -234,11 +234,7 @@
 
             number = number.Trim();
 
-<<<<<<< HEAD
-            if ( number.StartsWith("+") )
-=======
             if ( number.StartsWith( "+" ) )
->>>>>>> 4bb32535
             {
                 // The number starts with a "+", so extract the country code.
                 var matches = Regex.Match( number, @"\+(\d+)[^\d]+(.*)" );
