﻿// <copyright>
// Copyright by the Spark Development Network
//
// Licensed under the Rock Community License (the "License");
// you may not use this file except in compliance with the License.
// You may obtain a copy of the License at
//
// http://www.rockrms.com/license
//
// Unless required by applicable law or agreed to in writing, software
// distributed under the License is distributed on an "AS IS" BASIS,
// WITHOUT WARRANTIES OR CONDITIONS OF ANY KIND, either express or implied.
// See the License for the specific language governing permissions and
// limitations under the License.
// </copyright>
//

using System;
using System.Collections.Generic;
using System.Collections.ObjectModel;
using System.ComponentModel.DataAnnotations;
using System.ComponentModel.DataAnnotations.Schema;
using System.Data.Entity.ModelConfiguration;
using System.Runtime.Serialization;
using Rock.Data;
using Rock.Lava;

namespace Rock.Model
{
    /// <summary>
    /// Represents an event item occurrence.
    /// </summary>
    [RockDomain( "Event" )]
    [Table( "EventItemOccurrence" )]
    [DataContract]
    [Rock.SystemGuid.EntityTypeGuid( "71632E1A-1E7F-42B9-A630-EC99F375303A")]
    public partial class EventItemOccurrence : Model<EventItemOccurrence>
    {
        #region Entity Properties

        /// <summary>
        /// Gets or sets the <see cref="Rock.Model.EventItem"/> identifier.
        /// </summary>
        /// <value>
        /// The event item identifier.
        /// </value>
        [Required]
        [DataMember( IsRequired = true )]
        public int EventItemId { get; set; }

        /// <summary>
        /// Gets or sets the <see cref="Rock.Model.Campus"/> identifier.
        /// </summary>
        /// <value>
        /// The campus identifier.
        /// </value>
        [DataMember]
        [FieldType( Rock.SystemGuid.FieldType.CAMPUS )]
        public int? CampusId { get; set; }

        /// <summary>
        /// Gets or sets the Description of the Location.
        /// </summary>
        /// <value>
        /// A <see cref="System.String"/> representing the description of the Location.
        /// </value>
        [MaxLength( 200 )]
        [DataMember]
        public string Location { get; set; }

        /// <summary>
        /// Gets or sets the <see cref="Rock.Model.Schedule"/> identifier.
        /// </summary>
        /// <value>
        /// The schedule identifier.
        /// </value>
        [DataMember]
        public int? ScheduleId { get; set; }

        /// <summary>
        /// Gets or sets the Id of the <see cref="Rock.Model.PersonAlias"/> for the EventItemOccurrence's contact person. This property is required.
        /// </summary>
        /// <value>
        /// An <see cref="System.Int32"/> representing the Id of the <see cref="Rock.Model.PersonAlias"/> who is the EventItemOccurrence's contact person.
        /// </value>
        [DataMember( IsRequired = true )]
        public int? ContactPersonAliasId { get; set; }

        /// <summary>
        /// Gets or sets the Contact Person's phone number.
        /// </summary>
        /// <value>
        /// A <see cref="System.String"/> containing the Contact Person's phone number.
        /// </value>
        [MaxLength( 20 )]
        [DataMember]
        public String ContactPhone { get; set; }

        /// <summary>
        /// Gets or sets the Contact Person's email address.
        /// </summary>
        /// <value>
        /// A <see cref="System.String"/> containing the Contact Person's email address.
        /// </value>
        [MaxLength( 75 )]
        [DataMember]
        [Previewable]
<<<<<<< HEAD
        [RegularExpression( @"[\w\.\'_%-]+(\+[\w-]*)?@([\w-]+\.)+[\w-]+", ErrorMessage = "The Email address is invalid" )]
#if REVIEW_WEBFORMS
=======
        [EmailAddressValidation]
>>>>>>> c8e5dbba
        [Index( "IX_Email" )]
#endif
        public string ContactEmail { get; set; }

        /// <summary>
        /// Gets or sets the campus note.
        /// </summary>
        /// <value>
        /// A <see cref="System.String"/> representing the campus note.
        /// </value>
        [DataMember]
        public string Note { get; set; }

        /// <summary>
        /// Gets or sets the datetime for the next scheduled occurrence of this event. 
        /// </summary>
        /// <value>
        /// The datetime of the next occurrence.
        /// </value>
        [DataMember]
        public DateTime? NextStartDateTime { get; set; }

        #endregion

        #region Navigation Properties

        /// <summary>
        /// Gets or sets the <see cref="Rock.Model.EventItem"/> that this EventItemOccurrence is a member of.
        /// </summary>
        /// <value>
        /// The <see cref="Rock.Model.EventItem"/> that this EventItemOccurrence is a member of.
        /// </value>
        [LavaVisible]
        public virtual EventItem EventItem { get; set; }

        /// <summary>
        /// Gets or sets the <see cref="Rock.Model.Schedule"/>.
        /// </summary>
        /// <value>
        /// The schedule.
        /// </value>
        [DataMember]
        public virtual Schedule Schedule { get; set; }
        
        /// <summary>
        /// Gets or sets the <see cref="Rock.Model.Campus"/> that this EventItemOccurrence is a member of.
        /// </summary>
        /// <value>
        /// The <see cref="Rock.Model.Campus"/> that this EventItemOccurrence is a member of.
        /// </value>
        [DataMember]
        public virtual Campus Campus { get; set; }

        /// <summary>
        /// Gets or sets the <see cref="Rock.Model.PersonAlias"/> representing the personalias who is the contact person.
        /// </summary>
        /// <value>
        /// A <see cref="Rock.Model.PersonAlias"/> representing the personalias who is the contact person.
        /// </value>
        [DataMember]
        public virtual PersonAlias ContactPersonAlias { get; set; }

        /// <summary>
        /// Gets or sets the <see cref="Rock.Model.EventItemOccurrenceGroupMap">linkages</see>.
        /// </summary>
        /// <value>
        /// The linkages.
        /// </value>
        [DataMember]
        public virtual ICollection<EventItemOccurrenceGroupMap> Linkages
        {
            get { return _linkages ?? ( _linkages = new Collection<EventItemOccurrenceGroupMap>() ); }
            set { _linkages = value; }
        }
        private ICollection<EventItemOccurrenceGroupMap> _linkages;

        /// <summary>
        /// Gets or sets the <see cref="Rock.Model.EventItemOccurrenceChannelItem">content channel items</see>.
        /// </summary>
        /// <value>
        /// The content channel items.
        /// </value>
        [DataMember]
        public virtual ICollection<EventItemOccurrenceChannelItem> ContentChannelItems
        {
            get { return _contentChannelItems ?? ( _contentChannelItems = new Collection<EventItemOccurrenceChannelItem>() ); }
            set { _contentChannelItems = value; }
        }
        private ICollection<EventItemOccurrenceChannelItem> _contentChannelItems;

        #endregion
    }

    #region Entity Configuration

    /// <summary>
    /// EventItemOccurrence Configuration class.
    /// </summary>
    public partial class EventItemOccurrenceConfiguration : EntityTypeConfiguration<EventItemOccurrence>
    {
        /// <summary>
        /// Initializes a new instance of the <see cref="EventItemOccurrenceConfiguration" /> class.
        /// </summary>
        public EventItemOccurrenceConfiguration()
        {
            this.HasRequired( p => p.EventItem ).WithMany( p => p.EventItemOccurrences ).HasForeignKey( p => p.EventItemId ).WillCascadeOnDelete( true );
            this.HasOptional( p => p.Schedule ).WithMany().HasForeignKey( p => p.ScheduleId ).WillCascadeOnDelete( false );
            this.HasOptional( p => p.Campus ).WithMany().HasForeignKey( p => p.CampusId ).WillCascadeOnDelete( false );
            this.HasOptional( p => p.ContactPersonAlias ).WithMany().HasForeignKey( p => p.ContactPersonAliasId ).WillCascadeOnDelete( false );
        }
    }

    #endregion
}<|MERGE_RESOLUTION|>--- conflicted
+++ resolved
@@ -105,12 +105,8 @@
         [MaxLength( 75 )]
         [DataMember]
         [Previewable]
-<<<<<<< HEAD
-        [RegularExpression( @"[\w\.\'_%-]+(\+[\w-]*)?@([\w-]+\.)+[\w-]+", ErrorMessage = "The Email address is invalid" )]
+        [EmailAddressValidation]
 #if REVIEW_WEBFORMS
-=======
-        [EmailAddressValidation]
->>>>>>> c8e5dbba
         [Index( "IX_Email" )]
 #endif
         public string ContactEmail { get; set; }
