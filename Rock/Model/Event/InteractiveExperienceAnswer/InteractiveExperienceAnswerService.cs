﻿// <copyright>
// Copyright by the Spark Development Network
//
// Licensed under the Rock Community License (the "License");
// you may not use this file except in compliance with the License.
// You may obtain a copy of the License at
//
// http://www.rockrms.com/license
//
// Unless required by applicable law or agreed to in writing, software
// distributed under the License is distributed on an "AS IS" BASIS,
// WITHOUT WARRANTIES OR CONDITIONS OF ANY KIND, either express or implied.
// See the License for the specific language governing permissions and
// limitations under the License.
// </copyright>
//

using System.Collections.Generic;
using System.Linq;
using System.Threading.Tasks;

using Rock.Data;
using Rock.Enums.Event;
using Rock.Event.InteractiveExperiences;
using Rock.RealTime;
using Rock.RealTime.Topics;
using Rock.Utility;
using Rock.ViewModels.Event.InteractiveExperiences;
using Rock.Web.Cache;

namespace Rock.Model
{
    public partial class InteractiveExperienceAnswerService
    {
        /// <summary>
        /// Records a new answer to the specified action.This also handles
        /// sending out any RealTime messages to participants.
        /// </summary>
        /// <param name="occurrenceId">The identifier of the occurrence this answer is associated with.</param>
        /// <param name="actionId">The identifier of the action this answer is for.</param>
        /// <param name="interactionSessionId">The interaction session identifier.</param>
        /// <param name="personAliasId">The person alias identifier.</param>
        /// <param name="campusId">The identifier of the campus the response is originating from.</param>
        /// <param name="response">The response text.</param>
        /// <returns><c>true</c> if the answer was recorded, <c>false</c> otherwise.</returns>
        internal static async Task<RecordActionResponseStatus> RecordActionResponse( int occurrenceId, int actionId, int? interactionSessionId, int? personAliasId, int? campusId, string response )
        {
            using ( var rockContext = new RockContext() )
            {
                var occurrenceService = new InteractiveExperienceOccurrenceService( rockContext );
                var actionService = new InteractiveExperienceActionService( rockContext );
                var answerService = new InteractiveExperienceAnswerService( rockContext );

                var occurrence = occurrenceService.GetInclude( occurrenceId, o => o.InteractiveExperienceSchedule );
                var action = actionService.Get( actionId );

                if ( occurrence == null || action == null || occurrence.InteractiveExperienceSchedule.InteractiveExperienceId != action.InteractiveExperienceId )
                {
                    return RecordActionResponseStatus.InvalidParameters;
                }

                // If multiple submissions are not allowed then check if they
                // already submitted an answer.
                if ( !action.IsMultipleSubmissionAllowed && ( personAliasId.HasValue || interactionSessionId.HasValue ) )
                {
                    var answerQry = answerService.Queryable()
                        .Where( a => a.InteractiveExperienceOccurrenceId == occurrenceId
                            && a.InteractiveExperienceActionId == actionId );

                    if ( personAliasId.HasValue && !action.IsResponseAnonymous )
                    {
                        answerQry = answerQry.Where( a => a.PersonAliasId == personAliasId );

                        if ( answerQry.Any() )
                        {
                            return RecordActionResponseStatus.DuplicateResponse;
                        }
                    }
                    else if ( interactionSessionId.HasValue )
                    {
                        answerQry = answerQry.Where( a => a.InteractionSessionId == interactionSessionId.Value );

                        if ( answerQry.Any() )
                        {
                            return RecordActionResponseStatus.DuplicateResponse;
                        }
                    }
                }

                // Create the answer as a proxy so that navigation properties work below.
<<<<<<< HEAD
#if REVIEW_NET5_0_OR_GREATER
                var answer = rockContext.InteractiveExperienceAnswers.CreateProxy();
#else
                var answer = rockContext.InteractiveExperienceAnswers.Create();
#endif
=======
                var answer = rockContext.Set<InteractiveExperienceAnswer>().Create();
>>>>>>> c8e5dbba
                answer.InteractiveExperienceOccurrenceId = occurrenceId;
                answer.InteractiveExperienceActionId = actionId;
                answer.Response = response;
                answer.ResponseDateTime = RockDateTime.Now;
                answer.PersonAliasId = !action.IsResponseAnonymous ? personAliasId : null;
                answer.CampusId = campusId;
                answer.InteractionSessionId = interactionSessionId;
                answer.ApprovalStatus = action.IsModerationRequired
                    ? InteractiveExperienceApprovalStatus.Pending
                    : InteractiveExperienceApprovalStatus.Approved;

                answerService.Add( answer );

                rockContext.SaveChanges();

                // Send RealTime messages to all participants.
                var topic = RealTimeHelper.GetTopicContext<IInteractiveExperienceParticipant>();
                var answerBag = answer.ToExperienceAnswerBag();

                await topic.Clients.Channel( InteractiveExperienceParticipantTopic.GetModeratorChannel( occurrence.IdKey ) )
                    .AnswerSubmitted( occurrence.IdKey, answerBag );

                await topic.Clients.Channel( InteractiveExperienceParticipantTopic.GetVisualizerChannel( occurrence.IdKey ) )
                    .AnswerSubmitted( occurrence.IdKey, answerBag );

                return RecordActionResponseStatus.Success;
            }
        }

        /// <summary>
        /// Deletes the action answer from the database. This also handles
        /// sending out any RealTime messages to participants.
        /// </summary>
        /// <param name="answerId">The identifier of the answer to be deleted.</param>
        /// <returns><c>true</c> if the answer was deleted, <c>false</c> otherwise.</returns>
        internal static async Task<bool> DeleteAnswer( int answerId )
        {
            using ( var rockContext = new RockContext() )
            {
                var answerService = new InteractiveExperienceAnswerService( rockContext );
                var answer = answerService.Get( answerId );

                if ( answer == null )
                {
                    return false;
                }

                answerService.Delete( answer );

                rockContext.SaveChanges();

                // Send RealTime messages to all participants.
                var topic = RealTimeHelper.GetTopicContext<IInteractiveExperienceParticipant>();
                var occurrenceIdKey = IdHasher.Instance.GetHash( answer.InteractiveExperienceOccurrenceId );

                await topic.Clients.Channel( InteractiveExperienceParticipantTopic.GetModeratorChannel( occurrenceIdKey ) )
                    .AnswerRemoved( occurrenceIdKey, answer.IdKey );

                await topic.Clients.Channel( InteractiveExperienceParticipantTopic.GetVisualizerChannel( occurrenceIdKey ) )
                    .AnswerRemoved( occurrenceIdKey, answer.IdKey );

                return true;
            }
        }

        /// <summary>
        /// Updates the answer approval status. This also handles sending out
        /// any RealTime messages to participants.
        /// </summary>
        /// <param name="answerId">The identifier of the answer to be updated.</param>
        /// <param name="status">The new approval status.</param>
        /// <returns><c>true</c> if the answer was updated, <c>false</c> otherwise.</returns>
        internal static async Task<bool> UpdateAnswerStatus( int answerId, InteractiveExperienceApprovalStatus status )
        {
            using ( var rockContext = new RockContext() )
            {
                var answerService = new InteractiveExperienceAnswerService( rockContext );
                var answer = answerService.Get( answerId );

                if ( answer == null )
                {
                    return false;
                }

                if ( answer.ApprovalStatus == status )
                {
                    return true;
                }

                answer.ApprovalStatus = status;

                rockContext.SaveChanges();

                // Send RealTime messages to all participants.
                var topic = RealTimeHelper.GetTopicContext<IInteractiveExperienceParticipant>();
                var occurrenceIdKey = IdHasher.Instance.GetHash( answer.InteractiveExperienceOccurrenceId );
                var answerBag = answer.ToExperienceAnswerBag();

                await topic.Clients.Channel( InteractiveExperienceParticipantTopic.GetModeratorChannel( occurrenceIdKey ) )
                    .AnswerUpdated( occurrenceIdKey, answerBag );

                await topic.Clients.Channel( InteractiveExperienceParticipantTopic.GetVisualizerChannel( occurrenceIdKey ) )
                    .AnswerUpdated( occurrenceIdKey, answerBag );

                return true;
            }
        }

        /// <summary>
        /// Gets the answer bags for the specified experience occurrence. All
        /// answers for the occurrence are included, no filtering is performed.
        /// </summary>
        /// <param name="occurrenceId">The occurrence identifier.</param>
        /// <returns>A collection of <see cref="ExperienceAnswerBag"/> objects that represent the answers.</returns>
        internal IEnumerable<ExperienceAnswerBag> GetAnswerBagsForOccurrence( int occurrenceId )
        {
            return Queryable()
                .Where( a => a.InteractiveExperienceOccurrenceId == occurrenceId )
                .Select( a => new
                {
                    a.Id,
                    a.InteractiveExperienceActionId,
                    a.CampusId,
                    a.PersonAlias.Person.NickName,
                    a.PersonAlias.Person.LastName,
                    a.ApprovalStatus,
                    a.Response
                } )
                .ToList()
                .Select( a =>
                {
                    var campus = a.CampusId.HasValue
                        ? CampusCache.Get( a.CampusId.Value )
                        : null;

                    var name = a.NickName.IsNotNullOrWhiteSpace() && a.LastName.IsNotNullOrWhiteSpace()
                        ? $"{a.NickName} {a.LastName}"
                        : null;

                    return new ExperienceAnswerBag
                    {
                        IdKey = IdHasher.Instance.GetHash( a.Id ),
                        ActionIdKey = IdHasher.Instance.GetHash( a.InteractiveExperienceActionId ),
                        CampusGuid = campus?.Guid,
                        CampusName = campus?.Name,
                        SubmitterName = name,
                        Status = a.ApprovalStatus,
                        Response = a.Response
                    };
                } )
                .ToList();
        }
    }
}<|MERGE_RESOLUTION|>--- conflicted
+++ resolved
@@ -88,15 +88,11 @@
                 }
 
                 // Create the answer as a proxy so that navigation properties work below.
-<<<<<<< HEAD
 #if REVIEW_NET5_0_OR_GREATER
-                var answer = rockContext.InteractiveExperienceAnswers.CreateProxy();
+                var answer = rockContext.Set<InteractiveExperienceAnswer>().CreateProxy();
 #else
-                var answer = rockContext.InteractiveExperienceAnswers.Create();
+				var answer = rockContext.Set<InteractiveExperienceAnswer>().Create();
 #endif
-=======
-                var answer = rockContext.Set<InteractiveExperienceAnswer>().Create();
->>>>>>> c8e5dbba
                 answer.InteractiveExperienceOccurrenceId = occurrenceId;
                 answer.InteractiveExperienceActionId = actionId;
                 answer.Response = response;
