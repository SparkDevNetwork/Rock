--- conflicted
+++ resolved
@@ -20,14 +20,11 @@
 using Microsoft.EntityFrameworkCore;
 #else
 using System.Data.Entity;
-<<<<<<< HEAD
 #endif
-=======
 using System.Linq;
 using System.Text;
 
 using Rock.Attribute;
->>>>>>> a4d773dd
 using Rock.Web.Cache;
 
 namespace Rock.Model
