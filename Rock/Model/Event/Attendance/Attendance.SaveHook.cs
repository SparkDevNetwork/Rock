﻿// <copyright>
// Copyright by the Spark Development Network
//
// Licensed under the Rock Community License (the "License");
// you may not use this file except in compliance with the License.
// You may obtain a copy of the License at
//
// http://www.rockrms.com/license
//
// Unless required by applicable law or agreed to in writing, software
// distributed under the License is distributed on an "AS IS" BASIS,
// WITHOUT WARRANTIES OR CONDITIONS OF ANY KIND, either express or implied.
// See the License for the specific language governing permissions and
// limitations under the License.
// </copyright>

using System;
using System.Linq;

using Rock.Data;
using Rock.Tasks;
using Rock.Transactions;
using Rock.Web.Cache;

namespace Rock.Model
{
    public partial class Attendance
    {
        /// <summary>
        /// Save hook implementation for <see cref="Attendance"/>.
        /// </summary>
        /// <seealso cref="Rock.Data.EntitySaveHook{TEntity}" />
        internal class SaveHook : EntitySaveHook<Attendance>
        {
            /// <summary>
            /// Changes to the Person's Attendance's Group, Schedule or Location 
            /// </summary>
            /// <value>The person attendance history change list.</value>
            private History.HistoryChangeList PersonAttendanceHistoryChangeList { get; set; }

            private int? preSavePersonAliasId { get; set; }

            private bool previousDidAttendValue { get; set; }

            /// <summary>
            /// Method that will be called on an entity immediately before the item is saved by context
            /// </summary>
            protected override void PreSave()
            {
                PersonAttendanceHistoryChangeList = new History.HistoryChangeList();

                _isDeleted = State == EntityContextState.Deleted;

                bool previouslyDeclined;

                if ( State == EntityContextState.Added )
                {
                    previousDidAttendValue = false;
                    previouslyDeclined = false;
                }
                else
                {
                    // get original values so we can detect whether the value changed
                    previousDidAttendValue = ( bool? )Entry.OriginalValues.GetReadOnlyValueOrDefault( "DidAttend", false ) == true;
                    previouslyDeclined = ( Entry.OriginalValues.GetReadOnlyValueOrDefault( "RSVP", null ) as RSVP? ) == RSVP.No;
                }

                // if the record was changed to Declined, queue a GroupScheduleCancellationTransaction in PostSaveChanges
                _declinedScheduledAttendance = ( previouslyDeclined == false ) && Entity.IsScheduledPersonDeclined();

                /*
                    06/21/2023 ETD
                    Launch the workflow in post save to avoid a race condition between the bus message and the saving of the Attendance record.
                    The LaunchMemberAttendedGroupWorkflow needs to be run post save to work correctly.

                    if ( previousDidAttendValue == false && Entity.DidAttend == true )
                    {
                        var launchMemberAttendedGroupWorkflowMsg = GetLaunchMemberAttendedGroupWorkflowMessage();
                        launchMemberAttendedGroupWorkflowMsg.Send();
                    }

                */


                var attendance = this.Entity;

                if ( State == EntityContextState.Modified )
                {
                    preSavePersonAliasId = attendance.PersonAliasId;
                    var originalOccurrenceId = ( int? ) OriginalValues[nameof( attendance.OccurrenceId )];
                    if ( originalOccurrenceId.HasValue && attendance.OccurrenceId != originalOccurrenceId.Value )
                    {
                        var attendanceOccurrenceService = new AttendanceOccurrenceService( this.RockContext );
                        var originalOccurrence = attendanceOccurrenceService.GetNoTracking( originalOccurrenceId.Value );
                        var currentOccurrence = attendanceOccurrenceService.GetNoTracking( attendance.OccurrenceId );
                        if ( originalOccurrence != null && currentOccurrence != null )
                        {
                            if ( originalOccurrence.GroupId != currentOccurrence.GroupId )
                            {
                                History.EvaluateChange( PersonAttendanceHistoryChangeList, "Group", originalOccurrence.Group?.Name, currentOccurrence.Group?.Name );
                            }

                            if ( originalOccurrence.ScheduleId.HasValue && currentOccurrence.ScheduleId.HasValue && originalOccurrence.ScheduleId.Value != currentOccurrence.ScheduleId.Value )
                            {
                                History.EvaluateChange( PersonAttendanceHistoryChangeList, "Schedule", NamedScheduleCache.Get( originalOccurrence.ScheduleId.Value )?.Name, NamedScheduleCache.Get( currentOccurrence.ScheduleId.Value )?.Name );
                            }

                            if ( originalOccurrence.LocationId.HasValue && currentOccurrence.LocationId.HasValue && originalOccurrence.LocationId.Value != currentOccurrence.LocationId.Value )
                            {
                                History.EvaluateChange( PersonAttendanceHistoryChangeList, "Location", NamedLocationCache.Get( originalOccurrence.LocationId.Value )?.Name, NamedLocationCache.Get( currentOccurrence.LocationId.Value )?.Name );
                            }
                        }
                    }

                    // Add the checkin and the checkout to the history if
                    var previousCheckInValue = ( DateTime? ) Entry.OriginalValues.GetReadOnlyValueOrDefault( "StartDateTime", null );
                    var previousCheckOutValue = ( DateTime? ) Entry.OriginalValues.GetReadOnlyValueOrDefault( "EndDateTime", null );
<<<<<<< HEAD
                    History.EvaluateChange( PersonAttendanceHistoryChangeList, "Check-in", attendance.StartDateTime, previousCheckInValue, includeTime: true );
                    History.EvaluateChange( PersonAttendanceHistoryChangeList, "Check-out", attendance.EndDateTime, previousCheckOutValue, includeTime: true );
=======
                    History.EvaluateChange( PersonAttendanceHistoryChangeList, "Check-in", attendance.StartDateTime.ToShortDateTimeString(), previousCheckInValue?.ToShortDateTimeString() );
                    History.EvaluateChange( PersonAttendanceHistoryChangeList, "Check-out", attendance.EndDateTime?.ToShortDateTimeString(), previousCheckOutValue?.ToShortDateTimeString() );
>>>>>>> dbb20b1a
                }
                else if ( State == EntityContextState.Deleted )
                {
                    preSavePersonAliasId = ( int? ) OriginalValues[nameof( attendance.PersonAliasId )];
                    PersonAttendanceHistoryChangeList.AddChange( History.HistoryVerb.Delete, History.HistoryChangeType.Record, "Attendance" );
                }

                // If we need to send a real-time notification then do so after
                // this change has been committed to the database.
                if ( ShouldSendRealTimeMessage() )
                {
                    RockContext.ExecuteAfterCommit( () =>
                    {
                        // Use the fast queue for this because it is real-time.
                        new SendAttendanceRealTimeNotificationsTransaction( Entity.Guid, State == EntityContextState.Deleted ).Enqueue( true );
                    } );
                }

                base.PreSave();
            }

            private bool _declinedScheduledAttendance = false;
            private bool _isDeleted = false;

            /// <summary>
            /// Method that will be called on an entity immediately after the item is saved by context
            /// </summary>
            /// <remarks>
            /// This method is only called if <see cref="M:Rock.Data.EntitySaveHook`1.PreSave" /> returns
            /// without error.
            /// </remarks>
            protected override void PostSave()
            {
                if ( _declinedScheduledAttendance )
                {
                    new LaunchGroupScheduleCancellationWorkflow.Message()
                    {
                        AttendanceId = Entity.Id
                    }.Send();
                }

                if ( !_isDeleted )
                {
                    // Process any streaks that may occur as a result of adding/modifying an attendance record.
                    // If there are any, they need to be processed in this thread in case there are any achievement changes
                    // that need to be detected as a result of this attendance.
                    StreakTypeService.HandleAttendanceRecord( Entity.Id );
                }

                // Do this in post save to avoid a race condition between the bus message and the saving of the Attendance record. See engineering note in PreSave().
                if ( previousDidAttendValue == false && Entity.DidAttend == true )
                {
                    var launchMemberAttendedGroupWorkflowMsg = GetLaunchMemberAttendedGroupWorkflowMessage();
                    launchMemberAttendedGroupWorkflowMsg.Send();
                }

                var rockContext = ( RockContext ) this.RockContext;

                if ( PersonAttendanceHistoryChangeList?.Any() == true )
                {
                    var attendanceId = Entity.Id;

                    if ( preSavePersonAliasId.HasValue )
                    {
                        var attendeePersonId = new PersonAliasService( this.RockContext ).GetPersonId( preSavePersonAliasId.Value );
                        if ( attendeePersonId.HasValue )
                        {
                            var entityTypeType = typeof( Person );
                            var relatedEntityTypeType = typeof( Attendance );
                            HistoryService.SaveChanges(
                                rockContext,
                                entityTypeType,
                                Rock.SystemGuid.Category.HISTORY_ATTENDANCE_CHANGES.AsGuid(),
                                attendeePersonId.Value,
                                this.PersonAttendanceHistoryChangeList,
                                $"Attendance {attendanceId}",
                                relatedEntityTypeType,
                                attendanceId,
                                true,
                                Entity.ModifiedByPersonAliasId,
                                rockContext.SourceOfChange );
                        }
                    }
                }

                base.PostSave();
            }

            /// <summary>
            /// Determines if we need to send any real-time messages for the
            /// changes made to this entity.
            /// </summary>
            /// <returns><c>true</c> if a message should be sent, <c>false</c> otherwise.</returns>
            private bool ShouldSendRealTimeMessage()
            {
                if ( !RockContext.IsRealTimeEnabled )
                {
                    return false;
                }

                if ( PreSaveState == EntityContextState.Added )
                {
                    return true;
                }
                else if ( PreSaveState == EntityContextState.Modified )
                {
                    if ( ( Entity.DidAttend ?? false ) != ( ( ( bool? ) OriginalValues[nameof( Entity.DidAttend )] ) ?? false ) )
                    {
                        return true;
                    }
                    else if ( Entity.RSVP != ( RSVP ) OriginalValues[nameof( Entity.RSVP )] )
                    {
                        return true;
                    }
                    else if ( Entity.PresentDateTime != ( DateTime? ) OriginalValues[nameof( Entity.PresentDateTime )] )
                    {
                        return true;
                    }
                }
                else if ( PreSaveState == EntityContextState.Deleted )
                {
                    return true;
                }

                return false;
            }

            private LaunchMemberAttendedGroupWorkflow.Message GetLaunchMemberAttendedGroupWorkflowMessage()
            {
                var launchMemberAttendedGroupWorkflowMsg = new LaunchMemberAttendedGroupWorkflow.Message();
                if ( State == EntityContextState.Deleted )
                {
                    return launchMemberAttendedGroupWorkflowMsg;
                }

                // Get the attendance record
                var attendance = Entity as Attendance;

                // If attendance record is not valid or the DidAttend is false
                if ( attendance == null || ( attendance.DidAttend.GetValueOrDefault( false ) == false ) )
                {
                    return launchMemberAttendedGroupWorkflowMsg;
                }

                // Save for all adds
                bool valid = State == EntityContextState.Added;

                // If not an add, check previous DidAttend value
                if ( !valid )
                {
                    // Only use changes where DidAttend was previously not true
                    valid = ( bool? ) Entry.OriginalValues.GetReadOnlyValueOrDefault( "DidAttend", false ) != true;
                }

                if ( valid )
                {
                    var occ = attendance.Occurrence ?? new AttendanceOccurrenceService( new RockContext() ).Get( attendance.OccurrenceId );

                    if ( occ != null )
                    {
                        // Save the values
                        launchMemberAttendedGroupWorkflowMsg.GroupId = occ.GroupId;
                        launchMemberAttendedGroupWorkflowMsg.AttendanceDateTime = occ.OccurrenceDate;
                        launchMemberAttendedGroupWorkflowMsg.PersonAliasId = attendance.PersonAliasId;
                        launchMemberAttendedGroupWorkflowMsg.AttendanceId = attendance.Id;

                        if ( occ.Group != null )
                        {
                            launchMemberAttendedGroupWorkflowMsg.GroupTypeId = occ.Group.GroupTypeId;
                        }
                    }
                }

                return launchMemberAttendedGroupWorkflowMsg;
            }
        }
    }
}<|MERGE_RESOLUTION|>--- conflicted
+++ resolved
@@ -115,13 +115,8 @@
                     // Add the checkin and the checkout to the history if
                     var previousCheckInValue = ( DateTime? ) Entry.OriginalValues.GetReadOnlyValueOrDefault( "StartDateTime", null );
                     var previousCheckOutValue = ( DateTime? ) Entry.OriginalValues.GetReadOnlyValueOrDefault( "EndDateTime", null );
-<<<<<<< HEAD
-                    History.EvaluateChange( PersonAttendanceHistoryChangeList, "Check-in", attendance.StartDateTime, previousCheckInValue, includeTime: true );
-                    History.EvaluateChange( PersonAttendanceHistoryChangeList, "Check-out", attendance.EndDateTime, previousCheckOutValue, includeTime: true );
-=======
                     History.EvaluateChange( PersonAttendanceHistoryChangeList, "Check-in", attendance.StartDateTime.ToShortDateTimeString(), previousCheckInValue?.ToShortDateTimeString() );
                     History.EvaluateChange( PersonAttendanceHistoryChangeList, "Check-out", attendance.EndDateTime?.ToShortDateTimeString(), previousCheckOutValue?.ToShortDateTimeString() );
->>>>>>> dbb20b1a
                 }
                 else if ( State == EntityContextState.Deleted )
                 {
