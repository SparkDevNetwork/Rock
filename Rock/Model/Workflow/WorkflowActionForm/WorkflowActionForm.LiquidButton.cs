﻿// <copyright>
// Copyright by the Spark Development Network
//
// Licensed under the Rock Community License (the "License");
// you may not use this file except in compliance with the License.
// You may obtain a copy of the License at
//
// http://www.rockrms.com/license
//
// Unless required by applicable law or agreed to in writing, software
// distributed under the License is distributed on an "AS IS" BASIS,
// WITHOUT WARRANTIES OR CONDITIONS OF ANY KIND, either express or implied.
// See the License for the specific language governing permissions and
// limitations under the License.
// </copyright>
//
using Rock.Lava;

namespace Rock.Model
{
    public partial class WorkflowActionForm
    {
        /// <summary>
        /// Special class for adding a button field to liquid properties
        /// </summary>
<<<<<<< HEAD
#if REVIEW_WEBFORMS
        [DotLiquid.LiquidType( "Name", "Html", "EmailHtml" )]
#endif
=======
>>>>>>> 7705268f
        [LavaType( "Name", "Html", "EmailHtml" )]        
        public class LiquidButton
        {
            /// <summary>
            /// Gets or sets the name.
            /// </summary>
            /// <value>
            /// The name.
            /// </value>
            public string Name { get; set; }

            /// <summary>
            /// Gets or sets the HTML.
            /// </summary>
            /// <value>
            /// The HTML.
            /// </value>
            public string Html { get; set; }

            /// <summary>
            /// Gets or sets the Email HTML.
            /// </summary>
            /// <value>
            /// The Email HTML.
            /// </value>
            public string EmailHtml { get; set; }
        }
    }
}<|MERGE_RESOLUTION|>--- conflicted
+++ resolved
@@ -23,12 +23,6 @@
         /// <summary>
         /// Special class for adding a button field to liquid properties
         /// </summary>
-<<<<<<< HEAD
-#if REVIEW_WEBFORMS
-        [DotLiquid.LiquidType( "Name", "Html", "EmailHtml" )]
-#endif
-=======
->>>>>>> 7705268f
         [LavaType( "Name", "Html", "EmailHtml" )]        
         public class LiquidButton
         {
