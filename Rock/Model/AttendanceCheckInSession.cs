﻿// <copyright>
// Copyright by the Spark Development Network
//
// Licensed under the Rock Community License (the "License");
// you may not use this file except in compliance with the License.
// You may obtain a copy of the License at
//
// http://www.rockrms.com/license
//
// Unless required by applicable law or agreed to in writing, software
// distributed under the License is distributed on an "AS IS" BASIS,
// WITHOUT WARRANTIES OR CONDITIONS OF ANY KIND, either express or implied.
// See the License for the specific language governing permissions and
// limitations under the License.
// </copyright>
//
using System.Collections.Generic;
using System.ComponentModel.DataAnnotations;
using System.ComponentModel.DataAnnotations.Schema;
using System.Data.Entity.ModelConfiguration;
using System.Runtime.Serialization;
using Rock.Data;

namespace Rock.Model
{
    /// <summary>
    /// Information about of the set of attendance records for the people that were checked-in.
    /// This helps group attendances together when multiple people were checked in during the same checkin session.
    /// </summary>
    [RockDomain( "Event" )]
    [Table( "AttendanceCheckInSession" )]
    [DataContract]
    public class AttendanceCheckInSession : Entity<AttendanceCheckInSession>
    {
        #region Entity Properties

        /// <summary>
        /// Gets or sets the Id of the <see cref="Rock.Model.Device"/> that was used (the device where the person checked in from).
        /// </summary>
        /// <value>
        /// A <see cref="System.Int32"/> representing the Id of the <see cref="Rock.Model.Device"/> that was used.
        /// </value>
        [DataMember]
        public int? DeviceId { get; set; }

        /// <summary>
        /// Gets or sets the client ip address.
        /// </summary>
        /// <value>
        /// The client ip address.
        /// </value>
        [DataMember]
        [MaxLength( 45 )]
        public string ClientIpAddress { get; set; }

        #endregion Entity Properties

        /// <summary>
        /// Gets or sets the <see cref="Rock.Model.Device"/> that was used to check in
        /// </summary>
        /// <value>
        /// The <see cref="Rock.Model.Device"/> that was used to check in
        /// </value>
        [DataMember]
        public virtual Device Device { get; set; }

        /// <summary>
        /// Gets or sets the <see cref="Rock.Model.Attendance">Attendances</see> associated with this session
        /// </summary>
        /// <value>
        /// The attendances.
        /// </value>
        [DataMember]
<<<<<<< HEAD
#if NET5_0_OR_GREATER
        public virtual ICollection<Attendance> Attendances { get; set; }
#else
        public ICollection<Attendance> Attendances { get; set; }
#endif
=======
        public virtual ICollection<Attendance> Attendances { get; set; }
>>>>>>> f4dba25d
    }

    /// <summary>
    /// 
    /// </summary>
    public class AttendanceCheckInSessionConfiguration : EntityTypeConfiguration<AttendanceCheckInSession>
    {
        /// <summary>
        /// Initializes a new instance of the <see cref="AttendanceCheckInSessionConfiguration"/> class.
        /// </summary>
        public AttendanceCheckInSessionConfiguration()
        {
            this.HasOptional( c => c.Device ).WithMany().HasForeignKey( c => c.DeviceId ).WillCascadeOnDelete( false );

#if !NET5_0_OR_GREATER
            // EFCORE: Moved to Attendance with reverse relationship setup.

            // the Migration will manually add a ON DELETE SET NULL for AttendanceCheckInSessionId
            this.HasMany( c => c.Attendances ).WithOptional( a => a.AttendanceCheckInSession )
                .HasForeignKey( a => a.AttendanceCheckInSessionId ).WillCascadeOnDelete( true );
#endif
        }
    }
}<|MERGE_RESOLUTION|>--- conflicted
+++ resolved
@@ -71,15 +71,7 @@
         /// The attendances.
         /// </value>
         [DataMember]
-<<<<<<< HEAD
-#if NET5_0_OR_GREATER
         public virtual ICollection<Attendance> Attendances { get; set; }
-#else
-        public ICollection<Attendance> Attendances { get; set; }
-#endif
-=======
-        public virtual ICollection<Attendance> Attendances { get; set; }
->>>>>>> f4dba25d
     }
 
     /// <summary>
