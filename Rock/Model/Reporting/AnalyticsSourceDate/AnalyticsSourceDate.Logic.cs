--- conflicted
+++ resolved
@@ -351,15 +351,11 @@
             using ( var rockContext = new RockContext() )
             {
                 // NOTE: We can't use rockContext.BulkInsert because that enforces that the <T> is Rock.Data.IEntity, so we'll just use EFBatchOperation directly
-<<<<<<< HEAD
 #if REVIEW_NET5_0_OR_GREATER
-                rockContext.AnalyticsSourceDates.BulkInsert( generatedDates );
+                rockContext.Set<AnalyticsSourceDate>().BulkInsert( generatedDates );
 #else
-                EFBatchOperation.For( rockContext, rockContext.AnalyticsSourceDates ).InsertAll( generatedDates );
-#endif
-=======
                 EFBatchOperation.For( rockContext, rockContext.Set<AnalyticsSourceDate>() ).InsertAll( generatedDates );
->>>>>>> c8e5dbba
+#endif
 
                 // Update the Sunday of the Year data
 #if REVIEW_NET5_0_OR_GREATER
