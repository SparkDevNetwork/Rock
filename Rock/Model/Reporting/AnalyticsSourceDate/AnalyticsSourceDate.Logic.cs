--- conflicted
+++ resolved
@@ -336,13 +336,14 @@
                 rockContext.AnalyticsSourceDates.BulkInsert( generatedDates );
 #else
                 EFBatchOperation.For( rockContext, rockContext.AnalyticsSourceDates ).InsertAll( generatedDates );
-<<<<<<< HEAD
-#endif
-=======
+#endif
 
                 // Update the Sunday of the Year data
+#if NET5_0_OR_GREATER
+                rockContext.Database.ExecuteSqlRaw( SundayOfTheYearSql );
+#else
                 rockContext.Database.ExecuteSqlCommand( SundayOfTheYearSql );
->>>>>>> 6e571bba
+#endif
             }
         }
     }
