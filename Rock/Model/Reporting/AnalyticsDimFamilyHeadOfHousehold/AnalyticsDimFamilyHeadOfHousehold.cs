--- conflicted
+++ resolved
@@ -17,13 +17,9 @@
 using Rock.Data;
 using Rock.Utility;
 using System.ComponentModel.DataAnnotations.Schema;
-<<<<<<< HEAD
 #if REVIEW_NET5_0_OR_GREATER
 using System.Data.Entity.ModelConfiguration;
 #endif
-=======
-using System.Data.Entity.ModelConfiguration;
->>>>>>> c8e5dbba
 using System.Runtime.Serialization;
 
 namespace Rock.Model
@@ -41,15 +37,11 @@
         // intentionally blank. See AnalyticsDimPersonBase, etc for the fields
     }
 
-<<<<<<< HEAD
-#if REVIEW_NET5_0_OR_GREATER
-=======
     #region Entity Configuration
 
     /// <summary>
     /// AnalyticsDimFamilyHeadOfHousehold Configuration Class
     /// </summary>
->>>>>>> c8e5dbba
     public partial class AnalyticsDimFamilyHeadOfHouseholdConfiguration : EntityTypeConfiguration<AnalyticsDimFamilyHeadOfHousehold>
     {
         /// <summary>
@@ -57,21 +49,16 @@
         /// </summary>
         public AnalyticsDimFamilyHeadOfHouseholdConfiguration()
         {
-<<<<<<< HEAD
+#if REVIEW_NET5_0_OR_GREATER
             // NOTE: When creating a migration for this, don't create the actual FK's in the database for this just in case there are outlier birthdates 
             // and so that the AnalyticsSourceDate can be rebuilt from scratch as needed
             Builder.HasOne( t => t.BirthDateDim )
                 .WithMany()
                 .HasForeignKey( t => t.BirthDateKey )
                 .OnDelete( Microsoft.EntityFrameworkCore.DeleteBehavior.Restrict );
-        }
-    }
 #endif
-=======
-            // Empty constructor. This is required to tell EF that this model exists.
         }
     }
 
     #endregion Entity Configuration
->>>>>>> c8e5dbba
 }