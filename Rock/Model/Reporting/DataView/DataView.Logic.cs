--- conflicted
+++ resolved
@@ -125,6 +125,9 @@
         /// <returns></returns>
         public EFDbContext GetDbContext()
         {
+#if REVIEW_NET5_0_OR_GREATER
+            return new RockContext();
+#else
             if ( this.DisableUseOfReadOnlyContext )
             {
                 return new RockContext();
@@ -133,6 +136,7 @@
             {
                 return new RockContextReadOnly();
             }
+#endif
         }
 
         /// <summary>
@@ -341,18 +345,9 @@
 
                 var qry = this.GetQuery( dataViewGetQueryArgs );
 
-<<<<<<< HEAD
-                RockContext rockContext = dbContext as RockContext;
-                if ( rockContext == null )
-                {
-                    rockContext = new RockContext();
-                }
-
 #if REVIEW_NET5_0_OR_GREATER
                 rockContext.Database.SetCommandTimeout( databaseTimeoutSeconds );
 #else
-=======
->>>>>>> 94d9687d
                 rockContext.Database.CommandTimeout = databaseTimeoutSeconds;
 #endif
                 var savedDataViewPersistedValues = rockContext.DataViewPersistedValues.Where( a => a.DataViewId == this.Id );
