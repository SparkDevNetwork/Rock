--- conflicted
+++ resolved
@@ -17,13 +17,7 @@
 using Rock.Data;
 using Rock.Utility;
 using System.ComponentModel.DataAnnotations.Schema;
-<<<<<<< HEAD
-#if REVIEW_NET5_0_OR_GREATER
 using System.Data.Entity.ModelConfiguration;
-#endif
-=======
-using System.Data.Entity.ModelConfiguration;
->>>>>>> c8e5dbba
 using System.Runtime.Serialization;
 
 namespace Rock.Model
@@ -41,15 +35,11 @@
         // intentionally blank. See AnalyticsDimPersonBase, etc for the fields
     }
 
-<<<<<<< HEAD
-#if REVIEW_NET5_0_OR_GREATER
-=======
     #region Entity Configuration
 
     /// <summary>
     /// AnalyticsDimPersonCurrent Configuration Class
     /// </summary>
->>>>>>> c8e5dbba
     public partial class AnalyticsDimPersonCurrentConfiguration : EntityTypeConfiguration<AnalyticsDimPersonCurrent>
     {
         /// <summary>
@@ -57,7 +47,6 @@
         /// </summary>
         public AnalyticsDimPersonCurrentConfiguration()
         {
-<<<<<<< HEAD
             // NOTE: When creating a migration for this, don't create the actual FK's in the database for this just in case there are outlier birthdates 
             // and so that the AnalyticsSourceDate can be rebuilt from scratch as needed
             Builder.HasOne( t => t.BirthDateDim )
@@ -66,12 +55,6 @@
                 .OnDelete( Microsoft.EntityFrameworkCore.DeleteBehavior.Restrict );
         }
     }
-#endif
-=======
-            // Empty constructor. This is required to tell EF that this model exists.
-        }
-    }
 
     #endregion Entity Configuration
->>>>>>> c8e5dbba
 }