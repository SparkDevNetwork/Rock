--- conflicted
+++ resolved
@@ -18,12 +18,6 @@
 using System.Collections.Generic;
 using System.Linq;
 using System.Linq.Expressions;
-
-#if REVIEW_NET5_0_OR_GREATER
-using EFDbContext = Microsoft.EntityFrameworkCore.DbContext;
-#else
-using EFDbContext = System.Data.Entity.DbContext;
-#endif
 
 using Rock.Data;
 using Rock.Reporting;
@@ -56,167 +50,6 @@
         }
 
         /// <summary>
-<<<<<<< HEAD
-        /// Gets the data source.
-        /// </summary>
-        /// <param name="entityType">Type of the entity.</param>
-        /// <param name="entityFields">The entity fields.</param>
-        /// <param name="attributes">The attributes.</param>
-        /// <param name="selectComponents">The select components.</param>
-        /// <param name="sortProperty">The sort property.</param>
-        /// <param name="databaseTimeoutSeconds">The database timeout seconds.</param>
-        /// <param name="errorMessages">The error messages.</param>
-        /// <returns></returns>
-        [RockObsolete( "1.12" )]
-        [Obsolete( "Use GetQueryable( reportGetQueryableArgs ) instead" )]
-        public List<object> GetDataSource( Type entityType, Dictionary<int, EntityField> entityFields, Dictionary<int, AttributeCache> attributes, Dictionary<int, ReportField> selectComponents, Rock.Web.UI.Controls.SortProperty sortProperty, int? databaseTimeoutSeconds, out List<string> errorMessages )
-        {
-            errorMessages = new List<string>();
-            return GetDataSource( entityType, entityFields, attributes, selectComponents, sortProperty, databaseTimeoutSeconds );
-        }
-
-        /// <summary>
-        /// Gets the data source.
-        /// </summary>
-        /// <param name="entityType">Type of the entity.</param>
-        /// <param name="entityFields">The entity fields.</param>
-        /// <param name="attributes">The attributes.</param>
-        /// <param name="selectComponents">The select components.</param>
-        /// <param name="sortProperty">The sort property.</param>
-        /// <param name="databaseTimeoutSeconds">The database timeout seconds.</param>
-        /// <returns></returns>
-        [RockObsolete( "1.12" )]
-        [Obsolete( "Use GetQueryable( reportGetQueryableArgs ) instead" )]
-        public List<object> GetDataSource( Type entityType, Dictionary<int, EntityField> entityFields, Dictionary<int, AttributeCache> attributes, Dictionary<int, ReportField> selectComponents, Rock.Web.UI.Controls.SortProperty sortProperty, int? databaseTimeoutSeconds )
-        {
-            var reportDbContext = Reflection.GetDbContextForEntityType( entityType );
-
-            ReportGetQueryableArgs reportGetQueryableArgs = new ReportGetQueryableArgs
-            {
-                ReportDbContext = reportDbContext as Rock.Data.DbContext,
-                EntityFields = entityFields,
-                Attributes = attributes,
-                SelectComponents = selectComponents,
-                SortProperty = sortProperty,
-                DatabaseTimeoutSeconds = databaseTimeoutSeconds,
-            };
-
-            var qry = GetQueryable( reportGetQueryableArgs );
-
-            // enumerate thru the query results and put into a list
-            var reportResult = new List<object>();
-            var enumerator = ( qry as System.Collections.IEnumerable ).GetEnumerator();
-            while ( enumerator.MoveNext() )
-            {
-                reportResult.Add( enumerator.Current );
-            }
-
-            return reportResult;
-        }
-
-        /// <summary>
-        /// Returns a IQueryable of the report
-        /// </summary>
-        /// <param name="entityType">Type of the entity.</param>
-        /// <param name="entityFields">The entity fields.</param>
-        /// <param name="attributes">The attributes.</param>
-        /// <param name="selectComponents">The select components.</param>
-        /// <param name="sortProperty">The sort property.</param>
-        /// <param name="databaseTimeoutSeconds">The database timeout seconds.</param>
-        /// <param name="errorMessages">The error messages.</param>
-        /// <returns></returns>
-        [RockObsolete( "1.12" )]
-        [Obsolete( "Use GetQueryable( ReportGetQueryableArgs reportGetQueryableArgs ) instead" )]
-        public IQueryable GetQueryable( Type entityType, Dictionary<int, EntityField> entityFields, Dictionary<int, AttributeCache> attributes, Dictionary<int, ReportField> selectComponents, Rock.Web.UI.Controls.SortProperty sortProperty, int? databaseTimeoutSeconds, out List<string> errorMessages )
-        {
-            EFDbContext reportDbContext;
-            return GetQueryable( entityType, entityFields, attributes, selectComponents, sortProperty, null, databaseTimeoutSeconds, false, out errorMessages, out reportDbContext );
-        }
-
-        /// <summary>
-        /// Gets the queryable.
-        /// </summary>
-        /// <param name="entityType">Type of the entity.</param>
-        /// <param name="entityFields">The entity fields.</param>
-        /// <param name="attributes">The attributes.</param>
-        /// <param name="selectComponents">The select components.</param>
-        /// <param name="sortProperty">The sort property.</param>
-        /// <param name="databaseTimeoutSeconds">The database timeout seconds.</param>
-        /// <param name="errorMessages">The error messages.</param>
-        /// <param name="reportDbContext">The report database context.</param>
-        /// <returns></returns>
-        [RockObsolete( "1.12" )]
-        [Obsolete( "Use GetQueryable( ReportGetQueryableArgs reportGetQueryableArgs ) instead" )]
-        public IQueryable GetQueryable( Type entityType, Dictionary<int, EntityField> entityFields, Dictionary<int, AttributeCache> attributes, Dictionary<int, ReportField> selectComponents, Rock.Web.UI.Controls.SortProperty sortProperty, int? databaseTimeoutSeconds, out List<string> errorMessages, out EFDbContext reportDbContext )
-        {
-            return GetQueryable( entityType, entityFields, attributes, selectComponents, sortProperty, null, databaseTimeoutSeconds, false, out errorMessages, out reportDbContext );
-        }
-
-        /// <summary>
-        /// Returns a IQueryable of the report
-        /// </summary>
-        /// <param name="entityType">Type of the entity.</param>
-        /// <param name="entityFields">The entity fields.</param>
-        /// <param name="attributes">The attributes.</param>
-        /// <param name="selectComponents">The select components.</param>
-        /// <param name="sortProperty">The sort property.</param>
-        /// <param name="databaseTimeoutSeconds">The database timeout seconds.</param>
-        /// <param name="isCommunication">if set to <c>true</c> [is communication].</param>
-        /// <param name="errorMessages">The error messages.</param>
-        /// <param name="reportDbContext">The report database context that was used.</param>
-        /// <returns></returns>
-        /// <exception cref="Exception"></exception>
-        /// <exception cref="System.Exception"></exception>
-        [RockObsolete( "1.12" )]
-        [Obsolete( "Use GetQueryable( ReportGetQueryableArgs reportGetQueryableArgs ) instead" )]
-        public IQueryable GetQueryable( Type entityType, Dictionary<int, EntityField> entityFields, Dictionary<int, AttributeCache> attributes, Dictionary<int, ReportField> selectComponents, Rock.Web.UI.Controls.SortProperty sortProperty, int? databaseTimeoutSeconds, bool isCommunication, out List<string> errorMessages, out EFDbContext reportDbContext )
-        {
-            return GetQueryable( entityType, entityFields, attributes, selectComponents, sortProperty, null, databaseTimeoutSeconds, isCommunication, out errorMessages, out reportDbContext );
-        }
-
-        /// <summary>
-        /// Gets the queryable.
-        /// </summary>
-        /// <param name="entityType">Type of the entity.</param>
-        /// <param name="entityFields">The entity fields.</param>
-        /// <param name="attributes">The attributes.</param>
-        /// <param name="selectComponents">The select components.</param>
-        /// <param name="sortProperty">The sort property.</param>
-        /// <param name="dataViewFilterOverrides">The data view filter overrides.</param>
-        /// <param name="databaseTimeoutSeconds">The database timeout seconds.</param>
-        /// <param name="isCommunication">if set to <c>true</c> [is communication].</param>
-        /// <param name="errorMessages">The error messages.</param>
-        /// <param name="reportDbContext">The report database context.</param>
-        /// <returns></returns>
-        /// <exception cref="Exception"></exception>
-        [RockObsolete( "1.12" )]
-        [Obsolete( "Use GetQueryable( ReportGetQueryableArgs reportGetQueryableArgs ) instead" )]
-        public IQueryable GetQueryable( Type entityType, Dictionary<int, EntityField> entityFields, Dictionary<int, AttributeCache> attributes, Dictionary<int, ReportField> selectComponents, Rock.Web.UI.Controls.SortProperty sortProperty,
-            DataViewFilterOverrides dataViewFilterOverrides, int? databaseTimeoutSeconds, bool isCommunication, out List<string> errorMessages, out EFDbContext reportDbContext )
-        {
-            reportDbContext = Reflection.GetDbContextForEntityType( entityType );
-
-            ReportGetQueryableArgs reportGetQueryableArgs = new ReportGetQueryableArgs
-            {
-                ReportDbContext = reportDbContext as Rock.Data.DbContext,
-                EntityFields = entityFields,
-                Attributes = attributes,
-                SelectComponents = selectComponents,
-                SortProperty = sortProperty,
-                DataViewFilterOverrides = dataViewFilterOverrides,
-                DatabaseTimeoutSeconds = databaseTimeoutSeconds,
-                IsCommunication = isCommunication
-            };
-
-            errorMessages = null;
-
-
-            return GetQueryable( reportGetQueryableArgs );
-        }
-
-        /// <summary>
-=======
->>>>>>> c8e5dbba
         /// Gets the attribute value expression.
         /// </summary>
         /// <param name="attributeValues">The attribute values.</param>
