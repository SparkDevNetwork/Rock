﻿// <copyright>
// Copyright by the Spark Development Network
//
// Licensed under the Rock Community License (the "License");
// you may not use this file except in compliance with the License.
// You may obtain a copy of the License at
//
// http://www.rockrms.com/license
//
// Unless required by applicable law or agreed to in writing, software
// distributed under the License is distributed on an "AS IS" BASIS,
// WITHOUT WARRANTIES OR CONDITIONS OF ANY KIND, either express or implied.
// See the License for the specific language governing permissions and
// limitations under the License.
// </copyright>
//
using System;
using System.ComponentModel.DataAnnotations;
using System.ComponentModel.DataAnnotations.Schema;
using System.Data.Entity.ModelConfiguration;
using System.Runtime.Serialization;
using Newtonsoft.Json;
using Rock.Data;
using Rock.Utility;

namespace Rock.Model
{
    /// <summary>
    /// Represents a Streak in Rock.
    /// </summary>
    [RockDomain( "Engagement" )]
    [Table( "Streak" )]
    [DataContract]
    [CodeGenerateRest]
    [Rock.SystemGuid.EntityTypeGuid( Rock.SystemGuid.EntityType.STREAK )]
    public partial class Streak : Model<Streak>
    {
        #region Entity Properties

        /// <summary>
        /// Gets or sets the Id of the <see cref="Rock.Model.StreakType"/> to which this Streak belongs. This property is required.
        /// </summary>
        [Required]
        [DataMember( IsRequired = true )]
#if REVIEW_WEBFORMS
        [Index( "IX_StreakTypeId", IsUnique = false )]
        [Index( "IX_StreakTypeId_PersonAliasId", 0, IsUnique = true )]
<<<<<<< HEAD
#endif
=======
        [EnableAttributeQualification]
>>>>>>> a3feeb82
        public int StreakTypeId { get; set; }

        /// <summary>
        /// Gets or sets the <see cref="Rock.Model.PersonAlias"/> identifier.
        /// </summary>
        [Required]
        [DataMember( IsRequired = true )]
#if REVIEW_WEBFORMS
        [Index( "IX_PersonAliasId", IsUnique = false )]
        [Index( "IX_StreakTypeId_PersonAliasId", 1, IsUnique = true )]
#endif
        public int PersonAliasId { get; set; }

        /// <summary>
        /// Gets or sets the <see cref="DateTime"/> when the person was enrolled in the streak type.
        /// This is not the Streak Type start date.
        /// </summary>
        [DataMember]
        [Required]
        [Column( TypeName = "Date" )]
        public DateTime EnrollmentDate
        {
            get => _enrollmentDate;
            set => _enrollmentDate = value.Date;
        }

        private DateTime _enrollmentDate = RockDateTime.Today;

        /// <summary>
        /// Gets or sets the <see cref="DateTime"/> when the person deactivated their Streak. If null, the Streak is active.
        /// </summary>
        [DataMember]
        public DateTime? InactiveDateTime { get; set; }

        /// <summary>
        /// Gets or sets the <see cref="Rock.Model.Location"/> identifier by which the person's exclusions will be sourced.
        /// </summary>
        [DataMember]
        public int? LocationId { get; set; }

        /// <summary>
        /// The sequence of bits that represent engagement. The least significant bit (right side) is representative of the StreakType's
        /// StartDate. More significant bits (going left) are more recent dates.
        /// </summary>
        [DataMember]
        public byte[] EngagementMap { get; set; }

        /// <summary>
        /// The sequence of bits that represent exclusions exclusive to this streak. The least significant bit (right side) is representative
        /// of the StreakType's StartDate. More significant bits (going left) are more recent dates.
        /// </summary>
        [DataMember]
        public byte[] ExclusionMap { get; set; }

        #endregion Entity Properties

        #region Denormalized Entity Properties

        /// <summary>
        /// The date that the current streak began
        /// </summary>
        [DataMember]
        public DateTime? CurrentStreakStartDate { get; set; }

        /// <summary>
        /// The current number of non excluded occurrences attended in a row
        /// </summary>
        [DataMember]
        public int CurrentStreakCount { get; set; }

        /// <summary>
        /// The date the longest streak began
        /// </summary>
        [DataMember]
        public DateTime? LongestStreakStartDate { get; set; }

        /// <summary>
        /// The date the longest streak ended
        /// </summary>
        [DataMember]
        public DateTime? LongestStreakEndDate { get; set; }

        /// <summary>
        /// The longest number of non excluded occurrences attended in a row
        /// </summary>
        [DataMember]
        public int LongestStreakCount { get; set; }

        /// <summary>
        /// The number of engagements on occurrences
        /// </summary>
        [DataMember]
        public int EngagementCount { get; set; }

        #endregion Denormalized Entity Properties

        #region Navigation Properties

        /// <summary>
        /// Gets or sets the <see cref="Rock.Model.PersonAlias"/>.
        /// </summary>
        [DataMember]
        public virtual PersonAlias PersonAlias { get; set; }

        /// <summary>
        /// Gets or sets the <see cref="Rock.Model.StreakType"/>.
        /// </summary>
        [DataMember]
        public virtual StreakType StreakType { get; set; }

        /// <summary>
        /// Gets or sets the <see cref="Rock.Model.Location"/>.
        /// </summary>
        [DataMember]
        public virtual Location Location { get; set; }

        #endregion Navigation Properties

        #region Entity Configuration

        /// <summary>
        /// Sequence Enrollment Configuration class.
        /// </summary>
        public partial class StreakConfiguration : EntityTypeConfiguration<Streak>
        {
            /// <summary>
            /// Initializes a new instance of the <see cref="StreakConfiguration"/> class.
            /// </summary>
            public StreakConfiguration()
            {
                HasRequired( se => se.StreakType ).WithMany( s => s.Streaks ).HasForeignKey( se => se.StreakTypeId ).WillCascadeOnDelete( true );
                HasRequired( se => se.PersonAlias ).WithMany().HasForeignKey( se => se.PersonAliasId ).WillCascadeOnDelete( true );

                HasOptional( se => se.Location ).WithMany().HasForeignKey( se => se.LocationId ).WillCascadeOnDelete( false );
            }
        }

        #endregion Entity Configuration
    }
}<|MERGE_RESOLUTION|>--- conflicted
+++ resolved
@@ -45,11 +45,8 @@
 #if REVIEW_WEBFORMS
         [Index( "IX_StreakTypeId", IsUnique = false )]
         [Index( "IX_StreakTypeId_PersonAliasId", 0, IsUnique = true )]
-<<<<<<< HEAD
 #endif
-=======
         [EnableAttributeQualification]
->>>>>>> a3feeb82
         public int StreakTypeId { get; set; }
 
         /// <summary>
