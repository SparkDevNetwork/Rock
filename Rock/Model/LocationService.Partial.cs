﻿// <copyright>
// Copyright by the Spark Development Network
//
// Licensed under the Rock Community License (the "License");
// you may not use this file except in compliance with the License.
// You may obtain a copy of the License at
//
// http://www.rockrms.com/license
//
// Unless required by applicable law or agreed to in writing, software
// distributed under the License is distributed on an "AS IS" BASIS,
// WITHOUT WARRANTIES OR CONDITIONS OF ANY KIND, either express or implied.
// See the License for the specific language governing permissions and
// limitations under the License.
// </copyright>
//
using System;
using System.Collections.Generic;
using System.Data.Entity.Spatial;
using System.Linq;
using Rock.Data;

namespace Rock.Model
{
    /// <summary>
    /// Data access and service class for <see cref="Rock.Model.Location"/> entities.
    /// </summary>
    public partial class LocationService
    {
        /// <summary>
        /// Returns the first
        /// <see cref="Rock.Model.Location" /> where the address matches the provided address.  If no address is found with the provided values,
        /// the address will be standardized. If there is still not a match, the address will be saved as a new location.
        /// </summary>
        /// <param name="street1">A <see cref="System.String" /> representing the Address Line 1 to search by.</param>
        /// <param name="street2">A <see cref="System.String" /> representing the Address Line 2 to search by.</param>
        /// <param name="city">A <see cref="System.String" /> representing the City to search by.</param>
        /// <param name="state">A <see cref="System.String" /> representing the State to search by.</param>
        /// <param name="postalCode">A <see cref="System.String" /> representing the Zip/Postal code to search by</param>
        /// <param name="country">The country.</param>
        /// <param name="verifyLocation">if set to <c>true</c> [verify location].</param>
        /// <returns>
        /// The first <see cref="Rock.Model.Location" /> where an address match is found, if no match is found a new <see cref="Rock.Model.Location" /> is created and returned.
        /// </returns>
        public Location Get( string street1, string street2, string city, string state, string postalCode, string country, bool verifyLocation = true )
        {
            // Make sure it's not an empty address
            if ( string.IsNullOrWhiteSpace( street1 ) )
            {
                return null;
            }

            // First check if a location exists with the entered values
            Location existingLocation = Queryable().FirstOrDefault( t =>
                ( t.Street1 == street1 || ( ( street1 == null || street1 == "" ) && ( t.Street1 == null || t.Street1 == "" ) ) ) &&
                ( t.Street2 == street2 || ( ( street2 == null || street2 == "" ) && ( t.Street2 == null || t.Street2 == "" ) ) ) &&
                ( t.City == city || ( ( city == null || city == "" ) && ( t.City == null || t.City == "" ) ) ) &&
                ( t.State == state || ( ( state == null || state == "" ) && ( t.State == null || t.State == "" ) ) ) &&
                ( t.PostalCode == postalCode || ( ( postalCode == null || postalCode == "" ) && ( t.PostalCode == null || t.PostalCode == "" ) ) ) &&
                ( t.Country == country || ( ( country == null || country == "" ) && ( t.Country == null || t.Country == "" ) ) ) );
            if ( existingLocation != null )
            {
                return existingLocation;
            }

            // If existing location wasn't found with entered values, try standardizing the values, and
            // search for an existing value again
            var newLocation = new Location
            {
                Street1 = street1.FixCase(),
                Street2 = street2.FixCase(),
                City = city.FixCase(),
                State = state,
                PostalCode = postalCode,
                Country = country
            };

            if ( verifyLocation )
            {
                Verify( newLocation, false );
            }

            existingLocation = Queryable().FirstOrDefault( t =>
                ( t.Street1 == newLocation.Street1 || ( ( newLocation.Street1 == null || newLocation.Street1 == "" ) && ( t.Street1 == null || t.Street1 == "" ) ) ) &&
                ( t.Street2 == newLocation.Street2 || ( ( newLocation.Street2 == null || newLocation.Street2 == "" ) && ( t.Street2 == null || t.Street2 == "" ) ) ) &&
                ( t.City == newLocation.City || ( ( newLocation.City == null || newLocation.City == "" ) && ( t.City == null || t.City == "" ) ) ) &&
                ( t.State == newLocation.State || ( ( newLocation.State == null || newLocation.State == "" ) && ( t.State == null || t.State == "" ) ) ) &&
                ( t.PostalCode == newLocation.PostalCode || ( ( newLocation.PostalCode == null || newLocation.PostalCode == "" ) && ( t.PostalCode == null || t.PostalCode == "" ) ) ) &&
                ( t.Country == newLocation.Country || ( ( newLocation.Country == null || newLocation.Country == "" ) && ( t.Country == null || t.Country == "" ) ) ) );

            if ( existingLocation != null )
            {
                return existingLocation;
            }

            // Create a new context/service so that save does not affect calling method's context
            var rockContext = new RockContext();
            var locationService = new LocationService( rockContext );
            locationService.Add( newLocation );
            rockContext.SaveChanges();

            // refetch it from the database to make sure we get a valid .Id
            return Get( newLocation.Guid );
        }

        /// <summary>
        /// Returns a <see cref="Rock.Model.Location"/> by GeoPoint. If a match is not found,
        /// a new Location will be added based on the Geopoint.
        /// </summary>
        /// <param name="point">A <see cref="System.Data.Entity.Spatial.DbGeography"/> object
        ///     representing the Geopoint for the location.</param>
        /// <returns>The first <see cref="Rock.Model.Location"/> that matches the specified GeoPoint.</returns>
        public Location GetByGeoPoint( DbGeography point )
        {
            // get the first address that has a GeoPoint the value
            // use the 'Where Max(ID)' trick instead of TOP 1 to optimize SQL performance
            var qryWhere = Queryable()
                .Where( a =>
                    a.GeoPoint != null &&
                    a.GeoPoint.SpatialEquals( point ) );

            var result = Queryable().Where( a => a.Id == qryWhere.Max( b => b.Id ) ).FirstOrDefault();

            if ( result == null )
            {
                // if the Location can't be found, save the new location to the database
                Location newLocation = new Location
                {
                    GeoPoint = point,
                    Guid = Guid.NewGuid()
                };

                // Create a new context/service so that save does not affect calling method's context
                var rockContext = new RockContext();
                var locationService = new LocationService( rockContext );
                locationService.Add( newLocation );
                rockContext.SaveChanges();

                // refetch it from the database to make sure we get a valid .Id
                return Get( newLocation.Guid );
            }

            return result;
        }

        /// <summary>
        /// Returns the first <see cref="Rock.Model.Location"/> with a GeoFence that matches
        /// the specified GeoFence.
        /// </summary>
        /// <param name="fence">A <see cref="System.Data.Entity.Spatial.DbGeography"/> object that
        ///  represents the GeoFence of the location to retrieve.</param>
        /// <returns>The <see cref="Rock.Model.Location"/> for the specified GeoFence. </returns>
        public Location GetByGeoFence( DbGeography fence )
        {
            // get the first address that has the GeoFence value
            // use the 'Where Max(ID)' trick instead of TOP 1 to optimize SQL performance
            var qryWhere = Queryable()
                .Where( a =>
                    a.GeoFence != null &&
                    a.GeoFence.SpatialEquals( fence ) );

            var result = Queryable().Where( a => a.Id == qryWhere.Max( b => b.Id ) ).FirstOrDefault();

            if ( result == null )
            {
                // if the Location can't be found, save the new location to the database
                Location newLocation = new Location
                {
                    GeoFence = fence,
                    Guid = Guid.NewGuid()
                };

                // Create a new context/service so that save does not affect calling method's context
                var rockContext = new RockContext();
                var locationService = new LocationService( rockContext );
                locationService.Add( newLocation );
                rockContext.SaveChanges();

                // refetch it from the database to make sure we get a valid .Id
                return Get( newLocation.Guid );
            }

            return result;
        }

        /// <summary>
        /// Performs Address Verification on the provided <see cref="Rock.Model.Location" />.
        /// </summary>
        /// <param name="location">A <see cref="Rock.Model.Location" /> to verify.</param>
        /// <param name="reVerify">if set to <c>true</c> [re verify].</param>
        public bool Verify( Location location, bool reVerify )
        {
            bool success = false;

            // Do not reverify any locked locations
            if ( location == null || ( location.IsGeoPointLocked.HasValue && location.IsGeoPointLocked.Value ) )
            {
                return false;
            }

            string inputLocation = location.ToString();

            // Create new context to save service log without affecting calling method's context
            var rockContext = new RockContext();
            Model.ServiceLogService logService = new Model.ServiceLogService( rockContext );

            bool standardized = location.StandardizeAttemptedDateTime.HasValue && !reVerify;
            bool geocoded = location.GeocodeAttemptedDateTime.HasValue && !reVerify;
            bool anyActiveStandardizationService = false;
            bool anyActiveGeocodingService = false;

            // Save current values for situation when first service may successfully standardize or geocode, but not both
            // In this scenario the first service's values should be preserved
            string street1 = location.Street1;
            string street2 = location.Street2;
            string city = location.City;
            string county = location.County;
            string state = location.State;
            string country = location.Country;
            string postalCode = location.PostalCode;
            string barcode = location.Barcode;
            DbGeography geoPoint = location.GeoPoint;

            // Try each of the verification services that were found through MEF
            foreach ( var service in Rock.Address.VerificationContainer.Instance.Components )
            {
                var component = service.Value.Value;
                if ( component != null &&
                    component.IsActive && (
                    ( !standardized && component.SupportsStandardization ) ||
                    ( !geocoded && component.SupportsGeocoding ) ) )
                {
                    string resultMsg = string.Empty;
                    var result = component.Verify( location, out resultMsg );

                    if ( !standardized && component.SupportsStandardization )
                    {
                        anyActiveStandardizationService = true;

                        // Log the service and result
                        location.StandardizeAttemptedServiceType = service.Value.Metadata.ComponentName;
                        location.StandardizeAttemptedResult = resultMsg;

                        // As long as there wasn't a connection error, update the attempted datetime
                        if ( ( result & Address.VerificationResult.ConnectionError ) != Address.VerificationResult.ConnectionError )
                        {
                            location.StandardizeAttemptedDateTime = RockDateTime.Now;
                        }

                        // If location was successfully geocoded, update the timestamp
                        if ( ( result & Address.VerificationResult.Standardized ) == Address.VerificationResult.Standardized )
                        {
                            location.StandardizedDateTime = RockDateTime.Now;
                            standardized = true;

                            // Save standardized address in case another service is called for geocoding
                            street1 = location.Street1;
                            street2 = location.Street2;
                            city = location.City;
                            county = location.County;
                            state = location.State;
                            country = location.Country;
                            postalCode = location.PostalCode;
                            barcode = location.Barcode;
                        }
                    }
                    else
                    {
                        // Reset the address back to what it was originally or after previous service successfully standardized it
                        location.Street1 = street1;
                        location.Street2 = street2;
                        location.City = city;
                        location.County = county;
                        location.State = state;
                        location.Country = country;
                        location.PostalCode = postalCode;
                        location.Barcode = barcode;
                    }

                    if ( !geocoded && component.SupportsGeocoding )
                    {
                        anyActiveGeocodingService = true;

                        // Log the service and result
                        location.GeocodeAttemptedServiceType = service.Value.Metadata.ComponentName;
                        location.GeocodeAttemptedResult = resultMsg;

                        // As long as there wasn't a connection error, update the attempted datetime
                        if ( ( result & Address.VerificationResult.ConnectionError ) != Address.VerificationResult.ConnectionError )
                        {
                            location.GeocodeAttemptedDateTime = RockDateTime.Now;
                        }

                        // If location was successfully geocoded, update the timestamp
                        if ( ( result & Address.VerificationResult.Geocoded ) == Address.VerificationResult.Geocoded )
                        {
                            location.GeocodedDateTime = RockDateTime.Now;
                            geocoded = true;

                            // Save the lat/long in case another service is called for standardization
                            geoPoint = location.GeoPoint;
                        }
                    }
                    else
                    {
                        // Reset the lat/long back to what it was originally or after previous service successfully geocoded it
                        location.GeoPoint = geoPoint;
                    }

                    // Log the results of the service
                    if ( !string.IsNullOrWhiteSpace( resultMsg ) )
                    {
                        Model.ServiceLog log = new Model.ServiceLog();
                        log.LogDateTime = RockDateTime.Now;
                        log.Type = "Location Verify";
                        log.Name = service.Value.Metadata.ComponentName;
                        log.Input = inputLocation;
                        log.Result = resultMsg.Left( 200 );
                        log.Success = success;
                        logService.Add( log );
                    }

                    // If location has been succesfully standardized and geocoded, break to get out, otherwise next service will be attempted
                    if ( standardized && geocoded )
                    {
                        break;
                    }
                }
            }

            // If there is only one type of active service (standardization/geocoding) the other type's attempted datetime
            // needs to be updated so that the verification job will continue to process additional locations vs just getting
            // stuck on the first batch and doing them over and over again because the other service type's attempted date is
            // never updated.
            if ( anyActiveStandardizationService && !anyActiveGeocodingService )
            {
                location.GeocodeAttemptedDateTime = RockDateTime.Now;
            }
            if ( anyActiveGeocodingService && !anyActiveStandardizationService )
            {
                location.StandardizeAttemptedDateTime = RockDateTime.Now;
            }

            rockContext.SaveChanges();

            return standardized || geocoded;
        }

        /// <summary>
        /// Returns an enumerable collection of <see cref="Rock.Model.Location">Locations</see> that are descendants of a <see cref="Rock.Model.Location"/>
        /// </summary>
        /// <param name="parentLocationId">A <see cref="System.Int32"/> representing the Id of the <see cref="Rock.Model.Location"/></param>
        /// <returns>A collection of <see cref="Rock.Model.Location"/> entities that are descendants of the provided parent <see cref="Rock.Model.Location"/>.</returns>
        public IEnumerable<Location> GetAllDescendents( int parentLocationId )
        {
            return ExecuteQuery( string.Format(
                @"
                WITH CTE AS (
                    SELECT Id FROM [Location] WHERE [ParentLocationId]={0}
                    UNION ALL
                    SELECT [a].Id FROM [Location] [a]
                    INNER JOIN CTE pcte ON pcte.Id = [a].[ParentLocationId]
                )
                SELECT L.* FROM CTE
                INNER JOIN [Location] L ON L.[Id] = CTE.[Id]
                ", parentLocationId ) );
        }

        /// <summary>
        /// Gets all descendent ids.
        /// </summary>
        /// <param name="parentLocationId">The parent location identifier.</param>
        /// <returns></returns>
        public IEnumerable<int> GetAllDescendentIds( int parentLocationId )
        {
            return this.Context.Database.SqlQuery<int>( string.Format(
                @"
                WITH CTE AS (
                    SELECT [Id], [ParentLocationId] FROM [Location] WHERE [ParentLocationId]={0}
                    UNION ALL
                    SELECT [a].[Id], [a].[ParentLocationId] FROM [Location] [a]
                    INNER JOIN  CTE pcte ON pcte.[Id] = [a].[ParentLocationId]
                )
                SELECT [Id] FROM CTE
                ", parentLocationId ) );
        }

        /// <summary>
        /// Gets all ancestors.
        /// </summary>
        /// <param name="locationId">The location identifier.</param>
        /// <returns></returns>
        public IEnumerable<Location> GetAllAncestors( int locationId )
        {
            return ExecuteQuery( string.Format(
                @"
                WITH CTE AS (
                    SELECT * FROM [Location] WHERE [Id]={0}
                    UNION ALL
                    SELECT [a].* FROM [Location] [a]
                    INNER JOIN CTE ON CTE.[ParentLocationId] = [a].[Id]
                )
                SELECT * FROM CTE
                WHERE [Name] IS NOT NULL
                AND [Name] <> ''
                ", locationId ) );
        }

        /// <summary>
        /// Gets all ancestor ids.
        /// </summary>
        /// <param name="locationId">The location identifier.</param>
        /// <returns></returns>
        public IEnumerable<int> GetAllAncestorIds( int locationId )
        {
            return this.Context.Database.SqlQuery<int>( string.Format(
                @"
                WITH CTE AS (
                    SELECT [Id], [ParentLocationId], [Name] FROM [Location] WHERE [Id]={0}
                    UNION ALL
                    SELECT [a].[Id], [a].[ParentLocationId], [a].[Name] FROM [Location] [a]
                    INNER JOIN CTE ON CTE.[ParentLocationId] = [a].[Id]
                )
                SELECT [Id]
                FROM CTE
                WHERE [Name] IS NOT NULL
                AND [Name] <> ''
                ", locationId ) );
        }

        /// <summary>
        /// Gets the CampusID associated with the Location from the location or from the location's parent path
        /// </summary>
        /// <param name="locationId">The location identifier.</param>
        /// <returns></returns>
        public int? GetCampusIdForLocation( int? locationId )
        {
            if ( !locationId.HasValue )
            {
                return null;
            }

            // If location is not a campus, check the location's parent locations to see if any of them are a campus
            var location = this.Get( locationId.Value );
            int? campusId = location.CampusId;
            if ( !campusId.HasValue )
            {
                var campusLocations = new Dictionary<int, int>();
                Rock.Web.Cache.CampusCache.All()
                    .Where( c => c.LocationId.HasValue )
                    .Select( c => new
                    {
                        CampusId = c.Id,
                        LocationId = c.LocationId.Value
                    } )
                    .ToList()
                    .ForEach( c => campusLocations.Add( c.CampusId, c.LocationId ) );

                foreach ( var parentLocationId in this.GetAllAncestorIds( locationId.Value ) )
                {
                    campusId = campusLocations
                        .Where( c => c.Value == parentLocationId )
                        .Select( c => c.Key )
                        .FirstOrDefault();
                    if ( campusId != 0 )
                    {
                        break;
                    }
                }
            }

            return campusId;
        }

        /// <summary>
        /// Gets the path.
        /// </summary>
        /// <param name="locationId">The location identifier.</param>
        /// <returns></returns>
        public string GetPath( int locationId )
        {
            var locations = GetAllAncestors( locationId );
            if ( locations.Any() )
            {
                var locationNames = locations.Select( l => l.Name ).ToList();
                locationNames.Reverse();
                return locationNames.AsDelimited( " > " );
            }

            return string.Empty;
        }

        /// <summary>
        /// Gets the locations associated to a device and optionally any child locaitons
        /// </summary>
        /// <param name="deviceId">The device identifier.</param>
        /// <param name="includeChildLocations">if set to <c>true</c> [include child locations].</param>
        /// <returns></returns>
        public IEnumerable<Location> GetByDevice( int deviceId, bool includeChildLocations = true )
        {
            string childQuery = includeChildLocations ? @"

        UNION ALL

        SELECT [a].Id
<<<<<<< HEAD
	    FROM [Location] [a]
=======
	FROM [Location] [a]
>>>>>>> 02d2e082
        INNER JOIN  CTE pcte ON pcte.Id = [a].[ParentLocationId]
        WHERE [a].[ParentLocationId] IS NOT NULL
" : "";

            return ExecuteQuery( string.Format(
                @"
    WITH CTE AS (
        SELECT L.Id
        FROM [DeviceLocation] D
        INNER JOIN [Location] L ON L.[Id] = D.[LocationId]
        WHERE D.[DeviceId] = {0}
{1}
    )

    SELECT L.* FROM CTE
    INNER JOIN [Location] L ON L.[Id] = CTE.[Id]
            ", deviceId, childQuery ) );
        }
    }
}<|MERGE_RESOLUTION|>--- conflicted
+++ resolved
@@ -503,11 +503,7 @@
         UNION ALL
 
         SELECT [a].Id
-<<<<<<< HEAD
-	    FROM [Location] [a]
-=======
 	FROM [Location] [a]
->>>>>>> 02d2e082
         INNER JOIN  CTE pcte ON pcte.Id = [a].[ParentLocationId]
         WHERE [a].[ParentLocationId] IS NOT NULL
 " : "";
