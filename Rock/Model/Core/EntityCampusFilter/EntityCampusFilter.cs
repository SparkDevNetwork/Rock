﻿// <copyright>
// Copyright by the Spark Development Network
//
// Licensed under the Rock Community License (the "License");
// you may not use this file except in compliance with the License.
// You may obtain a copy of the License at
//
// http://www.rockrms.com/license
//
// Unless required by applicable law or agreed to in writing, software
// distributed under the License is distributed on an "AS IS" BASIS,
// WITHOUT WARRANTIES OR CONDITIONS OF ANY KIND, either express or implied.
// See the License for the specific language governing permissions and
// limitations under the License.
// </copyright>

using System.ComponentModel.DataAnnotations;
using System.ComponentModel.DataAnnotations.Schema;
using System.Data.Entity.ModelConfiguration;
using System.Runtime.Serialization;

using Rock.Data;

namespace Rock.Model
{
    /// <summary>
    /// Model for filtering entities by campus.
    /// </summary>
    /// <seealso cref="T:Rock.Data.Model{Rock.Model.EntityCampusFilter}" />
    [RockDomain( "Core" )]
    [NotAudited]
    [Table( "EntityCampusFilter" )]
    [DataContract]
<<<<<<< HEAD
    [CodeGenerateRest( Enums.CodeGenerateRestEndpoint.None, DisableEntitySecurity = true )]
=======
    [RockObsolete( "17.0" )]
    [System.Obsolete( "This model is no longer used and will be removed in the future." )]
>>>>>>> 83c94e5d
    [Rock.SystemGuid.EntityTypeGuid( "A736A9FB-F2A5-4458-B126-FAD6BD3F3B78")]
    public partial class EntityCampusFilter : Model<EntityCampusFilter>
    {
        #region Entity Properties
        /// <summary>
        /// Gets or sets the entity type identifier.
        /// </summary>
        /// <value>
        /// The entity type identifier.
        /// </value>
        [Required]
        [DataMember( IsRequired = true )]
        public int EntityTypeId { get; set; }

        /// <summary>
        /// Gets or sets the entity identifier.
        /// </summary>
        /// <value>
        /// The entity identifier.
        /// </value>
        [Required]
        [DataMember( IsRequired = true )]
        public int EntityId { get; set; }

        /// <summary>
        /// Gets or sets the campus identifier.
        /// </summary>
        /// <value>
        /// The campus identifier.
        /// </value>
        [Required]
        [DataMember( IsRequired = true )]
        public int CampusId { get; set; }

        #endregion Entity Properties

        #region Navigation Properties

        /// <summary>
        /// Gets or sets the type of the entity.
        /// </summary>
        /// <value>
        /// The type of the entity.
        /// </value>
        [DataMember]
        public virtual EntityType EntityType { get; set; }

        /// <summary>
        /// Gets or sets the campus.
        /// </summary>
        /// <value>
        /// The campus.
        /// </value>
        [DataMember]
        public virtual Campus Campus { get; set; }

        #endregion Navigation Properties
    }

    #region Entity Configuration
    /// <summary>
    /// EntityCampusFilterConfiguration class
    /// </summary>
    /// <seealso cref="T:System.Data.Entity.ModelConfiguration.EntityTypeConfiguration{Rock.Model.EntityCampusFilter}" />
    public partial class EntityCampusFilterConfiguration : EntityTypeConfiguration<EntityCampusFilter>
    {
        /// <summary>
        /// Initializes a new instance of the <see cref="EntityCampusFilterConfiguration"/> class.
        /// </summary>
        public EntityCampusFilterConfiguration()
        {
            this.HasRequired( e => e.EntityType ).WithMany().HasForeignKey( e => e.EntityTypeId).WillCascadeOnDelete( true );
            this.HasRequired( e => e.Campus ).WithMany().HasForeignKey( e => e.CampusId ).WillCascadeOnDelete( true );
        }
    }

    #endregion Entity Configuration

}<|MERGE_RESOLUTION|>--- conflicted
+++ resolved
@@ -31,12 +31,9 @@
     [NotAudited]
     [Table( "EntityCampusFilter" )]
     [DataContract]
-<<<<<<< HEAD
     [CodeGenerateRest( Enums.CodeGenerateRestEndpoint.None, DisableEntitySecurity = true )]
-=======
     [RockObsolete( "17.0" )]
     [System.Obsolete( "This model is no longer used and will be removed in the future." )]
->>>>>>> 83c94e5d
     [Rock.SystemGuid.EntityTypeGuid( "A736A9FB-F2A5-4458-B126-FAD6BD3F3B78")]
     public partial class EntityCampusFilter : Model<EntityCampusFilter>
     {
