--- conflicted
+++ resolved
@@ -31,34 +31,6 @@
         #region Virtual Properties
 
         /// <summary>
-<<<<<<< HEAD
-        /// Gets the childs note that the current person is allowed to view
-        /// </summary>
-        /// <value>
-        /// The viewable child notes.
-        /// </value>
-        [LavaVisible]
-        [NotMapped]
-        public virtual List<Note> ViewableChildNotes
-        {
-            get
-            {
-                // only get notes they have auth to VIEW ( note that VIEW has special rules based on approval status, etc. See Note.IsAuthorized for details )
-#if NET5_0_OR_GREATER
-                Person currentPerson = null;
-#else
-                var currentPerson = null/*System.Web.HttpContext.Current?.Items["CurrentPerson"]*/ as Person;
-#endif
-
-                var viewableChildNotes = ChildNotes.ToList().Where( a => a.IsAuthorized( Rock.Security.Authorization.VIEW, currentPerson ) ).ToList();
-
-                return viewableChildNotes;
-            }
-        }
-
-        /// <summary>
-=======
->>>>>>> 6e571bba
         /// Gets the created by person photo URL.
         /// </summary>
         /// <value>
@@ -148,76 +120,6 @@
             }
         }
 
-<<<<<<< HEAD
-        /// <summary>
-        /// Gets a value indicating whether the currently logged in person is watching this specific note
-        /// </summary>
-        /// <value>
-        ///   <c>true</c> if this instance is current person watching; otherwise, <c>false</c>.
-        /// </value>
-        [LavaVisible]
-        public virtual bool IsCurrentPersonWatching
-        {
-            get
-            {
-#if NET5_0_OR_GREATER
-                Person currentPerson = null;
-#else
-                var currentPerson = System.Web.HttpContext.Current?.Items["CurrentPerson"] as Person;
-#endif
-                var currentPersonId = currentPerson?.Id;
-                if ( currentPersonId.HasValue )
-                {
-                    using ( var rockContext = new RockContext() )
-                    {
-                        bool isWatching = new NoteWatchService( rockContext ).Queryable()
-                                .Where( a => a.NoteId == this.Id 
-                                    && a.WatcherPersonAlias.PersonId == currentPersonId.Value 
-                                    && a.IsWatching == true ).Any();
-
-                        return isWatching;
-                    }
-                }
-
-                return false;
-            }
-        }
-
-        /// <summary>
-        /// Gets the count of that are descendants (replies) of this note.
-        /// </summary>
-        /// <value>
-        /// The viewable descendents count.
-        /// </value>
-        [LavaVisible]
-        public virtual int ViewableDescendentsCount
-        {
-            get
-            {
-                if ( !_viewableDescendentsCount.HasValue )
-                {
-#if NET5_0_OR_GREATER
-                    Person currentPerson = null;
-#else
-                    var currentPerson = System.Web.HttpContext.Current?.Items["CurrentPerson"] as Person;
-#endif
-
-                    using ( var rockContext = new RockContext() )
-                    {
-                        var noteDescendents = new NoteService( rockContext ).GetAllDescendents( this.Id ).ToList();
-                        var viewableDescendents = noteDescendents.ToList().Where( a => a.IsAuthorized( Rock.Security.Authorization.VIEW, currentPerson ) ).ToList();
-                        _viewableDescendentsCount = viewableDescendents.Count();
-                    }
-                }
-
-                return _viewableDescendentsCount.Value;
-            }
-        }
-
-        private int? _viewableDescendentsCount = null;
-
-=======
->>>>>>> 6e571bba
         #endregion Virtual Properties
 
         #region Security Overrides
