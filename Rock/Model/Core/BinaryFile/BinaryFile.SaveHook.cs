﻿// <copyright>
// Copyright by the Spark Development Network
//
// Licensed under the Rock Community License (the "License");
// you may not use this file except in compliance with the License.
// You may obtain a copy of the License at
//
// http://www.rockrms.com/license
//
// Unless required by applicable law or agreed to in writing, software
// distributed under the License is distributed on an "AS IS" BASIS,
// WITHOUT WARRANTIES OR CONDITIONS OF ANY KIND, either express or implied.
// See the License for the specific language governing permissions and
// limitations under the License.
// </copyright>
//
using System;
using System.Collections.Generic;
using System.Drawing;
using System.IO;

#if REVIEW_WEBFORMS
using ImageResizer;
#endif

using Rock.Data;
using Rock.Logging;

namespace Rock.Model
{
    public partial class BinaryFile
    {
        internal class SaveHook : EntitySaveHook<BinaryFile>
        {
            protected override void PreSave()
            {
                if ( Entry.State == EntityContextState.Deleted )
                {
                    if ( Entity.StorageProvider != null )
                    {
                        Entity.BinaryFileTypeId = Entry.OriginalValues[nameof( Entity.BinaryFileTypeId )].ToString().AsInteger();

                        try
                        {
                            Entity.StorageProvider.DeleteContent( Entity );
                        }
                        catch ( Exception ex )
                        {
                            // If an exception occurred while trying to delete provider's file, log the exception, but continue with the delete.
                            ExceptionLogService.LogException( ex );
                        }

                        Entity.BinaryFileTypeId = null;
                    }
                }
                else
                {
                    if ( Entity.BinaryFileType == null && Entity.BinaryFileTypeId.HasValue )
                    {
                        Entity.BinaryFileType = new BinaryFileTypeService( ( RockContext ) DbContext ).Get( Entity.BinaryFileTypeId.Value );
                    }

                    if ( Entity.MimeType.StartsWith( "image/" ) )
                    {
                        try
                        {
                            using ( Bitmap bm = new Bitmap( Entity.ContentStream ) )
                            {
                                if ( bm != null )
                                {
                                    Entity.Width = bm.Width;
                                    Entity.Height = bm.Height;
                                }
                            }
                            Entity.ContentStream.Seek( 0, SeekOrigin.Begin );

                            var binaryFileType = Entity.BinaryFileType;
                            var binaryFileTypeMaxHeight = binaryFileType.MaxHeight??0;
                            var binaryFileTypeMaxWidth = binaryFileType.MaxWidth??0;
                            var binaryFileTypeMaxHeightIsValid = binaryFileTypeMaxHeight > 0;
                            var binaryFileTypeMaxWidthIsValid = binaryFileTypeMaxWidth > 0;
                            var binaryFileTypeDimensionsAreValid = binaryFileTypeMaxHeightIsValid && binaryFileTypeMaxWidthIsValid;

                            ResizeSettings settings = new ResizeSettings();
                            MemoryStream resizedStream = new MemoryStream();
                            if ( ( binaryFileTypeMaxWidthIsValid && binaryFileTypeMaxWidth < Entity.Width )
                                || ( binaryFileTypeMaxHeightIsValid && binaryFileTypeMaxHeight < Entity.Height ) )
                            {
                                /* How to handle aspect-ratio conflicts between the image and width+height.
                                     'pad' adds whitespace,
                                     'crop' crops minimally,
                                     'carve' uses seam carving,
                                     'stretch' loses aspect-ratio, stretching the image.
                                     'max' behaves like maxwidth/maxheight
                                */

                                settings.Add( "mode", "max" );

                                // Height and width are both set.
                                if ( binaryFileTypeDimensionsAreValid )
                                {
<<<<<<< HEAD
#if REVIEW_WEBFORMS
                                    ResizeSettings settings = new ResizeSettings();
                                    MemoryStream resizedStream = new MemoryStream();
                                    if ( BinaryFileType.MaxWidth.Value < Entity.Width || BinaryFileType.MaxHeight < Entity.Height )
=======
                                    // A valid max height and width but the max height is greater or equal than the width.
                                    if ( binaryFileTypeMaxHeight >= binaryFileTypeMaxWidth )
>>>>>>> bfae48b3
                                    {
                                        settings.Add( "height", binaryFileTypeMaxHeight.ToString() );
                                    }

                                    // A valid max height and width but the max height is less or equal the width.
                                    else if ( binaryFileTypeMaxHeight <= binaryFileTypeMaxWidth )
                                    {
                                        settings.Add( "width", binaryFileTypeMaxWidth.ToString() );
                                    }
                                }
                                else
                                {
                                    // A valid max height but less than the binary file height.
                                    if ( binaryFileTypeMaxHeightIsValid && binaryFileTypeMaxHeight < Entity.Height )
                                    {
                                        settings.Add( "height", binaryFileTypeMaxHeight.ToString() );
                                    }
                                    else
                                    {
                                        // A Valid max width.
                                        settings.Add( "width", binaryFileTypeMaxWidth.ToString() );
                                    }
                                }

                                if ( settings.HasKeys() )
                                {
                                    ImageBuilder.Current.Build( Entity.ContentStream, resizedStream, settings );
                                    Entity.ContentStream = resizedStream;

                                    using ( Bitmap bm = new Bitmap( Entity.ContentStream ) )
                                    {
                                        if ( bm != null )
                                        {
                                            Entity.Width = bm.Width;
                                            Entity.Height = bm.Height;
                                        }
                                    }
#endif
                                }
                            }
                        }
                        catch ( Exception ex )
                        {
                            RockLogger.Log.Error( RockLogDomains.Core, ex, "Error trying to resize the file {0}.", Entity?.FileName );
                        }
                    }

                    if ( Entry.State == EntityContextState.Added )
                    {
                        // when a file is saved (unless it is getting Deleted/Saved), it should use the StoredEntityType that is associated with the BinaryFileType
                        if ( Entity.BinaryFileType != null )
                        {
                            // Persist the storage type
                            Entity.StorageEntityTypeId = Entity.BinaryFileType.StorageEntityTypeId;

                            // Persist the storage type's settings specific to this binary file type
                            var settings = new Dictionary<string, string>();
                            if ( Entity.BinaryFileType.Attributes == null )
                            {
                                Entity.BinaryFileType.LoadAttributes();
                            }
                            foreach ( var attributeValue in Entity.BinaryFileType.AttributeValues )
                            {
                                settings.Add( attributeValue.Key, attributeValue.Value.Value );
                            }
                            Entity.StorageEntitySettings = settings.ToJson();

                            if ( Entity.StorageProvider != null )
                            {
                                // save the file to the provider's new storage medium, and if the medium returns a filesize, save that value.
                                long? outFileSize = null;
                                Entity.StorageProvider.SaveContent( Entity, out outFileSize );
                                if ( outFileSize.HasValue )
                                {
                                    Entity.FileSize = outFileSize;
                                }

                                Entity.Path = Entity.StorageProvider.GetPath( Entity );
                            }
                            else
                            {
#if REVIEW_NET5_0_OR_GREATER
                                throw new Exception( "A storage provider has not been registered for this file type or the current storage provider is inactive." );
#else
                                throw new Rock.Web.FileUploadException( "A storage provider has not been registered for this file type or the current storage provider is inactive.", System.Net.HttpStatusCode.BadRequest );
#endif
                            }
                        }
                    }


                    else if ( Entry.State == EntityContextState.Modified )
                    {
                        // when a file is saved (unless it is getting Deleted/Added), 
                        // it should use the StorageEntityType that is associated with the BinaryFileType
                        if ( Entity.BinaryFileType != null )
                        {
                            // if the storage provider changed, or any of its settings specific 
                            // to the binary file type changed, delete the original provider's content
                            if ( Entity.StorageEntityTypeId.HasValue && Entity.BinaryFileType.StorageEntityTypeId.HasValue )
                            {
                                var settings = new Dictionary<string, string>();
                                if ( Entity.BinaryFileType.Attributes == null )
                                {
                                    Entity.BinaryFileType.LoadAttributes();
                                }
                                foreach ( var attributeValue in Entity.BinaryFileType.AttributeValues )
                                {
                                    settings.Add( attributeValue.Key, attributeValue.Value.Value );
                                }
                                string settingsJson = settings.ToJson();

                                if ( Entity.StorageProvider != null && (
                                    Entity.StorageEntityTypeId.Value != Entity.BinaryFileType.StorageEntityTypeId.Value ||
                                    Entity.StorageEntitySettings != settingsJson ) )
                                {

                                    var ms = new MemoryStream();
                                    Entity.ContentStream.Position = 0;
                                    Entity.ContentStream.CopyTo( ms );
                                    Entity.ContentStream.Dispose();

                                    // Delete the current provider's storage
                                    Entity.StorageProvider.DeleteContent( Entity );

                                    // Set the new storage provider with its settings
                                    Entity.StorageEntityTypeId = Entity.BinaryFileType.StorageEntityTypeId;
                                    Entity.StorageEntitySettings = settingsJson;

                                    Entity.ContentStream = new MemoryStream();
                                    ms.Position = 0;
                                    ms.CopyTo( Entity.ContentStream );
                                    Entity.ContentStream.Position = 0;
                                    Entity.FileSize = Entity.ContentStream.Length;
                                }
                            }
                        }

                        if ( Entity.ContentIsDirty && Entity.StorageProvider != null )
                        {
                            /*
                              SK - 12/11/2021
                              Path should always be reset in case when there is any change in Storage Provider from previous value. Otherwise new storage provider may still be refering the older path.
                            */
                            Entity.Path = null;
                            long? fileSize = null;
                            Entity.StorageProvider.SaveContent( Entity, out fileSize );

                            Entity.FileSize = fileSize;
                            Entity.Path = Entity.StorageProvider.GetPath( Entity );
                        }
                    }
                }

                base.PreSave();
            }
        }
    }
}<|MERGE_RESOLUTION|>--- conflicted
+++ resolved
@@ -81,6 +81,7 @@
                             var binaryFileTypeMaxWidthIsValid = binaryFileTypeMaxWidth > 0;
                             var binaryFileTypeDimensionsAreValid = binaryFileTypeMaxHeightIsValid && binaryFileTypeMaxWidthIsValid;
 
+#if REVIEW_WEBFORMS
                             ResizeSettings settings = new ResizeSettings();
                             MemoryStream resizedStream = new MemoryStream();
                             if ( ( binaryFileTypeMaxWidthIsValid && binaryFileTypeMaxWidth < Entity.Width )
@@ -99,15 +100,8 @@
                                 // Height and width are both set.
                                 if ( binaryFileTypeDimensionsAreValid )
                                 {
-<<<<<<< HEAD
-#if REVIEW_WEBFORMS
-                                    ResizeSettings settings = new ResizeSettings();
-                                    MemoryStream resizedStream = new MemoryStream();
-                                    if ( BinaryFileType.MaxWidth.Value < Entity.Width || BinaryFileType.MaxHeight < Entity.Height )
-=======
                                     // A valid max height and width but the max height is greater or equal than the width.
                                     if ( binaryFileTypeMaxHeight >= binaryFileTypeMaxWidth )
->>>>>>> bfae48b3
                                     {
                                         settings.Add( "height", binaryFileTypeMaxHeight.ToString() );
                                     }
@@ -145,9 +139,9 @@
                                             Entity.Height = bm.Height;
                                         }
                                     }
+                                }
+                            }
 #endif
-                                }
-                            }
                         }
                         catch ( Exception ex )
                         {
