--- conflicted
+++ resolved
@@ -42,25 +42,7 @@
         // only keep in memory if unused for 10 minutes. This reduces the chances of this getting too big.
         private static CacheItemPolicy cacheItemPolicy10Minutes = new CacheItemPolicy { SlidingExpiration = TimeSpan.FromMinutes( 10 ) };
 
-#if REVIEW_WEBFORMS
-        /// <summary>
-<<<<<<< HEAD
-        /// Gets the calendar event.
-        /// </summary>
-        /// <param name="iCalendarContent">RFC 5545 ICal Content</param>
-        /// <returns></returns>
-        [RockObsolete( "1.12.4" )]
-        [Obsolete( "Use CreateCalendarEvent instead" )]
-        public static CalendarEvent GetCalendarEvent( string iCalendarContent )
-        {
-            // changed to obsolete because this used to return a shared object that could be altered or create thread-safety issues
-            return CreateCalendarEvent( iCalendarContent );
-        }
-#endif
-
-        /// <summary>
-=======
->>>>>>> c8e5dbba
+        /// <summary>
         /// Creates the calendar event.
         /// </summary>
         /// <param name="iCalendarContent">RFC 5545 ICal Content</param>
@@ -85,7 +67,6 @@
             return calendarEvent;
         }
 
-#if REVIEW_WEBFORMS
         /// <summary>
         /// Serialize a CalendarEvent object to a string.
         /// </summary>
@@ -124,7 +105,6 @@
             var iCalString = serializer.SerializeToString();
             return iCalString;
         }
-#endif
 
         /// <summary>
         /// Gets the occurrences for the specified iCal
