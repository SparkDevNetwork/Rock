﻿// <copyright>
// Copyright by the Spark Development Network
//
// Licensed under the Rock Community License (the "License");
// you may not use this file except in compliance with the License.
// You may obtain a copy of the License at
//
// http://www.rockrms.com/license
//
// Unless required by applicable law or agreed to in writing, software
// distributed under the License is distributed on an "AS IS" BASIS,
// WITHOUT WARRANTIES OR CONDITIONS OF ANY KIND, either express or implied.
// See the License for the specific language governing permissions and
// limitations under the License.
// </copyright>

using System;
using System.Collections.Generic;
using System.ComponentModel.DataAnnotations.Schema;
using System.Data.Entity;
using System.Linq;
using System.Runtime.Serialization;
using Ical.Net;
using Ical.Net.DataTypes;
using Rock.Lava;
using Rock.Web.Cache;
using Ical.Net.CalendarComponents;
using System.ComponentModel.DataAnnotations;
using Rock.Attribute;

namespace Rock.Model
{
    public partial class Schedule
    {
        #region Properties

        /// <summary>
        /// Gets or sets the content lines of the iCalendar
        /// </summary>
        /// <value>
        /// A <see cref="System.String"/>representing the  content of the iCalendar.
        /// </value>
        [DataMember]
        public string iCalendarContent
        {
            get
            {
                return _iCalendarContent ?? string.Empty;
            }

            set
            {
                _getICalEvent = null;
                _iCalendarContent = value;
            }
        }

        private string _iCalendarContent;

        #region Additional Lava Properties

        /// <summary>
        /// Gets the weekly time of day in friendly text, such as "7:00 PM".
        /// </summary>
        /// <value>
        /// The weekly time of day in friendly text or an empty string if not valid.
        /// </value>
        [LavaVisible]
        public string WeeklyTimeOfDayText => WeeklyTimeOfDay?.ToTimeString() ?? string.Empty;

        /*
            2021-02-17 - DJL

            These properties exist to simplify Lava code that needs to query if the schedule or check-in is currently active.
            They have been reinstated at the request of the community after being marked obsolete in v1.8.

            Reason: Community Request, Issue #3471 (https://github.com/SparkDevNetwork/Rock/issues/3471)
        */

        /// <summary>
        /// Gets a value indicating whether this schedule is currently active. This
        /// is based on <see cref="RockDateTime.Now" />. Use <see cref="Campus.CurrentDateTime"/> and <see cref="WasScheduleActive(DateTime)"/>
        /// to get this based on the Campus's current datetime. 
        /// </summary>
        /// <value>
        /// <c>true</c> if this schedule is currently active; otherwise, <c>false</c>.
        /// </value>
        [LavaVisible]
        public virtual bool IsScheduleActive
        {
            get
            {
                return WasScheduleActive( RockDateTime.Now );
            }
        }

        /// <summary>
        /// Gets a value indicating whether check-in is currently active for this schedule. This
        /// is based on <see cref="RockDateTime.Now" />. Use <see cref="Campus.CurrentDateTime"/> and <see cref="WasCheckInActive(DateTime)"/>
        /// to get this based on the Campus's current datetime. 
        /// </summary>
        /// <value>
        ///  A <see cref="System.Boolean"/> that is  <c>true</c> if Check-in is currently active for this Schedule ; otherwise, <c>false</c>.
        /// </value>
        [LavaVisible]
        public virtual bool IsCheckInActive
        {
            get
            {
                return WasCheckInActive( RockDateTime.Now );
            }
        }

        /// <summary>
        /// Gets the next start time based on <see cref="RockDateTime.Now" />. Use <see cref="Campus.CurrentDateTime"/>
        /// and <see cref="GetNextStartDateTime(DateTime)"/> to get this based on the Campus's current datetime. 
        /// </summary>
        /// <returns></returns>
        [LavaVisible]
        public virtual DateTime? NextStartDateTime
        {
            get
            {
                return GetNextStartDateTime( RockDateTime.Now );
            }
        }

        #endregion

        /// <summary>
        /// Gets the type of the schedule.
        /// </summary>
        /// <value>
        /// The type of the schedule.
        /// </value>
        public virtual ScheduleType ScheduleType
        {
            get
            {
                var calendarEvent = GetICalEvent();
                if ( calendarEvent != null && calendarEvent.DtStart != null )
                {
                    return !string.IsNullOrWhiteSpace( this.Name ) ?
                        ScheduleType.Named : ScheduleType.Custom;
                }
                else
                {
                    return WeeklyDayOfWeek.HasValue ?
                        ScheduleType.Weekly : ScheduleType.None;
                }
            }
        }

        /// <summary>
        /// Gets the next start date time.
        /// </summary>
        /// <param name="currentDateTime">The current date time.</param>
        /// <returns></returns>
        public DateTime? GetNextStartDateTime( DateTime currentDateTime )
        {
            if ( this.IsActive )
            {
                // Increase this from 1 to 2 years to catch events more than a year out. See github issue #4812.
                var endDate = currentDateTime.AddYears( 2 );

                var calEvent = GetICalEvent();

                RecurrencePattern rrule = null;

                if ( calEvent != null )
                {
                    if ( calEvent.RecurrenceRules.Any() )
                    {
                        rrule = calEvent.RecurrenceRules[0];
                    }
                }

                /* 2020-06-24 MP
                 * To improve performance, only go out a week (or so) if this is a weekly or daily schedule.
                 * If this optimization fails to find a next scheduled date, fall back to looking out a full two years
                 */

                if ( rrule?.Frequency == FrequencyType.Weekly )
                {
                    var everyXWeeks = rrule.Interval;
                    endDate = currentDateTime.AddDays( everyXWeeks * 7 );
                }
                else if ( rrule?.Frequency == FrequencyType.Daily )
                {
                    var everyXDays = rrule.Interval;
                    endDate = currentDateTime.AddDays( everyXDays );
                }

                var occurrences = GetScheduledStartTimes( currentDateTime, endDate );
                var nextOccurrence = occurrences.Min( o => ( DateTime? ) o );
                if ( nextOccurrence == null && endDate < currentDateTime.AddYears( 2 ) )
                {
                    // if tried an earlier end date, but didn't get a next datetime,
                    // use the regular way and see if there is a next schedule date within the next two years
                    endDate = currentDateTime.AddYears( 2 );
                    occurrences = GetScheduledStartTimes( currentDateTime, endDate );
                    nextOccurrence = occurrences.Min( o => ( DateTime? ) o );
                }

                return nextOccurrence;
            }
            else
            {
                return null;
            }
        }

        /// <summary>
        /// Gets the first start date time.
        /// </summary>
        /// <value>
        /// The first start date time.
        /// </value>
        [NotMapped]
        [LavaVisible]
        public virtual DateTime? FirstStartDateTime => GetFirstStartDateTime();

        /// <summary>
        /// Gets the first start date time this week.
        /// </summary>
        /// <value>
        /// The first start date time this week.
        /// </value>
        [NotMapped]
        [LavaVisible]
        public virtual DateTime? FirstStartDateTimeThisWeek
        {
            get
            {
                var endDate = RockDateTime.Today.SundayDate();
                var startDate = endDate.AddDays( -7 );
                var occurrences = GetScheduledStartTimes( startDate, endDate );
                return occurrences.Min( o => ( DateTime? ) o );
            }
        }

        /// <summary>
        /// Gets the start time of day.
        /// </summary>
        /// <value>
        /// The start time of day.
        /// </value>
        [LavaVisible]
        public virtual TimeSpan StartTimeOfDay
        {
            get
            {
                var calendarEvent = GetICalEvent();
                if ( calendarEvent != null && calendarEvent.DtStart != null )
                {
                    return calendarEvent.DtStart.Value.TimeOfDay;
                }

                if ( WeeklyTimeOfDay.HasValue )
                {
                    return WeeklyTimeOfDay.Value;
                }

                return new TimeSpan();
            }
        }

        /// <summary>
        /// Gets the duration in minutes.
        /// </summary>
        /// <value>
        /// The duration in minutes.
        /// </value>
        [LavaVisible]
        public virtual int DurationInMinutes
        {
            get
            {
                var calendarEvent = GetICalEvent();
                if ( calendarEvent != null && calendarEvent.DtStart != null && calendarEvent.DtEnd != null )
                {
                    return ( int ) calendarEvent.DtEnd.Subtract( calendarEvent.DtStart ).TotalMinutes;
                }

                return 0;
            }
        }

        /// <summary>
        /// Gets the friendly schedule text.
        /// </summary>
        /// <value>
        /// The friendly schedule text.
        /// </value>
        [LavaVisible]
        [DataMember]
        [NotMapped]
        public virtual string FriendlyScheduleText
        {
            get { return ToFriendlyScheduleText(); }
            // Empty setter so XML serialization can happen without exceptions whiles maintaining readonly status.
            private set { }
        }

        /// <summary>
        /// Gets or sets the shortened name of the attribute.
        /// If null or whitespace then the full name is returned.
        /// </summary>
        /// <value>
        /// The name of the abbreviated.
        /// </value>
        [MaxLength( 50 )]
        [DataMember]
        public string AbbreviatedName
        {
            get
            {
                if ( _abbreviatedName.IsNullOrWhiteSpace() )
                {
                    return Name.Truncate( 50, false );
                }

                return _abbreviatedName;
            }

            set
            {
                _abbreviatedName = value;
            }
        }

        private string _abbreviatedName;

        #endregion

        #region ICacheable

        /// <summary>
        /// Gets the cache object associated with this Entity
        /// </summary>
        /// <returns></returns>
        public IEntityCache GetCacheObject()
        {
            if ( this.Name.IsNotNullOrWhiteSpace() )
            {
                return NamedScheduleCache.Get( this.Id );
            }

            return null;
        }

        /// <summary>
        /// Updates any Cache Objects that are associated with this entity
        /// </summary>
        /// <param name="entityState">State of the entity.</param>
        /// <param name="dbContext">The database context.</param>
        public void UpdateCache( EntityState entityState, Rock.Data.DbContext dbContext )
        {
            NamedScheduleCache.FlushItem( this.Id );
        }

        #endregion ICacheable

        #region Public Methods

        /// <summary>
        /// Ensures that the EffectiveStartDate and EffectiveEndDate are set correctly based on the CalendarContent.
        /// Returns true if any changes were made.
        /// </summary>
        /// <returns></returns>
        internal bool EnsureEffectiveStartEndDates()
        {
            /*
             * 12/6/2019 BJW
             *
             * There was an issue in this code because DateTime.MaxValue was being used to represent [no end date]. Because EffectiveEndDate
             * is a Date only in SQL, the time portion gets dropped.  Because 12/31/9999 11:59 != 12/31/9999 00:00, this caused false readings
             * when testing for schedules with no end dates. When there was no end date, Rock was calculating all occurrences with
             * GetOccurrences( DateTime.MinValue, DateTime.MaxValue ) which caused timeouts.  We should only call that GetOccurrences method
             * like that when we know there are a reasonable number of occurrences. 
             */

            var calEvent = GetICalEvent();
            if ( calEvent == null )
            {
                EffectiveEndDate = null;
                EffectiveStartDate = null;
                return false;
            }

            var originalEffectiveEndDate = EffectiveEndDate;
            var originalEffectiveStartDate = EffectiveStartDate;

            // Set initial values for start and end dates.
            // End date is set to MaxValue as a placeholder - infinitely repeating schedules should be stored with
            // a null end date value.
            DateTime? effectiveStartDateTime = calEvent.DtStart?.Value.Date;
            DateTime? effectiveEndDateTime = DateTime.MaxValue;

            // In Rock it is possible to set a rule with an end date, no end date or a number
            // of occurrences. The count property in the iCal rule refers to the count of occurrences.
            var endDateRules = calEvent.RecurrenceRules.Where( rule => rule.Count <= 0 );
            var countRules = calEvent.RecurrenceRules.Where( rule => rule.Count > 0 );

            var hasRuleWithEndDate = endDateRules.Any();
            var hasRuleWithCount = countRules.Any();
            var hasDates = calEvent.RecurrenceDates.Any();

            bool adjustEffectiveDateForLastOccurrence = false;

            // If there are any recurrence rules with no end date, the Effective End Date is infinity
            // iCal rule.Until will be min value date if it is representing no end date (backwards from Rock using max value)
            if ( hasRuleWithEndDate )
            {
                if ( endDateRules.Any( rule => RockDateTime.IsMinDate( rule.Until ) ) )
                {
                    effectiveEndDateTime = null;
                }
                else
                {
                    effectiveEndDateTime = endDateRules.Max( rule => rule.Until );
                }
            }

            if ( hasRuleWithCount )
            {
                if ( countRules.Any( rule => rule.Count > 999 ) && !hasRuleWithEndDate )
                {
                    // If there is a count rule greater than 999 (limit in the UI), and no end date rule was applied,
                    // we don't want to calculate occurrences because it will be too costly. Treat this as no end date.
                    effectiveEndDateTime = null;
                }
                else
                {
                    // This case means that there are count rules and they are <= 999. Go ahead and calculate the actual occurrences
                    // to get the EffectiveEndDate.
                    adjustEffectiveDateForLastOccurrence = true;
                }
            }

            // If specific recurrence dates exist, adjust the Effective End Date to the last specified date 
            // if it occurs after the Effective End Date required by the recurrence rules.
            if ( hasDates )
            {
                // If the Schedule does not have any other rules, reset the Effective End Date to the placeholder value
                // to ensure it is recalculated.
                if ( !hasRuleWithEndDate && !hasRuleWithCount )
                {
                    effectiveEndDateTime = DateTime.MaxValue;
                }

                adjustEffectiveDateForLastOccurrence = true;
            }

            if ( adjustEffectiveDateForLastOccurrence
                 && effectiveEndDateTime != null )
            {
                var occurrences = GetICalOccurrences( DateTime.MinValue, DateTime.MaxValue );

                if ( occurrences.Any() )
                {
                    var lastOccurrenceDate = occurrences.Any() // It is possible for an event to have no occurrences
                        ? occurrences.OrderByDescending( o => o.Period.StartTime.Date ).First().Period.EndTime.Value
                        : effectiveStartDateTime;

                    if ( effectiveEndDateTime == DateTime.MaxValue
                         || lastOccurrenceDate > effectiveEndDateTime )
                    {
                        effectiveEndDateTime = lastOccurrenceDate;
                    }
                }
            }

            // At this point, if no EffectiveEndDate is set then assume this is a one-time event and set the EffectiveEndDate to the EffectiveStartDate.
            if ( effectiveEndDateTime == DateTime.MaxValue && !adjustEffectiveDateForLastOccurrence )
            {
                effectiveEndDateTime = effectiveStartDateTime;
            }

            // Add the Duration of the event to ensure that the effective end date corresponds to the day on which the event concludes.
            if ( effectiveEndDateTime != null && effectiveEndDateTime != DateTime.MaxValue )
            {
                effectiveEndDateTime = effectiveEndDateTime.Value.AddMinutes( DurationInMinutes );
            }

            // Set the Effective Start and End dates. The dates are inclusive but do not have a time component.
            EffectiveStartDate = effectiveStartDateTime?.Date;
            EffectiveEndDate = effectiveEndDateTime?.Date;

            return ( EffectiveEndDate?.Date != originalEffectiveEndDate?.Date ) || ( EffectiveStartDate?.Date != originalEffectiveStartDate?.Date );
        }

#if REVIEW_WEBFORMS
        /// <summary>
        /// Gets the Schedule's iCalender Event.
        /// </summary>
        /// <value>
<<<<<<< HEAD
        /// A <see cref="DDay.iCal.Event"/> representing the iCalendar event for this Schedule.
        /// </value>
        [RockObsolete( "1.12" )]
        [Obsolete( "Use GetICalEvent() instead " )]
        public virtual DDay.iCal.Event GetCalendarEvent()
        {
            return ScheduleICalHelper.GetCalendarEvent( iCalendarContent );
        }
#endif

        /// <summary>
        /// Gets the Schedule's iCalender Event.
        /// </summary>
        /// <value>
=======
>>>>>>> c8e5dbba
        /// A <see cref="Ical.Net.CalendarComponents.CalendarEvent"/> representing the iCalendar event for this Schedule.
        /// </value>
        public virtual CalendarEvent GetICalEvent()
        {
            if ( _getICalEvent == null )
            {
                _getICalEvent = InetCalendarHelper.CreateCalendarEvent( iCalendarContent );
            }

            return _getICalEvent;
        }

        private CalendarEvent _getICalEvent = null;

#if REVIEW_WEBFORMS
        /// <summary>
        /// Gets the occurrences.
        /// </summary>
        /// <param name="beginDateTime">The begin date time.</param>
        /// <param name="endDateTime">The end date time.</param>
        /// <returns></returns>
        public IList<Occurrence> GetICalOccurrences( DateTime beginDateTime, DateTime? endDateTime = null )
        {
            return this.GetICalOccurrences( beginDateTime, endDateTime, null );
        }

        /// <summary>
        /// Gets the occurrences with option to override the ICal.Event.DTStart
        /// </summary>
        /// <param name="beginDateTime">The begin date time.</param>
        /// <param name="endDateTime">The end date time.</param>
        /// <param name="scheduleStartDateTimeOverride">The schedule start date time override.</param>
<<<<<<< HEAD
        /// <returns></returns>
        [RockObsolete( "1.12" )]
        [Obsolete( "Use GetICalOccurrences() instead." )]
        public IList<DDay.iCal.Occurrence> GetOccurrences( DateTime beginDateTime, DateTime? endDateTime, DateTime? scheduleStartDateTimeOverride )
        {
            var occurrences = new List<DDay.iCal.Occurrence>();

            DDay.iCal.Event calEvent = GetCalendarEvent();
            if ( calEvent == null )
            {
                return occurrences;
            }

            if ( scheduleStartDateTimeOverride.HasValue )
            {
                calEvent.DTStart = new DDay.iCal.iCalDateTime( scheduleStartDateTimeOverride.Value );
            }

            if ( calEvent.DTStart != null )
            {
                var exclusionDates = new List<DateRange>();
                if ( this.CategoryId.HasValue && this.CategoryId.Value > 0 )
                {
                    var category = CategoryCache.Get( this.CategoryId.Value );
                    if ( category != null )
                    {
                        exclusionDates = category.ScheduleExclusions
                            .Where( e => e.Start.HasValue && e.End.HasValue )
                            .ToList();
                    }
                }

                foreach ( var occurrence in endDateTime.HasValue ?
                    ScheduleICalHelper.GetOccurrences( calEvent, beginDateTime, endDateTime.Value ) :
                    ScheduleICalHelper.GetOccurrences( calEvent, beginDateTime ) )
                {
                    bool exclude = false;
                    if ( exclusionDates.Any() && occurrence.Period.StartTime != null )
                    {
                        var occurrenceStart = occurrence.Period.StartTime.Value;
                        if ( exclusionDates.Any( d =>
                            d.Start.Value <= occurrenceStart &&
                            d.End.Value >= occurrenceStart ) )
                        {
                            exclude = true;
                        }
                    }

                    if ( !exclude )
                    {
                        occurrences.Add( occurrence );
                    }
                }
            }

            return occurrences;
        }
#endif

        /// <summary>
        /// Gets the occurrences.
        /// </summary>
        /// <param name="beginDateTime">The begin date time.</param>
        /// <param name="endDateTime">The end date time.</param>
        /// <returns></returns>
        public IList<Occurrence> GetICalOccurrences( DateTime beginDateTime, DateTime? endDateTime = null )
=======
        /// <returns>A list of <see cref="Occurrence"/> objects that fall within the specified date range.</returns>
        public IList<Occurrence> GetICalOccurrences( DateTime beginDateTime, DateTime? endDateTime, DateTime? scheduleStartDateTimeOverride )
>>>>>>> c8e5dbba
        {
            return GetICalOccurrences( beginDateTime, endDateTime, scheduleStartDateTimeOverride, CategoryId, iCalendarContent, () => GetICalEvent() );
        }

        /// <summary>
        /// Gets the occurrences with option to override the ICal.Event.DTStart
        /// </summary>
        /// <param name="beginDateTime">The begin date time.</param>
        /// <param name="endDateTime">The end date time.</param>
        /// <param name="scheduleStartDateTimeOverride">The schedule start date time override.</param>
        /// <param name="categoryId">The category identifier that the schedule is in.</param>
        /// <param name="iCalendarContent">The raw iCal content.</param>
        /// <param name="calendarEventFactory">The calendar event factory that will return an instance of the <see cref="CalendarEvent"/>.</param>
        /// <returns>A list of <see cref="Occurrence" /> objects that fall within the specified date range.</returns>
        internal static IList<Occurrence> GetICalOccurrences( DateTime beginDateTime, DateTime? endDateTime, DateTime? scheduleStartDateTimeOverride, int? categoryId, string iCalendarContent, Func<CalendarEvent> calendarEventFactory )
        {
            var occurrences = new List<Occurrence>();

            DateTime? scheduleStartDateTime;

            if ( scheduleStartDateTimeOverride.HasValue )
            {
                scheduleStartDateTime = scheduleStartDateTimeOverride;
            }
            else
            {
                var calEvent = calendarEventFactory();
                if ( calEvent == null )
                {
                    return occurrences;
                }

                scheduleStartDateTime = calEvent.DtStart?.Value;
            }

            if ( scheduleStartDateTime != null )
            {
                var exclusionDates = new List<DateRange>();
                if ( categoryId.HasValue && categoryId.Value > 0 )
                {
                    var category = CategoryCache.Get( categoryId.Value );
                    if ( category != null )
                    {
                        exclusionDates = category.ScheduleExclusions
                            .Where( e => e.Start.HasValue && e.End.HasValue )
                            .ToList();
                    }
                }

                foreach ( var occurrence in InetCalendarHelper.GetOccurrences( iCalendarContent, beginDateTime, endDateTime, scheduleStartDateTimeOverride ) )
                {
                    bool exclude = false;
                    if ( exclusionDates.Any() && occurrence.Period.StartTime != null )
                    {
                        var occurrenceStart = occurrence.Period.StartTime.Value;
                        if ( exclusionDates.Any( d =>
                            d.Start.Value <= occurrenceStart &&
                            d.End.Value >= occurrenceStart ) )
                        {
                            exclude = true;
                        }
                    }

                    if ( !exclude )
                    {
                        occurrences.Add( occurrence );
                    }
                }
            }

            return occurrences;
        }

        /// <summary>
        /// Gets the check in times.
        /// </summary>
        /// <param name="beginDateTime">The begin date time.</param>
        /// <returns></returns>
        public virtual List<CheckInTimes> GetCheckInTimes( DateTime beginDateTime )
        {
            if ( IsCheckInEnabled )
            {
                return GetCheckInTimes( beginDateTime, CheckInStartOffsetMinutes.Value, CheckInEndOffsetMinutes, iCalendarContent, () => GetICalEvent() );
            }

            return new List<CheckInTimes>();
        }

        /// <summary>
        /// Gets the check in times.
        /// </summary>
        /// <param name="beginDateTime">The begin date time.</param>
        /// <param name="checkInStartOffsetMinutes">The check in start offset minutes.</param>
        /// <param name="checkInEndOffsetMinutes">The check in end offset minutes.</param>
        /// <param name="iCalendarContent">The raw iCal content.</param>
        /// <param name="calendarEventFactory">The calendar event factory that will return an instance of the <see cref="CalendarEvent"/>.</param>
        /// <returns>A list of <see cref="CheckInTimes"/> objects.</returns>
        internal static List<CheckInTimes> GetCheckInTimes( DateTime beginDateTime, int checkInStartOffsetMinutes, int? checkInEndOffsetMinutes, string iCalendarContent, Func<CalendarEvent> calendarEventFactory )
        {
            var result = new List<CheckInTimes>();

            var occurrences = GetICalOccurrences( beginDateTime, beginDateTime.Date.AddDays( 1 ), null, null, iCalendarContent, calendarEventFactory );

            foreach ( var occurrence in occurrences
                .Where( a =>
                    a.Period != null &&
                    a.Period.StartTime != null &&
                    a.Period.EndTime != null )
                .Select( a => new
                {
                    Start = a.Period.StartTime.Value,
                    End = a.Period.EndTime.Value
                } ) )
            {
                var checkInTimes = new CheckInTimes();
                checkInTimes.Start = DateTime.SpecifyKind( occurrence.Start, DateTimeKind.Local );
                checkInTimes.End = DateTime.SpecifyKind( occurrence.End, DateTimeKind.Local );
                checkInTimes.CheckInStart = checkInTimes.Start.AddMinutes( 0 - checkInStartOffsetMinutes );
                if ( checkInEndOffsetMinutes.HasValue )
                {
                    checkInTimes.CheckInEnd = checkInTimes.Start.AddMinutes( checkInEndOffsetMinutes.Value );
                }
                else
                {
                    checkInTimes.CheckInEnd = checkInTimes.End;
                }

                result.Add( checkInTimes );
            }

            return result;
        }

        /// <summary>
        /// Gets the next check in start time.
        /// </summary>
        /// <param name="begindateTime">The begindate time.</param>
        /// <returns></returns>
        public virtual DateTime? GetNextCheckInStartTime( DateTime begindateTime )
        {
            var checkInTimes = GetCheckInTimes( begindateTime );
            if ( checkInTimes != null && checkInTimes.Any() )
            {
                return checkInTimes.FirstOrDefault().CheckInStart;
            }

            return null;
        }

        /// <summary>
        /// Gets a list of scheduled start datetimes between the two specified dates, sorted by datetime.
        /// </summary>
        /// <param name="beginDateTime">The begin date time.</param>
        /// <param name="endDateTime">The end date time.</param>
        /// <returns></returns>
        public virtual List<DateTime> GetScheduledStartTimes( DateTime beginDateTime, DateTime endDateTime )
        {
            var result = new List<DateTime>();

            var occurrences = GetICalOccurrences( beginDateTime, endDateTime );
            foreach ( var startDateTime in occurrences
                .Where( a =>
                    a.Period != null &&
                    a.Period.StartTime != null )
                .Select( a => a.Period.StartTime.Value ) )
            {
                // ensure the datetime is DateTimeKind.Local since iCal returns DateTimeKind.UTC
                result.Add( DateTime.SpecifyKind( startDateTime, DateTimeKind.Local ) );
            }

            return result;
        }

        /// <summary>
        /// Gets a list of scheduled start datetimes between the two specified dates, sorted by datetime.
        /// </summary>
        /// <param name="beginDateTime">The begin date time.</param>
        /// <param name="endDateTime">The end date time.</param>
        /// <param name="excludeOccurrencesAlreadyStarted">Whether to exclude occurrences whose start time has already passed.</param>
        /// <returns>A list of scheduled start datetimes between the two specified dates, sorted by datetime.</returns>
        [RockInternal( "1.16.1" )]
        public virtual List<DateTime> GetScheduledStartTimes( DateTime beginDateTime, DateTime endDateTime, bool excludeOccurrencesAlreadyStarted )
        {
            return GetScheduledStartTimes( beginDateTime, endDateTime )
                .Where( a => !excludeOccurrencesAlreadyStarted || a > beginDateTime )
                .ToList();
        }

        /// <summary>
        /// Gets the first start date time.
        /// </summary>
        /// <returns></returns>
        public virtual DateTime? GetFirstStartDateTime()
        {
            DateTime? firstStartTime = null;

            if ( this.EffectiveStartDate.HasValue )
            {
                var scheduledStartTimes = this.GetScheduledStartTimes( this.EffectiveStartDate.Value, this.EffectiveStartDate.Value.AddMonths( 1 ) );
                if ( scheduledStartTimes.Count > 0 )
                {
                    firstStartTime = scheduledStartTimes[0];
                }
            }

            return firstStartTime;
        }

        /// <summary>
        /// Determines whether this instance has a non-empty schedule.
        /// </summary>
        /// <returns></returns>
        public virtual bool HasSchedule()
        {
            var calEvent = GetICalEvent();
            if ( calEvent != null && calEvent.DtStart != null )
            {
                return true;
            }
            else
            {
                // if there is no CalEvent, it might be scheduled using WeeklyDayOfWeek
                return WeeklyDayOfWeek.HasValue;
            }
        }

        /// <summary>
        /// returns true if there is a blank schedule or a schedule that is incomplete
        /// </summary>
        /// <returns></returns>
        public virtual bool HasScheduleWarning()
        {
            var calEvent = GetICalEvent();
            if ( calEvent != null && calEvent.DtStart != null )
            {
                if ( calEvent.RecurrenceRules.Any() )
                {
                    var rrule = calEvent.RecurrenceRules[0];
                    if ( rrule.Frequency == FrequencyType.Weekly )
                    {
                        // if it has a Weekly schedule, but no days are selected, return true that is has a warning
                        if ( !rrule.ByDay.Any() )
                        {
                            return true;
                        }
                    }
                    else if ( rrule.Frequency == FrequencyType.Monthly )
                    {
                        // if it has a Monthly schedule, but not configured, return true that is has a warning
                        if ( !rrule.ByDay.Any() && !rrule.ByMonthDay.Any() )
                        {
                            return true;
                        }
                    }
                }

                // is scheduled, and doesn't have any warnings
                return false;
            }
            else
            {
                // if there is no CalEvent, it might be scheduled using WeeklyDayOfWeek, but if it isn't, return true that is has a warning
                return !WeeklyDayOfWeek.HasValue;
            }
        }

        /// <summary>
        /// Gets the Friendly Text of the Calendar Event.
        /// For example, "Every 3 days at 10:30am", "Monday, Wednesday, Friday at 5:00pm", "Saturday at 4:30pm"
        /// </summary>
        /// <returns>A <see cref="System.String"/> containing a friendly description of the Schedule.</returns>
        public string ToFriendlyScheduleText()
        {
            return ToFriendlyScheduleText( false );
        }

        /// <summary>
        /// Gets the Friendly Text of the Calendar Event.
        /// For example, "Every 3 days at 10:30am", "Monday, Wednesday, Friday at 5:00pm", "Saturday at 4:30pm"
        /// </summary>
        /// <param name="condensed">if set to <c>true</c> [condensed].</param>
        /// <returns>
        /// A <see cref="System.String" /> containing a friendly description of the Schedule.
        /// </returns>
        public string ToFriendlyScheduleText( bool condensed )
        {
            // init the result to just the schedule name just in case we can't figure out the FriendlyText
            string result = this.Name;

            var calendarEvent = GetICalEvent();
            if ( calendarEvent != null && calendarEvent.DtStart != null )
            {
                string startTimeText = calendarEvent.DtStart.Value.TimeOfDay.ToTimeString();
                if ( calendarEvent.RecurrenceRules.Any() )
                {
                    // some type of recurring schedule
                    var rrule = calendarEvent.RecurrenceRules[0];
                    switch ( rrule.Frequency )
                    {
                        case FrequencyType.Daily:
                            result = "Daily";

                            if ( rrule.Interval > 1 )
                            {
                                result += string.Format( " every {0} days", rrule.Interval );
                            }

                            result += " at " + startTimeText;

                            break;

                        case FrequencyType.Weekly:

                            result = rrule.ByDay.Select( a => a.DayOfWeek.ConvertToString().Pluralize() ).ToList().AsDelimited( "," );
                            if ( string.IsNullOrEmpty( result ) )
                            {
                                // no day selected, so it has an incomplete schedule
                                return "No Scheduled Days";
                            }

                            if ( rrule.Interval > 1 )
                            {
                                result = string.Format( "Every {0} weeks: ", rrule.Interval ) + result;
                            }
                            else
                            {
                                result = "Weekly: " + result;
                            }

                            result += " at " + startTimeText;

                            break;

                        case FrequencyType.Monthly:

                            if ( rrule.ByMonthDay.Count > 0 )
                            {
                                // Day X of every X Months (we only support one day in the ByMonthDay list)
                                int monthDay = rrule.ByMonthDay[0];
                                result = string.Format( "Day {0} of every ", monthDay );
                                if ( rrule.Interval > 1 )
                                {
                                    result += string.Format( "{0} months", rrule.Interval );
                                }
                                else
                                {
                                    result += "month";
                                }

                                result += " at " + startTimeText;
                            }
                            else if ( rrule.ByDay.Count > 0 )
                            {
                                // The Nth <DayOfWeekName>.  We only support one *day* in the ByDay list, but multiple *offsets*.
                                // So, it can be the "The first and third Monday" of every month.
                                var bydate = rrule.ByDay[0];
                                var offsetNames = NthNamesAbbreviated.Where( a => rrule.ByDay.Select( o => o.Offset ).Contains( a.Key ) ).Select( a => a.Value );
                                if ( offsetNames != null )
                                {
                                    result = string.Format( "The {0} {1} of every month", offsetNames.JoinStringsWithCommaAnd(), bydate.DayOfWeek.ConvertToString() );
                                }
                                else
                                {
                                    // unsupported case (just show the name)
                                }

                                result += " at " + startTimeText;
                            }
                            else
                            {
                                // unsupported case (just show the name)
                            }

                            break;

                        default:
                            // some other type of recurring type (probably specific dates).  Just return the Name of the schedule
                            break;
                    }
                }
                else
                {
                    // not any type of recurring, might be one-time or from specific dates, etc
                    var dates = InetCalendarHelper.GetOccurrences( iCalendarContent, DateTime.MinValue, DateTime.MaxValue, null )
                        .Where( a => a.Period != null && a.Period.StartTime != null )
                        .Select( a => a.Period.StartTime.Value )
                        .OrderBy( a => a ).ToList();

                    if ( dates.Count() > 1 )
                    {
                        if ( condensed || dates.Count() > 99 )
                        {
                            result = string.Format( "Multiple dates between {0} and {1}", dates.First().ToShortDateString(), dates.Last().ToShortDateString() );
                        }
                        else
                        {
                            var listHtml = "<ul class='list-unstyled'>" + Environment.NewLine;
                            foreach ( var date in dates )
                            {
                                listHtml += string.Format( "<li>{0}</li>", date.ToShortDateTimeString() ) + Environment.NewLine;
                            }

                            listHtml += "</ul>";

                            result = listHtml;
                        }
                    }
                    else if ( dates.Count() == 1 )
                    {
                        result = "Once at " + calendarEvent.DtStart.Value.ToShortDateTimeString();
                    }
                    else
                    {
                        return "No Schedule";
                    }
                }
            }
            else
            {
                if ( WeeklyDayOfWeek.HasValue )
                {
                    result = WeeklyDayOfWeek.Value.ConvertToString();
                    if ( WeeklyTimeOfDay.HasValue )
                    {
                        result += " at " + WeeklyTimeOfDay.Value.ToTimeString();
                    }
                }
                else
                {
                    // no start time.  Nothing scheduled
                    return "No Schedule";
                }
            }

            return result;
        }

        /// <summary>
        /// Returns value indicating if the schedule was active at the specified time.
        /// </summary>
        /// <param name="time">The time at which to use when determining if check-in was active.</param>
        /// <returns><c>true</c> if the schedule was active; <c>false</c> otherwise.</returns>
        public bool WasScheduleActive( DateTime time )
        {
            return WasScheduleActive( time, GetICalEvent(), CategoryId, iCalendarContent );
        }

        /// <summary>
        /// Returns value indicating if the schedule was active at the specified time.
        /// </summary>
        /// <param name="time">The time at which to use when determining if check-in was active.</param>
        /// <param name="calEvent">The calendar event.</param>
        /// <param name="categoryId">The category identifier the schedule belongs to.</param>
        /// <param name="iCalendarContent">The iCal calendar content text.</param>
        /// <returns><c>true</c> if the schedule was active; <c>false</c> otherwise.</returns>
        internal static bool WasScheduleActive( DateTime time, CalendarEvent calEvent, int? categoryId, string iCalendarContent )
        {
            if ( calEvent != null && calEvent.DtStart != null )
            {
                // If compare is greater than zero, then the End Day is in the next day.
                var endDateTimeIsNextDay = calEvent.DtEnd.Date > calEvent.DtStart.Date;
                if ( endDateTimeIsNextDay )
                {
                    /*
                       edrotning 2023-09-28
                       Since we are just comparing the time and not the date here, the end time is going to be smaller than the start time, this is because the start Time is on the previous day.
                       The given time falls outside of the start time to midnight and the midnight to end time windows
                       has to be greater than the end time, which is going to be an earlier time than the start time.
                    */
                        if ( time.TimeOfDay.TotalSeconds < calEvent.DtStart.Value.TimeOfDay.TotalSeconds
                            && time.TimeOfDay.TotalSeconds >= calEvent.DtEnd.Value.TimeOfDay.TotalSeconds )
                        {
                            return false;
                        }
                }
                else
                {
                    // Start and end time are on the same day, so simple compare of seconds

                    if ( time.TimeOfDay.TotalSeconds < calEvent.DtStart.Value.TimeOfDay.TotalSeconds )
                    {
                        // The given time is earlier than the event's start time
                        return false;
                    }

                    if ( time.TimeOfDay.TotalSeconds > calEvent.DtEnd.Value.TimeOfDay.TotalSeconds )
                    {
                        // The given time is later than the event's end time
                        return false;
                    }
                }

                // After verifying the times, get the occurrences for this schedule for the provided date.
                var occurrences = GetICalOccurrences( time.Date, null, null, categoryId, iCalendarContent, () => calEvent );
                return occurrences.Count > 0;
            }

            return false;
        }

        /// <summary>
        /// Returns value indicating if check-in was active at the specified time.
        /// </summary>
        /// <param name="time">The time at which to use when determining if check-in was active.</param>
        /// <returns><c>true</c> if check-in was active; <c>false</c> otherwise.</returns>
        public bool WasCheckInActive( DateTime time )
        {
            if ( !IsCheckInEnabled )
            {
                return false;
            }

            return WasCheckInActive( time,
                GetICalEvent(),
                CheckInStartOffsetMinutes.Value,
                CheckInEndOffsetMinutes,
                CategoryId,
                iCalendarContent );
        }

        /// <summary>
        /// Returns value indicating if check-in was active at the specified time.
        /// </summary>
        /// <param name="time">The time at which to use when determining if check-in was active.</param>
        /// <param name="calEvent">The calendar event.</param>
        /// <param name="checkInStartOffsetMinutes">The check in start offset minutes.</param>
        /// <param name="checkInEndOffsetMinutes">The check in end offset minutes.</param>
        /// <param name="categoryId">The category identifier the schedule belongs to.</param>
        /// <param name="iCalendarContent">The iCal calendar content text.</param>
        /// <returns><c>true</c> if check-in was active; <c>false</c> otherwise.</returns>
        internal static bool WasCheckInActive( DateTime time, CalendarEvent calEvent, int checkInStartOffsetMinutes, int? checkInEndOffsetMinutes, int? categoryId, string iCalendarContent )
        {
            if ( calEvent != null && calEvent.DtStart != null )
            {
                // Is the current time earlier the event's allowed check-in window?
                var checkInStart = calEvent.DtStart.AddMinutes( 0 - checkInStartOffsetMinutes );
                if ( time.TimeOfDay.TotalSeconds < checkInStart.Value.TimeOfDay.TotalSeconds )
                {
                    return false;
                }

                var checkInEnd = calEvent.DtEnd;
                if ( checkInEndOffsetMinutes.HasValue )
                {
                    checkInEnd = calEvent.DtStart.AddMinutes( checkInEndOffsetMinutes.Value );
                }

                // If compare is greater than zero, then check-in offset end resulted in an end time in next day, in 
                // which case, don't need to compare time
                int checkInEndDateCompare = checkInEnd.Date.CompareTo( checkInStart.Date );

                if ( checkInEndDateCompare < 0 )
                {
                    // End offset is prior to start (Would have required a neg number entered)
                    return false;
                }

                // Is the current time later then the event's allowed check-in window?
                if ( checkInEndDateCompare == 0 && time.TimeOfDay.TotalSeconds > checkInEnd.Value.TimeOfDay.TotalSeconds )
                {
                    // Same day, but end time has passed
                    return false;
                }

                var occurrences = GetICalOccurrences( time.Date, null, null, categoryId, iCalendarContent, () => calEvent );
                return occurrences.Count > 0;
            }

            return false;
        }

        /// <summary>
        /// Determines whether a schedule is active for check-out for the specified time.
        /// </summary>
        /// <example>
        /// CheckOut Window: 5/1/2013 11:00:00 PM - 5/2/2013 2:00:00 AM
        /// 
        ///  * Current time: 8/8/2019 11:01:00 PM - returns true
        ///  * Current time: 8/8/2019 10:59:00 PM - returns false
        ///  * Current time: 8/8/2019 1:00:00 AM - returns true
        ///  * Current time: 8/8/2019 2:01:00 AM - returns false
        ///
        /// Note: Add any other test cases you want to test to the "Rock.Tests.Rock.Model.ScheduleCheckInTests" project.
        /// </example>
        /// <param name="time">The time.</param>
        /// <returns>
        ///   <c>true</c> if the schedule is active for check out at the specified time; otherwise, <c>false</c>.
        /// </returns>
        private bool IsScheduleActiveForCheckOut( DateTime time )
        {
            return IsScheduleActiveForCheckOut( time, GetICalEvent(), CheckInStartOffsetMinutes.Value, CategoryId, iCalendarContent );
        }

        /// <summary>
        /// Determines whether a schedule is active for check-out for the specified time.
        /// </summary>
        /// <example>
        /// CheckOut Window: 5/1/2013 11:00:00 PM - 5/2/2013 2:00:00 AM
        /// 
        ///  * Current time: 8/8/2019 11:01:00 PM - returns true
        ///  * Current time: 8/8/2019 10:59:00 PM - returns false
        ///  * Current time: 8/8/2019 1:00:00 AM - returns true
        ///  * Current time: 8/8/2019 2:01:00 AM - returns false
        ///
        /// Note: Add any other test cases you want to test to the "Rock.Tests.Rock.Model.ScheduleCheckInTests" project.
        /// </example>
        /// <param name="time">The time.</param>
        /// <param name="calEvent">The calendar event that represents the schedule.</param>
        /// <param name="checkInStartOffsetMinutes">The check in start offset minutes.</param>
        /// <param name="categoryId">The category identifier the schedule belongs to.</param>
        /// <param name="iCalendarContent">The iCal calendar content text.</param>
        /// <returns>
        ///   <c>true</c> if the schedule is active for check out at the specified time; otherwise, <c>false</c>.
        /// </returns>
        internal static bool IsScheduleActiveForCheckOut( DateTime time, CalendarEvent calEvent, int checkInStartOffsetMinutes, int? categoryId, string iCalendarContent )
        {
            if ( calEvent == null || calEvent.DtStart == null )
            {
                return false;
            }

            // For check-out, we use the start time + duration to determine the end of the window...
            // ...in iCal, this is the DTEnd value
            var checkOutEnd = calEvent.DtEnd;
            var checkInStart = calEvent.DtStart.AddMinutes( 0 - checkInStartOffsetMinutes );

            // Check if the end time spilled over to a different day...
            int checkOutEndDateCompare = checkOutEnd.Date.CompareTo( checkInStart.Date );

            if ( checkOutEndDateCompare < 0 )
            {
                // invalid condition, end before the start
                return false;
            }
            else if ( checkOutEndDateCompare == 0 )
            {
                // the start and end are on the same day, so we can do simple time checking
                // Is the current time earlier the event's allowed check-in window?
                if ( time.TimeOfDay.TotalSeconds < checkInStart.Value.TimeOfDay.TotalSeconds )
                {
                    // Same day, but it's too early
                    return false;
                }

                // Is the current time later than the event's allowed check-in window?
                if ( time.TimeOfDay.TotalSeconds > checkOutEnd.Value.TimeOfDay.TotalSeconds )
                {
                    // Same day, but end time has passed
                    return false;
                }
            }
            else if ( checkOutEndDateCompare > 0 )
            {
                // Does the end time spill over to a different day...
                // if so, we have to look for crossover conditions

                // The current time is before the start time and later than the end time:
                // ex: 11PM-2AM window, and it's 10PM -- not in the window
                // ex: 11PM-2AM window, and it's 3AM -- not in the window
                if ( time.TimeOfDay.TotalSeconds < checkInStart.Value.TimeOfDay.TotalSeconds && time.TimeOfDay.TotalSeconds > checkOutEnd.AsSystemLocal.TimeOfDay.TotalSeconds )
                {
                    return false;
                }
            }

            var occurrences = GetICalOccurrences( time.Date, null, null, categoryId, iCalendarContent, () => calEvent );
            return occurrences.Count > 0;
        }

        /// <summary>
        /// Determines if the schedule or check in is active for check out.
        /// Check-out can happen while check-in is active or until the event
        /// ends (start time + duration).
        /// </summary>
        /// <param name="time">The time.</param>
        /// <returns></returns>
        public bool WasScheduleOrCheckInActiveForCheckOut( DateTime time )
        {
            return IsScheduleActiveForCheckOut( time ) || WasScheduleActive( time ) || WasCheckInActive( time );
        }

        /// <summary>
        /// Returns value indicating if check-in was active at a current time for this schedule.
        /// </summary>
        /// <param name="time">The time.</param>
        /// <returns></returns>
        public bool WasScheduleOrCheckInActive( DateTime time )
        {
            return WasScheduleActive( time ) || WasCheckInActive( time );
        }

        /// <summary>
        /// Returns the schedule's name if defined, or a friendly text of the calendar event if not.
        /// For example, "Every 3 days at 10:30am", "Monday, Wednesday, Friday at 5:00pm", "Saturday at 4:30pm"
        /// </summary>
        /// <returns>The schedule's name if defined, or a friendly text of the calendar event if not.</returns>
        public override string ToString()
        {
            return ToString( false );
        }

        /// <summary>
        /// Returns the schedule's name if defined, or a friendly text of the calendar event if not.
        /// For example, "Every 3 days at 10:30am", "Monday, Wednesday, Friday at 5:00pm", "Saturday at 4:30pm"
        /// </summary>
        /// <param name="condensed">Whether to return condensed friendly text (with no HTML markup, for example).</param>
        /// <returns>The schedule's name if defined, or a friendly text of the calendar event if not.</returns>
        public string ToString( bool condensed )
        {
            if ( this.Name.IsNotNullOrWhiteSpace() )
            {
                return this.Name;
            }
            else
            {
                return this.ToFriendlyScheduleText( condensed );
            }
        }

        #endregion
    }
}<|MERGE_RESOLUTION|>--- conflicted
+++ resolved
@@ -490,28 +490,10 @@
             return ( EffectiveEndDate?.Date != originalEffectiveEndDate?.Date ) || ( EffectiveStartDate?.Date != originalEffectiveStartDate?.Date );
         }
 
-#if REVIEW_WEBFORMS
         /// <summary>
         /// Gets the Schedule's iCalender Event.
         /// </summary>
         /// <value>
-<<<<<<< HEAD
-        /// A <see cref="DDay.iCal.Event"/> representing the iCalendar event for this Schedule.
-        /// </value>
-        [RockObsolete( "1.12" )]
-        [Obsolete( "Use GetICalEvent() instead " )]
-        public virtual DDay.iCal.Event GetCalendarEvent()
-        {
-            return ScheduleICalHelper.GetCalendarEvent( iCalendarContent );
-        }
-#endif
-
-        /// <summary>
-        /// Gets the Schedule's iCalender Event.
-        /// </summary>
-        /// <value>
-=======
->>>>>>> c8e5dbba
         /// A <see cref="Ical.Net.CalendarComponents.CalendarEvent"/> representing the iCalendar event for this Schedule.
         /// </value>
         public virtual CalendarEvent GetICalEvent()
@@ -526,7 +508,6 @@
 
         private CalendarEvent _getICalEvent = null;
 
-#if REVIEW_WEBFORMS
         /// <summary>
         /// Gets the occurrences.
         /// </summary>
@@ -544,77 +525,8 @@
         /// <param name="beginDateTime">The begin date time.</param>
         /// <param name="endDateTime">The end date time.</param>
         /// <param name="scheduleStartDateTimeOverride">The schedule start date time override.</param>
-<<<<<<< HEAD
-        /// <returns></returns>
-        [RockObsolete( "1.12" )]
-        [Obsolete( "Use GetICalOccurrences() instead." )]
-        public IList<DDay.iCal.Occurrence> GetOccurrences( DateTime beginDateTime, DateTime? endDateTime, DateTime? scheduleStartDateTimeOverride )
-        {
-            var occurrences = new List<DDay.iCal.Occurrence>();
-
-            DDay.iCal.Event calEvent = GetCalendarEvent();
-            if ( calEvent == null )
-            {
-                return occurrences;
-            }
-
-            if ( scheduleStartDateTimeOverride.HasValue )
-            {
-                calEvent.DTStart = new DDay.iCal.iCalDateTime( scheduleStartDateTimeOverride.Value );
-            }
-
-            if ( calEvent.DTStart != null )
-            {
-                var exclusionDates = new List<DateRange>();
-                if ( this.CategoryId.HasValue && this.CategoryId.Value > 0 )
-                {
-                    var category = CategoryCache.Get( this.CategoryId.Value );
-                    if ( category != null )
-                    {
-                        exclusionDates = category.ScheduleExclusions
-                            .Where( e => e.Start.HasValue && e.End.HasValue )
-                            .ToList();
-                    }
-                }
-
-                foreach ( var occurrence in endDateTime.HasValue ?
-                    ScheduleICalHelper.GetOccurrences( calEvent, beginDateTime, endDateTime.Value ) :
-                    ScheduleICalHelper.GetOccurrences( calEvent, beginDateTime ) )
-                {
-                    bool exclude = false;
-                    if ( exclusionDates.Any() && occurrence.Period.StartTime != null )
-                    {
-                        var occurrenceStart = occurrence.Period.StartTime.Value;
-                        if ( exclusionDates.Any( d =>
-                            d.Start.Value <= occurrenceStart &&
-                            d.End.Value >= occurrenceStart ) )
-                        {
-                            exclude = true;
-                        }
-                    }
-
-                    if ( !exclude )
-                    {
-                        occurrences.Add( occurrence );
-                    }
-                }
-            }
-
-            return occurrences;
-        }
-#endif
-
-        /// <summary>
-        /// Gets the occurrences.
-        /// </summary>
-        /// <param name="beginDateTime">The begin date time.</param>
-        /// <param name="endDateTime">The end date time.</param>
-        /// <returns></returns>
-        public IList<Occurrence> GetICalOccurrences( DateTime beginDateTime, DateTime? endDateTime = null )
-=======
         /// <returns>A list of <see cref="Occurrence"/> objects that fall within the specified date range.</returns>
         public IList<Occurrence> GetICalOccurrences( DateTime beginDateTime, DateTime? endDateTime, DateTime? scheduleStartDateTimeOverride )
->>>>>>> c8e5dbba
         {
             return GetICalOccurrences( beginDateTime, endDateTime, scheduleStartDateTimeOverride, CategoryId, iCalendarContent, () => GetICalEvent() );
         }
