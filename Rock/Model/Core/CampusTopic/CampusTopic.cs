﻿// <copyright>
// Copyright by the Spark Development Network
//
// Licensed under the Rock Community License (the "License");
// you may not use this file except in compliance with the License.
// You may obtain a copy of the License at
//
// http://www.rockrms.com/license
//
// Unless required by applicable law or agreed to in writing, software
// distributed under the License is distributed on an "AS IS" BASIS,
// WITHOUT WARRANTIES OR CONDITIONS OF ANY KIND, either express or implied.
// See the License for the specific language governing permissions and
// limitations under the License.
// </copyright>
//
using System.ComponentModel.DataAnnotations;
using System.ComponentModel.DataAnnotations.Schema;
using System.Data.Entity.ModelConfiguration;
using System.Runtime.Serialization;

using Rock.Data;

namespace Rock.Model
{
    /// <summary>
    /// Represents a topic associated with a campus
    /// </summary>
    [RockDomain( "Core" )]
    [Table( "CampusTopic" )]
    [DataContract]
<<<<<<< HEAD
    [Rock.SystemGuid.EntityTypeGuid( "0FFDCB0B-B435-4E66-9085-2750534E706A")]
    public partial class CampusTopic : Model<CampusTopic>
=======
    [Rock.SystemGuid.EntityTypeGuid( "0FFDCB0B-B435-4E66-9085-2750534E706A" )]
    public class CampusTopic : Model<CampusTopic>
>>>>>>> 39713898
    {
        #region Entity Properties

        /// <summary>
        /// Gets or sets the campus type value identifier.
        /// </summary>
        /// <value>
        /// The topic type value identifier.
        /// </value>
        [DataMember]
        [DefinedValue( SystemGuid.DefinedType.TOPIC_TYPE )]
        public int TopicTypeValueId { get; set; }

        /// <summary>
        /// Gets or sets the Email
        /// </summary>
        /// <value>
        /// A <see cref="System.String"/> containing the campus's email address.
        /// </value>
        [MaxLength( 254 )]
        [DataMember]
        [RegularExpression( @"\s*(?:[A-Za-z0-9!#$%&'*+/=?^_`{|}~-]+(?:\.[A-Za-z0-9!#$%&'*+/=?^_`{|}~-]+)*|""(?:[\x01-\x08\x0b\x0c\x0e-\x1f\x21\x23-\x5b\x5d-\x7f]|\\[\x01-\x09\x0b\x0c\x0e-\x7f])*"")@(?:(?:[A-Za-z0-9](?:[A-Za-z0-9-]*[A-Za-z0-9])?\.)+[A-Za-z0-9](?:[A-Za-z0-9-]*[A-Za-z0-9])?|\[(?:(?:(2(5[0-5]|[0-4][0-9])|1[0-9][0-9]|[1-9]?[0-9]))\.){3}(?:(2(5[0-5]|[0-4][0-9])|1[0-9][0-9]|[1-9]?[0-9])|[A-Za-z0-9-]*[A-Za-z0-9]:(?:[\x01-\x08\x0b\x0c\x0e-\x1f\x21-\x5a\x53-\x7f]|\\[\x01-\x09\x0b\x0c\x0e-\x7f])+)\])\s*", ErrorMessage = "The Email address is invalid" )]
        public string Email { get; set; }

        /// <summary>
        /// Gets or sets the us public
        /// </summary>
        /// <value>
        /// A <see cref="System.Boolean"/> indicating if the topic is public or not
        /// </value>
        [DataMember]
        public bool IsPublic { get; set; }

        /// <summary>
        /// Gets or sets the <see cref="Rock.Model.Campus"/> associated with this topic.
        /// </summary>
        /// <value>
        /// An <see cref="System.Int32"/> that represents the Id of the campus. If none exists, this value is null.
        /// </value>
        public int CampusId { get; set; }

        #endregion

        #region Navigation Properties

        /// <summary>
        /// Gets or sets the <see cref="Rock.Model.Campus"/> that is associated with this topic
        /// </summary>
        [DataMember]
        public virtual Campus Campus { get; set; }

        /// <summary>
        /// Gets or sets the <see cref="Rock.Model.DefinedValue"/> representing the topic type.
        /// </summary>
        /// <value>
        /// A <see cref="DefinedValue"/> object representing the topic type
        /// </value>
        [DataMember]
        public virtual DefinedValue TopicTypeValue { get; set; }

        #endregion
    }

    /// <summary>
    /// CampusTopic configuration class
    /// </summary>
    public class CampusTopicConfiguration : EntityTypeConfiguration<CampusTopic>
    {
        /// <summary>
        /// Initializes a new instance of the <see cref="CampusTopicConfiguration"/> class
        /// </summary>
        public CampusTopicConfiguration()
        {
            this.HasRequired( t => t.Campus ).WithMany( t => t.CampusTopics ).HasForeignKey( t => t.CampusId );
            this.HasRequired( t => t.TopicTypeValue ).WithMany().HasForeignKey( t => t.TopicTypeValueId ).WillCascadeOnDelete( false );
        }
    }
}<|MERGE_RESOLUTION|>--- conflicted
+++ resolved
@@ -29,13 +29,8 @@
     [RockDomain( "Core" )]
     [Table( "CampusTopic" )]
     [DataContract]
-<<<<<<< HEAD
-    [Rock.SystemGuid.EntityTypeGuid( "0FFDCB0B-B435-4E66-9085-2750534E706A")]
+    [Rock.SystemGuid.EntityTypeGuid( "0FFDCB0B-B435-4E66-9085-2750534E706A" )]
     public partial class CampusTopic : Model<CampusTopic>
-=======
-    [Rock.SystemGuid.EntityTypeGuid( "0FFDCB0B-B435-4E66-9085-2750534E706A" )]
-    public class CampusTopic : Model<CampusTopic>
->>>>>>> 39713898
     {
         #region Entity Properties
 
