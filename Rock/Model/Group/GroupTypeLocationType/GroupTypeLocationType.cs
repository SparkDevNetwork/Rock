--- conflicted
+++ resolved
@@ -16,13 +16,9 @@
 //
 using System.ComponentModel.DataAnnotations;
 using System.ComponentModel.DataAnnotations.Schema;
-<<<<<<< HEAD
 #if REVIEW_NET5_0_OR_GREATER
 using System.Data.Entity.ModelConfiguration;
 #endif
-=======
-using System.Data.Entity.ModelConfiguration;
->>>>>>> c8e5dbba
 using System.Runtime.Serialization;
 using Rock.Lava;
 
@@ -100,36 +96,24 @@
         }
     }
 
-<<<<<<< HEAD
-#if REVIEW_NET5_0_OR_GREATER
-    /// <summary>
-    /// GroupTypeLocationTypeType EntityTypeConfiguration
-    /// </summary>
-    public class GroupTypeLocationTypeConfiguration : EntityTypeConfiguration<GroupTypeLocationType>
-=======
     #region Entity Configuration
 
     /// <summary>
     /// GroupTypeLocationType Configuration Class
     /// </summary>
     public partial class GroupTypeLocationTypeConfiguration : EntityTypeConfiguration<GroupTypeLocationType>
->>>>>>> c8e5dbba
     {
         /// <summary>
         /// Initializes a new instance of the <see cref="GroupTypeLocationTypeConfiguration"/> class.
         /// </summary>
         public GroupTypeLocationTypeConfiguration()
         {
-<<<<<<< HEAD
+            // Empty constructor. This is required to tell EF that this model exists.
+#if REVIEW_NET5_0_OR_GREATER
             this.HasKey( k => new { k.GroupTypeId, k.LocationTypeValueId } );
-        }
-    }
 #endif
-=======
-            // Empty constructor. This is required to tell EF that this model exists.
         }
     }
 
     #endregion Entity Configuration
->>>>>>> c8e5dbba
 }