--- conflicted
+++ resolved
@@ -40,11 +40,8 @@
     [RockDomain( "Group" )]
     [Table( "GroupType" )]
     [DataContract]
-<<<<<<< HEAD
     [CodeGenerateRest]
-=======
     [EnableAttributeQualification( nameof( Id ) )]
->>>>>>> cb9d2f2a
     [Rock.SystemGuid.EntityTypeGuid( "0DD30B04-01CF-4B38-8E83-BE661E2F7286" )]
     public partial class GroupType : Model<GroupType>, IOrdered, ICacheable
     {
