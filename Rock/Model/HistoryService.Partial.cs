﻿// <copyright>
// Copyright by the Spark Development Network
//
// Licensed under the Rock Community License (the "License");
// you may not use this file except in compliance with the License.
// You may obtain a copy of the License at
//
// http://www.rockrms.com/license
//
// Unless required by applicable law or agreed to in writing, software
// distributed under the License is distributed on an "AS IS" BASIS,
// WITHOUT WARRANTIES OR CONDITIONS OF ANY KIND, either express or implied.
// See the License for the specific language governing permissions and
// limitations under the License.
// </copyright>
//
using System;
using System.Collections.Generic;
#if NET5_0_OR_GREATER
using Microsoft.EntityFrameworkCore;
#else
using System.Data.Entity;
#endif
using System.Linq;
using System.Reflection;

using Rock.Data;
using Rock.Utility;
using Rock.Web.Cache;

namespace Rock.Model
{
    /// <summary>
    /// The data access/service class for the <see cref="Rock.Model.History"/> entity. This inherits from the Service class
    /// </summary>
    public partial class HistoryService
    {
        #region HistorySummary methods

        /// <summary>
        /// Gets the timeline HTML.
        /// </summary>
        /// <param name="timelineLavaTemplate">The timeline lava template.</param>
        /// <param name="primaryEntityType">Type of the primary entity.</param>
        /// <param name="entityId">The entity identifier.</param>
        /// <param name="secondaryEntityType">Type of the secondary entity.</param>
        /// <param name="additionalMergeFields">The additional merge fields.</param>
        /// <returns></returns>
        public string GetTimelineHtml( string timelineLavaTemplate, EntityTypeCache primaryEntityType, int entityId, EntityTypeCache secondaryEntityType, Dictionary<string, object> additionalMergeFields )
        {
            RockContext rockContext = this.Context as RockContext;
            HistoryService historyService = new HistoryService( rockContext );

            // change this to adjust the granularity of the GetHistorySummaryByDateTime
            TimeSpan dateSummaryGranularity = TimeSpan.FromDays( 1 );

            if ( primaryEntityType == null )
            {
                return null;
            }

            var entityTypeIdPrimary = primaryEntityType.Id;

            var primaryEntity = historyService.GetEntityQuery( entityTypeIdPrimary ).FirstOrDefault( a => a.Id == entityId );
            var historyQry = historyService.Queryable().Where( a => a.CreatedDateTime.HasValue );

            if ( secondaryEntityType == null )
            {
                // get history records where the primaryentity is the Entity
                historyQry = historyQry.Where( a => a.EntityTypeId == entityTypeIdPrimary && a.EntityId == entityId );
            }
            else
            {
                // get history records where the primaryentity is the Entity OR the primaryEntity is the RelatedEntity and the Entity is the Secondary Entity
                // For example, for GroupHistory, Set PrimaryEntityType to Group and SecondaryEntityType to GroupMember, then get history where the Group is History.Entity or the Group is the RelatedEntity and GroupMember is the EntityType
                var entityTypeIdSecondary = secondaryEntityType.Id;
                historyQry = historyQry.Where( a =>
                    ( a.EntityTypeId == entityTypeIdPrimary && a.EntityId == entityId )
                    || ( a.RelatedEntityTypeId == entityTypeIdPrimary && a.EntityTypeId == entityTypeIdSecondary && a.RelatedEntityId == entityId ) );
            }

            var historySummaryList = historyService.GetHistorySummary( historyQry );
            var historySummaryByDateList = historyService.GetHistorySummaryByDateTime( historySummaryList, dateSummaryGranularity );
            historySummaryByDateList = historySummaryByDateList.OrderByDescending( a => a.SummaryDateTime ).ToList();
            var historySummaryByDateByVerbList = historyService.GetHistorySummaryByDateTimeAndVerb( historySummaryByDateList );

            var mergeFields = Rock.Lava.LavaHelper.GetCommonMergeFields( null, null, new Rock.Lava.CommonMergeFieldsOptions { GetLegacyGlobalMergeFields = false } );
            mergeFields.Add( "PrimaryEntity", primaryEntity );
            mergeFields.Add( "PrimaryEntityTypeName", primaryEntityType.FriendlyName );
            if ( secondaryEntityType != null )
            {
                mergeFields.Add( "SecondaryEntityTypeName", secondaryEntityType.FriendlyName );
            }

            mergeFields.Add( "HistorySummaryByDateByVerbList", historySummaryByDateByVerbList );
            if ( additionalMergeFields != null )
            {
                foreach ( var additionalMergeField in additionalMergeFields )
                {
                    mergeFields.AddOrIgnore( additionalMergeField.Key, additionalMergeField.Value );
                }
            }

            string timelineHtml = timelineLavaTemplate.ResolveMergeFields( mergeFields );
            return timelineHtml;
        }

        /// <summary>
        /// Gets the entity query for the specified EntityTypeId
        /// </summary>
        /// <param name="entityTypeId">The entity type identifier.</param>
        /// <returns></returns>
        public IQueryable<IEntity> GetEntityQuery( int entityTypeId )
        {
            EntityTypeCache entityTypeCache = EntityTypeCache.Get( entityTypeId );

            var rockContext = this.Context as RockContext;

            if ( entityTypeCache.AssemblyName != null )
            {
                Type entityType = entityTypeCache.GetEntityType();
                if ( entityType != null )
                {
                    Type[] modelType = { entityType };
                    Type genericServiceType = typeof( Rock.Data.Service<> );
                    Type modelServiceType = genericServiceType.MakeGenericType( modelType );
                    Rock.Data.IService serviceInstance = Activator.CreateInstance( modelServiceType, new object[] { rockContext } ) as IService;

                    MethodInfo qryMethod = serviceInstance.GetType().GetMethod( "Queryable", new Type[] { } );
                    var entityQry = qryMethod.Invoke( serviceInstance, new object[] { } ) as IQueryable<IEntity>;

                    return entityQry;
                }
            }

            return null;
        }

        /// <summary>
        /// Gets the history summary by date.
        /// </summary>
        /// <param name="historySummaryList">The history summary list.</param>
        /// <param name="roundingInterval">The rounding interval.</param>
        /// <returns></returns>
        public List<HistorySummaryByDateTime> GetHistorySummaryByDateTime( List<HistorySummary> historySummaryList, TimeSpan roundingInterval )
        {
            IEnumerable<IGrouping<DateTime, HistorySummary>> groupByQry;
            if ( roundingInterval == TimeSpan.FromDays( 1 ) )
            {
                // if rounding by date, just group by the date without Time
                groupByQry = historySummaryList.GroupBy( a => a.CreatedDateTime.Date );
            }
            else
            {
                groupByQry = historySummaryList.GroupBy( a => a.CreatedDateTime.Round( roundingInterval ) );
            }

            var result = groupByQry.Select( a => new HistorySummaryByDateTime
            {
                SummaryDateTime = a.Key,
                HistorySummaryList = a.ToList()
            } ).ToList();

            return result;
        }

        /// <summary>
        /// Gets the history summary by date time and verb.
        /// </summary>
        /// <param name="historySummaryByDateTimeList">The history summary by date time list.</param>
        /// <returns></returns>
        public List<HistorySummaryByDateTimeAndVerb> GetHistorySummaryByDateTimeAndVerb( List<HistorySummaryByDateTime> historySummaryByDateTimeList )
        {
            List<HistorySummaryByDateTimeAndVerb> historySummaryByDateTimeAndVerbList = new List<HistorySummaryByDateTimeAndVerb>();

            foreach ( var historySummaryByDateTime in historySummaryByDateTimeList )
            {
                HistorySummaryByDateTimeAndVerb historySummaryByDateTimeAndVerb = new HistorySummaryByDateTimeAndVerb();
                historySummaryByDateTimeAndVerb.SummaryDateTime = historySummaryByDateTime.SummaryDateTime;
                historySummaryByDateTimeAndVerb.HistorySummaryListByEntityTypeAndVerbList = historySummaryByDateTime.HistorySummaryList.GroupBy( a => new { a.Verb, a.EntityTypeId } ).Select( x => new HistorySummaryListByEntityTypeAndVerb
                {
                    Verb = x.Key.Verb,
                    EntityTypeId = x.Key.EntityTypeId,
                    HistorySummaryList = x.ToList()
                } ).ToList();

                historySummaryByDateTimeAndVerbList.Add( historySummaryByDateTimeAndVerb );
            }

            return historySummaryByDateTimeAndVerbList;
        }

        /// <summary>
        /// Converts a history query grouped into a List of HistorySummary objects
        /// </summary>
        /// <param name="historyQry">The history qry.</param>
        /// <returns></returns>
        public List<HistorySummary> GetHistorySummary( IQueryable<History> historyQry )
        {
            // group the history into into summaries of records that were saved at the same time (for the same Entity, Category, etc)
            var historySummaryQry = historyQry.Where( a => a.CreatedDateTime.HasValue )
                .GroupBy( a => new
                {
                    CreatedDateTime = a.CreatedDateTime.Value,
                    EntityTypeId = a.EntityTypeId,
                    EntityId = a.EntityId,
                    CategoryId = a.CategoryId,
                    RelatedEntityTypeId = a.RelatedEntityTypeId,
                    RelatedEntityId = a.RelatedEntityId,
                    CreatedByPersonAliasId = a.CreatedByPersonAliasId
                } )
                .OrderBy( a => a.Key.CreatedDateTime )
                .Select( x => new HistorySummary
                {
                    CreatedDateTime = x.Key.CreatedDateTime,
                    EntityTypeId = x.Key.EntityTypeId,
                    EntityId = x.Key.EntityId,
                    CategoryId = x.Key.CategoryId,
                    RelatedEntityTypeId = x.Key.RelatedEntityTypeId,
                    RelatedEntityId = x.Key.RelatedEntityId,
                    CreatedByPersonAliasId = x.Key.CreatedByPersonAliasId,
                    HistoryList = x.OrderBy( h => h.Id ).ToList()
                } );

            // load the query into a list
            var historySummaryList = historySummaryQry.ToList();

            PopulateHistorySummaryEntities( historyQry, historySummaryList );

            return historySummaryList;
        }

        /// <summary>
        /// Populates the history summary entities.
        /// </summary>
        /// <param name="historyQry">The history qry.</param>
        /// <param name="historySummaryList">The history summary list.</param>
        private void PopulateHistorySummaryEntities( IQueryable<History> historyQry, List<HistorySummary> historySummaryList )
        {
            // find all the EntityTypes that are used as the History.EntityTypeId records
            var entityTypeIdList = historyQry.Select( a => a.EntityTypeId ).Distinct().ToList();
            foreach ( var entityTypeId in entityTypeIdList )
            {
                // for each entityType, query whatever it is (for example Person) so that we can populate the HistorySummary with that Entity
                var entityLookup = this.GetEntityQuery( entityTypeId ).AsNoTracking()
                    .Where( a => historyQry.Any( h => h.EntityTypeId == entityTypeId && h.EntityId == a.Id ) )
                    .ToList().ToDictionary( k => k.Id, v => v );

                foreach ( var historySummary in historySummaryList.Where( a => a.EntityTypeId == entityTypeId ) )
                {
                    // set the History.Entity to the Entity referenced by History.EntityTypeId/EntityId. If EntityType is Rock.Model.Person, then Entity would be the full Person record where Person.Id = EntityId
                    historySummary.Entity = entityLookup.GetValueOrNull( historySummary.EntityId );
                }
            }

            // find all the EntityTypes that are used as the History.RelatedEntityTypeId records
            var relatedEntityTypeIdList = historyQry.Where( a => a.RelatedEntityTypeId.HasValue ).Select( a => a.RelatedEntityTypeId.Value ).Distinct().ToList();
            foreach ( var relatedEntityTypeId in relatedEntityTypeIdList )
            {
                // for each relatedEntityType, query whatever it is (for example Group) so that we can populate the HistorySummary with that RelatedEntity
                var relatedEntityLookup = this.GetEntityQuery( relatedEntityTypeId ).AsNoTracking()
                    .Where( a => historyQry.Any( h => h.RelatedEntityTypeId == relatedEntityTypeId && h.RelatedEntityId == a.Id ) )
                    .ToList().ToDictionary( k => k.Id, v => v );

                foreach ( var historySummary in historySummaryList.Where( a => a.RelatedEntityTypeId == relatedEntityTypeId && a.RelatedEntityId.HasValue ) )
                {
                    // set the History.RelatedEntity to the Entity referenced by History.RelatedEntityTypeId/RelatedEntityId. If RelatedEntityType is Rock.Model.Group, then RelatedEntity would be the full Group record where Group.Id = RelatedEntityId
                    historySummary.RelatedEntity = relatedEntityLookup.GetValueOrNull( historySummary.RelatedEntityId.Value );
                }
            }
        }

        #endregion

        #region HistorySummary classes

        /// <summary>
        /// 
        /// </summary>
        public class HistorySummaryByDateTimeAndVerb : RockDynamic
        {
            /// <summary>
            /// Gets or sets the date time 
            /// </summary>
            /// <value>
            /// The date time.
            /// </value>
            public DateTime SummaryDateTime { get; set; }

            /// <summary>
            /// Gets the date/time of the first history log in this summary's summarylist
            /// </summary>
            /// <value>
            /// The first history date time.
            /// </value>
            public DateTime? FirstHistoryDateTime => this.HistorySummaryListByEntityTypeAndVerbList.FirstOrDefault()?.FirstHistoryDateTime;

            /// <summary>
            /// Gets the date/time of the last history log in this summary's summarylist
            /// </summary>
            /// <value>
            /// The last history date time.
            /// </value>
            public DateTime? LastHistoryDateTime => this.HistorySummaryListByEntityTypeAndVerbList.FirstOrDefault()?.LastHistoryDateTime;

            /// <summary>
            /// Gets or sets the history summary list group by EntityType and Verb
            /// </summary>
            /// <value>
            /// The history summary list by verb list.
            /// </value>
            public List<HistorySummaryListByEntityTypeAndVerb> HistorySummaryListByEntityTypeAndVerbList { get; set; }
        }

        /// <summary>
        /// 
        /// </summary>
        public class HistorySummaryListByEntityTypeAndVerb : RockDynamic
        {
            /// <summary>
            /// Gets or sets the verb.
            /// </summary>
            /// <value>
            /// The verb.
            /// </value>
            public string Verb { get; set; }

            /// <summary>
            /// Gets or sets the entity type identifier.
            /// </summary>
            /// <value>
            /// The entity type identifier.
            /// </value>
            public int EntityTypeId { get; set; }

            /// <summary>
            /// Gets the name of the entity type.
            /// </summary>
            /// <value>
            /// The name of the entity type.
            /// </value>
            public string EntityTypeName
            {
                get
                {
                    return EntityTypeCache.Get( this.EntityTypeId )?.FriendlyName;
                }
            }

            /// <summary>
            /// Gets the date/time of the first history log in this summary's summarylist
            /// </summary>
            /// <value>
            /// The first history date time.
            /// </value>
            public DateTime? FirstHistoryDateTime => this.HistorySummaryList?.FirstOrDefault()?.CreatedDateTime;

            /// <summary>
            /// Gets the date/time of the first history log in this summary's summarylist
            /// </summary>
            /// <value>
            /// The first history date time.
            /// </value>
            public DateTime? LastHistoryDateTime => this.HistorySummaryList?.LastOrDefault()?.CreatedDateTime;

            /// <summary>
            /// Gets or sets the history summary list.
            /// </summary>
            /// <value>
            /// The history summary list.
            /// </value>
            public List<HistorySummary> HistorySummaryList { get; set; }
        }

        /// <summary>
        /// 
        /// </summary>
        public class HistorySummaryByDateTime : RockDynamic
        {
            /// <summary>
            /// Gets or sets the date time.
            /// </summary>
            /// <value>
            /// The date time.
            /// </value>
            public DateTime SummaryDateTime { get; set; }

            /// <summary>
            /// Gets or sets the history summary list.
            /// </summary>
            /// <value>
            /// The history summary list.
            /// </value>
            public List<HistorySummary> HistorySummaryList { get; set; }
        }

        /// <summary>
        /// 
        /// </summary>
        public class HistorySummary : RockDynamic
        {
            /// <summary>
            /// Gets or sets the created date time.
            /// </summary>
            /// <value>
            /// The created date time.
            /// </value>
            public DateTime CreatedDateTime { get; set; }

            /// <summary>
            /// Gets the first history record.
            /// </summary>
            /// <value>
            /// The first history record.
            /// </value>
            private History FirstHistoryRecord
            {
                get
                {
                    if ( _firstHistoryRecord == null )
                    {
                        _firstHistoryRecord = this.HistoryList?.FirstOrDefault();
                    }

                    return _firstHistoryRecord;
                }
            }

            private History _firstHistoryRecord = null;

            /// <summary>
            /// Gets the Id of the First History Record (the record that the others are summarized under)
            /// </summary>
            /// <value>
            /// The first history identifier.
            /// </value>
            public int FirstHistoryId => this.FirstHistoryRecord?.Id ?? 0;

            /// <summary>
            /// Gets or sets the Summary verb (the Verb of the first history record in this summary)
            /// </summary>
            /// <value>
            /// The verb.
            /// </value>
            public string Verb => this.FirstHistoryRecord?.Verb;

            /// <summary>
            /// Gets the caption.
            /// </summary>
            /// <value>
            /// The caption.
            /// </value>
            public string Caption => this.FirstHistoryRecord?.Caption;

            /// <summary>
            /// Gets the name of the value.
            /// </summary>
            /// <value>
            /// The name of the value.
            /// </value>
            public string ValueName => this.FirstHistoryRecord?.ValueName;

            /// <summary>
            /// Gets the related data.
            /// </summary>
            /// <value>
            /// The related data.
            /// </value>
            public string RelatedData => this.FirstHistoryRecord?.RelatedData;

            /// <summary>
            /// Gets the created by person identifier.
            /// </summary>
            /// <value>
            /// The created by person identifier.
            /// </value>
            public int? CreatedByPersonId => this.FirstHistoryRecord?.CreatedByPersonId;

            /// <summary>
            /// Gets or sets the created by person.
            /// </summary>
            /// <value>
            /// The created by person.
            /// </value>
            public Person CreatedByPerson => this.FirstHistoryRecord?.CreatedByPersonAlias?.Person;

            /// <summary>
            /// Gets the name of the created by person.
            /// </summary>
            /// <value>
            /// The name of the created by person.
            /// </value>
            public string CreatedByPersonName => this.FirstHistoryRecord?.CreatedByPersonName;

            /// <summary>
            /// Gets the created by person alias identifier.
            /// </summary>
            /// <value>
            /// The created by person alias identifier.
            /// </value>
            public int? CreatedByPersonAliasId { get; internal set; }

            /// <summary>
            /// Gets or sets the entity type identifier.
            /// </summary>
            /// <value>
            /// The entity type identifier.
            /// </value>
            public int EntityTypeId { get; set; }

            /// <summary>
            /// Gets the name of the entity type.
            /// </summary>
            /// <value>
            /// The name of the entity type.
            /// </value>
            public string EntityTypeName
            {
                get
                {
                    return EntityTypeCache.Get( this.EntityTypeId )?.FriendlyName;
                }
            }

            /// <summary>
            /// Gets or sets the entity identifier.
            /// </summary>
            /// <value>
            /// The entity identifier.
            /// </value>
            public int EntityId { get; set; }

            /// <summary>
            /// Gets or sets the entity.
            /// </summary>
            /// <value>
            /// The entity.
            /// </value>
            public IEntity Entity { get; set; }

            /// <summary>
            /// Gets or sets the category identifier.
            /// </summary>
            /// <value>
            /// The category identifier.
            /// </value>
            public int CategoryId { get; set; }

            /// <summary>
            /// Gets the category.
            /// </summary>
            /// <value>
            /// The category.
            /// </value>
            public CategoryCache Category
            {
                get
                {
                    return CategoryCache.Get( this.CategoryId );
                }
            }

            /// <summary>
            /// Gets or sets the related entity type identifier.
            /// </summary>
            /// <value>
            /// The related entity type identifier.
            /// </value>
            public int? RelatedEntityTypeId { get; set; }

            /// <summary>
            /// Gets the name of the related entity type.
            /// </summary>
            /// <value>
            /// The name of the related entity type.
            /// </value>
            public string RelatedEntityTypeName
            {
                get
                {
                    if ( RelatedEntityTypeId.HasValue )
                    {
                        return EntityTypeCache.Get( this.RelatedEntityTypeId.Value )?.FriendlyName;
                    }

                    return null;
                }
            }

            /// <summary>
            /// Gets or sets the related entity identifier.
            /// </summary>
            /// <value>
            /// The related entity identifier.
            /// </value>
            public int? RelatedEntityId { get; set; }

            /// <summary>
            /// Gets or sets the related entity.
            /// </summary>
            /// <value>
            /// The related entity.
            /// </value>
            public IEntity RelatedEntity { get; set; }

            /// <summary>
            /// Gets the formatted caption.
            /// </summary>
            /// <value>
            /// The formatted caption.
            /// </value>
            public string FormattedCaption
            {
                get
                {
                    var category = this.Category;
                    var caption = this.Caption;
                    if ( category != null )
                    {
                        string urlMask = category.GetAttributeValue( "UrlMask" );
                        string virtualUrl = string.Empty;
                        if ( !string.IsNullOrWhiteSpace( urlMask ) )
                        {
                            IEntity iEntity = null;
                            if ( this.RelatedEntityTypeId.HasValue && this.RelatedEntityId.HasValue )
                            {
                                var relatedEntityType = EntityTypeCache.Get( this.RelatedEntityTypeId.Value );
                                iEntity = Reflection.GetIEntityForEntityType( relatedEntityType.GetEntityType(), this.RelatedEntityId.Value );
                            }

<<<<<<< HEAD
                            string resolvedUrl;

#if NET5_0_OR_GREATER
                            resolvedUrl = virtualUrl;
#else
                            if ( System.Web.HttpContext.Current == null )
=======
                            if ( urlMask.Contains( "{0}" ) && iEntity != null )
>>>>>>> 34a36e40
                            {
                                string p1 = this.RelatedEntityId.Value.ToString();
                                string p2 = this.EntityId.ToString();
                                virtualUrl = string.Format( urlMask, p1, p2 );
                            }

                            string formattedCaption = caption;
                            if ( virtualUrl.IsNotNullOrWhiteSpace() )
                            {
                                string resolvedUrl;

                                if ( System.Web.HttpContext.Current == null )
                                {
                                    resolvedUrl = virtualUrl;
                                }
                                else
                                {
                                    resolvedUrl = System.Web.VirtualPathUtility.ToAbsolute( virtualUrl );
                                }

                                formattedCaption = string.Format( "<a href='{0}'>{1}</a>", resolvedUrl, caption );
                            }
#endif

                            return formattedCaption;
                        }
                    }

                    return caption;
                }
            }

            /// <summary>
            /// Gets or sets the history list.
            /// </summary>
            /// <value>
            /// The history list.
            /// </value>
            public List<History> HistoryList { get; set; }
        }

        #endregion

        /// <summary>
        /// Adds the changes.
        /// </summary>
        /// <param name="rockContext">The rock context.</param>
        /// <param name="modelType">Type of the model.</param>
        /// <param name="categoryGuid">The category unique identifier.</param>
        /// <param name="entityId">The entity identifier.</param>
        /// <param name="changes">The changes.</param>
        /// <param name="modifiedByPersonAliasId">The modified by person alias identifier.</param>
        public static void AddChanges( RockContext rockContext, Type modelType, Guid categoryGuid, int entityId, History.HistoryChangeList changes, int? modifiedByPersonAliasId = null )
        {
            AddChanges( rockContext, modelType, categoryGuid, entityId, changes, null, null, null, modifiedByPersonAliasId );
        }

        /// <summary>
        /// Adds the changes.
        /// </summary>
        /// <param name="rockContext">The rock context.</param>
        /// <param name="modelType">Type of the model.</param>
        /// <param name="categoryGuid">The category unique identifier.</param>
        /// <param name="entityId">The entity identifier.</param>
        /// <param name="changes">The changes.</param>
        /// <param name="caption">The caption.</param>
        /// <param name="relatedModelType">Type of the related model.</param>
        /// <param name="relatedEntityId">The related entity identifier.</param>
        /// <param name="modifiedByPersonAliasId">The modified by person alias identifier.</param>
        public static void AddChanges( RockContext rockContext, Type modelType, Guid categoryGuid, int entityId, History.HistoryChangeList changes, string caption, Type relatedModelType, int? relatedEntityId, int? modifiedByPersonAliasId = null )
        {
            List<History> historyRecordsToInsert = GetChanges( modelType, categoryGuid, entityId, changes, caption, relatedModelType, relatedEntityId, modifiedByPersonAliasId );

            var historyService = new HistoryService( rockContext );
            historyService.AddRange( historyRecordsToInsert );
        }

        /// <summary>
        /// Gets the changes.
        /// </summary>
        /// <param name="modelType">Type of the model.</param>
        /// <param name="categoryGuid">The category unique identifier.</param>
        /// <param name="entityId">The entity identifier.</param>
        /// <param name="changes">The changes.</param>
        /// <param name="caption">The caption.</param>
        /// <param name="relatedModelType">Type of the related model.</param>
        /// <param name="relatedEntityId">The related entity identifier.</param>
        /// <param name="modifiedByPersonAliasId">The modified by person alias identifier.</param>
        /// <param name="sourceOfChange">The source of change.</param>
        /// <returns></returns>
        internal static List<History> GetChanges( Type modelType, Guid categoryGuid, int entityId, History.HistoryChangeList changes, string caption, Type relatedModelType, int? relatedEntityId, int? modifiedByPersonAliasId, string sourceOfChange = null )
        {
            SetHistoryEntriesSourceOfChange( changes, sourceOfChange, sourceOfChange != null );

            var entityType = EntityTypeCache.Get( modelType );
            var category = CategoryCache.Get( categoryGuid );
            var creationDate = RockDateTime.Now;

            int? relatedEntityTypeId = null;
            if ( relatedModelType != null )
            {
                var relatedEntityType = EntityTypeCache.Get( relatedModelType );
                if ( relatedModelType != null )
                {
                    relatedEntityTypeId = relatedEntityType.Id;
                }
            }

            List<History> historyRecordsToInsert = new List<History>();

            if ( entityType != null && category != null )
            {
                foreach ( var historyChange in changes.Where( m => m != null ) )
                {
                    var history = new History();
                    history.EntityTypeId = entityType.Id;
                    history.CategoryId = category.Id;
                    history.EntityId = entityId;
                    history.Caption = caption.Truncate( 200 );
                    history.RelatedEntityTypeId = relatedEntityTypeId;
                    history.RelatedEntityId = relatedEntityId;

                    historyChange.CopyToHistory( history );

                    if ( modifiedByPersonAliasId.HasValue )
                    {
                        history.CreatedByPersonAliasId = modifiedByPersonAliasId;
                    }

                    // If not specified, manually set the creation date on these history items so that they will be grouped together.
                    if ( historyChange.ChangedDateTime == null )
                    {
                        history.CreatedDateTime = creationDate;
                    }

                    historyRecordsToInsert.Add( history );
                }
            }

            return historyRecordsToInsert;
        }

        /// <summary>
        /// Saves a list of history messages.
        /// </summary>
        /// <param name="rockContext">The rock context.</param>
        /// <param name="modelType">Type of the model.</param>
        /// <param name="categoryGuid">The category unique identifier.</param>
        /// <param name="entityId">The entity identifier.</param>
        /// <param name="changes">The changes.</param>
        /// <param name="commitSave">if set to <c>true</c> [commit save].</param>
        /// <param name="modifiedByPersonAliasId">The modified by person alias identifier.</param>
        /// <param name="sourceOfChange">The source of change.</param>
        public static void SaveChanges( RockContext rockContext, Type modelType, Guid categoryGuid, int entityId, History.HistoryChangeList changes, bool commitSave = true, int? modifiedByPersonAliasId = null, string sourceOfChange = null )
        {
            SaveChanges( rockContext, modelType, categoryGuid, entityId, changes, null, null, null, commitSave, modifiedByPersonAliasId, sourceOfChange );
        }

        /// <summary>
        /// Saves the changes.
        /// </summary>
        /// <param name="rockContext">The rock context.</param>
        /// <param name="modelType">Type of the model.</param>
        /// <param name="categoryGuid">The category unique identifier.</param>
        /// <param name="entityId">The entity identifier.</param>
        /// <param name="changes">The changes.</param>
        /// <param name="caption">The caption.</param>
        /// <param name="relatedModelType">Type of the related model.</param>
        /// <param name="relatedEntityId">The related entity identifier.</param>
        /// <param name="commitSave">if set to <c>true</c> [commit save].</param>
        /// <param name="modifiedByPersonAliasId">The modified by person alias identifier.</param>
        /// <param name="sourceOfChange">The source of change to be recorded on the history record. If this is not provided the RockContext source of change will be used instead.</param>
        public static void SaveChanges( RockContext rockContext, Type modelType, Guid categoryGuid, int entityId, History.HistoryChangeList changes, string caption, Type relatedModelType, int? relatedEntityId, bool commitSave = true, int? modifiedByPersonAliasId = null, string sourceOfChange = null )
        {
            if ( changes.Any() )
            {
                // Set the change source for any entries that do not have one, or for all entries if a source has been supplied as a parameter.
                SetHistoryEntriesSourceOfChange( changes, sourceOfChange ?? rockContext.SourceOfChange, sourceOfChange != null );

                AddChanges( rockContext, modelType, categoryGuid, entityId, changes, caption, relatedModelType, relatedEntityId, modifiedByPersonAliasId );
                if ( commitSave )
                {
                    rockContext.SaveChanges();
                }
            }
        }

        /// <summary>
        /// Deletes any saved history items.
        /// </summary>
        /// <param name="rockContext">The rock context.</param>
        /// <param name="modelType">Type of the model.</param>
        /// <param name="entityId">The entity identifier.</param>
        public static void DeleteChanges( RockContext rockContext, Type modelType, int entityId )
        {
            var entityType = EntityTypeCache.Get( modelType );
            if ( entityType != null )
            {
                var historyService = new HistoryService( rockContext );
                foreach ( var history in historyService.Queryable()
                    .Where( h =>
                        h.EntityTypeId == entityType.Id &&
                        h.EntityId == entityId ) )
                {
                    historyService.Delete( history );
                }

                rockContext.SaveChanges();
            }
        }

        /// <summary>
        /// Set the SourceOfChange property for the entries in a HistoryChangeList.
        /// </summary>
        /// <param name="changes"></param>
        /// <param name="newSourceOfChange"></param>
        /// <param name="overrideExisting"></param>
        private static void SetHistoryEntriesSourceOfChange( History.HistoryChangeList changes, string newSourceOfChange, bool overrideExisting )
        {
            // Set the SourceOfChange property for any entries that do not have an existing value, or for all entries if the override flag is set.
            changes.Where( x => x.SourceOfChange == null || overrideExisting )
                   .ToList()
                   .ForEach( a => a.SourceOfChange = newSourceOfChange );
        }
    }
}<|MERGE_RESOLUTION|>--- conflicted
+++ resolved
@@ -628,16 +628,7 @@
                                 iEntity = Reflection.GetIEntityForEntityType( relatedEntityType.GetEntityType(), this.RelatedEntityId.Value );
                             }
 
-<<<<<<< HEAD
-                            string resolvedUrl;
-
-#if NET5_0_OR_GREATER
-                            resolvedUrl = virtualUrl;
-#else
-                            if ( System.Web.HttpContext.Current == null )
-=======
                             if ( urlMask.Contains( "{0}" ) && iEntity != null )
->>>>>>> 34a36e40
                             {
                                 string p1 = this.RelatedEntityId.Value.ToString();
                                 string p2 = this.EntityId.ToString();
@@ -649,6 +640,9 @@
                             {
                                 string resolvedUrl;
 
+#if NET5_0_OR_GREATER
+                                resolvedUrl = virtualUrl;
+#else
                                 if ( System.Web.HttpContext.Current == null )
                                 {
                                     resolvedUrl = virtualUrl;
@@ -657,10 +651,10 @@
                                 {
                                     resolvedUrl = System.Web.VirtualPathUtility.ToAbsolute( virtualUrl );
                                 }
+#endif
 
                                 formattedCaption = string.Format( "<a href='{0}'>{1}</a>", resolvedUrl, caption );
                             }
-#endif
 
                             return formattedCaption;
                         }
