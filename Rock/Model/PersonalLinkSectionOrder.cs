--- conflicted
+++ resolved
@@ -19,11 +19,8 @@
 using System.Runtime.Serialization;
 
 using Rock.Data;
-<<<<<<< HEAD
 using Rock.Lava;
-=======
 using Rock.Web.Cache;
->>>>>>> 34442aab
 
 namespace Rock.Model
 {
