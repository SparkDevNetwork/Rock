--- conflicted
+++ resolved
@@ -19,10 +19,6 @@
 using System.Data;
 using System.Data.SqlClient;
 using System.Web;
-<<<<<<< HEAD
-using Rock.Web.Cache;
-=======
->>>>>>> 573e5c76
 
 namespace Rock.Model
 {
