--- conflicted
+++ resolved
@@ -107,19 +107,14 @@
             {
                 errorMessage = string.Format( "This {0} is assigned to a {1}.", DefinedValue.FriendlyTypeName, Campus.FriendlyTypeName );
                 return false;
-<<<<<<< HEAD
-            }
-
-=======
-            }  
- 
+            }
+
             if ( new Service<CampusSchedule>( Context ).Queryable().Any( a => a.ScheduleTypeValueId == item.Id ) )
             {
                 errorMessage = string.Format( "This {0} is assigned to a {1}.", DefinedValue.FriendlyTypeName, CampusSchedule.FriendlyTypeName );
                 return false;
-            }  
- 
->>>>>>> bdfa577f
+            }
+
             if ( new Service<Communication>( Context ).Queryable().Any( a => a.SMSFromDefinedValueId == item.Id ) )
             {
                 errorMessage = string.Format( "This {0} is assigned to a {1}.", DefinedValue.FriendlyTypeName, Communication.FriendlyTypeName );
