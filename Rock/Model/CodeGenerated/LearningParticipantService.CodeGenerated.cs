//------------------------------------------------------------------------------
// <auto-generated>
//     This code was generated by the Rock.CodeGeneration project
//     Changes to this file will be lost when the code is regenerated.
// </auto-generated>
//------------------------------------------------------------------------------
// <copyright>
// Copyright by the Spark Development Network
//
// Licensed under the Rock Community License (the "License");
// you may not use this file except in compliance with the License.
// You may obtain a copy of the License at
//
// http://www.rockrms.com/license
//
// Unless required by applicable law or agreed to in writing, software
// distributed under the License is distributed on an "AS IS" BASIS,
// WITHOUT WARRANTIES OR CONDITIONS OF ANY KIND, either express or implied.
// See the License for the specific language governing permissions and
// limitations under the License.
// </copyright>

using System;
using System.Collections.Generic;
using System.Linq;

using Rock.Data;

namespace Rock.Model
{
    /// <summary>
    /// LearningParticipant Service class
    /// </summary>
    public partial class LearningParticipantService : Service<LearningParticipant>
    {
        /// <summary>
        /// Initializes a new instance of the <see cref="LearningParticipantService"/> class
        /// </summary>
        /// <param name="context">The context.</param>
        public LearningParticipantService(RockContext context) : base(context)
        {
        }

        /// <summary>
        /// Determines whether this instance can delete the specified item.
        /// </summary>
        /// <param name="item">The item.</param>
        /// <param name="errorMessage">The error message.</param>
        /// <returns>
        ///   <c>true</c> if this instance can delete the specified item; otherwise, <c>false</c>.
        /// </returns>
        public bool CanDelete( LearningParticipant item, out string errorMessage )
        {
            errorMessage = string.Empty;
            return true;
        }
    }

<<<<<<< HEAD
    public partial class LearningParticipant : IHasQueryableAttributes<LearningParticipant.LearningParticipantQueryableAttributeValue>
    {
        /// <inheritdoc/>
        public virtual ICollection<LearningParticipantQueryableAttributeValue> EntityAttributeValues { get; set; } 
=======
    [HasQueryableAttributes( typeof( LearningParticipant.LearningParticipantQueryableAttributeValue ), nameof( LearningParticipantAttributeValues ) )]
    public partial class LearningParticipant
    {
        /// <summary>
        /// Gets the entity attribute values. This should only be used inside
        /// LINQ statements when building a where clause for the query. This
        /// property should only be used inside LINQ statements for filtering
        /// or selecting values. Do <b>not</b> use it for accessing the
        /// attributes after the entity has been loaded.
        /// </summary>
        public virtual ICollection<LearningParticipantQueryableAttributeValue> LearningParticipantAttributeValues { get; set; } 
>>>>>>> 6eca1c01

        /// <inheritdoc/>
        public class LearningParticipantQueryableAttributeValue : QueryableAttributeValue
        {
        }
    }

    /// <summary>
    /// Generated Extension Methods
    /// </summary>
    public static partial class LearningParticipantExtensionMethods
    {
        /// <summary>
        /// Clones this LearningParticipant object to a new LearningParticipant object
        /// </summary>
        /// <param name="source">The source.</param>
        /// <param name="deepCopy">if set to <c>true</c> a deep copy is made. If false, only the basic entity properties are copied.</param>
        /// <returns></returns>
        public static LearningParticipant Clone( this LearningParticipant source, bool deepCopy )
        {
            if (deepCopy)
            {
                return source.Clone() as LearningParticipant;
            }
            else
            {
                var target = new LearningParticipant();
                target.CopyPropertiesFrom( source );
                return target;
            }
        }

        /// <summary>
        /// Clones this LearningParticipant object to a new LearningParticipant object with default values for the properties in the Entity and Model base classes.
        /// </summary>
        /// <param name="source">The source.</param>
        /// <returns></returns>
        public static LearningParticipant CloneWithoutIdentity( this LearningParticipant source )
        {
            var target = new LearningParticipant();
            target.CopyPropertiesFrom( source );

            target.Id = 0;
            target.Guid = Guid.NewGuid();
            target.ForeignKey = null;
            target.ForeignId = null;
            target.ForeignGuid = null;

            return target;
        }

        /// <summary>
        /// Copies the properties from another LearningParticipant object to this LearningParticipant object
        /// </summary>
        /// <param name="target">The target.</param>
        /// <param name="source">The source.</param>
        public static void CopyPropertiesFrom( this LearningParticipant target, LearningParticipant source )
        {
            target.Id = source.Id;
            target.ArchivedByPersonAliasId = source.ArchivedByPersonAliasId;
            target.ArchivedDateTime = source.ArchivedDateTime;
            target.CommunicationPreference = source.CommunicationPreference;
            target.DateTimeAdded = source.DateTimeAdded;
            target.ForeignGuid = source.ForeignGuid;
            target.ForeignKey = source.ForeignKey;
            target.GroupId = source.GroupId;
            target.GroupMemberStatus = source.GroupMemberStatus;
            target.GroupOrder = source.GroupOrder;
            target.GroupRoleId = source.GroupRoleId;
            target.GroupTypeId = source.GroupTypeId;
            target.GuestCount = source.GuestCount;
            target.InactiveDateTime = source.InactiveDateTime;
            target.IsArchived = source.IsArchived;
            target.IsNotified = source.IsNotified;
            target.IsSystem = source.IsSystem;
            target.LearningClassId = source.LearningClassId;
            target.LearningCompletionDateTime = source.LearningCompletionDateTime;
            target.LearningCompletionStatus = source.LearningCompletionStatus;
            target.LearningGradePercent = source.LearningGradePercent;
            target.LearningGradingSystemScaleId = source.LearningGradingSystemScaleId;
            target.LearningProgramCompletionId = source.LearningProgramCompletionId;
            target.Note = source.Note;
            target.PersonId = source.PersonId;
            target.ScheduleReminderEmailOffsetDays = source.ScheduleReminderEmailOffsetDays;
            target.ScheduleStartDate = source.ScheduleStartDate;
            target.ScheduleTemplateId = source.ScheduleTemplateId;
            target.CreatedDateTime = source.CreatedDateTime;
            target.ModifiedDateTime = source.ModifiedDateTime;
            target.CreatedByPersonAliasId = source.CreatedByPersonAliasId;
            target.ModifiedByPersonAliasId = source.ModifiedByPersonAliasId;
            target.Guid = source.Guid;
            target.ForeignId = source.ForeignId;

        }
    }
}<|MERGE_RESOLUTION|>--- conflicted
+++ resolved
@@ -52,16 +52,16 @@
         public bool CanDelete( LearningParticipant item, out string errorMessage )
         {
             errorMessage = string.Empty;
+
+            if ( new Service<LearningActivityCompletion>( Context ).Queryable().Any( a => a.StudentId == item.Id ) )
+            {
+                errorMessage = string.Format( "This {0} is assigned to a {1}.", LearningParticipant.FriendlyTypeName, LearningActivityCompletion.FriendlyTypeName );
+                return false;
+            }
             return true;
         }
     }
 
-<<<<<<< HEAD
-    public partial class LearningParticipant : IHasQueryableAttributes<LearningParticipant.LearningParticipantQueryableAttributeValue>
-    {
-        /// <inheritdoc/>
-        public virtual ICollection<LearningParticipantQueryableAttributeValue> EntityAttributeValues { get; set; } 
-=======
     [HasQueryableAttributes( typeof( LearningParticipant.LearningParticipantQueryableAttributeValue ), nameof( LearningParticipantAttributeValues ) )]
     public partial class LearningParticipant
     {
@@ -73,7 +73,6 @@
         /// attributes after the entity has been loaded.
         /// </summary>
         public virtual ICollection<LearningParticipantQueryableAttributeValue> LearningParticipantAttributeValues { get; set; } 
->>>>>>> 6eca1c01
 
         /// <inheritdoc/>
         public class LearningParticipantQueryableAttributeValue : QueryableAttributeValue
