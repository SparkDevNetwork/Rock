﻿// <copyright>
// Copyright by the Spark Development Network
//
// Licensed under the Rock Community License (the "License");
// you may not use this file except in compliance with the License.
// You may obtain a copy of the License at
//
// http://www.rockrms.com/license
//
// Unless required by applicable law or agreed to in writing, software
// distributed under the License is distributed on an "AS IS" BASIS,
// WITHOUT WARRANTIES OR CONDITIONS OF ANY KIND, either express or implied.
// See the License for the specific language governing permissions and
// limitations under the License.
// </copyright>
//
using System;
using System.Collections.Generic;
using System.Linq;
using System.Net;
using System.Text.RegularExpressions;
<<<<<<< HEAD
#if REVIEW_WEBFORMS
=======

>>>>>>> c8e5dbba
using DotLiquid.Util;
#endif

using Microsoft.Extensions.Logging;

using Rock.Attribute;
using Rock.Cms;
using Rock.Data;
using Rock.Enums.Cms;
using Rock.Logging;
using Rock.Model.CMS.ContentChannelItem.Options;
using Rock.Store;
using Rock.Tasks;
using Rock.Utility.ContentLibraryApi;
using Rock.Web.Cache;

namespace Rock.Model
{
    /// <summary>
    /// Manually created Service methods for ContentChannelItem
    /// </summary>
    [RockLoggingCategory]
    public partial class ContentChannelItemService
    {
        /// <summary>
        /// Gets the maximum item order value for content channel.
        /// </summary>
        /// <param name="contentChannelId">The content channel identifier.</param>
        /// <returns>The highest value in the Order field for the specified content channel</returns>
        public int? GetMaxItemOrderValueForContentChannel( int contentChannelId )
        {
            return Queryable().Where( i => i.ContentChannelId == contentChannelId ).Max( i => ( int? ) i.Order );
        }

        /// <summary>
        /// Gets the next Order value for the content channel.
        /// </summary>
        /// <param name="contentChannelId">The content channel identifier.</param>
        /// <returns></returns>
        public int GetNextItemOrderValueForContentChannel( int contentChannelId )
        {
            int? i = GetMaxItemOrderValueForContentChannel( contentChannelId );
            return i == null ? 0 : ( int ) i + 1;
        }

        /// <summary>
        /// Downloads or redownloads an item from the Content Library and saves the context.
        /// </summary>
        /// <param name="options">The content library item download options.</param>
        /// <exception cref="AddFromContentLibraryException">Thrown when an error occurs while adding an item from the Content Library.</exception>
        /// <returns>The downloaded Content Library item details.</returns>
        [RockInternal( "1.16" )]
        public ContentLibraryApiItemDetailBag AddFromContentLibrary( ContentLibraryItemDownloadOptions options )
        {
            #region Validation

            var rockContext = ( RockContext ) this.Context;
            var contentChannel = new ContentChannelService( rockContext ).GetInclude( options.DownloadIntoContentChannelGuid, c => c.ContentChannelType );
            
            if ( contentChannel == null )
            {
                throw new ArgumentException( $"ContentChannel not found for { nameof( options.DownloadIntoContentChannelGuid ) }. [{ nameof( options.DownloadIntoContentChannelGuid ) }={ options.DownloadIntoContentChannelGuid }]", nameof( options.DownloadIntoContentChannelGuid ) );
            }

            ThrowIfContentLibraryNotEnabled( contentChannel );
            var contentLibraryConfiguration = contentChannel.ContentLibraryConfiguration;

            #endregion

            // Download the Content Library item.
            var contentLibraryApi = new CachedContentLibraryApi();
            var response = contentLibraryApi.DownloadItem(
                options.ContentLibraryItemGuidToDownload,
                new ContentLibraryApiItemDownloadBag
                {
                    DownloadedBy = options.CurrentPersonPerformingDownload?.FullName,
                    IsStructuredContentIncluded = contentChannel.IsStructuredContent,
                    OrganizationKey = OrganizationService.GetOrganizationKey()
                } );

            if ( response.IsSuccess && response.Data == null )
            {
                throw new AddFromContentLibraryException( options.ContentLibraryItemGuidToDownload, "Content Library Item not found." );
            }

            if ( !response.IsSuccess )
            {
                throw new AddFromContentLibraryException(
                    options.ContentLibraryItemGuidToDownload,
                    response.Error.IsNotNullOrWhiteSpace() ? response.Error : AddFromContentLibraryException.DefaultMessage
                );
            }

            // Ensure the author attribute is specified
            // if attribution is required by the item's license.
            var contentLibraryItem = response.Data;
            var attributionLicenseGuids = new List<Guid>
                {
                    SystemGuid.DefinedValue.LIBRARY_LICENSE_TYPE_AUTHOR_ATTRIBUTION.AsGuid(),
                    SystemGuid.DefinedValue.LIBRARY_LICENSE_TYPE_ORGANIZATION_ATTRIBUTION.AsGuid()
                };

            if ( attributionLicenseGuids.Contains( contentLibraryItem.LicenseTypeGuid )
                 && !contentLibraryConfiguration.AuthorAttributeGuid.HasValue )
            {
                throw new AddFromContentLibraryException(
                    options.ContentLibraryItemGuidToDownload,
                    "To comply with the attribution requirements of this item's license, the author information must be included. Please update the configuration of this content channel to include an attribute for storing the author information."
                );
            }

            // Check if this article has already been downloaded for the content channel.
            var contentChannelItemService = new ContentChannelItemService( rockContext );
            var contentChannelItem = contentChannelItemService.AsNoFilter()
                .Where( c => c.ContentChannelId == contentChannel.Id && c.ContentLibrarySourceIdentifier == options.ContentLibraryItemGuidToDownload )
                .FirstOrDefault();

            if ( contentChannelItem == null )
            {
                // Start and End Dates
                var startDateTime = RockDateTime.Now;
                DateTime? endDateTime = null;

                var dateRangeType = contentChannel.ContentChannelType.DateRangeType;

                if ( dateRangeType != ContentChannelDateType.NoDates )
                {
                    startDateTime = options.ContentChannelItemStartDateOverride ?? RockDateTime.Now;

                    if ( dateRangeType == ContentChannelDateType.DateRange )
                    {
                        endDateTime = options.ContentChannelItemEndDateOverride;
                    }

                    if ( !contentChannel.ContentChannelType.IncludeTime )
                    {
                        startDateTime = startDateTime.Date;
                        endDateTime = endDateTime?.Date;
                    }
                }

                // Create new content channel item.
                contentChannelItem = new ContentChannelItem
                {
                    ContentChannel = contentChannel,
                    ContentChannelId = contentChannel.Id,
                    ContentChannelType = contentChannel.ContentChannelType,
                    ContentChannelTypeId = contentChannel.ContentChannelType.Id,
                    Priority = 0,
                    StartDateTime = startDateTime,
                    ExpireDateTime = endDateTime,
                };

                if ( contentChannel.ItemsManuallyOrdered )
                {
                    contentChannelItem.Order = contentChannelItemService.GetNextItemOrderValueForContentChannel( contentChannel.Id );
                }

                contentChannelItem.ItemGlobalKey = CreateSlug( rockContext, contentLibraryItem.Title );

                contentChannelItemService.Add( contentChannelItem );
            }

            // Always keep these properties up-to-date (new and existing items).
            contentChannelItem.ContentLibrarySourceIdentifier = contentLibraryItem.Guid;
            contentChannelItem.ContentLibraryLicenseTypeValueId = DefinedValueCache.GetId( contentLibraryItem.LicenseTypeGuid );
            contentChannelItem.StructuredContent = contentChannel.IsStructuredContent ? contentLibraryItem.StructuredContent : null;
            contentChannelItem.Content = contentLibraryItem.HtmlContent;
            contentChannelItem.Title = contentLibraryItem.Title;
            contentChannelItem.ExperienceLevel = contentLibraryItem.ExperienceLevel;
            contentChannelItem.ContentLibraryContentTopicId = new ContentTopicService( rockContext ).GetId( contentLibraryItem.TopicGuid );
            contentChannelItem.IsContentLibraryOwner = false;

            // Approval status
            if ( options.ContentChannelItemStatusOverride.HasValue )
            {
                contentChannelItem.Status = options.ContentChannelItemStatusOverride.Value;
            }
            else if ( contentChannel.ContentChannelType.DisableStatus )
            {
                contentChannelItem.Status = ContentChannelItemStatus.Approved;
            }
            else if ( contentChannel.RequiresApproval || !contentChannelItem.IsAuthorized( Rock.Security.Authorization.APPROVE, options.CurrentPersonPerformingDownload ) )
            {
                contentChannelItem.Status = ContentChannelItemStatus.PendingApproval;
                contentChannelItem.ApprovedDateTime = null;
                contentChannelItem.ApprovedByPersonAliasId = null;
            }
            else
            {
                contentChannelItem.Status = ContentChannelItemStatus.Approved;
                contentChannelItem.ApprovedDateTime = RockDateTime.Now;
                contentChannelItem.ApprovedByPersonAliasId = options.CurrentPersonPerformingDownload?.PrimaryAliasId;
            }

            // Content Library Item Attributes
            var attributes = new List<AttributeCache>();

            if ( contentLibraryConfiguration != null )
            {
                contentChannelItem.LoadAttributes( rockContext );

                // Summary
                var summaryAttribute = contentChannelItem.Attributes.Values.FirstOrDefault( a => a.Guid == contentLibraryConfiguration.SummaryAttributeGuid );
                if ( summaryAttribute != null )
                {
                    contentChannelItem.SetAttributeValue( summaryAttribute.Key, contentLibraryItem.Summary );
                }

                // Author (based on license)
                var authorAttribute = contentChannelItem.Attributes.Values.FirstOrDefault( a => a.Guid == contentLibraryConfiguration.AuthorAttributeGuid );
                if ( authorAttribute != null )
                {
                    if ( contentLibraryItem.LicenseTypeGuid == Rock.SystemGuid.DefinedValue.LIBRARY_LICENSE_TYPE_ORGANIZATION_ATTRIBUTION.AsGuid() )
                    {
                        // If the license is organization attribution,
                        // then save the organization (publisher) name as author.
                        contentChannelItem.SetAttributeValue( authorAttribute.Key, contentLibraryItem.SourcePublisherName );
                    }
                    else
                    {
                        // If the license is anything else (open or author attribution),
                        // then save the author name as author.
                        contentChannelItem.SetAttributeValue( authorAttribute.Key, contentLibraryItem.AuthorName );
                    }
                }

                // Image
                var imageAttribute = contentChannelItem.Attributes.Values.FirstOrDefault( a => a.Guid == contentLibraryConfiguration.ImageAttributeGuid );
                if ( imageAttribute != null )
                {
                    if ( contentLibraryItem.ImageDownloadUrl.IsNotNullOrWhiteSpace() )
                    {
                        try
                        {
                            // Download the image from the content library item URL.
                            var imageRequest = WebRequest.Create( contentLibraryItem.ImageDownloadUrl );
                            var imageResponse = ( HttpWebResponse ) imageRequest.GetResponse();
                            using ( var stream = imageResponse.GetResponseStream() )
                            {
                                var binaryFileGuid = Guid.NewGuid();
                                var fileNameMatch = Regex.Match( imageResponse.GetResponseHeader( "content-disposition" ), ".*filename=\"?(.+)\"?.*" );

                                // Do not use a using block for the memory stream since it needs to remain open until the BinaryFile is saved.
                                var memoryStream = new System.IO.MemoryStream();
                                stream.CopyTo( memoryStream );

                                var binaryFile = new BinaryFile
                                {
                                    IsTemporary = false,
                                    BinaryFileTypeId = BinaryFileTypeCache.GetId( SystemGuid.BinaryFiletype.CONTENT_CHANNEL_ITEM_IMAGE.AsGuid() ),
                                    MimeType = imageResponse.ContentType,
                                    // Use the BinaryFile guid as the filename if the filename isn't in the response headers.
                                    FileName = fileNameMatch.Success && fileNameMatch.Groups.Count > 1 && fileNameMatch.Groups[1].Value.IsNotNullOrWhiteSpace() ? fileNameMatch.Groups[1].Value : binaryFileGuid.ToString(),
                                    FileSize = imageResponse.ContentLength,
                                    ContentStream = memoryStream,
                                    Guid = binaryFileGuid
                                };

                                var binaryFileService = new BinaryFileService( rockContext );
                                binaryFileService.Add( binaryFile );
                                contentChannelItem.SetAttributeValue( imageAttribute.Key, binaryFileGuid );
                            }
                        }
                        catch ( Exception ex )
                        {
                            Logger.LogError( ex, "Failed to download Content Library Item image at {Url}", contentLibraryItem.ImageDownloadUrl );

                            // Although the Content Library item image failed to download,
                            // the rest of the data was downloaded successfully.
                            contentChannelItem.SetAttributeValue( imageAttribute.Key, string.Empty );
                            contentLibraryItem.WarningMessage = "The item downloaded successfully but the image download failed.";
                        }
                    }
                    else
                    {
                        contentChannelItem.SetAttributeValue( imageAttribute.Key, string.Empty );
                    } 
                }
            }

            rockContext.WrapTransaction( () =>
            {
                rockContext.SaveChanges();
                contentChannelItem.SaveAttributeValues( rockContext );
            } );

            // Update the content collection index for 
            // efficient searching and filtering operations.
            new ProcessContentCollectionDocument.Message
            {
                EntityTypeId = contentChannelItem.TypeId,
                EntityId = contentChannelItem.Id
            }.Send();

            return contentLibraryItem;
        }

        /// <summary>
        /// Builds a request to upload an item to the Content Library.
        /// </summary>
        /// <param name="id">The <see cref="ContentChannelItem"/> identifier.</param>
        [RockInternal( "1.16" )]
        public ContentLibraryApiItemUploadBag GetContentLibraryUploadRequest( int id )
        {
            var rockContext = ( RockContext ) this.Context;
            var item = GetInclude( id, i => i.ContentChannel );

            if ( item == null )
            {
                throw new ArgumentNullException( nameof( item ) );
            }

            ThrowIfContentLibraryNotEnabled( item.ContentChannel );

            item.LoadAttributes( rockContext );
            var itemAttributes = new ContentLibraryItemAttributes( item, item.ContentChannel.ContentLibraryConfiguration );
            var contentTopicGuid = ( item.ContentLibraryContentTopicId.HasValue ? new ContentTopicService( rockContext ).GetGuid( item.ContentLibraryContentTopicId.Value ) : null ) ?? Guid.Empty;
            var imageGuid = itemAttributes.ImageGuid.AsGuidOrNull();
            var licenseTypeValueGuid = ( item.ContentChannel.ContentLibraryConfiguration.LicenseTypeValueGuid.HasValue ? DefinedValueCache.Get( item.ContentChannel.ContentLibraryConfiguration.LicenseTypeValueGuid.Value )?.Guid : null ) ?? Guid.Empty;
            var experienceLevel = item.ExperienceLevel ?? ( ContentLibraryItemExperienceLevel )( -1 );
            var structuredContent = item.ContentChannel.IsStructuredContent ? item.StructuredContent : null;
            var imageDownloadUrl = ( string ) null;
            if ( imageGuid.HasValue )
            {
                var imageBinaryFile = new BinaryFileService( rockContext ).Get( imageGuid.Value );
                imageDownloadUrl = imageBinaryFile?.Url;
                if ( imageDownloadUrl.IsNullOrWhiteSpace() )
                {
#if REVIEW_NET5_0_OR_GREATER
                    throw new NotImplementedException();
#else
                    // If the image URL is not resolved, 
                    // then fallback to building the URL from the HTTP request.
                    if ( System.Web.HttpContext.Current?.Request != null )
                    {
                        var uri = new Uri( System.Web.HttpContext.Current.Request.UrlProxySafe().ToString() );
                        imageDownloadUrl = $"{ uri.Scheme }://{ uri.GetComponents( UriComponents.HostAndPort, UriFormat.Unescaped ).EnsureTrailingForwardslash() }GetImage.ashx?guid={imageGuid.Value}";
                    }
#endif
                }
            }

            return new ContentLibraryApiItemUploadBag
            {
                AuthorName = itemAttributes.AuthorName,
                ContentHtml = item.Content,
                ContentStructured = structuredContent,
                ContentTopicGuid = contentTopicGuid,
                ExperienceLevel = experienceLevel,
                ImageDownloadUrl = imageDownloadUrl,
                IsStructuredContentIncluded = item.ContentChannel.IsStructuredContent,
                LicenseTypeValueGuid = licenseTypeValueGuid,
                OrganizationKey = OrganizationService.GetOrganizationKey(),
                SourceIdentifier = item.Guid,
                SourcePublisherName = GlobalAttributesCache.Value( "OrganizationName" ),
                Summary = itemAttributes.Summary,
                Title = item.Title
            };
        }

        /// <summary>
        /// Uploads an item to the content library and saves changes.
        /// </summary>
        /// <param name="options">The content library item upload options.</param>
        /// <exception cref="AddToContentLibraryException">Thrown when an error occurs while adding an item to the Content Library.</exception>
        /// <returns>The uploaded Content Library item details.</returns>
        [RockInternal( "1.16" )]
        public ContentLibraryApiItemDetailBag UploadToContentLibrary( ContentLibraryItemUploadOptions options )
        {
            var uploadRequest = GetContentLibraryUploadRequest( options.ContentChannelItemId );

            var contentLibraryApi = new CachedContentLibraryApi();
            var response = contentLibraryApi.UploadItem( uploadRequest );

            if ( !response.IsSuccess )
            {
                throw new AddToContentLibraryException(
                    options.ContentChannelItemId,
                    response.Error.IsNotNullOrWhiteSpace() ? response.Error : AddToContentLibraryException.DefaultMessage
                );
            }

            // If the item was uploaded successfully,
            // then update the Content Library Item guid on this item
            // and mark as the library owner.
            var item = Get( options.ContentChannelItemId );
            item.ContentLibrarySourceIdentifier = response.Data.Guid;
            item.IsContentLibraryOwner = true;
            item.ContentLibraryLicenseTypeValueId = DefinedValueCache.GetId( response.Data.LicenseTypeGuid );
            item.ContentLibraryUploadedByPersonAliasId = options.UploadedByPersonAliasId;
            item.ContentLibraryUploadedDateTime = RockDateTime.Now;

            this.Context.SaveChanges();

            // Return the library item details.
            return response.Data;
        }

        /// <summary>
        /// Creates a content library item slug.
        /// </summary>
        /// <param name="rockContext">The rock context.</param>
        /// <param name="contentChannelItemTitle">The content channel item title.</param>
        /// <returns>The slug.</returns>
        private string CreateSlug( RockContext rockContext, string contentChannelItemTitle )
        {
            var contentChannelItemSlugService = new ContentChannelItemSlugService( rockContext );
            return contentChannelItemSlugService.GetUniqueContentSlug( contentChannelItemTitle, null );
        }

        /// <summary>
        /// Validates the content library enabled for content channel.
        /// </summary>
        /// <param name="contentChannel">The content channel.</param>
        /// <returns></returns>
        /// <exception cref="ArgumentException">$"The Content Library is not enabled for Content Channel. [ContentChannelId={ contentChannel?.Id }]</exception>
        private void ThrowIfContentLibraryNotEnabled( ContentChannel contentChannel )
        {
            if ( !contentChannel.IsContentLibraryEnabled )
            {
                throw new ArgumentException( $"The Content Library is not enabled for Content Channel. [ContentChannelId={contentChannel?.Id}]" );
            }
        }

        #region Helper Classes

        private class ContentLibraryItemAttributes
        {
            private readonly ContentChannelItem _contentChannelItem;
            private readonly string _summaryAttributeKey;
            private readonly string _authorNameAttributeKey;
            private readonly string _imageUrlAttributeKey;

            /// <summary>
            /// Gets or sets the summary attribute value.
            /// <para>If the item does not have a summary attribute, then this property does nothing.</para>
            /// </summary>
            public string Summary
            {
                get
                {
                    return GetAttributeValueIfExists( _summaryAttributeKey );
                }
                set
                {
                    SetAttributeValueIfExists( _summaryAttributeKey, value );
                }
            }

            /// <summary>
            /// Gets or sets the author attribute value.
            /// <para>If the item does not have an author attribute, then this property does nothing.</para>
            /// </summary>
            public string AuthorName
            {
                get
                {
                    return GetAttributeValueIfExists( _authorNameAttributeKey );
                }
                set
                {
                    SetAttributeValueIfExists( _authorNameAttributeKey, value );
                }
            }

            /// <summary>
            /// Gets or sets the image attribute value.
            /// <para>If the item does not have an image attribute, then this property does nothing.</para>
            /// </summary>
            public string ImageGuid
            {
                get
                {
                    return GetAttributeValueIfExists( _imageUrlAttributeKey );
                }
                set
                {
                    SetAttributeValueIfExists( _imageUrlAttributeKey, value );
                }
            }

            /// <summary>
            /// Initializes a new instance of the <see cref="ContentLibraryItemAttributes"/> class.
            /// </summary>
            /// <param name="contentChannelItem">The content channel item.</param>
            /// <param name="contentLibraryConfiguration">The content library configuration.</param>
            /// <exception cref="ArgumentNullException">nameof( contentLibraryConfiguration )</exception>
            public ContentLibraryItemAttributes( ContentChannelItem contentChannelItem, ContentLibraryConfiguration contentLibraryConfiguration )
            {
                _contentChannelItem = contentChannelItem ?? throw new ArgumentNullException( nameof( contentChannelItem ) );

                if ( contentLibraryConfiguration == null )
                {
                    throw new ArgumentNullException( nameof( contentLibraryConfiguration ) );
                }

                _summaryAttributeKey = contentChannelItem.Attributes.Values.FirstOrDefault( a => a.Guid == contentLibraryConfiguration.SummaryAttributeGuid ) ?.Key;
                _authorNameAttributeKey = contentChannelItem.Attributes.Values.FirstOrDefault( a => a.Guid == contentLibraryConfiguration.AuthorAttributeGuid )?.Key;
                _imageUrlAttributeKey = contentChannelItem.Attributes.Values.FirstOrDefault( a => a.Guid == contentLibraryConfiguration.ImageAttributeGuid )?.Key;
            }

            /// <summary>
            /// Saves the attributes.
            /// </summary>
            /// <param name="rockContext">The rock context.</param>
            public void SaveAttributes( RockContext rockContext )
            {
                _contentChannelItem.SaveAttributeValues( rockContext );
            }

            /// <summary>
            /// Gets the attribute value if exists.
            /// </summary>
            /// <param name="key">The attribute key.</param>
            /// <returns>The attribute value or null.</returns>
            private string GetAttributeValueIfExists( string key )
            {
                if ( key.IsNotNullOrWhiteSpace() )
                {
                    return _contentChannelItem.GetAttributeValue( key );
                }

                return null;
            }

            /// <summary>
            /// Sets the attribute value if exists.
            /// </summary>
            /// <param name="key">The attribute key.</param>
            /// <param name="value">The attribute value.</param>
            private void SetAttributeValueIfExists( string key, string value )
            {
                if ( key.IsNotNullOrWhiteSpace() )
                {
                    _contentChannelItem.SetAttributeValue( key, value );
                }
            }
        }

        #endregion
    }
}<|MERGE_RESOLUTION|>--- conflicted
+++ resolved
@@ -19,11 +19,8 @@
 using System.Linq;
 using System.Net;
 using System.Text.RegularExpressions;
-<<<<<<< HEAD
+
 #if REVIEW_WEBFORMS
-=======
-
->>>>>>> c8e5dbba
 using DotLiquid.Util;
 #endif
 
