--- conflicted
+++ resolved
@@ -401,51 +401,15 @@
         /// <returns></returns>
         public static List<BlockTypeCache> BlockTypesToDisplay( SiteType siteType )
         {
-<<<<<<< HEAD
-            return BlockTypeCache.All()
-                .Where( bt =>
-                {
-                    var type = bt.GetCompiledType();
-                    if ( siteType == SiteType.Web )
-                    {
-#if REVIEW_WEBFORMS
-                        if ( typeof( RockBlock ).IsAssignableFrom( type ) )
-                        {
-                            return true;
-                        }
-#endif
-
-                        if ( typeof( RockBlockType ).IsAssignableFrom( type ) )
-                        {
-                            // if no site type is specified, then it likely is an obsidian block which is yet to be released.
-                            // So show it only if it is the develop environment.
-                            if ( type.GetCustomAttribute<SupportedSiteTypesAttribute>() == null )
-                            {
-#if REVIEW_WEBFORMS
-                                return System.Web.Hosting.HostingEnvironment.IsDevelopmentEnvironment;
-#else
-                                return true;
-#endif
-                            }
-                            return type.GetCustomAttribute<SupportedSiteTypesAttribute>()?.SiteTypes.Contains( siteType ) == true;
-                        }
-
-                        // Failsafe for any blocks that implement this directly.
-                        return typeof( IRockObsidianBlockType ).IsAssignableFrom( type );
-                    }
-                    else if ( siteType == SiteType.Mobile )
-                    {
-                        if ( typeof( RockBlockType ).IsAssignableFrom( type ) )
-                        {
-                            return type.GetCustomAttribute<SupportedSiteTypesAttribute>()?.SiteTypes.Contains( siteType ) == true;
-                        }
-=======
             // This method displays all the blocks, even the ones hidden in production, if the IsDevelopmentEnvironment flag is set to true.
             // It was done to ensure that the develop environment displayed all the obsidian blocks for testing.
             // This piece of logic needs to be removed once all the blocks have been migrated to obsidian.
+#if REVIEW_NET5_0_OR_GREATER
+            return BlockTypesToDisplay( siteType, true );
+#else
             return BlockTypesToDisplay( siteType, System.Web.Hosting.HostingEnvironment.IsDevelopmentEnvironment );
-        }
->>>>>>> c8e5dbba
+#endif
+        }
 
         /// <summary>
         /// Get the list of BlockTypes that may be added to the Page Zone for the given site type
@@ -572,6 +536,7 @@
             provides the same functionality but is designed to be more straightforward and not reliant on legacy technologies.
         */
 
+#if REVIEW_WEBFORMS
         /// <summary>
         /// Registers any block types that are not currently registered in Rock.
         /// </summary>
@@ -584,6 +549,7 @@
         {
             RegisterBlockTypes( physWebAppPath, refreshAll );
         }
+#endif
 
         #endregion
     }
