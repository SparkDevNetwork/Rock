﻿// <copyright>
// Copyright by the Spark Development Network
//
// Licensed under the Rock Community License (the "License");
// you may not use this file except in compliance with the License.
// You may obtain a copy of the License at
//
// http://www.rockrms.com/license
//
// Unless required by applicable law or agreed to in writing, software
// distributed under the License is distributed on an "AS IS" BASIS,
// WITHOUT WARRANTIES OR CONDITIONS OF ANY KIND, either express or implied.
// See the License for the specific language governing permissions and
// limitations under the License.
// </copyright>
//
using System;
using System.Collections.Generic;
using System.Diagnostics;
using System.Linq;
using System.Reflection;
using System.Web.Http;
using System.Web.Http.Controllers;

using Rock.Data;
using Rock.SystemGuid;

namespace Rock.Model
{
    /// <summary>
    /// Service/Data access class for <see cref="Rock.Model.RestControllerService"/> entity objects.
    /// </summary>
    public partial class RestControllerService
    {
        private class DiscoveredControllerFromReflection
        {
            public string Name { get; set; }
            public string ClassName { get; set; }
            public Guid? ReflectedGuid { get; set; }
            public List<DiscoveredRestAction> DiscoveredRestActions { get; set; } = new List<DiscoveredRestAction>();
            public override string ToString()
            {
                return ClassName;
            }
        }

        private class DiscoveredRestAction
        {
            public string ApiId { get; set; }
            public string Method { get; set; }
            public string Path { get; set; }
            public Guid? ReflectedGuid { get; set; }
            public MethodInfo MethodInfo { get; set; }
            public override string ToString()
            {
                return ApiId;
            }
        }

        /// <summary>
        /// Registers the controllers.
        /// </summary>
        public static void RegisterControllers()
        {
            /*
             * 05/13/2022 MDP/DMV
             * 
             * In addition to the 12/19/2019 BJW note, we also added a RockGuid attribute to 
             * controllers and methods (except for inherited methods). This will prevent
             * loosing security on methods that have changed their signature. 
             * 
             * 
             * 12/19/2019 BJW
             *
             * There was an issue with the SecuredAttribute not calculating API ID the same as was being calculated here.
             * This caused the secured attribute to sometimes not find the RestAction record and thus not find the
             * appropriate permissions (Auth table). The new method "GetApiId" is used in both places as a standardized
             * API ID generator to ensure that this does not occur. The following code has also been modified to gracefully
             * update any old style API IDs and update them to the new format without losing any foreign key associations, such
             * as permissions.
             *
             * See task for detailed background: https://app.asana.com/0/474497188512037/1150703513867003/f
             */

            // Controller Class Name => New Format Id => Old Format Id
            var controllerApiIdMap = new Dictionary<string, Dictionary<string, string>>();

            var rockContext = new RockContext();
            var restControllerService = new RestControllerService( rockContext );
            var discoveredControllers = new List<DiscoveredControllerFromReflection>();

            var config = GlobalConfiguration.Configuration;
            var explorer = config.Services.GetApiExplorer();

            if ( explorer.ApiDescriptions.Count == 0 )
            {
                // Just in case ApiDescriptions wasn't populated, exit and don't do anything
                return;
            }

            // Look for any duplicate rest action unique identifiers and log
            // them for the developer to look into.
            var duplicateActionIdentifiers = explorer.ApiDescriptions
                .Select( d => d.ActionDescriptor as ReflectedHttpActionDescriptor )
                .Where( d => d != null )
                .Select( d => new
                {
                    d.MethodInfo,
                    d.MethodInfo?.GetCustomAttribute<Rock.SystemGuid.RestActionGuidAttribute>( inherit: false )?.Guid,
                    d.ControllerDescriptor.ControllerType,
                    d.MethodInfo.Name
                } )
                .Where( d => d.Guid.HasValue )
                .GroupBy( d => d.Guid.Value )
                // Only include groups with duplicate guids.
                .Where( g => g.Count() > 1 )
                // Only include groups where the duplicates aren't the same method.
                .Where( g => g.GroupBy( d => d.MethodInfo ).Count() > 1 )
                .ToList();

            foreach ( var duplicateIdentifier in duplicateActionIdentifiers )
            {
                var methods = duplicateIdentifier.Select( d => $"{d.ControllerType.FullName}.{d.Name}" ).JoinStrings( " and " );

                ExceptionLogService.LogException( new Exception( $"Found duplicate rest action guid '{duplicateIdentifier.Key}' on {methods}" ) );
            }

            foreach ( var apiDescription in explorer.ApiDescriptions )
            {
                var reflectedHttpActionDescriptor = ( ReflectedHttpActionDescriptor ) apiDescription.ActionDescriptor;
                var action = apiDescription.ActionDescriptor;
                var name = action.ControllerDescriptor.ControllerName;
<<<<<<< HEAD
                var className = action.ControllerDescriptor.ControllerType.FullName;
                var method = apiDescription.HttpMethod.Method;
                var controllerRockGuid = action.ControllerDescriptor.ControllerType.GetCustomAttribute<Rock.SystemGuid.RestControllerGuidAttribute>( inherit: false )?.Guid;

                var controller = discoveredControllers
                    .Where( c => c.ClassName == className
                        || ( c.ReflectedGuid.HasValue && controllerRockGuid.HasValue && c.ReflectedGuid.Value == controllerRockGuid.Value ) )
                    .OrderByDescending( c => c.ReflectedGuid.HasValue && controllerRockGuid.HasValue && c.ReflectedGuid.Value == controllerRockGuid.Value )
=======
                var fullClassName = action.ControllerDescriptor.ControllerType.FullName;
                var method = apiDescription.HttpMethod.Method;
                var controllerRockGuid = action.ControllerDescriptor.ControllerType.GetCustomAttribute<Rock.SystemGuid.RestControllerGuidAttribute>( inherit: false )?.Guid;

                // Look for a previously discovered controller first by Guid
                // and then by class name. We can't use just name because
                // those are no longer unique.
                var controller = discoveredControllers
                    .Where( c => c.ClassName == fullClassName
                        || ( controllerRockGuid.HasValue && c.ReflectedGuid == controllerRockGuid ) )
                    .OrderByDescending( c => c.ReflectedGuid == controllerRockGuid )
>>>>>>> fe45fa3a
                    .FirstOrDefault();

                if ( controller == null )
                {
                    controller = new DiscoveredControllerFromReflection
                    {
                        Name = name,
                        ClassName = fullClassName
                    };

                    if ( controllerRockGuid.HasValue )
                    {
                        controller.ReflectedGuid = controllerRockGuid.Value;
                    }
                    else
                    {
                        controller.ReflectedGuid = null;
                    }

                    discoveredControllers.Add( controller );
                    controllerApiIdMap[controller.ClassName] = new Dictionary<string, string>();
                }

                // The API Explorer will sometimes return the same method twice.
                // No idea why. Skip the duplicates.
                if ( controller.DiscoveredRestActions.Any( a => a.Method == method && a.MethodInfo == reflectedHttpActionDescriptor.MethodInfo ) )
                {
                    continue;
                }

                var apiIdMap = controllerApiIdMap[controller.ClassName];
                var apiId = GetApiId( reflectedHttpActionDescriptor.MethodInfo, method, controller.Name, out Guid? restActionGuid );

                // Because we changed the format of the stored ApiId, it is possible some RestAction records will have the old
                // style Id, which is apiDescription.ID
                apiIdMap[apiId] = apiDescription.ID;

                var restAction = new DiscoveredRestAction
                {
                    ApiId = apiId,
                    Method = method,
                    MethodInfo = reflectedHttpActionDescriptor.MethodInfo,
                    Path = apiDescription.RelativePath
                };

                if ( restActionGuid.HasValue )
                {
                    restAction.ReflectedGuid = restActionGuid.Value;
                }
                else
                {
                    restAction.ReflectedGuid = null;
                }

                controller.DiscoveredRestActions.Add( restAction );
            }

            if ( !discoveredControllers.Any() )
            {
                // Just in case discoveredControllers somehow is empty, exit and don't do anything
                return;
            }

            if ( System.Web.Hosting.HostingEnvironment.IsDevelopmentEnvironment )
            {
                // Look for any duplicate controller guids for diagnostic logging.
                var duplicateControllerGuids = discoveredControllers
                    .Where( c => c.ReflectedGuid.HasValue )
                    .GroupBy( c => c.ReflectedGuid.Value )
                    .Where( c => c.Count() > 1 )
                    .ToList();

                foreach ( var duplicateController in duplicateControllerGuids )
                {
                    var duplicateNames = duplicateController.Select( c => c.ClassName ).JoinStrings( ", " );

                    Debug.WriteLine( $"Detected duplicate controller guid '{duplicateController.Key}': {duplicateNames}" );

                    // Only throw an exception if a debugger is attached. This
                    // reduces the risk of causing issues on a production system
                    // that happens to have web.config configured in debug mode.
                    if ( Debugger.IsAttached )
                    {
                        ExceptionLogService.LogException( new DuplicateSystemGuidException( $"Detected duplicate controller guid '{duplicateController.Key}': {duplicateNames}" ) );
                    }
                }

                // Look for any duplicate action guids for diagnostic logging.
                var duplicateActionGuids = discoveredControllers
                    .SelectMany( c => c.DiscoveredRestActions )
                    .Where( a => a.ReflectedGuid.HasValue )
                    .GroupBy( a => a.ReflectedGuid.Value )
                    .Where( a => a.Count() > 1 )
                    .ToList();

                foreach ( var duplicateAction in duplicateActionGuids )
                {
                    var duplicateNames = duplicateAction.Select( a => $"[{a.Method}]{a.MethodInfo.ReflectedType}.{a.MethodInfo.Name}" ).JoinStrings( ", " );

                    Debug.WriteLine( $"Detected duplicate action guid '{duplicateAction.Key}': {duplicateNames}" );

                    // Only throw an exception if a debugger is attached. This
                    // reduces the risk of causing issues on a production system
                    // that happens to have web.config configured in debug mode.
                    if ( Debugger.IsAttached )
                    {
                        ExceptionLogService.LogException( new DuplicateSystemGuidException( $"Detected duplicate action guid '{duplicateAction.Key}': {duplicateNames}" ) );
                    }
                }
            }

            // First create any new controllers we will need in the next phase.
            var allDatabaseControllers = restControllerService.Queryable().ToList();

            foreach ( var discoveredController in discoveredControllers )
            {
                var controller = allDatabaseControllers
                    .Where( c => c.ClassName == discoveredController.ClassName
                        || ( discoveredController.ReflectedGuid.HasValue && c.Guid == discoveredController.ReflectedGuid ) )
                    .OrderByDescending( c => c.Guid == discoveredController.ReflectedGuid )
                    .FirstOrDefault();

<<<<<<< HEAD
                var controller = restControllerService.Queryable( "Actions" )
                    .Where( c => c.ClassName == discoveredController.ClassName
                        || ( discoveredController.ReflectedGuid.HasValue && c.Guid == discoveredController.ReflectedGuid.Value ) )
                    .OrderByDescending( c => discoveredController.ReflectedGuid.HasValue && c.Guid == discoveredController.ReflectedGuid.Value )
                    .FirstOrDefault();

=======
>>>>>>> fe45fa3a
                if ( controller == null )
                {
                    controller = new RestController
                    {
                        Name = discoveredController.Name,
                    };

                    restControllerService.Add( controller );
                    allDatabaseControllers.Add( controller );
                }

                controller.ClassName = discoveredController.ClassName;

                if ( discoveredController.ReflectedGuid.HasValue )
                {
                    if ( controller.Guid != discoveredController.ReflectedGuid.Value )
                    {
                        controller.Guid = discoveredController.ReflectedGuid.Value;
                    }
                }
            }

            // Save all changes to the REST controllers.
            try
            {
                rockContext.SaveChanges();
            }
            catch ( Exception thrownException )
            {
                // if the exception was due to a duplicate Guid, throw as a duplicateGuidException. That'll make it easier to troubleshoot.
                var duplicateGuidException = Rock.SystemGuid.DuplicateSystemGuidException.CatchDuplicateSystemGuidException( thrownException, null );
                if ( duplicateGuidException != null )
                {
                    throw duplicateGuidException;
                }
                else
                {
                    throw;
                }
            }

            var actionService = new RestActionService( rockContext );
            var allDatabaseActions = actionService.Queryable().ToList();

            foreach ( var discoveredController in discoveredControllers )
            {
                var apiIdMap = controllerApiIdMap[discoveredController.ClassName];

                var controller = allDatabaseControllers
                    .Where( c => c.ClassName == discoveredController.ClassName
                        || ( discoveredController.ReflectedGuid.HasValue && c.Guid == discoveredController.ReflectedGuid ) )
                    .OrderByDescending( c => c.Guid == discoveredController.ReflectedGuid )
                    .FirstOrDefault();

                // Shouldn't happen, but bail on this action just in case.
                if ( controller == null )
                {
                    continue;
                }

                foreach ( var discoveredAction in discoveredController.DiscoveredRestActions )
                {
                    var newFormatId = discoveredAction.ApiId;
                    var oldFormatId = apiIdMap[newFormatId];

                    var action = allDatabaseActions.Where( a =>
                        a.ApiId == newFormatId
                        || a.ApiId == oldFormatId
                        || ( discoveredAction.ReflectedGuid.HasValue && a.Guid == discoveredAction.ReflectedGuid.Value ) ).FirstOrDefault();

                    if ( action == null )
                    {
                        action = new RestAction
                        {
                            ApiId = newFormatId,
                            ControllerId = controller.Id
                        };
                        controller.Actions.Add( action );
                    }

                    action.Method = discoveredAction.Method;
                    action.Path = discoveredAction.Path;

                    // Make sure existing actions are still attached to the
                    // correct controller. We can only safely do this if we
                    // have an action unique identifier.
                    if ( discoveredAction.ReflectedGuid.HasValue && action.ControllerId != controller.Id )
                    {
                        action.ControllerId = controller.Id;
                    }

                    if ( action.ApiId != newFormatId )
                    {
                        // Update the ID to the new format
                        // This will also take care of method signature changes
                        action.ApiId = newFormatId;
                    }

                    if ( discoveredAction.ReflectedGuid.HasValue )
                    {
                        if ( action.Guid != discoveredAction.ReflectedGuid.Value )
                        {
                            action.Guid = discoveredAction.ReflectedGuid.Value;
                        }
                    }
                }
<<<<<<< HEAD

                var actionApiIds = discoveredController.DiscoveredRestActions.Select( d => d.ApiId ).ToList();
                var actionGuids = discoveredController.DiscoveredRestActions.Select( d => d.ReflectedGuid ).ToList();
                var actionsToRemove = controller.Actions
                    .Where( a => !actionApiIds.Contains( a.ApiId ) && !actionGuids.Contains( a.Guid ) )
                    .ToList();
                foreach ( var action in actionsToRemove )
                {
                    actionService.Delete( action );
                    controller.Actions.Remove( action );
                }
            }

            var controllerNames = discoveredControllers.Select( d => d.ClassName ).ToList();
            var controllerGuids = discoveredControllers.Select( d => d.ReflectedGuid ).ToList();
            var controllersToRemove = restControllerService.Queryable()
                .Where( c => !controllerNames.Contains( c.ClassName ) && !controllerGuids.Contains( c.Guid ) )
                .ToList();
            foreach ( var controller in controllersToRemove )
=======
            }

            // Delete any actions that no longer exist.
            // NOTE: In the future this won't be safe since we might have API
            // endpoints in two different Rock servers on two different .NET
            // frameworks.
            var allDiscoveredActions = discoveredControllers
                .SelectMany( c => c.DiscoveredRestActions )
                .ToList();
            var actionsToDelete = allDatabaseActions
                .Where( a => !allDiscoveredActions.Any( da => da.ApiId == a.ApiId || da.ReflectedGuid == a.Guid ) )
                .ToList();
            actionService.DeleteRange( actionsToDelete );

            // Delete any controllers that no longer exist.
            var controllers = discoveredControllers.Select( d => d.ClassName ).ToList();
            foreach ( var controller in restControllerService.Queryable().Where( c => !controllers.Contains( c.ClassName ) ).ToList() )
>>>>>>> fe45fa3a
            {
                restControllerService.Delete( controller );
            }

            try
            {
                rockContext.SaveChanges();
            }
            catch ( Exception thrownException )
            {
                // if the exception was due to a duplicate Guid, throw as a duplicateGuidException. That'll make it easier to troubleshoot.
                var duplicateGuidException = Rock.SystemGuid.DuplicateSystemGuidException.CatchDuplicateSystemGuidException( thrownException, null );
                if ( duplicateGuidException != null )
                {
                    throw duplicateGuidException;
                }
                else
                {
                    throw;
                }
            }
        }
    }
}<|MERGE_RESOLUTION|>--- conflicted
+++ resolved
@@ -130,16 +130,6 @@
                 var reflectedHttpActionDescriptor = ( ReflectedHttpActionDescriptor ) apiDescription.ActionDescriptor;
                 var action = apiDescription.ActionDescriptor;
                 var name = action.ControllerDescriptor.ControllerName;
-<<<<<<< HEAD
-                var className = action.ControllerDescriptor.ControllerType.FullName;
-                var method = apiDescription.HttpMethod.Method;
-                var controllerRockGuid = action.ControllerDescriptor.ControllerType.GetCustomAttribute<Rock.SystemGuid.RestControllerGuidAttribute>( inherit: false )?.Guid;
-
-                var controller = discoveredControllers
-                    .Where( c => c.ClassName == className
-                        || ( c.ReflectedGuid.HasValue && controllerRockGuid.HasValue && c.ReflectedGuid.Value == controllerRockGuid.Value ) )
-                    .OrderByDescending( c => c.ReflectedGuid.HasValue && controllerRockGuid.HasValue && c.ReflectedGuid.Value == controllerRockGuid.Value )
-=======
                 var fullClassName = action.ControllerDescriptor.ControllerType.FullName;
                 var method = apiDescription.HttpMethod.Method;
                 var controllerRockGuid = action.ControllerDescriptor.ControllerType.GetCustomAttribute<Rock.SystemGuid.RestControllerGuidAttribute>( inherit: false )?.Guid;
@@ -151,7 +141,6 @@
                     .Where( c => c.ClassName == fullClassName
                         || ( controllerRockGuid.HasValue && c.ReflectedGuid == controllerRockGuid ) )
                     .OrderByDescending( c => c.ReflectedGuid == controllerRockGuid )
->>>>>>> fe45fa3a
                     .FirstOrDefault();
 
                 if ( controller == null )
@@ -274,15 +263,6 @@
                     .OrderByDescending( c => c.Guid == discoveredController.ReflectedGuid )
                     .FirstOrDefault();
 
-<<<<<<< HEAD
-                var controller = restControllerService.Queryable( "Actions" )
-                    .Where( c => c.ClassName == discoveredController.ClassName
-                        || ( discoveredController.ReflectedGuid.HasValue && c.Guid == discoveredController.ReflectedGuid.Value ) )
-                    .OrderByDescending( c => discoveredController.ReflectedGuid.HasValue && c.Guid == discoveredController.ReflectedGuid.Value )
-                    .FirstOrDefault();
-
-=======
->>>>>>> fe45fa3a
                 if ( controller == null )
                 {
                     controller = new RestController
@@ -389,27 +369,6 @@
                         }
                     }
                 }
-<<<<<<< HEAD
-
-                var actionApiIds = discoveredController.DiscoveredRestActions.Select( d => d.ApiId ).ToList();
-                var actionGuids = discoveredController.DiscoveredRestActions.Select( d => d.ReflectedGuid ).ToList();
-                var actionsToRemove = controller.Actions
-                    .Where( a => !actionApiIds.Contains( a.ApiId ) && !actionGuids.Contains( a.Guid ) )
-                    .ToList();
-                foreach ( var action in actionsToRemove )
-                {
-                    actionService.Delete( action );
-                    controller.Actions.Remove( action );
-                }
-            }
-
-            var controllerNames = discoveredControllers.Select( d => d.ClassName ).ToList();
-            var controllerGuids = discoveredControllers.Select( d => d.ReflectedGuid ).ToList();
-            var controllersToRemove = restControllerService.Queryable()
-                .Where( c => !controllerNames.Contains( c.ClassName ) && !controllerGuids.Contains( c.Guid ) )
-                .ToList();
-            foreach ( var controller in controllersToRemove )
-=======
             }
 
             // Delete any actions that no longer exist.
@@ -427,7 +386,6 @@
             // Delete any controllers that no longer exist.
             var controllers = discoveredControllers.Select( d => d.ClassName ).ToList();
             foreach ( var controller in restControllerService.Queryable().Where( c => !controllers.Contains( c.ClassName ) ).ToList() )
->>>>>>> fe45fa3a
             {
                 restControllerService.Delete( controller );
             }
