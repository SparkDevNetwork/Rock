﻿// <copyright>
// Copyright by the Spark Development Network
//
// Licensed under the Rock Community License (the "License");
// you may not use this file except in compliance with the License.
// You may obtain a copy of the License at
//
// http://www.rockrms.com/license
//
// Unless required by applicable law or agreed to in writing, software
// distributed under the License is distributed on an "AS IS" BASIS,
// WITHOUT WARRANTIES OR CONDITIONS OF ANY KIND, either express or implied.
// See the License for the specific language governing permissions and
// limitations under the License.
// </copyright>

using System;
using System.ComponentModel.DataAnnotations;
using System.ComponentModel.DataAnnotations.Schema;
using System.Data.Entity;
using System.Data.Entity.ModelConfiguration;
using System.Runtime.Serialization;

using Rock.Data;
using Rock.Web.Cache;

namespace Rock.Model
{
    /// <summary>
    /// Model for filtering entities by campus.
    /// </summary>
<<<<<<< HEAD
=======
    /// <seealso cref="T:Rock.Data.Model{Rock.Model.EntityCampusFilter}" />
>>>>>>> 67ebea65
    [RockDomain( "Core" )]
    [NotAudited]
    [Table( "EntityCampusFilter" )]
    [DataContract]
    public partial class EntityCampusFilter : Model<EntityCampusFilter>
    {
        #region Entity Properties
        /// <summary>
        /// Gets or sets the entity type identifier.
        /// </summary>
        /// <value>
        /// The entity type identifier.
        /// </value>
        [Required]
        [DataMember( IsRequired = true )]
        public int EntityTypeId { get; set; }

        /// <summary>
        /// Gets or sets the entity identifier.
        /// </summary>
        /// <value>
        /// The entity identifier.
        /// </value>
        [Required]
        [DataMember( IsRequired = true )]
        public int EntityId { get; set; }

        /// <summary>
        /// Gets or sets the campus identifier.
        /// </summary>
        /// <value>
        /// The campus identifier.
        /// </value>
        [Required]
        [DataMember( IsRequired = true )]
        public int CampusId { get; set; }

        #endregion Entity Properties

        #region Virtual Properties

        /// <summary>
        /// Gets or sets the type of the entity.
        /// </summary>
        /// <value>
        /// The type of the entity.
        /// </value>
        [DataMember]
        public virtual EntityType EntityType { get; set; }

        /// <summary>
        /// Gets or sets the campus.
        /// </summary>
        /// <value>
        /// The campus.
        /// </value>
        [DataMember]
        public virtual Campus Campus { get; set; }

        #endregion Virtual Properties
    }

    #region Entity Configuration
    /// <summary>
    /// EntityCampusFilterConfiguration class
    /// </summary>
<<<<<<< HEAD
=======
    /// <seealso cref="T:System.Data.Entity.ModelConfiguration.EntityTypeConfiguration{Rock.Model.EntityCampusFilter}" />
>>>>>>> 67ebea65
    public partial class EntityCampusFilterConfiguration : EntityTypeConfiguration<EntityCampusFilter>
    {
        /// <summary>
        /// Initializes a new instance of the <see cref="EntityCampusFilterConfiguration"/> class.
        /// </summary>
        public EntityCampusFilterConfiguration()
        {
            this.HasRequired( e => e.EntityType ).WithMany().HasForeignKey( e => e.EntityTypeId).WillCascadeOnDelete( true );
            this.HasRequired( e => e.Campus ).WithMany().HasForeignKey( e => e.CampusId ).WillCascadeOnDelete( true );
        }
    }

    #endregion Entity Configuration

}<|MERGE_RESOLUTION|>--- conflicted
+++ resolved
@@ -29,10 +29,7 @@
     /// <summary>
     /// Model for filtering entities by campus.
     /// </summary>
-<<<<<<< HEAD
-=======
     /// <seealso cref="T:Rock.Data.Model{Rock.Model.EntityCampusFilter}" />
->>>>>>> 67ebea65
     [RockDomain( "Core" )]
     [NotAudited]
     [Table( "EntityCampusFilter" )]
@@ -99,10 +96,7 @@
     /// <summary>
     /// EntityCampusFilterConfiguration class
     /// </summary>
-<<<<<<< HEAD
-=======
     /// <seealso cref="T:System.Data.Entity.ModelConfiguration.EntityTypeConfiguration{Rock.Model.EntityCampusFilter}" />
->>>>>>> 67ebea65
     public partial class EntityCampusFilterConfiguration : EntityTypeConfiguration<EntityCampusFilter>
     {
         /// <summary>
