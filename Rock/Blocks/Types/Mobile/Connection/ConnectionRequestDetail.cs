﻿// <copyright>
// Copyright by the Spark Development Network
//
// Licensed under the Rock Community License (the "License");
// you may not use this file except in compliance with the License.
// You may obtain a copy of the License at
//
// http://www.rockrms.com/license
//
// Unless required by applicable law or agreed to in writing, software
// distributed under the License is distributed on an "AS IS" BASIS,
// WITHOUT WARRANTIES OR CONDITIONS OF ANY KIND, either express or implied.
// See the License for the specific language governing permissions and
// limitations under the License.
// </copyright>
//
using System;
using System.Collections.Generic;
using System.ComponentModel;
using System.Data.Entity;
using System.Linq;
using System.Threading.Tasks;

using Rock.Attribute;
using Rock.ClientService.Core.Campus;
using Rock.Common.Mobile;
using Rock.Common.Mobile.Blocks.Connection.ConnectionRequestDetail;
using Rock.Core.NotificationMessageTypes;
using Rock.Data;
using Rock.Mobile;
using Rock.Model;
using Rock.Security;
using Rock.ViewModels.Utility;
using Rock.Web.Cache;

using GroupMemberStatus = Rock.Model.GroupMemberStatus;
using MeetsGroupRequirement = Rock.Model.MeetsGroupRequirement;

namespace Rock.Blocks.Types.Mobile.Connection
{
    /// <summary>
    /// Displays the details of the given connection request for editing state, status, etc.
    /// </summary>
    /// <seealso cref="Rock.Blocks.RockBlockType" />

    [DisplayName( "Connection Request Detail" )]
    [Category( "Mobile > Connection" )]
    [Description( "Displays the details of the given connection request for editing state, status, etc." )]
    [IconCssClass( "fa fa-id-card" )]
    [SupportedSiteTypes( Model.SiteType.Mobile )]

    #region Block Attributes

    [CodeEditorField( "Header Template",
        Description = "Lava template used to render the header above the connection request.",
        IsRequired = false,
        EditorMode = Rock.Web.UI.Controls.CodeEditorMode.Xml,
        Key = AttributeKey.HeaderTemplate,
        Order = 0 )]

    [BlockTemplateField( "Activity Template (Legacy)",
        Description = "This is unused in shell V4. Previous to that version, this was the template used to render the activity history for the connection request.",
        TemplateBlockValueGuid = SystemGuid.DefinedValue.BLOCK_TEMPLATE_MOBILE_CONNECTION_CONNECTION_REQUEST_DETAIL,
        DefaultValue = "D19A6D1A-BB4F-45FB-92DE-17EB97479F40",
        IsRequired = true,
        Key = AttributeKey.ActivityTemplate,
        Order = 1 )]

    [LinkedPage(
        "Person Profile Page",
        Description = "Page to link to when user taps on the profile button. PersonGuid is passed in the query string.",
        IsRequired = false,
        Key = AttributeKey.PersonProfilePage,
        Order = 2 )]

    [LinkedPage(
        "Group Detail Page",
        Description = "Page to link to when user taps on the group. GroupGuid is passed in the query string.",
        IsRequired = false,
        Key = AttributeKey.GroupDetailPage,
        Order = 3 )]

    [LinkedPage(
        "Workflow Page",
        Description = "Page to link to when user launches a workflow that requires interaction. WorkflowTypeGuid is passed in the query string.",
        IsRequired = false,
        Key = AttributeKey.WorkflowPage,
        Order = 4 )]

    [LinkedPage(
        "Reminder Page",
        Description = "Page to link to when the reminder button is tapped.",
        IsRequired = false,
        Key = AttributeKey.ReminderPage,
        Order = 5 )]

    [BooleanField(
        "Show Transfer Option",
        Description = "Indicates whether or not the 'Transfer' option should be shown.",
        IsRequired = false,
        DefaultBooleanValue = true,
        ControlType = Field.Types.BooleanFieldType.BooleanControlType.Toggle,
        Key = AttributeKey.ShowTransferOption,
        Order = 6 )]

    #endregion

    [Rock.SystemGuid.EntityTypeGuid( Rock.SystemGuid.EntityType.MOBILE_CONNECTION_CONNECTION_REQUEST_DETAIL_BLOCK_TYPE )]
    [Rock.SystemGuid.BlockTypeGuid( Rock.SystemGuid.BlockType.MOBILE_CONNECTION_CONNECTION_REQUEST_DETAIL )]
    public class ConnectionRequestDetail : RockBlockType
    {
        #region Block Attributes

        /// <summary>
        /// The block setting attribute keys for the <see cref="ConnectionRequestDetail"/> block.
        /// </summary>
        private static class AttributeKey
        {
            public const string HeaderTemplate = "HeaderTemplate";

            public const string ActivityTemplate = "ActivityTemplate";

            public const string PersonProfilePage = "PersonProfilePage";

            public const string GroupDetailPage = "GroupDetailPage";

            public const string WorkflowPage = "WorkflowPage";

            public const string ReminderPage = "ReminderPage";

            public const string ShowTransferOption = "ShowTransferOption";
        }

        /// <summary>
        /// Gets the header template.
        /// </summary>
        /// <value>
        /// The header template.
        /// </value>
        protected string HeaderTemplate => GetAttributeValue( AttributeKey.HeaderTemplate );

        /// <summary>
        /// Gets the activity template.
        /// </summary>
        /// <value>
        /// The activity template.
        /// </value>
        protected string ActivityTemplate => Rock.Field.Types.BlockTemplateFieldType.GetTemplateContent( GetAttributeValue( AttributeKey.ActivityTemplate ) );

        /// <summary>
        /// Gets the person profile page unique identifier.
        /// </summary>
        /// <value>
        /// The person profile page unique identifier.
        /// </value>
        protected Guid? PersonProfilePageGuid => GetAttributeValue( AttributeKey.PersonProfilePage ).AsGuidOrNull();

        /// <summary>
        /// Gets the group detail page unique identifier.
        /// </summary>
        /// <value>
        /// The group detail page unique identifier.
        /// </value>
        protected Guid? GroupDetailPageGuid => GetAttributeValue( AttributeKey.GroupDetailPage ).AsGuidOrNull();

        /// <summary>
        /// Gets the workflow page unique identifier.
        /// </summary>
        /// <value>
        /// The workflow page unique identifier.
        /// </value>
        protected Guid? WorkflowPageGuid => GetAttributeValue( AttributeKey.WorkflowPage ).AsGuidOrNull();

        /// <summary>
        /// Gets the reminder page unique identifier.
        /// </summary>
        protected Guid? ReminderPageGuid => GetAttributeValue( AttributeKey.ReminderPage ).AsGuidOrNull();

        /// <summary>
        /// Gets a value indicating whether to show the transfer option.
        /// </summary>
        protected bool ShowTransferOption => GetAttributeValue( AttributeKey.ShowTransferOption ).AsBoolean();

        #endregion

        #region IRockMobileBlockType Implementation

        /// <inheritdoc/>
        public override Version RequiredMobileVersion => new Version( 1, 3 );

        /// <inheritdoc/>
        public override object GetMobileConfigurationValues()
        {
            return new Rock.Common.Mobile.Blocks.Connection.ConnectionRequestDetail.Configuration
            {
                PersonProfilePageGuid = PersonProfilePageGuid,
                GroupDetailPageGuid = GroupDetailPageGuid,
                WorkflowPageGuid = WorkflowPageGuid,
                ReminderPageGuid = ReminderPageGuid,
                AreRemindersConfigured = CheckReminderConfiguration(),
                ShowTransferOption = ShowTransferOption
            };
        }

        #endregion

        #region Methods

        /// <summary>
        /// Checks if there's any reminder with the ConnectionRequest entity type.
        /// </summary>
        private static bool CheckReminderConfiguration()
        {
            using ( var rockContext = new RockContext() )
            {
                var connectionRequestEntityTypeId = EntityTypeCache.Get( typeof( ConnectionRequest ) ).Id;

                var reminderTypesExist = new ReminderTypeService( rockContext )
                    .Queryable()
                    .Where( rt => rt.EntityTypeId == connectionRequestEntityTypeId )
                    .Any();

                return reminderTypesExist;
            }
        }

        /// <summary>
        /// Determines whether the connection request is critical.
        /// </summary>
        /// <param name="request">The request.</param>
        /// <returns>
        ///   <c>true</c> if the connection request is critical; otherwise, <c>false</c>.
        /// </returns>
        private static bool IsRequestCritical( ConnectionRequest request )
        {
            // Only a connection request with a status of type critical can be
            // considered critical.
            if ( !request.ConnectionStatus.IsCritical )
            {
                return false;
            }

            // Past due means it is a future follow-up state with a date on or
            // before today.
            var isPastDue = request.ConnectionState == ConnectionState.FutureFollowUp
                && request.FollowupDate.HasValue
                && request.FollowupDate.Value < RockDateTime.Today.AddDays( 1 );

            // If the status is critical and the state is either active or
            // past due then the request is critical.
            return request.ConnectionState == ConnectionState.Active || isPastDue;
        }

        /// <summary>
        /// Determines whether the connection request is considered to be idle.
        /// </summary>
        /// <param name="request">The request.</param>
        /// <returns>
        ///   <c>true</c> if the connection request is considered to be idle; otherwise, <c>false</c>.
        /// </returns>
        private static bool IsRequestIdle( ConnectionRequest request )
        {
            var daysUntilIdle = request.ConnectionOpportunity.ConnectionType.DaysUntilRequestIdle;
            var idleDate = RockDateTime.Now.AddDays( -daysUntilIdle );

            // Past due means it is a future follow-up state with a date on or
            // before today.
            var isPastDue = request.ConnectionState == ConnectionState.FutureFollowUp
                && request.FollowupDate.HasValue
                && request.FollowupDate.Value < RockDateTime.Today.AddDays( 1 );

            // A request can only be idle if it is the active state or a
            // past due follow up state.
            if ( request.ConnectionState == ConnectionState.Active || isPastDue )
            {
                var mostRecentActivityDateTime = request.ConnectionRequestActivities
                    .Where( ra => ra.CreatedDateTime.HasValue )
                    .Max( ra => ( DateTime? ) ra.CreatedDateTime.Value );

                // If we have an activity with a created date then use the most
                // recent one to check if it older than the idle date. Otherwise
                // try to use the date when the request was created.
                if ( mostRecentActivityDateTime.HasValue )
                {
                    return mostRecentActivityDateTime.Value < idleDate;
                }
                else if ( request.CreatedDateTime.HasValue )
                {
                    return request.CreatedDateTime.Value < idleDate;
                }
            }

            return false;
        }

        /// <summary>
        /// Gets the manually triggered workflows that should be used with the
        /// connection opportunity.
        /// </summary>
        /// <param name="connectionOpportunity">The connection opportunity.</param>
        /// <param name="currentPerson">The current person for security checks.</param>
        /// <returns>An enumeration of all manually triggered workflow types.</returns>
        private static IEnumerable<ConnectionWorkflow> GetConnectionOpportunityManualWorkflowTypes( ConnectionOpportunity connectionOpportunity, Person currentPerson )
        {
            return connectionOpportunity.ConnectionWorkflows
                .Union( connectionOpportunity.ConnectionType.ConnectionWorkflows )
                .Where( w => w.TriggerType == ConnectionWorkflowTriggerType.Manual
                    && w.WorkflowType != null
                    && ( w.WorkflowType.IsActive ?? true ) )
                .OrderBy( w => w.WorkflowType.Name )
                .Distinct()
                .Where( w => w.WorkflowType.IsAuthorized( Authorization.VIEW, currentPerson ) );
        }

        /// <summary>
        /// Gets the activity view models.
        /// </summary>
        /// <returns></returns>
        private static IQueryable<ConnectionRequestActivity> GetConnectionRequestActivities( ConnectionRequest connectionRequest, RockContext rockContext )
        {
            var connectionType = connectionRequest.ConnectionOpportunity.ConnectionType;
            var connectionRequestActivityService = new ConnectionRequestActivityService( rockContext );
            var query = connectionRequestActivityService.Queryable()
                .AsNoTracking()
                .Include( a => a.ConnectionRequest.ConnectionOpportunity )
                .Include( a => a.ConnectorPersonAlias.Person )
                .Include( a => a.ConnectionActivityType )
                .Where( a => a.ConnectionRequest.PersonAliasId == connectionRequest.PersonAliasId );

            if ( connectionType.EnableFullActivityList )
            {
                query = query.Where( a => a.ConnectionOpportunity.ConnectionTypeId == connectionType.Id );
            }
            else
            {
                query = query.Where( a => a.ConnectionRequestId == connectionRequest.Id );
            }

            return query.OrderByDescending( a => a.CreatedDateTime );
        }

        /// <summary>
        /// Determines whether [is activity modifiable] [the specified activity].
        /// </summary>
        /// <param name="activity">The activity.</param>
        /// <returns><c>true</c> if [is activity modifiable] [the specified activity]; otherwise, <c>false</c>.</returns>
        private bool IsActivityModifiable( ConnectionRequestActivity activity )
        {
            if ( activity != null &&
                ( activity.CreatedByPersonAliasId.Equals( RequestContext.CurrentPerson?.PrimaryAliasId ) || activity.ConnectorPersonAliasId.Equals( RequestContext.CurrentPerson?.PrimaryAliasId ) ) &&
                activity.ConnectionActivityType.ConnectionTypeId.HasValue )
            {
                return true;
            }

            return false;
        }

        /// <summary>
        /// Gets the request view model that represents the request in a way the
        /// client can properly display.
        /// </summary>
        /// <param name="request">The request.</param>
        /// <param name="rockContext">The Rock database context.</param>
        /// <returns>The view model that represents the request.</returns>
        private RequestViewModel GetRequestViewModel( ConnectionRequest request, RockContext rockContext )
        {
            var connectionRequestService = new ConnectionRequestService( rockContext );

            var mergeFields = RequestContext.GetCommonMergeFields();
            mergeFields.Add( "ConnectionRequest", request );

            // Generate the content that will be displayed above the connection request.
            var headerContent = HeaderTemplate.ResolveMergeFields( mergeFields );

            // Get our list of available connection request activities.
            var activities = GetConnectionRequestActivities( request, rockContext );

            var deviceData = RequestContext.GetHeader( "X-Rock-DeviceData" )
                .FirstOrDefault()
                ?.FromJsonOrNull<DeviceData>();

            // We udpdated this in shell V4 to use a hard-coded view instead of the ActivityTemplate,
            // so we only want to parse the Lava if the Shell Version > 1.4.24, when we updated
            // that.
            string activityContent = "";
            if ( new Version( deviceData?.ShellVersion ?? "0" ) <= new Version( 1, 4, 0, 24 ) )
            {
                // Generate the content that will be used to display the activities.
                mergeFields.Add( "Activities", activities );
                activityContent = ActivityTemplate.ResolveMergeFields( mergeFields );
            }

            // Get all the workflows that can be manually triggered by the person.
            var connectionWorkflows = GetConnectionOpportunityManualWorkflowTypes( request.ConnectionOpportunity, RequestContext.CurrentPerson )
                .Where( w => w.ManualTriggerFilterConnectionStatusId == null || w.ManualTriggerFilterConnectionStatusId == request.ConnectionStatusId )
                .Select( w => new WorkflowTypeItemViewModel
                {
                    Guid = w.Guid,
                    Name = w.WorkflowType.Name,
                    IconClass = w.WorkflowType.IconCssClass
                } )
                .ToList();

            var isEditable = request.IsAuthorized( Authorization.EDIT, RequestContext.CurrentPerson );

            var activitiesViewModel = activities.ToList()
                .Select( a => new ActivityViewModel
                {
                    ActivityTypeGuid = a.ConnectionActivityType.Guid,
                    ConnectorGuid = a.ConnectorPersonAlias?.Person.Guid,
                    CreatedDateTime = ( DateTimeOffset ) a.CreatedDateTime,
                    IsModifiable = IsActivityModifiable( a ),
                    Note = a.Note.StripHtml(),
                    Guid = a.Guid,
                    ActivityType = a.ConnectionActivityType.ToString(),
                    Connector = a.ConnectorPersonAlias?.Person != null ?
                        new ConnectorItemViewModel
                        {
                            FirstName = a.ConnectorPersonAlias.Person.FirstName,
                            LastName = a.ConnectorPersonAlias.Person.LastName,
                            PhotoUrl = MobileHelper.BuildPublicApplicationRootUrl( a.ConnectorPersonAlias.Person.PhotoUrl )
                        }
                        : null
                } )
                .ToList();

            var viewModel = new RequestViewModel
            {
                ActivityContent = activityContent,
                Attributes = GetPublicAttributeValues( request ),
                CampusGuid = request.Campus?.Guid,
                CampusName = request.Campus?.Name,
                Comments = request.Comments,
                ConnectorGuid = request.ConnectorPersonAlias?.Person.Guid,
                ConnectorFullName = request.ConnectorPersonAlias?.Person.FullName,
                HeaderContent = headerContent,
                IsEditable = isEditable,
                IsCritical = IsRequestCritical( request ),
                IsIdle = IsRequestIdle( request ),
                CanConnect = isEditable && connectionRequestService.CanConnect( request ),
                OpportunityName = request.ConnectionOpportunity.Name,
                PersonGuid = request.PersonAlias.Person.Guid,
                PersonFullName = request.PersonAlias.Person.FullName,
                PersonEmail = request.PersonAlias.Person.Email,
                PersonMobileNumber = request.PersonAlias.Person.GetPhoneNumber( Rock.SystemGuid.DefinedValue.PERSON_PHONE_TYPE_MOBILE.AsGuid() )?.NumberFormatted,
                PersonConnectionStatusName = request.PersonAlias.Person.ConnectionStatusValue?.Value,
                PersonProfilePhotoUrl = MobileHelper.BuildPublicApplicationRootUrl( request.PersonAlias.Person.PhotoUrl ),
                PlacementGroupGuid = request.AssignedGroup?.Guid,
                PlacementGroupName = request.AssignedGroup?.Name,
                RequestDate = request.CreatedDateTime?.ToRockDateTimeOffset(),
                State = request.ConnectionState,
                StatusGuid = request.ConnectionStatus.Guid,
                StatusName = request.ConnectionStatus.Name,
                WorkflowTypes = connectionWorkflows,
                Activities = activitiesViewModel,
                ConnectionRequestGuid = request.Guid,
                ShowConnectButton = request.ConnectionOpportunity.ShowConnectButton
            };

            if ( isEditable )
            {
                viewModel.PlacementGroupRequirements = GetPlacementGroupRequirements( request, rockContext, out _ );
            }

            return viewModel;
        }

        /// <summary>
        /// Gets the request edit view model that represents the request in a way
        /// the client can use to display an edit interface.
        /// </summary>
        /// <param name="request">The request.</param>
        /// <param name="rockContext">The context to use when needing to load any data.</param>
        /// <returns>The edit view model that represents the request.</returns>
        private RequestEditViewModel GetRequestEditViewModel( ConnectionRequest request, RockContext rockContext )
        {
            var campusClientService = new CampusClientService( rockContext, RequestContext.CurrentPerson );

            // Get the list of connectors that are available to pick from
            // for the client to use.
            var connectors = GetAvailableConnectors( request, rockContext );

            var viewModel = new RequestEditViewModel
            {
                Attributes = GetPublicEditableAttributeValues( request ),
                CampusGuid = request.Campus?.Guid,
                Comments = request.Comments,
                ConnectorGuid = request.ConnectorPersonAlias?.Person.Guid,
                PlacementGroupGuid = request.AssignedGroup?.Guid,
                State = request.ConnectionState,
                FutureFollowUpDate = request.FollowupDate?.ToRockDateTimeOffset(),
                StatusGuid = request.ConnectionStatus.Guid,
                Connectors = connectors,
                Campuses = campusClientService.GetCampusesAsListItems(),
                PlacementGroups = GetRequestPlacementGroups( request ),
                Statuses = GetOpportunityStatusListItems( request.ConnectionOpportunity.ConnectionType )
            };

            return viewModel;
        }

        /// <summary>
        /// Gets all the attributes and values for the connection request.
        /// </summary>
        /// <param name="request">The connection request.</param>
        /// <returns>A list of editable attribute values.</returns>
        private List<PublicEditableAttributeValueViewModel> GetPublicAttributeValues( ConnectionRequest request )
        {
            // Build the basic attributes.
            var attributes = request.GetPublicAttributesForView( RequestContext.CurrentPerson )
                .ToDictionary( kvp => kvp.Key, kvp => new PublicEditableAttributeValueViewModel
                {
                    AttributeGuid = kvp.Value.AttributeGuid,
                    Categories = kvp.Value.Categories,
                    ConfigurationValues = kvp.Value.ConfigurationValues,
                    Description = kvp.Value.Description,
                    FieldTypeGuid = kvp.Value.FieldTypeGuid,
                    IsRequired = kvp.Value.IsRequired,
                    Key = kvp.Value.Key,
                    Name = kvp.Value.Name,
                    Order = kvp.Value.Order,
                    Value = ""
                } );

            // Add all the values to those attributes.
            request.GetPublicAttributeValuesForView( RequestContext.CurrentPerson )
                .ToList()
                .ForEach( kvp =>
                {
                    if ( attributes.ContainsKey( kvp.Key ) )
                    {
                        attributes[kvp.Key].Value = kvp.Value;
                    }
                } );

            return attributes.Select( kvp => kvp.Value ).OrderBy( a => a.Order ).ToList();
        }

        /// <summary>
        /// Gets all the attributes and values for the entity in a form
        /// suitable to use for editing.
        /// </summary>
        /// <param name="request">The connection request.</param>
        /// <returns>A list of editable attribute values.</returns>
        private List<PublicEditableAttributeValueViewModel> GetPublicEditableAttributeValues( IHasAttributes request )
        {
            var attributes = request.GetPublicAttributesForEdit( RequestContext.CurrentPerson )
                .ToDictionary( kvp => kvp.Key, kvp => new PublicEditableAttributeValueViewModel
                {
                    AttributeGuid = kvp.Value.AttributeGuid,
                    Categories = kvp.Value.Categories,
                    ConfigurationValues = kvp.Value.ConfigurationValues,
                    Description = kvp.Value.Description,
                    FieldTypeGuid = kvp.Value.FieldTypeGuid,
                    IsRequired = kvp.Value.IsRequired,
                    Key = kvp.Value.Key,
                    Name = kvp.Value.Name,
                    Order = kvp.Value.Order,
                    Value = ""
                } );

            request.GetPublicAttributeValuesForEdit( RequestContext.CurrentPerson )
                .ToList()
                .ForEach( kvp =>
                {
                    if ( attributes.ContainsKey( kvp.Key ) )
                    {
                        attributes[kvp.Key].Value = kvp.Value;
                    }
                } );

            return attributes.Select( kvp => kvp.Value ).OrderBy( a => a.Order ).ToList();
        }

        /// <summary>
        /// Gets the possible connectors for the specified connection request.
        /// All possible connectors are returned, campus filtering is not applied.
        /// </summary>
        /// <param name="request">The connection request.</param>
        /// <param name="rockContext">The Rock database context.</param>
        /// <returns>A list of connectors that are valid for the request.</returns>
        private List<ConnectorItemViewModel> GetAvailableConnectors( ConnectionRequest request, RockContext rockContext )
        {
            var additionalConnectorAliasIds = new List<int>();

            // Add the current connector if there is one.
            if ( request.ConnectorPersonAliasId.HasValue )
            {
                additionalConnectorAliasIds.Add( request.ConnectorPersonAliasId.Value );
            }

            // Add the logged in person.
            if ( RequestContext.CurrentPerson != null )
            {
                additionalConnectorAliasIds.Add( RequestContext.CurrentPerson.PrimaryAliasId.Value );
            }

            return GetConnectionOpportunityConnectors( request.ConnectionOpportunityId, null, additionalConnectorAliasIds, rockContext );
        }

        /// <summary>
        /// Gets a list of connectors that match the specified criteria.
        /// </summary>
        /// <param name="connectionOpportunityId">The connection opportunity identifier.</param>
        /// <param name="campusGuid">The campus to limit connectors to.</param>
        /// <param name="additionalPersonAliasIds">The additional person alias ids.</param>
        /// <param name="rockContext">The Rock database context.</param>
        /// <returns>A list of connectors that are valid for the request.</returns>
        private static List<ConnectorItemViewModel> GetConnectionOpportunityConnectors( int connectionOpportunityId, Guid? campusGuid, List<int> additionalPersonAliasIds, RockContext rockContext )
        {
            var connectorGroupService = new ConnectionOpportunityConnectorGroupService( rockContext );
            var personAliasService = new PersonAliasService( rockContext );

            // Get the primary list of connectors for this connection opportunity.
            // Include all the currently active members of the groups and then
            // build the connector view model
            var connectorList = connectorGroupService.Queryable()
                .Where( a => a.ConnectionOpportunityId == connectionOpportunityId
                    && ( !campusGuid.HasValue || a.ConnectorGroup.Campus.Guid == campusGuid ) )
                .SelectMany( g => g.ConnectorGroup.Members )
                .Where( m => m.GroupMemberStatus == GroupMemberStatus.Active )
                .Select( m => new ConnectorItemViewModel
                {
                    Guid = m.Person.Guid,
                    FirstName = m.Person.NickName,
                    LastName = m.Person.LastName,
                    CampusGuid = m.Group.Campus.Guid
                } )
                .ToList();

            // If they specified any additional people to load then execute
            // a query to find just those people.
            if ( additionalPersonAliasIds != null && additionalPersonAliasIds.Any() )
            {
                var additionalPeople = personAliasService.Queryable()
                    .Where( pa => additionalPersonAliasIds.Contains( pa.Id ) )
                    .Select( pa => new ConnectorItemViewModel
                    {
                        Guid = pa.Person.Guid,
                        FirstName = pa.Person.NickName,
                        LastName = pa.Person.LastName,
                        CampusGuid = null
                    } )
                    .ToList();

                connectorList.AddRange( additionalPeople );
            }

            // Distinct by both the person Guid and the CampusGuid. We could
            // still have duplicate people, but that will be up to the client
            // to sort out. Then apply final sorting.
            return connectorList.GroupBy( c => new { c.Guid, c.CampusGuid } )
                .Select( g => g.First() )
                .OrderBy( c => c.LastName )
                .ThenBy( c => c.FirstName )
                .ToList();
        }

        /// <summary>
        /// Gets the opportunity status list items for the given connection type.
        /// </summary>
        /// <param name="connectionType">Connection type to query.</param>
        /// <returns>A list of list items that can be displayed.</returns>
        private static List<ListItemBag> GetOpportunityStatusListItems( ConnectionType connectionType )
        {
            return connectionType.ConnectionStatuses
                .OrderBy( s => s.Order )
                .OrderByDescending( s => s.IsDefault )
                .ThenBy( s => s.Name )
                .Select( s => new ListItemBag
                {
                    Value = s.Guid.ToString(),
                    Text = s.Name
                } )
                .ToList();
        }

        /// <summary>
        /// Gets a query of all groups that are possible placement groups for
        /// the connection request.
        /// </summary>
        /// <param name="connectionOpportunityId">The connection opportunity identifier.</param>
        /// <param name="additionalGroupId">An optional additional group to include, such as the currently assigned group for a request.</param>
        /// <param name="rockContext">The rock database context.</param>
        /// <returns>A queryable of all the Group objects that can be used with the request.</returns>
        private static IQueryable<Group> GetAvailablePlacementGroupsQuery( int connectionOpportunityId, int? additionalGroupId, RockContext rockContext )
        {
            var opportunityService = new ConnectionOpportunityService( rockContext );
            var groupService = new GroupService( rockContext );

            // First add any groups specifically configured for the opportunity
            var specificConfigQuery = opportunityService.Queryable()
                .AsNoTracking()
                .Where( o => o.Id == connectionOpportunityId )
                .SelectMany( o => o.ConnectionOpportunityGroups )
                .Select( cog => cog.Group );

            // Then get any groups that are configured with 'all groups of type'
            var allGroupsOfTypeQuery = opportunityService.Queryable()
                .AsNoTracking()
                .Where( o => o.Id == connectionOpportunityId )
                .SelectMany( o => o.ConnectionOpportunityGroupConfigs )
                .Where( gc => gc.UseAllGroupsOfType )
                .SelectMany( gc => gc.GroupType.Groups );

            var allGroupsQuery = specificConfigQuery.Union( allGroupsOfTypeQuery );

            // Add the currently assigned group.
            if ( additionalGroupId.HasValue )
            {
                var additionalGroupQuery = groupService.Queryable()
                    .AsNoTracking()
                    .Where( g => g.Id == additionalGroupId );

                allGroupsQuery = allGroupsQuery.Union( additionalGroupQuery );
            }

            return allGroupsQuery
                .Where( g => g.IsActive && !g.IsArchived )
                .Distinct();
        }

        /// <summary>
        /// Gets the request placement group view models. This takes into account
        /// the existing assigned group view model
        /// </summary>
        /// <param name="request">The connection request.</param>
        /// <returns>A list of group placement view models.</returns>
        private static List<PlacementGroupItemViewModel> GetRequestPlacementGroups( ConnectionRequest request )
        {
            using ( var rockContext = new RockContext() )
            {
                var connectionOpportunityGroupConfigQuery = new ConnectionOpportunityGroupConfigService( rockContext ).Queryable()
                    .Where( c => c.ConnectionOpportunityId == request.ConnectionOpportunityId );

                // Translate the query of available placement groups
                // into data we can use to construct our view models.
                var availablePlacementGroups = GetAvailablePlacementGroupsQuery( request.ConnectionOpportunityId, request.AssignedGroupId, rockContext )
                    .Select( g => new
                    {
                        g.Id,
                        g.Guid,
                        g.Name,
                        CampusGuid = ( Guid? ) g.Campus.Guid,
                        CampusName = g.Campus.Name,
                        Configs = connectionOpportunityGroupConfigQuery
                            .Where( c => c.GroupTypeId == g.GroupTypeId )
                            .Select( c => new
                            {
                                c.GroupMemberRole.Id,
                                c.GroupMemberRole.Guid,
                                c.GroupMemberRole.Name,
                                Status = c.GroupMemberStatus
                            } )
                            .ToList()
                    } )
                    .ToList();

                // Translate the data into the actual view models. The
                // configs could have duplicated Guid and Name properties
                // so we group those and then put all resulting status
                // values in the object.
                var availableGroupViewModels = availablePlacementGroups
                    .Select( g => new PlacementGroupItemViewModel
                    {
                        Guid = g.Guid,
                        Name = $"{g.Name} ({( g.CampusName.IsNotNullOrWhiteSpace() ? g.CampusName : "No Campus" )})",
                        CampusGuid = g.CampusGuid,
                        Roles = g.Configs
                            .GroupBy( c => new { c.Guid, c.Name } )
                            .Select( cgrp => new PlacementGroupRoleItemViewModel
                            {
                                Guid = cgrp.Key.Guid,
                                Name = cgrp.Key.Name,
                                Statuses = cgrp.Select( s => s.Status ).ToList()
                            } )
                            .ToList()
                    } )
                    .ToList();

                // Check if we have fully qualified assigned values.
                var hasAssignedValues = request.AssignedGroupId.HasValue
                        && request.AssignedGroupMemberRoleId.HasValue
                        && request.AssignedGroupMemberStatus.HasValue;

                // If we do then try to load the group type role they are
                // supposed to be assigned to.
                var assignedGroupMemberRole = hasAssignedValues
                    ? new GroupTypeRoleService( rockContext ).Queryable()
                        .Where( r => r.Id == request.AssignedGroupMemberRoleId.Value )
                        .Select( r => new
                        {
                            r.Guid,
                            r.Name
                        } )
                        .SingleOrDefault()
                    : null;

                // Now, if we have an assigned role, that means we have assigned
                // values. Check to make sure the existing values exist and if
                // not add then in.
                if ( assignedGroupMemberRole != null )
                {
                    var existingGroupViewModel = availableGroupViewModels.Single( g => g.Guid == request.AssignedGroup.Guid );
                    var existingRole = existingGroupViewModel.Roles.SingleOrDefault( r => r.Guid == assignedGroupMemberRole.Guid );

                    // Check if the group member role is already present.
                    if ( existingRole != null )
                    {
                        // If the currently assigned status doesn't exist as
                        // an option in the role configuration then add it to the
                        // list of available options.
                        if ( !existingRole.Statuses.Contains( request.AssignedGroupMemberStatus.Value ) )
                        {
                            existingRole.Statuses.Add( request.AssignedGroupMemberStatus.Value );
                        }
                    }
                    else
                    {
                        // Add the role as a valid option to select.
                        existingGroupViewModel.Roles.Add( new PlacementGroupRoleItemViewModel
                        {
                            Guid = assignedGroupMemberRole.Guid,
                            Name = assignedGroupMemberRole.Name,
                            Statuses = new List<GroupMemberStatus> { request.AssignedGroupMemberStatus.Value }
                        } );
                    }
                }

                return availableGroupViewModels;
            }
        }

        /// <summary>
        /// Launches a workflow for the connection request. All linkages are automatically
        /// configured.
        /// </summary>
        /// <param name="connectionRequest">The connection request that will be passed to the workflow as the Entity.</param>
        /// <param name="connectionWorkflow">The connection workflow to be launched.</param>
        /// <param name="currentPerson">The logged in person that is launching the workflow.</param>
        /// <param name="rockContext">The Rock database context.</param>
        /// <returns>A view model that describes the result of the operation.</returns>
        private static ConnectionWorkflowLaunchedViewModel LaunchConnectionRequestWorkflow( ConnectionRequest connectionRequest, ConnectionWorkflow connectionWorkflow, Person currentPerson, RockContext rockContext )
        {
            if ( connectionRequest == null )
            {
                throw new ArgumentNullException( nameof( connectionRequest ) );
            }

            if ( connectionWorkflow == null )
            {
                throw new ArgumentNullException( nameof( connectionWorkflow ) );
            }

            // Validate that the workflow type is configured properly.
            var workflowService = new WorkflowService( rockContext );
            var workflowType = connectionWorkflow.WorkflowTypeCache;

            if ( workflowType == null || workflowType.IsActive == false )
            {
                return new ConnectionWorkflowLaunchedViewModel
                {
                    WorkflowTypeGuid = workflowType?.Guid,
                    Errors = new List<string> { "Workflow was not found or is not active." }
                };
            }

            // Do the initial activation of the workflow.
            var workflow = Rock.Model.Workflow.Activate( workflowType, connectionWorkflow.WorkflowType.WorkTerm, rockContext );

            // Attempt to process the workflow, check if an error has prevented
            // the workflow from processing correctly.
            if ( !workflowService.Process( workflow, connectionRequest, out var workflowErrors ) )
            {
                return new ConnectionWorkflowLaunchedViewModel
                {
                    WorkflowTypeGuid = workflowType.Guid,
                    WorkflowGuid = workflow.Guid,
                    Errors = workflowErrors
                };
            }

            // The workflow is persisted, so we need to create the link between
            // the workflow and this connection request.
            if ( workflow.Id != 0 )
            {
                new ConnectionRequestWorkflowService( rockContext ).Add( new ConnectionRequestWorkflow
                {
                    ConnectionRequestId = connectionRequest.Id,
                    WorkflowId = workflow.Id,
                    ConnectionWorkflowId = connectionWorkflow.Id,
                    TriggerType = connectionWorkflow.TriggerType,
                    TriggerQualifier = connectionWorkflow.QualifierValue
                } );

                rockContext.SaveChanges();
            }

            // Check if there is an entry form waiting for this person to enter
            // data into.
            var hasEntryForm = workflow.HasActiveEntryForm( currentPerson );

            return new ConnectionWorkflowLaunchedViewModel
            {
                WorkflowTypeGuid = workflowType.Guid,
                WorkflowGuid = workflow.Guid,
                HasActiveEntryForm = hasEntryForm,
                Message = $"A '{workflowType.Name}' workflow was started."
            };
        }

        /// <summary>
        /// Creates a new <see cref="ConnectionRequestActivity"/> for when
        /// a request is assigned to a connector.
        /// </summary>
        /// <remarks>
        /// This does not attach the new entity or save the changes.
        /// </remarks>
        /// <param name="connectionRequest">The connection request that was assigned a connector.</param>
        /// <param name="rockContext">The Rock database context to use for data lookups.</param>
        /// <returns>A new <see cref="ConnectionRequestActivity"/> or <c>null</c> if one is not needed.</returns>
        private static ConnectionRequestActivity CreateAssignedActivity( ConnectionRequest connectionRequest, RockContext rockContext )
        {
            if ( !connectionRequest.ConnectorPersonAliasId.HasValue )
            {
                return null;
            }

            var guid = Rock.SystemGuid.ConnectionActivityType.ASSIGNED.AsGuid();
            var assignedActivityId = new ConnectionActivityTypeService( rockContext ).Queryable()
                .Where( t => t.Guid == guid )
                .Select( t => t.Id )
                .FirstOrDefault();

            if ( assignedActivityId == 0 )
            {
                return null;
            }

            return new ConnectionRequestActivity
            {
                ConnectionRequestId = connectionRequest.Id,
                ConnectionOpportunityId = connectionRequest.ConnectionOpportunityId,
                ConnectionActivityTypeId = assignedActivityId,
                ConnectorPersonAliasId = connectionRequest.ConnectorPersonAliasId
            };
        }

        /// <summary>
        /// Gets the placement group member requirements for the connection request.
        /// </summary>
        /// <param name="request">The connection request.</param>
        /// <param name="rockContext">The Rock database context.</param>
        /// <param name="requirementErrors">On return will contain any requirement errors that were encountered.</param>
        /// <returns>A list of requirements that the person must meet before being connected.</returns>
        private static List<GroupMemberRequirementViewModel> GetPlacementGroupRequirements( ConnectionRequest request, RockContext rockContext, out List<string> requirementErrors )
        {
            // Get the requirements
            var requirementsResults = GetGroupRequirementStatuses( request, rockContext );
            var requirementViewModels = new List<GroupMemberRequirementViewModel>();

            foreach ( var requirementResult in requirementsResults )
            {
                if ( requirementResult.GroupRequirement.GroupRequirementType.RequirementCheckType == RequirementCheckType.Manual )
                {
                    // A manual requirement that must be acknowledged before the
                    // person can be placed in the group.
                    requirementViewModels.Add( new GroupMemberRequirementViewModel
                    {
                        Guid = requirementResult.GroupRequirement.Guid,
                        Label = requirementResult.GroupRequirement.GroupRequirementType.CheckboxLabel.IfEmpty( requirementResult.GroupRequirement.GroupRequirementType.Name ),
                        IsManual = true,
                        MustMeetRequirementToAddMember = requirementResult.GroupRequirement.MustMeetRequirementToAddMember,
                        MeetsGroupRequirement = requirementResult.MeetsGroupRequirement
                    } );
                }
                else
                {
                    string labelText;
                    DateTimeOffset? lastCheckedDateTime = null;

                    // Determine the label text to use for this requirement.
                    if ( requirementResult.MeetsGroupRequirement == MeetsGroupRequirement.Meets )
                    {
                        labelText = requirementResult.GroupRequirement.GroupRequirementType.PositiveLabel;
                    }
                    else if ( requirementResult.MeetsGroupRequirement == MeetsGroupRequirement.MeetsWithWarning )
                    {
                        labelText = requirementResult.GroupRequirement.GroupRequirementType.WarningLabel;
                    }
                    else
                    {
                        if ( requirementResult.GroupRequirement.MustMeetRequirementToAddMember )
                        {
                            labelText = requirementResult.GroupRequirement.GroupRequirementType.NegativeLabel;
                        }
                        else
                        {
                            labelText = string.Empty;
                        }
                    }

                    if ( string.IsNullOrEmpty( labelText ) )
                    {
                        labelText = requirementResult.GroupRequirement.GroupRequirementType.Name;
                    }

                    // Determine the last checked date time for this requirement.
                    if ( requirementResult.MeetsGroupRequirement == MeetsGroupRequirement.MeetsWithWarning )
                    {
                        lastCheckedDateTime = requirementResult.RequirementWarningDateTime;
                    }
                    else
                    {
                        lastCheckedDateTime = requirementResult.LastRequirementCheckDateTime;
                    }

                    requirementViewModels.Add( new GroupMemberRequirementViewModel
                    {
                        Guid = requirementResult.GroupRequirement.Guid,
                        Label = labelText,
                        MustMeetRequirementToAddMember = requirementResult.GroupRequirement.MustMeetRequirementToAddMember,
                        MeetsGroupRequirement = requirementResult.MeetsGroupRequirement,
                        LastCheckedDateTime = lastCheckedDateTime
                    } );
                }
            }

            // Set any errors we may have run into.
            requirementErrors = requirementsResults
                .Where( a => a.MeetsGroupRequirement == MeetsGroupRequirement.Error )
                .Select( a => a.ToString() )
                .ToList();

            return requirementViewModels;
        }

        /// <summary>
        /// Gets the group requirement statuses for the connection request.
        /// </summary>
        /// <param name="request">The connection request.</param>
        /// <param name="rockContext">The Rock database context.</param>
        /// <returns></returns>
        private static List<PersonGroupRequirementStatus> GetGroupRequirementStatuses( ConnectionRequest request, RockContext rockContext )
        {
            if ( request == null || !request.AssignedGroupId.HasValue || request.PersonAlias == null )
            {
                return new List<PersonGroupRequirementStatus>();
            }

            var groupId = request.AssignedGroupId.Value;
            var group = new GroupService( rockContext )
                .GetNoTracking( request.AssignedGroupId.Value );

            if ( group == null )
            {
                return new List<PersonGroupRequirementStatus>();
            }

            var requirementsResults = group.PersonMeetsGroupRequirements( rockContext, request.PersonAlias.PersonId, request.AssignedGroupMemberRoleId );

            if ( requirementsResults != null )
            {
                // Ignore the NotApplicable requirements.
                requirementsResults = requirementsResults.Where( r => r.MeetsGroupRequirement != MeetsGroupRequirement.NotApplicable );
            }

            return requirementsResults.ToList();
        }

        /// <summary>
        /// Attempts to mark the connection request as connected.
        /// </summary>
        /// <param name="connectionRequest">The connection request to be updated.</param>
        /// <param name="manualRequirementsMet">A dictionary of manual requirements that have been met.</param>
        /// <param name="currentPerson">The person that is performing the operation.</param>
        /// <param name="rockContext">The Rock database context.</param>
        /// <param name="errorMessage">On return, contains any error message.</param>
        /// <returns><c>true</c> if the request has been marked as connected; otherwise <c>false</c>.</returns>
        /// <remarks>
        /// This method will call SaveChanges() on <paramref name="rockContext"/> before returning <c>true</c>.
        /// </remarks>
        private static bool TryMarkRequestConnected( ConnectionRequest connectionRequest, Dictionary<Guid, bool> manualRequirementsMet, Person currentPerson, RockContext rockContext, out string errorMessage )
        {
            var groupMemberService = new GroupMemberService( rockContext );
            var connectionActivityTypeService = new ConnectionActivityTypeService( rockContext );
            var connectionRequestActivityService = new ConnectionRequestActivityService( rockContext );

            if ( connectionRequest == null || connectionRequest.PersonAlias == null || connectionRequest.ConnectionOpportunity == null )
            {
                errorMessage = "Connection request is not in a valid state.";
                return false;
            }

            // If it is already connected then nothing to do.
            if ( connectionRequest.ConnectionState == ConnectionState.Connected )
            {
                errorMessage = null;
                return true;
            }

            GroupMember groupMember = null;
            var hasGroupAssignment = connectionRequest.AssignedGroupId.HasValue
                && connectionRequest.AssignedGroupMemberRoleId.HasValue
                && connectionRequest.AssignedGroupMemberStatus.HasValue
                && connectionRequest.AssignedGroup != null;

            // Only do group member placement if the request has an assigned
            // placement group, role, and status.
            if ( hasGroupAssignment )
            {
                var group = connectionRequest.AssignedGroup;

                // Only attempt the add if person does not already exist in group with same role
                groupMember = groupMemberService.GetByGroupIdAndPersonIdAndGroupRoleId(
                    connectionRequest.AssignedGroupId.Value,
                    connectionRequest.PersonAlias.PersonId,
                    connectionRequest.AssignedGroupMemberRoleId.Value );

                if ( groupMember == null )
                {
                    groupMember = new GroupMember();
                    groupMember.PersonId = connectionRequest.PersonAlias.PersonId;
                    groupMember.GroupId = connectionRequest.AssignedGroupId.Value;
                    groupMember.GroupRoleId = connectionRequest.AssignedGroupMemberRoleId.Value;
                    groupMember.GroupMemberStatus = connectionRequest.AssignedGroupMemberStatus.Value;

                    // Load all the manual group requirements for this group.
                    var manualGroupRequirements = group.GetGroupRequirements( rockContext )
                        .Where( r => r.GroupRequirementType.RequirementCheckType == RequirementCheckType.Manual )
                        .ToList();

                    // Walk through each manual requirement to ensure they
                    // have been explicitly marked as meeting the requirement.
                    foreach ( var requirement in manualGroupRequirements )
                    {
                        var meetsRequirement = manualRequirementsMet.GetValueOrDefault( requirement.Guid, false );

                        if ( !meetsRequirement && requirement.MustMeetRequirementToAddMember )
                        {
                            errorMessage = "Group Requirements have not been met. Please verify all of the requirements.";
                            return false;
                        }

                        // If they meet the requirement, create the record
                        // that notes it has been met.
                        if ( meetsRequirement )
                        {
                            groupMember.GroupMemberRequirements.Add( new GroupMemberRequirement
                            {
                                GroupRequirementId = requirement.Id,
                                RequirementMetDateTime = RockDateTime.Now,
                                LastRequirementCheckDateTime = RockDateTime.Now
                            } );
                        }
                    }

                    // All requirements have been met, add the group member.
                    groupMemberService.Add( groupMember );

                    // If there are any assigned group member attribute values
                    // that should be filled in then do so.
                    if ( !string.IsNullOrWhiteSpace( connectionRequest.AssignedGroupMemberAttributeValues ) )
                    {
                        var savedValues = connectionRequest.AssignedGroupMemberAttributeValues.FromJsonOrNull<Dictionary<string, string>>();

                        if ( savedValues != null )
                        {
                            groupMember.LoadAttributes();

                            foreach ( var item in savedValues )
                            {
                                groupMember.SetAttributeValue( item.Key, item.Value );
                            }
                        }
                    }
                }
            }

            // Always record the connection activity and change the state to connected.
            var connectedGuid = Rock.SystemGuid.ConnectionActivityType.CONNECTED.AsGuid();
            var connectedActivityId = connectionActivityTypeService.Queryable()
                .Where( t => t.Guid == connectedGuid )
                .Select( t => t.Id )
                .FirstOrDefault();

            if ( connectedActivityId > 0 )
            {
                var connectionRequestActivity = new ConnectionRequestActivity();
                connectionRequestActivity.ConnectionRequestId = connectionRequest.Id;
                connectionRequestActivity.ConnectionOpportunityId = connectionRequest.ConnectionOpportunityId;
                connectionRequestActivity.ConnectionActivityTypeId = connectedActivityId;
                connectionRequestActivity.ConnectorPersonAliasId = currentPerson.PrimaryAliasId;
                connectionRequestActivityService.Add( connectionRequestActivity );
            }

            connectionRequest.ConnectionState = ConnectionState.Connected;

            rockContext.WrapTransaction( () =>
            {
                rockContext.SaveChanges();

                if ( groupMember != null && connectionRequest.AssignedGroupMemberAttributeValues.IsNotNullOrWhiteSpace() )
                {
                    groupMember.SaveAttributeValues( rockContext );
                }
            } );

            errorMessage = null;

            return true;
        }

        /// <summary>
        /// This gets a specific set of information about a connection activity that is ultimately passed down to the mobile shell.
        /// </summary>
        /// <param name="rockContext">The rock context.</param>
        /// <param name="connectionRequestIdKey">The connection request unique identifier.</param>
        /// <param name="activityGuid">The activity unique identifier.</param>
        /// <param name="readOnly">if set to <c>true</c> [read only].</param>
        /// <returns>System.ValueTuple&lt;ConnectionRequestActivity, List&lt;ConnectorItemViewModel&gt;, List&lt;Common.Mobile.ViewModel.ListItemViewModel&gt;, BlockActionResult&gt;.</returns>
        private (ConnectionRequestActivity Activity, List<ConnectorItemViewModel> Connectors, List<Common.Mobile.ViewModel.ListItemViewModel> ActivityTypes, BlockActionResult Error) GetConnectionRequestActivityBag( RockContext rockContext, string connectionRequestIdKey, Guid? activityGuid, bool readOnly )
        {
            var connectionRequestService = new ConnectionRequestService( rockContext );
            var connectionActivityTypeService = new ConnectionActivityTypeService( rockContext );

            // Load the connection request and include the opportunity and type
            // to speed up the security check.
            var request = connectionRequestService.GetQueryableByKey( connectionRequestIdKey )
                .Include( r => r.ConnectionOpportunity.ConnectionType )
                .AsNoTracking()
                .FirstOrDefault();

            if ( request == null )
            {
                return (null, null, null, ActionNotFound());
            }
            else if ( !readOnly && !request.IsAuthorized( Authorization.EDIT, RequestContext.CurrentPerson ) )
            {
                // Require edit access in order to see the available activity types
                // since they are only required when editing.
                return (null, null, null, ActionUnauthorized());
            }
            else if ( readOnly && !request.IsAuthorized( Authorization.VIEW, RequestContext.CurrentPerson ) )
            {
                return (null, null, null, ActionUnauthorized());
            }

            // Load up the activity types for this connection request and pull
            // in the Guid an Name to send to the client.
            var activityTypes = connectionActivityTypeService.Queryable()
                .Where( a => a.ConnectionTypeId == request.ConnectionOpportunity.ConnectionTypeId )
                .Select( a => new Common.Mobile.ViewModel.ListItemViewModel
                {
                    Value = a.Guid.ToString(),
                    Text = a.Name
                } )
                .ToList();

            // Get the list of connectors that are available to pick from
            // for the client to use.
            var connectors = GetAvailableConnectors( request, rockContext );

            ConnectionRequestActivity activity = null;
            if ( activityGuid != null )
            {
                activity = new ConnectionRequestActivityService( rockContext ).Get( activityGuid.Value );
            }

            return (activity, connectors, activityTypes, null);
        }

        /// <summary>
        /// Gets the transfer details of a connection request.
        /// </summary>
        /// <param name="request">The connection request for which to get the transfer details.</param>
        /// <returns>The transfer bag containing the connection request transfer details.</returns>
        private ConnectionRequestTransferBag GetConnectionRequestTransferDetails( ConnectionRequest request )
        {
            var connectionType = request.ConnectionOpportunity.ConnectionType;

            var opportunities = connectionType.ConnectionOpportunities.Select( r => new OpportunityTransferOptionBag
            {
                OpportunityName = r.Name,
                OpportunityGuid = r.Guid,
                ShowCampusOnTransfer = r.ShowCampusOnTransfer,
                ShowStatusOnTransfer = r.ShowStatusOnTransfer,
            } ).ToList();

            var statuses = connectionType.ConnectionStatuses.OrderBy( a => a.Order ).ThenByDescending( cs => cs.IsDefault ).ThenBy( a => a.Name );

            var currentConnectorName = request.ConnectorPersonAlias?.Person?.FullName;

            return new ConnectionRequestTransferBag
            {
                AvailableOpportunities = opportunities,
                AvailableStatuses = statuses.Select( s => new ListItemBag
                {
                    Text = s.Name,
                    Value = s.Guid.ToString()
                } ).ToList(),
                Requester = new ListItemBag
                {
                    Text = request.PersonAlias.Person.FullName,
                    Value = request.PersonAlias.Guid.ToString()
                },
                CurrentConnectorFullName = currentConnectorName,
            };
        }

        /// <summary>
        /// Transfers a connection request with the specified options.
        /// </summary>
        /// <param name="connectionRequest">The connection request to transfer.</param>
        /// <param name="options">The options for transferring the connection request.</param>
        /// <param name="rockContext">The RockContext to use for the operation.</param>
        /// <returns>True if the connection request transfer was successful; otherwise, false.</returns>
        private bool TransferConnectionRequest( ConnectionRequest connectionRequest, ConnectionRequestTransferOptions options, RockContext rockContext )
        {
            var connectionActivityTypeService = new ConnectionActivityTypeService( rockContext );
            var connectionRequestActivityService = new ConnectionRequestActivityService( rockContext );
            var isEditable = connectionRequest.IsAuthorized( Authorization.EDIT, RequestContext.CurrentPerson );

            if ( connectionRequest == null || !isEditable )
            {
                return false;
            }

            //
            // Put the original values of the Connection Request into memory so we can compare them later.
            //
            int? sourceConnectorPersonAliasId = connectionRequest.ConnectorPersonAliasId;
            int sourceOpportunityId = connectionRequest.ConnectionOpportunityId;

            //
            // Ensure that the transferred activity type exists.
            //
            var guid = Rock.SystemGuid.ConnectionActivityType.TRANSFERRED.AsGuid();
            var transferredActivityId = connectionActivityTypeService.Queryable()
                .Where( t => t.Guid == guid )
                .Select( t => t.Id )
                .FirstOrDefault();

            if ( transferredActivityId > 0 )
            {
                var newOpportunity = new ConnectionOpportunityService( rockContext ).Get( options.OpportunityGuid );

                connectionRequest.ConnectionOpportunityId = newOpportunity.Id;

                //
                // Set the new connection status, which requires a lookup.
                //
                if ( newOpportunity.ShowStatusOnTransfer && options.StatusGuid.HasValue )
                {
                    var connectionStatusService = new ConnectionStatusService( rockContext );

                    // Set the status which requires a lookup.
                    var status = connectionStatusService.Queryable()
                        .Where( s => s.ConnectionTypeId == newOpportunity.ConnectionTypeId
                            && s.Guid == options.StatusGuid )
                        .SingleOrDefault();

                    connectionRequest.ConnectionStatusId = status.Id;
                }

                //
                // Set the new campus.
                //
                if ( newOpportunity.ShowCampusOnTransfer && options.CampusGuid.HasValue )
                {
                    var campusId = CampusCache.GetId( options.CampusGuid.Value );
                    connectionRequest.CampusId = campusId;
                }

                connectionRequest.AssignedGroupId = null;
                connectionRequest.AssignedGroupMemberRoleId = null;
                connectionRequest.AssignedGroupMemberStatus = null;

                //
                // Set the new connector.
                //
                if ( options.UseCurrentConnector )
                {
                    // Just keep the current connector.
                }
                else if ( options.UseDefaultConnector )
                {
                    // Use the default connector for the new opportunity.
                    if ( newOpportunity != null )
                    {
                        connectionRequest.ConnectorPersonAliasId = newOpportunity.GetDefaultConnectorPersonAliasId( connectionRequest.CampusId );
                    }

                    // If for some reason we couldn't find a default connector then just
                    // set it to null.
                    else
                    {
                        connectionRequest.ConnectorPersonAliasId = null;
                    }
                }
                else if ( options.UseNoConnector )
                {
                    connectionRequest.ConnectorPersonAliasId = null;
                }
                // A connector was manually specified.
                else if ( options.ConnectorGuid != null )
                {
                    var connectorPersonId = new PersonService( rockContext ).GetId( options.ConnectorGuid.Value );
                    int? connectorPersonAliasId = null;

                    if ( connectorPersonId.HasValue )
                    {
                        var connectorPerson = new PersonService( rockContext ).Get( connectorPersonId.Value );
                        if ( connectorPerson != null )
                        {
                            connectorPersonAliasId = connectorPerson.PrimaryAliasId;
                        }
                    }

                    connectionRequest.ConnectorPersonAliasId = connectorPersonAliasId;
                }

                // if the Opportunity and Connector haven't changed then don't transfer.
                if ( connectionRequest.ConnectionOpportunityId == sourceOpportunityId && connectionRequest.ConnectorPersonAliasId == sourceConnectorPersonAliasId )
                {
                    return false;
                }

                // Add a new request activity to log the transfer.
                connectionRequestActivityService.Add( new ConnectionRequestActivity
                {
                    ConnectionRequestId = connectionRequest.Id,
                    ConnectionOpportunityId = newOpportunity.Id,
                    ConnectionActivityTypeId = transferredActivityId,
                    Note = options.Note,
                    ConnectorPersonAliasId = connectionRequest.ConnectorPersonAliasId
                } );

                rockContext.SaveChanges();

                return true;
            }

            return false;
        }

        #endregion

        #region Action Methods

        /// <summary>
        /// Gets the request details that should be displayed to the user.
        /// </summary>
        /// <param name="connectionRequestGuid">The connection request as either an IdKey, Guid or depending on site configuration integer Id.</param>
        /// <returns>A model that contains the connection request details.</returns>
        [BlockAction]
        public BlockActionResult GetRequestDetails( string connectionRequestGuid )
        {
            using ( var rockContext = new RockContext() )
            {
                var connectionRequestService = new ConnectionRequestService( rockContext );
                var disablePredictableIds = this.PageCache.Layout.Site.DisablePredictableIds;

                // Load the connection request and include the opportunity and type
                // to speed up the security check.
                var request = connectionRequestService.GetQueryableByKey( connectionRequestGuid, !disablePredictableIds )
                    .Include( r => r.ConnectionOpportunity.ConnectionType )
                    .Include( r => r.Campus )
                    .Include( r => r.ConnectorPersonAlias.Person )
                    .Include( r => r.ConnectionStatus )
                    .AsNoTracking()
                    .FirstOrDefault();

                if ( request == null )
                {
                    return ActionNotFound();
                }
                else if ( !request.IsAuthorized( Authorization.VIEW, RequestContext.CurrentPerson ) )
                {
                    return ActionUnauthorized();
                }

                request.LoadAttributes( rockContext );

                return ActionOk( GetRequestViewModel( request, rockContext ) );
            }
        }

        /// <summary>
        /// Gets the details that describe an edit operation for the connection request.
        /// </summary>
        /// <param name="connectionRequestGuid">The connection request unique identifier.</param>
        /// <returns>The edit view model for the connection request.</returns>
        [BlockAction]
        public BlockActionResult GetRequestEditDetails( string connectionRequestGuid )
        {
            using ( var rockContext = new RockContext() )
            {
                var connectionRequestService = new ConnectionRequestService( rockContext );
                var disablePredictableIds = this.PageCache.Layout.Site.DisablePredictableIds;

                // Load the connection request and include the opportunity and type
                // to speed up the security check.
                var request = connectionRequestService.GetQueryableByKey( connectionRequestGuid, !disablePredictableIds )
                    .Include( r => r.ConnectionOpportunity.ConnectionType )
                    .Include( r => r.Campus )
                    .Include( r => r.ConnectorPersonAlias.Person )
                    .Include( r => r.ConnectionStatus )
                    .AsNoTracking()
                    .FirstOrDefault();

                if ( request == null )
                {
                    return ActionNotFound();
                }
                else if ( !request.IsAuthorized( Authorization.EDIT, RequestContext.CurrentPerson ) )
                {
                    return ActionUnauthorized();
                }

                request.LoadAttributes( rockContext );

                return ActionOk( GetRequestEditViewModel( request, rockContext ) );
            }
        }

        /// <summary>
        /// Updates the connection request to match the data provided.
        /// </summary>
        /// <param name="connectionRequestGuid">The connection request unique identifier to be updated.</param>
        /// <param name="requestDetails">The details that will be updated on the connection request.</param>
        /// <returns>A model that contains the updated connection request details to be displayed.</returns>
        [BlockAction]
        public BlockActionResult UpdateRequest( string connectionRequestGuid, RequestSaveViewModel requestDetails )
        {
            using ( var rockContext = new RockContext() )
            {
                var connectionRequestService = new ConnectionRequestService( rockContext );
                var connectionStatusService = new ConnectionStatusService( rockContext );
                var personAliasService = new PersonAliasService( rockContext );

                var disablePredictableIds = this.PageCache.Layout.Site.DisablePredictableIds;

                // Load the connection request and include the opportunity and type
                // to speed up the security check.
                var request = connectionRequestService.GetQueryableByKey( connectionRequestGuid, !disablePredictableIds )
                    .Include( r => r.ConnectionOpportunity.ConnectionType )
                    .FirstOrDefault();

                if ( request == null )
                {
                    return ActionNotFound();
                }
                else if ( !request.IsAuthorized( Authorization.EDIT, RequestContext.CurrentPerson ) )
                {
                    return ActionUnauthorized();
                }

                request.LoadAttributes( rockContext );

                var originalConnectorPersonAliasId = request.ConnectorPersonAliasId;

                // Set the basic values that don't require lookups.
                request.Comments = requestDetails.Comments;
                request.ConnectionState = requestDetails.State;

                // Set the future follow up date.
                if ( request.ConnectionState == ConnectionState.FutureFollowUp )
                {
                    if ( !requestDetails.FutureFollowUpDate.HasValue )
                    {
                        return ActionBadRequest( "Invalid data." );
                    }

                    // Drop the timezone since we are just setting a "raw" date.
                    request.FollowupDate = requestDetails.FutureFollowUpDate.Value.DateTime;
                }
                else
                {
                    request.FollowupDate = null;
                }

                // Perform a lookup and validate the campus then set it.
                CampusCache campus;
                if ( requestDetails.CampusGuid.HasValue )
                {
                    campus = CampusCache.Get( requestDetails.CampusGuid.Value );

                    if ( campus == null )
                    {
                        return ActionBadRequest( "Invalid Data." );
                    }

                    request.CampusId = campus.Id;
                }
                else
                {
                    request.CampusId = null;
                    campus = null;
                }

                // Perform a lookup and validate the connector then set it.
                if ( requestDetails.ConnectorGuid.HasValue )
                {
                    var isValidConnector = GetAvailableConnectors( request, rockContext )
                        .Where( c => campus == null || !c.CampusGuid.HasValue || campus.Guid == c.CampusGuid )
                        .Any( c => c.Guid == requestDetails.ConnectorGuid );

                    var connectorPersonAliasId = personAliasService.GetPrimaryAliasId( requestDetails.ConnectorGuid.Value );

                    if ( !connectorPersonAliasId.HasValue || !isValidConnector )
                    {
                        return ActionBadRequest( "Invalid data." );
                    }

                    request.ConnectorPersonAliasId = connectorPersonAliasId;
                }
                else
                {
                    request.ConnectorPersonAliasId = null;
                }

                // Set the status which requires a lookup.
                var status = connectionStatusService.Queryable()
                    .Where( s => s.ConnectionTypeId == request.ConnectionOpportunity.ConnectionTypeId
                        && s.Guid == requestDetails.StatusGuid )
                    .SingleOrDefault();

                if ( status == null )
                {
                    return ActionBadRequest( "Invalid data." );
                }

                request.ConnectionStatusId = status.Id;

                // Perform a lookup and validate the placement group then set it.
                if ( requestDetails.PlacementGroupGuid.HasValue || requestDetails.PlacementGroupMemberRoleGuid.HasValue || requestDetails.PlacementGroupMemberStatus.HasValue )
                {
                    // Check if they gave us any one of the three placement values
                    // but not all three. That is an error.
                    if ( !requestDetails.PlacementGroupGuid.HasValue || !requestDetails.PlacementGroupMemberRoleGuid.HasValue || !requestDetails.PlacementGroupMemberStatus.HasValue )
                    {
                        return ActionBadRequest( "Invalid data." );
                    }

                    // Validate that the information they provided is valid
                    // group placement options.
                    var validPlacementGroups = GetRequestPlacementGroups( request );
                    var placementGroup = validPlacementGroups.SingleOrDefault( g => g.Guid == requestDetails.PlacementGroupGuid );
                    var placementRole = placementGroup?.Roles.SingleOrDefault( r => r.Guid == requestDetails.PlacementGroupMemberRoleGuid );

                    if ( placementGroup == null || placementRole == null || !placementRole.Statuses.Contains( requestDetails.PlacementGroupMemberStatus.Value ) )
                    {
                        return ActionBadRequest( "Invalid data." );
                    }

                    var groupId = new GroupService( rockContext ).GetId( placementGroup.Guid );
                    var roleId = new GroupTypeRoleService( rockContext ).GetId( placementRole.Guid );

                    request.AssignedGroupId = groupId;
                    request.AssignedGroupMemberRoleId = roleId;
                    request.AssignedGroupMemberStatus = requestDetails.PlacementGroupMemberStatus.Value;

                    var memberAttributeValues = new Dictionary<string, string>();
                    if ( requestDetails.PlacementGroupMemberAttributeValues != null )
                    {
                        // Load the attribute data for an empty group member so we can
                        // decode the data from the client.
                        var groupMember = new GroupMember
                        {
                            GroupId = request.AssignedGroupId.Value,
                            GroupRoleId = request.AssignedGroupMemberRoleId.Value
                        };

                        groupMember.LoadAttributes( rockContext );

                        foreach ( var memberValue in requestDetails.PlacementGroupMemberAttributeValues )
                        {
                            if ( !groupMember.Attributes.TryGetValue( memberValue.Key, out var attribute ) )
                            {
                                return ActionBadRequest( "Invalid data." );
                            }

                            if ( !attribute.IsAuthorized( Authorization.VIEW, RequestContext.CurrentPerson ) )
                            {
                                return ActionBadRequest( "Invalid data." );
                            }

                            var value = PublicAttributeHelper.GetPrivateValue( attribute, memberValue.Value );

                            memberAttributeValues.Add( memberValue.Key, value );
                        }

                        request.AssignedGroupMemberAttributeValues = memberAttributeValues.ToJson();
                    }
                    else
                    {
                        request.AssignedGroupMemberAttributeValues = null;
                    }
                }
                else
                {
                    request.AssignedGroupId = null;
                    request.AssignedGroupMemberRoleId = null;
                    request.AssignedGroupMemberStatus = null;
                    request.AssignedGroupMemberAttributeValues = null;
                }

                // Set any custom request attribute values.
                if ( requestDetails.AttributeValues != null )
                {
                    request.SetPublicAttributeValues( requestDetails.AttributeValues, RequestContext.CurrentPerson );
                }

                // Add an activity that the connector was assigned or changed.
                if ( originalConnectorPersonAliasId != request.ConnectorPersonAliasId )
                {
                    var connectionRequestActivityService = new ConnectionRequestActivityService( rockContext );
                    var activity = CreateAssignedActivity( request, rockContext );

                    if ( activity != null )
                    {
                        connectionRequestActivityService.Add( activity );
                    }
                }

                rockContext.WrapTransaction( () =>
                {
                    rockContext.SaveChanges();
                    request.SaveAttributeValues( rockContext );
                } );
            }

            // Even though calling this method will load a whole new entity
            // that is what we want anyway. If we changed any values then
            // all the in-memory navigation properties are probably incorrect.
            return GetRequestDetails( connectionRequestGuid );
        }

        /// <summary>
        /// Gets the activity options available for the connection request.
        /// </summary>
        /// <param name="connectionRequestGuid">The connection request unique identifier.</param>
        /// <returns>A description of options available when adding a new activity.</returns>
        [BlockAction]
        public BlockActionResult GetActivityOptions( string connectionRequestGuid )
        {
            using ( var rockContext = new RockContext() )
            {
                var requestActivityBag = GetConnectionRequestActivityBag( rockContext, connectionRequestGuid, null, false );

                if ( requestActivityBag.Error != null )
                {
                    return requestActivityBag.Error;
                }

                return ActionOk( new Common.Mobile.Blocks.Connection.ConnectionRequestDetail.ActivityOptionsViewModel
                {
                    ActivityTypes = requestActivityBag.ActivityTypes,
                    Connectors = requestActivityBag.Connectors
                } );
            }
        }

        /// <summary>
        /// Gets the activity options available for the connection request with an already existing activity.
        /// </summary>
        /// <param name="connectionRequestGuid">The connection request unique identifier.</param>
        /// <param name="activityGuid">The activity unique identifier.</param>
        /// <param name="readOnly">if set to <c>true</c> [read only].</param>
        /// <returns>BlockActionResult.</returns>
        [BlockAction]
        public BlockActionResult GetExistingActivityOptions( string connectionRequestGuid, Guid activityGuid, bool readOnly )
        {
            using ( var rockContext = new RockContext() )
            {
                var requestActivityBag = GetConnectionRequestActivityBag( rockContext, connectionRequestGuid, activityGuid, readOnly );

                if ( requestActivityBag.Error != null )
                {
                    return requestActivityBag.Error;
                }

                Guid? connectorGuid = null;
                string activityNote = "";
                Guid? activityTypeGuid = null;
                string activityType = "";

                if ( activityGuid != null )
                {
                    var activity = new ConnectionRequestActivityService( rockContext ).Get( activityGuid );

                    if ( activity != null )
                    {
                        if ( activity.ConnectorPersonAliasId.HasValue )
                        {
                            connectorGuid = new PersonAliasService( rockContext ).Get( activity.ConnectorPersonAliasId.Value ).Guid;
                        }

                        activityType = activity.ConnectionActivityType.ToString();
                        activityNote = activity.Note;
                        activityTypeGuid = activity.ConnectionActivityType.Guid;
                    }
                }

                return ActionOk( new Common.Mobile.Blocks.Connection.ConnectionRequestDetail.ConnectionRequestActivityDetailBag
                {
                    ActivityOptions = new ActivityOptionsViewModel
                    {
                        ActivityTypes = requestActivityBag.ActivityTypes,
                        Connectors = requestActivityBag.Connectors
                    },
                    ActivityCurrentConnectorGuid = connectorGuid,
                    Note = activityNote,
                    ActivityTypeGuid = activityTypeGuid,
                    ActivityType = activityType
                } );
            }
        }

        /// <summary>
        /// Adds a new activity to the connection request.
        /// </summary>
        /// <param name="connectionRequestGuid">The connection request unique identifier.</param>
        /// <param name="activity">The activity details.</param>
        /// <returns>The view model data that should be displayed.</returns>
        [BlockAction]
        public BlockActionResult AddActivity( string connectionRequestGuid, ActivityViewModel activity )
        {
            using ( var rockContext = new RockContext() )
            {
                var connectionRequestService = new ConnectionRequestService( rockContext );
                var connectionRequestActivityService = new ConnectionRequestActivityService( rockContext );
                var connectionActivityTypeService = new ConnectionActivityTypeService( rockContext );
                var personAliasService = new PersonAliasService( rockContext );
                var noteService = new NoteService( rockContext );
                int? connectorAliasId = null;

                // Load the connection request. Include the connection opportunity
                // and type for security check.
                var request = connectionRequestService.GetQueryableByKey( connectionRequestGuid )
                    .Include( r => r.ConnectionOpportunity.ConnectionType )
                    .FirstOrDefault();

                // Validate the request exists and the current person has permission
                // to make changes to it.
                if ( request == null )
                {
                    return ActionNotFound();
                }
                else if ( !request.IsAuthorized( Authorization.EDIT, RequestContext.CurrentPerson ) )
                {
                    return ActionUnauthorized();
                }

                // Load the activity identifier from the database, making sure
                // the Guid they gave us is actually for the correct connection type.
                var activityTypeId = connectionActivityTypeService.Queryable()
                    .Where( a => a.Guid == activity.ActivityTypeGuid
                        && a.ConnectionTypeId == request.ConnectionOpportunity.ConnectionTypeId )
                    .Select( a => a.Id )
                    .FirstOrDefault();

                if ( activityTypeId == 0 )
                {
                    return ActionBadRequest( "Invalid activity type specified." );
                }

                // Load the connector primary alias from the database and verify
                // that it is valid option.
                if ( activity.ConnectorGuid.HasValue )
                {
                    var connectors = GetAvailableConnectors( request, rockContext );

                    if ( !connectors.Any( c => c.Guid == activity.ConnectorGuid.Value ) )
                    {
                        return ActionBadRequest( "Invalid connector was specified." );
                    }

                    connectorAliasId = personAliasService.GetPrimaryAliasId( activity.ConnectorGuid.Value );

                    if ( !connectorAliasId.HasValue )
                    {
                        return ActionBadRequest( "Invalid connector was specified." );
                    }
                }

                // Load attributes since we need them to generate the view model
                // later.
                request.LoadAttributes( rockContext );

                // Create the new activity via the Create() method so that lazy
                // loading will work after it has been saved. This gets used by
                // the lava template.
<<<<<<< HEAD
#if REVIEW_NET5_0_OR_GREATER
                var requestActivity = rockContext.ConnectionRequestActivities.CreateProxy();
#else
                var requestActivity = rockContext.ConnectionRequestActivities.Create();
#endif
=======
                var requestActivity = rockContext.Set<ConnectionRequestActivity>().Create();
>>>>>>> c8e5dbba
                requestActivity.ConnectionOpportunityId = request.ConnectionOpportunityId;
                requestActivity.ConnectionActivityTypeId = activityTypeId;
                requestActivity.ConnectorPersonAliasId = RequestContext.CurrentPerson?.PrimaryAliasId;
                var mentionedPersonIds = noteService.GetNewPersonIdsMentionedInContent( activity.Note, requestActivity.Note );
                requestActivity.Note = activity.Note;
                requestActivity.ConnectorPersonAliasId = connectorAliasId;

                request.ConnectionRequestActivities.Add( requestActivity );
                connectionRequestActivityService.Add( requestActivity );

                rockContext.SaveChanges();

                // If we have any new mentioned person ids, start a background
                // task to create the notifications.
                if ( mentionedPersonIds.Any() )
                {
                    Task.Run( () =>
                    {
                        foreach ( var personId in mentionedPersonIds )
                        {
                            ConnectionRequestMention.CreateNotificationMessage( request, personId, RequestContext.CurrentPerson.Id, PageCache.Id, RequestContext.GetPageParameters() );
                        }
                    } );
                }

                return ActionOk( GetRequestViewModel( request, rockContext ) );
            }
        }

        /// <summary>
        /// Updates a connection request activity.
        /// </summary>
        /// <param name="activityGuid">The activity unique identifier.</param>
        /// <param name="connectionRequestGuid">The connection request unique identifier.</param>
        /// <param name="activity">The activity.</param>
        /// <returns>The view model data that should be displayed.</returns>
        [BlockAction]
        public BlockActionResult UpdateActivity( Guid activityGuid, string connectionRequestGuid, ActivityViewModel activity )
        {
            using ( var rockContext = new RockContext() )
            {
                var activityService = new ConnectionRequestActivityService( rockContext );
                var connectionActivityTypeService = new ConnectionActivityTypeService( rockContext );
                var personAliasService = new PersonAliasService( rockContext );
                var connectionRequestService = new ConnectionRequestService( rockContext );
                var noteService = new NoteService( rockContext );

                var activityToUpdate = activityService.Get( activityGuid );

                if ( activityToUpdate == null )
                {
                    return ActionNotFound();
                }

                var disablePredictableIds = this.PageCache.Layout.Site.DisablePredictableIds;

                // Load the connection request. Include the connection opportunity
                // and type for security check.
                var request = connectionRequestService.GetQueryableByKey( connectionRequestGuid, !disablePredictableIds )
                    .Include( r => r.ConnectionOpportunity.ConnectionType )
                    .FirstOrDefault();

                // Validate the request exists and the current person has permission
                // to make changes to it.
                if ( request == null )
                {
                    return ActionNotFound();
                }
                else if ( !request.IsAuthorized( Authorization.EDIT, RequestContext.CurrentPerson ) )
                {
                    return ActionUnauthorized();
                }

                var connectionActivityType = connectionActivityTypeService.Get( activity.ActivityTypeGuid );
                if ( connectionActivityType == null )
                {
                    return ActionBadRequest( "Unable to find that connection activity type." );
                }

                if ( !activity.ConnectorGuid.HasValue )
                {
                    return ActionBadRequest( "Invalid connector was specified." );

                }
                var connectorAliasId = personAliasService.GetPrimaryAliasId( activity.ConnectorGuid.Value );

                if ( !connectorAliasId.HasValue )
                {
                    return ActionBadRequest( "Invalid connector was specified." );
                }

                activityToUpdate.ConnectionActivityTypeId = connectionActivityType.Id;
                activityToUpdate.ConnectorPersonAliasId = RequestContext.CurrentPerson?.PrimaryAliasId;
                var mentionedPersonIds = noteService.GetNewPersonIdsMentionedInContent( activity.Note, activityToUpdate.Note );
                activityToUpdate.Note = activity.Note;
                activityToUpdate.ConnectorPersonAliasId = connectorAliasId;

                rockContext.SaveChanges();

                // If we have any new mentioned person ids, start a background
                // task to create the notifications.
                if ( mentionedPersonIds.Any() )
                {
                    Task.Run( () =>
                    {
                        foreach ( var personId in mentionedPersonIds )
                        {
                            ConnectionRequestMention.CreateNotificationMessage( request, personId, RequestContext.CurrentPerson.Id, PageCache.Id, RequestContext.GetPageParameters() );
                        }
                    } );
                }

                return ActionOk( GetRequestViewModel( request, rockContext ) );
            }
        }

        /// <summary>
        /// Deletes a connection request activity.
        /// </summary>
        /// <param name="activityGuid">The activity unique identifier.</param>
        /// <param name="connectionRequestGuid">The connection request unique identifier.</param>
        /// <param name="currentPersonAliasId">The current person alias identifier.</param>
        /// <returns>The view model data that should be displayed.</returns>
        [BlockAction]
        public BlockActionResult DeleteActivity( Guid activityGuid, string connectionRequestGuid, int currentPersonAliasId )
        {
            using ( var rockContext = new RockContext() )
            {
                // only allow deleting if current user created the activity, and not a system activity
                var connectionRequestActivityService = new ConnectionRequestActivityService( rockContext );
                var connectionRequestService = new ConnectionRequestService( rockContext );

                var activity = connectionRequestActivityService.Get( activityGuid );

                var disablePredictableIds = this.PageCache.Layout.Site.DisablePredictableIds;
                var request = connectionRequestService.Get( connectionRequestGuid, !disablePredictableIds );

                if ( activity == null )
                {
                    return ActionNotFound( "Unable to find that specific activity." );
                }

                if ( request == null )
                {
                    return ActionNotFound( "Unable to find that specific connection request." );
                }

                // Make sure we have permission to delete this activity.
                if ( ( activity.CreatedByPersonAliasId.Equals( currentPersonAliasId )
                    || activity.ConnectorPersonAliasId.Equals( currentPersonAliasId ) )
                    && activity.ConnectionActivityType.ConnectionTypeId.HasValue )
                {
                    connectionRequestActivityService.Delete( activity );
                    rockContext.SaveChanges();
                }
                // If we don't have permission.
                else
                {
                    return ActionForbidden( "You don't have permission to delete that activity." );
                }

                return ActionOk( GetRequestViewModel( request, rockContext ) );
            }
        }

        /// <summary>
        /// Launches a new workflow for the connection request.
        /// </summary>
        /// <param name="connectionRequestGuid">The connection request unique identifier.</param>
        /// <param name="connectionWorkflowGuid">The connection workflow unique identifier, the value from <see cref="WorkflowTypeItemViewModel.Guid"/>.</param>
        /// <returns>A response that determines if the workflow launched and if the user needs to be directed to the workflow entry page.</returns>
        [BlockAction]
        public BlockActionResult LaunchWorkflow( string connectionRequestGuid, Guid connectionWorkflowGuid )
        {
            using ( var rockContext = new RockContext() )
            {
                var connectionRequestService = new ConnectionRequestService( rockContext );
                var connectionWorkflowService = new ConnectionWorkflowService( rockContext );

                var disablePredictableIds = this.PageCache.Layout.Site.DisablePredictableIds;
                var connectionRequest = connectionRequestService.Get( connectionRequestGuid, !disablePredictableIds );
                var connectionWorkflow = connectionWorkflowService.Get( connectionWorkflowGuid );

                // Make sure we found the connection request and then check if they
                // even have permission to see this connection request.
                if ( connectionRequest == null || connectionWorkflow == null )
                {
                    return ActionNotFound();
                }

                if ( !connectionRequest.IsAuthorized( Authorization.VIEW, RequestContext.CurrentPerson ) )
                {
                    return ActionUnauthorized();
                }

                // Verify that the workflow they specified matches one that they
                // are allowed to launch.
                var workflows = GetConnectionOpportunityManualWorkflowTypes( connectionRequest.ConnectionOpportunity, RequestContext.CurrentPerson );

                if ( !workflows.Any( w => w.Guid == connectionWorkflow.Guid ) )
                {
                    return ActionNotFound();
                }

                var result = LaunchConnectionRequestWorkflow( connectionRequest, connectionWorkflow, RequestContext.CurrentPerson, rockContext );

                // Even if result returned an error, send back an OK response
                // since the workflow at least partially ran. The client can
                // decide how to proceed.
                return ActionOk( result );
            }
        }

        /// <summary>
        /// Get the placement group member attributes that should be set when
        /// the client changes either the placement group or the member role.
        /// </summary>
        /// <param name="connectionRequestGuid">The connection request unique identifier.</param>
        /// <param name="groupGuid">The unique identifier of the group the person will be placed into.</param>
        /// <param name="groupMemberRoleGuid">The unique identifier of the role the person will be assigned.</param>
        /// <returns>The attributes that can be filled in by the individual.</returns>
        [BlockAction]
        [RockObsolete( "1.13.3" )]
        public BlockActionResult GetPlacementGroupMemberAttributes( string connectionRequestGuid, Guid groupGuid, Guid groupMemberRoleGuid )
        {
            using ( var rockContext = new RockContext() )
            {
                var connectionRequestService = new ConnectionRequestService( rockContext );
                var groupService = new GroupService( rockContext );

                // Load the connection request. Include the connection opportunity
                // and type for security check.
                var disablePredictableIds = this.PageCache.Layout.Site.DisablePredictableIds;

                var request = connectionRequestService.GetQueryableByKey( connectionRequestGuid, !disablePredictableIds )
                    .Include( r => r.ConnectionOpportunity.ConnectionType )
                    .FirstOrDefault();

                // Validate the request exists and the current person has permission
                // to make changes to it.
                if ( request == null )
                {
                    return ActionNotFound();
                }
                else if ( !request.IsAuthorized( Authorization.EDIT, RequestContext.CurrentPerson ) )
                {
                    return ActionUnauthorized();
                }

                // Validate that the information they provided is valid
                // group placement options.
                var validPlacementGroups = GetRequestPlacementGroups( request );
                var placementGroup = validPlacementGroups.SingleOrDefault( g => g.Guid == groupGuid );
                var placementRole = placementGroup?.Roles.SingleOrDefault( r => r.Guid == groupMemberRoleGuid );

                if ( placementGroup == null || placementRole == null )
                {
                    return ActionBadRequest( "Invalid data." );
                }

                // Try to load the group identifier along with the group type
                // identifier so we can load the role from cache.
                var groupInfo = groupService.Queryable()
                    .Where( g => g.Guid == groupGuid )
                    .Select( g => new
                    {
                        g.Id,
                        g.GroupTypeId
                    } )
                    .FirstOrDefault();

                if ( groupInfo == null )
                {
                    return ActionBadRequest( "Invalid data." );
                }

                // Try to load the group member role identifier. This also ensures
                // the unique identifier they provided belongs to the correct
                // group type.
                var groupTypeCache = GroupTypeCache.Get( groupInfo.GroupTypeId );
                var groupMemberRoleId = groupTypeCache?.Roles
                    .FirstOrDefault( r => r.Guid == groupMemberRoleGuid )
                    ?.Id;

                if ( !groupMemberRoleId.HasValue )
                {
                    return ActionBadRequest( "Invalid data." );
                }

                // Load the attribute data for an empty group member so we can
                // send the data to the client.
                var groupMember = new GroupMember
                {
                    GroupId = groupInfo.Id,
                    GroupRoleId = groupMemberRoleId.Value
                };

                groupMember.LoadAttributes( rockContext );

                // Restore the saved group member attribute values if we have any.
                var savedMemberAttributeValues = request.AssignedGroupMemberAttributeValues?.FromJsonOrNull<Dictionary<string, string>>();
                if ( savedMemberAttributeValues != null )
                {
                    foreach ( var item in savedMemberAttributeValues )
                    {
                        groupMember.SetAttributeValue( item.Key, item.Value );
                    }
                }

                var attributes = GetPublicEditableAttributeValues( groupMember );

                return ActionOk( attributes );
            }
        }

        /// <summary>
        /// Get the placement group member attributes that should be set when
        /// the client changes either the placement group or the member role.
        /// </summary>
        /// <param name="connectionRequestGuid">The connection request unique identifier.</param>
        /// <param name="groupGuid">The unique identifier of the group the person will be placed into.</param>
        /// <param name="groupMemberRoleGuid">The unique identifier of the role the person will be assigned.</param>
        /// <returns>The attributes that can be filled in by the individual.</returns>
        [BlockAction]
        public BlockActionResult GetPlacementGroupMemberAttributesAndValues( string connectionRequestGuid, Guid groupGuid, Guid groupMemberRoleGuid )
        {
            using ( var rockContext = new RockContext() )
            {
                var connectionRequestService = new ConnectionRequestService( rockContext );
                var groupService = new GroupService( rockContext );

                // Load the connection request. Include the connection opportunity
                // and type for security check.
                var disablePredictableIds = this.PageCache.Layout.Site.DisablePredictableIds;

                var request = connectionRequestService.GetQueryableByKey( connectionRequestGuid, !disablePredictableIds )
                    .Include( r => r.ConnectionOpportunity.ConnectionType )
                    .FirstOrDefault();

                // Validate the request exists and the current person has permission
                // to make changes to it.
                if ( request == null )
                {
                    return ActionNotFound();
                }
                else if ( !request.IsAuthorized( Authorization.EDIT, RequestContext.CurrentPerson ) )
                {
                    return ActionUnauthorized();
                }

                // Validate that the information they provided is valid
                // group placement options.
                var validPlacementGroups = GetRequestPlacementGroups( request );
                var placementGroup = validPlacementGroups.SingleOrDefault( g => g.Guid == groupGuid );
                var placementRole = placementGroup?.Roles.SingleOrDefault( r => r.Guid == groupMemberRoleGuid );

                if ( placementGroup == null || placementRole == null )
                {
                    return ActionBadRequest( "Invalid data." );
                }

                // Try to load the group identifier along with the group type
                // identifier so we can load the role from cache.
                var groupInfo = groupService.Queryable()
                    .Where( g => g.Guid == groupGuid )
                    .Select( g => new
                    {
                        g.Id,
                        g.GroupTypeId
                    } )
                    .FirstOrDefault();

                if ( groupInfo == null )
                {
                    return ActionBadRequest( "Invalid data." );
                }

                // Try to load the group member role identifier. This also ensures
                // the unique identifier they provided belongs to the correct
                // group type.
                var groupTypeCache = GroupTypeCache.Get( groupInfo.GroupTypeId );
                var groupMemberRoleId = groupTypeCache?.Roles
                    .FirstOrDefault( r => r.Guid == groupMemberRoleGuid )
                    ?.Id;

                if ( !groupMemberRoleId.HasValue )
                {
                    return ActionBadRequest( "Invalid data." );
                }

                // Load the attribute data for an empty group member so we can
                // send the data to the client.
                var groupMember = new GroupMember
                {
                    GroupId = groupInfo.Id,
                    GroupRoleId = groupMemberRoleId.Value
                };

                groupMember.LoadAttributes( rockContext );

                // Restore the saved group member attribute values if we have any.
                var savedMemberAttributeValues = request.AssignedGroupMemberAttributeValues?.FromJsonOrNull<Dictionary<string, string>>();
                if ( savedMemberAttributeValues != null )
                {
                    foreach ( var item in savedMemberAttributeValues )
                    {
                        groupMember.SetAttributeValue( item.Key, item.Value );
                    }
                }

                var attributes = GetPublicEditableAttributeValues( groupMember );

                return ActionOk( new AttributesAndValuesViewModel
                {
                    Attributes = groupMember.GetPublicAttributesForEdit( RequestContext.CurrentPerson ),
                    Values = groupMember.GetPublicAttributeValuesForEdit( RequestContext.CurrentPerson )
                } );
            }
        }

        /// <summary>
        /// Attempts to mark the connection request as connected.
        /// </summary>
        /// <param name="connectionRequestGuid">The connection request to be marked as connected.</param>
        /// <param name="manualRequirements"></param>
        /// <returns></returns>
        [BlockAction]
        public BlockActionResult MarkRequestConnected( string connectionRequestGuid, Dictionary<Guid, bool> manualRequirements )
        {
            using ( var rockContext = new RockContext() )
            {
                var connectionRequestService = new ConnectionRequestService( rockContext );
                var connectionStatusService = new ConnectionStatusService( rockContext );
                var personAliasService = new PersonAliasService( rockContext );

                // Load the connection request and include the opportunity and type
                // to speed up the security check.
                var disablePredictableIds = this.PageCache.Layout.Site.DisablePredictableIds;

                var request = connectionRequestService.GetQueryableByKey( connectionRequestGuid, !disablePredictableIds )
                    .Include( r => r.ConnectionOpportunity.ConnectionType )
                    .FirstOrDefault();

                if ( request == null )
                {
                    return ActionNotFound();
                }
                else if ( !request.IsAuthorized( Authorization.EDIT, RequestContext.CurrentPerson ) )
                {
                    return ActionUnauthorized();
                }

                if ( !TryMarkRequestConnected( request, manualRequirements, RequestContext.CurrentPerson, rockContext, out var errorMessage ) )
                {
                    return ActionBadRequest( errorMessage );
                }
            }

            // Even though calling this method will load a whole new entity
            // that is what we want anyway. If we changed any values then
            // all the in-memory navigation properties are probably incorrect.
            return GetRequestDetails( connectionRequestGuid );
        }

        /// <summary>
        /// Gets the details of a request transfer.
        /// </summary>
        /// <param name="connectionRequestKey">The GUID of the connection request.</param>
        [BlockAction]
        public BlockActionResult GetRequestTransferDetails( string connectionRequestKey )
        {
            using ( var rockContext = new RockContext() )
            {
                var connectionRequestService = new ConnectionRequestService( rockContext );
                var disablePredictableIds = this.PageCache.Layout.Site.DisablePredictableIds;
                var request = connectionRequestService.GetQueryableByKey( connectionRequestKey, !disablePredictableIds )
                    .FirstOrDefault();

                if ( request == null )
                {
                    return ActionNotFound();
                }
                else if ( !request.IsAuthorized( Authorization.EDIT, RequestContext.CurrentPerson ) )
                {
                    return ActionUnauthorized();
                }

                return ActionOk( GetConnectionRequestTransferDetails( request ) );
            }
        }

        /// <summary>
        /// Transfers a request using the specified connection request key and transfer options.
        /// </summary>
        /// <param name="connectionRequestKey">The key of the connection request to transfer.</param>
        /// <param name="options">The transfer options to apply.</param>
        [BlockAction]
        public BlockActionResult TransferRequest( string connectionRequestKey, ConnectionRequestTransferOptions options )
        {
            using ( var rockContext = new RockContext() )
            {
                var connectionRequestService = new ConnectionRequestService( rockContext );
                var disablePredictableIds = this.PageCache.Layout.Site.DisablePredictableIds;

                // Load the connection request and include the opportunity and type
                // to speed up the security check.
                var request = connectionRequestService.GetQueryableByKey( connectionRequestKey, !disablePredictableIds )
                    .Include( r => r.ConnectionOpportunity.ConnectionType )
                    .Include( r => r.Campus )
                    .Include( r => r.ConnectorPersonAlias.Person )
                    .Include( r => r.ConnectionStatus )
                    .FirstOrDefault();

                if ( request == null )
                {
                    return ActionNotFound();
                }
                else if ( !request.IsAuthorized( Authorization.VIEW, RequestContext.CurrentPerson ) )
                {
                    return ActionUnauthorized();
                }

                var transferred = TransferConnectionRequest( request, options, rockContext );

                if ( !transferred )
                {
                    return ActionInternalServerError( "Failed to transfer your connection request." );
                }

                return ActionOk();
            }
        }

        /// <summary>
        /// Gets the connectors for a transfer option.
        /// </summary>
        /// <param name="campusGuid">The ID of the campus.</param>
        /// <param name="opportunityGuid">The ID of the opportunity.</param>
        [BlockAction]
        public BlockActionResult GetConnectorsForTransferOption( Guid opportunityGuid, Guid? campusGuid )
        {
            using ( var rockContext = new RockContext() )
            {
                // Get the list of connectors.
                var connectorPersonData = new ConnectionOpportunityConnectorGroupService( rockContext ).Queryable()
                    .Where( a => a.ConnectionOpportunity.Guid == opportunityGuid
                             && ( !campusGuid.HasValue || a.Campus == null || a.Campus.Guid == campusGuid.Value ) )
                    .SelectMany( a => a.ConnectorGroup.Members )
                    .Where( a => a.GroupMemberStatus == GroupMemberStatus.Active )
                    .Select( a => new
                    {
                        FirstName = a.Person.FirstName,
                        LastName = a.Person.LastName,
                        Guid = a.Person.Guid.ToString()
                    } )
                    .ToList();

                // Calculate FullName in memory and filter out any duplicate person GUIDs.
                var connectorList = connectorPersonData
                    .Select( person => new ListItemBag
                    {
                        Text = $"{person.FirstName} {person.LastName}",
                        Value = person.Guid.ToString()
                    } )
                    .GroupBy( item => item.Value )
                    .Select( group => group.First() )
                    .ToList();

                // Add the current person as an option if not already in the list.
                var currentPerson = RequestContext.CurrentPerson;
                if ( currentPerson != null && !connectorList.Any( bag => bag.Value == currentPerson.Guid.ToString() ) )
                {
                    connectorList.Add( new ListItemBag
                    {
                        Text = currentPerson.FullName,
                        Value = currentPerson.Guid.ToString()
                    } );
                }

                return ActionOk( connectorList );
            }
        }

        #endregion

        #region Support Classes

        /// <summary>
        /// Common details about a connection request.
        /// </summary>
        public abstract class RequestViewModelBase
        {
            /// <summary>
            /// Gets or sets the connector unique identifier.
            /// </summary>
            /// <value>
            /// The connector unique identifier.
            /// </value>
            public Guid? ConnectorGuid { get; set; }

            /// <summary>
            /// Gets or sets the comments.
            /// </summary>
            /// <value>
            /// The comments.
            /// </value>
            public string Comments { get; set; }

            /// <summary>
            /// Gets or sets the campus unique identifier.
            /// </summary>
            /// <value>
            /// The campus unique identifier.
            /// </value>
            public Guid? CampusGuid { get; set; }

            /// <summary>
            /// Gets or sets the placement group unique identifier.
            /// </summary>
            /// <value>
            /// The placement group unique identifier.
            /// </value>
            public Guid? PlacementGroupGuid { get; set; }

            /// <summary>
            /// Gets or sets the state.
            /// </summary>
            /// <value>
            /// The state.
            /// </value>
            public ConnectionState State { get; set; }

            /// <summary>
            /// Gets or sets the status unique identifier.
            /// </summary>
            /// <value>
            /// The status unique identifier.
            /// </value>
            public Guid StatusGuid { get; set; }
        }

        /// <summary>
        /// Contains all the detail information required to display a connection request.
        /// </summary>
        /// <seealso cref="RequestViewModelBase" />
        public class RequestViewModel : RequestViewModelBase
        {
            /// <summary>
            /// Gets or sets the content of the header.
            /// </summary>
            /// <value>
            /// The content of the header.
            /// </value>
            public string HeaderContent { get; set; }

            /// <summary>
            /// Gets or sets the person unique identifier this connection request is for.
            /// </summary>
            /// <value>
            /// The person unique identifier this connection request is for.
            /// </value>
            public Guid PersonGuid { get; set; }

            /// <summary>
            /// Gets or sets the full name of the person this connection request is for.
            /// </summary>
            /// <value>
            /// The full name of the person this connection request is for.
            /// </value>
            public string PersonFullName { get; set; }

            /// <summary>
            /// Gets or sets the person profile photo URL.
            /// </summary>
            /// <value>
            /// The person profile photo URL.
            /// </value>
            public string PersonProfilePhotoUrl { get; set; }

            /// <summary>
            /// Gets or sets the name of person connection status.
            /// </summary>
            /// <value>
            /// The name of person connection status.
            /// </value>
            public string PersonConnectionStatusName { get; set; }

            /// <summary>
            /// Gets or sets the person mobile number.
            /// </summary>
            /// <value>
            /// The person mobile number.
            /// </value>
            public string PersonMobileNumber { get; set; }

            /// <summary>
            /// Gets or sets the person email.
            /// </summary>
            /// <value>
            /// The person email.
            /// </value>
            public string PersonEmail { get; set; }

            /// <summary>
            /// Gets or sets the full name of the connector.
            /// </summary>
            /// <value>
            /// The full name of the connector.
            /// </value>
            public string ConnectorFullName { get; set; }

            /// <summary>
            /// Gets or sets the name of the opportunity.
            /// </summary>
            /// <value>
            /// The name of the opportunity.
            /// </value>
            public string OpportunityName { get; set; }

            /// <summary>
            /// Gets or sets a value indicating whether this instance is critical.
            /// </summary>
            /// <value>
            ///   <c>true</c> if this instance is critical; otherwise, <c>false</c>.
            /// </value>
            public bool IsCritical { get; set; }

            /// <summary>
            /// Gets or sets a value indicating whether this instance is idle.
            /// </summary>
            /// <value>
            ///   <c>true</c> if this instance is idle; otherwise, <c>false</c>.
            /// </value>
            public bool IsIdle { get; set; }

            /// <summary>
            /// Gets or sets a value indicating whether this instance is editable.
            /// </summary>
            /// <value>
            ///   <c>true</c> if this instance is editable; otherwise, <c>false</c>.
            /// </value>
            public bool IsEditable { get; set; }

            /// <summary>
            /// Gets or sets a value indicating whether this instance can be connected.
            /// </summary>
            /// <value>
            ///   <c>true</c> if this instance can be connected; otherwise, <c>false</c>.
            /// </value>
            public bool CanConnect { get; set; }

            /// <summary>
            /// Gets or sets the name of the campus.
            /// </summary>
            /// <value>
            /// The name of the campus.
            /// </value>
            public string CampusName { get; set; }

            /// <summary>
            /// Gets or sets the name of the placement group.
            /// </summary>
            /// <value>
            /// The name of the placement group.
            /// </value>
            public string PlacementGroupName { get; set; }

            /// <summary>
            /// Gets or sets the placement group requirements.
            /// </summary>
            /// <value>
            /// The placement group requirements.
            /// </value>
            public List<GroupMemberRequirementViewModel> PlacementGroupRequirements { get; set; }

            /// <summary>
            /// Gets or sets the name of the status.
            /// </summary>
            /// <value>
            /// The name of the status.
            /// </value>
            public string StatusName { get; set; }

            /// <summary>
            /// Gets or sets the request date.
            /// </summary>
            /// <value>
            /// The request date.
            /// </value>
            public DateTimeOffset? RequestDate { get; set; }

            /// <summary>
            /// Gets or sets the attributes.
            /// </summary>
            /// <value>
            /// The attributes.
            /// </value>
            public List<PublicEditableAttributeValueViewModel> Attributes { get; set; }

            /// <summary>
            /// Gets or sets the workflow types.
            /// </summary>
            /// <value>
            /// The workflow types.
            /// </value>
            public List<WorkflowTypeItemViewModel> WorkflowTypes { get; set; }

            /// <summary>
            /// Gets or sets the content of the activity.
            /// </summary>
            /// <value>
            /// The content of the activity.
            /// </value>
            public string ActivityContent { get; set; }

            /// <summary>
            /// Gets or sets the activities.
            /// </summary>
            /// <value>The activities.</value>
            public List<ActivityViewModel> Activities { get; set; }

            /// <summary>
            /// Gets or sets the connection request guid.
            /// </summary>
            public Guid ConnectionRequestGuid { get; set; }

            /// <summary>
            /// Gets or sets whether or not to show the connect button.
            /// </summary>
            public bool ShowConnectButton { get; set; }
        }

        /// <summary>
        /// Identifies a single requirement that must be met before a person
        /// is placed in a placement group.
        /// </summary>
        public class GroupMemberRequirementViewModel
        {
            /// <summary>
            /// Gets or sets the unique identifier.
            /// </summary>
            /// <value>
            /// The unique identifier.
            /// </value>
            public Guid Guid { get; set; }

            /// <summary>
            /// Gets or sets the label.
            /// </summary>
            /// <value>
            /// The label.
            /// </value>
            public string Label { get; set; }

            /// <summary>
            /// Gets or sets a value indicating whether this requirement is manual.
            /// </summary>
            /// <value>
            ///   <c>true</c> if this requirement is manual; otherwise, <c>false</c>.
            /// </value>
            public bool IsManual { get; set; }

            /// <summary>
            /// Gets or sets the meets group requirement state.
            /// </summary>
            /// <value>
            /// The meets group requirement state.
            /// </value>
            public MeetsGroupRequirement MeetsGroupRequirement { get; set; }

            /// <summary>
            /// Gets or sets a value indicating whether the requirement must be met before being placed.
            /// </summary>
            /// <value>
            ///   <c>true</c> if the requirement must be met before being placed; otherwise, <c>false</c>.
            /// </value>
            public bool MustMeetRequirementToAddMember { get; set; }

            /// <summary>
            /// Gets or sets the last checked date time.
            /// </summary>
            /// <value>
            /// The last checked date time.
            /// </value>
            public DateTimeOffset? LastCheckedDateTime { get; set; }
        }

        /// <summary>
        /// A workflow type item to be displayed on the connection request.
        /// </summary>
        public class WorkflowTypeItemViewModel
        {
            /// <summary>
            /// Gets or sets the unique identifier.
            /// </summary>
            /// <value>
            /// The unique identifier.
            /// </value>
            public Guid Guid { get; set; }

            /// <summary>
            /// Gets or sets the icon class.
            /// </summary>
            /// <value>
            /// The icon class.
            /// </value>
            public string IconClass { get; set; }

            /// <summary>
            /// Gets or sets the name.
            /// </summary>
            /// <value>
            /// The name.
            /// </value>
            public string Name { get; set; }
        }

        /// <summary>
        /// Additional details about the connection request that will be used
        /// when going into edit mode.
        /// </summary>
        /// <seealso cref="RequestViewModelBase" />
        public class RequestEditViewModel : RequestViewModelBase
        {
            /// <summary>
            /// Gets or sets the connectors available.
            /// </summary>
            /// <value>
            /// The connectors available.
            /// </value>
            public List<ConnectorItemViewModel> Connectors { get; set; }

            /// <summary>
            /// Gets or sets the campuses available to pick from.
            /// </summary>
            /// <value>
            /// The campuses available to pick from.
            /// </value>
            public List<ListItemBag> Campuses { get; set; }

            /// <summary>
            /// Gets or sets the placement groups available to pick from.
            /// </summary>
            /// <value>
            /// The placement groups available to pick from.
            /// </value>
            public List<PlacementGroupItemViewModel> PlacementGroups { get; set; }

            /// <summary>
            /// Gets or sets the statuses available to pick from.
            /// </summary>
            /// <value>
            /// The statuses available to pick from.
            /// </value>
            public List<ListItemBag> Statuses { get; set; }

            /// <summary>
            /// Gets or sets the future follow up date.
            /// </summary>
            /// <value>
            /// The future follow up date.
            /// </value>
            public DateTimeOffset? FutureFollowUpDate { get; set; }

            /// <summary>
            /// Gets or sets the attributes that can be edited.
            /// </summary>
            /// <value>
            /// The attributes that can be edited.
            /// </value>
            public List<PublicEditableAttributeValueViewModel> Attributes { get; set; }
        }

        /// <summary>
        /// The object that contains all the information to be updated during
        /// a save operation.
        /// </summary>
        /// <seealso cref="RequestViewModelBase" />
        public class RequestSaveViewModel : RequestViewModelBase
        {
            /// <summary>
            /// Gets or sets the future follow up date.
            /// </summary>
            /// <value>
            /// The future follow up date.
            /// </value>
            public DateTimeOffset? FutureFollowUpDate { get; set; }

            /// <summary>
            /// Gets or sets the attribute values to be saved.
            /// </summary>
            /// <value>
            /// The attribute values to be saved.
            /// </value>
            public Dictionary<string, string> AttributeValues { get; set; }

            /// <summary>
            /// Gets or sets the placement group member role unique identifier.
            /// </summary>
            /// <value>
            /// The placement group member role unique identifier.
            /// </value>
            public Guid? PlacementGroupMemberRoleGuid { get; set; }

            /// <summary>
            /// Gets or sets the placement group member status.
            /// </summary>
            /// <value>
            /// The placement group member status.
            /// </value>
            public GroupMemberStatus? PlacementGroupMemberStatus { get; set; }

            /// <summary>
            /// Gets or sets the placement group member attribute values.
            /// </summary>
            /// <value>
            /// The placement group member attribute values.
            /// </value>
            public Dictionary<string, string> PlacementGroupMemberAttributeValues { get; set; }
        }

        /// <summary>
        /// The data used when adding a new activity to a connection request.
        /// </summary>
        public class ActivityViewModel
        {
            /// <summary>
            /// Gets or sets the activity type unique identifier.
            /// </summary>
            /// <value>
            /// The activity type unique identifier.
            /// </value>
            public Guid ActivityTypeGuid { get; set; }

            /// <summary>
            /// Gets or sets the type of the activity.
            /// </summary>
            /// <value>The type of the activity.</value>
            public string ActivityType { get; set; }

            /// <summary>
            /// Gets or sets the note to save with the activity.
            /// </summary>
            /// <value>
            /// The note to save with the activity.
            /// </value>
            public string Note { get; set; }

            /// <summary>
            /// Gets or sets the connector unique identifier.
            /// </summary>
            /// <value>
            /// The connector unique identifier.
            /// </value>
            public Guid? ConnectorGuid { get; set; }

            /// <summary>
            /// Gets or sets the connector.
            /// </summary>
            /// <value>The connector.</value>
            public ConnectorItemViewModel Connector { get; set; }

            /// <summary>
            /// Gets or sets the unique identifier.
            /// </summary>
            /// <value>The unique identifier.</value>
            public Guid Guid { get; set; }

            /// <summary>
            /// Gets or sets the created date time.
            /// </summary>
            /// <value>The created date time.</value>
            public DateTimeOffset CreatedDateTime { get; set; }

            /// <summary>
            /// Gets or sets a value indicating whether this instance is modifiable.
            /// </summary>
            /// <value><c>true</c> if this instance is modifiable; otherwise, <c>false</c>.</value>
            public bool IsModifiable { get; set; }
        }

        /// <summary>
        /// Contains details about a placement group will be made available
        /// to the user to select.
        /// </summary>
        public class PlacementGroupItemViewModel
        {
            /// <summary>
            /// Gets or sets the group unique identifier.
            /// </summary>
            /// <value>
            /// The group unique identifier.
            /// </value>
            public Guid Guid { get; set; }

            /// <summary>
            /// Gets or sets the display name of the group.
            /// </summary>
            /// <value>
            /// The display name of the group.
            /// </value>
            public string Name { get; set; }

            /// <summary>
            /// Gets or sets the campus unique identifier to limit this group to.
            /// </summary>
            /// <value>
            /// The campus unique identifier to limit this group to.
            /// </value>
            public Guid? CampusGuid { get; set; }

            /// <summary>
            /// Gets or sets the roles that are available on this group.
            /// </summary>
            /// <value>
            /// The roles that are available on this group.
            /// </value>
            public List<PlacementGroupRoleItemViewModel> Roles { get; set; }
        }

        /// <summary>
        /// Contains details about a group member role that is available to
        /// choose from on a placement group.
        /// </summary>
        public class PlacementGroupRoleItemViewModel
        {
            /// <summary>
            /// Gets or sets the unique identifier.
            /// </summary>
            /// <value>
            /// The unique identifier.
            /// </value>
            public Guid Guid { get; set; }

            /// <summary>
            /// Gets or sets the name.
            /// </summary>
            /// <value>
            /// The name.
            /// </value>
            public string Name { get; set; }

            /// <summary>
            /// Gets or sets the statuses that can be chosen for this role.
            /// </summary>
            /// <value>
            /// The statuses that can be chosen for this role.
            /// </value>
            public List<GroupMemberStatus> Statuses { get; set; }
        }

        /// <summary>
        /// Contains details about the result of a request to launch a connection
        /// request workflow.
        /// </summary>
        public class ConnectionWorkflowLaunchedViewModel
        {
            /// <summary>
            /// Gets or sets the workflow type unique identifier.
            /// </summary>
            /// <value>
            /// The workflow type unique identifier.
            /// </value>
            public Guid? WorkflowTypeGuid { get; set; }

            /// <summary>
            /// Gets or sets the workflow unique identifier.
            /// </summary>
            /// <value>
            /// The workflow unique identifier.
            /// </value>
            public Guid? WorkflowGuid { get; set; }

            /// <summary>
            /// Gets or sets a value indicating whether this instance has active entry form.
            /// </summary>
            /// <value>
            ///   <c>true</c> if this instance has active entry form; otherwise, <c>false</c>.
            /// </value>
            public bool HasActiveEntryForm { get; set; }

            /// <summary>
            /// Gets or sets the message to be displayed to the user after
            /// successful completion.
            /// </summary>
            /// <value>
            /// The message to be displayed to the user after successful completion.
            /// </value>
            public string Message { get; set; }

            /// <summary>
            /// Gets or sets the errors messages generated by the workflow.
            /// </summary>
            /// <value>
            /// The errors messages generated by the workflow.
            /// </value>
            public IList<string> Errors { get; set; }
        }

        /// <summary>
        /// Custom class to store the value along with the attribute. This is for
        /// backwards compatibility with Mobile Shell.
        /// </summary>
        public class PublicEditableAttributeValueViewModel : PublicAttributeBag
        {
            /// <summary>
            /// Gets or sets the value.
            /// </summary>
            /// <value>The value.</value>
            public string Value { get; set; }
        }

        /// <summary>
        /// Used to return the attributes and values from the action
        /// "GetPlacementGroupMemberAttributesAndValues".
        /// </summary>
        public class AttributesAndValuesViewModel
        {
            /// <summary>
            /// Gets or sets the attributes.
            /// </summary>
            /// <value>The attributes.</value>
            public Dictionary<string, PublicAttributeBag> Attributes { get; set; }

            /// <summary>
            /// Gets or sets the values for the attributes.
            /// </summary>
            /// <value>The values for the attributes.</value>
            public Dictionary<string, string> Values { get; set; }
        }

        /// <summary>
        /// A bag with information about transferring a connection request.
        /// </summary>
        public class ConnectionRequestTransferBag
        {
            /// <summary>
            /// Gets or sets the requester of the list item bag.
            /// </summary>
            public ListItemBag Requester { get; set; }

            /// <summary>
            /// Gets or sets the list of available opportunities.
            /// </summary>
            public List<OpportunityTransferOptionBag> AvailableOpportunities { get; set; }

            /// <summary>
            /// Gets or sets the list of available statuses.
            /// </summary>
            public List<ListItemBag> AvailableStatuses { get; set; }

            /// <summary>
            /// Gets or sets the name of the current connector.
            /// </summary>
            public string CurrentConnectorFullName { get; set; }
        }

        /// <summary>
        /// Represents the configuration of the opportunity when it comes to a transfer.
        /// </summary>
        public class OpportunityTransferOptionBag
        {
            /// <summary>
            /// Gets or sets a value indicating whether to show the status field on transfer.
            /// </summary>
            public bool ShowStatusOnTransfer { get; set; }

            /// <summary>
            /// Gets or sets a value indicating whether to show the campus field on transfer.
            /// </summary>
            public bool ShowCampusOnTransfer { get; set; }

            /// <summary>
            /// Gets or sets the text (the name of the opportunity).
            /// </summary>
            /// <value>The text.</value>
            public string OpportunityName { get; set; }

            /// <summary>
            /// Gets or sets the value.
            /// </summary>
            public Guid OpportunityGuid { get; set; }
        }

        /// <summary>
        /// Represents transfer options for a connection request.
        /// </summary>
        public class ConnectionRequestTransferOptions
        {
            /// <summary>
            /// Gets or sets the opportunity.
            /// </summary>
            public Guid OpportunityGuid { get; set; }

            /// <summary>
            /// Gets or sets the status.
            /// </summary>
            public Guid? StatusGuid { get; set; }

            /// <summary>
            /// Gets or sets the campus.
            /// </summary>
            public Guid? CampusGuid { get; set; }

            /// <summary>
            /// Gets or sets the note.
            /// </summary>
            public string Note { get; set; }

            /// <summary>
            /// Gets or sets a value indicating whether to use the current connector.
            /// </summary>
            public bool UseCurrentConnector { get; set; }

            /// <summary>
            /// Gets or sets a value indicating whether to use the default connector.
            /// </summary>
            public bool UseDefaultConnector { get; set; }

            /// <summary>
            /// Gets or sets a value indicating whether to use no connector.
            /// </summary>
            public bool UseNoConnector { get; set; }

            /// <summary>
            /// Gets or sets the ConnectorGuid.
            /// </summary>
            public Guid? ConnectorGuid { get; set; }
        }

        #endregion
    }
}<|MERGE_RESOLUTION|>--- conflicted
+++ resolved
@@ -1893,15 +1893,11 @@
                 // Create the new activity via the Create() method so that lazy
                 // loading will work after it has been saved. This gets used by
                 // the lava template.
-<<<<<<< HEAD
 #if REVIEW_NET5_0_OR_GREATER
-                var requestActivity = rockContext.ConnectionRequestActivities.CreateProxy();
+                var requestActivity = rockContext.Set<ConnectionRequestActivity>().CreateProxy();
 #else
-                var requestActivity = rockContext.ConnectionRequestActivities.Create();
+                var requestActivity = rockContext.Set<ConnectionRequestActivity>().Create();
 #endif
-=======
-                var requestActivity = rockContext.Set<ConnectionRequestActivity>().Create();
->>>>>>> c8e5dbba
                 requestActivity.ConnectionOpportunityId = request.ConnectionOpportunityId;
                 requestActivity.ConnectionActivityTypeId = activityTypeId;
                 requestActivity.ConnectorPersonAliasId = RequestContext.CurrentPerson?.PrimaryAliasId;
