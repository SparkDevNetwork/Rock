﻿// <copyright>
// Copyright by the Spark Development Network
//
// Licensed under the Rock Community License (the "License");
// you may not use this file except in compliance with the License.
// You may obtain a copy of the License at
//
// http://www.rockrms.com/license
//
// Unless required by applicable law or agreed to in writing, software
// distributed under the License is distributed on an "AS IS" BASIS,
// WITHOUT WARRANTIES OR CONDITIONS OF ANY KIND, either express or implied.
// See the License for the specific language governing permissions and
// limitations under the License.
// </copyright>
//
using System;
using System.Collections.Generic;
using System.ComponentModel;
using System.Data.Entity;
using System.Linq;
using System.Threading.Tasks;

using Rock.Attribute;
using Rock.Communication;
using Rock.Core.NotificationMessageTypes;
using Rock.Data;
using Rock.Enums.Core;
using Rock.Mobile;
using Rock.Model;
using Rock.Security;
using Rock.Tasks;
using Rock.Web.Cache;
using Rock.Web.UI;

namespace Rock.Blocks.Types.Mobile.Core
{
    /// <summary>
    /// Displays entity notes to the user and allows adding new notes.
    /// </summary>
    /// <seealso cref="Rock.Blocks.RockBlockType" />

    [DisplayName( "Notes" )]
    [Category( "Mobile > Core" )]
    [Description( "Displays entity notes to the user and allows adding new notes." )]
    [IconCssClass( "fa fa-sticky-note" )]
    [SupportedSiteTypes( Model.SiteType.Mobile )]

    #region Block Attributes

    [EntityTypeField( "Entity Type",
        Description = "The type of entity",
        IsRequired = false,
        Key = AttributeKey.ContextEntityType,
        Order = 0 )]

    [NoteTypeField( "Note Types",
        Description = "Optional list of note types to limit display to",
        AllowMultiple = true,
        IsRequired = false,
        Order = 1,
        Key = AttributeKey.NoteTypes )]

    [FileField( Rock.SystemGuid.BinaryFiletype.DEFAULT,
        "Default Note Image",
        Description = "This image is displayed next to the note if the author has no profile image.",
        IsRequired = false,
        Key = AttributeKey.DefaultNoteImage,
        Order = 2,
        FieldTypeClass = "Rock.Field.Types.ImageFieldType" )]

    [BooleanField( "Use Template",
        Description = "If enabled, notes will be displayed using the 'Notes Template', allowing you full customization of the layout.",
        IsRequired = true,
        DefaultBooleanValue = false,
        Key = AttributeKey.NoteDisplayMode,
        Order = 3 )]

    [BooleanField( "Enable Group Notification",
        Description = "If a Group is available through page context, this will send a communication to every person in a group (using the Member 'CommunicationPreference', and the 'GroupNotificationCommunicationTemplate'), when a Note is added.",
        IsRequired = true,
        DefaultBooleanValue = false,
        Key = AttributeKey.EnableGroupNotification,
        Order = 4 )]

    [CommunicationTemplateField( "Group Notification Communication Template",
        Description = "The template to use to send the communication. Note will be passed as an additional merge field.",
        IsRequired = false,
        Key = AttributeKey.GroupNotificationCommunicationTemplate,
        Order = 5 )]

    [BooleanField( "Use Template",
        Description = "If enabled, notes will be displayed using the 'Notes Template', allowing you full customization of the layout.",
        IsRequired = true,
        DefaultBooleanValue = false,
        Key = AttributeKey.NoteDisplayMode,
        Order = 6 )]

    [BlockTemplateField( "Notes Template",
        Description = "The template to use when rendering the notes. Provided with a 'Notes' merge field, among some others (see documentation).",
        TemplateBlockValueGuid = SystemGuid.DefinedValue.BLOCK_TEMPLATE_MOBILE_NOTES,
        DefaultValue = "1EB6DCE4-69F1-44B9-A674-E1C67E216B2A",
        IsRequired = true,
        Key = AttributeKey.NotesTemplate,
        Order = 7 )]

    [LinkedPage(
        "Note List Page",
        Description = "Page to link to when user taps on the 'See All' button (in template mode). Should link to a page containing a fullscreen note block.",
        IsRequired = false,
        Key = AttributeKey.ListPage,
        Order = 8 )]

    [BooleanField( "Show Is Alert Toggle",
        Description = "If enabled, a person will have the option of toggling whether their note is 'Alert' or not.",
        IsRequired = true,
        DefaultBooleanValue = false,
        Key = AttributeKey.ShowIsAlert,
        Order = 9 )]

    [BooleanField( "Show Is Private Toggle",
        Description = "If enabled, a person will have the option of toggling whether their note is a 'Private' note or not.",
        IsRequired = true,
        DefaultBooleanValue = false,
        Key = AttributeKey.ShowIsPrivate,
        Order = 9 )]

    [BooleanField( "Use Template",
        Description = "If enabled, notes will be displayed using the 'Notes Template', allowing you full customization of the layout.",
        IsRequired = true,
        DefaultBooleanValue = false,
        Key = AttributeKey.NoteDisplayMode,
        Order = 10 )]

    [IntegerField( "Page Load Size",
        Description = "Determines the amount of notes to show in the initial page load. In template mode, this is the amount of notes your 'Notes' merge field will be limited to.",
        IsRequired = true,
        DefaultIntegerValue = 6,
        Key = AttributeKey.PageLoadSize,
        Order = 11 )]

    #endregion

    [ContextAware]
    [Rock.SystemGuid.EntityTypeGuid( Rock.SystemGuid.EntityType.MOBILE_CORE_NOTES_BLOCK_TYPE )]
    [Rock.SystemGuid.BlockTypeGuid( "5B337D89-A298-4620-A0BE-078A41BC054B" )]
    public class Notes : RockBlockType
    {
        /// <summary>
        /// The block setting attribute keys for the MobileContent block.
        /// </summary>
        public static class AttributeKey
        {
            /// <summary>
            /// The context entity type key
            /// </summary>
            public const string ContextEntityType = "ContextEntityType";

            /// <summary>
            /// The note types key
            /// </summary>
            public const string NoteTypes = "NoteTypes";

            /// <summary>
            /// This image is displayed next to the note if the author has no profile image.
            /// </summary>
            public const string DefaultNoteImage = "DefaultNoteImage";

            /// <summary>
            /// The mode in which we should display these notes.
            /// </summary>
            public const string NoteDisplayMode = "NoteDisplayMode";

            /// <summary>
            /// The mode in which we should display these notes.
            /// </summary>
            public const string NotesTemplate = "NoteTemplate";

            /// <summary>
            /// The mode in which we should display these notes.
            /// </summary>
            public const string PageLoadSize = "PageLoadSize";

            /// <summary>
            /// The mode in which we should display these notes.
            /// </summary>
            public const string ListPage = "DetailPage";

            /// <summary>
            /// The enable group notification attribute key.
            /// </summary>
            public const string EnableGroupNotification = "EnableGroupNotification";

            /// <summary>
            /// The group notification communication template attribute key.
            /// </summary>
            public const string GroupNotificationCommunicationTemplate = "GroupNotificationCommunicationTemplate";

            /// <summary>
            /// The show is alert attribute key. 
            /// </summary>
            public const string ShowIsAlert = "ShowIsAlert";

            /// <summary>
            /// The show is private attribute key.
            /// </summary>
            public const string ShowIsPrivate = "ShowIsPrivate";
        }

        /// <summary>
        /// Gets the type of the context entity.
        /// </summary>
        /// <value>
        /// The type of the context entity.
        /// </value>
        protected string ContextEntityType => GetAttributeValue( AttributeKey.ContextEntityType );

        /// <summary>
        /// Gets the note type unique identifiers selected in the block configuration.
        /// </summary>
        /// <value>
        /// The note type unique identifiers selected in the block configuration.
        /// </value>
        protected ICollection<Guid> NoteTypes => GetAttributeValue( AttributeKey.NoteTypes ).SplitDelimitedValues().AsGuidList();

        /// <summary>
        /// Gets the default note image to display next to the note if the author has no profile image.
        /// </summary>
        /// <value>
        /// The default note image to display next to the note if the author has no profile image.
        /// </value>
        protected Guid? DefaultNoteImage => GetAttributeValue( AttributeKey.DefaultNoteImage ).AsGuidOrNull();

        /// <summary>
        /// Gets whether or not to use the template for the notes block.
        /// </summary>
        /// <value>
        /// The value that indicates whether or not we should use the template.
        /// </value>
        protected bool UseTemplate => GetAttributeValue( AttributeKey.NoteDisplayMode ).AsBoolean();

        /// <summary>
        /// The template to use if <see cref="UseTemplate" /> is enabled.
        /// </summary>
        /// <value>
        /// The XAML template to parse on the shell.
        /// </value>
        protected string NotesTemplate => Field.Types.BlockTemplateFieldType.GetTemplateContent( GetAttributeValue( AttributeKey.NotesTemplate ) );

        /// <summary>
        /// When in template mode, this is the amount of notes retrieved, when in List mode, this
        /// is used to indicate the amount of notes you start with. When in list mode, this value has
        /// a minimum of 12 (no matter what is set) on the shell.
        /// </summary>
        protected int PageLoadSize => GetAttributeValue( AttributeKey.PageLoadSize ).AsInteger();

        /// <summary>
        /// Gets the detail page unique identifier.
        /// </summary>
        /// <value>
        /// The detail page unique identifier.
        /// </value>
        protected Guid? ListPageGuid => GetAttributeValue( AttributeKey.ListPage ).AsGuidOrNull();

        /// <summary>
        /// Gets a value indicating whether or not to enable group notification when a note is added.
        /// </summary>
        /// <value><c>true</c> if enable group notification; otherwise, <c>false</c>.</value>
        protected bool EnableGroupNotification => GetAttributeValue( AttributeKey.EnableGroupNotification ).AsBoolean();

        /// <summary>
        /// Gets the group notification communication template.
        /// </summary>
        /// <value>The group notification communication template.</value>
        protected Guid? GroupNotificationCommunicationTemplate => GetAttributeValue( AttributeKey.GroupNotificationCommunicationTemplate ).AsGuidOrNull();

        /// <summary>
        /// Gets a value indicating whether to show the is alert toggle.
        /// </summary>
        /// <value><c>true</c> if [show is alert]; otherwise, <c>false</c>.</value>
        protected bool ShowIsAlert => GetAttributeValue( AttributeKey.ShowIsAlert ).AsBoolean();

        /// <summary>
        /// Gets a value indicating whether to show the is private toggle.
        /// </summary>
        /// <value><c>true</c> if [show is private]; otherwise, <c>false</c>.</value>
        protected bool ShowIsPrivate => GetAttributeValue( AttributeKey.ShowIsPrivate ).AsBoolean();


        #region IRockMobileBlockType Implementation

        /// <inheritdoc/>
        public override Version RequiredMobileVersion => new Version( 1, 2 );

        /// <summary>
        /// Gets the property values that will be sent to the device in the application bundle.
        /// </summary>
        /// <returns>
        /// A collection of string/object pairs.
        /// </returns>
        public override object GetMobileConfigurationValues()
        {
            string defaultNoteImageUrl = null;

            if ( DefaultNoteImage.HasValue )
            {
                // Can't use defaultNoteImageFile.Url because it will build the path
                // relative to the current request, which won't always work with mobile
                // applications. So force it to use the PublicApplicationRoot.
                using ( var rockContext = new RockContext() )
                {
                    var defaultNoteImageFile = new BinaryFileService( rockContext ).Get( DefaultNoteImage.Value );

                    if ( defaultNoteImageFile != null )
                    {
                        var url = defaultNoteImageFile.Path;
#if REVIEW_NET5_0_OR_GREATER
                        url = url.StartsWith( "~" ) ? url.Substring( 1 ) : url;
#else
                        url = url.StartsWith( "~" ) ? System.Web.VirtualPathUtility.ToAbsolute( url ) : url;
#endif
                        if ( !url.StartsWith( "http", StringComparison.OrdinalIgnoreCase ) )
                        {
                            var uri = new Uri( GlobalAttributesCache.Get().GetValue( "PublicApplicationRoot" ) );
                            if ( uri != null )
                            {
                                url = uri.Scheme + "://" + uri.GetComponents( UriComponents.HostAndPort, UriFormat.UriEscaped ) + url;
                            }

                            defaultNoteImageUrl = url;
                        }
                    }
                }
            }

            return new
            {
                DefaultNoteImageUrl = defaultNoteImageUrl,
                UseTemplate = UseTemplate,
                PageLoadSize = PageLoadSize,
                ShowIsAlert = ShowIsAlert,
                ShowIsPrivate = ShowIsPrivate
            };
        }

        #endregion

        /// <summary>
        /// Gets the viewable note types.
        /// </summary>
        /// <returns></returns>
        private ICollection<NoteTypeCache> GetViewableNoteTypes()
        {
            var contextEntityType = EntityTypeCache.Get( ContextEntityType );

            if ( contextEntityType == null )
            {
                return new NoteTypeCache[0];
            }

            return NoteTypeCache.GetByEntity( contextEntityType.Id, string.Empty, string.Empty, true )
                .Where( a => !NoteTypes.Any() || NoteTypes.Contains( a.Guid ) )
                .Where( a => a.IsAuthorized( Authorization.VIEW, RequestContext.CurrentPerson ) )
                .ToList();
        }

        /// <summary>
        /// Gets the editable note types.
        /// </summary>
        /// <returns></returns>
        private ICollection<NoteTypeCache> GetEditableNoteTypes()
        {
            var contextEntityType = EntityTypeCache.Get( ContextEntityType );

            if ( contextEntityType == null )
            {
                return new NoteTypeCache[0];
            }

            return NoteTypeCache.GetByEntity( contextEntityType.Id, string.Empty, string.Empty, true )
                .Where( a => !NoteTypes.Any() || NoteTypes.Contains( a.Guid ) )
                .Where( a => a.UserSelectable )
                .Where( a => a.IsAuthorized( Authorization.EDIT, RequestContext.CurrentPerson ) )
                .ToList();
        }

        /// <summary>
        /// Gets the note object that will be sent to the shell.
        /// </summary>
        /// <param name="note">The database note.</param>
        /// <returns>The note object that the shell understands.</returns>
        private object GetNoteObject( Note note )
        {
            var canEdit = note.IsAuthorized( Authorization.EDIT, RequestContext.CurrentPerson );
            var canReply = note.NoteType.AllowsReplies;

            // If the note type specifies the max reply depth then calculate and check.
            if ( canReply && note.NoteType.MaxReplyDepth.HasValue )
            {
                int replyDepth = 0;
                for ( var noteParent = note; noteParent != null; noteParent = noteParent.ParentNote )
                {
                    replyDepth += 1;
                }

                canReply = replyDepth < note.NoteType.MaxReplyDepth.Value;
            }

            string photoUrl = "";
            if( note.CreatedByPersonAlias?.Person?.PhotoUrl != null )
            {
                photoUrl = MobileHelper.BuildPublicApplicationRootUrl( note.CreatedByPersonAlias.Person.PhotoUrl );
            }

            return new
            {
                note.Guid,
                NoteTypeGuid = note.NoteType.Guid,
                note.Text,
                PhotoUrl = photoUrl,
                Name = note.CreatedByPersonName,
                Date = note.CreatedDateTime.HasValue ? ( DateTimeOffset? ) new DateTimeOffset( note.CreatedDateTime.Value ) : null,
                ReplyCount = note.ChildNotes.Count( b => b.IsAuthorized( Authorization.VIEW, RequestContext.CurrentPerson ) ),
                note.IsAlert,
                IsPrivate = note.IsPrivateNote,
                CanEdit = canEdit,
                CanDelete = canEdit,
                CanReply = canReply,
            };
        }

        /// <summary>
        /// Gets the viewable notes.
        /// </summary>
        /// <param name="parentNoteGuid">The parent note unique identifier.</param>
        /// <param name="startIndex">The start index.</param>
        /// <param name="count">The count.</param>
        /// <returns>List&lt;Note&gt;.</returns>
        private List<Note> GetViewableNotes( Guid? parentNoteGuid, int startIndex, int count )
        {
            using ( var rockContext = new RockContext() )
            {
                var noteService = new NoteService( rockContext );
                var viewableNoteTypeIds = GetViewableNoteTypes().Select( t => t.Id ).ToList();

                var entityType = EntityTypeCache.Get( ContextEntityType );
                var entity = entityType != null ? RequestContext.GetContextEntity( entityType.GetEntityType() ) : null;
                if ( entity == null )
                {
                    // Indicate to caller "not found" error.
                    return null;
                }

                var currentPersonId = GetCurrentPerson()?.Id;
                var notesQuery = noteService.Queryable()
                    .AsNoTracking()
                    .Include( a => a.CreatedByPersonAlias.Person )
                    .Include( a => a.ParentNote )
                    .Include( a => a.ChildNotes )
                    .AreViewableBy( currentPersonId )
                    .Where( a => viewableNoteTypeIds.Contains( a.NoteTypeId ) )
                    .Where( a => a.EntityId == entity.Id );

                if ( parentNoteGuid.HasValue )
                {
                    notesQuery = notesQuery.Where( a => a.ParentNote.Guid == parentNoteGuid.Value );
                }
                else
                {
                    notesQuery = notesQuery.Where( a => !a.ParentNoteId.HasValue );
                }

                return notesQuery
                    .ToList()
                    .OrderByDescending( a => a.IsAlert == true )
                    .ThenByDescending( a => a.CreatedDateTime )
                    .Where( a => a.IsAuthorized( Authorization.VIEW, RequestContext.CurrentPerson ) )
                    .Skip( startIndex )
                    .Take( count )
                    .ToList();
            }
        }

        /// <summary>
        /// Gets the notes for the entity.
        /// </summary>
        /// <param name="parentNoteGuid">The parent note unique identifier.</param>
        /// <param name="startIndex">The start index.</param>
        /// <param name="count">The count.</param>
        /// <returns>The list of notes found.</returns>
        private List<object> GetEntityNotes( Guid? parentNoteGuid, int startIndex, int count )
        {
            var viewableNotes = GetViewableNotes( parentNoteGuid, startIndex, count );

            if ( viewableNotes == null )
            {
                return null;
            }

            var noteData = viewableNotes
                .Select( a => GetNoteObject( a ) )
                .ToList();

            return noteData;
        }

        /// <summary>
        /// Sends the note added communication to group.
        /// </summary>
        /// <param name="group">The group.</param>
        /// <param name="noteText">The note text.</param>
        private void SendNoteAddedCommunicationToGroup( Group group, string noteText )
        {
            using ( var rockContext = new RockContext() )
            {
                var communicationService = new CommunicationService( rockContext );
                var groupMemberService = new GroupMemberService( rockContext );
                var communicationTemplateService = new CommunicationTemplateService( rockContext );

                // Create a new communication.
                var communication = new Rock.Model.Communication();
                communication.Status = CommunicationStatus.Approved;
                communication.ReviewedDateTime = RockDateTime.Now;
                communication.ReviewerPersonAliasId = RequestContext.CurrentPerson.PrimaryAliasId;
                communication.SenderPersonAliasId = RequestContext.CurrentPerson.PrimaryAliasId;
                communication.CommunicationType = CommunicationType.RecipientPreference;
                communication.IsBulkCommunication = true;

                // Setting the communication template that was provided in the block configuration.
                var communicationTemplate = communicationTemplateService.Get( GroupNotificationCommunicationTemplate.Value );
                communication.CommunicationTemplateId = communicationTemplate.Id;

                // Copy all communication details from the Template to CommunicationData.
                CommunicationDetails.Copy( communicationTemplate, communication );

                communicationService.Add( communication );
                rockContext.SaveChanges();

                // The group members are the message recipients
                var communicationRecipientBags = new GroupMemberService( rockContext )
                    .Queryable()
                    .AsNoTracking()
                    .Where( m =>
                        m.GroupId == group.Id &&
                        m.GroupMemberStatus == GroupMemberStatus.Active &&
                        m.Person != null
                     )
                    .Select( m => new
                    {
                        m.Person,
                        GroupCommunicationPreference = m.CommunicationPreference,
                        PersonCommunicationPreference = m.Person.CommunicationPreference
                    } )
                    .Distinct()
                    .ToList();

                // Let's go through and create our actual Communication Recipients from that list.
                foreach ( var recipientBag in communicationRecipientBags )
                {
                    var emailMediumEntityTypeId = EntityTypeCache.Get( SystemGuid.EntityType.COMMUNICATION_MEDIUM_EMAIL.AsGuid() ).Id;
                    var smsMediumEntityTypeId = EntityTypeCache.Get( SystemGuid.EntityType.COMMUNICATION_MEDIUM_SMS.AsGuid() ).Id;
                    var pushMediumEntityTypeId = EntityTypeCache.Get( SystemGuid.EntityType.COMMUNICATION_MEDIUM_PUSH_NOTIFICATION.AsGuid() ).Id;

                    var mediumTypeId = Rock.Model.Communication.DetermineMediumEntityTypeId(
                        emailMediumEntityTypeId,
                        smsMediumEntityTypeId,
                        pushMediumEntityTypeId,
                        recipientBag.GroupCommunicationPreference,
                        recipientBag.PersonCommunicationPreference );

                    var recipient = new CommunicationRecipient
                    {
                        PersonAliasId = recipientBag.Person.PrimaryAliasId,
                        MediumEntityTypeId = mediumTypeId,
                        AdditionalMergeValues = new Dictionary<string, object>
                        {
                            ["Note"] = noteText
                        }
                    };

                    // Check for duplicate recipients before adding.
                    if ( !communication.Recipients.Any( r => r.PersonAliasId == recipientBag.Person.PrimaryAliasId ) )
                    {
                        communication.Recipients.Add( recipient );
                    }
                }

                rockContext.SaveChanges();

                // Send off the communication.
                Task.Run( () =>
                {
                    var transactionMsg = new ProcessSendCommunication.Message()
                    {
                        CommunicationId = communication.Id
                    };
                    transactionMsg.Send();
                } );
            }

        }

        #region Action Methods

        /// <summary>
        /// Gets the initial data that will tell the note block how to function.
        /// </summary>
        /// <param name="count">The number of initial notes to load.</param>
        /// <returns>A response that contains the initial shell block data.</returns>
        [BlockAction]
        public BlockActionResult GetInitialData( int count )
        {
            var notes = GetEntityNotes( null, 0, count );

            if ( notes == null )
            {
                return ActionNotFound();
            }

            var editableNoteTypes = GetEditableNoteTypes()
                .Select( a => new
                {
                    a.Guid,
                    a.Name,
                    a.UserSelectable,
                    IsMentionEnabled = a.FormatType != Enums.Core.NoteFormatType.Unstructured && a.IsMentionEnabled
                } );

            return ActionOk( new
            {
                EditableNoteTypes = editableNoteTypes,
                Notes = notes
            } );
        }

        /// <summary>
        /// Gets a subset of the notes to be displayed.
        /// </summary>
        /// <param name="parentNoteGuid">The parent note unique identifier.</param>
        /// <param name="startIndex">The start index.</param>
        /// <param name="count">The number of notes to return.</param>
        /// <returns>A response that contains the requested notes or an error.</returns>
        [BlockAction]
        public BlockActionResult GetNotes( Guid? parentNoteGuid, int startIndex, int count )
        {
            var notes = GetEntityNotes( parentNoteGuid, startIndex, count );

            if ( notes == null )
            {
                return ActionNotFound();
            }

            return ActionOk( notes );
        }

        /// <summary>
        /// Gets a singular note.
        /// </summary>
        /// <param name="noteGuid">The note unique identifier.</param>
        /// <returns>BlockActionResult.</returns>
        [BlockAction]
        public BlockActionResult GetNote( Guid noteGuid )
        {
            using ( var rockContext = new RockContext() )
            {

                if ( noteGuid == null )
                {
                    return ActionBadRequest();
                }

                var note = new NoteService( rockContext ).Get( noteGuid );

                if ( note == null )
                {
                    return ActionNotFound();
                }

                return ActionOk( new Rock.Common.Mobile.Blocks.Core.Notes.Note
                {
                    Guid = note.Guid,
                    Text = note.Text,
                    NoteTypeName = note.NoteType.Name,
                    NoteTypeGuid = note.NoteType.Guid,
                    IsAlert = note.IsAlert ?? false,
                    IsPrivate = note.IsPrivateNote,
                    Date = note.CreatedDateTime.HasValue ? ( DateTimeOffset? ) new DateTimeOffset( note.CreatedDateTime.Value ) : null
                } );
            }
        }

        /// <summary>
        /// Saves the note.
        /// </summary>
        /// <param name="noteGuid">The note unique identifier.</param>
        /// <param name="parentNoteGuid">The parent note unique identifier.</param>
        /// <param name="noteTypeGuid">The note type unique identifier.</param>
        /// <param name="text">The text of the note.</param>
        /// <param name="isAlert">if set to <c>true</c> the note is an alert.</param>
        /// <param name="isPrivate">if set to <c>true</c> the note is private.</param>
        /// <returns>A response that contains the saved note data or an error.</returns>
        [BlockAction]
        public BlockActionResult SaveNote( Guid? noteGuid, Guid? parentNoteGuid, Guid noteTypeGuid, string text, bool isAlert, bool isPrivate )
        {
            var noteType = NoteTypeCache.Get( noteTypeGuid );

            if ( noteType == null )
            {
                return ActionBadRequest( "Invalid note type." );
            }

            var entityType = EntityTypeCache.Get( ContextEntityType );
            var entity = entityType != null ? RequestContext.GetContextEntity( entityType.GetEntityType() ) : null;
            if ( entity == null )
            {
                return ActionBadRequest( "Unknown note type." );
            }

            using ( var rockContext = new RockContext() )
            {
                var noteService = new NoteService( rockContext );
                Note note;

                var parentNote = parentNoteGuid.HasValue ? noteService.Get( parentNoteGuid.Value ) : null;

                // If a note guid was not supplied, we're creating a new one.
                var newNote = !noteGuid.HasValue;
                if ( newNote )
                {
                    if ( !noteType.IsAuthorized( Authorization.EDIT, RequestContext.CurrentPerson ) )
                    {
                        return ActionForbidden( "Not authorized to add note." );
                    }

<<<<<<< HEAD
#if REVIEW_NET5_0_OR_GREATER
                    note = rockContext.Notes.CreateProxy();
#else
                    note = rockContext.Notes.Create();
#endif
=======
                    note = rockContext.Set<Note>().Create();
>>>>>>> c8e5dbba
                    note.IsSystem = false;
                    note.EntityId = entity.Id;
                    note.ParentNoteId = parentNote?.Id;

                    noteService.Add( note );
                }
                // Otherwise, retrieve the existing note for modification.
                else
                {
                    note = noteService.Get( noteGuid.Value );

                    if ( note == null )
                    {
                        return ActionNotFound();
                    }

                    if ( !note.IsAuthorized( Authorization.EDIT, RequestContext.CurrentPerson ) )
                    {
                        return ActionForbidden( "Not authorized to edit note." );
                    }
                }

                // If the note is new or is owned by the current person then
                // update the private flag.
                if ( note.Id == 0 || ( note.CreatedByPersonId.HasValue && RequestContext.CurrentPerson?.Id == note.CreatedByPersonId ) )
                {
                    note.IsPrivateNote = isPrivate;
                }

                // It's up to the client to handle logic for non-user selectable
                // note types.
                note.NoteTypeId = noteType.Id;

                string personalNoteCaption = "You - Personal Note";
                if ( string.IsNullOrWhiteSpace( note.Caption ) )
                {
                    note.Caption = note.IsPrivateNote ? personalNoteCaption : string.Empty;
                }
                else
                {
                    // if the note still has the personalNoteCaption, but was changed to have IsPrivateNote to false, change the caption to empty string
                    if ( note.Caption == personalNoteCaption && !note.IsPrivateNote )
                    {
                        note.Caption = string.Empty;
                    }
                }

                var mentionedPersonIds = noteType.FormatType != NoteFormatType.Unstructured && noteType.IsMentionEnabled
                    ? noteService.GetNewPersonIdsMentionedInContent( text, note.Text )
                    : new List<int>();

                note.Text = text;
                note.IsAlert = isAlert;

                note.EditedByPersonAliasId = RequestContext.CurrentPerson?.PrimaryAliasId;
                note.EditedDateTime = RockDateTime.Now;

                rockContext.SaveChanges();

                // If we created a new note (and the feature is enabled), we want to send a communication
                // to the Group provided through context, if there is one. 
                if ( newNote && EnableGroupNotification && GroupNotificationCommunicationTemplate.HasValue )
                {
                    // If there is a Group context, send the communication. Even in the cases where the note entity type is Group.
                    var contextGroupEntity = RequestContext.GetContextEntity<Group>();

                    if ( contextGroupEntity != null )
                    {
                        Task.Run( () =>
                        {
                            SendNoteAddedCommunicationToGroup( contextGroupEntity, text );
                        } );
                    }
                }

                // If we have any new mentioned person ids, start a background
                // task to create the notifications.
                if ( mentionedPersonIds.Any() )
                {
                    Task.Run( () =>
                    {
                        foreach ( var personId in mentionedPersonIds )
                        {
                            NoteMention.CreateNotificationMessage( note, personId, RequestContext.CurrentPerson.Id, PageCache.Id, RequestContext.GetPageParameters() );
                        }
                    } );
                }

                return ActionOk( GetNoteObject( note ) );
            }
        }

        /// <summary>
        /// Deletes the note.
        /// </summary>
        /// <param name="noteGuid">The note unique identifier.</param>
        /// <returns>A response that contains either an error or informs the client the note was deleted.</returns>
        [BlockAction]
        public BlockActionResult DeleteNote( Guid noteGuid )
        {
            using ( var rockContext = new RockContext() )
            {
                var service = new NoteService( rockContext );
                var note = service.Get( noteGuid );

                if ( note == null )
                {
                    return ActionNotFound();
                }

                if ( !note.IsAuthorized( Authorization.EDIT, RequestContext.CurrentPerson ) )
                {
                    // Rock.Constants strings include HTML so don't use.
                    return ActionForbidden( "You are not authorized to delete this note." );
                }

                if ( service.CanDeleteChildNotes( note, RequestContext.CurrentPerson, out var errorMessage ) && service.CanDelete( note, out errorMessage ) )
                {
                    service.Delete( note, true );
                    rockContext.SaveChanges();

                    return ActionOk();
                }
                else
                {
                    return ActionForbidden( errorMessage );
                }
            }
        }

        /// <summary>
        /// Gets the notes template.
        /// </summary>
        /// <param name="parentNoteGuid">The parent note unique identifier.</param>
        /// <returns>BlockActionResult.</returns>
        [BlockAction]
        public BlockActionResult GetNotesTemplate( Guid? parentNoteGuid )
        {
            using ( var rockContext = new RockContext() )
            {
                var notes = GetEntityNotes( parentNoteGuid, 0, PageLoadSize );

                if ( notes == null )
                {
                    return ActionNotFound();
                }

                var mergeFields = RequestContext.GetCommonMergeFields();
                mergeFields.AddOrReplace( "Notes", notes );
                mergeFields.AddOrReplace( "ListPage", ListPageGuid );
                var content = NotesTemplate.ResolveMergeFields( mergeFields );

                var editableNoteTypes = GetEditableNoteTypes()
                    .Select( a => new
                    {
                        a.Guid,
                        a.Name,
                        a.UserSelectable,
                        IsMentionEnabled = a.FormatType != Enums.Core.NoteFormatType.Unstructured && a.IsMentionEnabled
                    } );

                return ActionOk( new
                {
                    Content = content,
                    EditableNoteTypes = editableNoteTypes,
                } );
            }
        }

        #endregion
    }
}<|MERGE_RESOLUTION|>--- conflicted
+++ resolved
@@ -732,15 +732,11 @@
                         return ActionForbidden( "Not authorized to add note." );
                     }
 
-<<<<<<< HEAD
 #if REVIEW_NET5_0_OR_GREATER
-                    note = rockContext.Notes.CreateProxy();
+                    note = rockContext.Set<Note>().CreateProxy();
 #else
-                    note = rockContext.Notes.Create();
+                    note = rockContext.Set<Note>().Create();
 #endif
-=======
-                    note = rockContext.Set<Note>().Create();
->>>>>>> c8e5dbba
                     note.IsSystem = false;
                     note.EntityId = entity.Id;
                     note.ParentNoteId = parentNote?.Id;
