﻿// <copyright>
// Copyright by the Spark Development Network
//
// Licensed under the Rock Community License (the "License");
// you may not use this file except in compliance with the License.
// You may obtain a copy of the License at
//
// http://www.rockrms.com/license
//
// Unless required by applicable law or agreed to in writing, software
// distributed under the License is distributed on an "AS IS" BASIS,
// WITHOUT WARRANTIES OR CONDITIONS OF ANY KIND, either express or implied.
// See the License for the specific language governing permissions and
// limitations under the License.
// </copyright>
//
using System;
using System.Collections.Generic;
using System.ComponentModel.DataAnnotations.Schema;
using System.Linq;
using System.Reflection;
using Rock.Attribute;
using Rock.Data;
using Rock.Field;
using Rock.Model;
using Rock.Web.Cache;
using Rock.Web.UI.Controls;

namespace Rock.Reporting
{
    /// <summary>
    ///
    /// </summary>
    public static class EntityHelper
    {

        /// <summary>
        /// Gets the cache key for the EntityFields
        /// </summary>
        /// <param name="entityType">Type of the entity.</param>
        /// <param name="includeOnlyReportingFields">if set to <c>true</c> [include only reporting fields].</param>
        /// <param name="limitToFilterableFields">if set to <c>true</c> [limit to filterable fields].</param>
        /// <returns></returns>
        [RockObsolete( "1.9" )]
        [Obsolete( "Use other GetCacheKey" )]
        public static string GetCacheKey( Type entityType, bool includeOnlyReportingFields = true, bool limitToFilterableFields = true )
        {
            return GetCacheKey( entityType, null, includeOnlyReportingFields, limitToFilterableFields );
        }

        /// <summary>
        /// Gets the cache key for the EntityFields
        /// </summary>
        /// <param name="entityType">Type of the entity.</param>
        /// <param name="entity">The entity.</param>
        /// <param name="includeOnlyReportingFields">if set to <c>true</c> [include only reporting fields].</param>
        /// <param name="limitToFilterableFields">if set to <c>true</c> [limit to filterable fields].</param>
        /// <returns></returns>
        public static string GetCacheKey( Type entityType, IEntity entity, bool includeOnlyReportingFields = true, bool limitToFilterableFields = true )
        {
            return $"EntityHelper:GetEntityFields:{entityType?.FullName}_{entity?.Guid}_{includeOnlyReportingFields}_{limitToFilterableFields}";
        }

        /// <summary>
        /// Gets the entity field indentified by it's uniqueFieldName ( the consistently unique name of the field in the form of "Property: {{ Name }}" for properties and "Attribute:{{ Name }} (Guid:{{ Guid }})" for attribute )
        /// </summary>
        /// <param name="entityType">Type of the entity.</param>
        /// <param name="uniqueFieldName">Name of the unique field.</param>
        /// <param name="includeOnlyReportingFields">if set to <c>true</c> [include only reporting fields].</param>
        /// <param name="limitToFilterableFields">if set to <c>true</c> [limit to filterable fields].</param>
        /// <returns></returns>
        public static EntityField GetEntityField( Type entityType, string uniqueFieldName, bool includeOnlyReportingFields = true, bool limitToFilterableFields = true )
        {
            var entityFields = EntityHelper.GetEntityFields( entityType, includeOnlyReportingFields, limitToFilterableFields );
            var entityField = entityFields.FirstOrDefault( f => f.UniqueName == uniqueFieldName );
            return entityField;
        }

        /// <summary>
        /// Gets the entity attribute field.
        /// </summary>
        /// <param name="entityType">Type of the entity.</param>
        /// <param name="attributeGuid">The attribute unique identifier.</param>
        /// <param name="includeOnlyReportingFields">if set to <c>true</c> [include only reporting fields].</param>
        /// <param name="limitToFilterableFields">if set to <c>true</c> [limit to filterable fields].</param>
        /// <returns></returns>
        public static EntityField GetEntityAttributeField( Type entityType, Guid attributeGuid, bool includeOnlyReportingFields = true, bool limitToFilterableFields = true )
        {
            var entityFields = EntityHelper.GetEntityFields( entityType, includeOnlyReportingFields, limitToFilterableFields );
            var entityField = entityFields.FirstOrDefault( f => f.FieldKind == FieldKind.Attribute && f.AttributeGuid == attributeGuid );
            return entityField;
        }

        /// <summary>
        /// Finds from field selection in a way that is backwards compatible with filters saved using pre-v1.7 and pre-v1.1 versions of Rock
        /// </summary>
        /// <param name="entityType">Type of the entity.</param>
        /// <param name="fieldSelection">The field selection.</param>
        /// <param name="includeOnlyReportingFields">if set to <c>true</c> [include only reporting fields].</param>
        /// <param name="limitToFilterableFields">if set to <c>true</c> [limit to filterable fields].</param>
        /// <returns></returns>
        public static EntityField FindFromFilterSelection( Type entityType, string fieldSelection, bool includeOnlyReportingFields = true, bool limitToFilterableFields = true )
        {
            var entityFields = EntityHelper.GetEntityFields( entityType, includeOnlyReportingFields, limitToFilterableFields );
            return entityFields.FindFromFilterSelection( fieldSelection );
        }

        /// <summary>
        /// NOTE: Only use this in case where we don't know if this is a property name, attribute key, or EntityField.UniqueName (for example, it is specified in a Query parameter or entity command).
        /// Returns all the possible EntityFields that have the specified PropertyName or AttributeKey
        /// </summary>
        /// <param name="entityType">Type of the entity.</param>
        /// <param name="fieldNameOrAttributeKey">The field name or attribute key.</param>
        /// <returns></returns>
        public static List<EntityField> FindFromFieldName( Type entityType, string fieldNameOrAttributeKey )
        {
            var entityFields = EntityHelper.GetEntityFields( entityType, true, true )
                .Where( a =>
                    a.UniqueName == fieldNameOrAttributeKey
                    ||
                    ( a.FieldKind == FieldKind.Property && a.Name == fieldNameOrAttributeKey )
                    ||
                    ( a.FieldKind == FieldKind.Attribute
                      && a.AttributeGuid.HasValue
                      && AttributeCache.Get( a.AttributeGuid.Value )?.Key == fieldNameOrAttributeKey )
                    );

            return entityFields.ToList();
        }

        /// <summary>
        /// Gets the entity fields.
        /// </summary>
        /// <param name="entityType">Type of the entity.</param>
        /// <param name="includeOnlyReportingFields">if set to <c>true</c> [include only reporting fields].</param>
        /// <param name="limitToFilterableFields">if set to <c>true</c> [limit to filterable fields].</param>
        /// <returns></returns>
        public static List<EntityField> GetEntityFields( Type entityType, bool includeOnlyReportingFields = true, bool limitToFilterableFields = true )
        {
            return GetEntityFields( entityType, null, includeOnlyReportingFields, limitToFilterableFields );
        }

        /// <summary>
        /// Gets the entity fields for a specific Entity
        /// </summary>
        /// <param name="entity">The entity.</param>
        /// <param name="includeOnlyReportingFields">if set to <c>true</c> [include only reporting fields].</param>
        /// <param name="limitToFilterableFields">if set to <c>true</c> [limit to filterable fields].</param>
        /// <returns></returns>
        public static List<EntityField> GetEntityFields( IEntity entity, bool includeOnlyReportingFields = true, bool limitToFilterableFields = true )
        {
            return GetEntityFields( entity?.GetType(), entity, includeOnlyReportingFields, limitToFilterableFields );
        }

        /// <summary>
        /// Getting EntityFields can take 10ms+ or so, so only get them once per thread (per request or per job execution)
        /// </summary>
        [ThreadStatic]
        private static Dictionary<string, List<EntityField>> _entityFieldsLookup = null;

        /// <summary>
        /// Gets the entity fields for a specific Entity
        /// </summary>
        /// <param name="entityType">Type of the entity.</param>
        /// <param name="entity">The entity.</param>
        /// <param name="includeOnlyReportingFields">if set to <c>true</c> [include only reporting fields].</param>
        /// <param name="limitToFilterableFields">if set to <c>true</c> [limit to filterable fields].</param>
        /// <returns></returns>
        private static List<EntityField> GetEntityFields( Type entityType, IEntity entity, bool includeOnlyReportingFields = true, bool limitToFilterableFields = true )
        {
            List<EntityField> entityFields = null;

            _entityFieldsLookup = _entityFieldsLookup ?? new Dictionary<string, List<EntityField>>();
            entityFields = _entityFieldsLookup.GetValueOrNull( EntityHelper.GetCacheKey( entityType, entity, includeOnlyReportingFields, limitToFilterableFields ) );
            if ( entityFields != null )
            {
                return entityFields;
            }

            if ( entityFields == null )
            {
                entityFields = new List<EntityField>();
            }

            List<PropertyInfo> entityProperties = entityType.GetProperties().ToList();

            // filter the properties to narrow down the ones that we want to include in EntityFields
            var filteredEntityProperties = entityProperties
                .Where( ( p ) =>
                {
                    var includeForReportingAttribute = p.GetCustomAttribute<IncludeForReportingAttribute>() != null;

                    // if the property has an IncludeForReportingAttribute, include it regardless
                    if ( includeForReportingAttribute )
                    {
                        return true;
                    }

                    bool hideFromReporting = false;
                    if ( includeOnlyReportingFields )
                    {
                        hideFromReporting = p.GetCustomAttribute<HideFromReportingAttribute>() != null;
                    }

                    // if the property should be hidden from reporting, don't show it
                    if ( hideFromReporting )
                    {
                        return false;
                    }

                    bool isMappedDatabaseField = Reflection.IsMappedDatabaseProperty( p );
                    if ( !isMappedDatabaseField )
                    {
                        return false;
                    }

                    return true;
                } ).ToList();

            // Go thru filteredEntityProperties and create the list of EntityFields that we can include
            foreach ( var property in filteredEntityProperties )
            {
                EntityField entityField = new EntityField( property.Name, FieldKind.Property, property );
                entityField.IsPreviewable = property.GetCustomAttributes( typeof( PreviewableAttribute ), true ).Any();
                var fieldTypeAttribute = property.GetCustomAttribute<Rock.Data.FieldTypeAttribute>();

                // check if we can set it from the fieldTypeAttribute
                if ( ( fieldTypeAttribute != null ) && SetEntityFieldFromFieldTypeAttribute( entityField, fieldTypeAttribute ) )
                {
                    // intentionally blank, entity field is already setup
                }

                // Enum Properties
                else if ( property.PropertyType.IsEnum )
                {
                    entityField.FieldType = FieldTypeCache.Get( SystemGuid.FieldType.SINGLE_SELECT.AsGuid() );

                    var list = new List<string>();
                    foreach ( var value in Enum.GetValues( property.PropertyType ) )
                    {
                        list.Add( string.Format( "{0}^{1}", value, value.ToString().SplitCase() ) );
                    }

                    var listSource = string.Join( ",", list );
                    entityField.FieldConfig.Add( "values", new Field.ConfigurationValue( listSource ) );
                    entityField.FieldConfig.Add( "fieldtype", new Field.ConfigurationValue( "rb" ) );
                }

                // Boolean properties
                else if ( property.PropertyType == typeof( bool ) || property.PropertyType == typeof( bool? ) )
                {
                    entityField.FieldType = FieldTypeCache.Get( SystemGuid.FieldType.BOOLEAN.AsGuid() );
                }

                // Datetime properties
                else if ( property.PropertyType == typeof( DateTime ) || property.PropertyType == typeof( DateTime? ) )
                {
                    var colAttr = property.GetCustomAttributes( typeof( ColumnAttribute ), true ).FirstOrDefault();
                    if ( colAttr != null && ( ( ColumnAttribute ) colAttr ).TypeName == "Date" )
                    {
                        entityField.FieldType = FieldTypeCache.Get( SystemGuid.FieldType.DATE.AsGuid() );
                    }
                    else
                    {
                        entityField.FieldType = FieldTypeCache.Get( SystemGuid.FieldType.DATE_TIME.AsGuid() );
                    }
                }

                // Decimal properties
                else if ( property.PropertyType == typeof( decimal ) || property.PropertyType == typeof( decimal? ) )
                {
                    entityField.FieldType = FieldTypeCache.Get( SystemGuid.FieldType.DECIMAL.AsGuid() );
                }

                // Text Properties
                else if ( property.PropertyType == typeof( string ) )
                {
                    entityField.FieldType = FieldTypeCache.Get( SystemGuid.FieldType.TEXT.AsGuid() );
                }

                // Integer Properties (which may be a DefinedValue)
                else if ( property.PropertyType == typeof( int ) || property.PropertyType == typeof( int? ) )
                {
                    entityField.FieldType = FieldTypeCache.Get( SystemGuid.FieldType.INTEGER.AsGuid() );

                    var definedValueAttribute = property.GetCustomAttribute<Rock.Data.DefinedValueAttribute>();
                    if ( definedValueAttribute != null )
                    {
                        // Defined Value Properties
                        Guid? definedTypeGuid = definedValueAttribute.DefinedTypeGuid;
                        if ( definedTypeGuid.HasValue )
                        {
                            var definedType = DefinedTypeCache.Get( definedTypeGuid.Value );
                            entityField.Title = definedType != null ? definedType.Name : property.Name.Replace( "ValueId", string.Empty ).SplitCase();
                            if ( definedType != null )
                            {
                                entityField.FieldType = FieldTypeCache.Get( SystemGuid.FieldType.DEFINED_VALUE.AsGuid() );
                                entityField.FieldConfig.Add( "definedtype", new Field.ConfigurationValue( definedType.Id.ToString() ) );
                            }
                        }
                    }
                }

                if ( entityField != null && entityField.FieldType != null )
                {
                    entityFields.Add( entityField );
                }
            }

            // Get Attributes
            var entityTypeCache = EntityTypeCache.Get( entityType, true );
            if ( entityTypeCache != null )
            {
                int entityTypeId = entityTypeCache.Id;
                List<AttributeCache> cacheAttributeList;
                if ( entity != null )
                {
                    // if a specific entity is set, we only need to get the Attributes that the Entity has
                    if ( entity is IHasAttributes )
                    {
                        ( entity as IHasAttributes ).LoadAttributes();
                        cacheAttributeList = ( entity as IHasAttributes ).Attributes.Select( a => a.Value ).ToList();
                    }
                    else
                    {
                        cacheAttributeList = new List<AttributeCache>();
                    }
                }
                else
                {

                    using ( var rockContext = new RockContext() )
                    {
                        var qryAttributes = new AttributeService( rockContext ).GetByEntityTypeId( entityTypeId );
                        if ( entityType == typeof( Group ) || entityType == typeof( GroupMember ) )
                        {
                            // in the case of Group or GroupMember, show attributes that are entity global, but also ones that are qualified by GroupTypeId
                            qryAttributes = qryAttributes
                                .Where( a =>
                                    a.EntityTypeQualifierColumn == null ||
                                    a.EntityTypeQualifierColumn == string.Empty ||
                                    a.EntityTypeQualifierColumn == "GroupTypeId" );
                        }
                        else if ( entityType == typeof( ConnectionRequest ) )
                        {
                            // in the case of Connection Requests, show attributes that are entity global, but also ones that are qualified by ConnectionOpportunityId
                            qryAttributes = qryAttributes
                                .Where( a =>
                                    a.EntityTypeQualifierColumn == null ||
                                    a.EntityTypeQualifierColumn == string.Empty ||
                                    a.EntityTypeQualifierColumn == "ConnectionOpportunityId" 
                                    );
                        }
                        else if ( entityType == typeof( Registration ) )
                        {
                            // in the case of Registrations, show attributes that are entity global, but also ones that are qualified by RegistrationTemplateId
                            qryAttributes = qryAttributes
                                .Where( a =>
                                    a.EntityTypeQualifierColumn == null ||
                                    a.EntityTypeQualifierColumn == string.Empty ||
                                    a.EntityTypeQualifierColumn == "RegistrationTemplateId"
                                    );
                        }
                        else if ( entityType == typeof( ContentChannelItem ) )
                        {
                            // in the case of ContentChannelItem, show attributes that are entity global, but also ones that are qualified by ContentChannelTypeId or ContentChannelId
                            qryAttributes = qryAttributes
                                .Where( a =>
                                    a.EntityTypeQualifierColumn == null ||
                                    a.EntityTypeQualifierColumn == string.Empty ||
                                    a.EntityTypeQualifierColumn == "ContentChannelTypeId" ||
                                    a.EntityTypeQualifierColumn == "ContentChannelId"
                                    );
                        }
                        else if ( entityType == typeof( Rock.Model.Workflow ) )
                        {
                            // in the case of Workflow, show attributes that are entity global, but also ones that are qualified by WorkflowTypeId (and have a valid WorkflowTypeId)
                            var validWorkflowTypeIds = new WorkflowTypeService( rockContext ).Queryable().Select( a => a.Id ).ToList().Select( a => a.ToString() ).ToList();
                            qryAttributes = qryAttributes
                                .Where( a =>
                                    a.EntityTypeQualifierColumn == null ||
                                    a.EntityTypeQualifierColumn == string.Empty ||
                                    ( a.EntityTypeQualifierColumn == "WorkflowTypeId" && validWorkflowTypeIds.Contains( a.EntityTypeQualifierValue ) ) );
                        }
                        else
                        {
                            qryAttributes = qryAttributes.Where( a => string.IsNullOrEmpty( a.EntityTypeQualifierColumn ) && string.IsNullOrEmpty( a.EntityTypeQualifierValue ) );
                        }

                        cacheAttributeList = qryAttributes.ToAttributeCacheList();
                    }
                }

                EntityHelper.AddEntityFieldsForAttributeList( entityFields, cacheAttributeList );
            }

            // Order the fields by title, name
            int index = 0;
            var sortedFields = new List<EntityField>();
            foreach ( var entityField in entityFields.OrderBy( p => !string.IsNullOrEmpty( p.AttributeEntityTypeQualifierName ) ).ThenBy( p => p.Title ).ThenBy( p => p.Name ) )
            {
                entityField.Index = index;
                index++;
                sortedFields.Add( entityField );
            }

            _entityFieldsLookup.AddOrReplace( EntityHelper.GetCacheKey( entityType, entity, includeOnlyReportingFields, limitToFilterableFields ), sortedFields );

            return sortedFields;
        }

        /// <summary>
        /// Sets the entity field from field type attribute.
        /// </summary>
        /// <param name="entityField">The entity field.</param>
        /// <param name="fieldTypeAttribute">The field type attribute.</param>
        /// <returns></returns>
        private static bool SetEntityFieldFromFieldTypeAttribute( EntityField entityField, FieldTypeAttribute fieldTypeAttribute )
        {
            if ( fieldTypeAttribute != null )
            {
                var fieldTypeCache = FieldTypeCache.Get( fieldTypeAttribute.FieldTypeGuid );
                if ( fieldTypeCache != null && fieldTypeCache.Field != null )
                {
                    if ( fieldTypeCache.Field.HasFilterControl() )
                    {
                        if ( entityField.Title.EndsWith( " Id" ) )
                        {
                            entityField.Title = entityField.Title.ReplaceLastOccurrence( " Id", string.Empty );
                        }

                        entityField.FieldType = fieldTypeCache;
                        if ( fieldTypeAttribute.ConfigurationKey != null && fieldTypeAttribute.ConfigurationValue != null )
                        {
                            entityField.FieldConfig.Add( fieldTypeAttribute.ConfigurationKey, new ConfigurationValue( fieldTypeAttribute.ConfigurationValue ) );
                        }

                        return true;
                    }
                }
            }

            return false;
        }

        /// <summary>
        /// Adds the entity field for attribute.
        /// </summary>
        /// <param name="entityFields">The entity fields.</param>
        /// <param name="attribute">The attribute.</param>
        /// <param name="limitToFilterableAttributes">if set to <c>true</c> [limit to filterable attributes].</param>
        [Obsolete( "Use AddEntityFieldsForAttributeList instead" )]
        [RockObsolete( "1.10")]
        public static void AddEntityFieldForAttribute( List<EntityField> entityFields, AttributeCache attribute, bool limitToFilterableAttributes = true )
        {
<<<<<<< HEAD
            AddEntityFieldForAttribute( entityFields, attribute, limitToFilterableAttributes, null );
=======
            var attributeList = new List<AttributeCache>();
            attributeList.Add( attribute );

            HashSet<string> legacyNameHash = new HashSet<string>( entityFields.Select( a => a.LegacyName ).ToArray() );
            foreach ( var attributeItem in attributeList )
            {
                AddEntityFieldForAttribute( entityFields, legacyNameHash, attributeItem, limitToFilterableAttributes );
            }
        }

        /// <summary>
        /// Adds the entity fields for attribute list.
        /// </summary>
        /// <param name="entityFields">The entity fields.</param>
        /// <param name="attributeList">The attribute list.</param>
        /// <param name="limitToFilterableAttributes">if set to <c>true</c> [limit to filterable attributes].</param>
        public static void AddEntityFieldsForAttributeList( List<EntityField> entityFields, List<AttributeCache> attributeList, bool limitToFilterableAttributes = true )
        {
            HashSet<string> legacyNameHash = new HashSet<string>();
            foreach ( var attribute in attributeList )
            {

                AddEntityFieldForAttribute( entityFields, legacyNameHash, attribute, limitToFilterableAttributes );
            }
>>>>>>> 8faa518a
        }

        /// <summary>
        /// Adds the entity field for attribute.
        /// </summary>
        /// <param name="entityFields">The entity fields.</param>
<<<<<<< HEAD
        /// <param name="attribute">The attribute.</param>
        /// <param name="limitToFilterableAttributes">if set to <c>true</c> [limit to filterable attributes].</param>
        /// <param name="rockContext">The RockContext to use.</param>
        public static void AddEntityFieldForAttribute( List<EntityField> entityFields, AttributeCache attribute, bool limitToFilterableAttributes, RockContext rockContext = null )
        {
            var entityField = GetEntityFieldForAttribute( attribute, limitToFilterableAttributes, rockContext );
=======
        /// <param name="legacyNameHash">The legacy name hash.</param>
        /// <param name="attribute">The attribute.</param>
        /// <param name="limitToFilterableAttributes">if set to <c>true</c> [limit to filterable attributes].</param>
        private static void AddEntityFieldForAttribute( List<EntityField> entityFields, HashSet<string> legacyNameHash, AttributeCache attribute, bool limitToFilterableAttributes = true )
        {
            var entityField = GetEntityFieldForAttribute( attribute, limitToFilterableAttributes ); /* 0.3405 ms*/
>>>>>>> 8faa518a

            // If the field could not be created, we are done.
            if ( entityField == null )
            {
                return;
            }

            string legacyFieldName = entityField.Name;

            if ( attribute.EntityTypeId == EntityTypeCache.GetId<ContentChannelItem>() )
            {
<<<<<<< HEAD
                // in the case of ContentChannelItem attribute fields qualified by ContentChannelId, fully qualify the fieldName to ensure that other attributes on this
=======
                var entityType = EntityTypeCache.Get( attribute.EntityTypeId ?? 0 );
                // in the case of ContentChannelItem attribute fields qualified by ContentChannelId, fully qualify the fieldName to ensure that other attributes on this 
>>>>>>> 8faa518a
                // that have the exact same Name don't cause a random attribute with the same name to get picked
                // NOTE: this is an issue with any Qualified Attribute, but since ContentChannelId is new, we don't have to worry about backwards compatibility
                if ( entityType.Id == EntityTypeCache.GetId<ContentChannelItem>() && attribute.EntityTypeQualifierColumn == "ContentChannelId" )
                {
                    legacyFieldName = $"{entityField.Name}_{attribute.EntityTypeQualifierColumn}_{attribute.EntityTypeQualifierValue}";
                }
            }

            // NOTE: This method of naming the field isn't predictable and can result in false positives, but for backwards compatibility, keep doing it this way so that old datafilter settings will still match up
            int i = 1;
            while ( legacyNameHash.Contains( legacyFieldName ) )
            {
                legacyFieldName = entityField.LegacyName + ( i++ ).ToString();
            }

            legacyNameHash.Add( legacyFieldName );

            entityFields.Add( entityField );
        }

        /// <summary>
        /// Create an EntityField for an Attribute.
        /// </summary>
        /// <param name="attribute">The attribute.</param>
        /// <param name="limitToFilterableAttributes"></param>
        public static EntityField GetEntityFieldForAttribute( AttributeCache attribute, bool limitToFilterableAttributes = true )
        {
            return GetEntityFieldForAttribute( attribute, limitToFilterableAttributes, null );
        }

        /// <summary>
        /// Create an EntityField for an Attribute.
        /// </summary>
        /// <param name="attribute">The attribute.</param>
        /// <param name="limitToFilterableAttributes"></param>
        /// <param name="rockContext">The RockContext to use.</param>
        public static EntityField GetEntityFieldForAttribute( AttributeCache attribute, bool limitToFilterableAttributes, RockContext externalRockContext = null )
        {

            // Ensure field name only has Alpha, Numeric and underscore chars
            string fieldName = attribute.Key.RemoveSpecialCharacters().Replace( ".", "" );

            EntityField entityField = null;

            // Make sure that the attributes field type actually renders a filter control if limitToFilterableAttributes
            var fieldType = FieldTypeCache.Get( attribute.FieldTypeId );
            if ( fieldType != null && ( !limitToFilterableAttributes || fieldType.Field.HasFilterControl() ) )
            {
                entityField = new EntityField( fieldName, FieldKind.Attribute, typeof( string ), attribute.Guid, fieldType );
                entityField.Title = attribute.Name;
                entityField.TitleWithoutQualifier = entityField.Title;

                foreach ( var config in attribute.QualifierValues )
                {
                    entityField.FieldConfig.Add( config.Key, config.Value );
                }

                // Special processing for Entity Type "Group" or "GroupMember" to handle sub-types that are distinguished by GroupTypeId.
                if ( ( attribute.EntityTypeId == EntityTypeCache.GetId( typeof( Group ) ) || attribute.EntityTypeId == EntityTypeCache.GetId( typeof( GroupMember ) ) && attribute.EntityTypeQualifierColumn == "GroupTypeId" ) )
                {
<<<<<<< HEAD
                    using ( var rockContext = externalRockContext == null ? new RockContext() : null )
                    {
                        var groupType = GroupTypeCache.Get( attribute.EntityTypeQualifierValue.AsInteger(), externalRockContext ?? rockContext );
                        if ( groupType != null )
=======

                    var groupType = GroupTypeCache.Get( attribute.EntityTypeQualifierValue.AsInteger() );
                    if ( groupType != null )
                    {
                        // Append the Qualifier to the title
                        entityField.AttributeEntityTypeQualifierName = groupType.Name;
                        entityField.Title = string.Format( "{0} ({1})", attribute.Name, groupType.Name );
                    }

                }

                // Special processing for Entity Type "ConnectionRequest" to handle sub-types that are distinguished by ConnectionOpportunityId.
                if ( attribute.EntityTypeId == EntityTypeCache.GetId( typeof( ConnectionRequest ) ) && attribute.EntityTypeQualifierColumn == "ConnectionOpportunityId" )
                {
                    using ( var rockContext = new RockContext() )
                    {
                        var connectionOpportunityName = new ConnectionOpportunityService( rockContext ).GetSelect( attribute.EntityTypeQualifierValue.AsInteger(), s => s.Name );
                        if ( connectionOpportunityName != null )
>>>>>>> 8faa518a
                        {
                            // Append the Qualifier to the title
                            entityField.AttributeEntityTypeQualifierName = connectionOpportunityName;
                            entityField.Title = string.Format( "{0} (Opportunity: {1})", attribute.Name, connectionOpportunityName );
                        }
                    }
                }

                // Special processing for Entity Type "ContentChannelItem" to handle sub-types that are distinguished by ContentChannelTypeId.
                if ( attribute.EntityTypeId == EntityTypeCache.GetId( typeof( ContentChannelItem ) ) && attribute.EntityTypeQualifierColumn == "ContentChannelTypeId" )
                {
                    using ( var rockContext = externalRockContext == null ? new RockContext() : null )
                    {
<<<<<<< HEAD
                        var contentChannelType = new ContentChannelTypeService( externalRockContext ?? rockContext ).Get( attribute.EntityTypeQualifierValue.AsInteger() );
                        if ( contentChannelType != null )
=======
                        var contentChannelTypeName = new ContentChannelTypeService( rockContext ).GetSelect( attribute.EntityTypeQualifierValue.AsInteger(), s => s.Name );
                        if ( contentChannelTypeName != null )
>>>>>>> 8faa518a
                        {
                            // Append the Qualifier to the title
                            entityField.AttributeEntityTypeQualifierName = contentChannelTypeName;
                            entityField.Title = string.Format( "{0} (ChannelType: {1})", attribute.Name, contentChannelTypeName );
                        }
                    }
                }

                // Special processing for Entity Type "Registration" to handle sub-types that are distinguished by RegistrationTemplateId.
                if ( attribute.EntityTypeId == EntityTypeCache.GetId( typeof( Registration ) ) && attribute.EntityTypeQualifierColumn == "RegistrationTemplateId" )
                {
                    using ( var rockContext = externalRockContext == null ? new RockContext() : null )
                    {
<<<<<<< HEAD
                        var contentChannel = ContentChannelCache.Get( attribute.EntityTypeQualifierValue.AsInteger(), externalRockContext ?? rockContext );
                        if ( contentChannel != null )
=======
                        var RegistrationTemplateName = new RegistrationTemplateService( rockContext ).GetSelect( attribute.EntityTypeQualifierValue.AsInteger(), s => s.Name );
                        if ( RegistrationTemplateName != null )
>>>>>>> 8faa518a
                        {
                            // Append the Qualifier to the title
                            entityField.AttributeEntityTypeQualifierName = RegistrationTemplateName;
                            entityField.Title = string.Format( "{0} (Registration Template: {1})", attribute.Name, RegistrationTemplateName );
                        }
                    }
                }

                // Special processing for Entity Type "ContentChannelItem" to handle sub-types that are distinguished by ContentChannelId.
                if ( attribute.EntityTypeId == EntityTypeCache.GetId( typeof( ContentChannelItem ) ) && attribute.EntityTypeQualifierColumn == "ContentChannelId" )
                {
                    var contentChannel = ContentChannelCache.Get( attribute.EntityTypeQualifierValue.AsInteger() );
                    if ( contentChannel != null )
                    {
                        // Append the Qualifier to the title
                        entityField.AttributeEntityTypeQualifierName = contentChannel.Name;
                        entityField.Title = string.Format( "{0} (Channel: {1})", attribute.Name, contentChannel.Name );
                    }
                }

                // Special processing for Entity Type "Workflow" to handle sub-types that are distinguished by WorkflowTypeId.
                if ( attribute.EntityTypeId == EntityTypeCache.GetId( typeof( Rock.Model.Workflow ) ) && attribute.EntityTypeQualifierColumn == "WorkflowTypeId" )
                {
<<<<<<< HEAD
                    using ( var rockContext = externalRockContext == null ? new RockContext() : null )
                    {
                        var workflowType = WorkflowTypeCache.Get( attribute.EntityTypeQualifierValue.AsInteger(), externalRockContext ?? rockContext );
                        if ( workflowType != null )
                        {
                            // Append the Qualifier to the title for Workflow Attributes
                            entityField.AttributeEntityTypeQualifierName = workflowType.Name;
                            entityField.Title = string.Format( "({1}) {0} ", attribute.Name, workflowType.Name );
                        }
=======
                    int workflowTypeId = attribute.EntityTypeQualifierValue.AsInteger();
                    if ( _workflowTypeNameLookup == null )
                    {
                        using ( var rockContext = new RockContext() )
                        {
                            _workflowTypeNameLookup = new WorkflowTypeService( rockContext ).Queryable().ToDictionary( k => k.Id, v => v.Name );
                        }
                    }

                    var workflowTypeName = _workflowTypeNameLookup.ContainsKey( workflowTypeId ) ? _workflowTypeNameLookup[workflowTypeId] : null;
                    if ( workflowTypeName != null )
                    {
                        // Append the Qualifier to the title for Workflow Attributes
                        entityField.AttributeEntityTypeQualifierName = workflowTypeName;
                        entityField.Title = string.Format( "({1}) {0} ", attribute.Name, workflowTypeName );
>>>>>>> 8faa518a
                    }
                }
            }

            return entityField;
        }
    }

    #region Helper Classes

    /// <summary>
    /// Helper class for saving information about each property and attribute of an entity
    /// </summary>
    public class EntityField
    {
        /// <summary>
        /// Gets the consistently unique name of the field in the form of "Property: {{ Name }}" for properties and "Attribute:{{ Name }} (Guid:{{ Guid }})" for attributes
        /// </summary>
        /// <value>
        /// Unique Name
        /// </value>
        public string UniqueName
        {
            get
            {
                if ( this.FieldKind == Reporting.FieldKind.Attribute )
                {
                    return string.Format( "Attribute_{0}_{1}", this.Name, this.AttributeGuid.Value.ToString( "N" ) );
                }
                else
                {
                    return string.Format( "Property_{0}", this.Name );
                }
            }
        }

        /// <summary>
        /// Gets or sets the name which is either the Property Name or the Attribute Key
        /// </summary>
        /// <value>
        /// The name.
        /// </value>
        public string Name { get; set; }

        /// <summary>
        /// Gets or sets the Pre-v1.7 Name of this field. Use this if looking up this field for a filter that was saved pre-v1.7
        /// </summary>
        /// <value>
        /// The name of the legacy.
        /// </value>
        internal string LegacyName
        {
            get
            {
                return _legacyName ?? Name;
            }
            set
            {
                _legacyName = value;
            }
        }
        private string _legacyName;

        /// <summary>
        /// Gets or sets the title.
        /// </summary>
        /// <value>
        /// The title.
        /// </value>
        public string Title { get; set; }

        /// <summary>
        /// Gets or sets the title without qualifier (if there was an Attribute Qualifier)
        /// </summary>
        /// <value>
        /// The title without qualifier.
        /// </value>
        public string TitleWithoutQualifier
        {
            get
            {
                return _titleWithoutQualifier ?? this.Title;
            }
            set
            {
                _titleWithoutQualifier = value;
            }
        }
        private string _titleWithoutQualifier { get; set; }

        /// <summary>
        /// Gets or sets the name of the attribute entity type qualifier.
        /// </summary>
        /// <value>
        /// The name of the attribute entity type qualifier.
        /// </value>
        public string AttributeEntityTypeQualifierName { get; set; }

        /// <summary>
        /// Gets or sets whether this field is a Property or an Attribute
        /// </summary>
        /// <value>
        /// The kind of the field.
        /// </value>
        public FieldKind FieldKind { get; set; }

        /// <summary>
        /// Gets or sets the type of the property.
        /// </summary>
        /// <value>
        /// The type of the property.
        /// </value>
        public Type PropertyType { get; set; }

        /// <summary>
        /// Gets or sets the property information (if this is FieldKind.Property and PropertyInfo is known)
        /// </summary>
        /// <value>
        /// The property information.
        /// </value>
        public PropertyInfo PropertyInfo { get; set; }

        /// <summary>
        /// Gets or sets the attribute identifier.
        /// </summary>
        /// <value>
        /// The attribute identifier.
        /// </value>
        public Guid? AttributeGuid { get; set; }

        /// <summary>
        /// Gets or sets the index.
        /// </summary>
        /// <value>
        /// The index.
        /// </value>
        public int Index { get; set; }

        /// <summary>
        /// Gets or sets the type of the filter field.
        /// </summary>
        /// <value>
        /// The type of the filter field.
        /// </value>
        public FieldTypeCache FieldType { get; set; }

        /// <summary>
        /// Gets the type of the bound field.
        /// </summary>
        /// <returns></returns>
        public System.Web.UI.WebControls.BoundField GetBoundFieldType()
        {
            if ( this.FieldType.Guid.Equals( Rock.SystemGuid.FieldType.DEFINED_VALUE.AsGuid() ) )
            {
                return new DefinedValueField();
            }
            else if ( this.PropertyInfo != null )
            {
                return Grid.GetGridField( this.PropertyInfo );
            }
            else
            {
                return Grid.GetGridField( this.PropertyType );
            }
        }

        /// <summary>
        /// Gets or sets the field configuration.
        /// </summary>
        /// <value>
        /// The field configuration.
        /// </value>
        public Dictionary<string, ConfigurationValue> FieldConfig { get; set; }

        /// <summary>
        /// Gets or sets a value indicating whether [is previewable].
        /// </summary>
        /// <value>
        ///   <c>true</c> if [is previewable]; otherwise, <c>false</c>.
        /// </value>
        public bool IsPreviewable { get; set; }

        /// <summary>
        /// Initializes a new instance of the <see cref="EntityField" /> class.
        /// </summary>
        /// <param name="name">The name.</param>
        /// <param name="fieldKind">Kind of the field.</param>
        /// <param name="propertyInfo">The property information.</param>
        public EntityField( string name, FieldKind fieldKind, PropertyInfo propertyInfo )
            : this( name, fieldKind, propertyInfo.PropertyType, propertyInfo, null )
        {
        }

        /// <summary>
        /// Initializes a new instance of the <see cref="EntityField" /> class.
        /// </summary>
        /// <param name="name">The name.</param>
        /// <param name="fieldKind">Kind of the field.</param>
        /// <param name="propertyType">Type of the property.</param>
        /// <param name="attributeGuid">The attribute unique identifier.</param>
        /// <param name="fieldType">Type of the field.</param>
        public EntityField( string name, FieldKind fieldKind, Type propertyType, Guid attributeGuid, FieldTypeCache fieldType )
            : this( name, fieldKind, propertyType, null, attributeGuid )
        {
            this.FieldType = fieldType;
        }

        /// <summary>
        /// Initializes a new instance of the <see cref="EntityField"/> class.
        /// </summary>
        /// <param name="name">The name.</param>
        /// <param name="fieldKind">Kind of the field.</param>
        /// <param name="propertyType">Type of the property.</param>
        /// <param name="propertyInfo">The property information.</param>
        /// <param name="attributeGuid">The attribute unique identifier.</param>
        private EntityField( string name, FieldKind fieldKind, Type propertyType, PropertyInfo propertyInfo, Guid? attributeGuid )
        {
            FieldConfig = new Dictionary<string, ConfigurationValue>();
            Name = name;
            Title = name.SplitCase();
            FieldKind = fieldKind;
            PropertyType = propertyType;
            PropertyInfo = propertyInfo;
            AttributeGuid = attributeGuid;
        }

        /// <summary>
        /// Formatteds the filter.
        /// </summary>
        /// <param name="filterValues">The filter values.</param>
        /// <returns></returns>
        public string FormattedFilterDescription( List<string> filterValues )
        {
            if ( this.FieldType != null && this.FieldType.Field != null )
            {
                return string.Format( "{0} {1}", this.Title, this.FieldType.Field.FormatFilterValues( this.FieldConfig, filterValues ) );
            }
            return string.Empty;
        }

        /// <summary>
        /// Returns a <see cref="System.String" /> that represents this instance.
        /// </summary>
        /// <returns>
        /// A <see cref="System.String" /> that represents this instance.
        /// </returns>
        public override string ToString()
        {
            if ( this.FieldKind == Reporting.FieldKind.Attribute )
            {
                return string.Format( "Attribute:{0} (Guid:{1})", this.Name, this.AttributeGuid );
            }
            else
            {
                if ( !string.IsNullOrWhiteSpace( this.Name ) )
                {
                    return string.Format( "Property:{0}", this.Name );
                }
            }

            return base.ToString();
        }
    }

    /// <summary>
    ///
    /// </summary>
    public static class EntityFieldExtensions
    {
        /// <summary>
        /// Finds from field selection in a way that is backwards compatible with filters saved using pre-v1.7 and pre-v1.1 versions of Rock
        /// </summary>
        /// <param name="entityFields">The entity fields.</param>
        /// <param name="filterFieldSelection">The filter field selection.</param>
        /// <returns></returns>
        public static EntityField FindFromFilterSelection( this List<EntityField> entityFields, string filterFieldSelection )
        {
            var entityField = entityFields.FirstOrDefault( a => a.UniqueName == filterFieldSelection );

            if ( entityField == null )
            {
                // if not found, try looking it up using the pre-v1.7 way
                // prior to v1.7, the selection value was just the Name which could cause problems if entity has multiple attributes with the same Attribute.Key
                // so if we couldn't find it by UniqueName, assume it was stored as just Name instead
                entityField = entityFields.FirstOrDefault( a => a.LegacyName == filterFieldSelection );

                if ( entityField == null )
                {
                    // if not found, try looking it up using the pre-v1.1 way
                    // Prior to v1.1 attribute.Name was used instead of attribute.Key, because of that, strip spaces to attempt matching key
                    entityField = entityFields.FirstOrDefault( a => a.LegacyName.Equals( filterFieldSelection.Replace( " ", "" ), StringComparison.OrdinalIgnoreCase ) );
                }

                if ( entityField == null )
                {
                    // if STILL not found, it could be that this is an attribute qualified by ContentChannelId,
                    // which would NOT work if you had duplicate Attribute Keys and hadn't narrowed it down to ContentChannelId, but WOULD work if you had already narrowed down the keys to a specific ContentChannelId
                    entityField = entityFields.FirstOrDefault( a => a.Name == filterFieldSelection );
                }
            }

            return entityField;
        }
    }

    #endregion

    #region Private Enumerations

    /// <summary>
    ///
    /// </summary>
    public enum FieldKind
    {
        /// <summary>
        /// Property Field
        /// </summary>
        Property,

        /// <summary>
        /// Attribute Field
        /// </summary>
        Attribute,
    }

    #endregion
}<|MERGE_RESOLUTION|>--- conflicted
+++ resolved
@@ -348,7 +348,7 @@
                                 .Where( a =>
                                     a.EntityTypeQualifierColumn == null ||
                                     a.EntityTypeQualifierColumn == string.Empty ||
-                                    a.EntityTypeQualifierColumn == "ConnectionOpportunityId" 
+                                    a.EntityTypeQualifierColumn == "ConnectionOpportunityId"
                                     );
                         }
                         else if ( entityType == typeof( Registration ) )
@@ -453,9 +453,6 @@
         [RockObsolete( "1.10")]
         public static void AddEntityFieldForAttribute( List<EntityField> entityFields, AttributeCache attribute, bool limitToFilterableAttributes = true )
         {
-<<<<<<< HEAD
-            AddEntityFieldForAttribute( entityFields, attribute, limitToFilterableAttributes, null );
-=======
             var attributeList = new List<AttributeCache>();
             attributeList.Add( attribute );
 
@@ -480,28 +477,18 @@
 
                 AddEntityFieldForAttribute( entityFields, legacyNameHash, attribute, limitToFilterableAttributes );
             }
->>>>>>> 8faa518a
         }
 
         /// <summary>
         /// Adds the entity field for attribute.
         /// </summary>
         /// <param name="entityFields">The entity fields.</param>
-<<<<<<< HEAD
-        /// <param name="attribute">The attribute.</param>
-        /// <param name="limitToFilterableAttributes">if set to <c>true</c> [limit to filterable attributes].</param>
-        /// <param name="rockContext">The RockContext to use.</param>
-        public static void AddEntityFieldForAttribute( List<EntityField> entityFields, AttributeCache attribute, bool limitToFilterableAttributes, RockContext rockContext = null )
-        {
-            var entityField = GetEntityFieldForAttribute( attribute, limitToFilterableAttributes, rockContext );
-=======
         /// <param name="legacyNameHash">The legacy name hash.</param>
         /// <param name="attribute">The attribute.</param>
         /// <param name="limitToFilterableAttributes">if set to <c>true</c> [limit to filterable attributes].</param>
         private static void AddEntityFieldForAttribute( List<EntityField> entityFields, HashSet<string> legacyNameHash, AttributeCache attribute, bool limitToFilterableAttributes = true )
         {
             var entityField = GetEntityFieldForAttribute( attribute, limitToFilterableAttributes ); /* 0.3405 ms*/
->>>>>>> 8faa518a
 
             // If the field could not be created, we are done.
             if ( entityField == null )
@@ -513,12 +500,8 @@
 
             if ( attribute.EntityTypeId == EntityTypeCache.GetId<ContentChannelItem>() )
             {
-<<<<<<< HEAD
+                var entityType = EntityTypeCache.Get( attribute.EntityTypeId ?? 0 );
                 // in the case of ContentChannelItem attribute fields qualified by ContentChannelId, fully qualify the fieldName to ensure that other attributes on this
-=======
-                var entityType = EntityTypeCache.Get( attribute.EntityTypeId ?? 0 );
-                // in the case of ContentChannelItem attribute fields qualified by ContentChannelId, fully qualify the fieldName to ensure that other attributes on this 
->>>>>>> 8faa518a
                 // that have the exact same Name don't cause a random attribute with the same name to get picked
                 // NOTE: this is an issue with any Qualified Attribute, but since ContentChannelId is new, we don't have to worry about backwards compatibility
                 if ( entityType.Id == EntityTypeCache.GetId<ContentChannelItem>() && attribute.EntityTypeQualifierColumn == "ContentChannelId" )
@@ -579,12 +562,6 @@
                 // Special processing for Entity Type "Group" or "GroupMember" to handle sub-types that are distinguished by GroupTypeId.
                 if ( ( attribute.EntityTypeId == EntityTypeCache.GetId( typeof( Group ) ) || attribute.EntityTypeId == EntityTypeCache.GetId( typeof( GroupMember ) ) && attribute.EntityTypeQualifierColumn == "GroupTypeId" ) )
                 {
-<<<<<<< HEAD
-                    using ( var rockContext = externalRockContext == null ? new RockContext() : null )
-                    {
-                        var groupType = GroupTypeCache.Get( attribute.EntityTypeQualifierValue.AsInteger(), externalRockContext ?? rockContext );
-                        if ( groupType != null )
-=======
 
                     var groupType = GroupTypeCache.Get( attribute.EntityTypeQualifierValue.AsInteger() );
                     if ( groupType != null )
@@ -603,7 +580,6 @@
                     {
                         var connectionOpportunityName = new ConnectionOpportunityService( rockContext ).GetSelect( attribute.EntityTypeQualifierValue.AsInteger(), s => s.Name );
                         if ( connectionOpportunityName != null )
->>>>>>> 8faa518a
                         {
                             // Append the Qualifier to the title
                             entityField.AttributeEntityTypeQualifierName = connectionOpportunityName;
@@ -617,13 +593,8 @@
                 {
                     using ( var rockContext = externalRockContext == null ? new RockContext() : null )
                     {
-<<<<<<< HEAD
-                        var contentChannelType = new ContentChannelTypeService( externalRockContext ?? rockContext ).Get( attribute.EntityTypeQualifierValue.AsInteger() );
-                        if ( contentChannelType != null )
-=======
                         var contentChannelTypeName = new ContentChannelTypeService( rockContext ).GetSelect( attribute.EntityTypeQualifierValue.AsInteger(), s => s.Name );
                         if ( contentChannelTypeName != null )
->>>>>>> 8faa518a
                         {
                             // Append the Qualifier to the title
                             entityField.AttributeEntityTypeQualifierName = contentChannelTypeName;
@@ -637,13 +608,8 @@
                 {
                     using ( var rockContext = externalRockContext == null ? new RockContext() : null )
                     {
-<<<<<<< HEAD
-                        var contentChannel = ContentChannelCache.Get( attribute.EntityTypeQualifierValue.AsInteger(), externalRockContext ?? rockContext );
-                        if ( contentChannel != null )
-=======
                         var RegistrationTemplateName = new RegistrationTemplateService( rockContext ).GetSelect( attribute.EntityTypeQualifierValue.AsInteger(), s => s.Name );
                         if ( RegistrationTemplateName != null )
->>>>>>> 8faa518a
                         {
                             // Append the Qualifier to the title
                             entityField.AttributeEntityTypeQualifierName = RegistrationTemplateName;
@@ -667,17 +633,6 @@
                 // Special processing for Entity Type "Workflow" to handle sub-types that are distinguished by WorkflowTypeId.
                 if ( attribute.EntityTypeId == EntityTypeCache.GetId( typeof( Rock.Model.Workflow ) ) && attribute.EntityTypeQualifierColumn == "WorkflowTypeId" )
                 {
-<<<<<<< HEAD
-                    using ( var rockContext = externalRockContext == null ? new RockContext() : null )
-                    {
-                        var workflowType = WorkflowTypeCache.Get( attribute.EntityTypeQualifierValue.AsInteger(), externalRockContext ?? rockContext );
-                        if ( workflowType != null )
-                        {
-                            // Append the Qualifier to the title for Workflow Attributes
-                            entityField.AttributeEntityTypeQualifierName = workflowType.Name;
-                            entityField.Title = string.Format( "({1}) {0} ", attribute.Name, workflowType.Name );
-                        }
-=======
                     int workflowTypeId = attribute.EntityTypeQualifierValue.AsInteger();
                     if ( _workflowTypeNameLookup == null )
                     {
@@ -693,7 +648,6 @@
                         // Append the Qualifier to the title for Workflow Attributes
                         entityField.AttributeEntityTypeQualifierName = workflowTypeName;
                         entityField.Title = string.Format( "({1}) {0} ", attribute.Name, workflowTypeName );
->>>>>>> 8faa518a
                     }
                 }
             }
