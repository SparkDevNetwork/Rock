--- conflicted
+++ resolved
@@ -622,21 +622,6 @@
             return filter;
         }
 
-<<<<<<< HEAD
-        /// <summary>
-        /// Registers the javascript include needed for reporting client controls
-        /// </summary>
-        /// <param name="filterField">The filter field.</param>
-        [RockObsolete( "1.10" )]
-        [Obsolete( "No Longer Needed", true )]
-        public static void RegisterJavascriptInclude( FilterField filterField )
-        {
-            // no longer needed since the required javascript is now bundled
-        }
-#endif
-
-=======
->>>>>>> c8e5dbba
         #region FilterInfo Helpers
 
         /// <summary>
@@ -1130,5 +1115,6 @@
 
             public int? MaximumLength { get; set; }
         }
+#endif
     }
 }