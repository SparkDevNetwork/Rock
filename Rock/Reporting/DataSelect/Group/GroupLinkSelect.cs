﻿// <copyright>
// Copyright by the Spark Development Network
//
// Licensed under the Rock Community License (the "License");
// you may not use this file except in compliance with the License.
// You may obtain a copy of the License at
//
// http://www.rockrms.com/license
//
// Unless required by applicable law or agreed to in writing, software
// distributed under the License is distributed on an "AS IS" BASIS,
// WITHOUT WARRANTIES OR CONDITIONS OF ANY KIND, either express or implied.
// See the License for the specific language governing permissions and
// limitations under the License.
// </copyright>
//
using System;
using System.Collections.Generic;
using System.ComponentModel;
using System.ComponentModel.Composition;
using System.Linq;
using System.Web.UI.WebControls;

using Rock.Attribute;
using Rock.Data;
using Rock.Model;
using Rock.Net;
using Rock.ViewModels.Controls;

namespace Rock.Reporting.DataSelect.Group
{
    /// <summary>
    /// 
    /// </summary>
    [Description( "Show group's name as a optional link that navigates to the group's record" )]
    [Export( typeof( DataSelectComponent ) )]
    [ExportMetadata( "ComponentName", "Select Group Name" )]

    [BooleanField( "Show As Link", "", true )]
    [Rock.SystemGuid.EntityTypeGuid( "CACA75F2-29FE-4A52-AD4D-22E7314A35EB" )]
    public class GroupLinkSelect : DataSelectComponent
    {
        /// <summary>
        /// Gets the name of the entity type. Filter should be an empty string
        /// if it applies to all entities
        /// </summary>
        /// <value>
        /// The name of the entity type.
        /// </value>
        public override string AppliesToEntityType
        {
            get
            {
                return typeof( Rock.Model.Group ).FullName;
            }
        }

        /// <summary>
        /// The PropertyName of the property in the anonymous class returned by the SelectExpression
        /// </summary>
        /// <value>
        /// The name of the column property.
        /// </value>
        public override string ColumnPropertyName
        {
            get
            {
                return "Name";
            }
        }

        /// <summary>
        /// Gets the type of the column field.
        /// </summary>
        /// <value>
        /// The type of the column field.
        /// </value>
        public override Type ColumnFieldType
        {
            get
            {
                return typeof( string );
            }
        }

        /// <summary>
        /// Gets the default column header text.
        /// </summary>
        /// <value>
        /// The default column header text.
        /// </value>
        public override string ColumnHeaderText
        {
            get
            {
                return "Name";
            }
        }

        /// <summary>
        /// Gets the title.
        /// </summary>
        /// <param name="entityType"></param>
        /// <returns></returns>
        /// <value>
        /// The title.
        /// </value>
        public override string GetTitle( Type entityType )
        {
            return "Name Link";
        }

        /// <summary>
        /// Gets the section that this will appear in in the Field Selector
        /// </summary>
        /// <value>
        /// The section.
        /// </value>
        public override string Section
        {
            get
            {
                return "Common";
            }
        }

<<<<<<< HEAD
#if REVIEW_WEBFORMS
=======
        #region Configuration

        /// <inheritdoc/>
        public override DynamicComponentDefinitionBag GetComponentDefinition( Type entityType, string selection, RockContext rockContext, RockRequestContext requestContext )
        {
            return new DynamicComponentDefinitionBag
            {
                Url = requestContext.ResolveRockUrl( "~/Obsidian/Reporting/DataSelects/Group/groupLinkSelect.obs" )
            };
        }

        /// <inheritdoc/>
        public override Dictionary<string, string> GetObsidianComponentData( Type entityType, string selection, RockContext rockContext, RockRequestContext requestContext )
        {
            var settings = selection.FromJsonOrNull<Dictionary<string, string>>() ?? new Dictionary<string, string>();

            return new Dictionary<string, string>
            {
                ["showAsLink"] = settings.GetValueOrDefault( "ShowAsLink", string.Empty ).AsBooleanOrNull().ToStringSafe()
            };
        }

        /// <inheritdoc/>
        public override string GetSelectionFromObsidianComponentData( Type entityType, Dictionary<string, string> data, RockContext rockContext, RockRequestContext requestContext )
        {
            return new Dictionary<string, string>
            {
                ["ShowAsLink"] = data.GetValueOrDefault( "showAsLink", string.Empty ).AsBooleanOrNull().ToStringSafe()
            }.ToJson();
        }

        #endregion
#if WEBFORMS
>>>>>>> a3feeb82
        /// <summary>
        /// Gets the grid field.
        /// </summary>
        /// <param name="entityType">Type of the entity.</param>
        /// <param name="selection">The selection.</param>
        /// <returns></returns>
        public override System.Web.UI.WebControls.DataControlField GetGridField( Type entityType, string selection )
        {
            var result = new BoundField();
            result.HtmlEncode = false;
            return result;
        }
#endif

        /// <summary>
        /// Comma-delimited list of the Entity properties that should be used for Sorting. Normally, you should leave this as null which will make it sort on the returned field
        /// </summary>
        /// <param name="selection"></param>
        /// <returns></returns>
        /// <value>
        /// The sort expression.
        /// </value>
        public override string SortProperties( string selection )
        {
            return "Name";
        }

        /// <summary>
        /// Gets the expression.
        /// </summary>
        /// <param name="context">The context.</param>
        /// <param name="entityIdProperty">The entity identifier property.</param>
        /// <param name="selection">The selection.</param>
        /// <returns></returns>
        public override System.Linq.Expressions.Expression GetExpression( Data.RockContext context, System.Linq.Expressions.MemberExpression entityIdProperty, string selection )
        {
            bool showAsLink = this.GetAttributeValueFromSelection( "ShowAsLink", selection ).AsBooleanOrNull() ?? false;
            var groupQry = new GroupService( context ).Queryable();

            IQueryable<string> groupLinkQry;
#if REVIEW_NET5_0_OR_GREATER
            string baseGroupUrl = "/Group/";
#else
            string baseGroupUrl = System.Web.VirtualPathUtility.ToAbsolute( "~/Group/" );
#endif

            if ( showAsLink )
            {
                // return string in format: <a href='/group/{groupId}'>Name</a>
                groupLinkQry = groupQry.Select( p => "<a href='" + baseGroupUrl + p.Id.ToString() + "'>" + p.Name + "</a>" );
            }
            else
            {
                groupLinkQry = groupQry.Select( p => p.Name );
            }

            return SelectExpressionExtractor.Extract( groupLinkQry, entityIdProperty, "p" );
        }
    }
}<|MERGE_RESOLUTION|>--- conflicted
+++ resolved
@@ -124,9 +124,6 @@
             }
         }
 
-<<<<<<< HEAD
-#if REVIEW_WEBFORMS
-=======
         #region Configuration
 
         /// <inheritdoc/>
@@ -160,7 +157,6 @@
 
         #endregion
 #if WEBFORMS
->>>>>>> a3feeb82
         /// <summary>
         /// Gets the grid field.
         /// </summary>
