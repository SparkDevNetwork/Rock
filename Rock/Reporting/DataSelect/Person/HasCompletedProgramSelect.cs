﻿// <copyright>
// Copyright by the Spark Development Network
//
// Licensed under the Rock Community License (the "License");
// you may not use this file except in compliance with the License.
// You may obtain a copy of the License at
//
// http://www.rockrms.com/license
//
// Unless required by applicable law or agreed to in writing, software
// distributed under the License is distributed on an "AS IS" BASIS,
// WITHOUT WARRANTIES OR CONDITIONS OF ANY KIND, either express or implied.
// See the License for the specific language governing permissions and
// limitations under the License.
// </copyright>
//
using System;
using System.ComponentModel;
using System.ComponentModel.Composition;
using System.Linq;
using System.Linq.Expressions;
using System.Web.UI.WebControls;

using Rock.Data;
using Rock.Model;
using Rock.Web.UI.Controls;
using Rock.Web.Utilities;

namespace Rock.Reporting.DataSelect.Group
{
    /// <summary>
    /// The Data Select responsible for including completed learning program details.
    /// </summary>
    [Description( "Select the Person's Completed Learning Program" )]
    [Export( typeof( DataSelectComponent ) )]
    [ExportMetadata( "ComponentName", "Select Completed Learning Program" )]
    [Rock.SystemGuid.EntityTypeGuid( "fa3f52b5-fa6b-4fbf-b0e3-bd6c186b45a7" )]
    public class HasCompletedProgramSelect : DataSelectComponent
    {
        #region Properties

        /// <inheritdoc/>
        public override string AppliesToEntityType => typeof( Rock.Model.Person ).FullName;

        /// <inheritdoc/>
        public override string Section => "LMS";

        /// <inheritdoc/>
        public override string ColumnPropertyName => "HasCompletedProgram";

        /// <inheritdoc/>
        public override Type ColumnFieldType => typeof( bool );

        /// <inheritdoc/>
        public override string ColumnHeaderText => "Has Completed Program";

        #endregion

        #region Methods

#if REVIEW_WEBFORMS
        /// <inheritdoc/>
<<<<<<< HEAD
        public override System.Web.UI.WebControls.DataControlField GetGridField( Type entityType, string selection )
        {
            var result = new CallbackField();

            result.OnFormatDataValue += ( sender, e ) =>
            {
                var programData = e.DataValue as ProgramCompletionData;

                if ( programData == null )
                {
                    e.FormattedValue = string.Empty;
                }
                else
                {
                    switch ( programData.CompletionStatus )
                    {
                        case CompletionStatus.Pending:
                            e.FormattedValue = $"Pending Completion";
                            break;
                        case CompletionStatus.Completed:
                            if ( programData.EndDate.HasValue )
                            {
                                e.FormattedValue = $"Completed on {programData.EndDate.Value.ToShortDateString()}";
                            }
                            else
                            {
                                e.FormattedValue = "Completed";
                            }
                            break;
                        case CompletionStatus.Expired:
                            if ( programData.EndDate.HasValue )
                            {
                                e.FormattedValue = $"Expired on {programData.EndDate.Value.ToShortDateString()}";
                            }
                            else
                            {
                                e.FormattedValue = "Expired";
                            }
                            break;
                    }
                }
            };

            return result;
        }
#endif

        /// <inheritdoc/>
=======
>>>>>>> a3feeb82
        public override string GetTitle( Type entityType )
        {
            return "Has Completed Program";
        }

#if REVIEW_WEBFORMS
        /// <summary>
        /// Creates the child controls.
        /// </summary>
        /// <param name="parentControl"></param>
        /// <returns></returns>
        public override System.Web.UI.Control[] CreateChildControls( System.Web.UI.Control parentControl )
        {
            // Define Control: Output Format DropDown List
            var ddlProgram = new RockDropDownList
            {
                ID = parentControl.GetChildControlInstanceName( _CtlProgram ),
                Label = "Completed Program",
                Help = "The Learning Program that should have been completed during the specified time frame.",
                Required = true
            };

            DataFilter.Person.HasCompletedProgramFilter.SetProgramItems( ddlProgram );

            parentControl.Controls.Add( ddlProgram );

            var slidingDateRangePicker = new SlidingDateRangePicker();
            slidingDateRangePicker.Label = "Date Range";
            slidingDateRangePicker.ID = parentControl.GetChildControlInstanceName( _CtlSlidingDateRange );
            slidingDateRangePicker.AddCssClass( "js-sliding-date-range" );
            parentControl.Controls.Add( slidingDateRangePicker );

            return new System.Web.UI.Control[] { ddlProgram, slidingDateRangePicker };
        }

        /// <summary>
        /// Renders the controls.
        /// </summary>
        /// <param name="parentControl">The parent control.</param>
        /// <param name="writer">The writer.</param>
        /// <param name="controls">The controls.</param>
        public override void RenderControls( System.Web.UI.Control parentControl, System.Web.UI.HtmlTextWriter writer, System.Web.UI.Control[] controls )
        {
            base.RenderControls( parentControl, writer, controls );
        }

        /// <summary>
        /// Gets the selection.
        /// </summary>
        /// <param name="controls">The controls.</param>
        /// <returns></returns>
        public override string GetSelection( System.Web.UI.Control[] controls )
        {
            var ddlProgram = controls.GetByName<DropDownList>( _CtlProgram );
            var slidingDateRangePicker = controls.GetByName<SlidingDateRangePicker>( _CtlSlidingDateRange );

            var settings = new SelectionConfig
            {
                LearningProgramGuid = ddlProgram.SelectedValue.AsGuidOrNull(),
                SlidingDateRangeDelimitedValues = slidingDateRangePicker.DelimitedValues
            };

            return settings.ToJson();
        }

        /// <summary>
        /// Sets the selection.
        /// </summary>
        /// <param name="controls">The controls.</param>
        /// <param name="selection">The selection.</param>
        public override void SetSelection( System.Web.UI.Control[] controls, string selection )
        {
            var ddlProgram = controls.GetByName<RockDropDownList>( _CtlProgram );
            var slidingDateRangePicker = controls.GetByName<SlidingDateRangePicker>( _CtlSlidingDateRange );

            var settings = SelectionConfig.Parse( selection ) ?? new SelectionConfig();

            ddlProgram.SetValue( settings.LearningProgramGuid );
            slidingDateRangePicker.DelimitedValues = settings.SlidingDateRangeDelimitedValues;
        }
#endif

        /// <inheritdoc/>
        public override Expression GetExpression( RockContext context, MemberExpression entityIdProperty, string selection )
        {
            var selectionConfig = SelectionConfig.Parse( selection ) ?? new SelectionConfig();
            var selectedProgramGuid = selectionConfig.LearningProgramGuid;
            var dateRange = SlidingDateRangePicker.CalculateDateRangeFromDelimitedValues( selectionConfig.SlidingDateRangeDelimitedValues );

            var completionQuery = DataFilter.Person.HasCompletedProgramFilter.GetFilterQuery( context, selectedProgramGuid, dateRange );

            var personQuery = new PersonService( context ).Queryable()
                .Where( p => completionQuery.Any( c => c.PersonAlias.PersonId == p.Id ) );

            var selectExpression = SelectExpressionExtractor.Extract( personQuery, entityIdProperty, "p" );

            return selectExpression;
        }

        #endregion

        private const string _CtlProgram = "ddlProgram";
        private const string _CtlSlidingDateRange = "slidingDateRangePicker";

        /// <summary>
        /// Get and set the filter settings from DataViewFilter.Selection.
        /// </summary>
        private class SelectionConfig
        {
            /// <summary>
            /// Gets or sets the learning program unique identifier to filter to.
            /// </summary>
            /// <value>
            /// The learning program unique identifier.
            /// </value>
            public Guid? LearningProgramGuid { get; set; }

            /// <summary>
            /// Gets or sets the sliding date range.
            /// </summary>
            /// <value>
            /// The sliding date range.
            /// </value>
            public string SlidingDateRangeDelimitedValues { get; set; }

            /// <summary>
            /// Parses the specified selection from a JSON or delimited string.
            /// </summary>
            /// <param name="selection">The selection.</param>
            /// <returns></returns>
            public static SelectionConfig Parse( string selection )
            {
                return selection.FromJsonOrNull<SelectionConfig>();
            }
        }
    }
}<|MERGE_RESOLUTION|>--- conflicted
+++ resolved
@@ -58,59 +58,7 @@
 
         #region Methods
 
-#if REVIEW_WEBFORMS
         /// <inheritdoc/>
-<<<<<<< HEAD
-        public override System.Web.UI.WebControls.DataControlField GetGridField( Type entityType, string selection )
-        {
-            var result = new CallbackField();
-
-            result.OnFormatDataValue += ( sender, e ) =>
-            {
-                var programData = e.DataValue as ProgramCompletionData;
-
-                if ( programData == null )
-                {
-                    e.FormattedValue = string.Empty;
-                }
-                else
-                {
-                    switch ( programData.CompletionStatus )
-                    {
-                        case CompletionStatus.Pending:
-                            e.FormattedValue = $"Pending Completion";
-                            break;
-                        case CompletionStatus.Completed:
-                            if ( programData.EndDate.HasValue )
-                            {
-                                e.FormattedValue = $"Completed on {programData.EndDate.Value.ToShortDateString()}";
-                            }
-                            else
-                            {
-                                e.FormattedValue = "Completed";
-                            }
-                            break;
-                        case CompletionStatus.Expired:
-                            if ( programData.EndDate.HasValue )
-                            {
-                                e.FormattedValue = $"Expired on {programData.EndDate.Value.ToShortDateString()}";
-                            }
-                            else
-                            {
-                                e.FormattedValue = "Expired";
-                            }
-                            break;
-                    }
-                }
-            };
-
-            return result;
-        }
-#endif
-
-        /// <inheritdoc/>
-=======
->>>>>>> a3feeb82
         public override string GetTitle( Type entityType )
         {
             return "Has Completed Program";
