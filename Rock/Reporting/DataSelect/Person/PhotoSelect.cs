﻿// <copyright>
// Copyright by the Spark Development Network
//
// Licensed under the Rock Community License (the "License");
// you may not use this file except in compliance with the License.
// You may obtain a copy of the License at
//
// http://www.rockrms.com/license
//
// Unless required by applicable law or agreed to in writing, software
// distributed under the License is distributed on an "AS IS" BASIS,
// WITHOUT WARRANTIES OR CONDITIONS OF ANY KIND, either express or implied.
// See the License for the specific language governing permissions and
// limitations under the License.
// </copyright>
//
using System;
using System.ComponentModel;
using System.ComponentModel.Composition;
using System.Data.Entity;
using System.Data.Entity.SqlServer;
using System.Linq;
using System.Linq.Expressions;
using System.Web;
using System.Web.UI.WebControls;
using Rock.Data;
using Rock.Model;
using Rock.Security;
using Rock.Utility;
using Rock.Web.Cache;
using Rock.Web.UI.Controls;

namespace Rock.Reporting.DataSelect.Person
{
    /// <summary>
    /// 
    /// </summary>
    [Description( "Select the Photo of the Person" )]
    [Export( typeof( DataSelectComponent ) )]
    [ExportMetadata( "ComponentName", "Select Person's Photo" )]
    [Rock.SystemGuid.EntityTypeGuid( "C2EE52FA-044F-47DE-A398-18F8E3D9311D" )]
    public class PhotoSelect : DataSelectComponent
    {
        #region Properties

        /// <summary>
        /// Gets the name of the entity type. Filter should be an empty string
        /// if it applies to all entities
        /// </summary>
        /// <value>
        /// The name of the entity type.
        /// </value>
        public override string AppliesToEntityType
        {
            get
            {
                return typeof( Rock.Model.Person ).FullName;
            }
        }

        /// <summary>
        /// The PropertyName of the property in the anonymous class returned by the SelectExpression
        /// </summary>
        /// <value>
        /// The name of the column property.
        /// </value>
        public override string ColumnPropertyName
        {
            get
            {
                return "Photo";
            }
        }

        /// <summary>
        /// Gets the type of the column field.
        /// </summary>
        /// <value>
        /// The type of the column field.
        /// </value>
        public override Type ColumnFieldType
        {
            get { return typeof( string ); }
        }

#if REVIEW_WEBFORMS
        /// <summary>
        /// Gets the grid field.
        /// </summary>
        /// <param name="entityType">Type of the entity.</param>
        /// <param name="selection">The selection.</param>
        /// <returns></returns>
        public override DataControlField GetGridField( Type entityType, string selection )
        {
            BoundField result = new BoundField();
            result.HtmlEncode = false;

            return result;
        }
#endif

        /// <summary>
        /// Gets the default column header text.
        /// </summary>
        /// <value>
        /// The default column header text.
        /// </value>
        public override string ColumnHeaderText
        {
            get
            {
                return "Photo";
            }
        }

        #endregion

        #region Methods

        /// <summary>
        /// Gets the title.
        /// </summary>
        /// <param name="entityType"></param>
        /// <returns></returns>
        /// <value>
        /// The title.
        /// </value>
        public override string GetTitle( Type entityType )
        {
            return "Photo";
        }

        /// <summary>
        /// Gets the expression.
        /// </summary>
        /// <param name="context">The context.</param>
        /// <param name="entityIdProperty">The entity identifier property.</param>
        /// <param name="selection">The selection.</param>
        /// <returns></returns>
        public override Expression GetExpression( RockContext context, MemberExpression entityIdProperty, string selection )
        {
            string[] selectionValues = selection.Split( '|' );
            int? width = 50;
            int? height = 50;
            if ( selectionValues.Length == 2 )
            {
                width = selectionValues[0].AsIntegerOrNull() ?? width;
                height = selectionValues[1].AsIntegerOrNull() ?? height;
            }

<<<<<<< HEAD
#if REVIEW_NET5_0_OR_GREATER
            string baseUrl = "/";
#else
            string baseUrl = VirtualPathUtility.ToAbsolute( "~/" );
#endif

            // have SQL server do similar to what Person.GetPhotoUrl does
            string widthHeightUrlParams = string.Format("&width={0}&height={1}", width, height);
=======
            // Construct the widthHeightHtmlParams strings
            string baseUrl = VirtualPathUtility.ToAbsolute( "~/" );
            string widthHeightUrlParams = string.Format( "&width={0}&height={1}", width, height );
>>>>>>> c8e5dbba
            string widthHeightHtmlParams = string.Format( " width='{0}' height='{1}' ", width, height );
            string nophotoAdultFemaleHtml = "<img src='" + baseUrl + "Assets/Images/person-no-photo-female.svg'" + widthHeightHtmlParams + " />";
            string nophotoAdultMaleHtml = "<img src='" + baseUrl + "Assets/Images/person-no-photo-male.svg'" + widthHeightHtmlParams + " />";
            string nophotoChildFemaleHtml = "<img src='" + baseUrl + "Assets/Images/person-no-photo-child-female.svg'" + widthHeightHtmlParams + " />";
            string nophotoChildMaleHtml = "<img src='" + baseUrl + "Assets/Images/person-no-photo-child-male.svg'" + widthHeightHtmlParams + " />";

            DateTime childBirthdateCutoff = RockDateTime.Now.Date.AddYears( -18 );

            var securitySettings = new SecuritySettingsService().SecuritySettings;
            var disablePredictableIds = securitySettings.DisablePredictableIds;

            var personPhotoQuery = new PersonService( context ).Queryable()
<<<<<<< HEAD
                .Select( p => p.PhotoId != null
#if REVIEW_NET5_0_OR_GREATER
                    ? "<image src='" + baseUrl + "GetImage.ashx?id=" + p.PhotoId.ToString() + widthHeightUrlParams + "' " + widthHeightHtmlParams + " />"
#else
                    ? "<image src='" + baseUrl + "GetImage.ashx?id=" + SqlFunctions.StringConvert( (double?)p.PhotoId ) + widthHeightUrlParams + "' " + widthHeightHtmlParams + " />"
#endif
                    : p.BirthDate.HasValue && p.BirthDate > childBirthdateCutoff ? 
                        p.Gender == Gender.Female ? nophotoChildFemaleHtml : nophotoChildMaleHtml 
                        : p.Gender == Gender.Female ? nophotoAdultFemaleHtml : nophotoAdultMaleHtml );
=======
                .Select( p => p.Photo != null
                    ? "<img src='" + baseUrl + "GetImage.ashx?" +
                      ( disablePredictableIds
                          ? "guid=" + p.Photo.Guid.ToString()
                          : "id=" + SqlFunctions.StringConvert( ( double? ) p.PhotoId ) ) +
                      widthHeightUrlParams + "' " + widthHeightHtmlParams + " />"
                    : ( p.BirthDate.HasValue && p.BirthDate > childBirthdateCutoff )
                        ? ( p.Gender == Gender.Female ? nophotoChildFemaleHtml : nophotoChildMaleHtml )
                        : ( p.Gender == Gender.Female ? nophotoAdultFemaleHtml : nophotoAdultMaleHtml ) );
>>>>>>> c8e5dbba

            var selectPhotoExpression = SelectExpressionExtractor.Extract( personPhotoQuery, entityIdProperty, "p" );

            return selectPhotoExpression;
        }
<<<<<<< HEAD

#if REVIEW_WEBFORMS
=======
        
>>>>>>> c8e5dbba
        /// <summary>
        /// Creates the child controls.
        /// </summary>
        /// <param name="parentControl"></param>
        /// <returns></returns>
        public override System.Web.UI.Control[] CreateChildControls( System.Web.UI.Control parentControl )
        {
            NumberBox widthBox = new NumberBox();
            widthBox.NumberType = ValidationDataType.Integer;
            widthBox.MaxLength = 3;
            widthBox.MinimumValue = "0";
            widthBox.Label = "Image Width";
            widthBox.ID = parentControl.ID + "_widthBox";
            parentControl.Controls.Add( widthBox );

            NumberBox heightBox = new NumberBox();
            heightBox.NumberType = ValidationDataType.Integer;
            heightBox.MaxLength = 3;
            heightBox.MinimumValue = "0";
            heightBox.Label = "Image Height";
            heightBox.ID = parentControl.ID + "_heightBox";
            parentControl.Controls.Add( heightBox );

            return new System.Web.UI.Control[] { widthBox, heightBox };
        }

        /// <summary>
        /// Renders the controls.
        /// </summary>
        /// <param name="parentControl">The parent control.</param>
        /// <param name="writer">The writer.</param>
        /// <param name="controls">The controls.</param>
        public override void RenderControls( System.Web.UI.Control parentControl, System.Web.UI.HtmlTextWriter writer, System.Web.UI.Control[] controls )
        {
            base.RenderControls( parentControl, writer, controls );
        }

        /// <summary>
        /// Gets the selection.
        /// </summary>
        /// <param name="controls">The controls.</param>
        /// <returns></returns>
        public override string GetSelection( System.Web.UI.Control[] controls )
        {
            if ( controls.Count() == 2 )
            {
                NumberBox widthBox = controls[0] as NumberBox;
                NumberBox heightBox = controls[1] as NumberBox;
                return string.Format( "{0}|{1}", widthBox.Text, heightBox.Text );
            }

            return string.Empty;
        }

        /// <summary>
        /// Sets the selection.
        /// </summary>
        /// <param name="controls">The controls.</param>
        /// <param name="selection">The selection.</param>
        public override void SetSelection( System.Web.UI.Control[] controls, string selection )
        {
            if ( controls.Count() == 2 )
            {
                string[] selectionValues = selection.Split( '|' );
                if ( selectionValues.Length >= 2 )
                {
                    NumberBox widthBox = controls[0] as NumberBox;
                    NumberBox heightBox = controls[1] as NumberBox;
                    widthBox.Text = selectionValues[0].AsIntegerOrNull().ToString();
                    heightBox.Text = selectionValues[1].AsIntegerOrNull().ToString();
                }
            }
        }
#endif

        #endregion
    }
}<|MERGE_RESOLUTION|>--- conflicted
+++ resolved
@@ -148,20 +148,14 @@
                 height = selectionValues[1].AsIntegerOrNull() ?? height;
             }
 
-<<<<<<< HEAD
 #if REVIEW_NET5_0_OR_GREATER
             string baseUrl = "/";
 #else
             string baseUrl = VirtualPathUtility.ToAbsolute( "~/" );
 #endif
 
-            // have SQL server do similar to what Person.GetPhotoUrl does
-            string widthHeightUrlParams = string.Format("&width={0}&height={1}", width, height);
-=======
             // Construct the widthHeightHtmlParams strings
-            string baseUrl = VirtualPathUtility.ToAbsolute( "~/" );
             string widthHeightUrlParams = string.Format( "&width={0}&height={1}", width, height );
->>>>>>> c8e5dbba
             string widthHeightHtmlParams = string.Format( " width='{0}' height='{1}' ", width, height );
             string nophotoAdultFemaleHtml = "<img src='" + baseUrl + "Assets/Images/person-no-photo-female.svg'" + widthHeightHtmlParams + " />";
             string nophotoAdultMaleHtml = "<img src='" + baseUrl + "Assets/Images/person-no-photo-male.svg'" + widthHeightHtmlParams + " />";
@@ -174,38 +168,26 @@
             var disablePredictableIds = securitySettings.DisablePredictableIds;
 
             var personPhotoQuery = new PersonService( context ).Queryable()
-<<<<<<< HEAD
-                .Select( p => p.PhotoId != null
-#if REVIEW_NET5_0_OR_GREATER
-                    ? "<image src='" + baseUrl + "GetImage.ashx?id=" + p.PhotoId.ToString() + widthHeightUrlParams + "' " + widthHeightHtmlParams + " />"
-#else
-                    ? "<image src='" + baseUrl + "GetImage.ashx?id=" + SqlFunctions.StringConvert( (double?)p.PhotoId ) + widthHeightUrlParams + "' " + widthHeightHtmlParams + " />"
-#endif
-                    : p.BirthDate.HasValue && p.BirthDate > childBirthdateCutoff ? 
-                        p.Gender == Gender.Female ? nophotoChildFemaleHtml : nophotoChildMaleHtml 
-                        : p.Gender == Gender.Female ? nophotoAdultFemaleHtml : nophotoAdultMaleHtml );
-=======
                 .Select( p => p.Photo != null
                     ? "<img src='" + baseUrl + "GetImage.ashx?" +
                       ( disablePredictableIds
                           ? "guid=" + p.Photo.Guid.ToString()
+#if REVIEW_NET5_0_OR_GREATER
+                          : "id=" + p.PhotoId.ToString() ) +
+#else
                           : "id=" + SqlFunctions.StringConvert( ( double? ) p.PhotoId ) ) +
+#endif
                       widthHeightUrlParams + "' " + widthHeightHtmlParams + " />"
                     : ( p.BirthDate.HasValue && p.BirthDate > childBirthdateCutoff )
                         ? ( p.Gender == Gender.Female ? nophotoChildFemaleHtml : nophotoChildMaleHtml )
                         : ( p.Gender == Gender.Female ? nophotoAdultFemaleHtml : nophotoAdultMaleHtml ) );
->>>>>>> c8e5dbba
 
             var selectPhotoExpression = SelectExpressionExtractor.Extract( personPhotoQuery, entityIdProperty, "p" );
 
             return selectPhotoExpression;
         }
-<<<<<<< HEAD
 
 #if REVIEW_WEBFORMS
-=======
-        
->>>>>>> c8e5dbba
         /// <summary>
         /// Creates the child controls.
         /// </summary>
