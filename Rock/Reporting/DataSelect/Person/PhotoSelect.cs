﻿// <copyright>
// Copyright by the Spark Development Network
//
// Licensed under the Rock Community License (the "License");
// you may not use this file except in compliance with the License.
// You may obtain a copy of the License at
//
// http://www.rockrms.com/license
//
// Unless required by applicable law or agreed to in writing, software
// distributed under the License is distributed on an "AS IS" BASIS,
// WITHOUT WARRANTIES OR CONDITIONS OF ANY KIND, either express or implied.
// See the License for the specific language governing permissions and
// limitations under the License.
// </copyright>
//
using System;
using System.ComponentModel;
using System.ComponentModel.Composition;
using System.Data.Entity;
using System.Data.Entity.SqlServer;
using System.Linq;
using System.Linq.Expressions;
using System.Web;
using System.Web.UI.WebControls;
using Rock.Data;
using Rock.Model;
using Rock.Security;
using Rock.Utility;
using Rock.Web.Cache;
using Rock.Web.UI.Controls;

namespace Rock.Reporting.DataSelect.Person
{
    /// <summary>
    /// 
    /// </summary>
    [Description( "Select the Photo of the Person" )]
    [Export( typeof( DataSelectComponent ) )]
    [ExportMetadata( "ComponentName", "Select Person's Photo" )]
    [Rock.SystemGuid.EntityTypeGuid( "C2EE52FA-044F-47DE-A398-18F8E3D9311D" )]
    public class PhotoSelect : DataSelectComponent
    {
        #region Properties

        /// <summary>
        /// Gets the name of the entity type. Filter should be an empty string
        /// if it applies to all entities
        /// </summary>
        /// <value>
        /// The name of the entity type.
        /// </value>
        public override string AppliesToEntityType
        {
            get
            {
                return typeof( Rock.Model.Person ).FullName;
            }
        }

        /// <summary>
        /// The PropertyName of the property in the anonymous class returned by the SelectExpression
        /// </summary>
        /// <value>
        /// The name of the column property.
        /// </value>
        public override string ColumnPropertyName
        {
            get
            {
                return "Photo";
            }
        }

        /// <summary>
        /// Gets the type of the column field.
        /// </summary>
        /// <value>
        /// The type of the column field.
        /// </value>
        public override Type ColumnFieldType
        {
            get { return typeof( string ); }
        }

        /// <summary>
        /// Gets the grid field.
        /// </summary>
        /// <param name="entityType">Type of the entity.</param>
        /// <param name="selection">The selection.</param>
        /// <returns></returns>
        public override DataControlField GetGridField( Type entityType, string selection )
        {
            BoundField result = new BoundField();
            result.HtmlEncode = false;

            return result;
        }

        /// <summary>
        /// Gets the default column header text.
        /// </summary>
        /// <value>
        /// The default column header text.
        /// </value>
        public override string ColumnHeaderText
        {
            get
            {
                return "Photo";
            }
        }

        #endregion

        #region Methods

        /// <summary>
        /// Gets the title.
        /// </summary>
        /// <param name="entityType"></param>
        /// <returns></returns>
        /// <value>
        /// The title.
        /// </value>
        public override string GetTitle( Type entityType )
        {
            return "Photo";
        }

        /// <summary>
        /// Gets the expression.
        /// </summary>
        /// <param name="context">The context.</param>
        /// <param name="entityIdProperty">The entity identifier property.</param>
        /// <param name="selection">The selection.</param>
        /// <returns></returns>
        public override Expression GetExpression( RockContext context, MemberExpression entityIdProperty, string selection )
        {
            string[] selectionValues = selection.Split( '|' );
            int? width = 50;
            int? height = 50;
            if ( selectionValues.Length == 2 )
            {
                width = selectionValues[0].AsIntegerOrNull() ?? width;
                height = selectionValues[1].AsIntegerOrNull() ?? height;
            }

<<<<<<< HEAD
            string baseUrl = VirtualPathUtility.ToAbsolute( "~/" );

            // Construct the widthHeightHtmlParams strings
            string widthHeightUrlParams = string.Format( "width={0}&height={1}", width, height );
=======
            // Construct the widthHeightHtmlParams strings
            string baseUrl = VirtualPathUtility.ToAbsolute( "~/" );
            string widthHeightUrlParams = string.Format( "&width={0}&height={1}", width, height );
>>>>>>> b1f6fd52
            string widthHeightHtmlParams = string.Format( " width='{0}' height='{1}' ", width, height );
            string nophotoAdultFemaleHtml = "<img src='" + baseUrl + "Assets/Images/person-no-photo-female.svg'" + widthHeightHtmlParams + " />";
            string nophotoAdultMaleHtml = "<img src='" + baseUrl + "Assets/Images/person-no-photo-male.svg'" + widthHeightHtmlParams + " />";
            string nophotoChildFemaleHtml = "<img src='" + baseUrl + "Assets/Images/person-no-photo-child-female.svg'" + widthHeightHtmlParams + " />";
            string nophotoChildMaleHtml = "<img src='" + baseUrl + "Assets/Images/person-no-photo-child-male.svg'" + widthHeightHtmlParams + " />";

            DateTime childBirthdateCutoff = RockDateTime.Now.Date.AddYears( -18 );

            var securitySettings = new SecuritySettingsService().SecuritySettings;
            var disablePredictableIds = securitySettings.DisablePredictableIds;
<<<<<<< HEAD

            var personPhotoQuery = new PersonService( context ).Queryable()
                .Select( p => p.Photo != null
                    ? "<img src='" + baseUrl + "GetImage.ashx?" +
                      ( disablePredictableIds
                          ? "guid=" + p.Photo.Guid.ToString()
                          : "id=" + SqlFunctions.StringConvert( ( double? ) p.PhotoId ) ) +
                      widthHeightUrlParams + "' " + widthHeightHtmlParams + " />"
                    : ( p.BirthDate.HasValue && p.BirthDate > childBirthdateCutoff )
                        ? ( p.Gender == Gender.Female ? nophotoChildFemaleHtml : nophotoChildMaleHtml )
                        : ( p.Gender == Gender.Female ? nophotoAdultFemaleHtml : nophotoAdultMaleHtml ) );

=======

            var personPhotoQuery = new PersonService( context ).Queryable()
                .Select( p => p.Photo != null
                    ? "<img src='" + baseUrl + "GetImage.ashx?" +
                      ( disablePredictableIds
                          ? "guid=" + p.Photo.Guid.ToString()
                          : "id=" + SqlFunctions.StringConvert( ( double? ) p.PhotoId ) ) +
                      widthHeightUrlParams + "' " + widthHeightHtmlParams + " />"
                    : ( p.BirthDate.HasValue && p.BirthDate > childBirthdateCutoff )
                        ? ( p.Gender == Gender.Female ? nophotoChildFemaleHtml : nophotoChildMaleHtml )
                        : ( p.Gender == Gender.Female ? nophotoAdultFemaleHtml : nophotoAdultMaleHtml ) );

>>>>>>> b1f6fd52
            var selectPhotoExpression = SelectExpressionExtractor.Extract( personPhotoQuery, entityIdProperty, "p" );

            return selectPhotoExpression;
        }
        
        /// <summary>
        /// Creates the child controls.
        /// </summary>
        /// <param name="parentControl"></param>
        /// <returns></returns>
        public override System.Web.UI.Control[] CreateChildControls( System.Web.UI.Control parentControl )
        {
            NumberBox widthBox = new NumberBox();
            widthBox.NumberType = ValidationDataType.Integer;
            widthBox.MaxLength = 3;
            widthBox.MinimumValue = "0";
            widthBox.Label = "Image Width";
            widthBox.ID = parentControl.ID + "_widthBox";
            parentControl.Controls.Add( widthBox );

            NumberBox heightBox = new NumberBox();
            heightBox.NumberType = ValidationDataType.Integer;
            heightBox.MaxLength = 3;
            heightBox.MinimumValue = "0";
            heightBox.Label = "Image Height";
            heightBox.ID = parentControl.ID + "_heightBox";
            parentControl.Controls.Add( heightBox );

            return new System.Web.UI.Control[] { widthBox, heightBox };
        }

        /// <summary>
        /// Renders the controls.
        /// </summary>
        /// <param name="parentControl">The parent control.</param>
        /// <param name="writer">The writer.</param>
        /// <param name="controls">The controls.</param>
        public override void RenderControls( System.Web.UI.Control parentControl, System.Web.UI.HtmlTextWriter writer, System.Web.UI.Control[] controls )
        {
            base.RenderControls( parentControl, writer, controls );
        }

        /// <summary>
        /// Gets the selection.
        /// </summary>
        /// <param name="controls">The controls.</param>
        /// <returns></returns>
        public override string GetSelection( System.Web.UI.Control[] controls )
        {
            if ( controls.Count() == 2 )
            {
                NumberBox widthBox = controls[0] as NumberBox;
                NumberBox heightBox = controls[1] as NumberBox;
                return string.Format( "{0}|{1}", widthBox.Text, heightBox.Text );
            }

            return string.Empty;
        }

        /// <summary>
        /// Sets the selection.
        /// </summary>
        /// <param name="controls">The controls.</param>
        /// <param name="selection">The selection.</param>
        public override void SetSelection( System.Web.UI.Control[] controls, string selection )
        {
            if ( controls.Count() == 2 )
            {
                string[] selectionValues = selection.Split( '|' );
                if ( selectionValues.Length >= 2 )
                {
                    NumberBox widthBox = controls[0] as NumberBox;
                    NumberBox heightBox = controls[1] as NumberBox;
                    widthBox.Text = selectionValues[0].AsIntegerOrNull().ToString();
                    heightBox.Text = selectionValues[1].AsIntegerOrNull().ToString();
                }
            }
        }

        #endregion
    }
}<|MERGE_RESOLUTION|>--- conflicted
+++ resolved
@@ -146,16 +146,9 @@
                 height = selectionValues[1].AsIntegerOrNull() ?? height;
             }
 
-<<<<<<< HEAD
-            string baseUrl = VirtualPathUtility.ToAbsolute( "~/" );
-
-            // Construct the widthHeightHtmlParams strings
-            string widthHeightUrlParams = string.Format( "width={0}&height={1}", width, height );
-=======
             // Construct the widthHeightHtmlParams strings
             string baseUrl = VirtualPathUtility.ToAbsolute( "~/" );
             string widthHeightUrlParams = string.Format( "&width={0}&height={1}", width, height );
->>>>>>> b1f6fd52
             string widthHeightHtmlParams = string.Format( " width='{0}' height='{1}' ", width, height );
             string nophotoAdultFemaleHtml = "<img src='" + baseUrl + "Assets/Images/person-no-photo-female.svg'" + widthHeightHtmlParams + " />";
             string nophotoAdultMaleHtml = "<img src='" + baseUrl + "Assets/Images/person-no-photo-male.svg'" + widthHeightHtmlParams + " />";
@@ -166,7 +159,6 @@
 
             var securitySettings = new SecuritySettingsService().SecuritySettings;
             var disablePredictableIds = securitySettings.DisablePredictableIds;
-<<<<<<< HEAD
 
             var personPhotoQuery = new PersonService( context ).Queryable()
                 .Select( p => p.Photo != null
@@ -179,20 +171,6 @@
                         ? ( p.Gender == Gender.Female ? nophotoChildFemaleHtml : nophotoChildMaleHtml )
                         : ( p.Gender == Gender.Female ? nophotoAdultFemaleHtml : nophotoAdultMaleHtml ) );
 
-=======
-
-            var personPhotoQuery = new PersonService( context ).Queryable()
-                .Select( p => p.Photo != null
-                    ? "<img src='" + baseUrl + "GetImage.ashx?" +
-                      ( disablePredictableIds
-                          ? "guid=" + p.Photo.Guid.ToString()
-                          : "id=" + SqlFunctions.StringConvert( ( double? ) p.PhotoId ) ) +
-                      widthHeightUrlParams + "' " + widthHeightHtmlParams + " />"
-                    : ( p.BirthDate.HasValue && p.BirthDate > childBirthdateCutoff )
-                        ? ( p.Gender == Gender.Female ? nophotoChildFemaleHtml : nophotoChildMaleHtml )
-                        : ( p.Gender == Gender.Female ? nophotoAdultFemaleHtml : nophotoAdultMaleHtml ) );
-
->>>>>>> b1f6fd52
             var selectPhotoExpression = SelectExpressionExtractor.Extract( personPhotoQuery, entityIdProperty, "p" );
 
             return selectPhotoExpression;
