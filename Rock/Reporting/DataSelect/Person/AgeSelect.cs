﻿// <copyright>
// Copyright by the Spark Development Network
//
// Licensed under the Rock Community License (the "License");
// you may not use this file except in compliance with the License.
// You may obtain a copy of the License at
//
// http://www.rockrms.com/license
//
// Unless required by applicable law or agreed to in writing, software
// distributed under the License is distributed on an "AS IS" BASIS,
// WITHOUT WARRANTIES OR CONDITIONS OF ANY KIND, either express or implied.
// See the License for the specific language governing permissions and
// limitations under the License.
// </copyright>
//
using System;
using System.ComponentModel;
using System.ComponentModel.Composition;
#if REVIEW_NET5_0_OR_GREATER
using Microsoft.EntityFrameworkCore;
#else
using System.Data.Entity.SqlServer;
#endif
using System.Linq;
using System.Linq.Expressions;
using Rock.Data;
using Rock.Model;

namespace Rock.Reporting.DataSelect.Person
{
    /// <summary>
    /// 
    /// </summary>
    [Description( "Select the Age of the Person" )]
    [Export( typeof( DataSelectComponent ) )]
    [ExportMetadata( "ComponentName", "Select Person's Age" )]
    [Rock.SystemGuid.EntityTypeGuid( "E6048FE3-1EC4-4C7B-A606-70FEC56015F3")]
    public class AgeSelect : DataSelectComponent
    {
        #region Properties

        /// <summary>
        /// Gets the name of the entity type. Filter should be an empty string
        /// if it applies to all entities
        /// </summary>
        /// <value>
        /// The name of the entity type.
        /// </value>
        public override string AppliesToEntityType
        {
            get
            {
                return typeof( Rock.Model.Person ).FullName;
            }
        }

        /// <summary>
        /// The PropertyName of the property in the anonymous class returned by the SelectExpression
        /// </summary>
        /// <value>
        /// The name of the column property.
        /// </value>
        public override string ColumnPropertyName
        {
            get
            {
                return "Age";
            }
        }

        /// <summary>
        /// Gets the type of the column field.
        /// </summary>
        /// <value>
        /// The type of the column field.
        /// </value>
        public override Type ColumnFieldType
        {
            get { return typeof( int? ); }
        }

        /// <summary>
        /// Gets the default column header text.
        /// </summary>
        /// <value>
        /// The default column header text.
        /// </value>
        public override string ColumnHeaderText
        {
            get
            {
                return "Age";
            }
        }

        #endregion

        #region Methods

        /// <summary>
        /// Gets the title.
        /// </summary>
        /// <param name="entityType"></param>
        /// <returns></returns>
        /// <value>
        /// The title.
        /// </value>
        public override string GetTitle( Type entityType )
        {
            return "Age";
        }

        /// <summary>
        /// Comma-delimited list of the Entity properties that should be used for Sorting. Normally, you should leave this as null which will make it sort on the returned field
        /// To disable sorting for this field, return string.Empty;
        /// </summary>
        /// <param name="selection"></param>
        /// <returns></returns>
        /// <value>
        /// The sort expression.
        /// </value>
        public override string SortProperties( string selection )
        {
            // sort by Birthdate instead Age since Birthdate will sort much faster than the calculated age, and will give the same sort if we set SortReversed=true
            return "BirthDate";
        }

        /// <summary>
        /// Override this and set to true to have this field sort in the opposite direction
        /// Normally this should be left as false unless there is a special case where it makes sense have it sort reversed
        /// </summary>
        /// <param name="selection">The selection.</param>
        /// <returns></returns>
        /// <value></value>
        public override bool SortReversed( string selection )
        {
            // sort reversed since we are sorting by Birthdate instead Age since Birthdate will sort much faster than the calculated age
            return true;
        }

        /// <summary>
        /// Gets the expression.
        /// </summary>
        /// <param name="context">The context.</param>
        /// <param name="entityIdProperty">The entity identifier property.</param>
        /// <param name="selection">The selection.</param>
        /// <returns></returns>
        public override Expression GetExpression( RockContext context, MemberExpression entityIdProperty, string selection )
        {
            var defaultYear = new DateTime().Year;
            DateTime currentDate = RockDateTime.Today;
            int currentDayOfYear = currentDate.DayOfYear;

            //// have SQL Server do the following math (DateDiff only returns the integers):
            //// If the person doesn't have a birth year, the value on the date of birth will be the default year value, in that case return a null age,
            //// If the person hasn't had their birthday this year, their age is the DateDiff in Years - 1, otherwise, it is DateDiff in Years (without adjustment)
            var personAgeQuery = new PersonService( context ).Queryable()
<<<<<<< HEAD
#if REVIEW_NET5_0_OR_GREATER
                .Select( p => p.BirthDate > currentDate.AddYears( -EF.Functions.DateDiffYear( p.BirthDate, currentDate ) ?? 0 )
                    ? EF.Functions.DateDiffYear( p.BirthDate, currentDate ) - 1
                    : EF.Functions.DateDiffYear( p.BirthDate, currentDate ) );
#else
                .Select( p => p.BirthDate > SqlFunctions.DateAdd( "year", -SqlFunctions.DateDiff( "year", p.BirthDate, currentDate ), currentDate )
                    ? SqlFunctions.DateDiff( "year", p.BirthDate, currentDate ) - 1
                    : SqlFunctions.DateDiff( "year", p.BirthDate, currentDate ));
#endif
=======
                .Select( p => p.BirthDate.Value.Year == defaultYear
                ? null
                : p.BirthDate > SqlFunctions.DateAdd( "year", -SqlFunctions.DateDiff( "year", p.BirthDate, currentDate ), currentDate )
                ? SqlFunctions.DateDiff( "year", p.BirthDate, currentDate ) - 1
                : SqlFunctions.DateDiff( "year", p.BirthDate, currentDate ) );
>>>>>>> 94d9687d

            var selectAgeExpression = SelectExpressionExtractor.Extract( personAgeQuery, entityIdProperty, "p" );

            return selectAgeExpression;
        }

#if REVIEW_WEBFORMS
        /// <summary>
        /// Creates the child controls.
        /// </summary>
        /// <param name="parentControl"></param>
        /// <returns></returns>
        public override System.Web.UI.Control[] CreateChildControls( System.Web.UI.Control parentControl )
        {
            return new System.Web.UI.Control[] { };
        }

        /// <summary>
        /// Renders the controls.
        /// </summary>
        /// <param name="parentControl">The parent control.</param>
        /// <param name="writer">The writer.</param>
        /// <param name="controls">The controls.</param>
        public override void RenderControls( System.Web.UI.Control parentControl, System.Web.UI.HtmlTextWriter writer, System.Web.UI.Control[] controls )
        {
            base.RenderControls( parentControl, writer, controls );
        }

        /// <summary>
        /// Gets the selection.
        /// </summary>
        /// <param name="controls">The controls.</param>
        /// <returns></returns>
        public override string GetSelection( System.Web.UI.Control[] controls )
        {
            return null;
        }

        /// <summary>
        /// Sets the selection.
        /// </summary>
        /// <param name="controls">The controls.</param>
        /// <param name="selection">The selection.</param>
        public override void SetSelection( System.Web.UI.Control[] controls, string selection )
        {
            // nothing to do
        }
#endif

        #endregion
    }
}<|MERGE_RESOLUTION|>--- conflicted
+++ resolved
@@ -156,23 +156,19 @@
             //// If the person doesn't have a birth year, the value on the date of birth will be the default year value, in that case return a null age,
             //// If the person hasn't had their birthday this year, their age is the DateDiff in Years - 1, otherwise, it is DateDiff in Years (without adjustment)
             var personAgeQuery = new PersonService( context ).Queryable()
-<<<<<<< HEAD
 #if REVIEW_NET5_0_OR_GREATER
-                .Select( p => p.BirthDate > currentDate.AddYears( -EF.Functions.DateDiffYear( p.BirthDate, currentDate ) ?? 0 )
-                    ? EF.Functions.DateDiffYear( p.BirthDate, currentDate ) - 1
-                    : EF.Functions.DateDiffYear( p.BirthDate, currentDate ) );
+                .Select( p => p.BirthDate.Value.Year == defaultYear
+                ? null
+                : p.BirthDate > currentDate.AddYears( -EF.Functions.DateDiffYear( p.BirthDate, currentDate ) ?? 0 )
+                ? EF.Functions.DateDiffYear( p.BirthDate, currentDate ) - 1
+                : EF.Functions.DateDiffYear( p.BirthDate, currentDate ) );
 #else
-                .Select( p => p.BirthDate > SqlFunctions.DateAdd( "year", -SqlFunctions.DateDiff( "year", p.BirthDate, currentDate ), currentDate )
-                    ? SqlFunctions.DateDiff( "year", p.BirthDate, currentDate ) - 1
-                    : SqlFunctions.DateDiff( "year", p.BirthDate, currentDate ));
-#endif
-=======
                 .Select( p => p.BirthDate.Value.Year == defaultYear
                 ? null
                 : p.BirthDate > SqlFunctions.DateAdd( "year", -SqlFunctions.DateDiff( "year", p.BirthDate, currentDate ), currentDate )
                 ? SqlFunctions.DateDiff( "year", p.BirthDate, currentDate ) - 1
                 : SqlFunctions.DateDiff( "year", p.BirthDate, currentDate ) );
->>>>>>> 94d9687d
+#endif
 
             var selectAgeExpression = SelectExpressionExtractor.Extract( personAgeQuery, entityIdProperty, "p" );
 
