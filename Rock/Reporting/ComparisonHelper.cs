--- conflicted
+++ resolved
@@ -220,7 +220,6 @@
         }
 
         /// <summary>
-<<<<<<< HEAD
         /// Gets the comparison types typically used simple comparisons of: equal, not equal, blank or not blank.
         /// </summary>
         internal const ComparisonType EqualOrBlankFilterComparisonTypes =
@@ -228,7 +227,7 @@
                         ComparisonType.IsBlank |
                         ComparisonType.IsNotBlank |
                         ComparisonType.NotEqualTo;
-=======
+
         /// Returns the result of doing a numeric comparison of the specified comparison type using the value and compareValue(s)
         /// </summary>
         /// <param name="comparisonType">Type of the comparison.</param>
@@ -258,7 +257,6 @@
 
             return false;
         }
->>>>>>> 0885c439
 
         /// <summary>
         /// Gets the comparison types typically used for string fields
