--- conflicted
+++ resolved
@@ -190,12 +190,8 @@
             return s;
         }
 
-<<<<<<< HEAD
-#if REVIEW_WEBFORMS
-=======
 #if WEBFORMS
 
->>>>>>> a3feeb82
         /// <summary>
         /// Creates the child controls.
         /// </summary>
@@ -352,7 +348,6 @@
             slidingDateRangePicker.DelimitedValues = selectionConfig.SlidingDateRangeDelimitedValues;
             ddlActivityType.SetValue( selectionConfig.ConnectionActivityTypeGuid );
         }
-#endif
 
 #endif
 
