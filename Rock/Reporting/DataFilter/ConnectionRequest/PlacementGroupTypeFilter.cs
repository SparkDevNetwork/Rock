--- conflicted
+++ resolved
@@ -175,12 +175,8 @@
             return result;
         }
 
-<<<<<<< HEAD
-#if REVIEW_WEBFORMS
-=======
 #if WEBFORMS
 
->>>>>>> a3feeb82
         /// <summary>
         /// Creates the child controls.
         /// </summary>
@@ -248,7 +244,6 @@
                 }
             }
         }
-#endif
 
 #endif
 
