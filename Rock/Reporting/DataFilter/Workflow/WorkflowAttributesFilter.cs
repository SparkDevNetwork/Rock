--- conflicted
+++ resolved
@@ -350,12 +350,8 @@
             return null;
         }
 
-<<<<<<< HEAD
-#if REVIEW_WEBFORMS
-=======
 #if WEBFORMS
 
->>>>>>> a3feeb82
         /// <summary>
         /// Updates the selection from page parameters if there is a page parameter for the selection
         /// </summary>
@@ -620,7 +616,6 @@
                 }
             }
         }
-#endif
 
 #endif
 
