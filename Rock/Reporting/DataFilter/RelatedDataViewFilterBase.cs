﻿// <copyright>
// Copyright by the Spark Development Network
//
// Licensed under the Rock Community License (the "License");
// you may not use this file except in compliance with the License.
// You may obtain a copy of the License at
//
// http://www.rockrms.com/license
//
// Unless required by applicable law or agreed to in writing, software
// distributed under the License is distributed on an "AS IS" BASIS,
// WITHOUT WARRANTIES OR CONDITIONS OF ANY KIND, either express or implied.
// See the License for the specific language governing permissions and
// limitations under the License.
// </copyright>
//
using System;
using System.Collections.Generic;
using System.Web.UI;

using Rock.Data;
using Rock.Model;
using Rock.Net;
using Rock.Utility;
using Rock.ViewModels.Controls;
using Rock.ViewModels.Utility;
using Rock.Web.Cache;
using Rock.Web.UI.Controls;
using Rock.Web.Utilities;

namespace Rock.Reporting.DataFilter
{
    /// <summary>
    /// A base implementation of a Data View filter component that filters the target entity by a specified foreign-key property to match a set of candidate entities provided by another Data View.
    /// </summary>
    public abstract class RelatedDataViewFilterBase<TTargetEntity, TRelatedEntity> : DataFilterComponent, IRelatedChildDataView
        where TTargetEntity : IEntity
        where TRelatedEntity : IEntity
    {
        #region Abstract Methods

        #endregion

        #region Settings

        /// <summary>
        /// Settings for the RelatedDataViewFilter Data Filter Component.
        /// </summary>
        public class FilterSettings : SettingsStringBase
        {
            /// <summary>
            /// Initializes a new instance of the <see cref="FilterSettings"/> class.
            /// </summary>
            public FilterSettings()
            {
                //
            }

            /// <summary>
            /// Initializes a new instance of the <see cref="FilterSettings"/> class.
            /// </summary>
            /// <param name="settingsString">The settings string.</param>
            public FilterSettings( string settingsString )
            {
                FromSelectionString( settingsString );
            }

            /// <summary>
            /// The unique identifier for the Data View that returns the list of related entities used as the filter values.
            /// </summary>
            public Guid? DataViewGuid { get; set; }

            /// <summary>
            /// Indicates if the current settings are valid.
            /// </summary>
            /// <value>
            /// True if the settings are valid.
            /// </value>
            public override bool IsValid
            {
                get
                {
                    return this.DataViewGuid.HasValue;
                }
            }

            /// <summary>
            /// Set the property values parsed from a settings string.
            /// </summary>
            /// <param name="version">The version number of the parameter set.</param>
            /// <param name="parameters">An ordered collection of strings representing the parameter values.</param>
            protected override void OnSetParameters( int version, IReadOnlyList<string> parameters )
            {
                // Parameter 1: Data View
                this.DataViewGuid = DataComponentSettingsHelper.GetParameterOrEmpty( parameters, 0 ).AsGuidOrNull();
            }

            /// <summary>
            /// Gets an ordered set of property values that can be used to construct the
            /// settings string.
            /// </summary>
            /// <returns>
            /// An ordered collection of strings representing the parameter values.
            /// </returns>
            protected override IEnumerable<string> OnGetParameters()
            {
                var settings = new List<string>();

                settings.Add( this.DataViewGuid.ToStringSafe() );

                return settings;
            }
        }

        #endregion

        #region Properties

        /// <summary>
        /// Gets the entity type that the filter applies to.
        /// </summary>
        /// <value>
        /// The namespace-qualified Type name of the entity that the filter applies to, or an empty string if the filter applies to all entities.
        /// </value>
        public override string AppliesToEntityType
        {
            get { return typeof( TTargetEntity ).FullName; }
        }

        /// <summary>
        /// Get the name of the target entity that is returned in the result set.
        /// </summary>
        /// <returns></returns>
        protected virtual string GetTargetEntityName()
        {
            return typeof( TTargetEntity ).Name.SplitCase();
        }

        /// <summary>
        /// Get the name of the related entity that is used to filter the result set.
        /// </summary>
        /// <returns></returns>
        protected virtual string GetRelatedEntityName()
        {
            return typeof( TRelatedEntity ).Name.SplitCase();
        }

        /// <summary>
        /// Gets the name of the section in which the filter should be displayed in a browsable list.
        /// </summary>
        /// <value>
        /// The section name.
        /// </value>
        public override string Section
        {
            get { return "Related Data Views"; }
        }

        #endregion

        #region Configuration

        /// <inheritdoc/>
        public override DynamicComponentDefinitionBag GetComponentDefinition( Type entityType, string selection, RockContext rockContext, RockRequestContext requestContext )
        {
            return new DynamicComponentDefinitionBag
            {
                Url = requestContext.ResolveRockUrl( "~/Obsidian/Reporting/DataFilters/relatedDataViewFilterBase.obs" )
            };
        }

        /// <inheritdoc/>
        public override Dictionary<string, string> GetObsidianComponentData( Type entityType, string selection, RockContext rockContext, RockRequestContext requestContext )
        {
            var settings = new FilterSettings( selection );
            var data = new Dictionary<string, string>
            {
                { "entityTypeGuid", EntityTypeCache.Get( typeof( TRelatedEntity ) )?.Guid.ToString() ?? null },
                { "label", GetPickerLabelText() },
                { "help", GetPickerHelpText() },
            };

            if ( !settings.IsValid )
            {
                return data;
            }

            var dataView = new DataViewService( rockContext ).Get( settings.DataViewGuid.GetValueOrDefault() );

            if ( dataView == null )
            {
                return data;
            }

            var dataViewBag = new ListItemBag
            {
                Value = dataView.Guid.ToString(),
                Text = dataView.ToString()
            };

            data.AddOrReplace( "dataView", dataViewBag.ToCamelCaseJson( false, true ) );

            return data;
        }

        /// <inheritdoc/>
        public override string GetSelectionFromObsidianComponentData( Type entityType, Dictionary<string, string> data, RockContext rockContext, RockRequestContext requestContext )
        {
            var dataView = "";
            var dataViewJson = data.GetValueOrNull( "dataView" );

            if ( dataViewJson != null )
            {
                var dataViewBag = dataViewJson.FromJsonOrNull<ListItemBag>();
                dataView = dataViewBag.Value ?? string.Empty;
            }

            return dataView;
        }

        #endregion

        #region Public Methods

        /// <summary>
        /// Gets the user-friendly title used to identify the filter component.
        /// </summary>
        /// <param name="entityType">The System Type of the entity to which the filter will be applied.</param>
        /// <returns>
        /// The name of the filter.
        /// </returns>
        public override string GetTitle( Type entityType )
        {
            return $"{GetRelatedEntityName()} Data View";
        }

#if REVIEW_WEBFORMS
        /// <summary>
        /// Gets the picker control's label text based on the related entity.
        /// </summary>
        /// <returns>The picker control's label text based on the related entity.</returns>
        protected virtual string GetPickerLabelText()
        {
            return string.Format( "Is associated with any {0} in this Data View", GetRelatedEntityName() );
        }

        /// <summary>
        /// Gets the picker control's help text based on the related entity.
        /// </summary>
        /// <returns>The picker control's help text based on the related entity.</returns>
        protected virtual string GetPickerHelpText()
        {
            return string.Format( "A Data View that provides the set of {0} with which the {1} may be connected.", GetRelatedEntityName().Pluralize(), GetTargetEntityName() );
        }
#endif

        /// <summary>
        ///     Formats the selection on the client-side.  When the filter is collapsed by the user, the Filterfield control
        ///     will set the description of the filter to whatever is returned by this property.  If including script, the
        ///     controls parent container can be referenced through a '$content' variable that is set by the control before
        ///     referencing this property.
        /// </summary>
        /// <value>
        ///     The client format script.
        /// </value>
        public override string GetClientFormatSelection( Type entityType )
        {
            var script = @"
function() {
  var dataViewName = $('.js-data-view-picker', $content).find('.js-item-name-value').val().trim();  
  if (dataViewName == '') {
    dataViewName = '(none)';
  }
  result = 'Is associated with any <RelatedEntityName> in Data View: ' + dataViewName;  
  return result;
}
";

            script = script.Replace( "<RelatedEntityName>", GetRelatedEntityName() );

            return script;
        }

        /// <summary>
        /// Provides a user-friendly description of the specified filter values.
        /// </summary>
        /// <param name="entityType">The System Type of the entity to which the filter will be applied.</param>
        /// <param name="selection">A formatted string representing the filter settings.</param>
        /// <returns>
        /// A string containing the user-friendly description of the settings.
        /// </returns>
        public override string FormatSelection( Type entityType, string selection )
        {
            var settings = new FilterSettings( selection );

            var relatedEntityName = GetRelatedEntityName();

            string result = $"Connected to {relatedEntityName}";

            if ( !settings.IsValid )
            {
                return result;
            }

            using ( var context = new RockContext() )
            {
                var dataView = new DataViewService( context ).Get( settings.DataViewGuid.GetValueOrDefault() );

                var dataViewName = ( dataView != null ? dataView.ToString() : string.Empty );

                result = $"Is associated with any {relatedEntityName} in Data View: {dataViewName}";
            }

            return result;
        }

#if REVIEW_WEBFORMS
        /// <summary>
        /// The control data view
        /// </summary>
        protected const string _CtlDataView = "ddlDataView";

#if WEBFORMS

        /// <summary>
        /// Creates the child controls.
        /// </summary>
        /// <param name="entityType">Type of the entity.</param>
        /// <param name="parentControl">The parent control.</param>
        /// <returns></returns>
        public override Control[] CreateChildControls( Type entityType, FilterField parentControl )
        {
            var ddlDataView = new DataViewItemPicker();

            ddlDataView.ID = parentControl.GetChildControlInstanceName( _CtlDataView );
            ddlDataView.CssClass = "js-data-view-picker";

            parentControl.Controls.Add( ddlDataView );

            // Populate the Data View Picker
            int entityTypeId = EntityTypeCache.Get( typeof( TRelatedEntity ) ).Id;
            ddlDataView.EntityTypeId = entityTypeId;

            this.OnConfigureDataViewItemPicker( ddlDataView );

            return new Control[] { ddlDataView };
        }

        /// <summary>
        /// Override this method to customise the DataViewItemPicker displayed for this filter by setting the Label text, Help text and other properties as necessary.
        /// </summary>
        /// <param name="picker"></param>
        protected virtual void OnConfigureDataViewItemPicker( DataViewItemPicker picker )
        {
            picker.Label = GetPickerLabelText();
            picker.Help = GetPickerHelpText();
        }

        /// <summary>
        /// Gets the selection.
        /// Implement this version of GetSelection if your DataFilterComponent works the same in all FilterModes
        /// </summary>
        /// <param name="entityType">The System Type of the entity to which the filter will be applied.</param>
        /// <param name="controls">The collection of controls used to set the filter values.</param>
        /// <returns>
        /// A formatted string.
        /// </returns>
        public override string GetSelection( Type entityType, Control[] controls )
        {
            var ddlDataView = controls.GetByName<DataViewItemPicker>( _CtlDataView );

            var settings = new FilterSettings();

            settings.DataViewGuid = DataComponentSettingsHelper.GetDataViewGuid( ddlDataView.SelectedValue );

            return settings.ToSelectionString();
        }

        /// <summary>
        /// Sets the selection.
        /// Implement this version of SetSelection if your DataFilterComponent works the same in all FilterModes
        /// </summary>
        /// <param name="entityType">Type of the entity.</param>
        /// <param name="controls">The controls.</param>
        /// <param name="selection">The selection.</param>
        public override void SetSelection( Type entityType, Control[] controls, string selection )
        {
            var ddlDataView = controls.GetByName<DataViewItemPicker>( _CtlDataView );

            var settings = new FilterSettings( selection );

            if ( !settings.IsValid )
            {
                return;
            }

            ddlDataView.SetValue( DataComponentSettingsHelper.GetDataViewId( settings.DataViewGuid ) );
        }

        /// <summary>
        /// Gets the related data view identifier.
        /// </summary>
        /// <param name="controls">The controls.</param>
        /// <returns></returns>
        public int? GetRelatedDataViewId( Control[] controls )
        {
            if ( controls == null )
            {
                return null;
            }

            var ddlDataView = controls.GetByName<DataViewItemPicker>( _CtlDataView );
            if ( ddlDataView == null )
            {
                return null;
            }

            return ddlDataView.SelectedValueAsId();
        }
<<<<<<< HEAD
#endif
        #endregion
=======

#endif

        /// <inheritdoc/>
        public override int? GetRelatedDataViewId( Type entityType, string selection, RockContext rockContext )
        {
            var settings = new FilterSettings( selection );

            if ( !settings.IsValid )
            {
                return null;
            }

            return DataComponentSettingsHelper.GetDataViewId( settings.DataViewGuid );
        }

>>>>>>> a3feeb82
    }

    #endregion
}<|MERGE_RESOLUTION|>--- conflicted
+++ resolved
@@ -417,10 +417,6 @@
 
             return ddlDataView.SelectedValueAsId();
         }
-<<<<<<< HEAD
-#endif
-        #endregion
-=======
 
 #endif
 
@@ -437,7 +433,6 @@
             return DataComponentSettingsHelper.GetDataViewId( settings.DataViewGuid );
         }
 
->>>>>>> a3feeb82
     }
 
     #endregion
