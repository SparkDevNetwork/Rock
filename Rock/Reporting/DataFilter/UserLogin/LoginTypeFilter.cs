--- conflicted
+++ resolved
@@ -193,12 +193,8 @@
             return result;
         }
 
-<<<<<<< HEAD
-#if REVIEW_WEBFORMS
-=======
 #if WEBFORMS
 
->>>>>>> a3feeb82
         /// <summary>
         /// Creates the child controls.
         /// </summary>
@@ -261,7 +257,6 @@
                 }
             }
         }
-#endif
 
 #endif
 
