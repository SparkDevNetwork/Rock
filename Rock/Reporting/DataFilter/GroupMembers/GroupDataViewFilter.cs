﻿// <copyright>
// Copyright by the Spark Development Network
//
// Licensed under the Rock Community License (the "License");
// you may not use this file except in compliance with the License.
// You may obtain a copy of the License at
//
// http://www.rockrms.com/license
//
// Unless required by applicable law or agreed to in writing, software
// distributed under the License is distributed on an "AS IS" BASIS,
// WITHOUT WARRANTIES OR CONDITIONS OF ANY KIND, either express or implied.
// See the License for the specific language governing permissions and
// limitations under the License.
// </copyright>
//
using System;
using System.Collections.Generic;
using System.ComponentModel;
using System.ComponentModel.Composition;
using System.Linq;
using System.Linq.Expressions;
using System.Web.UI;

using Rock.Data;
using Rock.Model;
using Rock.Net;
using Rock.Utility;
using Rock.ViewModels.Controls;
using Rock.ViewModels.Utility;
using Rock.Web.Cache;
using Rock.Web.UI.Controls;
using Rock.Web.Utilities;

namespace Rock.Reporting.DataFilter.GroupMember
{
    /// <summary>
    ///     A Data Filter to select Group Members according to their membership of Groups from a Group Data View.
    /// </summary>
    [Description( "Select Group Members according to their membership of Groups from a Group Data View." )]
    [Export( typeof( DataFilterComponent ) )]
    [ExportMetadata( "ComponentName", "Group Data View" )]
    [Rock.SystemGuid.EntityTypeGuid( "FE44A344-DED1-4E93-8C74-1820E6313322" )]
    public class GroupDataViewFilter : DataFilterComponent, IRelatedChildDataView
    {
        #region Properties

        /// <summary>
        /// Gets the entity type that the filter applies to.
        /// </summary>
        /// <value>
        /// The namespace-qualified Type name of the entity that the filter applies to, or an empty string if the filter applies to all entities.
        /// </value>
        public override string AppliesToEntityType
        {
            get { return typeof( Model.GroupMember ).FullName; }
        }

        /// <summary>
        /// Gets the name of the section in which the filter should be displayed in a browsable list.
        /// </summary>
        /// <value>
        /// The section name.
        /// </value>
        public override string Section
        {
            get { return "Related Data Views"; }
        }

        #endregion

        #region Configuration

        /// <inheritdoc/>
        public override DynamicComponentDefinitionBag GetComponentDefinition( Type entityType, string selection, RockContext rockContext, RockRequestContext requestContext )
        {
            return new DynamicComponentDefinitionBag
            {
                Url = requestContext.ResolveRockUrl( "~/Obsidian/Reporting/DataFilters/GroupMember/groupDataViewFilter.obs" )
            };
        }

        /// <inheritdoc/>
        public override Dictionary<string, string> GetObsidianComponentData( Type entityType, string selection, RockContext rockContext, RockRequestContext requestContext )
        {
            var result = new Dictionary<string, string>();
            var selectionValues = selection.Split( '|' );

            ListItemBag dataViewBag;

            if ( selectionValues.Length == 0 )
            {
                return result;
            }

            var dataViewGuid = selectionValues[0].AsGuidOrNull();

            if ( !dataViewGuid.HasValue )
            {
                return result;
            }

            var dataView = DataViewCache.Get( dataViewGuid.Value );

            if ( dataView == null )
            {
                return result;
            }

            dataViewBag = new ListItemBag { Value = dataView.Guid.ToString(), Text = dataView.Name };
            result.AddOrReplace( "dataView", dataViewBag.ToCamelCaseJson( false, true ) );

            return result;
        }

        /// <inheritdoc/>
        public override string GetSelectionFromObsidianComponentData( Type entityType, Dictionary<string, string> data, RockContext rockContext, RockRequestContext requestContext )
        {
            var dataViewBag = data.GetValueOrNull( "dataView" )?.FromJsonOrNull<ListItemBag>();

            return dataViewBag?.Value ?? string.Empty;
        }

        #endregion

        #region Methods

        /// <summary>
        /// Gets the user-friendly title used to identify the filter component.
        /// </summary>
        /// <param name="entityType">The System Type of the entity to which the filter will be applied.</param>
        /// <returns>
        /// The name of the filter.
        /// </returns>
        public override string GetTitle( Type entityType )
        {
            return "Group Data View";
        }

        /// <summary>
        /// Formats the selection on the client-side.  When the filter is collapsed by the user, the Filterfield control
        /// will set the description of the filter to whatever is returned by this property.  If including script, the
        /// controls parent container can be referenced through a '$content' variable that is set by the control before
        /// referencing this property.
        /// </summary>
        /// <param name="entityType">The System Type of the entity to which the filter will be applied.</param>
        /// <returns>
        /// The client format script.
        /// </returns>
        public override string GetClientFormatSelection( Type entityType )
        {
            return @"
function ()
{    
    var result = 'Members of Groups in Data View';
    
    var dataViewName = $('.js-data-view-picker', $content).find('.js-item-name-value').val().trim();
    result += ' ""' + dataViewName + '""';

    var groupMemberStatus = $('.js-group-member-status option:selected', $content).text();    
    if (groupMemberStatus)
    {
       result = result + ', with Status:' + groupMemberStatus;
    }

    var groupMemberRole = $('.js-group-member-role option:selected', $content).text();    
    if (groupMemberRole)
    {
       result = result + ', with Role:' + groupMemberRole;
    }

   return result;
}
";
        }

        /// <summary>
        /// Provides a user-friendly description of the specified filter values.
        /// </summary>
        /// <param name="entityType">The System Type of the entity to which the filter will be applied.</param>
        /// <param name="selection">A formatted string representing the filter settings.</param>
        /// <returns>
        /// A string containing the user-friendly description of the settings.
        /// </returns>
        public override string FormatSelection( Type entityType, string selection )
        {
            var settings = new SelectSettings( selection );

            string result = GetTitle( null );

            if ( !settings.IsValid )
            {
                return result;
            }

            using ( var context = new RockContext() )
            {
                var dataView = new DataViewService( context ).Get( settings.DataViewGuid.GetValueOrDefault() );

                result = string.Format( "Members of Groups in Data View \"{0}\"", ( dataView != null ? dataView.ToString() : string.Empty ) );
            }

            return result;
        }

        /// <summary>
        /// Creates a Linq Expression that can be applied to an IQueryable to filter the result set.
        /// </summary>
        /// <param name="entityType">The type of entity in the result set.</param>
        /// <param name="serviceInstance">A service instance that can be queried to obtain the result set.</param>
        /// <param name="parameterExpression">The input parameter that will be injected into the filter expression.</param>
        /// <param name="selection">A formatted string representing the filter settings.</param>
        /// <returns>
        /// A Linq Expression that can be used to filter an IQueryable.
        /// </returns>
        public override Expression GetExpression( Type entityType, IService serviceInstance, ParameterExpression parameterExpression, string selection )
        {
            var settings = new SelectSettings( selection );

            var context = ( RockContext ) serviceInstance.Context;

            //
            // Evaluate the Data View that defines the candidate Groups.
            //
            var dataView = DataComponentSettingsHelper.GetDataViewForFilterComponent( settings.DataViewGuid, context );

            var groupService = new GroupService( context );

            var groupQuery = groupService.Queryable();

            if ( dataView != null )
            {
                groupQuery = DataComponentSettingsHelper.FilterByDataView( groupQuery, dataView, groupService );
            }
            else
            {
                // Apply a default Group filter to only show Groups that would be visible in a Group List.
                groupQuery = groupQuery.Where( x => x.GroupType.ShowInGroupList );
            }

            var groupKeys = groupQuery.Select( x => x.Id );

            //
            // Construct the Query to return the list of Group Members matching the filter conditions.
            //
            var groupMemberQuery = new GroupMemberService( context ).Queryable();

            // Filter By Group.
            groupMemberQuery = groupMemberQuery.Where( gm => groupKeys.Contains( gm.GroupId ) );

            var selectExpression = FilterExpressionExtractor.Extract<Model.GroupMember>( groupMemberQuery, parameterExpression, "gm" );

            return selectExpression;
        }

#if REVIEW_WEBFORMS
        private const string _CtlDataView = "dvpDataView";

#if WEBFORMS

        /// <summary>
        /// Creates the model representation of the child controls used to display and edit the filter settings.
        /// Implement this version of CreateChildControls if your DataFilterComponent works the same in all filter modes
        /// </summary>
        /// <param name="entityType">The System Type of the entity to which the filter will be applied.</param>
        /// <param name="filterControl">The control that serves as the container for the filter controls.</param>
        /// <returns>
        /// The array of new controls created to implement the filter.
        /// </returns>
        public override Control[] CreateChildControls( Type entityType, FilterField filterControl )
        {
            // Define Control: Group Data View Picker
            var dvpDataView = new DataViewItemPicker();
            dvpDataView.ID = filterControl.GetChildControlInstanceName( _CtlDataView );
            dvpDataView.CssClass = "js-data-view-picker";
            dvpDataView.Label = "Is Member of Group from Data View";
            dvpDataView.Help = "A Data View that filters the Groups included in the result. If no value is selected, any Groups that would be visible in a Group List will be included.";
            filterControl.Controls.Add( dvpDataView );

            // Populate the Data View Picker
            int entityTypeId = EntityTypeCache.Get( typeof( Model.Group ) ).Id;
            dvpDataView.EntityTypeId = entityTypeId;

            return new Control[] { dvpDataView };
        }

        /// <summary>
        /// Gets the selection.
        /// Implement this version of GetSelection if your DataFilterComponent works the same in all FilterModes
        /// </summary>
        /// <param name="entityType">The System Type of the entity to which the filter will be applied.</param>
        /// <param name="controls">The collection of controls used to set the filter values.</param>
        /// <returns>
        /// A formatted string.
        /// </returns>
        public override string GetSelection( Type entityType, Control[] controls )
        {
            var dvpDataView = controls.GetByName<DataViewItemPicker>( _CtlDataView );

            var settings = new SelectSettings();

            settings.DataViewGuid = DataComponentSettingsHelper.GetDataViewGuid( dvpDataView.SelectedValue );

            return settings.ToSelectionString();
        }

        /// <summary>
        /// Sets the selection.
        /// Implement this version of SetSelection if your DataFilterComponent works the same in all FilterModes
        /// </summary>
        /// <param name="entityType">Type of the entity.</param>
        /// <param name="controls">The controls.</param>
        /// <param name="selection">The selection.</param>
        public override void SetSelection( Type entityType, Control[] controls, string selection )
        {
            var dvpDataView = controls.GetByName<DataViewItemPicker>( _CtlDataView );

            var settings = new SelectSettings( selection );

            if ( !settings.IsValid )
            {
                return;
            }

            if ( settings.DataViewGuid.HasValue )
            {
                var dsService = new DataViewService( new RockContext() );

                var dataView = dsService.Get( settings.DataViewGuid.Value );

                if ( dataView != null )
                {
                    dvpDataView.SetValue( dataView );
                }
            }
        }

        /// <summary>
        /// Gets the related data view identifier.
        /// </summary>
        /// <param name="controls">The controls.</param>
        /// <returns></returns>
        public int? GetRelatedDataViewId( Control[] controls )
        {
            if ( controls == null )
            {
                return null;
            }

            var ddlDataView = controls.GetByName<DataViewItemPicker>( _CtlDataView );
            if ( ddlDataView == null )
            {
                return null;
            }

            return ddlDataView.SelectedValueAsId();
        }
<<<<<<< HEAD
#endif
=======

#endif

        /// <inheritdoc/>
        public override int? GetRelatedDataViewId( Type entityType, string selection, RockContext rockContext )
        {
            var settings = new SelectSettings( selection );

            if ( !settings.IsValid )
            {
                return null;
            }

            return DataComponentSettingsHelper.GetDataViewId( settings.DataViewGuid );
        }

>>>>>>> a3feeb82
        #endregion

        #region Settings

        /// <summary>
        ///     Settings for the Data Select Component "Group Member/Group Data View".
        /// </summary>
        private class SelectSettings : SettingsStringBase
        {
            public Guid? DataViewGuid;

            public SelectSettings()
            {
                //
            }

            public SelectSettings( string settingsString )
            {
                FromSelectionString( settingsString );
            }

            /// <summary>
            /// Set the property values parsed from a settings string.
            /// </summary>
            /// <param name="version">The version number of the parameter set.</param>
            /// <param name="parameters">An ordered collection of strings representing the parameter values.</param>
            protected override void OnSetParameters( int version, IReadOnlyList<string> parameters )
            {
                DataViewGuid = DataComponentSettingsHelper.GetParameterOrDefault( parameters, 0, string.Empty ).AsGuidOrNull();
            }

            /// <summary>
            /// Gets an ordered set of property values that can be used to construct the
            /// settings string.
            /// </summary>
            /// <returns>
            /// An ordered collection of strings representing the parameter values.
            /// </returns>
            protected override IEnumerable<string> OnGetParameters()
            {
                var settings = new List<string>();

                settings.Add( DataViewGuid.ToStringSafe() );

                return settings;
            }
        }

        #endregion

    }
}<|MERGE_RESOLUTION|>--- conflicted
+++ resolved
@@ -355,9 +355,6 @@
 
             return ddlDataView.SelectedValueAsId();
         }
-<<<<<<< HEAD
-#endif
-=======
 
 #endif
 
@@ -374,7 +371,6 @@
             return DataComponentSettingsHelper.GetDataViewId( settings.DataViewGuid );
         }
 
->>>>>>> a3feeb82
         #endregion
 
         #region Settings
