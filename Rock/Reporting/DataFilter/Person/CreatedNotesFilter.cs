--- conflicted
+++ resolved
@@ -236,12 +236,8 @@
             return result;
         }
 
-<<<<<<< HEAD
-#if REVIEW_WEBFORMS
-=======
 #if WEBFORMS
 
->>>>>>> a3feeb82
         /// <summary>
         /// Creates the child controls.
         /// </summary>
@@ -334,7 +330,6 @@
                 nbMinimumCount.IntegerValue = selectionConfig.MinimumCount;
             }
         }
-#endif
 
 #endif
 
