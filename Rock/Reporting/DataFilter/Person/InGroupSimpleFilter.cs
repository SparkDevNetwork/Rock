--- conflicted
+++ resolved
@@ -201,12 +201,8 @@
             return result;
         }
 
-<<<<<<< HEAD
-#if REVIEW_WEBFORMS
-=======
 #if WEBFORMS
 
->>>>>>> a3feeb82
         /// <summary>
         /// Creates the child controls.
         /// </summary>
@@ -284,7 +280,6 @@
             }
 
         }
-#endif
 
 #endif
 
