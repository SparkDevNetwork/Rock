﻿// <copyright>
// Copyright by the Spark Development Network
//
// Licensed under the Rock Community License (the "License");
// you may not use this file except in compliance with the License.
// You may obtain a copy of the License at
//
// http://www.rockrms.com/license
//
// Unless required by applicable law or agreed to in writing, software
// distributed under the License is distributed on an "AS IS" BASIS,
// WITHOUT WARRANTIES OR CONDITIONS OF ANY KIND, either express or implied.
// See the License for the specific language governing permissions and
// limitations under the License.
// </copyright>
//
using System;
using System.Collections.Generic;
using System.ComponentModel;
using System.ComponentModel.Composition;
using System.Linq;
using System.Linq.Expressions;
using System.Web.UI;
using System.Web.UI.WebControls;

using Rock.Data;
using Rock.Model;
using Rock.Net;
using Rock.ViewModels.Controls;
using Rock.ViewModels.Utility;
using Rock.Web.Cache;
using Rock.Web.UI.Controls;

namespace Rock.Reporting.DataFilter.Person
{
    /// <summary>
    /// Filter people based on signals
    /// </summary>
    [Description( "Filter people based on signals" )]
    [Export( typeof( DataFilterComponent ) )]
    [ExportMetadata( "ComponentName", "Person Has Signal Filter" )]
    [Rock.SystemGuid.EntityTypeGuid( "5DC0EEB7-2B9E-4828-883B-0E7090C992AA" )]
    public class HasSignalFilter : DataFilterComponent
    {
        #region Properties

        /// <summary>
        /// Gets the entity type that filter applies to.
        /// </summary>
        /// <value>
        /// The entity that filter applies to.
        /// </value>
        public override string AppliesToEntityType
        {
            get { return "Rock.Model.Person"; }
        }

        /// <summary>
        /// Gets the section.
        /// </summary>
        /// <value>
        /// The section.
        /// </value>
        public override string Section
        {
            get { return "Additional Filters"; }
        }

        #endregion

        #region Configuration

        /// <inheritdoc/>
        public override DynamicComponentDefinitionBag GetComponentDefinition( Type entityType, string selection, RockContext rockContext, RockRequestContext requestContext )
        {
            return new DynamicComponentDefinitionBag
            {
                Url = requestContext.ResolveRockUrl( "~/Obsidian/Reporting/DataFilters/Person/hasSignalFilter.obs" )
            };
        }

        /// <inheritdoc/>
        public override Dictionary<string, string> GetObsidianComponentData( Type entityType, string selection, RockContext rockContext, RockRequestContext requestContext )
        {
            var signalTypeOptions = SignalTypeCache.All()
                .Select( st => new ListItemBag { Value = st.Id.ToString(), Text = st.Name } )
                .ToList();

            return new Dictionary<string, string>
            {
                ["signalType"] = selection,
                ["signalTypeOptions"] = signalTypeOptions.ToCamelCaseJson( false, true )
            };
        }

        /// <inheritdoc/>
        public override string GetSelectionFromObsidianComponentData( Type entityType, Dictionary<string, string> data, RockContext rockContext, RockRequestContext requestContext )
        {
            return data.GetValueOrDefault( "signalType", "" );
        }

        #endregion

        #region Public Methods

        /// <summary>
        /// Gets the title.
        /// </summary>
        /// <param name="entityType"></param>
        /// <returns></returns>
        /// <value>
        /// The title.
        /// </value>
        public override string GetTitle( Type entityType )
        {
            return "Has Signal";
        }

        /// <summary>
        /// Formats the selection on the client-side.  When the filter is collapsed by the user, the Filterfield control
        /// will set the description of the filter to whatever is returned by this property.  If including script, the
        /// controls parent container can be referenced through a '$content' variable that is set by the control before 
        /// referencing this property.
        /// </summary>
        /// <value>
        /// The client format script.
        /// </value>
        public override string GetClientFormatSelection( Type entityType )
        {
            return @"
function() {
  var tagName = $('.js-signal-type-list', $content).find(':selected').text()
  var result = tagName != '' ? 'Signal of type ' + tagName : 'Has a signal';

  return result;
}
";
        }

        /// <summary>
        /// Formats the selection.
        /// </summary>
        /// <param name="entityType">Type of the entity.</param>
        /// <param name="selection">The selection.</param>
        /// <returns></returns>
        public override string FormatSelection( Type entityType, string selection )
        {
            string result = "Person Signal";
            string[] selectionValues = selection.Split( '|' );

            if ( selectionValues.Length >= 1 )
            {
                int signalTypeId = selectionValues[0].AsInteger();
                var selectedSignalType = new SignalTypeService( new RockContext() ).Get( signalTypeId );

                if ( selectedSignalType != null )
                {
                    result = string.Format( "Has a {0} signal", selectedSignalType.Name );
                }
                else
                {
                    result = "Has a signal";
                }
            }

            return result;
        }

<<<<<<< HEAD
#if REVIEW_WEBFORMS
=======
#if WEBFORMS

>>>>>>> a3feeb82
        /// <summary>
        /// Creates the child controls.
        /// </summary>
        /// <returns></returns>
        public override Control[] CreateChildControls( Type entityType, FilterField filterControl )
        {
            RockDropDownList ddlSignalType = new RockDropDownList();
            ddlSignalType.ID = filterControl.ID + "_ddlSignalType";
            ddlSignalType.CssClass = "js-signal-type-list";
            ddlSignalType.Label = "Signal Type";
            filterControl.Controls.Add( ddlSignalType );

            var signalTypeService = new SignalTypeService( new RockContext() );
            var entityTypeIdPerson = EntityTypeCache.GetId<Rock.Model.Person>();
            var signalTypes = signalTypeService.Queryable()
                .OrderBy( a => a.Order )
                .ThenBy( a => a.Name )
                .Select( a => new
                {
                    a.Id,
                    a.Name
                } ).ToList();

            ddlSignalType.Items.Clear();
            ddlSignalType.Items.Add( new ListItem() );
            ddlSignalType.Items.AddRange( signalTypes.Select( a => new ListItem( a.Name, a.Id.ToString() ) ).ToArray() );

            return new System.Web.UI.Control[] { ddlSignalType };
        }

        /// <summary>
        /// Renders the controls.
        /// </summary>
        /// <param name="entityType">Type of the entity.</param>
        /// <param name="filterControl">The filter control.</param>
        /// <param name="writer">The writer.</param>
        /// <param name="controls">The controls.</param>
        public override void RenderControls( Type entityType, FilterField filterControl, HtmlTextWriter writer, Control[] controls )
        {
            base.RenderControls( entityType, filterControl, writer, controls );
        }

        /// <summary>
        /// Gets the selection.
        /// </summary>
        /// <param name="entityType">Type of the entity.</param>
        /// <param name="controls">The controls.</param>
        /// <returns></returns>
        public override string GetSelection( Type entityType, Control[] controls )
        {
            if ( controls.Count() >= 1 )
            {
                RockDropDownList ddlSignalType = controls[0] as RockDropDownList;
                return ddlSignalType.SelectedValue;
            }

            return string.Empty;
        }

        /// <summary>
        /// Sets the selection.
        /// </summary>
        /// <param name="entityType">Type of the entity.</param>
        /// <param name="controls">The controls.</param>
        /// <param name="selection">The selection.</param>
        public override void SetSelection( Type entityType, Control[] controls, string selection )
        {
            if ( controls.Count() >= 1 )
            {
                RockDropDownList ddlSignalType = controls[0] as RockDropDownList;

                string[] selectionValues = selection.Split( '|' );
                if ( selectionValues.Length >= 1 )
                {
                    ddlSignalType.SelectedValue = selectionValues[0];
                }
            }
        }
#endif

#endif

        /// <summary>
        /// Gets the expression.
        /// </summary>
        /// <param name="entityType">Type of the entity.</param>
        /// <param name="serviceInstance">The service instance.</param>
        /// <param name="parameterExpression">The parameter expression.</param>
        /// <param name="selection">The selection.</param>
        /// <returns></returns>
        public override Expression GetExpression( Type entityType, IService serviceInstance, ParameterExpression parameterExpression, string selection )
        {
            string[] selectionValues = selection.Split( '|' );
            if ( selectionValues.Length >= 1 )
            {
                int signalTypeId = selectionValues[0].AsInteger();

                var signalQry = new PersonSignalService( ( RockContext ) serviceInstance.Context ).Queryable();

                if ( signalTypeId != 0 )
                {
                    signalQry = signalQry.Where( x => x.SignalTypeId == signalTypeId );
                }

                var qry = new PersonService( ( RockContext ) serviceInstance.Context ).Queryable()
                    .Where( p => signalQry.Any( x => x.PersonId == p.Id ) );

                return FilterExpressionExtractor.Extract<Rock.Model.Person>( qry, parameterExpression, "p" );
            }

            return null;
        }

        #endregion
    }
}<|MERGE_RESOLUTION|>--- conflicted
+++ resolved
@@ -166,12 +166,8 @@
             return result;
         }
 
-<<<<<<< HEAD
-#if REVIEW_WEBFORMS
-=======
 #if WEBFORMS
 
->>>>>>> a3feeb82
         /// <summary>
         /// Creates the child controls.
         /// </summary>
@@ -250,7 +246,6 @@
                 }
             }
         }
-#endif
 
 #endif
 
