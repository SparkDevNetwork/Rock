﻿// <copyright>
// Copyright by the Spark Development Network
//
// Licensed under the Rock Community License (the "License");
// you may not use this file except in compliance with the License.
// You may obtain a copy of the License at
//
// http://www.rockrms.com/license
//
// Unless required by applicable law or agreed to in writing, software
// distributed under the License is distributed on an "AS IS" BASIS,
// WITHOUT WARRANTIES OR CONDITIONS OF ANY KIND, either express or implied.
// See the License for the specific language governing permissions and
// limitations under the License.
// </copyright>
//
using System;
using System.Collections.Generic;
using System.ComponentModel;
using System.ComponentModel.Composition;
using System.Linq;
using System.Linq.Expressions;
using System.Web.UI;
using System.Web.UI.WebControls;

using Rock.Data;
using Rock.Model;
using Rock.Net;
using Rock.Utility;
using Rock.ViewModels.Controls;
using Rock.ViewModels.Utility;
using Rock.Web.Cache;
using Rock.Web.UI.Controls;
using Rock.Web.Utilities;

namespace Rock.Reporting.DataFilter.Person
{
    /// <summary>
    ///     A Data Filter to select People according to their membership of Groups from a Group Data View.
    /// </summary>
    [Description( "Select people according to their membership of Groups from a Group Data View." )]
    [Export( typeof( DataFilterComponent ) )]
    [ExportMetadata( "ComponentName", "Group Data View" )]
    [Rock.SystemGuid.EntityTypeGuid( "09D0169F-BA45-4827-AD92-455E1B05B9F2" )]
    public class GroupDataViewFilter : DataFilterComponent, IRelatedChildDataView
    {
        #region Properties

        /// <summary>
        /// Gets the entity type that the filter applies to.
        /// </summary>
        /// <value>
        /// The namespace-qualified Type name of the entity that the filter applies to, or an empty string if the filter applies to all entities.
        /// </value>
        public override string AppliesToEntityType
        {
            get { return typeof( Model.Person ).FullName; }
        }

        /// <summary>
        /// Gets the name of the section in which the filter should be displayed in a browsable list.
        /// </summary>
        /// <value>
        /// The section name.
        /// </value>
        public override string Section
        {
            get { return "Related Data Views"; }
        }

        #endregion

        #region Configuration

        /// <inheritdoc/>
        public override DynamicComponentDefinitionBag GetComponentDefinition( Type entityType, string selection, RockContext rockContext, RockRequestContext requestContext )
        {
            return new DynamicComponentDefinitionBag
            {
                Url = requestContext.ResolveRockUrl( "~/Obsidian/Reporting/DataFilters/Person/groupDataViewFilter.obs" )
            };
        }

        /// <inheritdoc/>
        public override Dictionary<string, string> GetObsidianComponentData( Type entityType, string selection, RockContext rockContext, RockRequestContext requestContext )
        {
            var settings = new SelectSettings( selection );
            var result = new Dictionary<string, string>();

            if ( selection.Trim() == string.Empty )
            {
                return result;
            }

            if ( settings.DataViewGuid.HasValue )
            {
                var dataView = DataViewCache.Get( settings.DataViewGuid.Value );
                result.AddOrReplace( "dataView", dataView.ToListItemBag().ToCamelCaseJson( false, true ) );
            }

            result.AddOrReplace( "memberStatus", settings.MemberStatus?.ConvertToInt().ToString() );
            result.AddOrReplace( "roleType", settings.RoleType?.ConvertToInt().ToString() );

            return result;
        }

        /// <inheritdoc/>
        public override string GetSelectionFromObsidianComponentData( Type entityType, Dictionary<string, string> data, RockContext rockContext, RockRequestContext requestContext )
        {
            var dataViewBag = data.GetValueOrNull( "dataView" )?.FromJsonOrNull<ListItemBag>();

            var selection = $"{dataViewBag?.Value}|{data.GetValueOrNull( "memberStatus" )}|{data.GetValueOrDefault( "roleType", "0" )}";

            return selection;
        }

        #endregion

        #region Methods

        /// <summary>
        /// Gets the user-friendly title used to identify the filter component.
        /// </summary>
        /// <param name="entityType">The System Type of the entity to which the filter will be applied.</param>
        /// <returns>
        /// The name of the filter.
        /// </returns>
        public override string GetTitle( Type entityType )
        {
            return "Group Data View";
        }

        /// <summary>
        /// Formats the selection on the client-side.  When the filter is collapsed by the user, the Filterfield control
        /// will set the description of the filter to whatever is returned by this property.  If including script, the
        /// controls parent container can be referenced through a '$content' variable that is set by the control before
        /// referencing this property.
        /// </summary>
        /// <param name="entityType">The System Type of the entity to which the filter will be applied.</param>
        /// <returns>
        /// The client format script.
        /// </returns>
        public override string GetClientFormatSelection( Type entityType )
        {
            return @"
function ()
{    
    var result = 'Members of Groups in Data View';

    var dataViewName = $('.js-data-view-picker', $content).find('.js-item-name-value').val().trim();
    result += ' ""' + dataViewName + '""';

    var groupMemberStatus = $('.js-group-member-status option:selected', $content).text();    
    if (groupMemberStatus)
    {
       result = result + ', with Status:' + groupMemberStatus;
    }

    var groupMemberRole = $('.js-group-member-role option:selected', $content).text();    
    if (groupMemberRole)
    {
       result = result + ', with Role:' + groupMemberRole;
    }

   return result;
}
";
        }

        /// <summary>
        /// Provides a user-friendly description of the specified filter values.
        /// </summary>
        /// <param name="entityType">The System Type of the entity to which the filter will be applied.</param>
        /// <param name="selection">A formatted string representing the filter settings.</param>
        /// <returns>
        /// A string containing the user-friendly description of the settings.
        /// </returns>
        public override string FormatSelection( Type entityType, string selection )
        {
            var settings = new SelectSettings( selection );

            string result = GetTitle( null );

            if ( !settings.IsValid )
            {
                return result;
            }

            using ( var context = new RockContext() )
            {
                var dataView = new DataViewService( context ).Get( settings.DataViewGuid.GetValueOrDefault() );

                result = string.Format( "Members of Groups in Data View \"{0}\"", ( dataView != null ? dataView.ToString() : string.Empty ) );

                var groupMemberStatus = settings.MemberStatus;

                if ( groupMemberStatus.HasValue )
                {
                    result += ", with Status: " + groupMemberStatus.ToString();
                }

                if ( settings.RoleType.HasValue
                    && settings.RoleType != RoleTypeSpecifier.Any )
                {
                    result += ", with Role Type: " + settings.RoleType.ToString();
                }
            }

            return result;
        }

        /// <summary>
        /// Creates a Linq Expression that can be applied to an IQueryable to filter the result set.
        /// </summary>
        /// <param name="entityType">The type of entity in the result set.</param>
        /// <param name="serviceInstance">A service instance that can be queried to obtain the result set.</param>
        /// <param name="parameterExpression">The input parameter that will be injected into the filter expression.</param>
        /// <param name="selection">A formatted string representing the filter settings.</param>
        /// <returns>
        /// A Linq Expression that can be used to filter an IQueryable.
        /// </returns>
        public override Expression GetExpression( Type entityType, IService serviceInstance, ParameterExpression parameterExpression, string selection )
        {
            var settings = new SelectSettings( selection );

            var context = ( RockContext ) serviceInstance.Context;

            //
            // Evaluate the Data View that defines the candidate Groups.
            //
            var dataView = DataComponentSettingsHelper.GetDataViewForFilterComponent( settings.DataViewGuid, context );

            var groupService = new GroupService( context );

            var groupQuery = groupService.Queryable();

            if ( dataView != null )
            {
                groupQuery = DataComponentSettingsHelper.FilterByDataView( groupQuery, dataView, groupService );
            }
            else
            {
                // Apply a default Group filter to only show Groups that would be visible in a Group List.
                groupQuery = groupQuery.Where( x => x.GroupType.ShowInGroupList );
            }

            var groupKeys = groupQuery.Select( x => x.Id );

            //
            // Construct the Query to return the list of Group Members matching the filter conditions.
            //
            var groupMemberQuery = new GroupMemberService( context ).Queryable( true );

            // Filter By Group.
            groupMemberQuery = groupMemberQuery.Where( x => groupKeys.Contains( x.GroupId ) );

            // Filter By Group Role Type.
            switch ( settings.RoleType )
            {
                case RoleTypeSpecifier.Member:
                    groupMemberQuery = groupMemberQuery.Where( x => !x.GroupRole.IsLeader );
                    break;

                case RoleTypeSpecifier.Leader:
                    groupMemberQuery = groupMemberQuery.Where( x => x.GroupRole.IsLeader );
                    break;
            }

            // Filter by Group Member Status.
            if ( settings.MemberStatus.HasValue )
            {
                groupMemberQuery = groupMemberQuery.Where( x => x.GroupMemberStatus == settings.MemberStatus.Value );
            }

            //
            // Create a Select Expression to return the Person records referenced by the Group Members.
            //
            var personGroupsQuery = new PersonService( context ).Queryable()
                                                                .Where( p => groupMemberQuery.Select( gm => gm.PersonId ).Contains( p.Id ) );

            var selectExpression = FilterExpressionExtractor.Extract<Model.Person>( personGroupsQuery, parameterExpression, "p" );

            return selectExpression;
        }

#if REVIEW_WEBFORMS
        private const string _CtlDataView = "dvpDataView";
        private const string _CtlGroupStatus = "ddlGroupStatus";
        private const string _CtlRoleType = "ddlRoleType";

#if WEBFORMS

        /// <summary>
        /// Creates the model representation of the child controls used to display and edit the filter settings.
        /// Implement this version of CreateChildControls if your DataFilterComponent works the same in all filter modes
        /// </summary>
        /// <param name="entityType">The System Type of the entity to which the filter will be applied.</param>
        /// <param name="filterControl">The control that serves as the container for the filter controls.</param>
        /// <returns>
        /// The array of new controls created to implement the filter.
        /// </returns>
        public override Control[] CreateChildControls( Type entityType, FilterField filterControl )
        {
            // Define Control: Group Data View Picker
            var dvpDataView = new DataViewItemPicker();
            dvpDataView.ID = filterControl.GetChildControlInstanceName( _CtlDataView );
            dvpDataView.CssClass = "js-data-view-picker";
            dvpDataView.Label = "Is Member of Group from Data View";
            dvpDataView.Help = "A Data View that filters the Groups included in the result. If no value is selected, any Groups that would be visible in a Group List will be included.";
            filterControl.Controls.Add( dvpDataView );

            // Define Control: Group Member Status DropDown List
            var ddlGroupMemberStatus = new RockDropDownList();
            ddlGroupMemberStatus.ID = filterControl.GetChildControlInstanceName( _CtlGroupStatus );
            ddlGroupMemberStatus.CssClass = "js-group-member-status";
            ddlGroupMemberStatus.Label = "with Group Member Status";
            ddlGroupMemberStatus.Help = "Specifies the Status the Member must have to be included in the result. If no value is selected, Members of every Group Status will be shown.";
            ddlGroupMemberStatus.BindToEnum<GroupMemberStatus>( true );
            ddlGroupMemberStatus.SetValue( GroupMemberStatus.Active.ConvertToInt() );
            filterControl.Controls.Add( ddlGroupMemberStatus );

            // Define Control: Role Type DropDown List
            var ddlRoleType = new RockDropDownList();
            ddlRoleType.ID = filterControl.GetChildControlInstanceName( _CtlRoleType );
            ddlRoleType.CssClass = "js-group-member-role";
            ddlRoleType.Label = "with Group Role Type";
            ddlRoleType.Help = "Specifies the type of Group Role the Member must have to be included in the result. If no value is selected, Members in every Role will be shown.";
            ddlRoleType.Items.Add( new ListItem( string.Empty, RoleTypeSpecifier.Any.ToString() ) );
            ddlRoleType.Items.Add( new ListItem( "Leader", RoleTypeSpecifier.Leader.ToString() ) );
            ddlRoleType.Items.Add( new ListItem( "Member", RoleTypeSpecifier.Member.ToString() ) );
            filterControl.Controls.Add( ddlRoleType );

            // Populate the Data View Picker
            int entityTypeId = EntityTypeCache.Get( typeof( Model.Group ) ).Id;
            dvpDataView.EntityTypeId = entityTypeId;

            return new Control[] { dvpDataView, ddlGroupMemberStatus, ddlRoleType };
        }

        /// <summary>
        /// Gets the selection.
        /// Implement this version of GetSelection if your DataFilterComponent works the same in all FilterModes
        /// </summary>
        /// <param name="entityType">The System Type of the entity to which the filter will be applied.</param>
        /// <param name="controls">The collection of controls used to set the filter values.</param>
        /// <returns>
        /// A formatted string.
        /// </returns>
        public override string GetSelection( Type entityType, Control[] controls )
        {
            var dvpDataView = controls.GetByName<DataViewItemPicker>( _CtlDataView );
            var ddlGroupMemberStatus = controls.GetByName<RockDropDownList>( _CtlGroupStatus );
            var ddlRoleType = controls.GetByName<RockDropDownList>( _CtlRoleType );

            var settings = new SelectSettings();

            settings.DataViewGuid = DataComponentSettingsHelper.GetDataViewGuid( dvpDataView.SelectedValue );
            settings.MemberStatus = ddlGroupMemberStatus.SelectedValue.ConvertToEnumOrNull<GroupMemberStatus>();
            settings.RoleType = ddlRoleType.SelectedValue.ConvertToEnumOrNull<RoleTypeSpecifier>();

            return settings.ToSelectionString();
        }

        /// <summary>
        /// Sets the selection.
        /// Implement this version of SetSelection if your DataFilterComponent works the same in all FilterModes
        /// </summary>
        /// <param name="entityType">Type of the entity.</param>
        /// <param name="controls">The controls.</param>
        /// <param name="selection">The selection.</param>
        public override void SetSelection( Type entityType, Control[] controls, string selection )
        {
            var dvpDataView = controls.GetByName<DataViewItemPicker>( _CtlDataView );
            var ddlGroupMemberStatus = controls.GetByName<RockDropDownList>( _CtlGroupStatus );
            var ddlRoleType = controls.GetByName<RockDropDownList>( _CtlRoleType );

            var settings = new SelectSettings( selection );

            if ( !settings.IsValid )
            {
                return;
            }

            if ( settings.DataViewGuid.HasValue )
            {
                var dsService = new DataViewService( new RockContext() );

                var dataView = dsService.Get( settings.DataViewGuid.Value );

                dvpDataView.SetValue( dataView );
            }

            ddlGroupMemberStatus.SelectedValue = settings.MemberStatus?.ConvertToInt().ToStringSafe();
            ddlRoleType.SelectedValue = settings.RoleType?.ToStringSafe();
        }

        /// <summary>
        /// Gets the related data view identifier.
        /// </summary>
        /// <param name="controls">The controls.</param>
        /// <returns></returns>
        public int? GetRelatedDataViewId( Control[] controls )
        {
            if ( controls == null )
            {
                return null;
            }

            var ddlDataView = controls.GetByName<DataViewItemPicker>( _CtlDataView );
            if ( ddlDataView == null )
            {
                return null;
            }

            return ddlDataView.SelectedValueAsId();
        }
<<<<<<< HEAD
#endif
=======

#endif

>>>>>>> a3feeb82
        #endregion

        #region Settings

        private enum RoleTypeSpecifier
        {
            Any = 0,
            Leader = 1,
            Member = 2
        }

        /// <summary>
        ///     Settings for the Data Select Component "Group Data View".
        /// </summary>
        private class SelectSettings : SettingsStringBase
        {
            public Guid? DataViewGuid;
            public GroupMemberStatus? MemberStatus = GroupMemberStatus.Active;
            public RoleTypeSpecifier? RoleType;

            public SelectSettings()
            {
                //
            }

            public SelectSettings( string settingsString )
            {
                FromSelectionString( settingsString );
            }

            /// <summary>
            /// Set the property values parsed from a settings string.
            /// </summary>
            /// <param name="version">The version number of the parameter set.</param>
            /// <param name="parameters">An ordered collection of strings representing the parameter values.</param>
            protected override void OnSetParameters( int version, IReadOnlyList<string> parameters )
            {
                DataViewGuid = DataComponentSettingsHelper.GetParameterOrDefault( parameters, 0, string.Empty ).AsGuidOrNull();
                MemberStatus = DataComponentSettingsHelper.GetParameterAsEnum<GroupMemberStatus>( parameters, 1 );
                RoleType = DataComponentSettingsHelper.GetParameterAsEnum<RoleTypeSpecifier>( parameters, 2 );
            }

            /// <summary>
            /// Gets an ordered set of property values that can be used to construct the
            /// settings string.
            /// </summary>
            /// <returns>
            /// An ordered collection of strings representing the parameter values.
            /// </returns>
            protected override IEnumerable<string> OnGetParameters()
            {
                var settings = new List<string>();

                settings.Add( DataViewGuid.ToStringSafe() );
                settings.Add( MemberStatus == null ? string.Empty : ( ( int ) MemberStatus ).ToString() );
                settings.Add( RoleType == null ? string.Empty : ( ( int ) RoleType ).ToString() );

                return settings;
            }
        }

        #endregion
    }
}<|MERGE_RESOLUTION|>--- conflicted
+++ resolved
@@ -283,7 +283,6 @@
             return selectExpression;
         }
 
-#if REVIEW_WEBFORMS
         private const string _CtlDataView = "dvpDataView";
         private const string _CtlGroupStatus = "ddlGroupStatus";
         private const string _CtlRoleType = "ddlRoleType";
@@ -414,13 +413,9 @@
 
             return ddlDataView.SelectedValueAsId();
         }
-<<<<<<< HEAD
+
 #endif
-=======
-
-#endif
-
->>>>>>> a3feeb82
+
         #endregion
 
         #region Settings
