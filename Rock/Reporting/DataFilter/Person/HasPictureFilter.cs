﻿// <copyright>
// Copyright by the Spark Development Network
//
// Licensed under the Rock Community License (the "License");
// you may not use this file except in compliance with the License.
// You may obtain a copy of the License at
//
// http://www.rockrms.com/license
//
// Unless required by applicable law or agreed to in writing, software
// distributed under the License is distributed on an "AS IS" BASIS,
// WITHOUT WARRANTIES OR CONDITIONS OF ANY KIND, either express or implied.
// See the License for the specific language governing permissions and
// limitations under the License.
// </copyright>
//
using System;
using System.Collections.Generic;
using System.ComponentModel;
using System.ComponentModel.Composition;
using System.Linq;
using System.Linq.Expressions;
using System.Web.UI;
using System.Web.UI.WebControls;

using Rock.Data;
using Rock.Model;
using Rock.Net;
using Rock.ViewModels.Controls;
using Rock.Web.UI.Controls;

namespace Rock.Reporting.DataFilter.Person
{
    /// <summary>
    /// 
    /// </summary>
    [Description( "Filter people on whether they have a picture or not" )]
    [Export( typeof( DataFilterComponent ) )]
    [ExportMetadata( "ComponentName", "Person Has Picture Filter" )]
    [Rock.SystemGuid.EntityTypeGuid( "569CD481-0C0A-4A05-8EB5-4836CF13E853" )]
    public class HasPictureFilter : DataFilterComponent
    {
        #region Properties

        /// <summary>
        /// Gets the entity type that filter applies to.
        /// </summary>
        /// <value>
        /// The entity that filter applies to.
        /// </value>
        public override string AppliesToEntityType
        {
            get { return "Rock.Model.Person"; }
        }

        /// <summary>
        /// Gets the section.
        /// </summary>
        /// <value>
        /// The section.
        /// </value>
        public override string Section
        {
            get { return "Additional Filters"; }
        }

        #endregion

        #region Configuration

        /// <inheritdoc/>
        public override DynamicComponentDefinitionBag GetComponentDefinition( Type entityType, string selection, RockContext rockContext, RockRequestContext requestContext )
        {
            return new DynamicComponentDefinitionBag
            {
                Url = requestContext.ResolveRockUrl( "~/Obsidian/Reporting/DataFilters/Person/hasPictureFilter.obs" )
            };
        }

        /// <inheritdoc/>
        public override Dictionary<string, string> GetObsidianComponentData( Type entityType, string selection, RockContext rockContext, RockRequestContext requestContext )
        {
            return new Dictionary<string, string>
            {
                { "hasPicture", selection == string.Empty ? "1" : selection }
            };
        }

        /// <inheritdoc/>
        public override string GetSelectionFromObsidianComponentData( Type entityType, Dictionary<string, string> data, RockContext rockContext, RockRequestContext requestContext )
        {
            return data.GetValueOrDefault( "hasPicture", "1" );
        }

        #endregion

        #region Public Methods

        /// <summary>
        /// Gets the title.
        /// </summary>
        /// <param name="entityType"></param>
        /// <returns></returns>
        /// <value>
        /// The title.
        /// </value>
        public override string GetTitle( Type entityType )
        {
            return "Has Picture";
        }

        /// <summary>
        /// Formats the selection on the client-side.  When the filter is collapsed by the user, the Filterfield control
        /// will set the description of the filter to whatever is returned by this property.  If including script, the
        /// controls parent container can be referenced through a '$content' variable that is set by the control before 
        /// referencing this property.
        /// </summary>
        /// <value>
        /// The client format script.
        /// </value>
        public override string GetClientFormatSelection( Type entityType )
        {
            return "$('input:first', $content).is(':checked') ? 'Has Picture' : 'Doesn\\'t Have Picture'";
        }

        /// <summary>
        /// Formats the selection.
        /// </summary>
        /// <param name="entityType">Type of the entity.</param>
        /// <param name="selection">The selection.</param>
        /// <returns></returns>
        public override string FormatSelection( Type entityType, string selection )
        {
            bool hasPicture = selection.AsBoolean();

            if ( hasPicture )
            {
                return "Has Picture";
            }
            else
            {
                return "Doesn't Have Picture";
            }
        }

<<<<<<< HEAD
#if REVIEW_WEBFORMS
=======
#if WEBFORMS

>>>>>>> a3feeb82
        /// <summary>
        /// Creates the child controls.
        /// </summary>
        /// <returns></returns>
        public override Control[] CreateChildControls( Type entityType, FilterField filterControl )
        {
            var rbl = new RockRadioButtonList();
            rbl.ID = filterControl.ID + "_0";
            rbl.RepeatDirection = RepeatDirection.Horizontal;
            rbl.Items.Add( new ListItem( "Yes", "1" ) );
            rbl.Items.Add( new ListItem( "No", "0" ) );
            filterControl.Controls.Add( rbl );
            rbl.SelectedValue = "1";

            return new Control[1] { rbl };
        }

        /// <summary>
        /// Renders the controls.
        /// </summary>
        /// <param name="entityType">Type of the entity.</param>
        /// <param name="filterControl">The filter control.</param>
        /// <param name="writer">The writer.</param>
        /// <param name="controls">The controls.</param>
        public override void RenderControls( Type entityType, FilterField filterControl, HtmlTextWriter writer, Control[] controls )
        {
            base.RenderControls( entityType, filterControl, writer, controls );
        }

        /// <summary>
        /// Gets the selection.
        /// </summary>
        /// <param name="entityType">Type of the entity.</param>
        /// <param name="controls">The controls.</param>
        /// <returns></returns>
        public override string GetSelection( Type entityType, Control[] controls )
        {
            return ( controls[0] as RadioButtonList ).SelectedValue;
        }

        /// <summary>
        /// Sets the selection.
        /// </summary>
        /// <param name="entityType">Type of the entity.</param>
        /// <param name="controls">The controls.</param>
        /// <param name="selection">The selection.</param>
        public override void SetSelection( Type entityType, Control[] controls, string selection )
        {
            ( controls[0] as RadioButtonList ).SelectedValue = selection;
        }
#endif

#endif

        /// <summary>
        /// Gets the expression.
        /// </summary>
        /// <param name="entityType">Type of the entity.</param>
        /// <param name="serviceInstance">The service instance.</param>
        /// <param name="parameterExpression">The parameter expression.</param>
        /// <param name="selection">The selection.</param>
        /// <returns></returns>
        public override Expression GetExpression( Type entityType, IService serviceInstance, ParameterExpression parameterExpression, string selection )
        {
            var qry = new PersonService( ( RockContext ) serviceInstance.Context ).Queryable()
                .Where( p => p.PhotoId.HasValue == ( selection == "1" ) );

            return FilterExpressionExtractor.Extract<Rock.Model.Person>( qry, parameterExpression, "p" );
        }

        #endregion
    }
}<|MERGE_RESOLUTION|>--- conflicted
+++ resolved
@@ -143,12 +143,8 @@
             }
         }
 
-<<<<<<< HEAD
-#if REVIEW_WEBFORMS
-=======
 #if WEBFORMS
 
->>>>>>> a3feeb82
         /// <summary>
         /// Creates the child controls.
         /// </summary>
@@ -199,7 +195,6 @@
         {
             ( controls[0] as RadioButtonList ).SelectedValue = selection;
         }
-#endif
 
 #endif
 
