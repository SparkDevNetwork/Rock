--- conflicted
+++ resolved
@@ -246,12 +246,8 @@
             return result;
         }
 
-<<<<<<< HEAD
-#if REVIEW_WEBFORMS
-=======
 #if WEBFORMS
 
->>>>>>> a3feeb82
         /// <summary>
         /// Creates the child controls.
         /// </summary>
@@ -356,7 +352,6 @@
                 slidingDateRange.DelimitedValues = selectionConfig.DelimitedValues;
             }
         }
-#endif
 
 #endif
 
