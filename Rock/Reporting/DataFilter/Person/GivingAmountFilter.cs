--- conflicted
+++ resolved
@@ -137,36 +137,7 @@
                 accountNames = new FinancialAccountService( new RockContext() ).GetByGuids( accountGuids ).Select( a => a.Name ).ToList().AsDelimited( ", ", " and " );
             }
 
-<<<<<<< HEAD
-#if NET5_0_OR_GREATER
-                string delimitedValues;
-
-                if ( selectionValues.Length >= 7 )
-                {
-                    // convert comma delimited to pipe
-                    delimitedValues = SlidingDateRangePicker.FormatDelimitedValues( selectionValues[6].Replace( ',', '|' ) );
-                }
-                else
-                {
-                    // if converting from a previous version of the selection
-                    var lowerValue = selectionValues[2].AsDateTime();
-                    var upperValue = selectionValues[3].AsDateTime();
-
-                    delimitedValues = SlidingDateRangePicker.GetDelimitedValues( SlidingDateRangePicker.SlidingDateRangeType.DateRange, null, null, lowerValue, upperValue );
-                }
-
-                result = string.Format(
-                    "{4}Giving amount total {0} {1} {2}. Date Range: {3}",
-                    comparisonType.ConvertToString().ToLower(),
-                    amount.FormatAsCurrency(),
-                    !string.IsNullOrWhiteSpace( accountNames ) ? " to accounts:" + accountNames : string.Empty,
-                    SlidingDateRangePicker.FormatDelimitedValues( delimitedValues ),
-                    combineGiving ? "Combined " : string.Empty );
-#else
-                SlidingDateRangePicker fakeSlidingDateRangePicker = new SlidingDateRangePicker();
-=======
             bool combineGiving = selectionConfig.CombineGiving;
->>>>>>> 6e571bba
 
             string toAccountsDescription;
             if ( !accountNames.IsNullOrWhiteSpace() )
@@ -188,20 +159,9 @@
 {toAccountsDescription}.
 Date Range: {SlidingDateRangePicker.FormatDelimitedValues( selectionConfig.SlidingDateRangePickerDelimitedValues )}";
 
-<<<<<<< HEAD
-                result = string.Format(
-                    "{4}Giving amount total {0} {1} {2}. Date Range: {3}",
-                    comparisonType.ConvertToString().ToLower(),
-                    amount.FormatAsCurrency(),
-                    !string.IsNullOrWhiteSpace( accountNames ) ? " to accounts:" + accountNames : string.Empty,
-                    SlidingDateRangePicker.FormatDelimitedValues( fakeSlidingDateRangePicker.DelimitedValues ),
-                    combineGiving ? "Combined " : string.Empty );
-#endif
-=======
             if ( selectionConfig.UseAnalyticsModels )
             {
                 result += " using analytics models";
->>>>>>> 6e571bba
             }
 
             return result;
@@ -291,6 +251,7 @@
         {
             base.RenderControls( entityType, filterControl, writer, controls );
         }
+#endif
 
         /// <summary>
         /// Class SelectionConfig.
@@ -371,11 +332,16 @@
                     // if converting from a previous version of the selection
                     DateTime? startDate = selectionValues[2].AsDateTime();
                     DateTime? endDate = selectionValues[3].AsDateTime();
+#if NET5_0_OR_GREATER
+                    selectionConfig.SlidingDateRangePickerDelimitedValues = SlidingDateRangePicker.GetDelimitedValues(
+                        SlidingDateRangePicker.SlidingDateRangeType.DateRange, null, null, startDate, endDate );
+#else
                     var slidingDateRangePicker = new SlidingDateRangePicker();
                     slidingDateRangePicker.SlidingDateRangeMode = SlidingDateRangePicker.SlidingDateRangeType.DateRange;
                     slidingDateRangePicker.DateRangeModeStart = startDate;
                     slidingDateRangePicker.DateRangeModeEnd = endDate;
                     selectionConfig.SlidingDateRangePickerDelimitedValues = slidingDateRangePicker.DelimitedValues;
+#endif
                 }
 
                 var accountIdList = new List<int>();
@@ -414,6 +380,7 @@
             }
         }
 
+#if !NET5_0_OR_GREATER
         /// <summary>
         /// Gets the selection.
         /// </summary>
