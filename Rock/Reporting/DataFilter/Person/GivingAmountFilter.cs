﻿// <copyright>
// Copyright by the Spark Development Network
//
// Licensed under the Rock Community License (the "License");
// you may not use this file except in compliance with the License.
// You may obtain a copy of the License at
//
// http://www.rockrms.com/license
//
// Unless required by applicable law or agreed to in writing, software
// distributed under the License is distributed on an "AS IS" BASIS,
// WITHOUT WARRANTIES OR CONDITIONS OF ANY KIND, either express or implied.
// See the License for the specific language governing permissions and
// limitations under the License.
// </copyright>
//
using System;
using System.Collections.Generic;
using System.ComponentModel;
using System.ComponentModel.Composition;
using System.Linq;
using System.Linq.Expressions;
using System.Web.UI;
using System.Web.UI.WebControls;

using Rock.Data;
using Rock.Model;
using Rock.Net;
using Rock.Web.Cache;
using Rock.Web.UI.Controls;
using Rock.ViewModels.Utility;
using Rock.ViewModels.Controls;

namespace Rock.Reporting.DataFilter.Person
{
    /// <summary>
    /// 
    /// </summary>
    [Description( "Filter people based on their total contribution amount" )]
    [Export( typeof( DataFilterComponent ) )]
    [ExportMetadata( "ComponentName", "Giving Amount Filter" )]
    [Rock.SystemGuid.EntityTypeGuid( "1087DEE3-9932-4647-88A3-7CD87AB16B7D" )]
    public class GivingAmountFilter : DataFilterComponent
    {
        #region Properties

        /// <summary>
        /// Gets the entity type that filter applies to.
        /// </summary>
        /// <value>
        /// The entity that filter applies to.
        /// </value>
        public override string AppliesToEntityType
        {
            get { return typeof( Rock.Model.Person ).FullName; }
        }

        /// <summary>
        /// Gets the section.
        /// </summary>
        /// <value>
        /// The section.
        /// </value>
        public override string Section
        {
            get { return "Additional Filters"; }
        }

        #endregion

        #region Configuration

        /// <inheritdoc/>
        public override DynamicComponentDefinitionBag GetComponentDefinition( Type entityType, string selection, RockContext rockContext, RockRequestContext requestContext )
        {
            return new DynamicComponentDefinitionBag
            {
                Url = requestContext.ResolveRockUrl( "~/Obsidian/Reporting/DataFilters/Person/givingAmountFilter.obs" )
            };
        }

        /// <inheritdoc/>
        public override Dictionary<string, string> GetObsidianComponentData( Type entityType, string selection, RockContext rockContext, RockRequestContext requestContext )
        {
            if ( selection.IsNullOrWhiteSpace() )
            {
                return new Dictionary<string, string>();
            }

            var config = SelectionConfig.Parse( selection );
            var dict = new Dictionary<string, string>
            {
                { "amount",  config.Amount.ToString() },
                { "slidingDateRangePickerDelimitedValues", config.SlidingDateRangePickerDelimitedValues.ToString() },
                { "combineGiving", config.CombineGiving.ToTrueFalse() },
                { "useAnalyticsModels", config.UseAnalyticsModels.ToTrueFalse() },
                { "includeChildAccounts", config.IncludeChildAccounts.ToTrueFalse() },
                { "ignoreInactiveAccounts", config.IgnoreInactiveAccounts.ToTrueFalse() }
            };

            // ToDictionary converts the Enum to a string via its description, but we want the numeric value
            dict.AddOrReplace( "comparisonType", config.ComparisonType.ConvertToInt().ToString() );

            // Guid list needs to be converted to ListItemBags
            if ( config.AccountGuids != null && config.AccountGuids.Count > 0 )
            {
                var accounts = new List<ListItemBag>();

                foreach ( var accountGuid in config.AccountGuids )
                {
                    var account = FinancialAccountCache.Get( accountGuid );
                    accounts.Add( account.ToListItemBag() );
                }

                dict.AddOrReplace( "accountGuids", accounts.ToCamelCaseJson( false, true ) );
            }

            return dict;
        }

        /// <inheritdoc/>
        public override string GetSelectionFromObsidianComponentData( Type entityType, Dictionary<string, string> data, RockContext rockContext, RockRequestContext requestContext )
        {
            var selectionConfig = new SelectionConfig
            {
                ComparisonType = ( ComparisonType ) data.GetValueOrDefault( "comparisonType", ComparisonType.EqualTo.ToString() ).ToIntSafe( ( int ) ComparisonType.EqualTo ),
                Amount = data.GetValueOrDefault( "amount", "0.0" ).AsDecimalOrNull() ?? ( decimal ) 0.0,
                SlidingDateRangePickerDelimitedValues = data.GetValueOrDefault( "slidingDateRangePickerDelimitedValues", "All||||" ),
                AccountGuids = data.GetValueOrDefault( "accountGuids", null )?.FromJsonOrNull<List<ListItemBag>>()?.Select( a => a.Value.AsGuid() ).ToList(),
                CombineGiving = data.GetValueOrDefault( "combineGiving", "False" ).AsBoolean(),
                UseAnalyticsModels = data.GetValueOrDefault( "useAnalyticsModels", "False" ).AsBoolean(),
                IncludeChildAccounts = data.GetValueOrDefault( "includeChildAccounts", "False" ).AsBoolean(),
                IgnoreInactiveAccounts = data.GetValueOrDefault( "ignoreInactiveAccounts", "False" ).AsBoolean(),
            };

            return selectionConfig.ToJson();
        }

        #endregion

        #region Public Methods

        /// <summary>
        /// Gets the title.
        /// </summary>
        /// <param name="entityType"></param>
        /// <returns></returns>
        /// <value>
        /// The title.
        /// </value>
        public override string GetTitle( Type entityType )
        {
            return "Giving Amount";
        }

        /// <summary>
        /// Formats the selection on the client-side.  When the filter is collapsed by the user, the Filterfield control
        /// will set the description of the filter to whatever is returned by this property.  If including script, the
        /// controls parent container can be referenced through a '$content' variable that is set by the control before 
        /// referencing this property.
        /// </summary>
        /// <value>
        /// The client format script.
        /// </value>
        public override string GetClientFormatSelection( Type entityType )
        {
            return @"
function() {
    var comparisonText = $('select:first', $content).find(':selected').text();
    var totalAmount = $('.number-box', $content).find('input').val();
    var dateRangeText = $('.js-slidingdaterange-text-value', $content).val()
    var combineGiving = $('[id$=""cbCombineGiving""]', $content).is(':checked')
    var accountPicker = $('.js-account-picker', $content);
    var accountNames = accountPicker.find('.selected-names').text()

    var result = '';    
    if (combineGiving) {
        result += 'Combined Giving amount total ';
    }
    else {
        result += 'Giving amount total ';
    }
    result += comparisonText.toLowerCase() + ' $' + totalAmount; 
    result += ' to accounts:' + accountNames;
    result += ' DateRange: ' + dateRangeText;
    

    return result;
}
";
        }

        /// <summary>
        /// Formats the selection.
        /// </summary>
        /// <param name="entityType">Type of the entity.</param>
        /// <param name="selection">The selection.</param>
        /// <returns></returns>
        public override string FormatSelection( Type entityType, string selection )
        {
            string result = "Giving Amount";
            var selectionConfig = SelectionConfig.Parse( selection );

            ComparisonType comparisonType = selectionConfig.ComparisonType;
            decimal amount = selectionConfig.Amount ?? 0.00M;
            string accountNames = string.Empty;

            var accountGuids = selectionConfig.AccountGuids;
            if ( selectionConfig.AccountGuids != null && selectionConfig.AccountGuids.Any() )
            {
                accountNames = FinancialAccountCache.GetByGuids( accountGuids ).Select( a => a.Name ).ToList().AsDelimited( ", ", " and " );
            }

            bool combineGiving = selectionConfig.CombineGiving;

            string toAccountsDescription;
            if ( !accountNames.IsNullOrWhiteSpace() )
            {
                toAccountsDescription = " to accounts: " + accountNames;
                if ( selectionConfig.IncludeChildAccounts )
                {
                    toAccountsDescription += " including child accounts";
                }
            }
            else
            {
                toAccountsDescription = string.Empty;
            }

            result = $@"
{( combineGiving ? "Combined " : string.Empty )}Giving
amount total {comparisonType.ConvertToString().ToLower()} {amount.FormatAsCurrency()}
{toAccountsDescription}.
Date Range: {SlidingDateRangePicker.FormatDelimitedValues( selectionConfig.SlidingDateRangePickerDelimitedValues )}";

            if ( selectionConfig.UseAnalyticsModels )
            {
                result += " using analytics models";
            }

            return result;
        }

#if REVIEW_WEBFORMS
        /// <summary>
        /// Gets the expression.
        /// </summary>
        /// <param name="entityType">Type of the entity.</param>
        /// <param name="serviceInstance">The service instance.</param>
        /// <param name="parameterExpression">The parameter expression.</param>
        /// <param name="selection">The selection.</param>
        /// <returns></returns>
        public override Expression GetExpression( Type entityType, IService serviceInstance, ParameterExpression parameterExpression, string selection )
        {
            var rockContext = ( RockContext ) serviceInstance.Context;

            var selectionConfig = SelectionConfig.Parse( selection ) ?? new SelectionConfig();

            ComparisonType comparisonType = selectionConfig.ComparisonType;
            decimal amount = selectionConfig.Amount ?? 0.00M;
            DateRange dateRange = SlidingDateRangePicker.CalculateDateRangeFromDelimitedValues( selectionConfig.SlidingDateRangePickerDelimitedValues );

            var accountGuids = selectionConfig.AccountGuids;
            List<int> accountIdList;
            if ( accountGuids != null && accountGuids.Any() )
            {
                accountIdList = FinancialAccountCache.GetByGuids( accountGuids ).Select( a => a.Id ).ToList();
                if ( selectionConfig.IncludeChildAccounts )
                {
                    var parentAccountIds = accountIdList.ToList();
                    foreach ( var parentAccountId in parentAccountIds )
                    {
                        var descendantChildAccountIds = FinancialAccountCache.Get( parentAccountId )?.GetDescendentFinancialAccountIds();
                        accountIdList.AddRange( descendantChildAccountIds );
                    }
                }
            }
            else
            {
                accountIdList = new List<int>();
            }

            bool combineGiving = selectionConfig.CombineGiving;

            int transactionTypeContributionId = DefinedValueCache.Get( Rock.SystemGuid.DefinedValue.TRANSACTION_TYPE_CONTRIBUTION.AsGuid() ).Id;
            bool useAnalyticsModels = selectionConfig.UseAnalyticsModels;

            IQueryable<TransactionDetailData> financialTransactionDetailBaseQry;

            if ( useAnalyticsModels )
            {
                financialTransactionDetailBaseQry = new AnalyticsSourceFinancialTransactionService( rockContext ).Queryable()
                          .Where( xx => xx.AuthorizedPersonAliasId.HasValue )
                          .Where( xx => xx.TransactionTypeValueId == transactionTypeContributionId )
                          .Select( ss => new TransactionDetailData
                          {
                              AuthorizedPersonAliasId = ss.AuthorizedPersonAliasId.Value,
                              TransactionDateTime = ss.TransactionDateTime,
                              Amount = ss.Amount,
                              AccountId = ss.AccountId ?? 0
                          } );
            }
            else
            {
                financialTransactionDetailBaseQry = new FinancialTransactionDetailService( rockContext ).Queryable()
                          .Where( xx => xx.Transaction.AuthorizedPersonAliasId.HasValue )
                          .Where( xx => xx.Transaction.TransactionDateTime.HasValue )
                          .Where( xx => xx.Transaction.TransactionTypeValueId == transactionTypeContributionId )
                          .Select( ss => new TransactionDetailData
                          {
                              AuthorizedPersonAliasId = ss.Transaction.AuthorizedPersonAliasId.Value,
                              TransactionDateTime = ss.Transaction.TransactionDateTime.Value,
                              Amount = ss.Amount,
                              AccountId = ss.AccountId
                          } );
            }

            if ( dateRange.Start.HasValue )
            {
                financialTransactionDetailBaseQry = financialTransactionDetailBaseQry.Where( xx => xx.TransactionDateTime >= dateRange.Start.Value );
            }

            if ( dateRange.End.HasValue )
            {
                financialTransactionDetailBaseQry = financialTransactionDetailBaseQry.Where( xx => xx.TransactionDateTime < dateRange.End.Value );
            }

            if ( accountIdList.Any() )
            {
                if ( accountIdList.Count() == 1 )
                {
                    var accountId = accountIdList[0];
                    financialTransactionDetailBaseQry = financialTransactionDetailBaseQry.Where( x => accountId == x.AccountId );
                }
                else
                {
                    financialTransactionDetailBaseQry = financialTransactionDetailBaseQry.Where( x => accountIdList.Contains( x.AccountId ) );
                }
            }

            if ( selectionConfig.IgnoreInactiveAccounts )
            {
                var inactiveAccountIdQuery = new FinancialAccountService( rockContext ).Queryable().Where( a => !a.IsActive ).Select( a => a.Id );
                financialTransactionDetailBaseQry = financialTransactionDetailBaseQry.Where( a => !inactiveAccountIdQuery.Contains( a.AccountId ) );
            }

            bool excludePersonsWithTransactions = false;

            // Create explicit joins to person alias and person tables so that rendered SQL has an INNER Joins vs OUTER joins on Person and PersonAlias
            var personAliasQry = new PersonAliasService( rockContext ).Queryable();
            var personQryForJoin = new PersonService( rockContext ).Queryable( true );
            var financialTransactionDetailAmountQry = financialTransactionDetailBaseQry
                .Join(
                    personAliasQry,
                    t => t.AuthorizedPersonAliasId,
                    pa => pa.Id,
                    ( t, pa ) => new { TransactionDetailData = t, PersonId = pa.PersonId } )
                .Join(
                    personQryForJoin,
                    j1 => j1.PersonId,
                    p => p.Id,
                    ( j1, p ) => new { Amount = j1.TransactionDetailData.Amount, Person = p } );

            IQueryable<GiverAmountInfo> financialTransactionGivingAmountQry;

            if ( combineGiving )
            {
                var financialTransactionGroupByQuery = financialTransactionDetailAmountQry.GroupBy( xx => xx.Person.GivingId );

                financialTransactionGivingAmountQry = financialTransactionGroupByQuery
                    .Select( xx => new GiverAmountInfo { GivingId = xx.Key, TotalAmount = xx.Sum( ss => ss.Amount ) } );
            }
            else
            {
                var financialTransactionGroupByQuery = financialTransactionDetailAmountQry.GroupBy( xx => xx.Person.Id );

                financialTransactionGivingAmountQry = financialTransactionGroupByQuery
                    .Select( xx => new GiverAmountInfo { PersonId = xx.Key, TotalAmount = xx.Sum( ss => ss.Amount ) } );
            }

            if ( comparisonType == ComparisonType.LessThan )
            {
                // NOTE: Since we want people that have less than the specified, but also want to include people to didn't give anything at all (no transactions)
                // make this query the same as the GreaterThan, but use it to EXCLUDE people that gave MORE than the specified amount. That
                // way the filter will include people that had no transactions for the specified date/range and account 
                financialTransactionGivingAmountQry = financialTransactionGivingAmountQry.Where( xx => xx.TotalAmount >= amount );
                excludePersonsWithTransactions = true;
            }
            else if ( comparisonType == ComparisonType.EqualTo )
            {
                if ( amount == 0.00M )
                {
                    // NOTE: If we want to list people that gave $0.00 (they didn't giving anything)
                    // EXCLUDE people that gave any amount
                    excludePersonsWithTransactions = true;
                }
                else
                {
                    financialTransactionGivingAmountQry = financialTransactionGivingAmountQry.Where( xx => xx.TotalAmount == amount );
                }
            }
            else if ( comparisonType == ComparisonType.GreaterThanOrEqualTo )
            {
                // NOTE: if the amount filter is 'they gave $0.00 or more', and doing a GreaterThanOrEqualTo, then we don't need to calculate and compare against TotalAmount
                if ( amount == 0.00M )
                {
                    // no need to filter by amount if greater than or equal to $0.00
                }
                else
                {
                    financialTransactionGivingAmountQry = financialTransactionGivingAmountQry.Where( xx => xx.TotalAmount >= amount );
                }
            }

            IQueryable<Model.Person> qry;

            if ( combineGiving )
            {
                if ( excludePersonsWithTransactions )
                {
                    // the filter is for people that gave LESS than the specified amount, so return people that didn't give MORE than the specified amount
                    qry = new PersonService( rockContext ).Queryable().Where( p => !financialTransactionGivingAmountQry.Any( xx => xx.GivingId == p.GivingId ) );
                }
                else
                {
                    qry = new PersonService( rockContext ).Queryable().Where( p => financialTransactionGivingAmountQry.Any( xx => xx.GivingId == p.GivingId ) );
                }
            }
            else
            {
                if ( excludePersonsWithTransactions )
                {
                    // the filter is for people that gave LESS than the specified amount, so return people that didn't give MORE than the specified amount
                    qry = new PersonService( rockContext ).Queryable().Where( p => !financialTransactionGivingAmountQry.Any( xx => xx.PersonId == p.Id ) );
                }
                else
                {
                    qry = new PersonService( rockContext ).Queryable().Where( p => financialTransactionGivingAmountQry.Any( xx => xx.PersonId == p.Id ) );
                }
            }

            Expression extractedFilterExpression = FilterExpressionExtractor.Extract<Rock.Model.Person>( qry, parameterExpression, "p" );

            return extractedFilterExpression;
        }

#if WEBFORMS

        /// <summary>
        /// Creates the child controls.
        /// </summary>
        /// <returns></returns>
        public override Control[] CreateChildControls( Type entityType, FilterField filterControl )
        {
            var comparisonControl = ComparisonHelper.ComparisonControl( ComparisonType.LessThan | ComparisonType.GreaterThanOrEqualTo | ComparisonType.EqualTo );
            comparisonControl.ID = filterControl.ID + "_comparisonControl";
            filterControl.Controls.Add( comparisonControl );

            var globalAttributes = GlobalAttributesCache.Get();

            CurrencyBox numberBoxAmount = new CurrencyBox();
            numberBoxAmount.ID = filterControl.ID + "_numberBoxAmount";
            numberBoxAmount.Label = "Amount";

            filterControl.Controls.Add( numberBoxAmount );

            AccountPicker accountPicker = new AccountPicker();
            accountPicker.AllowMultiSelect = true;
            accountPicker.ID = filterControl.ID + "_accountPicker";
            accountPicker.AddCssClass( "js-account-picker" );
            accountPicker.Label = "Accounts";
            filterControl.Controls.Add( accountPicker );

            RockCheckBox cbIncludeChildAccounts = new RockCheckBox();
            cbIncludeChildAccounts.ID = filterControl.ID + "_cbIncludeChildAccounts";
            cbIncludeChildAccounts.Text = "Include Child Accounts";
            cbIncludeChildAccounts.CssClass = "js-include-child-accounts";
            filterControl.Controls.Add( cbIncludeChildAccounts );

            RockCheckBox cbIgnoreInactiveAccounts = new RockCheckBox();
            cbIgnoreInactiveAccounts.ID = filterControl.ID + "_cbIgnoreInactiveAccounts";
            cbIgnoreInactiveAccounts.Text = "Ignore Inactive Accounts";
            cbIgnoreInactiveAccounts.CssClass = "js-ignore-inactive-accounts";
            filterControl.Controls.Add( cbIgnoreInactiveAccounts );

            SlidingDateRangePicker slidingDateRangePicker = new SlidingDateRangePicker();
            slidingDateRangePicker.ID = filterControl.ID + "_slidingDateRangePicker";
            slidingDateRangePicker.AddCssClass( "js-sliding-date-range" );
            slidingDateRangePicker.Label = "Date Range";
            slidingDateRangePicker.Help = "The date range of the transactions using the transaction date of each transaction";
            slidingDateRangePicker.Required = true;
            filterControl.Controls.Add( slidingDateRangePicker );

            RockCheckBox cbCombineGiving = new RockCheckBox();
            cbCombineGiving.ID = filterControl.ID + "_cbCombineGiving";
            cbCombineGiving.Label = "Combine Giving";
            cbCombineGiving.CssClass = "js-combine-giving";
            cbCombineGiving.Help = "Combine individuals in the same giving group when calculating totals and reporting the list of individuals.";
            filterControl.Controls.Add( cbCombineGiving );

            RockCheckBox cbUseAnalytics = new RockCheckBox();
            cbUseAnalytics.ID = filterControl.ID + "_cbUseAnalytics";
            cbUseAnalytics.Label = "Use Analytics Models";
            cbUseAnalytics.CssClass = "js-use-analytics";
            cbUseAnalytics.Help = "Using Analytics Data might be faster than querying real-time data, but it may not include data that has been added or updated in the last 24 hours.";
            filterControl.Controls.Add( cbUseAnalytics );

            var controls = new Control[8] { comparisonControl, numberBoxAmount, accountPicker, cbIncludeChildAccounts, cbIgnoreInactiveAccounts, slidingDateRangePicker, cbCombineGiving, cbUseAnalytics };

            // set an initial config for the selection
            var selectionConfig = new SelectionConfig
            {
                ComparisonType = ComparisonType.GreaterThanOrEqualTo
            };

            SetSelection( entityType, controls, selectionConfig.ToJson() );

            return controls;
        }

        /// <summary>
        /// Renders the controls.
        /// </summary>
        /// <param name="entityType">Type of the entity.</param>
        /// <param name="filterControl">The filter control.</param>
        /// <param name="writer">The writer.</param>
        /// <param name="controls">The controls.</param>
        public override void RenderControls( Type entityType, FilterField filterControl, HtmlTextWriter writer, Control[] controls )
        {
            base.RenderControls( entityType, filterControl, writer, controls );
        }
#endif

        /// <summary>
        /// Gets the selection.
        /// </summary>
        /// <param name="entityType">Type of the entity.</param>
        /// <param name="controls">The controls.</param>
        /// <returns></returns>
        public override string GetSelection( Type entityType, Control[] controls )
        {
<<<<<<< HEAD
            /// <summary>
            /// Gets or sets the type of the comparison.
            /// </summary>
            /// <value>The type of the comparison.</value>
            public ComparisonType ComparisonType { get; set; }

            /// <summary>
            /// Gets or sets the amount.
            /// </summary>
            /// <value>The amount.</value>
            public decimal? Amount { get; set; }

            /// <summary>
            /// Gets or sets the sliding date range picker delimited values.
            /// </summary>
            /// <value>The sliding date range picker delimited values.</value>
            public string SlidingDateRangePickerDelimitedValues { get; set; }

            /// <summary>
            /// Gets or sets the account guids.
            /// </summary>
            /// <value>The account guids.</value>
            public List<Guid> AccountGuids { get; set; }

            /// <summary>
            /// Gets or sets a value indicating whether [combine giving].
            /// </summary>
            /// <value><c>true</c> if [combine giving]; otherwise, <c>false</c>.</value>
            public bool CombineGiving { get; set; }

            /// <summary>
            /// Gets or sets a value indicating whether [use analytics models].
            /// </summary>
            /// <value><c>true</c> if [use analytics models]; otherwise, <c>false</c>.</value>
            public bool UseAnalyticsModels { get; set; }

            /// <summary>
            /// Gets or sets a value indicating whether [include child accounts].
            /// </summary>
            /// <value><c>true</c> if [include child accounts]; otherwise, <c>false</c>.</value>
            public bool IncludeChildAccounts { get; set; }

            /// <summary>
            /// Gets or sets a value indicating whether [ignore inactive accounts].
            /// </summary>
            /// <value><c>true</c> if [ignore inactive accounts]; otherwise, <c>false</c>.</value>
            public bool IgnoreInactiveAccounts { get; set; }

            /// <summary>
            /// Parses from old Pipe Delimited format (pre-V13)
            /// </summary>
            /// <param name="selection">The selection.</param>
            /// <returns>System.String.</returns>
            private static SelectionConfig ParseFromLegacyConfig( string selection )
            {
                var selectionConfig = new SelectionConfig();
                string[] selectionValues = selection.Split( '|' );
                if ( selectionValues.Length < 4 )
                {
                    return null;
                }

                selectionConfig.ComparisonType = selectionValues[0].ConvertToEnum<ComparisonType>( Rock.Model.ComparisonType.GreaterThanOrEqualTo );
                selectionConfig.Amount = selectionValues[1].AsDecimalOrNull() ?? 0.00M;
                if ( selectionValues.Length >= 7 )
                {
                    string slidingDelimitedValues = selectionValues[6].Replace( ',', '|' );
                    selectionConfig.SlidingDateRangePickerDelimitedValues = slidingDelimitedValues;
                }
                else
                {
                    // if converting from a previous version of the selection
                    DateTime? startDate = selectionValues[2].AsDateTime();
                    DateTime? endDate = selectionValues[3].AsDateTime();
#if REVIEW_NET5_0_OR_GREATER
                    selectionConfig.SlidingDateRangePickerDelimitedValues = SlidingDateRangePicker.GetDelimitedValues(
                        SlidingDateRangePicker.SlidingDateRangeType.DateRange, null, null, startDate, endDate );
#else
                    var slidingDateRangePicker = new SlidingDateRangePicker();
                    slidingDateRangePicker.SlidingDateRangeMode = SlidingDateRangePicker.SlidingDateRangeType.DateRange;
                    slidingDateRangePicker.DateRangeModeStart = startDate;
                    slidingDateRangePicker.DateRangeModeEnd = endDate;
                    selectionConfig.SlidingDateRangePickerDelimitedValues = slidingDateRangePicker.DelimitedValues;
#endif
                }

                var accountIdList = new List<int>();
                if ( selectionValues.Length >= 5 )
                {
                    selectionConfig.AccountGuids = selectionValues[4].Split( ',' ).Select( a => a.AsGuid() ).ToList();
                }

                if ( selectionValues.Length >= 6 )
                {
                    selectionConfig.CombineGiving = selectionValues[5].AsBooleanOrNull() ?? false;
                }

                selectionConfig.UseAnalyticsModels = false;
                selectionConfig.IncludeChildAccounts = false;
                selectionConfig.IgnoreInactiveAccounts = false;

                return selectionConfig;
            }

            /// <summary>
            /// Parses the specified selection.
            /// </summary>
            /// <param name="selection">The selection.</param>
            /// <returns>SelectionConfig.</returns>
            public static SelectionConfig Parse( string selection )
            {
                var selectionConfig = selection.FromJsonOrNull<SelectionConfig>();
                if ( selectionConfig != null )
                {
                    return selectionConfig;
                }

                // If selection config is NULL, it might be in the old pipe delimited format.
                return ParseFromLegacyConfig( selection );
            }
        }

#if REVIEW_WEBFORMS
        /// <summary>
        /// Gets the selection.
        /// </summary>
        /// <param name="entityType">Type of the entity.</param>
        /// <param name="controls">The controls.</param>
        /// <returns></returns>
        public override string GetSelection( Type entityType, Control[] controls )
        {
=======
>>>>>>> a3feeb82
            var comparisonControl = controls[0] as DropDownList;
            var numberBoxAmount = controls[1] as CurrencyBox;
            var accountPicker = controls[2] as AccountPicker;
            var cbIncludeChildAccounts = controls[3] as RockCheckBox;
            var cbIgnoreInactiveAccounts = controls[4] as RockCheckBox;
            var slidingDateRangePicker = controls[5] as SlidingDateRangePicker;
            var cbCombineGiving = controls[6] as RockCheckBox;
            var cbUseAnalyticsTables = controls[7] as RockCheckBox;

            var comparisonType = comparisonControl.SelectedValue.ConvertToEnum<ComparisonType>();
            decimal? amount = numberBoxAmount.Text.AsDecimal();

            var accountIdList = accountPicker.SelectedValuesAsInt().ToList();
            List<Guid> accountGuids;
            var accounts = FinancialAccountCache.GetByIds( accountIdList );
            if ( accounts != null && accounts.Any() )
            {
                accountGuids = accounts.Select( a => a.Guid ).ToList();
            }
            else
            {
                accountGuids = null;
            }

            var selectionConfig = new SelectionConfig
            {
                ComparisonType = comparisonType,
                Amount = amount,
                AccountGuids = accountGuids,
                IncludeChildAccounts = cbIncludeChildAccounts.Checked,
                IgnoreInactiveAccounts = cbIgnoreInactiveAccounts.Checked,
                CombineGiving = cbCombineGiving.Checked,
                SlidingDateRangePickerDelimitedValues = slidingDateRangePicker.DelimitedValues,
                UseAnalyticsModels = cbUseAnalyticsTables.Checked,
            };

            return selectionConfig.ToJson();
        }

        /// <summary>
        /// Sets the selection.
        /// </summary>
        /// <param name="entityType">Type of the entity.</param>
        /// <param name="controls">The controls.</param>
        /// <param name="selection">The selection.</param>
        public override void SetSelection( Type entityType, Control[] controls, string selection )
        {
            var selectionConfig = SelectionConfig.Parse( selection );

            var comparisonControl = controls[0] as DropDownList;
            var numberBoxAmount = controls[1] as CurrencyBox;
            var accountPicker = controls[2] as AccountPicker;
            var cbIncludeChildAccounts = controls[3] as RockCheckBox;
            var cbIgnoreInactiveAccounts = controls[4] as RockCheckBox;
            var slidingDateRangePicker = controls[5] as SlidingDateRangePicker;
            var cbCombineGiving = controls[6] as RockCheckBox;
            var cbUseAnalyticsTables = controls[7] as RockCheckBox;

            // Comparison Control
            slidingDateRangePicker.DelimitedValues = selectionConfig.SlidingDateRangePickerDelimitedValues;
            comparisonControl.SetValue( selectionConfig.ComparisonType.ConvertToInt().ToString() );

            // Amount
            decimal? amount = selectionConfig.Amount;
            if ( amount.HasValue )
            {
                numberBoxAmount.Text = amount.Value.ToString( "F2" );
            }
            else
            {
                numberBoxAmount.Text = string.Empty;
            }

            // Accounts
            var accountGuids = selectionConfig.AccountGuids;
            List<FinancialAccountCache> accounts;
            if ( accountGuids != null && accountGuids.Any() )
            {
                accounts = FinancialAccountCache.GetByGuids( accountGuids ).ToList();
            }
            else
            {
                accounts = new List<FinancialAccountCache>();
            }

            accountPicker.SetValuesFromCache( accounts );

            // everything else
            cbIncludeChildAccounts.Checked = selectionConfig.IncludeChildAccounts;
            cbIgnoreInactiveAccounts.Checked = selectionConfig.IgnoreInactiveAccounts;
            cbCombineGiving.Checked = selectionConfig.CombineGiving;
            cbUseAnalyticsTables.Checked = selectionConfig.UseAnalyticsModels;
        }
#endif

#endif

        /// <summary>
        /// Class SelectionConfig.
        /// </summary>
        protected class SelectionConfig
        {
            /// <summary>
            /// Gets or sets the type of the comparison.
            /// </summary>
            /// <value>The type of the comparison.</value>
            public ComparisonType ComparisonType { get; set; }

            /// <summary>
            /// Gets or sets the amount.
            /// </summary>
            /// <value>The amount.</value>
            public decimal? Amount { get; set; }

            /// <summary>
            /// Gets or sets the sliding date range picker delimited values.
            /// </summary>
            /// <value>The sliding date range picker delimited values.</value>
            public string SlidingDateRangePickerDelimitedValues { get; set; }

            /// <summary>
            /// Gets or sets the account guids.
            /// </summary>
            /// <value>The account guids.</value>
            public List<Guid> AccountGuids { get; set; }

            /// <summary>
            /// Gets or sets a value indicating whether [combine giving].
            /// </summary>
            /// <value><c>true</c> if [combine giving]; otherwise, <c>false</c>.</value>
            public bool CombineGiving { get; set; }

            /// <summary>
            /// Gets or sets a value indicating whether [use analytics models].
            /// </summary>
            /// <value><c>true</c> if [use analytics models]; otherwise, <c>false</c>.</value>
            public bool UseAnalyticsModels { get; set; }

            /// <summary>
            /// Gets or sets a value indicating whether [include child accounts].
            /// </summary>
            /// <value><c>true</c> if [include child accounts]; otherwise, <c>false</c>.</value>
            public bool IncludeChildAccounts { get; set; }

            /// <summary>
            /// Gets or sets a value indicating whether [ignore inactive accounts].
            /// </summary>
            /// <value><c>true</c> if [ignore inactive accounts]; otherwise, <c>false</c>.</value>
            public bool IgnoreInactiveAccounts { get; set; }

            /// <summary>
            /// Parses from old Pipe Delimited format (pre-V13)
            /// </summary>
            /// <param name="selection">The selection.</param>
            /// <returns>System.String.</returns>
            private static SelectionConfig ParseFromLegacyConfig( string selection )
            {
                var selectionConfig = new SelectionConfig();
                string[] selectionValues = selection.Split( '|' );
                if ( selectionValues.Length < 4 )
                {
                    return null;
                }

                selectionConfig.ComparisonType = selectionValues[0].ConvertToEnum<ComparisonType>( Rock.Model.ComparisonType.GreaterThanOrEqualTo );
                selectionConfig.Amount = selectionValues[1].AsDecimalOrNull() ?? 0.00M;
                if ( selectionValues.Length >= 7 )
                {
                    string slidingDelimitedValues = selectionValues[6].Replace( ',', '|' );
                    selectionConfig.SlidingDateRangePickerDelimitedValues = slidingDelimitedValues;
                }
                else
                {
                    // if converting from a previous version of the selection
                    DateTime? startDate = selectionValues[2].AsDateTime();
                    DateTime? endDate = selectionValues[3].AsDateTime();
                    var slidingDateRangePicker = new SlidingDateRangePicker();
                    slidingDateRangePicker.SlidingDateRangeMode = SlidingDateRangePicker.SlidingDateRangeType.DateRange;
                    slidingDateRangePicker.DateRangeModeStart = startDate;
                    slidingDateRangePicker.DateRangeModeEnd = endDate;
                    selectionConfig.SlidingDateRangePickerDelimitedValues = slidingDateRangePicker.DelimitedValues;
                }

                var accountIdList = new List<int>();
                if ( selectionValues.Length >= 5 )
                {
                    selectionConfig.AccountGuids = selectionValues[4].Split( ',' ).Select( a => a.AsGuid() ).ToList();
                }

                if ( selectionValues.Length >= 6 )
                {
                    selectionConfig.CombineGiving = selectionValues[5].AsBooleanOrNull() ?? false;
                }

                selectionConfig.UseAnalyticsModels = false;
                selectionConfig.IncludeChildAccounts = false;
                selectionConfig.IgnoreInactiveAccounts = false;

                return selectionConfig;
            }

            /// <summary>
            /// Parses the specified selection.
            /// </summary>
            /// <param name="selection">The selection.</param>
            /// <returns>SelectionConfig.</returns>
            public static SelectionConfig Parse( string selection )
            {
                var selectionConfig = selection.FromJsonOrNull<SelectionConfig>();
                if ( selectionConfig != null )
                {
                    return selectionConfig;
                }

                // If selection config is NULL, it might be in the old pipe delimited format.
                return ParseFromLegacyConfig( selection );
            }
        }

        private class TransactionDetailData
        {
            public DateTime TransactionDateTime { get; set; }

            public decimal Amount { get; set; }

            public int AccountId { get; set; }

            public int AuthorizedPersonAliasId { get; internal set; }
        }

        private class GiverAmountInfo
        {
            public string GivingId { get; set; }

            public decimal TotalAmount { get; set; }

            public int PersonId { get; set; }
        }

        #endregion
    }
}<|MERGE_RESOLUTION|>--- conflicted
+++ resolved
@@ -241,7 +241,6 @@
             return result;
         }
 
-#if REVIEW_WEBFORMS
         /// <summary>
         /// Gets the expression.
         /// </summary>
@@ -529,7 +528,6 @@
         {
             base.RenderControls( entityType, filterControl, writer, controls );
         }
-#endif
 
         /// <summary>
         /// Gets the selection.
@@ -539,140 +537,6 @@
         /// <returns></returns>
         public override string GetSelection( Type entityType, Control[] controls )
         {
-<<<<<<< HEAD
-            /// <summary>
-            /// Gets or sets the type of the comparison.
-            /// </summary>
-            /// <value>The type of the comparison.</value>
-            public ComparisonType ComparisonType { get; set; }
-
-            /// <summary>
-            /// Gets or sets the amount.
-            /// </summary>
-            /// <value>The amount.</value>
-            public decimal? Amount { get; set; }
-
-            /// <summary>
-            /// Gets or sets the sliding date range picker delimited values.
-            /// </summary>
-            /// <value>The sliding date range picker delimited values.</value>
-            public string SlidingDateRangePickerDelimitedValues { get; set; }
-
-            /// <summary>
-            /// Gets or sets the account guids.
-            /// </summary>
-            /// <value>The account guids.</value>
-            public List<Guid> AccountGuids { get; set; }
-
-            /// <summary>
-            /// Gets or sets a value indicating whether [combine giving].
-            /// </summary>
-            /// <value><c>true</c> if [combine giving]; otherwise, <c>false</c>.</value>
-            public bool CombineGiving { get; set; }
-
-            /// <summary>
-            /// Gets or sets a value indicating whether [use analytics models].
-            /// </summary>
-            /// <value><c>true</c> if [use analytics models]; otherwise, <c>false</c>.</value>
-            public bool UseAnalyticsModels { get; set; }
-
-            /// <summary>
-            /// Gets or sets a value indicating whether [include child accounts].
-            /// </summary>
-            /// <value><c>true</c> if [include child accounts]; otherwise, <c>false</c>.</value>
-            public bool IncludeChildAccounts { get; set; }
-
-            /// <summary>
-            /// Gets or sets a value indicating whether [ignore inactive accounts].
-            /// </summary>
-            /// <value><c>true</c> if [ignore inactive accounts]; otherwise, <c>false</c>.</value>
-            public bool IgnoreInactiveAccounts { get; set; }
-
-            /// <summary>
-            /// Parses from old Pipe Delimited format (pre-V13)
-            /// </summary>
-            /// <param name="selection">The selection.</param>
-            /// <returns>System.String.</returns>
-            private static SelectionConfig ParseFromLegacyConfig( string selection )
-            {
-                var selectionConfig = new SelectionConfig();
-                string[] selectionValues = selection.Split( '|' );
-                if ( selectionValues.Length < 4 )
-                {
-                    return null;
-                }
-
-                selectionConfig.ComparisonType = selectionValues[0].ConvertToEnum<ComparisonType>( Rock.Model.ComparisonType.GreaterThanOrEqualTo );
-                selectionConfig.Amount = selectionValues[1].AsDecimalOrNull() ?? 0.00M;
-                if ( selectionValues.Length >= 7 )
-                {
-                    string slidingDelimitedValues = selectionValues[6].Replace( ',', '|' );
-                    selectionConfig.SlidingDateRangePickerDelimitedValues = slidingDelimitedValues;
-                }
-                else
-                {
-                    // if converting from a previous version of the selection
-                    DateTime? startDate = selectionValues[2].AsDateTime();
-                    DateTime? endDate = selectionValues[3].AsDateTime();
-#if REVIEW_NET5_0_OR_GREATER
-                    selectionConfig.SlidingDateRangePickerDelimitedValues = SlidingDateRangePicker.GetDelimitedValues(
-                        SlidingDateRangePicker.SlidingDateRangeType.DateRange, null, null, startDate, endDate );
-#else
-                    var slidingDateRangePicker = new SlidingDateRangePicker();
-                    slidingDateRangePicker.SlidingDateRangeMode = SlidingDateRangePicker.SlidingDateRangeType.DateRange;
-                    slidingDateRangePicker.DateRangeModeStart = startDate;
-                    slidingDateRangePicker.DateRangeModeEnd = endDate;
-                    selectionConfig.SlidingDateRangePickerDelimitedValues = slidingDateRangePicker.DelimitedValues;
-#endif
-                }
-
-                var accountIdList = new List<int>();
-                if ( selectionValues.Length >= 5 )
-                {
-                    selectionConfig.AccountGuids = selectionValues[4].Split( ',' ).Select( a => a.AsGuid() ).ToList();
-                }
-
-                if ( selectionValues.Length >= 6 )
-                {
-                    selectionConfig.CombineGiving = selectionValues[5].AsBooleanOrNull() ?? false;
-                }
-
-                selectionConfig.UseAnalyticsModels = false;
-                selectionConfig.IncludeChildAccounts = false;
-                selectionConfig.IgnoreInactiveAccounts = false;
-
-                return selectionConfig;
-            }
-
-            /// <summary>
-            /// Parses the specified selection.
-            /// </summary>
-            /// <param name="selection">The selection.</param>
-            /// <returns>SelectionConfig.</returns>
-            public static SelectionConfig Parse( string selection )
-            {
-                var selectionConfig = selection.FromJsonOrNull<SelectionConfig>();
-                if ( selectionConfig != null )
-                {
-                    return selectionConfig;
-                }
-
-                // If selection config is NULL, it might be in the old pipe delimited format.
-                return ParseFromLegacyConfig( selection );
-            }
-        }
-
-#if REVIEW_WEBFORMS
-        /// <summary>
-        /// Gets the selection.
-        /// </summary>
-        /// <param name="entityType">Type of the entity.</param>
-        /// <param name="controls">The controls.</param>
-        /// <returns></returns>
-        public override string GetSelection( Type entityType, Control[] controls )
-        {
-=======
->>>>>>> a3feeb82
             var comparisonControl = controls[0] as DropDownList;
             var numberBoxAmount = controls[1] as CurrencyBox;
             var accountPicker = controls[2] as AccountPicker;
@@ -766,7 +630,6 @@
             cbCombineGiving.Checked = selectionConfig.CombineGiving;
             cbUseAnalyticsTables.Checked = selectionConfig.UseAnalyticsModels;
         }
-#endif
 
 #endif
 
