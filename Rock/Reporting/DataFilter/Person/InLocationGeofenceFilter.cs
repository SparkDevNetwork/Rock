﻿// <copyright>
// Copyright by the Spark Development Network
//
// Licensed under the Rock Community License (the "License");
// you may not use this file except in compliance with the License.
// You may obtain a copy of the License at
//
// http://www.rockrms.com/license
//
// Unless required by applicable law or agreed to in writing, software
// distributed under the License is distributed on an "AS IS" BASIS,
// WITHOUT WARRANTIES OR CONDITIONS OF ANY KIND, either express or implied.
// See the License for the specific language governing permissions and
// limitations under the License.
// </copyright>
//
using System;
using System.Collections.Generic;
using System.ComponentModel;
using System.ComponentModel.Composition;
using System.Data.Entity.Spatial;
using System.Linq;
using System.Linq.Expressions;
using System.Web.UI;
using System.Web.UI.WebControls;

using Rock.Data;
using Rock.Model;
using Rock.Net;
using Rock.ViewModels.Controls;
using Rock.ViewModels.Utility;
using Rock.Web.Cache;
using Rock.Web.UI.Controls;

namespace Rock.Reporting.DataFilter.Person
{
    /// <summary>
    /// 
    /// </summary>
    [Description( "Filter people on whether any of their family's map locations are within the geofenced boundary of the specified location" )]
    [Export( typeof( DataFilterComponent ) )]
    [ExportMetadata( "ComponentName", "Person In Location Geofence Filter" )]
    [Rock.SystemGuid.EntityTypeGuid( "ADA55E72-CA6D-44AB-9AA4-939A164F8480" )]
    public class InLocationGeofenceFilter : DataFilterComponent
    {
        #region Properties

        /// <summary>
        /// Gets the entity type that filter applies to.
        /// </summary>
        /// <value>
        /// The entity that filter applies to.
        /// </value>
        public override string AppliesToEntityType
        {
            get { return typeof( Rock.Model.Person ).FullName; }
        }

        /// <summary>
        /// Gets the section.
        /// </summary>
        /// <value>
        /// The section.
        /// </value>
        public override string Section
        {
            get { return "Additional Filters"; }
        }

        #endregion

        #region Configuration

        /// <inheritdoc/>
        public override DynamicComponentDefinitionBag GetComponentDefinition( Type entityType, string selection, RockContext rockContext, RockRequestContext requestContext )
        {
            return new DynamicComponentDefinitionBag
            {
                Url = requestContext.ResolveRockUrl( "~/Obsidian/Reporting/DataFilters/Person/inLocationGeofenceFilter.obs" )
            };
        }

        /// <inheritdoc/>
        public override Dictionary<string, string> GetObsidianComponentData( Type entityType, string selection, RockContext rockContext, RockRequestContext requestContext )
        {
            var data = new Dictionary<string, string>();
            string[] selectionValues = selection.Split( '|' );

            var locationTypes = DefinedTypeCache.Get( Rock.SystemGuid.DefinedType.GROUP_LOCATION_TYPE.AsGuid() )
                .DefinedValues
                .OrderBy( a => a.Order )
                .ThenBy( a => a.Value );

            data.AddOrReplace( "locationTypeOptions", locationTypes.ToListItemBagList().ToCamelCaseJson( false, true ) );

            if ( selectionValues.Length >= 2 )
            {
                var selectedLocation = new LocationService( rockContext ).Get( selectionValues[0].AsGuid() );

                if ( selectedLocation != null )
                {
                    if ( selectedLocation.IsNamedLocation )
                    {
                        var locationBag = selectedLocation.ToListItemBag();
                        data.AddOrReplace( "location", locationBag.ToCamelCaseJson( false, true ) );
                    }
                    else if ( selectedLocation.GeoFence != null )
                    {
                        data.AddOrReplace( "location", selectedLocation.GeoFence.AsText().ToJson() );
                    }
                }

                var selectedLocationTypeId = selectionValues[1].AsIntegerOrNull();

                var locationType = locationTypes.Where( lt => lt.Id == selectedLocationTypeId ).FirstOrDefault();

                data.AddOrReplace( "locationTypeGuid", locationType?.Guid.ToString() );
            }

            return data;
        }

        /// <inheritdoc/>
        public override string GetSelectionFromObsidianComponentData( Type entityType, Dictionary<string, string> data, RockContext rockContext, RockRequestContext requestContext )
        {
            Guid? locationGuid = null;
            var locationRaw = data.GetValueOrNull( "location" );

            if ( locationRaw.IsNotNullOrWhiteSpace() )
            {
                // ListItemBag for named location
                if ( locationRaw.StartsWith( "{" ) )
                {
                    var locationBag = locationRaw.FromJsonOrNull<ListItemBag>();

                    if ( locationBag != null && locationBag.Value.IsNotNullOrWhiteSpace() )
                    {
                        locationGuid = locationBag.Value.AsGuidOrNull();
                    }
                }
                else
                {
                    // GeoFence
                    var geoString = locationRaw.FromJsonOrNull<string>();
                    var locationService = new LocationService( rockContext );

                    if ( geoString.IsNotNullOrWhiteSpace() && geoString.StartsWith( "POLYGON" ) )
                    {
                        var location = locationService.GetByGeoFence( DbGeography.PolygonFromText( geoString, DbGeography.DefaultCoordinateSystemId ) );
                        locationGuid = location.Guid;
                    }
                }
            }

            locationGuid = locationGuid ?? Guid.Empty;

            var locationTypeGuid = data.GetValueOrNull( "locationTypeGuid" )?.AsGuidOrNull();
            var locationType = DefinedTypeCache.Get( Rock.SystemGuid.DefinedType.GROUP_LOCATION_TYPE.AsGuid() )
                    .DefinedValues
                    .Where( lt => lt.Guid == locationTypeGuid )
                    .FirstOrDefault();

            return $"{locationGuid.ToString()}|{locationType?.Id.ToString() ?? ""}";
        }

        #endregion

        #region Public Methods

        /// <summary>
        /// Gets the title.
        /// </summary>
        /// <param name="entityType"></param>
        /// <returns></returns>
        /// <value>
        /// The title.
        /// </value>
        public override string GetTitle( Type entityType )
        {
            return "In Location Geofence";
        }

        /// <summary>
        /// Formats the selection on the client-side.  When the filter is collapsed by the user, the Filterfield control
        /// will set the description of the filter to whatever is returned by this property.  If including script, the
        /// controls parent container can be referenced through a '$content' variable that is set by the control before 
        /// referencing this property.
        /// </summary>
        /// <value>
        /// The client format script.
        /// </value>
        public override string GetClientFormatSelection( Type entityType )
        {
            return @"
function() {
  var locationName = $('.location-picker', $content).find('.selected-names').text();
  var result = 'In location geofence ' + locationName;
  return result;
}
";
        }

        /// <summary>
        /// Formats the selection.
        /// </summary>
        /// <param name="entityType">Type of the entity.</param>
        /// <param name="selection">The selection.</param>
        /// <returns></returns>
        public override string FormatSelection( Type entityType, string selection )
        {
            string result = "In location geofence";

            var rockContext = new RockContext();
            var location = new LocationService( rockContext ).Get( selection.AsGuid() );
            if ( location != null && !string.IsNullOrWhiteSpace( location.Name ) )
            {
                result += string.Format( ": {0}", location.Name );
            }

            return result;
        }

<<<<<<< HEAD
#if REVIEW_WEBFORMS
=======
#if WEBFORMS

>>>>>>> a3feeb82
        /// <summary>
        /// Creates the child controls.
        /// </summary>
        /// <returns></returns>
        public override Control[] CreateChildControls( Type entityType, FilterField filterControl )
        {
            var lp = new LocationPicker();
            lp.ID = filterControl.ID + "_lp";
            lp.Label = "Location";
            lp.AllowedPickerModes = LocationPickerMode.Named | LocationPickerMode.Polygon;
            lp.SetBestPickerModeForLocation( null );
            lp.CssClass = "col-lg-4";
            filterControl.Controls.Add( lp );

            Panel panel = new Panel();
            panel.CssClass = "col-lg-8";
            filterControl.Controls.Add( panel );

            var dvpLocationType = new DefinedValuePicker();
            dvpLocationType.ID = filterControl.ID + "_dvpLocationType";
            dvpLocationType.Label = "Location Type";
            dvpLocationType.DataValueField = "Id";
            dvpLocationType.DataTextField = "Value";
            DefinedTypeCache locationDefinedType = DefinedTypeCache.Get( SystemGuid.DefinedType.GROUP_LOCATION_TYPE.AsGuid() );
            dvpLocationType.DefinedTypeId = locationDefinedType.Id;
            panel.Controls.Add( dvpLocationType );

            return new Control[3] { lp, dvpLocationType, panel };
        }

        /// <summary>
        /// Renders the controls.
        /// </summary>
        /// <param name="entityType">Type of the entity.</param>
        /// <param name="filterControl">The filter control.</param>
        /// <param name="writer">The writer.</param>
        /// <param name="controls">The controls.</param>
        public override void RenderControls( Type entityType, FilterField filterControl, HtmlTextWriter writer, Control[] controls )
        {
            if ( controls.Count() >= 3 )
            {
                ( controls[0] as LocationPicker ).RenderControl( writer );
                ( controls[2] as Panel ).RenderControl( writer );
            }
        }

        /// <summary>
        /// Gets the selection.
        /// Implement this version of GetSelection if your DataFilterComponent works the same in all FilterModes
        /// </summary>
        /// <param name="entityType">The System Type of the entity to which the filter will be applied.</param>
        /// <param name="controls">The collection of controls used to set the filter values.</param>
        /// <returns>
        /// A formatted string.
        /// </returns>
        public override string GetSelection( Type entityType, Control[] controls )
        {
            var location = ( controls[0] as LocationPicker ).Location;
            var locationTypeId = ( controls[1] as RockDropDownList ).SelectedValue;

            var locationGuid = location != null ? location.Guid : Guid.Empty;

            return string.Format( "{0}|{1}", locationGuid, locationTypeId );
        }

        /// <summary>
        /// Sets the selection.
        /// </summary>
        /// <param name="entityType">Type of the entity.</param>
        /// <param name="controls">The controls.</param>
        /// <param name="selection">The selection.</param>
        public override void SetSelection( Type entityType, Control[] controls, string selection )
        {
            var selections = selection.SplitDelimitedValues();
            Guid locationGuid = selections[0].AsGuid();

            var location = new LocationService( new RockContext() ).Get( locationGuid );
            if ( location != null )
            {
                LocationPicker locationPicker = controls[0] as LocationPicker;
                locationPicker.SetBestPickerModeForLocation( location );
                locationPicker.Location = location;
            }

            if ( selections.Length >= 2 )
            {
                ( controls[1] as RockDropDownList ).SetValue( selections[1] );
            }
        }
#endif

#endif

        /// <summary>
        /// Gets the expression.
        /// </summary>
        /// <param name="entityType">Type of the entity.</param>
        /// <param name="serviceInstance">The service instance.</param>
        /// <param name="parameterExpression">The parameter expression.</param>
        /// <param name="selection">The selection.</param>
        /// <returns></returns>
        public override Expression GetExpression( Type entityType, IService serviceInstance, ParameterExpression parameterExpression, string selection )
        {
            var selections = selection.SplitDelimitedValues();
            Guid locationGuid = selections[0].AsGuid();

            RockContext rockContext = ( RockContext ) serviceInstance.Context;

#if REVIEW_NET5_0_OR_GREATER
            var geoFence = new LocationService( rockContext )
#else
            DbGeography geoFence = new LocationService( rockContext )
#endif
                .Get( locationGuid ).GeoFence;

            Guid familyGroupTypeGuid = Rock.SystemGuid.GroupType.GROUPTYPE_FAMILY.AsGuid();
            int familyGroupTypeId = new GroupTypeService( rockContext ).Get( familyGroupTypeGuid ).Id;

            var groupLocationQry = new GroupLocationService( rockContext )
#if REVIEW_NET5_0_OR_GREATER
                .GetMappedLocationsByGeofences( new List<NetTopologySuite.Geometries.Polygon> { geoFence } )
#else
                .GetMappedLocationsByGeofences( new List<DbGeography> { geoFence } )
#endif
                .Where( gl => gl.Group.GroupType.Id == familyGroupTypeId );

            if ( selections.Length >= 2 )
            {
                var locationTypeId = selections[1].AsInteger();
                groupLocationQry = groupLocationQry.Where( gl => gl.GroupLocationTypeValueId == locationTypeId );
            }

            var groupMemberQry = groupLocationQry.SelectMany( g => g.Group.Members );

            var qry = new PersonService( rockContext ).Queryable()
                .Where( p => groupMemberQry.Any( xx => xx.PersonId == p.Id ) );

            Expression extractedFilterExpression = FilterExpressionExtractor.Extract<Rock.Model.Person>( qry, parameterExpression, "p" );

            return extractedFilterExpression;
        }

        #endregion
    }
}<|MERGE_RESOLUTION|>--- conflicted
+++ resolved
@@ -220,12 +220,8 @@
             return result;
         }
 
-<<<<<<< HEAD
-#if REVIEW_WEBFORMS
-=======
 #if WEBFORMS
 
->>>>>>> a3feeb82
         /// <summary>
         /// Creates the child controls.
         /// </summary>
@@ -315,7 +311,6 @@
                 ( controls[1] as RockDropDownList ).SetValue( selections[1] );
             }
         }
-#endif
 
 #endif
 
