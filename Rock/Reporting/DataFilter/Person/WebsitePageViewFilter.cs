﻿// <copyright>
// Copyright by the Spark Development Network
//
// Licensed under the Rock Community License (the "License");
// you may not use this file except in compliance with the License.
// You may obtain a copy of the License at
//
// http://www.rockrms.com/license
//
// Unless required by applicable law or agreed to in writing, software
// distributed under the License is distributed on an "AS IS" BASIS,
// WITHOUT WARRANTIES OR CONDITIONS OF ANY KIND, either express or implied.
// See the License for the specific language governing permissions and
// limitations under the License.
// </copyright>
//
using Rock.Data;
using Rock.Model;
using Rock.Net;
using Rock.ViewModels.Controls;
using Rock.ViewModels.Utility;
using Rock.Web.Cache;
using Rock.Web.UI.Controls;
using Rock.Web.Utilities;

using System;
using System.Collections.Generic;
using System.ComponentModel;
using System.ComponentModel.Composition;
using System.Linq;
using System.Linq.Expressions;
using System.Web.UI;
using System.Web.UI.WebControls;

namespace Rock.Reporting.DataFilter.Interaction
{
    /// <summary>
    /// Operates against Interaction, InteractionComponent, InteractionChannel, InteractionSession.
    /// </summary>
    [Description( "Filter people based on their webpage view data" )]
    [Export( typeof( DataFilterComponent ) )]
    [ExportMetadata( "ComponentName", "Site Page View Filter" )]
    [Rock.SystemGuid.EntityTypeGuid( "8E1E9C39-3A5C-49E5-8CB4-356A7EEF4206" )]
    public class WebsitePageViewFilter : DataFilterComponent
    {
        #region Properties

        /// <summary>
        /// Gets the entity type that filter applies to.
        /// </summary>
        /// <value>
        /// The entity that filter applies to.
        /// </value>
        public override string AppliesToEntityType
        {
            get { return "Rock.Model.Person"; }
        }

        /// <summary>
        /// Gets the section.
        /// </summary>
        /// <value>
        /// The section.
        /// </value>
        public override string Section
        {
            get { return "Additional Filters"; }
        }

        #endregion

        #region Configuration

        /// <inheritdoc/>
        public override DynamicComponentDefinitionBag GetComponentDefinition( Type entityType, string selection, RockContext rockContext, RockRequestContext requestContext )
        {
            return new DynamicComponentDefinitionBag
            {
                Url = requestContext.ResolveRockUrl( "~/Obsidian/Reporting/DataFilters/Person/websitePageViewFilter.obs" )
            };
        }

        /// <inheritdoc/>
        public override Dictionary<string, string> GetObsidianComponentData( Type entityType, string selection, RockContext rockContext, RockRequestContext requestContext )
        {
            var config = SelectionConfig.Parse( selection );

            if ( config == null )
            {
                return new Dictionary<string, string>();
            }

            var sites = InteractionChannelCache.GetMany( config.WebsiteIds ).Select( dv => dv.Guid );

            var websiteGuid = SystemGuid.DefinedValue.INTERACTIONCHANNELTYPE_WEBSITE.AsGuid();
            var activeSiteIds = SiteCache.All().Where( s => s.IsActive ).Select( s => s.Id );

            var siteOptions = new InteractionChannelService( new RockContext() )
                .Queryable()
                .Where( ic => ic.ChannelTypeMediumValue.Guid == websiteGuid && ic.IsActive && activeSiteIds.Contains( ic.ChannelEntityId.Value ) )
                .Select( x => new ListItemBag() { Text = x.Name, Value = x.Guid.ToString() } )
                .OrderBy( m => m.Text )
                .ToList();

            return new Dictionary<string, string>
            {
                { "sites", sites.ToCamelCaseJson( false, true ) },
                { "siteOptions", siteOptions.ToCamelCaseJson( false, true ) },
                { "comparisonType", config.ComparisonValue },
                { "count", config.ViewsCount.ToString() },
                { "dateRange", config.DelimitedDateRangeValues },
            };
        }

        /// <inheritdoc/>
        public override string GetSelectionFromObsidianComponentData( Type entityType, Dictionary<string, string> data, RockContext rockContext, RockRequestContext requestContext )
        {
            var count = data.GetValueOrNull( "count" );
            if ( count.IsNullOrWhiteSpace() )
            {
                count = "1";
            }

            var siteGuids = data.GetValueOrNull( "sites" ).FromJsonOrNull<List<Guid>>() ?? new List<Guid>();
            var siteIds = InteractionChannelCache.GetMany( siteGuids ).Select( dv => dv.Id ).ToList();

            var selectionConfig = new SelectionConfig
            {
                WebsiteIds = siteIds,
                ComparisonValue = data.GetValueOrDefault( "comparisonType", ComparisonType.EqualTo.ConvertToInt().ToString() ),
                ViewsCount = count.AsInteger(),
                DelimitedDateRangeValues = data.GetValueOrDefault( "dateRange", "All||||" ),
            };

            return selectionConfig.ToJson();
        }

        #endregion

        #region Public Methods

        /// <summary>
        /// Gets the user-friendly title used to identify the filter component.
        /// </summary>
        /// <param name="entityType">The System Type of the entity to which the filter will be applied.</param>
        /// <returns>
        /// The name of the filter.
        /// </returns>
        /// <exception cref="System.NotImplementedException"></exception>
        public override string GetTitle( Type entityType )
        {
            return "Site Page View";
        }

        /// <summary>
        /// Formats the selection on the client-side.  When the filter is collapsed by the user, the Filterfield control
        /// will set the description of the filter to whatever is returned by this property.  If including script, the
        /// controls parent container can be referenced through a '$content' variable that is set by the control before
        /// referencing this property.
        /// </summary>
        /// <param name="entityType">The System Type of the entity to which the filter will be applied.</param>
        /// <returns>
        /// The client format script.
        /// </returns>
        public override string GetClientFormatSelection( Type entityType )
        {
            return @"
function() {

    var result = 'Interactions';

    var websiteNames = $('.js-websites', $content).find(':selected');
console.log(websiteNames);
    if ( websiteNames.length > 0 ) {
        var websiteNamesDelimitedList = websiteNames.map(function() {{ return $(this).text() }}).get().join(', ');
        result += "" with: "" + websiteNamesDelimitedList +""."";
    }

    var dateRangeText = $('.js-slidingdaterange-text-value', $content).val();
    if( dateRangeText ) {{
        result +=  "" Date Range: "" + dateRangeText
    }}

    return result;
}
";
        }

        /// <summary>
        /// Provides a user-friendly description of the specified filter values.
        /// </summary>
        /// <param name="entityType">The System Type of the entity to which the filter will be applied.</param>
        /// <param name="selection">A formatted string representing the filter settings.</param>
        /// <returns>
        /// A string containing the user-friendly description of the settings.
        /// </returns>
        public override string FormatSelection( Type entityType, string selection )
        {
            var selectionConfig = SelectionConfig.Parse( selection );

            var result = "Interactions";

            if ( selectionConfig != null )
            {
                var comparisonType = selectionConfig.ComparisonValue.ConvertToEnumOrNull<ComparisonType>();
                result = comparisonType == null ? "Interactions" : $"{comparisonType.ConvertToString()} {selectionConfig.ViewsCount} Interactions";

                if ( selectionConfig.WebsiteIds.Count > 0 )
                {
                    var websiteNames = new List<string>();
                    foreach ( var websiteId in selectionConfig.WebsiteIds )
                    {
                        var interactionChannel = InteractionChannelCache.Get( websiteId );
                        if ( interactionChannel != null )
                        {
                            websiteNames.Add( interactionChannel.Name );
                        }
                    }

                    result += string.Format( " with : {0}.", websiteNames.AsDelimited( "," ) );
                }

                if ( selectionConfig.DelimitedDateRangeValues.IsNotNullOrWhiteSpace() )
                {
                    var dateRangeString = SlidingDateRangePicker.FormatDelimitedValues( selectionConfig.DelimitedDateRangeValues );
                    if ( dateRangeString.IsNotNullOrWhiteSpace() )
                    {
                        result += $" Date Range: {dateRangeString}";
                    }
                }
            }

            return result;
        }

<<<<<<< HEAD
#if REVIEW_WEBFORMS
=======
#if WEBFORMS

>>>>>>> a3feeb82
        /// <summary>
        /// Creates the model representation of the child controls used to display and edit the filter settings.
        /// Implement this version of CreateChildControls if your DataFilterComponent works the same in all filter modes
        /// </summary>
        /// <param name="entityType">The System Type of the entity to which the filter will be applied.</param>
        /// <param name="filterControl">The control that serves as the container for the filter controls.</param>
        /// <returns>
        /// The array of new controls created to implement the filter.
        /// </returns>
        public override Control[] CreateChildControls( Type entityType, FilterField filterControl )
        {
            var controls = new List<Control>();

            var ddlIntegerCompare = ComparisonHelper.ComparisonControl( ComparisonHelper.NumericFilterComparisonTypes | ComparisonType.StartsWith );
            ddlIntegerCompare.ID = string.Format( "{0}_{1}", filterControl.ID, "ddlIntegerCompare" );
            ddlIntegerCompare.AddCssClass( "js-filter-compare" );
            filterControl.Controls.Add( ddlIntegerCompare );
            controls.Add( ddlIntegerCompare );

            var numberBox = new NumberBox();
            numberBox.ID = string.Format( "{0}_{1}", filterControl.ID, "numberBox" );
            numberBox.AddCssClass( "js-filter-control" );
            filterControl.Controls.Add( numberBox );
            controls.Add( numberBox );

            numberBox.FieldName = "Count";

            var pageViewslabel = new Label();
            pageViewslabel.Text = " page views on the ";
            filterControl.Controls.Add( pageViewslabel );
            controls.Add( pageViewslabel );

            var rlbWebsites = new RockListBox();
            rlbWebsites.ID = filterControl.GetChildControlInstanceName( "rlbWebsites" );
            rlbWebsites.CssClass = "js-websites";
            rlbWebsites.Items.Clear();
            rlbWebsites.Items.AddRange( GetInteractionChannelListItems().ToArray() );
            filterControl.Controls.Add( rlbWebsites );
            controls.Add( rlbWebsites );

            var websiteslabel = new Label();
            websiteslabel.Text = " site(s) ";
            filterControl.Controls.Add( websiteslabel );
            controls.Add( websiteslabel );

            var dateRangeLabel = new Label();
            dateRangeLabel.Text = " in the following date range ";
            filterControl.Controls.Add( dateRangeLabel );
            controls.Add( dateRangeLabel );

            // Date Started
            var slidingDateRangePicker = new SlidingDateRangePicker();
            slidingDateRangePicker.ID = filterControl.GetChildControlInstanceName( "slidingDateRangePicker" );
            slidingDateRangePicker.AddCssClass( "js-sliding-date-range" );
            slidingDateRangePicker.Label = "Date Started";
            slidingDateRangePicker.Help = "The date range within which the site page was viewed";
            slidingDateRangePicker.Required = false;
            filterControl.Controls.Add( slidingDateRangePicker );
            controls.Add( slidingDateRangePicker );

            return controls.ToArray();
        }

        /// <summary>
        /// Renders the child controls used to display and edit the filter settings for HTML presentation.
        /// Implement this version of RenderControls if your DataFilterComponent works the same in all FilterModes
        /// </summary>
        /// <param name="entityType">The System Type of the entity to which the filter will be applied.</param>
        /// <param name="filterControl">The control that serves as the container for the controls being rendered.</param>
        /// <param name="writer">The writer being used to generate the HTML for the output page.</param>
        /// <param name="controls">The model representation of the child controls for this component.</param>
        public override void RenderControls( Type entityType, FilterField filterControl, HtmlTextWriter writer, Control[] controls )
        {
            DropDownList ddlCompare = controls[0] as DropDownList;
            NumberBox nbValue = controls[1] as NumberBox;
            Label pageViewslabel = controls[2] as Label;
            RockListBox rlbWebsites = controls[3] as RockListBox;
            Label websitesLabel = controls[4] as Label;
            Label dateRangeLabel = controls[5] as Label;
            SlidingDateRangePicker slidingDateRangePicker = controls[6] as SlidingDateRangePicker;

            writer.AddAttribute( "class", "row" );
            writer.RenderBeginTag( HtmlTextWriterTag.Div ); // row

            writer.AddAttribute( "class", "col-md-3" );
            writer.RenderBeginTag( HtmlTextWriterTag.Div ); // ddlCompare
            ddlCompare.RenderControl( writer );
            writer.RenderEndTag();

            writer.AddAttribute( "class", "col-md-1" );
            writer.RenderBeginTag( HtmlTextWriterTag.Div ); // nbValue
            nbValue.RenderControl( writer );
            writer.RenderEndTag();

            writer.AddAttribute( "class", "col-md-2 mt-1" );
            pageViewslabel.RenderControl( writer ); // pageViewslabel

            writer.AddAttribute( "class", "col-md-5" );
            writer.RenderBeginTag( HtmlTextWriterTag.Div ); // rlbWebsites
            rlbWebsites.RenderControl( writer );
            writer.RenderEndTag();

            writer.AddAttribute( "class", "col-md-1 mt-1" );
            websitesLabel.RenderControl( writer ); // websitesLabel

            writer.RenderEndTag();  // row

            writer.AddAttribute( "class", "row mt-3" );
            writer.RenderBeginTag( HtmlTextWriterTag.Div ); // second row

            writer.AddAttribute( "class", "col-md-3 mt-4" );
            dateRangeLabel.RenderControl( writer ); // dateRangeLabel

            slidingDateRangePicker.RenderControl( writer ); // slidingDateRangePicker

            writer.AddAttribute( "class", "col-md-2" );
            writer.RenderBeginTag( HtmlTextWriterTag.Div ); // whiteSpace
            writer.RenderEndTag();

            writer.RenderEndTag();  // second row
        }

        /// <summary>
        /// Gets the selection.
        /// Implement this version of GetSelection if your DataFilterComponent works the same in all FilterModes
        /// </summary>
        /// <param name="entityType">The System Type of the entity to which the filter will be applied.</param>
        /// <param name="controls">The collection of controls used to set the filter values.</param>
        /// <returns>
        /// A formatted string representing the filter settings.
        /// </returns>
        public override string GetSelection( Type entityType, Control[] controls )
        {
            DropDownList ddlCompare = controls[0] as DropDownList;
            NumberBox nbValue = controls[1] as NumberBox;
            RockListBox rlbWebsites = controls[3] as RockListBox;
            SlidingDateRangePicker dateRange = controls[6] as SlidingDateRangePicker;

            var selectionConfig = new SelectionConfig();
            selectionConfig.ComparisonValue = ddlCompare.SelectedValue;
            selectionConfig.DelimitedDateRangeValues = dateRange.DelimitedValues;
            selectionConfig.ViewsCount = nbValue.IntegerValue ?? 1;
            selectionConfig.WebsiteIds = rlbWebsites.SelectedValuesAsInt;

            return selectionConfig.ToJson();
        }

        /// <summary>
        /// Sets the selection.
        /// Implement this version of SetSelection if your DataFilterComponent works the same in all FilterModes
        /// </summary>
        /// <param name="entityType">Type of the entity.</param>
        /// <param name="controls">The controls.</param>
        /// <param name="selection">A formatted string representing the filter settings.</param>
        public override void SetSelection( Type entityType, Control[] controls, string selection )
        {
            var selectionConfig = SelectionConfig.Parse( selection );

            DropDownList ddlCompare = controls[0] as DropDownList;
            NumberBox nbValue = controls[1] as NumberBox;
            RockListBox rlbWebsites = controls[3] as RockListBox;
            SlidingDateRangePicker dateRange = controls[6] as SlidingDateRangePicker;

            ddlCompare.SelectedValue = selectionConfig.ComparisonValue;
            nbValue.IntegerValue = selectionConfig.ViewsCount;
            rlbWebsites.SetValues( selectionConfig.WebsiteIds );
            dateRange.DelimitedValues = selectionConfig.DelimitedDateRangeValues;
        }
#endif

#endif
        private List<ListItem> GetInteractionChannelListItems()
        {
            var websiteGuid = SystemGuid.DefinedValue.INTERACTIONCHANNELTYPE_WEBSITE.AsGuid();
            var activeSiteIds = SiteCache.All().Where( s => s.IsActive ).Select( s => s.Id );

            var channels = new InteractionChannelService( new RockContext() )
                .Queryable()
                .Where( ic => ic.ChannelTypeMediumValue.Guid == websiteGuid && ic.IsActive && activeSiteIds.Contains( ic.ChannelEntityId.Value ) )
                .Select( x => new ListItem() { Text = x.Name, Value = x.Id.ToString() } )
                .ToList();

            return channels.OrderBy( m => m.Text ).ToList();
        }

        /// <summary>
        /// Creates a Linq Expression that can be applied to an IQueryable to filter the result set.
        /// </summary>
        /// <param name="entityType">The type of entity in the result set.</param>
        /// <param name="serviceInstance">A service instance that can be queried to obtain the result set.</param>
        /// <param name="parameterExpression">The input parameter that will be injected into the filter expression.</param>
        /// <param name="selection">A formatted string representing the filter settings.</param>
        /// <returns>
        /// A Linq Expression that can be used to filter an IQueryable.
        /// </returns>
        /// <exception cref="System.NotImplementedException"></exception>
        public override Expression GetExpression( Type entityType, IService serviceInstance, ParameterExpression parameterExpression, string selection )
        {
            var rockContext = ( RockContext ) serviceInstance.Context;
            var selectionConfig = SelectionConfig.Parse( selection );
            var comparisonType = selectionConfig.ComparisonValue.ConvertToEnumOrNull<ComparisonType>();

            var interactionQry = new InteractionService( rockContext ).Queryable()
                .Where( m => selectionConfig.WebsiteIds.Contains( m.InteractionComponent.InteractionChannelId ) && m.Operation == "View" );

            if ( selectionConfig.DelimitedDateRangeValues.IsNotNullOrWhiteSpace() )
            {
                var dateRange = SlidingDateRangePicker.CalculateDateRangeFromDelimitedValues( selectionConfig.DelimitedDateRangeValues );
                if ( dateRange.Start.HasValue )
                {
                    interactionQry = interactionQry.Where( n => n.CreatedDateTime >= dateRange.Start.Value );
                }

                if ( dateRange.End.HasValue )
                {
                    interactionQry = interactionQry.Where( n => n.CreatedDateTime <= dateRange.End.Value );
                }
            }

            var personQry = new PersonService( rockContext ).Queryable();

            if ( comparisonType != null )
            {
                switch ( comparisonType )
                {
                    case ComparisonType.EqualTo:
                        personQry = personQry.Where( p => interactionQry.Where( xx => xx.PersonAlias.PersonId == p.Id ).Count() == selectionConfig.ViewsCount );
                        break;
                    case ComparisonType.LessThan:
                        personQry = personQry.Where( p => interactionQry.Where( xx => xx.PersonAlias.PersonId == p.Id ).Count() < selectionConfig.ViewsCount );
                        break;
                    case ComparisonType.LessThanOrEqualTo:
                        personQry = personQry.Where( p => interactionQry.Where( xx => xx.PersonAlias.PersonId == p.Id ).Count() <= selectionConfig.ViewsCount );
                        break;
                    case ComparisonType.GreaterThan:
                        personQry = personQry.Where( p => interactionQry.Where( xx => xx.PersonAlias.PersonId == p.Id ).Count() > selectionConfig.ViewsCount );
                        break;
                    case ComparisonType.GreaterThanOrEqualTo:
                        personQry = personQry.Where( p => interactionQry.Where( xx => xx.PersonAlias.PersonId == p.Id ).Count() >= selectionConfig.ViewsCount );
                        break;
                }
            }

            return FilterExpressionExtractor.Extract<Rock.Model.Person>( personQry, parameterExpression, "p" );
        }

        #endregion

        /// <summary>
        /// Get and set the filter settings from DataViewFilter.Selection
        /// </summary>
        protected class SelectionConfig
        {
            /// <summary>
            /// Initializes a new instance of the <see cref="SelectionConfig"/> class.
            /// </summary>
            public SelectionConfig()
            {
            }

            /// <summary>
            /// Gets or sets the note type identifiers.
            /// </summary>
            /// <value>
            /// The note type identifiers.
            /// </value>
            public List<int> WebsiteIds { get; set; }

            /// <summary>
            /// Gets a pipe delimited string of the property values. This is to use the SlidingDateRangePicker's existing logic.
            /// </summary>
            /// <value>
            /// The delimited values.
            /// </value>
            public string DelimitedDateRangeValues { get; set; }

            /// <summary>
            /// Gets or sets the minimum count.
            /// </summary>
            /// <value>
            /// The minimum count.
            /// </value>
            public int ViewsCount { get; set; }

            /// <summary>
            /// The date range comparison value
            /// </summary>
            public string ComparisonValue { get; set; }

            /// <summary>
            /// Parses the specified selection from a JSON or delimited string.
            /// </summary>
            /// <param name="selection">The selection.</param>
            /// <returns></returns>
            public static SelectionConfig Parse( string selection )
            {
                return selection.FromJsonOrNull<SelectionConfig>() ?? new SelectionConfig();
            }
        }

        /// <summary>
        /// Viewmodel for interaction channels
        /// </summary>
        private sealed class InteractionChannelViewModel
        {
            public string Name { get; set; }
            public int Id { get; set; }
            public int SiteId { get; set; }
        }
    }
}<|MERGE_RESOLUTION|>--- conflicted
+++ resolved
@@ -233,12 +233,8 @@
             return result;
         }
 
-<<<<<<< HEAD
-#if REVIEW_WEBFORMS
-=======
 #if WEBFORMS
 
->>>>>>> a3feeb82
         /// <summary>
         /// Creates the model representation of the child controls used to display and edit the filter settings.
         /// Implement this version of CreateChildControls if your DataFilterComponent works the same in all filter modes
@@ -407,7 +403,6 @@
             rlbWebsites.SetValues( selectionConfig.WebsiteIds );
             dateRange.DelimitedValues = selectionConfig.DelimitedDateRangeValues;
         }
-#endif
 
 #endif
         private List<ListItem> GetInteractionChannelListItems()
