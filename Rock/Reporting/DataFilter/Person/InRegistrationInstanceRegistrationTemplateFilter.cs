--- conflicted
+++ resolved
@@ -218,12 +218,8 @@
             return result;
         }
 
-<<<<<<< HEAD
-#if REVIEW_WEBFORMS
-=======
 #if WEBFORMS
 
->>>>>>> a3feeb82
         /// <summary>
         /// Creates the child controls.
         /// </summary>
@@ -377,7 +373,6 @@
                 }
             }
         }
-#endif
 
 #endif
 
