--- conflicted
+++ resolved
@@ -114,43 +114,22 @@
 
                     context.SetMergeField( parms["return"], results.Tables[0].ToDynamicTypeCollection() );
 
-<<<<<<< HEAD
-                        // Manually add query timings
-                        var rockMockContext = LavaHelper.GetRockContextFromLavaContext( context );
-                        rockMockContext.QueryCount++;
-                        if ( rockMockContext.QueryMetricDetailLevel == QueryMetricDetailLevel.Full )
-                        {
-                            rockMockContext.QueryMetricDetails.Add( new QueryMetricDetail
-                            {
-                                Sql = sql.ToString(), 
-                                Duration = stopWatch.ElapsedTicks,
-#if REVIEW_NET5_0_OR_GREATER
-                                Database = rockMockContext.Database.GetDbConnection().Database,
-                                Server = rockMockContext.Database.GetDbConnection().DataSource
-#else
-                                Database = rockMockContext.Database.Connection.Database,
-                                Server = rockMockContext.Database.Connection.DataSource
-#endif
-                            } );
-                        }
-                        break;
-                    case "command":
-                        var sqlParameters = new List<System.Data.SqlClient.SqlParameter>();
-
-                        foreach ( var p in parms )
-=======
                     // Manually add query timings
                     var rockMockContext = LavaHelper.GetRockContextFromLavaContext( context );
                     rockMockContext.QueryCount++;
                     if ( rockMockContext.QueryMetricDetailLevel == QueryMetricDetailLevel.Full )
                     {
                         rockMockContext.QueryMetricDetails.Add( new QueryMetricDetail
->>>>>>> 94d9687d
                         {
                             Sql = sql,
                             Duration = stopWatch.ElapsedTicks,
+#if REVIEW_NET5_0_OR_GREATER
+                            Database = rockMockContext.Database.GetDbConnection().Database,
+                            Server = rockMockContext.Database.GetDbConnection().DataSource
+#else
                             Database = rockMockContext.Database.Connection.Database,
                             Server = rockMockContext.Database.Connection.DataSource
+#endif
                         } );
                     }
                     break;
@@ -162,26 +141,21 @@
                         sqlParameters.Add( new System.Data.SqlClient.SqlParameter( p.Key, p.Value ) );
                     }
 
-<<<<<<< HEAD
+                    var rockContext = LavaHelper.GetRockContextFromLavaContext( context );
+
 #if REVIEW_NET5_0_OR_GREATER
-                        // Save the orginal command timeout as we're about to change it
-                        var originalCommandTimeout = rockContext.Database.GetCommandTimeout();
-
-                        if ( sqlTimeout != null )
-                        {
-                            rockContext.Database.SetCommandTimeout( sqlTimeout );
-                        }
-                        int numOfRowsAffected = rockContext.Database.ExecuteSqlRaw( sql.ToString(), sqlParameters.ToArray() );
-
-                        // Put the command timeout back to the setting before we changed it... there is nothing to see here... move along...
-                        rockContext.Database.SetCommandTimeout( originalCommandTimeout );
+                    // Save the orginal command timeout as we're about to change it
+                    var originalCommandTimeout = rockContext.Database.GetCommandTimeout();
+
+                    if ( sqlTimeout != null )
+                    {
+                        rockContext.Database.SetCommandTimeout( sqlTimeout );
+                    }
+                    int numOfRowsAffected = rockContext.Database.ExecuteSqlCommand( sql, sqlParameters.ToArray() );
+
+                    // Put the command timeout back to the setting before we changed it... there is nothing to see here... move along...
+                    rockContext.Database.SetCommandTimeout( originalCommandTimeout );
 #else
-                        // Save the orginal command timeout as we're about to change it
-                        var originalCommandTimeout = rockContext.Database.CommandTimeout;
-=======
-                    var rockContext = LavaHelper.GetRockContextFromLavaContext( context );
->>>>>>> 94d9687d
-
                     // Save the orginal command timeout as we're about to change it
                     var originalCommandTimeout = rockContext.Database.CommandTimeout;
 
@@ -191,14 +165,9 @@
                     }
                     int numOfRowsAffected = rockContext.Database.ExecuteSqlCommand( sql, sqlParameters.ToArray() );
 
-<<<<<<< HEAD
-                        // Put the command timeout back to the setting before we changed it... there is nothing to see here... move along...
-                        rockContext.Database.CommandTimeout = originalCommandTimeout;
-#endif
-=======
                     // Put the command timeout back to the setting before we changed it... there is nothing to see here... move along...
                     rockContext.Database.CommandTimeout = originalCommandTimeout;
->>>>>>> 94d9687d
+#endif
 
                     context.SetMergeField( parms["return"], numOfRowsAffected );
 
