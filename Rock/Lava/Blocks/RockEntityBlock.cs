--- conflicted
+++ resolved
@@ -129,16 +129,13 @@
                     // Note that this may be different from the standard RockContext if the entity is sourced from a plug-in.
                     var dbContext = Reflection.GetDbContextForEntityType( entityType );
 
-<<<<<<< HEAD
-#if !NET5_0_OR_GREATER
-=======
                     // Check if there is a RockContext in the Lava context, if so (and the entity is using a RockContext) we should use that one
                     if ( dbContext is RockContext )
                     {
                         dbContext = LavaHelper.GetRockContextFromLavaContext( context );
                     }
 
->>>>>>> f4dba25d
+#if !NET5_0_OR_GREATER
                     // Disable change-tracking for this data context to improve performance - objects supplied to a Lava context are read-only.
                     dbContext.Configuration.AutoDetectChangesEnabled = false;
 #endif
