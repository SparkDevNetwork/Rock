﻿// <copyright>
// Copyright by the Spark Development Network
//
// Licensed under the Rock Community License (the "License");
// you may not use this file except in compliance with the License.
// You may obtain a copy of the License at
//
// http://www.rockrms.com/license
//
// Unless required by applicable law or agreed to in writing, software
// distributed under the License is distributed on an "AS IS" BASIS,
// WITHOUT WARRANTIES OR CONDITIONS OF ANY KIND, either express or implied.
// See the License for the specific language governing permissions and
// limitations under the License.
// </copyright>
//
using System;
using System.Collections.Generic;
using System.IO;
using System.Linq;
using Rock.Model;
using Rock.Web.Cache;

namespace Rock.Lava.Blocks
{
    /// <summary>
    /// A Lava Block that provides a means of rendering content based on a set of personalization filters.
    /// Segments and filters can be used to determine the visibility of the block for the current user and request.
    /// </summary>
    public class PersonalizeBlock : LavaBlockBase
    {
        #region Filter Parameter Names

        /// <summary>
        /// Parameter name for specifying the match type. If not specified, the default value is "any"
        /// </summary>
        public static readonly string ParameterMatchType = "matchtype";
        /// <summary>
        /// Parameter name for specifying a delimited list of personalization segments.
        /// </summary>
        public static readonly string ParameterSegments = "segment";
        /// <summary>
        /// Parameter name for specifying a delimited list of request filters.
        /// </summary>
        public static readonly string ParameterRequestFilters = "requestfilter";
        /// <summary>
        /// Parameter name for specifying the Person for whom the block should be evaluated.
        /// This parameter is most useful for testing purposes.
        /// </summary>
        public static readonly string ParameterPersonIdentifier = "person";

        #endregion

        /// <summary>
        /// The name of the element as it is used in the source document.
        /// </summary>
        public static readonly string TagSourceName = "personalize";

        private string _attributesMarkup;
        private bool _renderErrors = true;
        private string _matchContent = null;
        private string _otherwiseContent = null;
        LavaElementAttributes _settings = new LavaElementAttributes();

        #region Constructors

        /// <summary>
        /// Initializes the <see cref="PersonalizeBlock"/> class.
        /// </summary>
        public PersonalizeBlock()
        {
            this.IncludeClosingTokenInParseResult = false;
        }

        #endregion

        /// <summary>
        /// Initializes the specified tag name.
        /// </summary>
        /// <param name="tagName">Name of the tag.</param>
        /// <param name="markup">The markup.</param>
        /// <param name="tokens">The tokens.</param>
        public override void OnInitialize( string tagName, string markup, List<string> tokens )
        {
            _attributesMarkup = markup;

            // Scan the block tokens and separate matched and unmatched content.
            // If unmatched content exists, it is shown when the block filter is not satisfied.
            var otherwiseFound = false;
            foreach ( var token in tokens )
            {
                var scanToken = token.Replace( " ", "" ).Replace( "-", "" ).ToLower();
                if ( scanToken == "{%otherwise%}" )
                {
                    if ( otherwiseFound )
                    {
                        // If more than one alternate tag exists, throw an error.
                        throw new Exception( "Unexpected {% otherwise %} encountered." );
                    }
                    otherwiseFound = true;
                    continue;
                }

                if ( otherwiseFound )
                {
                    _otherwiseContent += token;
                }
                else
                {
                    _matchContent += token;
                }
            }

            base.OnInitialize( tagName, markup, tokens );
        }

        /// <summary>
        /// Renders the specified context.
        /// </summary>
        /// <param name="context">The context.</param>
        /// <param name="result">The result.</param>
        public override void OnRender( ILavaRenderContext context, TextWriter result )
        {
            try
            {
                _settings.ParseFromMarkup( _attributesMarkup, context );

                var showContent = ShowContentForCurrentRequest( context );

                // Render the internal template, before or after the {% otherwise %} tag if it exists.
                var content = ( showContent ) ? _matchContent : _otherwiseContent;

                if ( !string.IsNullOrEmpty( content ) )
                {
                    var engine = context.GetService<ILavaEngine>();
                    var renderResult = engine.RenderTemplate( content, new LavaRenderParameters { Context = context } );
                    result.Write( renderResult.Text );
                }
            }
            catch ( Exception ex )
            {
                var message = "Personalization block not available. " + ex.Message;

                if ( _renderErrors )
                {
                    result.Write( message );
                }
                else
                {
                    ExceptionLogService.LogException( ex );
                }
            }
        }

        /// <summary>
        /// Determine if the block content should be shown for the current request and user.
        /// </summary>
        /// <param name="context"></param>
        /// <remarks>
        /// Changes to this method should remain synchronised with the Personalize.ShowContentForCurrentRequest() method.
        /// </remarks>
        /// <returns></returns>
        private bool ShowContentForCurrentRequest( ILavaRenderContext context )
        {
<<<<<<< HEAD
#if REVIEW_NET5_0_OR_GREATER
            throw new NotImplementedException();
#else
            var matchType = _settings.GetStringValue( ParameterMatchType, "any" ).ToLower();
=======
            var matchType = _settings.GetString( ParameterMatchType, "any" ).ToLower();
>>>>>>> 94d9687d

            // Apply the request filters if we are processing a HTTP request.
            // Do this first because we may have the opportunity to exit early and avoid retrieving personalization segments.
            bool? requestFilterIsValid = null;
            var requestFilterParameterString = _settings.GetStringOrNull( ParameterRequestFilters )
                ?? _settings.GetString( "requestfilters" );

            if ( !string.IsNullOrWhiteSpace( requestFilterParameterString ) )
            {
                var currentFilterIdList = LavaPersonalizationHelper.GetPersonalizationRequestFilterIdList();
                if ( currentFilterIdList != null )
                {
                    var requiredRequestIdList = RequestFilterCache.GetByKeys( requestFilterParameterString )
                        .Select( ps => ps.Id )
                        .ToList();
                    if ( matchType == "all" )
                    {
                        // All of the specified filters must be matched, so we need to fail for any invalid keys.
                        var requestFilterParameterCount = requestFilterParameterString.SplitDelimitedValues( ",", StringSplitOptions.RemoveEmptyEntries ).Count();
                        requestFilterIsValid = ( requiredRequestIdList.Count == requestFilterParameterCount )
                            && requiredRequestIdList.All( id => currentFilterIdList.Contains( id ) );
                    }
                    else if ( matchType == "none" )
                    {
                        requestFilterIsValid = !requiredRequestIdList.Any( id => currentFilterIdList.Contains( id ) );
                    }
                    else
                    {
                        // Apply default match type of "any".
                        requestFilterIsValid = requiredRequestIdList.Any( id => currentFilterIdList.Contains( id ) );
                    }
                }
            }

            // Check for an early exit to avoid the overhead of processing segments.
            if ( requestFilterIsValid != null )
            {
                if ( requestFilterIsValid.Value )
                {
                    if ( requestFilterIsValid.Value && matchType == "any" )
                    {
                        return true;
                    }
                }
                else
                {
                    if ( matchType != "any" )
                    {
                        // If request filters exist and the match conditions are not satisfied, do not show the content.
                        return false;
                    }
                }
            }

            // Determine if the current block segments match the segments for the user in the current context.
            bool? segmentFilterIsValid = null;
            var segmentParameterString = _settings.GetStringOrNull( ParameterSegments )
                ?? _settings.GetString( "segments" );
            if ( !string.IsNullOrWhiteSpace( segmentParameterString ) )
            {
                // Get personalization segments for the target person.
                var personReference = _settings.GetString( "person" );
                Person person;
                if ( !string.IsNullOrEmpty( personReference ) )
                {
                    person = LavaHelper.GetPersonFromInputParameter( personReference, context );
                }
                else
                {
                    // If the Lava context contains a Person variable, prefer it to the CurrentPerson.
                    // This allows the block to be used in processes where there is no active user.
                    person = context.GetMergeField( "Person" ) as Person;
                    if ( person == null )
                    {
                        person = LavaHelper.GetCurrentPerson( context );
                    }
                }

                var personSegmentIdList = LavaPersonalizationHelper.GetPersonalizationSegmentIdListForContext( context,
                    System.Web.HttpContext.Current,
                    person );

                var requiredSegmentIdList = PersonalizationSegmentCache.GetByKeys( segmentParameterString )
                    .Select( ps => ps.Id )
                    .ToList();
                if ( matchType == "all" )
                {
                    // All of the specified segments must be matched, so we need to fail for any invalid keys.
                    var segmentParameterCount = segmentParameterString.SplitDelimitedValues( ",", StringSplitOptions.RemoveEmptyEntries ).Count();
                    segmentFilterIsValid = ( requiredSegmentIdList.Count == segmentParameterCount )
                        && requiredSegmentIdList.All( id => personSegmentIdList.Contains( id ) );
                }
                else if ( matchType == "none" )
                {
                    segmentFilterIsValid = !requiredSegmentIdList.Any( id => personSegmentIdList.Contains( id ) );
                }
                else
                {
                    // Apply default match type of "any".
                    segmentFilterIsValid = requiredSegmentIdList.Any( id => personSegmentIdList.Contains( id ) );
                }
            }

            // If no parameters are specified for the block, do not show the content.
            if ( requestFilterIsValid == null && segmentFilterIsValid == null )
            {
                return false;
            }

            bool showContent = false;
            if ( matchType == "all" )
            {
                showContent = requestFilterIsValid.GetValueOrDefault( true ) && segmentFilterIsValid.GetValueOrDefault( true );
            }
            else if ( matchType == "any" )
            {
                showContent = requestFilterIsValid.GetValueOrDefault( false ) || segmentFilterIsValid.GetValueOrDefault( false );
            }
            else if ( matchType == "none" )
            {
                showContent = requestFilterIsValid.GetValueOrDefault( true ) && segmentFilterIsValid.GetValueOrDefault( true );
            }

            return showContent;
#endif
        }
    }
}<|MERGE_RESOLUTION|>--- conflicted
+++ resolved
@@ -162,14 +162,10 @@
         /// <returns></returns>
         private bool ShowContentForCurrentRequest( ILavaRenderContext context )
         {
-<<<<<<< HEAD
 #if REVIEW_NET5_0_OR_GREATER
             throw new NotImplementedException();
 #else
-            var matchType = _settings.GetStringValue( ParameterMatchType, "any" ).ToLower();
-=======
             var matchType = _settings.GetString( ParameterMatchType, "any" ).ToLower();
->>>>>>> 94d9687d
 
             // Apply the request filters if we are processing a HTTP request.
             // Do this first because we may have the opportunity to exit early and avoid retrieving personalization segments.
