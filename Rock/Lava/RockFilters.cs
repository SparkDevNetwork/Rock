﻿// <copyright>
// Copyright by the Spark Development Network
//
// Licensed under the Rock Community License (the "License");
// you may not use this file except in compliance with the License.
// You may obtain a copy of the License at
//
// http://www.rockrms.com/license
//
// Unless required by applicable law or agreed to in writing, software
// distributed under the License is distributed on an "AS IS" BASIS,
// WITHOUT WARRANTIES OR CONDITIONS OF ANY KIND, either express or implied.
// See the License for the specific language governing permissions and
// limitations under the License.
// </copyright>
//
using System;
using System.Collections;
using System.Collections.Generic;
using System.Collections.Specialized;
using System.Data.Entity;
using System.Drawing;
using System.Drawing.Imaging;
using System.Dynamic;
using System.Globalization;
using System.IO;
using System.Linq;
using System.Linq.Dynamic;
using System.Reflection;
using System.Runtime.InteropServices;
using System.Text;
using System.Text.RegularExpressions;
using System.Web;
using System.Web.UI.HtmlControls;
using DDay.iCal;
using DotLiquid;
using DotLiquid.Util;
using Humanizer;
using Humanizer.Localisation;
using ImageResizer;
using Newtonsoft.Json;
using Newtonsoft.Json.Converters;
using Rock;
using Rock.Attribute;
using Rock.Data;
using Rock.Model;
using Rock.Web.Cache;
using Rock.Security;
using Rock.Web.UI;
using UAParser;

namespace Rock.Lava
{
    /// <summary>
    /// 
    /// </summary>
    public static class RockFilters
    {
        static Random _randomNumberGenerator = new Random();

        #region String Filters


        /// <summary>
        /// Returns a <see cref="System.String" /> that represents this instance.
        /// </summary>
        /// <param name="input">The input.</param>
        /// <returns>
        /// A <see cref="System.String" /> that represents this instance.
        /// </returns>
        public static string ToString( object input )
        {
            return input?.ToString();
        }

        /// <summary>
        /// Uniques the identifier.
        /// </summary>
        /// <param name="input">The input.</param>
        /// <returns></returns>
        public static string UniqueIdentifier( object input )
        {
            return Guid.NewGuid().ToString();
        }

        /// <summary>
        /// Withes the fallback.
        /// </summary>
        /// <param name="input">The input.</param>
        /// <param name="successText">The success text.</param>
        /// <param name="fallbackText">The fallback text.</param>
        /// <returns></returns>
        public static string WithFallback( object input, string successText, string fallbackText )
        {
            return WithFallback( input, successText, fallbackText, "prepend" );
        }

        /// <summary>
        /// Withes the fallback.
        /// </summary>
        /// <param name="input">The input.</param>
        /// <param name="successText">The success text.</param>
        /// <param name="fallbackText">The fallback text.</param>
        /// <param name="appendOrder">The append order.</param>
        /// <returns></returns>
        public static string WithFallback( object input, string successText, string fallbackText, string appendOrder )
        {
            if ( input == null )
            {
                return fallbackText;
            }
            else
            {
                var inputString = input.ToString();

                if ( string.IsNullOrWhiteSpace( inputString ) )
                {
                    return fallbackText;
                }
                else
                {
                    if ( appendOrder == "prepend" )
                    {
                        return successText + inputString;
                    }
                    else
                    {
                        return inputString + successText;
                    }
                }
            }
        }

        /// <summary>
        /// Returns the right most part of a string of the given length.
        /// </summary>
        /// <param name="input">The input.</param>
        /// <param name="length">The length.</param>
        /// <returns></returns>
        public static string Right( object input, int length )
        {
            if ( input == null )
            {
                return string.Empty;
            }

            var inputString = input.ToString();

            if (inputString.Length <= length )
            {
                return inputString;
            }

            return inputString.Right( length );
        }

        /// <summary>
        /// obfuscate a given email
        /// </summary>
        /// <param name="input"></param>
        /// <returns></returns>
        public static string ObfuscateEmail( string input )
        {
            if ( input == null )
            {
                return null;
            }
            else
            {
                string[] emailParts = input.Split( '@' );

                if ( emailParts.Length != 2 )
                {
                    return input;
                }
                else
                {
                    return string.Format( "{0}xxxxx@{1}", emailParts[0].Substring( 0, 1 ), emailParts[1] );
                }
            }
        }

        /// <summary>
        /// pluralizes string
        /// </summary>
        /// <param name="input"></param>
        /// <returns></returns>
        public static string Pluralize( string input )
        {
            return input == null
                ? input
                : input.Pluralize();
        }

        /// <summary>
        /// convert string to possessive ('s)
        /// </summary>
        /// <param name="input">The input.</param>
        /// <returns></returns>
        public static string Possessive( string input )
        {
            if ( input == null )
            {
                return input;
            }

            return input.ToPossessive();
        }

        /// <summary>
        /// pluralizes string based on the value for quantity
        /// </summary>
        /// <param name="input">The input.</param>
        /// <param name="quantity">The quantity.</param>
        /// <returns></returns>
        public static string PluralizeForQuantity( string input, object quantity )
        {
            if ( input == null )
            {
                return input;
            }

            decimal numericQuantity = 0.0M;
            if ( quantity is string )
            {
                numericQuantity = ( quantity as string ).AsDecimal();
            }
            else
            {
                try
                {
                    numericQuantity = Convert.ToDecimal( quantity );
                }
                catch { }
            }

            if ( numericQuantity > 1 )
            {
                return input.Pluralize();
            }
            else
            {
                return input;
            }
        }

        /// <summary>
        /// convert a integer to a string
        /// </summary>
        /// <param name="input"></param>
        /// <returns></returns>
        public static string ToString( int input )
        {
            return input.ToString();
        }

        /// <summary>
        /// singularize string
        /// </summary>
        /// <param name="input"></param>
        /// <returns></returns>
        public static string Singularize( string input )
        {
            return input == null
                ? input
                : input.Singularize();
        }

        /// <summary>
        /// takes computer-readible-formats and makes them human readable
        /// </summary>
        /// <param name="input"></param>
        /// <returns></returns>
        public static string Humanize( string input )
        {
            return input == null
                ? input
                : input.Humanize();
        }

        /// <summary>
        /// returns sentence in 'Title Case'
        /// </summary>
        /// <param name="input"></param>
        /// <returns></returns>
        public static string TitleCase( string input )
        {
            return input == null
                ? input
                : input.Titleize();
        }

        /// <summary>
        /// returns sentence in 'PascalCase'
        /// </summary>
        /// <param name="input"></param>
        /// <returns></returns>
        public static string ToPascal( string input )
        {
            return input == null
                ? input
                : input.Dehumanize();
        }

        /// <summary>
        /// returns sentence in 'PascalCase'
        /// </summary>
        /// <param name="input"></param>
        /// <returns></returns>
        public static string ToCssClass( string input )
        {
            // list from: https://mathiasbynens.be/notes/css-escapes
            Regex ex = new Regex( @"[&*!""#$%'()+,.\/:;<=>?@\[\]\^`{\|}~\s]");

            if (input == null )
            {
                return input;
            }

            // replace unsupported characters
            input = ex.Replace( input, "-" ).ToLower();

            // remove duplicate instances of dashes (cleanliness is next to... well... it's good)
            input = Regex.Replace( input, "-+", "-" );

            // ensure the class name is valid (starts with a letter or - or _ and is at least 2 characters
            // if not add a x- to correct it and note that it is non-stanard

            ex = new Regex( "-?[_a-zA-Z]+[_a-zA-Z0-9-]*");
            if ( !ex.IsMatch( input ) )
            {
                input = "-x-" + input;
            }
            
            return input;
        }

        /// <summary>
        /// returns sentence in 'Sentence case'
        /// </summary>
        /// <param name="input"></param>
        /// <returns></returns>
        public static string SentenceCase( string input )
        {
            return input == null
                ? input
                : input.Transform( To.SentenceCase );
        }

        /// <summary>
        /// takes 1, 2 and returns 1st, 2nd
        /// </summary>
        /// <param name="input"></param>
        /// <returns></returns>
        public static string NumberToOrdinal( string input )
        {
            if ( input == null )
            {
                return input;
            }

            int number;

            if ( int.TryParse( input, out number ) )
            {
                return number.Ordinalize();
            }
            else
            {
                return input;
            }
        }

        /// <summary>
        /// takes 1,2 and returns one, two
        /// </summary>
        /// <param name="input"></param>
        /// <returns></returns>
        public static string NumberToWords( string input )
        {
            if ( input == null )
            {
                return input;
            }

            int number;

            if ( int.TryParse( input, out number ) )
            {
                return number.ToWords();
            }
            else
            {
                return input;
            }
        }

        /// <summary>
        /// takes 1,2 and returns first, second
        /// </summary>
        /// <param name="input"></param>
        /// <returns></returns>
        public static string NumberToOrdinalWords( string input )
        {
            if ( input == null )
            {
                return input;
            }

            int number;

            if ( int.TryParse( input, out number ) )
            {
                return number.ToOrdinalWords();
            }
            else
            {
                return input;
            }
        }

        /// <summary>
        /// takes 1,2 and returns I, II, IV
        /// </summary>
        /// <param name="input"></param>
        /// <returns></returns>
        public static string NumberToRomanNumerals( string input )
        {
            if ( input == null )
            {
                return input;
            }

            int number;

            if ( int.TryParse( input, out number ) )
            {
                return number.ToRoman();
            }
            else
            {
                return input;
            }
        }

        /// <summary>
        /// formats string to be appropriate for a quantity
        /// </summary>
        /// <param name="input">The input.</param>
        /// <param name="quantity">The quantity.</param>
        /// <returns></returns>
        public static string ToQuantity( string input, object quantity )
        {
            int numericQuantity;
            if ( quantity is string )
            {
                numericQuantity = (int)( ( quantity as string ).AsDecimal() );
            }
            else
            {
                numericQuantity = Convert.ToInt32( quantity );
            }

            return input == null
                ? input
                : input.ToQuantity( numericQuantity );
        }

        /// <summary>
        /// Replace occurrences of a string with another - this is a Rock version on this filter which takes any object
        /// </summary>
        /// <param name="input"></param>
        /// <param name="string"></param>
        /// <param name="replacement"></param>
        /// <returns></returns>
        public static string Replace( object input, object @string, object replacement = null )
        {
            if ( input == null )
            {
                return string.Empty;
            }

            string inputAsString = input.ToString();

            string replacementString = ( replacement ?? string.Empty ).ToString();
            string pattern = Regex.Escape( @string.ToString() );

            /*// escape common regex meta characters
            var listOfRegExChars = new List<string> { ".", "$", "{", "}", "^", "[", "]", "*", @"\", "+", "|", "?", "<", ">" };
            if ( listOfRegExChars.Contains( @string ) )
            {
                @string = @"\" + @string;
            }*/

            if ( string.IsNullOrEmpty( inputAsString ) || string.IsNullOrEmpty( pattern ) )
            {
                return inputAsString;
            }

            return string.IsNullOrEmpty( inputAsString )
                ? inputAsString
                : Regex.Replace( inputAsString, pattern, replacementString );
        }

        /// <summary>
        /// Replace the first occurrence of a string with another - this is a Rock version on this filter which takes any object
        /// </summary>
        /// <param name="input"></param>
        /// <param name="string"></param>
        /// <param name="replacement"></param>
        /// <returns></returns>
        public static string ReplaceFirst( object input, string @string, string replacement = "" )
        {
            if ( input == null )
            {
                return string.Empty;
            }

            string inputAsString = input.ToString();

            if ( string.IsNullOrEmpty( inputAsString ) || string.IsNullOrEmpty( @string ) )
            {
                return inputAsString;
            }

            // escape common regex meta characters
            var listOfRegExChars = new List<string> { ".", "$", "{", "}", "^", "[", "]", "*", @"\", "+", "|", "?", "<", ">" };
            if ( listOfRegExChars.Contains( @string ) )
            {
                @string = @"\" + @string;
            }

            bool doneReplacement = false;
            return Regex.Replace( inputAsString, @string, m =>
            {
                if ( doneReplacement )
                {
                    return m.Value;
                }

                doneReplacement = true;
                return replacement;
            } );
        }

        /// <summary>
        /// Replace the last occurrence of a string with another - this is a Rock version on this filter which takes any object
        /// </summary>
        /// <param name="input">The input.</param>
        /// <param name="search">The search.</param>
        /// <param name="replacement">The replacement.</param>
        /// <returns></returns>
        public static string ReplaceLast( object input, string search, string replacement = "" )
        {
            if ( input == null )
            {
                return string.Empty;
            }

            string inputAsString = input.ToString();

            if ( string.IsNullOrEmpty( inputAsString ) || string.IsNullOrEmpty( search ) )
            {
                return inputAsString;
            }

            int place = inputAsString.LastIndexOf( search );
            if ( place > 0 )
            {
                return inputAsString.Remove( place, search.Length ).Insert( place, replacement );
            }
            else
            {
                return input.ToString();
            }
        }

        /// <summary>
        /// Remove a substring - this is a Rock version on this filter which takes any object
        /// </summary>
        /// <param name="input"></param>
        /// <param name="string"></param>
        /// <returns></returns>
        public static string Remove( object input, string @string )
        {
            if ( input == null )
            {
                return string.Empty;
            }

            string inputAsString = input.ToString();

            return string.IsNullOrWhiteSpace( inputAsString )
                ? inputAsString
                : inputAsString.Replace( @string, string.Empty );
        }

        /// <summary>
        /// Trims the specified input.
        /// </summary>
        /// <param name="input">The input.</param>
        /// <returns></returns>
        public static string Trim( object input )
        {
            if ( input == null )
            {
                return string.Empty;
            }

            return input.ToString().Trim();
        }

        /// <summary>
        /// Remove the first occurrence of a substring - this is a Rock version on this filter which takes any object
        /// </summary>
        /// <param name="input"></param>
        /// <param name="string"></param>
        /// <returns></returns>
        public static string RemoveFirst( object input, string @string )
        {
            if ( input == null )
            {
                return string.Empty;
            }

            string inputAsString = input.ToString();

            return string.IsNullOrWhiteSpace( inputAsString )
                ? inputAsString
                : ReplaceFirst( inputAsString, @string, string.Empty );
        }

        /// <summary>
        /// Appends the specified input.
        /// </summary>
        /// <param name="input">The input.</param>
        /// <param name="string">The string.</param>
        /// <returns></returns>
        public static string Append( object input, object @string )
        {
            if ( input == null )
            {
                return string.Empty;
            }

            if (@string == null )
            {
                return input.ToString();
            }

            string inputAsString = input.ToString();

            return inputAsString == null
                ? inputAsString
                : inputAsString + @string.ToString();
        }

        /// <summary>
        /// Prepend a string to another - this is a Rock version on this filter which takes any object
        /// </summary>
        /// <param name="input"></param>
        /// <param name="string"></param>
        /// <returns></returns>
        public static string Prepend( object input, string @string )
        {
            if ( input == null )
            {
                return string.Empty;
            }

            string inputAsString = input.ToString();

            return inputAsString == null
                ? inputAsString
                : @string + inputAsString;
        }

        /// <summary>
        /// Returns the passed default value if the value is undefined or empty, otherwise the value of the variable
        /// </summary>
        /// <param name="input">The input.</param>
        /// <param name="defaultString">The default string.</param>
        /// <returns></returns>
        public static string Default( object input, string defaultString )
        {
            if ( input == null )
            {
                return defaultString;
            }

            string inputAsString = input.ToString();

            return string.IsNullOrWhiteSpace( inputAsString )
                ? defaultString
                : inputAsString;
        }

        /// <summary>
        /// Decodes an HTML string.
        /// </summary>
        /// <param name="input">The input.</param>
        /// <returns></returns>
        public static string HtmlDecode( string input )
        {
            if ( input == null )
            {
                return null;
            }
            else
            {
                return HttpUtility.HtmlDecode( input );
            }
        }

        /// <summary>
        /// Converts a string to its escaped representation using Uri.EscapeDataString
        /// </summary>
        /// <param name="input">The input.</param>
        /// <returns></returns>
        public static string EscapeDataString( string input )
        {
            if ( input == null )
            {
                return null;
            }
            else
            {
                return Uri.EscapeDataString( input );
            }
        }

        /// <summary>
        /// URLs the encode.
        /// </summary>
        /// <param name="input">The input.</param>
        /// <returns></returns>
        public static string UrlEncode( string input )
        {
            return EscapeDataString( input );
        }

        /// <summary>
        /// Uns the escape data string.
        /// </summary>
        /// <param name="input">The input.</param>
        /// <returns></returns>
        public static string UnescapeDataString( string input )
        {
            if ( input == null )
            {
                return null;
            }
            else
            {
                return Uri.UnescapeDataString( input );
            }
        }

        /// <summary>
        /// URLs the decode.
        /// </summary>
        /// <param name="input">The input.</param>
        /// <returns></returns>
        public static string UrlDecode( string input )
        {
            return UnescapeDataString( input );
        }

        /// <summary>
        /// Tests if the inputted string matches the regex
        /// </summary>
        /// <param name="input">The input.</param>
        /// <param name="expression">The regex expression.</param>
        /// <returns></returns>
        public static bool RegExMatch( string input, string expression )
        {
            if ( input == null )
            {
                return false;
            }

            Regex regex = new Regex( expression );
            Match match = regex.Match( input );

            return match.Success;
        }

        /// <summary>
        /// The slice filter returns a substring, starting at the specified index.
        /// </summary>
        /// <param name="input">The input string.</param>
        /// <param name="start">If the passed index is negative, it is counted from the end of the string.</param>
        /// <param name="length">An optional second parameter can be passed to specify the length of the substring.  If no second parameter is given, a substring of one character will be returned.</param>
        /// <returns></returns>
        public static String Slice( string input, int start, int length = 1 )
        {
            // If a negative start, subtract if from the length
            if ( start < 0 )
            {
                start = input.Length + start;
            }
            // Make sure start is never < 0
            start = start >= 0 ? start : 0;

            // If length takes us off the end, fix it
            length = length > ( input.Length - start ) ? ( input.Length - start ) : length;

            return input.Substring(start, length);
        }

        /// <summary>
        /// Decrypts an encrypted string
        /// </summary>
        /// <param name="input">The input.</param>
        /// <returns></returns>
        public static string Decrypt( string input )
        {
            if ( input == null )
            {
                return input;
            }

            return Rock.Security.Encryption.DecryptString( input );
        }

        /// <summary>
        /// Parse the input string as a URL and then return a specific part of the URL.
        /// </summary>
        /// <param name="input">The string to be parsed as a URL.</param>
        /// <param name="part">The part of the Uri object to retrieve.</param>
        /// <param name="key">Extra parameter used by the QueryParameter key for which query parameter to retrieve.</param>
        /// <returns>A string that identifies the part of the URL that was requested.</returns>
        public static object Url( string input, string part, string key = null )
        {
            if ( string.IsNullOrEmpty( input ) || string.IsNullOrEmpty( part ) )
            {
                return input;
            }

            Uri uri;
            if ( !Uri.TryCreate( input, UriKind.Absolute, out uri ) )
            {
                return string.Empty;
            }

            switch ( part.ToUpper() )
            {
                case "HOST":
                    return uri.Host;

                case "PORT":
                    return uri.Port;

                case "SEGMENTS":
                    return uri.Segments;

                case "SCHEME":
                case "PROTOCOL":
                    return uri.Scheme;

                case "LOCALPATH":
                    return uri.LocalPath;

                case "PATHANDQUERY":
                    return uri.PathAndQuery;

                case "QUERYPARAMETER":
                    if ( key != null )
                    {
                        var parameters = HttpUtility.ParseQueryString( uri.Query );

                        if ( parameters.AllKeys.Contains( key ) )
                        {
                            return parameters[key];
                        }
                    }

                    return string.Empty;

                case "URL":
                    return uri.ToString();

                default:
                    return string.Empty;
            }
        }

        /// <summary>
        /// Sanitizes a SQL string by replacing any occurrences of "'" with "''".
        /// </summary>
        /// <param name="input">The input.</param>
        /// <returns>Sanitized string that can be used in a SQL statement.</returns>
        /// <example>{% sql %}SELECT * FROM [Person] WHERE [LastName] = '{{ Name | SanitizeSql }}'{% endsql %}</example>
        public static string SanitizeSql( string input )
        {
            if ( input == null )
            {
                return input;
            }

            return input.Replace( "'", "''" );
        }

        #endregion

        #region DateTime Filters

        /// <summary>
        /// Formats a date using a .NET date format string
        /// </summary>
        /// <param name="input"></param>
        /// <param name="format"></param>
        /// <returns></returns>
        public static string Date( object input, string format )
        {
            if ( input == null )
            {
                return null;
            }

            if ( input.ToString() == "Now" )
            {
                input = RockDateTime.Now.ToString( "yyyy-MM-dd HH:mm:ss.fff", CultureInfo.InvariantCulture );
            }

            if ( string.IsNullOrWhiteSpace( format ) ) 
            {
                return input.ToString();
            }

            // if format string is one character add a space since a format string can't be a single character http://msdn.microsoft.com/en-us/library/8kb3ddd4.aspx#UsingSingleSpecifiers
            if ( format.Length == 1 )
            {
                format = " " + format;
            }

            var inputDateTime = input.ToString().AsDateTime();

            // Check for invalid date
            if (! inputDateTime.HasValue )
            {
                return input.ToString().Trim();
            }

            // Consider special 'Standard Date' format
            if ( format == "sd" )
            {
                return inputDateTime.Value.ToShortDateString();
            }

            // Consider special 'Standard Time' format
            if ( format == "st" )
            {
                return inputDateTime.Value.ToShortTimeString();
            }

            return Liquid.UseRubyDateFormat ? inputDateTime.Value.ToStrFTime( format ).Trim() : inputDateTime.Value.ToString( format ).Trim();
        }

        /// <summary>
        /// Sundays the date.
        /// </summary>
        /// <param name="input">The input.</param>
        /// <returns></returns>
        public static string SundayDate( object input )
        {
            if ( input == null )
            {
                return null;
            }

            DateTime date = DateTime.MinValue;

            if ( input.ToString() == "Now" )
            {
                date = RockDateTime.Now;
            }
            else
            {
                if ( !DateTime.TryParse( input.ToString(), out date ) )
                {
                    return null;
                }
            }

            if ( date != DateTime.MinValue )
            {
                return date.SundayDate().ToShortDateString();
            } else
            {
                return null;
            }
        }

        /// <summary>
        /// Returns the occurrence Dates from an iCal string or list.
        /// </summary>
        /// <param name="input">The input is either an iCal string or a list of iCal strings.</param>
        /// <param name="option">The quantity option (either an integer or "all").</param>
        /// <returns>a list of datetimes</returns>
        public static List<DateTime> DatesFromICal( object input, object option = null )
        {
            return DatesFromICal( input, option, endDateTimeOption: null );
        }

        /// <summary>
        /// Returns the occurrence Dates from an iCal string or list.
        /// </summary>
        /// <param name="input">The input is either an iCal string or a list of iCal strings.</param>
        /// <param name="option">The quantity option (either an integer or "all").</param>
        /// <param name="endDateTimeOption">The 'enddatetime' option if supplied will return the ending datetime of the occurrence; otherwise the start datetime is returned.</param>
        /// <returns>a list of datetimes</returns>
        public static List<DateTime> DatesFromICal( object input, object option = null, object endDateTimeOption = null )
        {
            // if no option was specified, default to returning just 1 (to preserve previous behavior)
            option = option ?? 1;

            int returnCount = 1;
            if ( option.GetType() == typeof( int ) )
            {
                returnCount = ( int )option;
            }
            else if ( option.GetType() == typeof( string ) )
            {
                // if a string of "all" is specified for the option, return all of the dates
                if ( string.Equals( ( string )option, "all", StringComparison.OrdinalIgnoreCase ) )
                {
                    returnCount = int.MaxValue;
                }
            }

            bool useEndDateTime = ( endDateTimeOption is string && ( string ) endDateTimeOption == "enddatetime" );

            List<DateTime> nextOccurrences = new List<DateTime>();

            if ( input is string )
            {
                nextOccurrences = GetOccurrenceDates( ( string )input, returnCount, useEndDateTime );
            }
            else if ( input is IList )
            {
                foreach ( var item in input as IList )
                {
                    if ( item is string )
                    {
                        nextOccurrences.AddRange( GetOccurrenceDates( ( string )item, returnCount, useEndDateTime ) );
                    }
                }
            }

            nextOccurrences.Sort( ( a, b ) => a.CompareTo( b ) );

            return nextOccurrences.Take( returnCount ).ToList();
        }

        /// <summary>
        /// Gets the occurrence dates.
        /// </summary>
        /// <param name="iCalString">The i cal string.</param>
        /// <param name="returnCount">The return count.</param>
        /// <param name="useEndDateTime">if set to <c>true</c> uses the EndTime in the returned dates; otherwise it uses the StartTime.</param>
        /// <returns>a list of datetimes</returns>
        private static List<DateTime> GetOccurrenceDates( string iCalString, int returnCount, bool useEndDateTime = false )
        {
            iCalendar calendar = iCalendar.LoadFromStream( new StringReader( iCalString ) ).First() as iCalendar;
            DDay.iCal.Event calendarEvent = calendar.Events[0] as Event;

            if ( ! useEndDateTime && calendarEvent.DTStart != null )
            {
                List<Occurrence> dates = calendar.GetOccurrences( RockDateTime.Now, RockDateTime.Now.AddYears( 1 ) ).Take( returnCount ).ToList();
                return dates.Select( d => d.Period.StartTime.Value ).ToList();
            }
            else if ( useEndDateTime && calendarEvent.DTEnd != null )
            {
                List<Occurrence> dates = calendar.GetOccurrences( RockDateTime.Now, RockDateTime.Now.AddYears( 1 ) ).Take( returnCount ).ToList();
                return dates.Select( d => d.Period.EndTime.Value ).ToList();
            }
            else
            {
                return new List<DateTime>();
            }
        }

        /// <summary>
        /// Adds a time interval to a date
        /// </summary>
        /// <param name="input">The input.</param>
        /// <param name="amount">The amount.</param>
        /// <param name="interval">The interval.</param>
        /// <returns></returns>
        public static DateTime? DateAdd( object input, int amount, string interval = "d" )
        {
            DateTime? date = null;

            if ( input == null )
            {
                return null;
            }

            if ( input.ToString() == "Now" )
            {
                date = RockDateTime.Now;
            }
            else
            {
                DateTime d;
                bool success = DateTime.TryParse( input.ToString(), out d );
                if ( success )
                {
                    date = d;
                }
            }

            if ( date.HasValue )
            {
                switch ( interval )
                {
                    case "y":
                        date = date.Value.AddYears( amount );
                        break;
                    case "M":
                        date = date.Value.AddMonths( amount );
                        break;
                    case "w":
                        date = date.Value.AddDays( amount * 7 );
                        break;
                    case "d":
                        date = date.Value.AddDays( amount );
                        break;
                    case "h":
                        date = date.Value.AddHours( amount );
                        break;
                    case "m":
                        date = date.Value.AddMinutes( amount );
                        break;
                    case "s":
                        date = date.Value.AddSeconds( amount );
                        break;
                }
            }

            return date;
        }

        /// <summary>
        /// takes a date time and compares it to RockDateTime.Now and returns a human friendly string like 'yesterday' or '2 hours ago'
        /// </summary>
        /// <param name="input">The input.</param>
        /// <param name="compareDate">The compare date.</param>
        /// <returns></returns>
        public static string HumanizeDateTime( object input, object compareDate = null )
        {
            if ( input == null )
            {
                return string.Empty;
            }

            DateTime dtInput;
            DateTime dtCompare;

            if ( input != null && input is DateTime )
            {
                dtInput = (DateTime)input;
            }
            else
            {
                if ( input == null || !DateTime.TryParse( input.ToString(), out dtInput ) )
                {
                    return string.Empty;
                }
            }

            if ( compareDate == null || !DateTime.TryParse( compareDate.ToString(), out dtCompare ) )
            {
                dtCompare = RockDateTime.Now;
            }

            return dtInput.Humanize( true, dtCompare );
        }

        /// <summary>
        /// Dayses from now.
        /// </summary>
        /// <param name="input">The input.</param>
        /// <returns></returns>
        public static string DaysFromNow( object input )
        {
            DateTime dtInputDate = GetDateFromObject( input ).Date;
            DateTime dtCompareDate = RockDateTime.Now.Date;

            int daysDiff = ( dtInputDate - dtCompareDate ).Days;

            string response = string.Empty;

            switch ( daysDiff )
            {
                case -1:
                    {
                        response = "yesterday";
                        break;
                    }

                case 0:
                    {
                        response = "today";
                        break;
                    }

                case 1:
                    {
                        response = "tomorrow";
                        break;
                    }

                default:
                    {
                        if ( daysDiff > 0 )
                        {
                            response = string.Format( "in {0} days", daysDiff );
                        }
                        else
                        {
                            response = string.Format( "{0} days ago", daysDiff * -1 );
                        }

                        break;
                    }
            }

            return response;
        }

        /// <summary>
        /// Days in month
        /// </summary>
        /// <param name="input">The input.</param>
        /// <param name="oMonth">The o month.</param>
        /// <param name="oYear">The o year.</param>
        /// <returns></returns>
        public static int? DaysInMonth( object input, object oMonth = null, object oYear = null )
        {
            int? month;
            int? year;

            if (input.ToString().IsNotNullOrWhiteSpace() )
            {
                DateTime? date;

                if (input.ToString().ToLower() == "now" )
                {
                    date = RockDateTime.Now;
                }
                else
                {
                    date = input.ToString().AsDateTime();
                }

                if (date.HasValue )
                {
                    month = date.Value.Month;
                    year = date.Value.Year;
                }
                else
                {
                    return null;
                }
            }
            else
            {
                if ( oYear == null )
                {
                    year = RockDateTime.Now.Year;
                }
                else
                {
                    year = oYear.ToString().AsIntegerOrNull();
                }

                month = oMonth.ToString().AsIntegerOrNull();
            }

            if ( month.HasValue && year.HasValue )
            {
                return System.DateTime.DaysInMonth( year.Value, month.Value );
            }

            return null;
        }

        /// <summary>
        /// takes two datetimes and humanizes the difference like '1 day'. Supports 'Now' as end date
        /// </summary>
        /// <param name="sStartDate">The s start date.</param>
        /// <param name="sEndDate">The s end date.</param>
        /// <param name="precision">The precision.</param>
        /// <returns></returns>
        public static string HumanizeTimeSpan( object sStartDate, object sEndDate, object precision )
        {
            if ( precision is String )
            {
                return HumanizeTimeSpan( sStartDate, sEndDate, precision.ToString(), "min" );
            }

            int precisionUnit = 1;

            if ( precision is int )
            {
                precisionUnit = (int)precision;
            }

            DateTime startDate = GetDateFromObject( sStartDate );
            DateTime endDate = GetDateFromObject( sEndDate );

            if ( startDate != DateTime.MinValue && endDate != DateTime.MinValue )
            {
                TimeSpan difference = endDate - startDate;
                return difference.Humanize( precisionUnit );
            }
            else
            {
                return "Could not parse one or more of the dates provided into a valid DateTime";
            }
        }

        /// <summary>
        /// Humanizes the time span.
        /// </summary>
        /// <param name="sStartDate">The s start date.</param>
        /// <param name="sEndDate">The s end date.</param>
        /// <param name="unit">The minimum unit.</param>
        /// <param name="direction">The direction.</param>
        /// <returns></returns>
        public static string HumanizeTimeSpan( object sStartDate, object sEndDate, string unit = "Day", string direction = "min" )
        {
            DateTime startDate = GetDateFromObject( sStartDate );
            DateTime endDate = GetDateFromObject( sEndDate );

            TimeUnit unitValue = TimeUnit.Day;

            switch ( unit )
            {
                case "Year":
                    unitValue = TimeUnit.Year;
                    break;
                case "Month":
                    unitValue = TimeUnit.Month;
                    break;
                case "Week":
                    unitValue = TimeUnit.Week;
                    break;
                case "Day":
                    unitValue = TimeUnit.Day;
                    break;
                case "Hour":
                    unitValue = TimeUnit.Hour;
                    break;
                case "Minute":
                    unitValue = TimeUnit.Minute;
                    break;
                case "Second":
                    unitValue = TimeUnit.Second;
                    break;
            }

            if ( startDate != DateTime.MinValue && endDate != DateTime.MinValue )
            {
                TimeSpan difference = endDate - startDate;

                if ( direction.ToLower() == "max" )
                {
                    return difference.Humanize( maxUnit: unitValue );
                }
                else
                {
                    return difference.Humanize( minUnit: unitValue );
                }
            }
            else
            {
                return "Could not parse one or more of the dates provided into a valid DateTime";
            }
        }

        /// <summary>
        /// Gets the date from object.
        /// </summary>
        /// <param name="date">The date.</param>
        /// <returns></returns>
        private static DateTime GetDateFromObject( object date )
        {
            DateTime oDateTime = DateTime.MinValue;

            if ( date is String )
            {
                if ( (string)date == "Now" )
                {
                    return RockDateTime.Now;
                }
                else
                {
                    if ( DateTime.TryParse( (string)date, out oDateTime ) )
                    {
                        return oDateTime;
                    }
                    else
                    {
                        return DateTime.MinValue;
                    }
                }
            }
            else if ( date is DateTime )
            {
                return (DateTime)date;
            }

            return DateTime.MinValue;
        }

        /// <summary>
        /// takes two datetimes and returns the difference in the unit you provide
        /// </summary>
        /// <param name="sStartDate">The s start date.</param>
        /// <param name="sEndDate">The s end date.</param>
        /// <param name="unit">The unit.</param>
        /// <returns></returns>
        public static Int64? DateDiff( object sStartDate, object sEndDate, string unit )
        {
            DateTime startDate = GetDateFromObject( sStartDate );
            DateTime endDate = GetDateFromObject( sEndDate );

            if ( startDate != DateTime.MinValue && endDate != DateTime.MinValue )
            {
                TimeSpan difference = endDate - startDate;

                switch ( unit )
                {
                    case "d":
                        return (Int64)difference.TotalDays;
                    case "h":
                        return (Int64)difference.TotalHours;
                    case "m":
                        return (Int64)difference.TotalMinutes;
                    case "M":
                        return (Int64)GetMonthsBetween( startDate, endDate );
                    case "Y":
                        return (Int64)( endDate.Year - startDate.Year );
                    case "s":
                        return (Int64)difference.TotalSeconds;
                    default:
                        return null;
                }
            }
            else
            {
                return null;
            }
        }

        private static int GetMonthsBetween( DateTime from, DateTime to )
        {
            if ( from > to )
            {
                return GetMonthsBetween( to, from );
            }

            var monthDiff = Math.Abs( ( to.Year * 12 + ( to.Month - 1 ) ) - ( from.Year * 12 + ( from.Month - 1 ) ) );

            if ( from.AddMonths( monthDiff ) > to || to.Day < from.Day )
            {
                return monthDiff - 1;
            }
            else
            {
                return monthDiff;
            }
        }

        /// <summary>
        /// Sets the time to midnight on the date provided.
        /// </summary>
        /// <param name="input">The input.</param>
        /// <returns></returns>
        public static DateTime? ToMidnight( object input )
        {
            if (input == null )
            {
                return null;
            }

            if ( input is DateTime )
            {
                return ( ( DateTime ) input ).Date;
            }

            if (input.ToString() == "Now" )
            {
                return RockDateTime.Now.Date;
            }
            else
            {
                DateTime date;

                if (DateTime.TryParse( input.ToString(), out date ) )
                {
                    return date.Date;
                }
            }

            return null;
        }

        /// <summary>
        /// Nexts the day of the week.
        /// </summary>
        /// <param name="input">The input.</param>
        /// <param name="sDayOfWeek">The s day of week.</param>
        /// <param name="includeCurrentDay">if set to <c>true</c> [include current day].</param>
        /// <param name="numberOfWeeks">The number of weeks.</param>
        /// <returns></returns>
        public static DateTime? NextDayOfTheWeek( object input, string sDayOfWeek, bool includeCurrentDay = false, int numberOfWeeks = 1 )
        {
            DateTime date;
            DayOfWeek dayOfWeek;

            if ( input == null )
            {
                return null;
            }

            // Get the date value
            if ( input is DateTime )
            {
                date = ( DateTime ) input;
            }
            else
            {
                if ( input.ToString() == "Now" )
                {
                    date = RockDateTime.Now;
                }
                else
                {
                    DateTime.TryParse( input.ToString(), out date );
                }
            }

            if ( date == null )
            {
                return null;
            }

            // Get the day of week value
            if ( !Enum.TryParse( sDayOfWeek, out dayOfWeek ) )
            {
                return null;
            }

            // Calculate the offset
            int daysUntilWeekDay;

            if ( includeCurrentDay )
            {
                daysUntilWeekDay = ( (int) dayOfWeek - (int) date.DayOfWeek + 7 ) % 7;
            }
            else
            {
                daysUntilWeekDay = ( ( ( (int) dayOfWeek - 1 ) - (int) date.DayOfWeek + 7 ) % 7 ) + 1;
            }

            return date.AddDays( daysUntilWeekDay * numberOfWeeks );
        }

        /// <summary>
        /// Days until a given date.
        /// </summary>
        /// <param name="input">The input.</param>
        /// <returns></returns>
        public static int? DaysUntil( object input )
        {
            DateTime date;

            if ( input == null )
            {
                return null;
            }

            if ( input is DateTime )
            {
                date = ( DateTime ) input;
            }
            else
            {
                DateTime.TryParse( input.ToString(), out date );
            }

            if ( date == null )
            {
                return null;
            }

            return ( date - RockDateTime.Now ).Days;
        }

        /// <summary>
        /// Days the since a given date.
        /// </summary>
        /// <param name="input">The input.</param>
        /// <returns></returns>
        public static int? DaysSince( object input )
        {
            var days = DaysUntil( input );

            if ( days.HasValue )
            {
                return days.Value * -1;
            }

            return null;
        }

        #endregion

        #region Number Filters

        /// <summary>
        /// Formats the specified input.
        /// </summary>
        /// <param name="input">The input.</param>
        /// <param name="format">The format.</param>
        /// <returns></returns>
        public static string Format( object input, string format )
        {
            if ( input == null )
            {
                return null;
            }
            else if ( string.IsNullOrWhiteSpace( format ) )
            {
                return input.ToString();
            }

            return string.Format( "{0:" + format + "}", input );
        }

        /// <summary>
        /// Formats the specified input as currency using the CurrencySymbol from Global Attributes
        /// </summary>
        /// <param name="input">The input.</param>
        /// <returns></returns>
        public static string FormatAsCurrency( object input )
        {
            if ( input == null )
            {
                return null;
            }

            if ( input is string )
            {
                // if the input is a string, just append the currency symbol to the front, even if it can't be converted to a number
                var currencySymbol = GlobalAttributesCache.Value( "CurrencySymbol" );
                return string.Format( "{0}{1}", currencySymbol, input );
            }
            else
            {
                // if the input an integer, decimal, double or anything else that can be parsed as a decimal, format that
                decimal? inputAsDecimal = input.ToString().AsDecimalOrNull();
                return inputAsDecimal.FormatAsCurrency();
            }
        }

        /// <summary>
        /// Addition - Overriding this to change the logic. The default filter will concat if the type is 
        /// string. This one does the math if the input can be parsed as a int
        /// </summary>
        /// <param name="input"></param>
        /// <param name="operand"></param>
        /// <returns></returns>
        public static object Plus( object input, object operand )
        {
            if ( input == null || operand == null )
            {
                return input;
            }

            int intInput = -1;
            int intOperand = -1;
            decimal iInput = -1;
            decimal iOperand = -1;

            // If both input and operand are INTs keep the return an int.
            if ( int.TryParse( input.ToString(), out intInput ) && int.TryParse( operand.ToString(), out intOperand ) )
            {
                return intInput + intOperand;
            }
            else if ( decimal.TryParse( input.ToString(), out iInput ) && decimal.TryParse( operand.ToString(), out iOperand ) )
            {
                return iInput + iOperand;
            }
            else
            {
                return string.Concat( input, operand );
            }
        }

        /// <summary>
        /// Minus - Overriding this to change the logic. This one does the math if the input can be parsed as a int
        /// </summary>
        /// <param name="input"></param>
        /// <param name="operand"></param>
        /// <returns></returns>
        public static object Minus( object input, object operand )
        {
            if ( input == null || operand == null  )
            {
                return input;
            }

            int intInput = -1;
            int intOperand = -1;
            decimal iInput = -1;
            decimal iOperand = -1;

            // If both input and operand are INTs keep the return an int.
            if ( int.TryParse( input.ToString(), out intInput ) && int.TryParse( operand.ToString(), out intOperand ) )
            {
                return intInput - intOperand;
            }
            else if ( decimal.TryParse( input.ToString(), out iInput ) && decimal.TryParse( operand.ToString(), out iOperand ) )
            {
                return iInput - iOperand;
            }
            else
            {
                return 0;
            }
        }

        /// <summary>
        /// Times - Overriding this to change the logic. This one does the math if the input can be parsed as a int or decimal.
        /// </summary>
        /// <param name="input"></param>
        /// <param name="operand"></param>
        /// <returns></returns>
        public static object Times( object input, object operand )
        {
            if ( input == null || operand == null )
            {
                return input;
            }

            int intInput = -1;
            int intOperand = -1;
            decimal iInput = -1;
            decimal iOperand = -1;

            // If both input and operand are INTs keep the return an int.
            if ( int.TryParse( input.ToString(), out intInput ) && int.TryParse( operand.ToString(), out intOperand ) )
            {
                return intInput * intOperand;
            }
            else if ( decimal.TryParse( input.ToString(), out iInput ) && decimal.TryParse( operand.ToString(), out iOperand ) )
            {
                return iInput * iOperand;
            }
            else
            {
                return Enumerable.Repeat( (string)input, (int)operand );
            }
        }

        /// <summary>
        /// Divideds the by.
        /// </summary>
        /// <param name="input">The input.</param>
        /// <param name="operand">The operand.</param>
        /// <param name="precision">The precision.</param>
        /// <returns></returns>
        public static object DividedBy( object input, object operand, int precision = 2 )
        {
            if ( input == null || operand == null )
            {
                return null;
            }

            try
            {
                decimal dInput = 0;
                decimal dOperand = 0;

                if ( decimal.TryParse( input.ToString(), out dInput ) && decimal.TryParse( operand.ToString(), out dOperand ) )
                {
                    decimal result = ( dInput / dOperand );
                    return decimal.Round( result, precision );
                }

                return "Could not convert input to number";
            }
            catch ( Exception ex )
            {
                return ex.Message;
            }
        }

        /// <summary>
        /// Floors the specified input.
        /// </summary>
        /// <param name="input">The input.</param>
        /// <returns></returns>
        public static object Floor( object input )
        {
            if ( input == null )
            {
                return input;
            }

            decimal iInput = -1;

            if ( decimal.TryParse( input.ToString(), out iInput ) )
            {
                return decimal.Floor( iInput );
            }
            else
            {
                return "Could not convert input to number to round";
            }
        }

        /// <summary>
        /// Ceilings the specified input.
        /// </summary>
        /// <param name="input">The input.</param>
        /// <returns></returns>
        public static object Ceiling( object input )
        {
            if ( input == null )
            {
                return input;
            }

            decimal iInput = -1;

            if ( decimal.TryParse( input.ToString(), out iInput ) )
            {
                return decimal.Ceiling( iInput );
            }
            else
            {
                return "Could not convert input to number to round";
            }
        }

        #endregion

        #region Attribute Filters

        /// <summary>
        /// DotLiquid Attribute Filter
        /// </summary>
        /// <param name="context">The context.</param>
        /// <param name="input">The input.</param>
        /// <param name="attributeKey">The attribute key.</param>
        /// <param name="qualifier">The qualifier.</param>
        /// <returns></returns>
        public static object Attribute( DotLiquid.Context context, object input, string attributeKey, string qualifier = "" )
        {
            Attribute.IHasAttributes item = null;

            if ( input == null || attributeKey == null )
            {
                return string.Empty;
            }

            AttributeCache attribute = null;
            string rawValue = string.Empty;
            int? entityId = null;

            // If Input is "Global" then look for a global attribute with key
            if ( input.ToString().Equals( "Global", StringComparison.OrdinalIgnoreCase ) )
            {
                var globalAttributeCache = GlobalAttributesCache.Get();
                attribute = globalAttributeCache.Attributes
                    .FirstOrDefault( a => a.Key.Equals( attributeKey, StringComparison.OrdinalIgnoreCase ) );
                if ( attribute != null )
                {
                    // Get the value
                    string theValue = globalAttributeCache.GetValue( attributeKey );
                    if ( theValue.HasMergeFields() )
                    {
                        // Global attributes may reference other global attributes, so try to resolve this value again
                        var mergeFields = new Dictionary<string, object>();
                        if ( context.Environments.Count > 0 )
                        {
                            foreach( var keyVal in context.Environments[0] )
                            {
                                mergeFields.Add( keyVal.Key, keyVal.Value );
                            }
                        }
                        rawValue = theValue.ResolveMergeFields( mergeFields );
                    }
                    else
                    {
                        rawValue = theValue;
                    }
                }
            }

            // If input is an object that has attributes, find its attribute value
            else
            {
                if ( input is Attribute.IHasAttributes )
                {
                    item = (Attribute.IHasAttributes)input;
                }
                else if ( input is IHasAttributesWrapper )
                {
                    item = ( (IHasAttributesWrapper)input ).HasAttributesEntity;
                }

                if ( item != null )
                {
                    if ( item.Attributes == null )
                    {
                        item.LoadAttributes();
                    }

                    if ( item.Attributes.ContainsKey( attributeKey ) )
                    {
                        attribute = item.Attributes[attributeKey];
                        rawValue = item.AttributeValues[attributeKey].Value;
                        entityId = item.Id;
                    }
                }
            }

            // If valid attribute and value were found
            if ( attribute != null && !string.IsNullOrWhiteSpace( rawValue ) )
            {
                Person currentPerson = GetCurrentPerson( context );

                if ( attribute.IsAuthorized( Authorization.VIEW, currentPerson ) )
                {
                    // Check qualifier for 'Raw' if present, just return the raw unformatted value
                    if ( qualifier.Equals( "RawValue", StringComparison.OrdinalIgnoreCase ) )
                    {
                        return rawValue;
                    }

                    // Check qualifier for 'Url' and if present and attribute's field type is a ILinkableFieldType, then return the formatted url value
                    var field = attribute.FieldType.Field;
                    if ( qualifier.Equals( "Url", StringComparison.OrdinalIgnoreCase ) && field is Rock.Field.ILinkableFieldType )
                    {
                        return ( (Rock.Field.ILinkableFieldType)field ).UrlLink( rawValue, attribute.QualifierValues );
                    }

                    // check if attribute is a key value list and return a collection of key/value pairs
                    if ( field is Rock.Field.Types.KeyValueListFieldType )
                    {
                        var keyValueField = (Rock.Field.Types.KeyValueListFieldType)field;

                        return keyValueField.GetValuesFromString( null, rawValue, attribute.QualifierValues, false );
                    }

                    // If qualifier was specified, and the attribute field type is an IEntityFieldType, try to find a property on the entity
                    if ( !string.IsNullOrWhiteSpace( qualifier ) && field is Rock.Field.IEntityFieldType )
                    {
                        IEntity entity = ( (Rock.Field.IEntityFieldType)field ).GetEntity( rawValue );
                        if ( entity != null )
                        {
                            if ( qualifier.Equals( "object", StringComparison.OrdinalIgnoreCase ) )
                            {
                                return entity;
                            }
                            else
                            {
                                return entity.GetPropertyValue( qualifier ).ToStringSafe();
                            }
                        }
                    }

                    // Otherwise return the formatted value
                    return field.FormatValue( null, attribute.EntityTypeId, entityId, rawValue, attribute.QualifierValues, false );
                }
            }

            return string.Empty;
        }

        /// <summary>
        /// Properties the specified context.
        /// </summary>
        /// <param name="context">The context.</param>
        /// <param name="input">The input.</param>
        /// <param name="propertyKey">The property key.</param>
        /// <param name="qualifier">The qualifier.</param>
        /// <returns></returns>
        public static object Property( DotLiquid.Context context, object input, string propertyKey, string qualifier = "" )
        {
            if ( input != null )
            {
                if ( input is IDictionary<string, object> )
                {
                    var dictionaryObject = input as IDictionary<string, object>;
                    if ( dictionaryObject.ContainsKey( propertyKey ) )
                    {
                        return dictionaryObject[ propertyKey];
                    }
                }

                return input.GetPropertyValue( propertyKey );
            }

            return string.Empty;
        }

        #endregion

        #region Person Filters

        /// <summary>
        /// Sets the person preference.
        /// </summary>
        /// <param name="context">The context.</param>
        /// <param name="input">The input.</param>
        /// <param name="settingKey">The setting key.</param>
        /// <param name="settingValue">The setting value.</param>
        public static void SetUserPreference( DotLiquid.Context context, object input, string settingKey, string settingValue )
        {
            Person person = null;

            if (input is int )
            {
                person = new PersonService( new RockContext() ).Get( (int)input ); 
            }
            else if (input is Person )
            {
                person = (Person)input;
            }

            if (person != null )
            {
                PersonService.SaveUserPreference( person, settingKey, settingValue );
            }
        }

        /// <summary>
        /// Gets the person preference.
        /// </summary>
        /// <param name="context">The context.</param>
        /// <param name="input">The input.</param>
        /// <param name="settingKey">The setting key.</param>
        /// <returns></returns>
        public static string GetUserPreference( DotLiquid.Context context, object input, string settingKey )
        {
            Person person = null;

            if ( input is int )
            {
                person = new PersonService( new RockContext() ).Get( (int)input );
            }
            else if ( input is Person )
            {
                person = (Person)input;
            }

            if ( person != null )
            {
                return PersonService.GetUserPreference( person, settingKey );
            }

            return string.Empty;
        }

        /// <summary>
        /// Deletes the user preference.
        /// </summary>
        /// <param name="context">The context.</param>
        /// <param name="input">The input.</param>
        /// <param name="settingKey">The setting key.</param>
        public static void DeleteUserPreference( DotLiquid.Context context, object input, string settingKey )
        {
            Person person = null;

            if ( input is int )
            {
                person = new PersonService( new RockContext() ).Get( (int)input );
            }
            else if ( input is Person )
            {
                person = (Person)input;
            }

            if ( person != null )
            {
                PersonService.DeleteUserPreference( person, settingKey );
            }
        }

        /// <summary>
        /// Persons the by identifier.
        /// </summary>
        /// <param name="context">The context.</param>
        /// <param name="input">The input.</param>
        /// <returns></returns>
        public static Person PersonById( DotLiquid.Context context, object input )
        {
            if ( input == null )
            {
                return null;
            }

            int personId = -1;

            if ( !Int32.TryParse( input.ToString(), out personId ) )
            {
                return null;
            }

            var rockContext = new RockContext();

            return new PersonService( rockContext ).Get( personId );
        }

        /// <summary>
        /// Persons the by unique identifier.
        /// </summary>
        /// <param name="context">The context.</param>
        /// <param name="input">The input.</param>
        /// <returns></returns>
        public static Person PersonByGuid( DotLiquid.Context context, object input )
        {
            if ( input == null )
            {
                return null;
            }

            Guid? personGuid = input.ToString().AsGuidOrNull();

            if ( personGuid.HasValue )
            {
                var rockContext = new RockContext();

                return new PersonService( rockContext ).Get( personGuid.Value );
            }
            else
            {
                return null;
            }
        }

        /// <summary>
        /// Loads a person by their alias guid
        /// </summary>
        /// <param name="context">The context.</param>
        /// <param name="input">The input.</param>
        /// <returns></returns>
        public static Person PersonByAliasGuid( DotLiquid.Context context, object input )
        {
            if ( input == null )
            {
                return null;
            }

            Guid? personAliasGuid = input.ToString().AsGuidOrNull();

            if ( personAliasGuid.HasValue )
            {
                var rockContext = new RockContext();

                return new PersonAliasService( rockContext ).Get( personAliasGuid.Value ).Person;
            }
            else
            {
                return null;
            }
        }

        /// <summary>
        /// Persons the by alias identifier.
        /// </summary>
        /// <param name="context">The context.</param>
        /// <param name="input">The input.</param>
        /// <returns></returns>
        public static Person PersonByAliasId( DotLiquid.Context context, object input )
        {
            if ( input == null )
            {
                return null;
            }

            int personAliasId = -1;

            if ( !Int32.TryParse( input.ToString(), out personAliasId ) )
            {
                return null;
            }

            var rockContext = new RockContext();

            return new PersonAliasService( rockContext ).Get( personAliasId ).Person;
        }

        /// <summary>
        /// Gets the parents of the person
        /// </summary>
        /// <param name="context">The context.</param>
        /// <param name="input">The input.</param>
        /// <returns></returns>
        public static List<Person> Parents( DotLiquid.Context context, object input )
        {
            Person person = GetPerson( input );

            if ( person != null )
            {
                Guid adultGuid = Rock.SystemGuid.GroupRole.GROUPROLE_FAMILY_MEMBER_ADULT.AsGuid();
                var parents = new PersonService( new RockContext() ).GetFamilyMembers( person.Id ).Where( m => m.GroupRole.Guid == adultGuid ).Select( a => a.Person );
                return parents.ToList();
            }

            return new List<Person>();
        }

        /// <summary>
        /// Gets the children of the person
        /// </summary>
        /// <param name="context">The context.</param>
        /// <param name="input">The input.</param>
        /// <returns></returns>
        public static List<Person> Children( DotLiquid.Context context, object input )
        {
            Person person = GetPerson( input );

            if ( person != null )
            {
                Guid childGuid = Rock.SystemGuid.GroupRole.GROUPROLE_FAMILY_MEMBER_CHILD.AsGuid();
                var children = new PersonService( new RockContext() ).GetFamilyMembers( person.Id ).Where( m => m.GroupRole.Guid == childGuid ).Select( a => a.Person );
                return children.ToList();
            }

            return new List<Person>();
        }

        /// <summary>
        /// Gets an address for a person object
        /// </summary>
        /// <param name="context">The context.</param>
        /// <param name="input">The input.</param>
        /// <param name="addressType">Type of the address.</param>
        /// <param name="qualifier">The qualifier.</param>
        /// <returns></returns>
        public static string Address( DotLiquid.Context context, object input, string addressType, string qualifier = "" )
        {
            Person person = GetPerson( input );

            if ( person != null )
            {
                var familyGroupTypeId = GroupTypeCache.Get( Rock.SystemGuid.GroupType.GROUPTYPE_FAMILY ).Id;

                Location location = null;

                switch ( addressType )
                {
                    case "Mailing":
                        location = new GroupMemberService( GetRockContext( context ) )
                            .Queryable( "GroupLocations.Location" )
                            .AsNoTracking()
                            .Where( m =>
                                m.PersonId == person.Id &&
                                m.Group.GroupTypeId == familyGroupTypeId )
                            .OrderBy( m => m.GroupOrder ?? int.MaxValue )
                            .SelectMany( m => m.Group.GroupLocations )
                            .Where( gl =>
                                gl.IsMailingLocation == true )
                            .Select( gl => gl.Location )
                            .FirstOrDefault();
                        break;
                    case "MapLocation":
                        location = new GroupMemberService( GetRockContext( context ) )
                            .Queryable( "GroupLocations.Location" )
                            .AsNoTracking()
                            .Where( m =>
                                m.PersonId == person.Id &&
                                m.Group.GroupTypeId == familyGroupTypeId )
                            .OrderBy( m => m.GroupOrder ?? int.MaxValue )
                            .SelectMany( m => m.Group.GroupLocations )
                            .Where( gl =>
                                gl.IsMappedLocation == true )
                            .Select( gl => gl.Location )
                            .FirstOrDefault();
                        break;
                    default:
                        location = new GroupMemberService( GetRockContext( context ) )
                            .Queryable( "GroupLocations.Location" )
                            .AsNoTracking()
                            .Where( m =>
                                m.PersonId == person.Id &&
                                m.Group.GroupTypeId == familyGroupTypeId )
                            .OrderBy( m => m.GroupOrder ?? int.MaxValue )
                            .SelectMany( m => m.Group.GroupLocations )
                            .Where( gl =>
                                gl.GroupLocationTypeValue.Value == addressType )
                            .Select( gl => gl.Location )
                            .FirstOrDefault();
                        break;
                }

                if ( location != null )
                {
                    if ( qualifier == "" )
                    {
                        return location.GetFullStreetAddress();
                    }
                    else
                    {
                        var matches = Regex.Matches( qualifier, @"\[\[([^\]]+)\]\]" );
                        foreach ( var match in matches )
                        {
                            string propertyKey = match.ToString().Replace( "[", "" );
                            propertyKey = propertyKey.ToString().Replace( "]", "" );
                            propertyKey = propertyKey.ToString().Replace( " ", "" );

                            switch ( propertyKey )
                            {
                                case "Street1":
                                    qualifier = qualifier.Replace( match.ToString(), location.Street1 );
                                    break;
                                case "Street2":
                                    qualifier = qualifier.Replace( match.ToString(), location.Street2 );
                                    break;
                                case "City":
                                    qualifier = qualifier.Replace( match.ToString(), location.City );
                                    break;
                                case "County":
                                    qualifier = qualifier.Replace( match.ToString(), location.County );
                                    break;
                                case "State":
                                    qualifier = qualifier.Replace( match.ToString(), location.State );
                                    break;
                                case "PostalCode":
                                case "Zip":
                                    qualifier = qualifier.Replace( match.ToString(), location.PostalCode );
                                    break;
                                case "Country":
                                    qualifier = qualifier.Replace( match.ToString(), location.Country );
                                    break;
                                case "GeoPoint":
                                    if ( location.GeoPoint != null )
                                    {
                                        qualifier = qualifier.Replace( match.ToString(), string.Format( "{0},{1}", location.GeoPoint.Latitude.ToString(), location.GeoPoint.Longitude.ToString() ) );
                                    }
                                    else
                                    {
                                        qualifier = qualifier.Replace( match.ToString(), "" );
                                    }

                                    break;
                                case "Latitude":
                                    if ( location.GeoPoint != null )
                                    {
                                        qualifier = qualifier.Replace( match.ToString(), location.GeoPoint.Latitude.ToString() );
                                    }
                                    else
                                    {
                                        qualifier = qualifier.Replace( match.ToString(), "" );
                                    }

                                    break;
                                case "Longitude":
                                    if ( location.GeoPoint != null )
                                    {
                                        qualifier = qualifier.Replace( match.ToString(), location.GeoPoint.Longitude.ToString() );
                                    }
                                    else
                                    {
                                        qualifier = qualifier.Replace( match.ToString(), "" );
                                    }

                                    break;
                                case "FormattedAddress":
                                    qualifier = qualifier.Replace( match.ToString(), location.FormattedAddress );
                                    break;
                                case "FormattedHtmlAddress":
                                    qualifier = qualifier.Replace( match.ToString(), location.FormattedHtmlAddress );
                                    break;
                                default:
                                    qualifier = qualifier.Replace( match.ToString(), "" );
                                    break;
                            }
                        }

                        return qualifier;
                    }
                }
            }

            return string.Empty;
        }

        /// <summary>
        /// Gets the Spouse of the selected person 
        /// </summary>
        /// <param name="context">The context.</param>
        /// <param name="input">The input.</param>
        /// <returns></returns>
        public static Person Spouse( DotLiquid.Context context, object input )
        {
            Person person = GetPerson( input );

            if ( person == null )
            {
                return null;
            }
            return person.GetSpouse();
        }

        /// <summary>
        /// Gets the Head of Household of the selected person 
        /// </summary>
        /// <param name="context">The context.</param>
        /// <param name="input">The input.</param>
        /// <returns></returns>
        public static Person HeadOfHousehold( DotLiquid.Context context, object input )
        {
            Person person = GetPerson( input );

            if ( person == null )
            {
                return null;
            }
            return person.GetHeadOfHousehold();
        }

        /// <summary>
        /// Families the salutation.
        /// </summary>
        /// <param name="context">The context.</param>
        /// <param name="input">The input.</param>
        /// <param name="includeChildren">if set to <c>true</c> [include children].</param>
        /// <param name="includeInactive">if set to <c>true</c> [include inactive].</param>
        /// <param name="useFormalNames">if set to <c>true</c> [use formal names].</param>
        /// <param name="finalfinalSeparator">The finalfinal separator.</param>
        /// <param name="separator">The separator.</param>
        /// <returns></returns>
        public static string FamilySalutation( DotLiquid.Context context, object input, bool includeChildren = false, bool includeInactive = true, bool useFormalNames = false, string finalfinalSeparator = "&", string separator = "," )
        {
            Person person = GetPerson( input );

            if ( person == null )
            {
                return null;
            }

            return Person.GetFamilySalutation(person, includeChildren, includeInactive, useFormalNames, finalfinalSeparator, separator);
        }

        /// <summary>
        /// Gets an number for a person object
        /// </summary>
        /// <param name="context">The context.</param>
        /// <param name="input">The input.</param>
        /// <param name="phoneType">Type of the phone number.</param>
        /// <param name="countryCode">Whether or not there should be a country code returned</param>
        /// <returns></returns>
        public static string PhoneNumber( DotLiquid.Context context, object input, string phoneType = "Home", bool countryCode = false )
        {
            Person person = GetPerson( input );


            string phoneNumber = null;

            if ( person != null )
            {
                var phoneNumberQuery = new PhoneNumberService( GetRockContext( context ) )
                            .Queryable()
                            .AsNoTracking()
                            .Where( p =>
                               p.PersonId == person.Id )
                            .Where( a => a.NumberTypeValue.Value == phoneType )
                            .FirstOrDefault();

                if ( phoneNumberQuery != null )
                {
                    if ( countryCode && !string.IsNullOrEmpty( phoneNumberQuery.CountryCode ) )
                    {
                        phoneNumber = phoneNumberQuery.NumberFormattedWithCountryCode;
                    }
                    else
                    {
                        phoneNumber = phoneNumberQuery.NumberFormatted;
                    }
                }
            }

            return phoneNumber;
        }

        /// <summary>
        /// Gets the profile photo for a person object in a string that zebra printers can use.
        /// If the person has no photo, a default silhouette photo (adult/child, male/female)
        /// photo is used.
        /// See http://www.rockrms.com/lava/person#ZebraPhoto for details.
        /// </summary>
        /// <param name="context">The context.</param>
        /// <param name="input">The input.</param>
        /// <returns>
        /// A ZPL field containing the photo data with a label of LOGO (^FS ~DYE:{fileName},P,P,{contentLength},,{zplImageData} ^FD").
        /// </returns>
        public static string ZebraPhoto( DotLiquid.Context context, object input )
        {
            return ZebraPhoto( context, input, "395" );
        }
        /// <summary>
        /// Gets the profile photo for a person object in a string that zebra printers can use.
        /// If the person has no photo, a default silhouette photo (adult/child, male/female)
        /// photo is used.
        /// See http://www.rockrms.com/lava/person#ZebraPhoto for details.
        /// </summary>
        /// <param name="context">The context.</param>
        /// <param name="input">The input, which is the person.</param>
        /// <param name="size">The size.</param>
        /// <returns>
        /// A ZPL field containing the photo data with a label of LOGO (^FS ~DYE:{fileName},P,P,{contentLength},,{zplImageData} ^FD").
        /// </returns>
        public static string ZebraPhoto( DotLiquid.Context context, object input, string size )
        {
            return ZebraPhoto( context, input, size, 1.0, 1.0 );
        }

        /// <summary>
        /// Gets the profile photo for a person object in a string that zebra printers can use.
        /// If the person has no photo, a default silhouette photo (adult/child, male/female)
        /// photo is used.
        /// See http://www.rockrms.com/lava/person#ZebraPhoto for details.
        /// </summary>
        /// <param name="context">The context.</param>
        /// <param name="input">The input.</param>
        /// <param name="size">The size.</param>
        /// <param name="brightness">The brightness.</param>
        /// <param name="contrast">The contrast.</param>
        /// <returns>
        /// A ZPL field containing the photo data with a label of LOGO (^FS ~DYE:{fileName},P,P,{contentLength},,{zplImageData} ^FD").
        /// </returns>
        public static string ZebraPhoto( DotLiquid.Context context, object input, string size, double brightness, double contrast )
        {
            return ZebraPhoto( context, input, size, brightness, contrast, "LOGO" );
        }

        /// <summary>
        /// Gets the profile photo for a person object in a string that zebra printers can use.
        /// If the person has no photo, a default silhouette photo (adult/child, male/female)
        /// photo is used.
        /// See http://www.rockrms.com/lava/person#ZebraPhoto for details.
        /// </summary>
        /// <param name="context">The context.</param>
        /// <param name="input">The input, which is the person.</param>
        /// <param name="size">The size.</param>
        /// <param name="brightness">The brightness adjustment (-1.0 to 1.0).</param>
        /// <param name="contrast">The contrast adjustment (-1.0 to 1.0).</param>
        /// <param name="fileName">Name of the file.</param>
        /// <returns>
        /// A ZPL field containing the photo data with a label of LOGO (^FS ~DYE:{fileName},P,P,{contentLength},,{zplImageData} ^FD").
        /// </returns>
        public static string ZebraPhoto( DotLiquid.Context context, object input, string size, double brightness, double contrast, string fileName )
        {
            var person = GetPerson( input );
            try
            {
                if ( person != null )
                {
                    Stream initialPhotoStream;
                    if ( person.PhotoId.HasValue )
                    {
                        initialPhotoStream = new BinaryFileService( GetRockContext( context ) ).Get( person.PhotoId.Value ).ContentStream;
                    }
                    else
                    {
                        var photoUrl = new StringBuilder();
                        photoUrl.Append( HttpContext.Current.Server.MapPath( "~/" ) );

                        if ( person.Age.HasValue && person.Age.Value < 18 )
                        {
                            // it's a child
                            if ( person.Gender == Gender.Female )
                            {
                                photoUrl.Append( "Assets/FamilyManagerThemes/RockDefault/photo-child-female.png" );
                            }
                            else
                            {
                                photoUrl.Append( "Assets/FamilyManagerThemes/RockDefault/photo-child-male.png" );
                            }
                        }
                        else
                        {
                            // it's an adult
                            if ( person.Gender == Gender.Female )
                            {
                                photoUrl.Append( "Assets/FamilyManagerThemes/RockDefault/photo-adult-female.png" );
                            }
                            else
                            {
                                photoUrl.Append( "Assets/FamilyManagerThemes/RockDefault/photo-adult-male.png" );
                            }
                        }

                        initialPhotoStream = File.Open( photoUrl.ToString(), FileMode.Open );
                    }

                    Bitmap initialBitmap = new Bitmap( initialPhotoStream );

                    // Adjust the image if any of the parameters not default
                    if ( brightness != 1.0 || contrast != 1.0 )
                    {
                        initialBitmap = ImageAdjust( initialBitmap, (float)brightness, (float)contrast );
                    }

                    // Calculate rectangle to crop image into
                    int height = initialBitmap.Height;
                    int width = initialBitmap.Width;
                    Rectangle cropSection = new Rectangle( 0, 0, height, width );
                    if ( height < width )
                    {
                        cropSection = new Rectangle( ( width - height ) / 2, 0, ( width + height ) / 2, height ); // (width + height)/2 is a simplified version of the (width - height)/2 + height function
                    }
                    else if ( height > width )
                    {
                        cropSection = new Rectangle( 0, ( height - width ) / 2, width, ( height + width ) / 2 );
                    }

                    // Crop and resize image
                    int pixelSize = size.AsIntegerOrNull() ?? 395;
                    Bitmap resizedBitmap = new Bitmap( pixelSize, pixelSize );
                    using ( Graphics g = Graphics.FromImage( resizedBitmap ) )
                    {
                        g.DrawImage( initialBitmap, new Rectangle( 0, 0, resizedBitmap.Width, resizedBitmap.Height ), cropSection, GraphicsUnit.Pixel );
                    }

                    // Grayscale Image
                    var masks = new byte[] { 0x80, 0x40, 0x20, 0x10, 0x08, 0x04, 0x02, 0x01 };
                    var outputBitmap = new Bitmap( resizedBitmap.Width, resizedBitmap.Height, PixelFormat.Format1bppIndexed );
                    var data = new sbyte[resizedBitmap.Width, resizedBitmap.Height];
                    var inputData = resizedBitmap.LockBits( new Rectangle( 0, 0, resizedBitmap.Width, resizedBitmap.Height ), ImageLockMode.ReadOnly, PixelFormat.Format24bppRgb );
                    try
                    {
                        var scanLine = inputData.Scan0;
                        var line = new byte[inputData.Stride];
                        for ( var y = 0; y < inputData.Height; y++, scanLine += inputData.Stride )
                        {
                            Marshal.Copy( scanLine, line, 0, line.Length );
                            for ( var x = 0; x < resizedBitmap.Width; x++ )
                            {
                                // Change to greyscale
                                data[x, y] = (sbyte)( 64 * ( ( ( line[x * 3 + 2] * 0.299 + line[x * 3 + 1] * 0.587 + line[x * 3 + 0] * 0.114 ) / 255 ) - 0.4 ) );
                            }
                        }
                    }
                    finally
                    {
                        resizedBitmap.UnlockBits( inputData );
                    }

                    //Dither Image
                    var outputData = outputBitmap.LockBits( new Rectangle( 0, 0, outputBitmap.Width, outputBitmap.Height ), ImageLockMode.WriteOnly, PixelFormat.Format1bppIndexed );
                    try
                    {
                        var scanLine = outputData.Scan0;
                        for ( var y = 0; y < outputData.Height; y++, scanLine += outputData.Stride )
                        {
                            var line = new byte[outputData.Stride];
                            for ( var x = 0; x < resizedBitmap.Width; x++ )
                            {
                                var j = data[x, y] > 0;
                                if ( j ) line[x / 8] |= masks[x % 8];
                                var error = (sbyte)( data[x, y] - ( j ? 32 : -32 ) );
                                if ( x < resizedBitmap.Width - 1 ) data[x + 1, y] += (sbyte)( 7 * error / 16 );
                                if ( y < resizedBitmap.Height - 1 )
                                {
                                    if ( x > 0 ) data[x - 1, y + 1] += (sbyte)( 3 * error / 16 );
                                    data[x, y + 1] += (sbyte)( 5 * error / 16 );
                                    if ( x < resizedBitmap.Width - 1 ) data[x + 1, y + 1] += (sbyte)( 1 * error / 16 );
                                }
                            }

                            Marshal.Copy( line, 0, scanLine, outputData.Stride );
                        }
                    }
                    finally
                    {
                        outputBitmap.UnlockBits( outputData );
                    }

                    // Convert from x to .png
                    MemoryStream convertedStream = new MemoryStream();
                    outputBitmap.Save( convertedStream, System.Drawing.Imaging.ImageFormat.Png );
                    convertedStream.Seek( 0, SeekOrigin.Begin );

                    // Convert the .png stream into a ZPL-readable Hex format
                    var content = convertedStream.ReadBytesToEnd();
                    StringBuilder zplImageData = new StringBuilder();

                    foreach ( Byte b in content )
                    {
                        string hexRep = string.Format( "{0:X}", b );
                        if ( hexRep.Length == 1 )
                            hexRep = "0" + hexRep;
                        zplImageData.Append( hexRep );
                    }

                    convertedStream.Dispose();
                    initialPhotoStream.Dispose();

                    return string.Format( "^FS ~DYR:{0},P,P,{1},,{2} ^FD", fileName, content.Length, zplImageData.ToString() );
                }
            }
            catch
            {
                // intentially blank
            }

            return string.Empty;
        }

        /// <summary>
        /// Adjust the brightness, contrast or gamma of the given image.
        /// </summary>
        /// <param name="originalImage">The original image.</param>
        /// <param name="brightness">The brightness multiplier (-1.99 to 1.99 fully white).</param>
        /// <param name="contrast">The contrast multiplier (2.0 would be twice the contrast).</param>
        /// <param name="gamma">The gamma multiplier (1.0 would no change in gamma).</param>
        /// <returns>A new adjusted image.</returns>
        private static Bitmap ImageAdjust( Bitmap originalImage, float brightness = 1.0f, float contrast = 1.0f, float gamma = 1.0f )
        {
            Bitmap adjustedImage = originalImage;

            float adjustedBrightness = brightness - 1.0f;
            // Matrix used to effect the image
            float[][] ptsArray = {
                new float[] { contrast, 0, 0, 0, 0 }, // scale red
                new float[] { 0, contrast, 0, 0, 0 }, // scale green
                new float[] { 0, 0, contrast, 0, 0 }, // scale blue
                new float[] { 0, 0, 0, 1.0f, 0 },     // no change to alpha
                new float[] { adjustedBrightness, adjustedBrightness, adjustedBrightness, 0, 1 }
            };

            var imageAttributes = new ImageAttributes();
            imageAttributes.ClearColorMatrix();
            imageAttributes.SetColorMatrix( new ColorMatrix( ptsArray ), ColorMatrixFlag.Default, ColorAdjustType.Bitmap );
            imageAttributes.SetGamma( gamma, ColorAdjustType.Bitmap );
            Graphics g = Graphics.FromImage( adjustedImage );
            g.DrawImage( originalImage, new Rectangle( 0, 0, adjustedImage.Width, adjustedImage.Height ),
                0, 0, originalImage.Width, originalImage.Height, GraphicsUnit.Pixel, imageAttributes );

            return adjustedImage;
        }

        /// <summary>
        /// Gets the groups of selected type that person is a member of
        /// </summary>
        /// <param name="context">The context.</param>
        /// <param name="input">The input.</param>
        /// <param name="groupTypeId">The group type identifier.</param>
        /// <param name="memberStatus">If not <c>All</c> then only active group members will be included.</param>
        /// <param name="groupStatus">If not <c>All</c> then only active groups will be included.</param>
        /// <returns></returns>
<<<<<<< HEAD
        public static List<Rock.Model.GroupMember> Groups( DotLiquid.Context context, object input, string groupTypeId, string memberStatus = "Active", string groupStatus = "Active" )
=======
        public static List<Rock.Model.GroupMember> Groups( DotLiquid.Context context, object input, string groupTypeId )
        {
            return Groups( context, input, "Active" );
        }

        /// <summary>
        /// Gets the groups of selected type that person is a member of
        /// </summary>
        /// <param name="context">The context.</param>
        /// <param name="input">The input.</param>
        /// <param name="groupTypeId">The group type identifier.</param>
        /// <param name="status">The status.</param>
        /// <returns></returns>
        public static List<Rock.Model.GroupMember> Groups( DotLiquid.Context context, object input, string groupTypeId, string status )
>>>>>>> b4f0f787
        {
            var person = GetPerson( input );
            int? numericalGroupTypeId = groupTypeId.AsIntegerOrNull();

            if ( person != null && numericalGroupTypeId.HasValue )
            {
                var groupQuery = new GroupMemberService( GetRockContext( context ) )
                    .Queryable( "Group, GroupRole" )
                    .AsNoTracking()
                    .Where( m =>
                        m.PersonId == person.Id &&
                        m.Group.GroupTypeId == numericalGroupTypeId.Value );

                if ( groupStatus != "All" )
                {
                    groupQuery = groupQuery.Where( m => m.Group.IsActive );
                }

                if ( memberStatus != "All" )
                {
                    GroupMemberStatus queryStatus = GroupMemberStatus.Active;
                    queryStatus = (GroupMemberStatus)Enum.Parse( typeof( GroupMemberStatus ), memberStatus, true );

                    groupQuery = groupQuery.Where( m => m.GroupMemberStatus == queryStatus );
                }

                return groupQuery.ToList();
            }

            return new List<Model.GroupMember>();
        }

        /// <summary>
        /// Groups the specified context.
        /// </summary>
        /// <param name="context">The context.</param>
        /// <param name="input">The input.</param>
        /// <param name="groupId">The group identifier.</param>
        /// <param name="status">The status.</param>
        /// <returns></returns>
        public static List<Rock.Model.GroupMember> Group( DotLiquid.Context context, object input, string groupId, string status = "Active" )
        {
            var person = GetPerson( input );
            int? numericalGroupId = groupId.AsIntegerOrNull();

            if ( string.IsNullOrWhiteSpace( status ) )
            {
                status = "All";
            }

            if ( person != null && numericalGroupId.HasValue )
            {
                var groupQuery = new GroupMemberService( GetRockContext( context ) )
                    .Queryable( "Group, GroupRole" )
                    .AsNoTracking()
                    .Where( m =>
                        m.PersonId == person.Id &&
                        m.Group.Id == numericalGroupId.Value &&
                        m.Group.IsActive );

                if ( status != "All" )
                {
                    GroupMemberStatus queryStatus = GroupMemberStatus.Active;
                    queryStatus = (GroupMemberStatus)Enum.Parse( typeof( GroupMemberStatus ), status, true );

                    groupQuery = groupQuery.Where( m => m.GroupMemberStatus == queryStatus );
                }

                return groupQuery.ToList();
            }

            return new List<Model.GroupMember>();
        }

        /// <summary>
        /// Gets the groups of selected type that person is a member of which they have attended at least once
        /// </summary>
        /// <param name="context">The context.</param>
        /// <param name="input">The input.</param>
        /// <param name="groupTypeId">The group type identifier.</param>
        /// <returns></returns>
        public static List<Rock.Model.Group> GroupsAttended( DotLiquid.Context context, object input, string groupTypeId )
        {
            var person = GetPerson( input );
            int? numericalGroupTypeId = groupTypeId.AsIntegerOrNull();

            if ( person != null && numericalGroupTypeId.HasValue )
            {
                return new AttendanceService( GetRockContext( context ) ).Queryable()
                    .AsNoTracking()
                    .Where( a => 
                        a.Occurrence.Group != null && 
                        a.Occurrence.Group.GroupTypeId == numericalGroupTypeId && 
                        a.PersonAlias.PersonId == person.Id && 
                        a.DidAttend == true )
                    .Select( a => a.Occurrence.Group ).Distinct().ToList();
            }

            return new List<Model.Group>();
        }

        /// <summary>
        /// Gets the last attendance item for a given person in a group of type provided
        /// </summary>
        /// <param name="context">The context.</param>
        /// <param name="input">The input.</param>
        /// <param name="groupTypeId">The group type identifier.</param>
        /// <returns></returns>
        public static Attendance LastAttendedGroupOfType( DotLiquid.Context context, object input, string groupTypeId )
        {
            var person = GetPerson( input );
            int? numericalGroupTypeId = groupTypeId.AsIntegerOrNull();

            if ( person != null && numericalGroupTypeId.HasValue )
            {
                var attendance = new AttendanceService( GetRockContext( context ) ).Queryable( "Group" )
                    .AsNoTracking()
                    .Where( a => 
                        a.Occurrence.Group != null &&
                        a.Occurrence.Group.GroupTypeId == numericalGroupTypeId && 
                        a.PersonAlias.PersonId == person.Id && 
                        a.DidAttend == true )
                    .OrderByDescending( a => a.StartDateTime )
                    .FirstOrDefault();

                return attendance;
            }

            return new Attendance();
        }

        /// <summary>
        /// Gets the groups of selected type that geofence the selected person
        /// </summary>
        /// <param name="context">The context.</param>
        /// <param name="input">The input.</param>
        /// <param name="groupTypeId">The group type identifier.</param>
        /// <returns></returns>
        public static List<Rock.Model.Group> GeofencingGroups( DotLiquid.Context context, object input, string groupTypeId )
        {
            var person = GetPerson( input );
            int? numericalGroupTypeId = groupTypeId.AsIntegerOrNull();

            if ( person != null && numericalGroupTypeId.HasValue )
            {
                return new GroupService( GetRockContext( context ) )
                    .GetGeofencingGroups( person.Id, numericalGroupTypeId.Value )
                    .ToList();
            }

            return new List<Model.Group>();
        }

        /// <summary>
        /// Gets the groups of selected type that geofence the selected person 
        /// </summary>
        /// <param name="context">The context.</param>
        /// <param name="input">The input.</param>
        /// <param name="groupTypeId">The group type identifier.</param>
        /// <param name="groupTypeRoleId">The group type role identifier.</param>
        /// <returns></returns>
        public static List<Rock.Model.Person> GeofencingGroupMembers( DotLiquid.Context context, object input, string groupTypeId, string groupTypeRoleId )
        {
            var person = GetPerson( input );
            int? numericalGroupTypeId = groupTypeId.AsIntegerOrNull();
            int? numericalGroupTypeRoleId = groupTypeRoleId.AsIntegerOrNull();

            if ( person != null && numericalGroupTypeId.HasValue && numericalGroupTypeRoleId.HasValue )
            {
                return new GroupService( GetRockContext( context ) )
                    .GetGeofencingGroups( person.Id, numericalGroupTypeId.Value )
                    .SelectMany( g => g.Members.Where( m => m.GroupRole.Id == numericalGroupTypeRoleId ) )
                    .Select( m => m.Person )
                    .ToList();
            }

            return new List<Model.Person>();
        }

        /// <summary>
        /// Returnes the nearest group of a specific type.
        /// </summary>
        /// <param name="context">The context.</param>
        /// <param name="input">The input.</param>
        /// <param name="groupTypeId">The group type identifier.</param>
        /// <returns></returns>
        public static Rock.Model.Group NearestGroup( DotLiquid.Context context, object input, string groupTypeId )
        {
            var person = GetPerson( input );
            int? numericalGroupTypeId = groupTypeId.AsIntegerOrNull();

            if ( person != null && numericalGroupTypeId.HasValue )
            {
                return new GroupService( GetRockContext( context ) )
                    .GetNearestGroup( person.Id, numericalGroupTypeId.Value );
            }

            return null;
        }

        /// <summary>
        /// Returns the Campus (or Campuses) that the Person belongs to
        /// </summary>
        /// <param name="context">The context.</param>
        /// <param name="input">The input.</param>
        /// <param name="option">The option.</param>
        /// <returns></returns>
        public static object Campus( DotLiquid.Context context, object input, object option = null )
        {
            var person = GetPerson( input );

            bool getAll = false;
            if ( option != null && option.GetType() == typeof( string ) )
            {
                // if a string of "all" is specified for the option, return all of the campuses (if they are part of multiple families from different campuses)
                if ( string.Equals( (string)option, "all", StringComparison.OrdinalIgnoreCase ) )
                {
                    getAll = true;
                }
            }

            if ( getAll )
            {
                return person.GetFamilies().Select( a => a.Campus ).OrderBy( a => a.Name );
            }
            else
            {
                return person.GetCampus();
            }
            
        }

        /// <summary>
        /// Gets the rock context.
        /// </summary>
        /// <param name="context">The context.</param>
        /// <returns></returns>
        private static RockContext GetRockContext( DotLiquid.Context context )
        {
            if ( context.Registers.ContainsKey( "rock_context" ) )
            {
                return context.Registers["rock_context"] as RockContext;
            }
            else
            {
                var rockContext = new RockContext();
                context.Registers["rock_context"] = rockContext;
                return rockContext;
            }
        }

        /// <summary>
        /// Gets the person.
        /// </summary>
        /// <param name="input">The input.</param>
        /// <returns></returns>
        private static Person GetPerson( object input )
        {
            if ( input != null )
            {
                if ( input is int )
                {
                    return new PersonService( new RockContext() ).Get( ( int ) input );
                }

                var person = input as Person;
                if ( person != null )
                {
                    return person;
                }

                var checkinPerson = input as CheckIn.CheckInPerson;
                if ( checkinPerson != null )
                {
                    return checkinPerson.Person;
                }
            }

            return null;
        }

        /// <summary>
        /// Gets the Notes of the entity
        /// </summary>
        /// <param name="context">The context.</param>
        /// <param name="input">The input.</param>
        /// <param name="documentTemplateId">The Id number of the signed document type to query for.</param>
        /// <param name="trueValue">The value to be returned if the person has signed the document.</param>
        /// <param name="falseValue">The value to be returned if the person has not signed the document.</param>
        /// <returns></returns>
        public static object HasSignedDocument( DotLiquid.Context context, object input, object documentTemplateId, object trueValue = null, object falseValue = null )
        {
            int personId;
            int templateId;

            trueValue = trueValue ?? true;
            falseValue = falseValue ?? false;

            if ( input == null || documentTemplateId == null )
            {
                return falseValue;
            }

            templateId = documentTemplateId.ToString().AsInteger();

            if ( input is Person )
            {
                personId = ( input as Person ).Id;
            }
            else
            {
                personId = input.ToString().AsInteger();
            }

            bool found = new SignatureDocumentService( new RockContext() )
                .Queryable().AsNoTracking()
                .Where( d =>
                    d.SignatureDocumentTemplateId == templateId &&
                    d.Status == SignatureDocumentStatus.Signed &&
                    d.BinaryFileId.HasValue &&
                    d.AppliesToPersonAlias.PersonId == personId )
                .Any();

            return found ? trueValue : falseValue;
        }

        /// <summary>
        /// Creates a Person Token (rckipid) for the specified Person (person can be specified by Person, Guid, or Id). Specify ExpireMinutes, UsageLimit and PageId to 
        /// limit the usage of the token for the specified number of minutes, usage count, and specific pageid
        /// </summary>
        /// <param name="context">The context.</param>
        /// <param name="input">The input.</param>
        /// <param name="expireMinutes">The expire minutes.</param>
        /// <param name="usageLimit">The usage limit.</param>
        /// <param name="pageId">The page identifier.</param>
        /// <returns></returns>
        public static string PersonTokenCreate( DotLiquid.Context context, object input, int? expireMinutes = null, int? usageLimit = null, int? pageId = null )
        {
            Person person = GetPerson( input ) ?? PersonById( context, input ) ?? PersonByGuid( context, input );

            if ( person != null )
            {
                DateTime? expireDateTime = null;
                if ( expireMinutes.HasValue )
                {
                    expireDateTime = RockDateTime.Now.AddMinutes( expireMinutes.Value );
                }

                if ( pageId.HasValue )
                {
                    var page = new PageService( new RockContext() ).Get( pageId.Value );
                    if ( page == null )
                    {
                        // invalid page specified, so don't return a token
                        return null;
                    }
                }

                return person.GetImpersonationToken( expireDateTime, usageLimit, pageId );
            }
            else
            {
                return null;
            }
        }

        /// <summary>
        /// Looks up a Person using an encrypted person token (rckipid) with an option to incrementUsage and to validate against a specific page
        /// </summary>
        /// <param name="context">The context.</param>
        /// <param name="input">The input.</param>
        /// <param name="incrementUsage">if set to <c>true</c> [increment usage].</param>
        /// <param name="pageId">The page identifier.</param>
        /// <returns></returns>
        public static Person PersonTokenRead( DotLiquid.Context context, object input, bool incrementUsage = false, int? pageId = null )
        {
            string encryptedPersonToken = input as string;

            if ( !string.IsNullOrEmpty( encryptedPersonToken ) )
            {
                var rockContext = new RockContext();
                

                return new PersonService( rockContext ).GetByImpersonationToken( encryptedPersonToken, incrementUsage, pageId );
            }
            else
            {
                return null;
            }
        }

        #endregion Person

        #region Group Filters

        /// <summary>
        /// Loads a Group record from the database from it's GUID.
        /// </summary>
        /// <param name="context">The context.</param>
        /// <param name="input">The input.</param>
        /// <returns></returns>
        public static Rock.Model.Group GroupByGuid( DotLiquid.Context context, object input )
        {
            if ( input == null )
            {
                return null;
            }

            Guid? groupGuid = input.ToString().AsGuidOrNull();

            if ( groupGuid.HasValue )
            {
                var rockContext = new RockContext();

                return new GroupService( rockContext ).Get( groupGuid.Value );
            }
            else
            {
                return null;
            }
        }

        /// <summary>
        /// Loads a Group record from the database from it's Identifier.
        /// </summary>
        /// <param name="context">The context.</param>
        /// <param name="input">The input.</param>
        /// <returns></returns>
        public static Rock.Model.Group GroupById( DotLiquid.Context context, object input )
        {
            if ( input == null )
            {
                return null;
            }

            int groupId = -1;

            if ( !Int32.TryParse( input.ToString(), out groupId ) )
            {
                return null;
            }

            var rockContext = new RockContext();

            return new GroupService( rockContext ).Get( groupId );
        }

        #endregion

        #region Misc Filters

        /// <summary>
        /// Shows details about which Merge Fields are available
        /// </summary>
        /// <param name="context">The context.</param>
        /// <param name="input">If a merge field is specified, only Debug info on that MergeField will be shown</param>
        /// <param name="option1">either userName or outputFormat</param>
        /// <param name="option2">either userName or outputFormat</param>
        /// <returns></returns>
        public static string Debug( DotLiquid.Context context, object input, string option1 = null, string option2 = null )
        {
            string[] outputFormats = new string[] { "Ascii", "Html" };
            string userName = null;
            string outputFormat = null;

            // detect if option1 or option2 is the outputFormat or userName parameter
            if ( outputFormats.Any( f => f.Equals( option1, StringComparison.OrdinalIgnoreCase ) ) )
            {
                outputFormat = option1;
                userName = option2;
            }
            else if ( outputFormats.Any( f => f.Equals( option2, StringComparison.OrdinalIgnoreCase ) ) )
            {
                outputFormat = option2;
                userName = option1;
            }
            else
            {
                userName = option1 ?? option2;
            }

            if ( userName.IsNotNullOrWhiteSpace() )
            {
                // if userName was specified, don't return anything if the currentPerson doesn't have a matching userName
                var currentPerson = GetCurrentPerson( context );
                if ( currentPerson != null )
                {
                    if ( !currentPerson.Users.Any( a => a.UserName.Equals( userName, StringComparison.OrdinalIgnoreCase ) ) )
                    {
                        // currentUser doesn't have the specified userName, so return nothing
                        return null;
                    }
                }
                else
                {
                    // CurrentPerson is null so return nothing
                    return null;
                }
            }

            var mergeFields = context.Environments.SelectMany( a => a ).ToDictionary( k => k.Key, v => v.Value );

            var allFields = mergeFields.Union( context.Scopes.SelectMany( a => a ).DistinctBy(x => x.Key).ToDictionary( k => k.Key, v => v.Value ) );

            // if a specific MergeField was specified as the Input, limit the help to just that MergeField
            if ( input != null && allFields.Any( a => a.Value == input ) )
            {
                mergeFields = allFields.Where( a => a.Value == input ).ToDictionary( k => k.Key, v => v.Value );
            }

            // TODO: implement the outputFormat option to support ASCII
            return mergeFields.lavaDebugInfo();
        }

        /// <summary>
        /// Redirects the specified input.
        /// </summary>
        /// <param name="input">The input.</param>
        /// <returns></returns>
        public static string PageRedirect( string input )
        {
            // check for no redirect in query string
            string redirectValue = HttpContext.Current.Request.QueryString["Redirect"];

            if ( redirectValue != null && redirectValue == "false" )
            {
                return string.Format( "<p class='alert alert-warning'>Without the redirect query string parameter you would be redirected to: <a href='{0}'>{0}</a>.</p>", input );
            }

            if ( input != null )
            {
                HttpContext.Current.Response.Redirect( input, true );
            }

            return string.Empty;
        }

        /// <summary>
        /// Resolves the rock address.
        /// </summary>
        /// <param name="input">The input.</param>
        /// <returns></returns>
        public static string ResolveRockUrl( string input )
        {
            RockPage page = HttpContext.Current.Handler as RockPage;

            if ( input.StartsWith( "~~" ) )
            {
                string theme = "Rock";
                if ( page.Theme.IsNotNullOrWhiteSpace() )
                {
                    theme = page.Theme;
                }
                else if ( page.Site != null && page.Site.Theme.IsNotNullOrWhiteSpace() )
                {
                    theme = page.Site.Theme;
                }

                input = "~/Themes/" + theme + (input.Length > 2 ? input.Substring( 2 ) : string.Empty);
            }

            return page.ResolveUrl( input );
        }

        /// <summary>
        /// Froms the cache.
        /// </summary>
        /// <param name="input">The input.</param>
        /// <param name="cacheType">Type of the cache.</param>
        /// <returns></returns>
        public static object FromCache( object input, string cacheType )
        {
            int? inputAsInt = null;
            Guid? inputAsGuid = null;

            // ensure they provided a cache type
            if ( input == null || cacheType.IsNullOrWhiteSpace() )
            {
                return null;
            }

            // figure out the input type
            inputAsInt = input.ToString().AsIntegerOrNull();

            if ( !inputAsInt.HasValue ) // not an int try guid
            {
                inputAsGuid = input.ToString().AsGuidOrNull();
            }

            if ( inputAsGuid.HasValue || inputAsInt.HasValue )
            {
                switch ( cacheType )
                {
                    case "DefinedValue":
                        {
                            if ( inputAsInt.HasValue )
                            {
                                return DefinedValueCache.Get( inputAsInt.Value );
                            }
                            else
                            {
                                return DefinedValueCache.Get( inputAsGuid.Value );
                            }
                        }
                    case "DefinedType":
                        {
                            if ( inputAsInt.HasValue )
                            {
                                return DefinedTypeCache.Get( inputAsInt.Value );
                            }
                            else
                            {
                                return DefinedTypeCache.Get( inputAsGuid.Value );
                            }
                        }
                    case "Campus":
                        {
                            if ( inputAsInt.HasValue )
                            {
                                return CampusCache.Get( inputAsInt.Value );
                            }
                            else
                            {
                                return CampusCache.Get( inputAsGuid.Value );
                            }
                        }
                    case "Category":
                        {
                            if ( inputAsInt.HasValue )
                            {
                                return CategoryCache.Get( inputAsInt.Value );
                            }
                            else
                            {
                                return CategoryCache.Get( inputAsGuid.Value );
                            }
                        }
                    case "GroupType":
                        {
                            if ( inputAsInt.HasValue )
                            {
                                return GroupTypeCache.Get( inputAsInt.Value );
                            }
                            else
                            {
                                return GroupTypeCache.Get( inputAsGuid.Value );
                            }
                        }
                    case "Page":
                        {
                            if ( inputAsInt.HasValue )
                            {
                                return PageCache.Get( inputAsInt.Value );
                            }
                            else
                            {
                                return PageCache.Get( inputAsGuid.Value );
                            }
                        }
                    case "Block":
                        {
                            if ( inputAsInt.HasValue )
                            {
                                return BlockCache.Get( inputAsInt.Value );
                            }
                            else
                            {
                                return BlockCache.Get( inputAsGuid.Value );
                            }
                        }
                    case "BlockType":
                        {
                            if ( inputAsInt.HasValue )
                            {
                                return BlockTypeCache.Get( inputAsInt.Value );
                            }
                            else
                            {
                                return BlockTypeCache.Get( inputAsGuid.Value );
                            }
                        }
                    case "EventCalendar":
                        {
                            if ( inputAsInt.HasValue )
                            {
                                return EventCalendarCache.Get( inputAsInt.Value );
                            }
                            else
                            {
                                return EventCalendarCache.Get( inputAsGuid.Value );
                            }
                        }
                    case "Attribute":
                        {
                            if ( inputAsInt.HasValue )
                            {
                                return AttributeCache.Get( inputAsInt.Value );
                            }
                            else
                            {
                                return AttributeCache.Get( inputAsGuid.Value );
                            }
                        }
                    case "NoteType":
                        {
                            if ( inputAsInt.HasValue )
                            {
                                return NoteTypeCache.Get( inputAsInt.Value );
                            }
                            else
                            {
                                return NoteTypeCache.Get( inputAsGuid.Value );
                            }
                        }
                    case "ContentChannel":
                        {
                            if ( inputAsInt.HasValue )
                            {
                                return ContentChannelCache.Get( inputAsInt.Value );
                            }
                            else
                            {
                                return ContentChannelCache.Get( inputAsGuid.Value );
                            }
                        }
                    default:
                        {
                            return $"Cache type {cacheType} not supported.";
                        }
                }
            }

            return null;
        }

        /// <summary>
        /// creates a postback javascript function
        /// </summary>
        /// <param name="input">The input.</param>
        /// <param name="command">The command.</param>
        /// <returns></returns>
        public static string Postback( object input, string command )
        {
            if ( input != null )
            {
                return string.Format( "javascript:__doPostBack('[ClientId]','{0}^{1}'); return false;", command, input.ToString() );
            }
            else
            {
                return string.Empty;
            }
        }

        /// <summary>
        /// Returns a JSON representation of the object.
        /// See https://www.rockrms.com/page/565#tojson
        /// </summary>
        /// <param name="input">The input.</param>
        /// <returns></returns>
        public static string ToJSON( object input )
        {
            return input.ToJson( Formatting.Indented );
        }

        /// <summary>
        /// Returns a dynamic object from a JSON string.
        /// See https://www.rockrms.com/page/565#fromjson
        /// </summary>
        /// <param name="input">The input.</param>
        /// <returns></returns>
        public static object FromJSON( object input )
        {
            var converter = new ExpandoObjectConverter();
            object contentObject = null;
            var value = input as string;

            try
            {
                // first try to deserialize as straight ExpandoObject
                contentObject = JsonConvert.DeserializeObject<ExpandoObject>( value, converter );
            }
            catch
            {
                try
                {
                    // if it didn't deserialize as straight ExpandoObject, try it as a List of ExpandoObjects
                    contentObject = JsonConvert.DeserializeObject<List<ExpandoObject>>( value, converter );
                }
                catch
                {
                    // if it didn't deserialize as a List of ExpandoObject, try it as a List of plain objects
                    contentObject = JsonConvert.DeserializeObject<List<object>>( value, converter );
                }
            }

            return contentObject;
        }

        /// <summary>
        /// Converts Markdown to HTML
        /// </summary>
        /// <param name="input">The input.</param>
        /// <returns></returns>
        public static string FromMarkdown( string input )
        {
            if ( input != null )
            {
                return input.ConvertMarkdownToHtml();
            }
            else
            {
                return input;
            }
        }

        /// <summary>
        /// Convert strings within the text that appear to be http/ftp/https links into clickable html links
        /// </summary>
        /// <param name="input">The input.</param>
        /// <returns></returns>
        public static string Linkify( string input)
        {
            if ( input != null )
            {
                return input.Linkify();
            }
            else
            {
                return input;
            }
        }

        /// <summary>
        /// adds a meta tag to the head of the document
        /// </summary>
        /// <param name="input">The input to use for the content attribute of the tag.</param>
        /// <param name="attributeName">Name of the attribute.</param>
        /// <param name="attributeValue">The attribute value.</param>
        /// <returns></returns>
        public static string AddMetaTagToHead( string input, string attributeName, string attributeValue )
        {
            RockPage page = HttpContext.Current.Handler as RockPage;

            if ( page != null )
            {
                HtmlMeta metaTag = new HtmlMeta();
                metaTag.Attributes.Add( attributeName, attributeValue );
                metaTag.Content = input;
                page.Header.Controls.Add( metaTag );
            }

            return null;
        }

        /// <summary>
        /// adds a link tag to the head of the document
        /// </summary>
        /// <param name="input">The input to use for the href of the tag.</param>
        /// <param name="attributeName">Name of the attribute.</param>
        /// <param name="attributeValue">The attribute value.</param>
        /// <returns></returns>
        public static string AddLinkTagToHead( string input, string attributeName, string attributeValue )
        {
            RockPage page = HttpContext.Current.Handler as RockPage;

            if ( page != null )
            {
                HtmlLink imageLink = new HtmlLink();
                imageLink.Attributes.Add( attributeName, attributeValue );
                imageLink.Attributes.Add( "href", input );
                page.Header.Controls.Add( imageLink );
            }

            return null;
        }

        /// <summary>
        /// adds a link tag to the head of the document
        /// </summary>
        /// <param name="input">The input to use for the href of the tag.</param>
        /// <returns></returns>
        public static string SetPageTitle( string input )
        {
            RockPage page = HttpContext.Current.Handler as RockPage;

            if ( page != null )
            {
                // attempt to correct breadcrumbs
                if ( page.BreadCrumbs != null && page.BreadCrumbs.Count != 0 )
                {
                    var lastBookMark = page.BreadCrumbs.Last();

                    if ( lastBookMark != null && lastBookMark.Name == page.PageTitle )
                    {
                        lastBookMark.Name = input;
                    }
                }

                page.BrowserTitle = input;
                page.PageTitle = input;
                page.Title = input;
                page.Header.Title = input;                
            }

            return null;
        }

        /// <summary>
        /// Adds the script link.
        /// </summary>
        /// <param name="input">The input.</param>
        /// <param name="fingerprintLink">if set to <c>true</c> [fingerprint link].</param>
        /// <returns></returns>
        public static string AddScriptLink( string input, bool fingerprintLink = false )
        {
            RockPage page = HttpContext.Current.Handler as RockPage;
            RockPage.AddScriptLink( page, ResolveRockUrl( input ), fingerprintLink );

            return String.Empty;
        }

        /// <summary>
        /// Adds the CSS link.
        /// </summary>
        /// <param name="input">The input.</param>
        /// <param name="fingerprintLink">if set to <c>true</c> [fingerprint link].</param>
        /// <returns></returns>
        public static string AddCssLink( string input, bool fingerprintLink = false )
        {
            RockPage page = HttpContext.Current.Handler as RockPage;
            RockPage.AddCSSLink( page, ResolveRockUrl( input ), fingerprintLink );

            return String.Empty;
        }

        /// <summary>
        /// Clients the specified input.
        /// </summary>
        /// <param name="input">The input.</param>
        /// <param name="parm">The parm.</param>
        /// <returns></returns>
        public static object Client( string input, string parm )
        {
            parm = parm.ToUpper();

            switch ( parm )
            {
                case "IP":
                    {
                        string address = string.Empty;
                        
                        // http://stackoverflow.com/questions/735350/how-to-get-a-users-client-ip-address-in-asp-net
                        string ipAddress = HttpContext.Current.Request.ServerVariables["HTTP_X_FORWARDED_FOR"];

                        if ( !string.IsNullOrEmpty( ipAddress ) )
                        {
                            string[] addresses = ipAddress.Split( ',' );
                            if ( addresses.Length != 0 )
                            {
                                address = addresses[0];
                            }
                        }

                        address =  HttpContext.Current.Request.ServerVariables["REMOTE_ADDR"];

                        // nicely format localhost
                        if (address == "::1" )
                        {
                            address = "localhost";
                        }

                        return address;
                    }
                case "LOGIN": {
                        return HttpContext.Current.Request.ServerVariables["AUTH_USER"];
                    }
                case "BROWSER":
                    {
                        Parser uaParser = Parser.GetDefault();
                        ClientInfo client = uaParser.Parse( HttpContext.Current.Request.UserAgent );

                        return client;
                    }
                case "PARMLIST":
                    {
                        return string.Join( ", ", HttpContext.Current.Request.ServerVariables.AllKeys );
                    }
                default:
                    {
                        return HttpContext.Current.Request.ServerVariables[parm];
                    }
            }

        }

        /// <summary>
        /// Ratings the markup.
        /// </summary>
        /// <param name="input">The input.</param>
        /// <returns></returns>
        public static string RatingMarkup(object input )
        {
            var rating = 0;

            if (input!= null )
            {
                rating = input.ToString().AsInteger();
            }

            var starCounter = 0;
            StringBuilder starMarkup = new StringBuilder();

            for ( int i = 0; i < rating; i++ )
            {
                starMarkup.Append( "<i class='fa fa-rating-on'></i>" );
                starCounter++;
            }

            for ( int i = starCounter; i < 5; i++ )
            {
                starMarkup.Append( "<i class='fa fa-rating-off'></i>" );
            }

            return starMarkup.ToString();
        }

        /// <summary>
        /// Pages the specified input.
        /// </summary>
        /// <param name="input">The input.</param>
        /// <param name="parm">The parm.</param>
        /// <returns></returns>
        public static object Page( string input, string parm )
        {
            RockPage page = HttpContext.Current.Handler as RockPage;

            if ( page != null )
            {
                switch ( parm )
                {
                    case "Title":
                        {
                            return page.BrowserTitle;
                        }

                    case "Url":
                        {
                            return HttpContext.Current.Request.Url.AbsoluteUri;
                        }

                    case "Id":
                        {
                            return page.PageId.ToString();
                        }

                    case "Host":
                        {
                            return HttpContext.Current.Request.Url.Host;
                        }

                    case "Path":
                        {
                            return HttpContext.Current.Request.Url.AbsolutePath;
                        }

                    case "SiteName":
                        {
                            return page.Site.Name;
                        }

                    case "SiteId":
                        {
                            return page.Site.Id.ToString();
                        }

                    case "Theme":
                        {
                            if ( page.Theme != null )
                            {
                                return page.Theme;
                            }
                            else
                            {
                                return page.Site.Theme;
                            }
                        }
                    case "Description":
                        {
                            return page.MetaDescription;
                        }
                    case "Layout":
                        {
                            return page.Layout.Name;
                        }

                    case "Scheme":
                        {
                            return HttpContext.Current.Request.Url.Scheme;
                        }

                    case "QueryString":
                        {
                            return page.PageParameters();
                        }
                }
            }

            return null;
        }

        /// <summary>
        /// Returns the specified page parm.
        /// </summary>
        /// <param name="input">The input.</param>
        /// <param name="parm">The parm.</param>
        /// <returns></returns>
        public static object PageParameter( string input, string parm )
        {
            RockPage page = HttpContext.Current.Handler as RockPage;

            var parmReturn = page.PageParameter( parm );

            if ( parmReturn == null )
            {
                return null;
            }

            if (parmReturn.AsIntegerOrNull().HasValue )
            {
                return parmReturn.AsIntegerOrNull();
            }

            return parmReturn;
        }

        /// <summary>
        /// Converts a lava property to a key value pair
        /// </summary>
        /// <param name="input">The input.</param>
        /// <returns></returns>
        public static Dictionary<string, object> PropertyToKeyValue( object input )
        {
            Dictionary<string, object> result = new Dictionary<string, object>();
            var type = input.GetType();

            if ( type == typeof( KeyValuePair<string, object> ) )
            {
                var key = type.GetProperty( "Key" );
                var value = type.GetProperty( "Value" );

                result.Add( "Key", key.GetValue( input, null ).ToString() );
                result.Add( "Value", value.GetValue( input, null ) );
            }

            return result;
        }

        /// <summary>
        /// Casts the input as a boolean value.
        /// </summary>
        /// <param name="input">The input value to be parsed into boolean form.</param>
        /// <returns>A boolean value or null if the cast could not be performed.</returns>
        public static bool? AsBoolean( object input )
        {
            if ( input == null )
            {
                return null;
            }

            return input.ToString().AsBooleanOrNull();
        }

        /// <summary>
        /// Casts the input as an integer value.
        /// </summary>
        /// <param name="input">The input value to be parsed into integer form.</param>
        /// <returns>An integer value or null if the cast could not be performed.</returns>
        public static int? AsInteger( object input )
        {
            if ( input == null )
            {
                return null;
            }
            return (int?)input.ToString().AsDecimalOrNull();
        }

        /// <summary>
        /// Casts the input as a decimal value.
        /// </summary>
        /// <param name="input">The input value to be parsed into decimal form.</param>
        /// <returns>A decimal value or null if the cast could not be performed.</returns>
        public static decimal? AsDecimal( object input )
        {
            if ( input == null )
            {
                return null;
            }

            return input.ToString().AsDecimalOrNull();
        }

        /// <summary>
        /// Casts the input as a double value.
        /// </summary>
        /// <param name="input">The input value to be parsed into double form.</param>
        /// <returns>A double value or null if the cast could not be performed.</returns>
        public static double? AsDouble( object input )
        {
            if ( input == null )
            {
                return null;
            }

            return input.ToString().AsDoubleOrNull();
        }

        /// <summary>
        /// Casts the input as a string value.
        /// </summary>
        /// <param name="input">The input value to be parsed into string form.</param>
        /// <returns>A string value or null if the cast could not be performed.</returns>
        public static string AsString( object input )
        {
            if ( input == null )
            {
                return null;
            }

            return input.ToString();
        }

        /// <summary>
        /// Casts the input as a DateTime value.
        /// </summary>
        /// <param name="input">The input value to be parsed into DateTime form.</param>
        /// <returns>A DateTime value or null if the cast could not be performed.</returns>
        public static DateTime? AsDateTime( object input )
        {
            if ( input == null )
            {
                return null;
            }

            return input.ToString().AsDateTime();
        }


        /// <summary>
        /// Creates the short link.
        /// </summary>
        /// <param name="input">The input.</param>
        /// <param name="token">The token.</param>
        /// <param name="siteId">The site identifier.</param>
        /// <param name="overwrite">if set to <c>true</c> [overwrite].</param>
        /// <param name="randomLength">The random length.</param>
        /// <returns></returns>
        public static string CreateShortLink( object input, string token = "", int? siteId = null, bool overwrite = false, int randomLength = 7 )
        {
            // Notes: This filter attemtps to return a valid shortlink at all costs
            //        this means that if the configuration passed to it is invalid
            //        it will try to correct it with reasonable defaults. For instance
            //        if you pass in an invalid siteId, the first active site will be used.

            var rockContext = new RockContext();
            var shortLinkService = new PageShortLinkService( rockContext );

            // Ensure that the provided site exists
            if ( siteId.HasValue )
            {
                SiteCache site = SiteCache.Get( siteId.Value );
                if ( site == null )
                {
                    siteId = null;
                }
            }

            // If an invalid site was given use the first site enabled for shortlinks
            if ( !siteId.HasValue )
            {
                siteId = new SiteService( rockContext ).Queryable()
                    .AsNoTracking()
                    .OrderBy( s => s.EnabledForShortening )
                    .Take( 1 )
                    .Select( s => s.Id ).FirstOrDefault();
            }

            // still no site, guess we're dead in the water
            if ( !siteId.HasValue )
            {
                return string.Empty;
            }

            // Get the token
            if ( token.IsNullOrWhiteSpace() )
            {
                // No token, no problem we'll just make one ourselves
                token = shortLinkService.GetUniqueToken( siteId.Value, randomLength );
            }
            else
            {
                token = token.RemoveSpaces().UrlEncode();
            }

            // Check if the token exists by getting it
            var shortLink = shortLinkService.GetByToken( token, siteId.Value );
            if ( shortLink != null && overwrite == false )
            {
                // We can't use the provided shortlink because it's ready used, so get a random token
                // Garbage in Random out
                shortLink = null;
                token = shortLinkService.GetUniqueToken( siteId.Value, 7 );
            }

            if (shortLink == null )
            {
                shortLink = new PageShortLink();
                shortLinkService.Add( shortLink );
            }

            shortLink.Token = token;
            shortLink.SiteId = siteId.Value;
            shortLink.Url = input.ToString();
            rockContext.SaveChanges();

            return shortLink.ShortLinkUrl;
        }
        #endregion

        #region Array Filters

        /// <summary>
        /// Rearranges an array in a random order
        /// </summary>
        /// <param name="input"></param>
        /// <returns></returns>
        public static object Shuffle( object input )
        {
            if ( input == null )
            {
                return input;
            }

            if ( !( input is IList ) )
            {
                return input;
            }

            var inputList = input as IList;
            int n = inputList.Count;
            while ( n > 1 )
            {
                n--;
                int k = _randomNumberGenerator.Next( n + 1 );
                var value = inputList[k];
                inputList[k] = inputList[n];
                inputList[n] = value;
            }

            return inputList;
        }

        /// <summary>
        /// Determines whether [contains] [the specified input].
        /// </summary>
        /// <param name="input">The input.</param>
        /// <param name="containValue">The contain value.</param>
        /// <returns>
        ///   <c>true</c> if [contains] [the specified input]; otherwise, <c>false</c>.
        /// </returns>
        public static bool Contains( object input, object containValue)
        {
            var inputList = ( input as IList );
            if ( inputList != null )
            {
                return inputList.Contains( containValue );
            }

            return false;
        }

        /// <summary>
        /// Wheres the specified input.
        /// </summary>
        /// <param name="input">The input.</param>
        /// <param name="filterKey">The filter key.</param>
        /// <param name="filterValue">The filter value.</param>
        /// <returns></returns>
        public static object Where( object input, string filterKey, object filterValue )
        {
            if ( input == null )
            {
                return input;
            }

            if ( input is IEnumerable )
            {
                var result = new List<object>();

                foreach ( var value in ( (IEnumerable)input ) )
                {
                    if ( value is ILiquidizable )
                    {
                        var liquidObject = value as ILiquidizable;
                        var condition = DotLiquid.Condition.Operators["=="];

                        if ( liquidObject.ContainsKey( filterKey ) && condition( liquidObject[filterKey], filterValue ) )
                        {
                            result.Add( liquidObject );
                        }
                    }
                    else if (value is IDictionary<string, object>)
                    {
                        var dictionaryObject = value as IDictionary<string, object>;
                        if ( dictionaryObject.ContainsKey( filterKey ) && dictionaryObject[filterKey].Equals( filterValue ) )
                        {
                            result.Add( dictionaryObject );
                        }
                    }
                }

                return result;
            }

            return input;
        }

        /// <summary>
        /// Selects the specified input.
        /// </summary>
        /// <param name="input">The input.</param>
        /// <param name="selectKey">The select key.</param>
        /// <returns></returns>
        public static object Select( object input, string selectKey )
        {
            if ( input == null )
            {
                return input;
            }

            if ( input is IEnumerable )
            {
                var result = new List<object>();

                foreach ( var value in ( (IEnumerable)input ) )
                {
                    if ( value is ILiquidizable )
                    {
                        var liquidObject = value as ILiquidizable;
                        if ( liquidObject.ContainsKey( selectKey ) )
                        {
                            result.Add( liquidObject[selectKey] );
                        }
                    }
                    else if ( value is IDictionary<string, object> ) 
                    {
                        var dictionaryObject = value as IDictionary<string, object>;
                        if ( dictionaryObject.ContainsKey( selectKey ) )
                        {
                            result.Add( dictionaryObject[selectKey] );
                        }
                    }
                }

                return result;
            }

            return input;
        }

        /// <summary>
        /// Sorts the list of items by the specified attribute's value
        /// </summary>
        /// <param name="context">The context.</param>
        /// <param name="input">The input.</param>
        /// <param name="attributeKey">The attribute key.</param>
        /// <returns></returns>
        public static object SortByAttribute( DotLiquid.Context context, object input, string attributeKey )
        {
            return SortByAttribute( context, input, attributeKey, "asc" );
        }
        
        /// <summary>
        /// Sorts the list of items by the specified attribute's value
        /// </summary>
        /// <param name="context">The context.</param>
        /// <param name="input">The input.</param>
        /// <param name="attributeKey">The attribute key.</param>
        /// <param name="sortOrder">asc or desc for sort order.</param>
        /// <returns></returns>
        public static object SortByAttribute( DotLiquid.Context context, object input, string attributeKey, string sortOrder )
        {
            if ( input is IEnumerable )
            {
                var rockContext = GetRockContext( context );
                var inputList = ( input as IEnumerable ).OfType<Attribute.IHasAttributes>().ToList();
                foreach ( var item in inputList )
                {
                    if ( item.Attributes == null )
                    {
                        item.LoadAttributes( rockContext );
                    }
                }

                if ( inputList.Count > 1 && inputList[0].Attributes.ContainsKey( attributeKey ) )
                {
                    var attributeCache = inputList[0].Attributes[attributeKey];

                    inputList.Sort( ( item1, item2 ) =>
                    {
                        var item1AttributeValue = item1.AttributeValues.Where( a => a.Key == attributeKey ).FirstOrDefault().Value.SortValue;
                        var item2AttributeValue = item2.AttributeValues.Where( a => a.Key == attributeKey ).FirstOrDefault().Value.SortValue;
                        if ( item1AttributeValue is IComparable && item2AttributeValue is IComparable )
                        {
                            if (sortOrder.ToLower() == "desc")
                            {
                                return ( item2AttributeValue as IComparable ).CompareTo( item1AttributeValue as IComparable );
                            }
                            else
                            {
                                return ( item1AttributeValue as IComparable ).CompareTo( item2AttributeValue as IComparable );
                            }
                        }
                        else
                        {
                            return 0;
                        }
                    } );
                }

                return inputList;
            }
            else
            {
                return input;
            }
        }

        /// <summary>
        /// Extracts a single item from an array.
        /// </summary>
        /// <param name="input">The input object to extract one element from.</param>
        /// <param name="index">The index number of the object to extract.</param>
        /// <returns>The single object from the array or null if not found.</returns>
        public static object Index( object input, object index )
        {
            if ( input == null || index == null )
            {
                return input;
            }

            if ( !( input is IList ) )
            {
                return input;
            }

            var inputList = input as IList;
            var indexInt = index.ToString().AsIntegerOrNull();
            if ( !indexInt.HasValue || indexInt.Value < 0 || indexInt.Value >= inputList.Count )
            {
                return null;
            }

            return inputList[indexInt.Value];
        }

        /// <summary>
        /// Takes a collection and returns distinct values in that collection.
        /// </summary>
        /// <param name="input">A collection of objects.</param>
        /// <returns>A collection of objects with no repeating elements.</returns>
        /// <example>
        ///     {{ '["Banana","Orange","Banana","Apple"]' | FromJSON | Uniq | Join:',' }}
        /// </example>
        public static object Uniq( object input )
        {
            IEnumerable e = input as IEnumerable;

            if ( e == null )
            {
                return input;
            }

            return e.Distinct().Cast<object>().ToList();
        }

        #endregion

        #region Object Filters

        /// <summary>
        /// Gets the Notes of the entity
        /// </summary>
        /// <param name="context">The context.</param>
        /// <param name="input">The input.</param>
        /// <param name="noteType">The noteType.</param>
        /// <param name="sortOrder">The sort order.</param>
        /// <param name="count">The count.</param>
        /// <returns></returns>
        public static List<Note> Notes( DotLiquid.Context context, object input, object noteType, string sortOrder = "desc", int? count = null )
        {
            int? entityId = null;

            if ( input is int )
            {
                entityId = Convert.ToInt32( input );
            }
            if ( input is IEntity )
            {
                IEntity entity = input as IEntity;
                entityId = entity.Id;
            }
            if ( !entityId.HasValue )
            {
                return null;
            }

            List<int> noteTypeIds = new List<int>();

            if ( noteType is int )
            {
                noteTypeIds.Add( (int)noteType );
            }

            if ( noteType is string )
            {
                noteTypeIds = ((string)noteType).Split( ',' ).Select( Int32.Parse ).ToList();
            }

            var notes = new NoteService( new RockContext() ).Queryable().AsNoTracking().Where( n => n.EntityId == entityId );

            if ( noteTypeIds.Count > 0 )
            {
                notes = notes.Where( n => noteTypeIds.Contains( n.NoteTypeId ) );
            }
            else
            {
                return null;
            }

            // add sort order
            if(sortOrder == "desc" )
            {
                notes = notes.OrderByDescending( n => n.CreatedDateTime );
            }
            else
            {
                notes = notes.OrderBy( n => n.CreatedDateTime );
            }

            var filterNotes = new List<Note>();
            foreach ( var note in notes )
            {
                if ( note.IsAuthorized( Authorization.VIEW, GetCurrentPerson( context ) ) )
                {
                    filterNotes.Add( note );
                }
            }

            if ( !count.HasValue )
            {
                return filterNotes;
            }
            else
            {
                return filterNotes.Take( count.Value ).ToList();
            }
        }

        /// <summary>
        /// Determines whether [has rights to] [the specified context].
        /// </summary>
        /// <param name="context">The context.</param>
        /// <param name="input">The input.</param>
        /// <param name="verb">The verb.</param>
        /// <param name="typeName">Name of the type.</param>
        /// <returns></returns>
        /// <exception cref="System.Exception">Could not determine type for the input provided. Consider passing it in (e.g. 'Rock.Model.Person')</exception>
        public static bool HasRightsTo( DotLiquid.Context context, object input, string verb, string typeName = "" )
        {
            if (string.IsNullOrWhiteSpace( verb ) )
            {
                throw new Exception( "Could not determine the verb to check against (e.g. 'View', 'Edit'...)" );
            }

            if ( input == null )
            {
                return false;
            }
            else
            {
                // if the input is a model call IsAuthorized and get out of here
                if ( input is ISecured )
                {
                    var model = (ISecured)input;
                    return model.IsAuthorized( verb, GetCurrentPerson( context ) );
                }

                var type = input.GetType();
                if ( type.IsDynamicProxyType() )
                {
                    type = type.BaseType;
                }

                // not so easy then...
                if ( string.IsNullOrWhiteSpace( typeName ) )
                {
                    // attempt to read it from the input object
                    var propertyInfo = type.GetProperty( "TypeName" );
                    if ( propertyInfo != null )
                    {
                        typeName = propertyInfo.GetValue( input, null ).ToString();
                    }

                    if ( string.IsNullOrWhiteSpace( typeName ) )
                    {
                        throw new Exception( "Could not determine type for the input provided. Consider passing it in (e.g. 'Rock.Model.Person')" );
                    }
                }

                int? id = null;

                if ( type == typeof( int ) )
                {
                    id = (int)input;
                }
                else if ( type == typeof( string ) )
                {
                    id = input.ToString().AsIntegerOrNull();
                }
                else
                {
                    // check if it has an id property
                    var propertyInfo = type.GetProperty( "Id" );

                    if ( propertyInfo != null )
                    {
                        id = (int)propertyInfo.GetValue( input, null );
                    }
                }

                if ( id.HasValue )
                {
                    var entityTypes = EntityTypeCache.All();
                    var entityTypeCache = entityTypes.Where( e => String.Equals( e.Name, typeName, StringComparison.OrdinalIgnoreCase ) ).FirstOrDefault();

                    if ( entityTypeCache != null )
                    {
                        RockContext _rockContext = new RockContext();

                        Type entityType = entityTypeCache.GetEntityType();
                        if ( entityType != null )
                        {
                            Type[] modelType = { entityType };
                            Type genericServiceType = typeof( Rock.Data.Service<> );
                            Type modelServiceType = genericServiceType.MakeGenericType( modelType );
                            Rock.Data.IService serviceInstance = Activator.CreateInstance( modelServiceType, new object[] { _rockContext } ) as IService;

                            MethodInfo getMethod = serviceInstance.GetType().GetMethod( "Get", new Type[] { typeof( int ) } );

                            if ( getMethod != null )
                            {
                                var model = getMethod.Invoke( serviceInstance, new object[] { id.Value } ) as ISecured;

                                if ( model != null )
                                {
                                    return model.IsAuthorized( verb, GetCurrentPerson( context ) );
                                }
                            }
                        }
                    }
                }
                else
                {
                    throw new Exception( "Could not determine the id of the entity." );
                }
            }

            return false;
        }

        /// <summary>
        /// Gets the current person.
        /// </summary>
        /// <param name="context">The context.</param>
        /// <returns></returns>
        private static Person GetCurrentPerson( DotLiquid.Context context )
        {
            Person currentPerson = null;

            // First check for a person override value included in lava context
            if ( context.Scopes != null )
            {
                foreach ( var scopeHash in context.Scopes )
                {
                    if ( scopeHash.ContainsKey( "CurrentPerson" ) )
                    {
                        currentPerson = scopeHash["CurrentPerson"] as Person;
                    }
                }
            }

            if ( currentPerson == null )
            {
                var httpContext = System.Web.HttpContext.Current;
                if ( httpContext != null && httpContext.Items.Contains( "CurrentPerson" ) )
                {
                    currentPerson = httpContext.Items["CurrentPerson"] as Person;
                }
            }

            return currentPerson;
        }

        /// <summary>
        /// Base64 encodes a binary file
        /// </summary>
        /// <param name="context">The context.</param>
        /// <param name="input">The input.</param>
        /// <param name="resizeSettings">The resize settings.</param>
        /// <returns></returns>
        public static string Base64Encode( DotLiquid.Context context, object input, string resizeSettings )
        {
            BinaryFile binaryFile = null;

            if ( input is int )
            {
                binaryFile = new BinaryFileService( new RockContext() ).Get( (int)input );
            }
            else if ( input is BinaryFile )
            {
                binaryFile = (BinaryFile)input;
            }

            if ( binaryFile != null )
            {
                using ( var stream = GetResized( resizeSettings, binaryFile.ContentStream ) )
                {
                    byte[] imageBytes = stream.ReadBytesToEnd();
                    return Convert.ToBase64String( imageBytes );
                }
            }

            return string.Empty;
        }

        private static Stream GetResized( string resizeSettings, Stream fileContent )
        {
            try
            {
                if ( resizeSettings.IsNullOrWhiteSpace() )
                {
                    return fileContent;
                }

                ResizeSettings settings = new ResizeSettings( HttpUtility.ParseQueryString( resizeSettings ) );
                MemoryStream resizedStream = new MemoryStream();

                ImageBuilder.Current.Build( fileContent, resizedStream, settings );
                return resizedStream;
            }
            catch
            {
                // if resize failed, just return original content
                return fileContent;
            }
        }

        #endregion
    }
}
<|MERGE_RESOLUTION|>--- conflicted
+++ resolved
@@ -2757,19 +2757,14 @@
         /// <param name="context">The context.</param>
         /// <param name="input">The input.</param>
         /// <param name="groupTypeId">The group type identifier.</param>
-        /// <param name="memberStatus">If not <c>All</c> then only active group members will be included.</param>
-        /// <param name="groupStatus">If not <c>All</c> then only active groups will be included.</param>
-        /// <returns></returns>
-<<<<<<< HEAD
-        public static List<Rock.Model.GroupMember> Groups( DotLiquid.Context context, object input, string groupTypeId, string memberStatus = "Active", string groupStatus = "Active" )
-=======
+        /// <returns></returns>
         public static List<Rock.Model.GroupMember> Groups( DotLiquid.Context context, object input, string groupTypeId )
         {
-            return Groups( context, input, "Active" );
-        }
-
-        /// <summary>
-        /// Gets the groups of selected type that person is a member of
+            return Groups( context, input, "Active", "Active" );
+        }
+
+        /// <summary>
+        /// Groupses the specified context.
         /// </summary>
         /// <param name="context">The context.</param>
         /// <param name="input">The input.</param>
@@ -2777,7 +2772,20 @@
         /// <param name="status">The status.</param>
         /// <returns></returns>
         public static List<Rock.Model.GroupMember> Groups( DotLiquid.Context context, object input, string groupTypeId, string status )
->>>>>>> b4f0f787
+        {
+        	return Groups( context, input, status, "Active" );
+        }
+
+        /// <summary>
+        /// Gets the groups of selected type that person is a member of
+        /// </summary>
+        /// <param name="context">The context.</param>
+        /// <param name="input">The input.</param>
+        /// <param name="groupTypeId">The group type identifier.</param>
+        /// <param name="memberStatus">The member status.</param>
+        /// <param name="groupStatus">The group status.</param>
+        /// <returns></returns>
+        public static List<Rock.Model.GroupMember> Groups( DotLiquid.Context context, object input, string groupTypeId, string memberStatus, string groupStatus )
         {
             var person = GetPerson( input );
             int? numericalGroupTypeId = groupTypeId.AsIntegerOrNull();
