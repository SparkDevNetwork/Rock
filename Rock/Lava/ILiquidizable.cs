﻿// <copyright>
// Copyright by the Spark Development Network
//
// Licensed under the Rock Community License (the "License");
// you may not use this file except in compliance with the License.
// You may obtain a copy of the License at
//
// http://www.rockrms.com/license
//
// Unless required by applicable law or agreed to in writing, software
// distributed under the License is distributed on an "AS IS" BASIS,
// WITHOUT WARRANTIES OR CONDITIONS OF ANY KIND, either express or implied.
// See the License for the specific language governing permissions and
// limitations under the License.
// </copyright>
//
using System;
using System.Collections.Generic;

namespace Rock.Lava
{
    /// <summary>
    /// Represents an object model that can be used with Lava.
    /// This is a Rock-specific superset of the same-named DotLiquid interface.
    /// </summary>
<<<<<<< HEAD
    [RockObsolete( "13.0" )] // "Implement the Rock.Lava.ILavaDataDictionary interface instead."
#if NET5_0_OR_GREATER
    public interface ILiquidizable
#else
=======
    [RockObsolete( "1.13.0" )] // "Implement the Rock.Lava.ILavaDataDictionary interface instead."
>>>>>>> f4dba25d
    public interface ILiquidizable : global::DotLiquid.ILiquidizable, global::DotLiquid.IIndexable
#endif
    {
        /// <summary>
        /// Gets the available keys (for debugging info).
        /// </summary>
        /// <value>
        /// The available keys.
        /// </value>
        List<string> AvailableKeys { get; }
    }
}<|MERGE_RESOLUTION|>--- conflicted
+++ resolved
@@ -23,14 +23,10 @@
     /// Represents an object model that can be used with Lava.
     /// This is a Rock-specific superset of the same-named DotLiquid interface.
     /// </summary>
-<<<<<<< HEAD
-    [RockObsolete( "13.0" )] // "Implement the Rock.Lava.ILavaDataDictionary interface instead."
+    [RockObsolete( "1.13.0" )] // "Implement the Rock.Lava.ILavaDataDictionary interface instead."
 #if NET5_0_OR_GREATER
     public interface ILiquidizable
 #else
-=======
-    [RockObsolete( "1.13.0" )] // "Implement the Rock.Lava.ILavaDataDictionary interface instead."
->>>>>>> f4dba25d
     public interface ILiquidizable : global::DotLiquid.ILiquidizable, global::DotLiquid.IIndexable
 #endif
     {
