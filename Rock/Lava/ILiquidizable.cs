--- conflicted
+++ resolved
@@ -24,13 +24,10 @@
     /// This is a Rock-specific superset of the same-named DotLiquid interface.
     /// </summary>
     [RockObsolete( "1.13.0" )] // "Implement the Rock.Lava.ILavaDataDictionary interface instead."
-<<<<<<< HEAD
+    [Obsolete( "DotLiquid is not supported and will be fully removed in the future." )]
 #if REVIEW_NET5_0_OR_GREATER
     public interface ILiquidizable
 #else
-=======
-    [Obsolete( "DotLiquid is not supported and will be fully removed in the future." )]
->>>>>>> 7705268f
     public interface ILiquidizable : global::DotLiquid.ILiquidizable, global::DotLiquid.IIndexable
 #endif
     {
