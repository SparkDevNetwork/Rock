﻿// <copyright>
// Copyright by the Spark Development Network
//
// Licensed under the Rock Community License (the "License");
// you may not use this file except in compliance with the License.
// You may obtain a copy of the License at
//
// http://www.rockrms.com/license
//
// Unless required by applicable law or agreed to in writing, software
// distributed under the License is distributed on an "AS IS" BASIS,
// WITHOUT WARRANTIES OR CONDITIONS OF ANY KIND, either express or implied.
// See the License for the specific language governing permissions and
// limitations under the License.
// </copyright>
//
using System;
using System.Collections.Generic;
using System.Linq;
using System.Reflection;
using System.Text.RegularExpressions;
using System.Web;

using Rock.Data;
using Rock.Model;
using Rock.Web.Cache;
using Rock.Web.UI;

using Context = DotLiquid.Context;

using UAParser;

namespace Rock.Lava
{
    /// <summary>
    /// 
    /// </summary>
    public static class LavaHelper
    {
        #region Constructors

        static LavaHelper()
        {
            InitializeLavaCommentsRegex();
        }

        #endregion

        /// <summary>
        /// Gets the common merge fields for Lava operations. By default it'll include CurrentPerson, Context, PageParameter, and Campuses
        /// </summary>
        /// <param name="rockPage">The rock page.</param>
        /// <param name="currentPerson">The current person.</param>
        /// <param name="options">The options.</param>
        /// <returns></returns>
        public static Dictionary<string, object> GetCommonMergeFields( RockPage rockPage, Person currentPerson = null, CommonMergeFieldsOptions options = null )
        {
            var mergeFields = new Dictionary<string, object>();

            if ( rockPage == null && HttpContext.Current != null )
            {
                rockPage = HttpContext.Current.Handler as RockPage;
            }

            if ( options == null )
            {
                options = new CommonMergeFieldsOptions();
            }

            if ( currentPerson == null )
            {
                if ( rockPage != null )
                {
                    currentPerson = rockPage.CurrentPerson;
                }
                else if ( HttpContext.Current != null && HttpContext.Current.Items.Contains( "CurrentPerson" ) )
                {
                    currentPerson = HttpContext.Current.Items["CurrentPerson"] as Person;
                }
            }

            if ( options.GetLegacyGlobalMergeFields )
            {
                var globalAttributes = GlobalAttributesCache.Get();
                if ( globalAttributes.LavaSupportLevel != Lava.LavaSupportLevel.NoLegacy )
                {
                    var legacyGlobalAttributeMergeFields = GlobalAttributesCache.GetLegacyMergeFields( currentPerson );
                    foreach ( var legacyGlobalAttributeMergeField in legacyGlobalAttributeMergeFields )
                    {
                        mergeFields.Add( legacyGlobalAttributeMergeField.Key, legacyGlobalAttributeMergeField.Value );
                    }
                }
            }

            if ( options.GetPageContext && rockPage != null )
            {
                var contextObjects = new Dictionary<string, object>();
                foreach ( var contextEntityType in rockPage.GetContextEntityTypes() )
                {
                    var contextEntity = rockPage.GetCurrentContext( contextEntityType );
                    if ( contextEntity != null && IsLavaDataObject( contextEntity ) )
                    {
                        var type = Type.GetType( contextEntityType.AssemblyName ?? contextEntityType.Name );
                        if ( type != null )
                        {
                            contextObjects.Add( type.Name, contextEntity );
                        }
                    }
                }

                if ( contextObjects.Any() )
                {
                    mergeFields.Add( "Context", contextObjects );
                }
            }

            HttpRequest request = null;
            try
            {
                if ( rockPage != null )
                {
                    request = rockPage.Request;
                }
                else if ( HttpContext.Current != null )
                {
                    request = HttpContext.Current.Request;
                }
            }
            catch
            {
                // intentionally ignore exception (.Request will throw an exception instead of simply returning null if it isn't available)
            }

            if ( options.GetPageParameters && rockPage != null && request != null )
            {
                mergeFields.Add( "PageParameter", rockPage.PageParameters() );
            }

            if ( options.GetOSFamily || options.GetDeviceFamily )
            {
                if ( request != null && !string.IsNullOrEmpty( request.UserAgent ) )
                {
                    Parser uaParser = Parser.GetDefault();
                    ClientInfo client = uaParser.Parse( request.UserAgent );
                    if ( options.GetOSFamily )
                    {
                        mergeFields.Add( "OSFamily", client.OS.Family.ToLower() );
                    }

                    if ( options.GetDeviceFamily )
                    {
                        mergeFields.Add( "DeviceFamily", client.Device.Family );
                    }
                }
            }

            if ( options.GetCurrentPerson )
            {
                if ( currentPerson != null )
                {
                    mergeFields.Add( "CurrentPerson", currentPerson );
                }
            }

            if ( options.GetCampuses )
            {
                mergeFields.Add( "Campuses", CampusCache.All() );
            }

            return mergeFields;
        }

        /// <summary>
        /// Gets a list of custom lava commands.
        /// </summary>
        /// <returns></returns>
        public static List<string> GetLavaCommands()
        {
            var lavaCommands = new List<string>();

            try
            {
                if ( LavaEngine.CurrentEngine.EngineType == LavaEngineTypeSpecifier.RockLiquid )
                {
                    /*
                        7/6/2020 - JH
                        Some Lava Commands don't require a closing tag, and therefore inherit from DotLiquid.Tag instead of RockLavaBlockBase.
                        In order to include these self-closing Lava Commands in the returned list, a new interface - IRockLavaBlock - was introduced.
                        We'll also leave the RockLavaBlockBase check in place below, in case any plugins have been developed that add Commands
                        inheriting from the RockLavaBlockBase class.
                    */
                    foreach ( var blockType in Rock.Reflection.FindTypes( typeof( Rock.Lava.Blocks.IRockLavaBlock ) )
                        .Union( Rock.Reflection.FindTypes( typeof( Rock.Lava.Blocks.RockLavaBlockBase ) ) )
                        .Select( a => a.Value )
                        .OrderBy( a => a.Name )
                        .ToList() )
                    {
                        lavaCommands.Add( blockType.Name );
                        var assemblies = AppDomain.CurrentDomain.GetAssemblies();
                    }
                }
                else
                {
<<<<<<< HEAD
                    //TODO: 2021-03-19 - DL - This implemention requires a broader fix which will be added in a future commit.
                    var commandTypes = Rock.Reflection.FindTypes( typeof( Rock.Lava.ILavaBlock ) )
                        .Union( Rock.Reflection.FindTypes( typeof( Rock.Lava.ILavaTag ) ) )
                        .Select( a => a.Value )
                        .OrderBy( a => a.Name )
                        .ToList();

                    foreach ( var blockType in commandTypes )
                    {
                        var name = blockType.Name;

                        if ( name.EndsWith( "Block" ) )
                        {
                            name = name.Substring( 0, name.Length - "Block".Length );
                        }
                        else if ( name.EndsWith( "Tag" ) )
                        {
                            name = name.Substring( 0, name.Length - "Tag".Length );
                        }
                        else if ( name.EndsWith( "Shortcode" ) )
                        {
                            name = name.Substring( 0, name.Length - "Shortcode".Length );
                        }

                        lavaCommands.Add( name );
                    }
=======
                    var commandTypes = Rock.Reflection.FindTypes( typeof( Rock.Lava.ILavaSecured ) );

                    foreach ( var kvp in commandTypes )
                    {
                        var component = Activator.CreateInstance( kvp.Value ) as ILavaSecured;

                        lavaCommands.Add( component.RequiredPermissionKey );
                    }

                    lavaCommands.Sort();
>>>>>>> f6b179bd
                }
            }
            catch { }

            return lavaCommands;
        }

        /// <summary>
        /// Determines whether the property is available to Lava
        /// </summary>
        /// <param name="propInfo">The property information.</param>
        /// <returns>
        ///   <c>true</c> if [is lava property] [the specified property information]; otherwise, <c>false</c>.
        /// </returns>
        public static bool IsLavaProperty( PropertyInfo propInfo )
        {
            // If property has a [LavaHidden] attribute return false
            if ( propInfo.GetCustomAttributes( typeof( LavaHiddenAttribute ) ).Count() > 0 )
            {
                return false;
            }

            // If property has a [LavaVisible] attribute return true
            if ( propInfo.GetCustomAttributes( typeof( LavaVisibleAttribute ) ).Count() > 0 )
            {
                return true;
            }

            // If property has a [DataMember] attribute return true
            if ( propInfo.GetCustomAttributes( typeof( System.Runtime.Serialization.DataMemberAttribute ) ).Count() > 0 )
            {
                return true;
            }

#pragma warning disable CS0618 // Type or member is obsolete
            if ( propInfo.GetCustomAttributes( typeof( LavaIgnoreAttribute ) ).Count() > 0 )
            {
                return false;
            }
            if ( propInfo.GetCustomAttributes( typeof( LavaIncludeAttribute ) ).Count() > 0 )
            {
                return true;
            }
#pragma warning restore CS0618 // Type or member is obsolete

            // otherwise return false
            return false;
        }

        /// <summary>
        /// Gets the list of properties that are available to Lava
        /// </summary>
        /// <param name="type">The type.</param>
        /// <returns></returns>
        public static List<PropertyInfo> GetLavaProperties( Type type )
        {
            return type.GetProperties().Where( p => IsLavaProperty( p ) ).ToList();
        }

        /// <summary>
        /// Gets the current person.
        /// </summary>
        /// <param name="context">The context.</param>
        /// <returns>The current person or null if not found.</returns>
        /// <exception cref="ArgumentNullException">context</exception>
        public static Person GetCurrentPerson( ILavaRenderContext context )
        {
            if ( context == null )
            {
                throw new ArgumentNullException( nameof( context ) );
            }

            string currentPersonKey = "CurrentPerson";
            Person currentPerson = null;

            // First, check for a person override value included in the lava context.
            currentPerson = context.GetMergeField( currentPersonKey, null ) as Person;

            if ( currentPerson == null )
            {
                var httpContext = HttpContext.Current;
                if ( httpContext != null && httpContext.Items.Contains( currentPersonKey ) )
                {
                    currentPerson = httpContext.Items[currentPersonKey] as Person;
                }
            }

            return currentPerson;
        }

        /// <summary>
        /// Gets the primary person alias identifier for the provided person.
        /// </summary>
        /// <param name="person">The person.</param>
        /// <returns>The person's primary alias identifier or null if not found.</returns>
        public static int? GetPrimaryPersonAliasId( Person person )
        {
            if ( person == null )
            {
                return null;
            }

            using ( var rockContext = new RockContext() )
            {
                return new PersonAliasService( rockContext ).GetPrimaryAliasId( person.Guid );
            }
        }

        /// <summary>
        /// Parses the Lava Command markup, first resolving merge fields and then harvesting any provided parameters.
        /// </summary>
        /// <param name="markup">The Lava Command markup.</param>
        /// <param name="context">The DotLiquid context.</param>
        /// <param name="parms">
        /// A dictionary into which any parameters discovered within the <paramref name="markup"/> will be added or replaced.
        /// Default values may be pre-loaded into this collection, and will be overwritten if a matching key is present within the <paramref name="markup"/>.
        /// Note that parameter keys should be added in lower case.
        /// <para>
        /// When searching the <paramref name="markup"/> for key/value parameter pairs, the following <see cref="Regex"/> pattern will be used: @"\S+:('[^']+'|\d+)".
        /// This means that the following patterns will be matched: "key:'value'" OR "key:integer". While this should work for most - if not all - Lava Command parameters,
        /// you can always choose to not use this helper method and instead roll your own implementation.
        /// </para>
        /// </param>
        public static void ParseCommandMarkup( string markup, ILavaRenderContext context, Dictionary<string, string> parms )
        {
            if ( markup.IsNull() )
            {
                return;
            }

            if ( context == null )
            {
                throw new ArgumentNullException( nameof( context ) );
            }

            if ( parms == null )
            {
                throw new ArgumentNullException( nameof( parms ) );
            }

            var mergeFields = context.GetMergeFields();

            // Resolve merge fields.
            var resolvedMarkup = markup.ResolveMergeFields( mergeFields );

            // Harvest parameters.
            var markupParms = Regex.Matches( resolvedMarkup, @"\S+:('[^']+'|\d+)" )
                .Cast<Match>()
                .Select( m => m.Value )
                .ToList();

            foreach ( var parm in markupParms )
            {
                var itemParts = parm.ToString().Split( new char[] { ':' }, 2 );
                if ( itemParts.Length > 1 )
                {
                    var key = itemParts[0].Trim().ToLower();
                    var value = itemParts[1].Trim();

                    if ( value[0] == '\'' )
                    {
                        // key:'value'
                        parms.AddOrReplace( key, value.Substring( 1, value.Length - 2 ) );
                    }
                    else
                    {
                        // key:integer
                        parms.AddOrReplace( key, value );
                    }
                }
            }
        }

        /// <summary>
        /// Determines whether the specified command is authorized within the context.
        /// </summary>
        /// <param name="context">The context.</param>
        /// <param name="command">The command.</param>
        /// <returns>
        ///   <c>true</c> if the specified command is authorized; otherwise, <c>false</c>.
        /// </returns>
        public static bool IsAuthorized( ILavaRenderContext context, string command )
        {
            return LavaSecurityHelper.IsAuthorized( context, command );
        }

        /// <summary>
        /// Returns a flag indicating if the target object is capable of being used as a data source in a Lava template.
        /// </summary>
        /// <param name="obj"></param>
        /// <returns></returns>
        public static bool IsLavaDataObject( object obj )
        {
            if ( obj == null )
            {
                return false;
            }

            if ( LavaEngine.CurrentEngine.EngineType == LavaEngineTypeSpecifier.RockLiquid )
            {
                return obj != null && obj is Rock.Lava.ILiquidizable;
            }

            if ( obj is ILavaDataDictionary || obj is ILavaDataDictionarySource )
            {
                return true;
            }

            return false;
        }

        #region Lava Comments

        private static string LavaTokenBlockCommentStart = @"/-";
        private static string LavaTokenBlockCommentEnd = @"-/";
        private static string LavaTokenLineComment = @"//-";

        private static Regex _lavaCommentMatchGroupsRegex = null;

        /// <summary>
        /// Build the regular expression that will be used to remove Lava-style comments from the template.
        /// </summary>
        private static void InitializeLavaCommentsRegex()
        {
            const string stringElement = @"(('|"")[^'""]*('|""))+";

            string lineCommentElement = LavaTokenLineComment + @"(.*?)\r?\n";

            var blockCommentElement = Regex.Escape( LavaTokenBlockCommentStart ) + @"(.*?)" + Regex.Escape( LavaTokenBlockCommentEnd );

            var rawBlock = @"\{%\sraw\s%\}(.*?)\{%\sendraw\s%\}";

            var templateElementMatchGroups = rawBlock + "|" + blockCommentElement + "|" + lineCommentElement + "|" + stringElement;

            // Create and compile the Regex, because it will be used very frequently.
            _lavaCommentMatchGroupsRegex = new Regex( templateElementMatchGroups, RegexOptions.Compiled | RegexOptions.Singleline );
        }

        /// <summary>
        /// Remove Lava-style comments from a Lava template.
        /// Lava comments provide a shorthand alternative to the Liquid {% comment %}{% endcomment %} block,
        /// and can can be in one of the following forms:
        /// 
        /// /- This Lava block comment style...
        ///    ... can span multiple lines -/
        ///
        /// //- This Lava line comment style can be appended to any single line.
        /// 
        /// </summary>
        /// <param name="lavaTemplate"></param>
        /// <returns></returns>
        public static string RemoveLavaComments( string lavaTemplate )
        {
            if ( string.IsNullOrEmpty( lavaTemplate ) )
            {
               return string.Empty;
            }

            // Remove comments from the content.
            var lavaWithoutComments = _lavaCommentMatchGroupsRegex.Replace( lavaTemplate,
                me => {
                    // If the match group is a line comment, retain the end-of-line marker.
                    if ( me.Value.StartsWith( LavaTokenBlockCommentStart ) || me.Value.StartsWith( LavaTokenLineComment ) )
                    {
                        return me.Value.StartsWith( LavaTokenLineComment ) ? Environment.NewLine : string.Empty;
                    }

                    // Keep the literal strings
                    return me.Value;
                } );

            return lavaWithoutComments;
        }

        #endregion

        #region RockLiquid Lava Code

        /// <summary>
        /// Determines whether the specified command is authorized within the context.
        /// </summary>
        /// <param name="context">The context.</param>
        /// <param name="command">The command.</param>
        /// <returns>
        ///   <c>true</c> if the specified command is authorized; otherwise, <c>false</c>.
        /// </returns>
        public static bool IsAuthorized( Context context, string command )
        {
            if ( context?.Registers?.ContainsKey( "EnabledCommands" ) == true && command.IsNotNullOrWhiteSpace() )
            {
                var enabledCommands = context.Registers["EnabledCommands"].ToString().Split( ',' ).ToList();

                if ( enabledCommands.Contains( "All", StringComparer.OrdinalIgnoreCase ) || enabledCommands.Contains( command, StringComparer.OrdinalIgnoreCase ) )
                {
                    return true;
                }
            }

            return false;
        }

        /// <summary>
        /// Gets the current person.
        /// </summary>
        /// <param name="context">The context.</param>
        /// <returns>The current person or null if not found.</returns>
        /// <exception cref="ArgumentNullException">context</exception>
        public static Person GetCurrentPerson( Context context )
        {
            if ( context == null )
            {
                throw new ArgumentNullException( nameof( context ) );
            }

            string currentPersonKey = "CurrentPerson";
            Person currentPerson = null;

            // First, check for a person override value included in the lava context.
            if ( context.Scopes != null )
            {
                foreach ( var scope in context.Scopes )
                {
                    if ( scope.ContainsKey( currentPersonKey ) )
                    {
                        currentPerson = scope[currentPersonKey] as Person;
                    }
                }
            }

            if ( currentPerson == null )
            {
                var httpContext = HttpContext.Current;
                if ( httpContext != null && httpContext.Items.Contains( currentPersonKey ) )
                {
                    currentPerson = httpContext.Items[currentPersonKey] as Person;
                }
            }

            return currentPerson;
        }

        /// <summary>
        /// Parses the Lava Command markup, first resolving merge fields and then harvesting any provided parameters.
        /// </summary>
        /// <param name="markup">The Lava Command markup.</param>
        /// <param name="context">The DotLiquid context.</param>
        /// <param name="parms">
        /// A dictionary into which any parameters discovered within the <paramref name="markup"/> will be added or replaced.
        /// Default values may be pre-loaded into this collection, and will be overwritten if a matching key is present within the <paramref name="markup"/>.
        /// Note that parameter keys should be added in lower case.
        /// <para>
        /// When searching the <paramref name="markup"/> for key/value parameter pairs, the following <see cref="Regex"/> pattern will be used: @"\S+:('[^']+'|\d+)".
        /// This means that the following patterns will be matched: "key:'value'" OR "key:integer". While this should work for most - if not all - Lava Command parameters,
        /// you can always choose to not use this helper method and instead roll your own implementation.
        /// </para>
        /// </param>
        public static void ParseCommandMarkup( string markup, Context context, Dictionary<string, string> parms )
        {
            if ( markup.IsNull() )
            {
                return;
            }

            if ( context == null )
            {
                throw new ArgumentNullException( nameof( context ) );
            }

            if ( parms == null )
            {
                throw new ArgumentNullException( nameof( parms ) );
            }

            var mergeFields = new Dictionary<string, object>();

            // Get variables defined in the lava context.
            foreach ( var scope in context.Scopes )
            {
                foreach ( var item in scope )
                {
                    mergeFields.AddOrReplace( item.Key, item.Value );
                }
            }

            // Get merge fields loaded by the block or container.
            foreach ( var environment in context.Environments )
            {
                foreach ( var item in environment )
                {
                    mergeFields.AddOrReplace( item.Key, item.Value );
                }
            }

            // Resolve merge fields.
            var resolvedMarkup = markup.ResolveMergeFields( mergeFields );

            // Harvest parameters.
            var markupParms = Regex.Matches( resolvedMarkup, @"\S+:('[^']+'|\d+)" )
                .Cast<Match>()
                .Select( m => m.Value )
                .ToList();

            foreach ( var parm in markupParms )
            {
                var itemParts = parm.ToString().Split( new char[] { ':' }, 2 );
                if ( itemParts.Length > 1 )
                {
                    var key = itemParts[0].Trim().ToLower();
                    var value = itemParts[1].Trim();

                    if ( value[0] == '\'' )
                    {
                        // key:'value'
                        parms.AddOrReplace( key, value.Substring( 1, value.Length - 2 ) );
                    }
                    else
                    {
                        // key:integer
                        parms.AddOrReplace( key, value );
                    }
                }
            }
        }

        #endregion
    }
}<|MERGE_RESOLUTION|>--- conflicted
+++ resolved
@@ -201,34 +201,6 @@
                 }
                 else
                 {
-<<<<<<< HEAD
-                    //TODO: 2021-03-19 - DL - This implemention requires a broader fix which will be added in a future commit.
-                    var commandTypes = Rock.Reflection.FindTypes( typeof( Rock.Lava.ILavaBlock ) )
-                        .Union( Rock.Reflection.FindTypes( typeof( Rock.Lava.ILavaTag ) ) )
-                        .Select( a => a.Value )
-                        .OrderBy( a => a.Name )
-                        .ToList();
-
-                    foreach ( var blockType in commandTypes )
-                    {
-                        var name = blockType.Name;
-
-                        if ( name.EndsWith( "Block" ) )
-                        {
-                            name = name.Substring( 0, name.Length - "Block".Length );
-                        }
-                        else if ( name.EndsWith( "Tag" ) )
-                        {
-                            name = name.Substring( 0, name.Length - "Tag".Length );
-                        }
-                        else if ( name.EndsWith( "Shortcode" ) )
-                        {
-                            name = name.Substring( 0, name.Length - "Shortcode".Length );
-                        }
-
-                        lavaCommands.Add( name );
-                    }
-=======
                     var commandTypes = Rock.Reflection.FindTypes( typeof( Rock.Lava.ILavaSecured ) );
 
                     foreach ( var kvp in commandTypes )
@@ -239,7 +211,6 @@
                     }
 
                     lavaCommands.Sort();
->>>>>>> f6b179bd
                 }
             }
             catch { }
