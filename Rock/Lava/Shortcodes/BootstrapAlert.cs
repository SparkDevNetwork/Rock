﻿// <copyright>
// Copyright by the Spark Development Network
//
// Licensed under the Rock Community License (the "License");
// you may not use this file except in compliance with the License.
// You may obtain a copy of the License at
//
// http://www.rockrms.com/license
//
// Unless required by applicable law or agreed to in writing, software
// distributed under the License is distributed on an "AS IS" BASIS,
// WITHOUT WARRANTIES OR CONDITIONS OF ANY KIND, either express or implied.
// See the License for the specific language governing permissions and
// limitations under the License.
// </copyright>
//
using System.Collections.Generic;
using System.Data;
using System.IO;
using System.Linq;
using System.Text;
using System.Text.RegularExpressions;
using DotLiquid;
using DotLiquid.Exceptions;
using DotLiquid.Util;
using Rock.Data;

namespace Rock.Lava.Shortcodes
{
    /// <summary>
    ///
    /// </summary>
    public class BootstrapAlert : RockLavaShortcodeBlockBase
    {
        private static readonly Regex Syntax = new Regex( @"(\w+)" );

        string _markup = string.Empty;

        /// <summary>
        /// Method that will be run at Rock startup
        /// </summary>
        public override void OnStartup()
        {
            Template.RegisterShortcode<BootstrapAlert>( "bootstrapalert" );
        }

        /// <summary>
        /// Initializes the specified tag name.
        /// </summary>
        /// <param name="tagName">Name of the tag.</param>
        /// <param name="markup">The markup.</param>
        /// <param name="tokens">The tokens.</param>
        /// <exception cref="System.Exception">Could not find the variable to place results in.</exception>
        public override void Initialize( string tagName, string markup, List<string> tokens )
        {
            _markup = markup;

            base.Initialize( tagName, markup, tokens );
        }

        /// <summary>
        /// Renders the specified context.
        /// </summary>
        /// <param name="context">The context.</param>
        /// <param name="result">The result.</param>
        public override void Render( Context context, TextWriter result )
        {

            using ( TextWriter writer = new StringWriter() )
            {
                base.Render( context, writer );

                var parms = ParseMarkup( _markup, context );

                string className = "alert alert-info";

                if ( parms.Any( p => p.Key == "type" ) )
                {
                    className = $"alert alert-{ parms["type"] }";
                }

                result.Write( $"<div class='{className}'>{(writer.ToString())}</div>" );
            }
        }

        /// <summary>
        /// Parses the markup.
        /// </summary>
        /// <param name="markup">The markup.</param>
        /// <param name="context">The context.</param>
        /// <returns></returns>
        private Dictionary<string, string> ParseMarkup( string markup, Context context )
        {
            // first run lava across the inputted markup
            var internalMergeFields = new Dictionary<string, object>();

            // get variables defined in the lava source
            foreach ( var scope in context.Scopes )
            {
                foreach ( var item in scope )
                {
                    internalMergeFields.AddOrReplace( item.Key, item.Value );
                }
            }

            // get merge fields loaded by the block or container
            if ( context.Environments.Count > 0 )
            {
                foreach ( var item in context.Environments[0] )
                {
                    internalMergeFields.AddOrReplace( item.Key, item.Value );
                }
            }
            var resolvedMarkup = markup.ResolveMergeFields( internalMergeFields );

            var parms = new Dictionary<string, string>();
            parms.Add( "return", "results" );
            parms.Add( "statement", "select" );

<<<<<<< HEAD
            var markupItems = Regex.Matches( resolvedMarkup, "(.*?:'[^']*')" )
=======
            var markupItems = Regex.Matches( resolvedMarkup, @"(\S*?:'[^']+')" )
>>>>>>> 915f02eb
                .Cast<Match>()
                .Select( m => m.Value )
                .ToList();

            foreach ( var item in markupItems )
            {
                var itemParts = item.ToString().Split( new char[] { ':' }, 2 );
                if ( itemParts.Length > 1 )
                {
                    parms.AddOrReplace( itemParts[0].Trim().ToLower(), itemParts[1].Trim().Substring( 1, itemParts[1].Length - 2 ) );
                }
            }
            return parms;
        }
    }
}<|MERGE_RESOLUTION|>--- conflicted
+++ resolved
@@ -117,11 +117,7 @@
             parms.Add( "return", "results" );
             parms.Add( "statement", "select" );
 
-<<<<<<< HEAD
-            var markupItems = Regex.Matches( resolvedMarkup, "(.*?:'[^']*')" )
-=======
             var markupItems = Regex.Matches( resolvedMarkup, @"(\S*?:'[^']+')" )
->>>>>>> 915f02eb
                 .Cast<Match>()
                 .Select( m => m.Value )
                 .ToList();
