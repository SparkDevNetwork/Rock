﻿// <copyright>
// Copyright by the Spark Development Network
//
// Licensed under the Rock Community License (the "License");
// you may not use this file except in compliance with the License.
// You may obtain a copy of the License at
//
// http://www.rockrms.com/license
//
// Unless required by applicable law or agreed to in writing, software
// distributed under the License is distributed on an "AS IS" BASIS,
// WITHOUT WARRANTIES OR CONDITIONS OF ANY KIND, either express or implied.
// See the License for the specific language governing permissions and
// limitations under the License.
// </copyright>
//
using System.Collections.Generic;
using System.Data;
using System.IO;
using System.Linq;
using System.Text;
using System.Text.RegularExpressions;
using DotLiquid;
using DotLiquid.Exceptions;
using DotLiquid.Util;
using Rock.Data;

namespace Rock.Lava.Shortcodes
{
    /// <summary>
    ///
    /// </summary>
    public class BootstrapAlert : RockLavaShortcodeBlockBase
    {
        private static readonly Regex Syntax = new Regex( @"(\w+)" );

        string _markup = string.Empty;

        /// <summary>
        /// Method that will be run at Rock startup
        /// </summary>
        public override void OnStartup()
        {
            Template.RegisterShortcode<BootstrapAlert>( "bootstrapalert" );
        }

        /// <summary>
        /// Initializes the specified tag name.
        /// </summary>
        /// <param name="tagName">Name of the tag.</param>
        /// <param name="markup">The markup.</param>
        /// <param name="tokens">The tokens.</param>
        /// <exception cref="System.Exception">Could not find the variable to place results in.</exception>
        public override void Initialize( string tagName, string markup, List<string> tokens )
        {
            _markup = markup;

            base.Initialize( tagName, markup, tokens );
        }

        /// <summary>
        /// Renders the specified context.
        /// </summary>
        /// <param name="context">The context.</param>
        /// <param name="result">The result.</param>
        public override void Render( Context context, TextWriter result )
        {

            using ( TextWriter writer = new StringWriter() )
            {
                base.Render( context, writer );

                var parms = ParseMarkup( _markup, context );

                string className = "alert alert-info";

                if ( parms.Any( p => p.Key == "type" ) )
                {
                    className = $"alert alert-{ parms["type"] }";
                }

                result.Write( $"<div class='{className}'>{(writer.ToString())}</div>" );
            }
        }

        /// <summary>
        /// Parses the markup.
        /// </summary>
        /// <param name="markup">The markup.</param>
        /// <param name="context">The context.</param>
        /// <returns></returns>
        private Dictionary<string, string> ParseMarkup( string markup, Context context )
        {
            // first run lava across the inputted markup
            var internalMergeFields = new Dictionary<string, object>();

            // get variables defined in the lava source
            foreach ( var scope in context.Scopes )
            {
                foreach ( var item in scope )
                {
                    internalMergeFields.AddOrReplace( item.Key, item.Value );
                }
            }

            // get merge fields loaded by the block or container
            if ( context.Environments.Count > 0 )
            {
                foreach ( var item in context.Environments[0] )
                {
                    internalMergeFields.AddOrReplace( item.Key, item.Value );
                }
            }
            var resolvedMarkup = markup.ResolveMergeFields( internalMergeFields );

            var parms = new Dictionary<string, string>();
            parms.Add( "return", "results" );
            parms.Add( "statement", "select" );

<<<<<<< HEAD
            var markupItems = Regex.Matches( resolvedMarkup, "(.*?:'[^']*')" )
=======
            var markupItems = Regex.Matches( resolvedMarkup, @"(\S*?:'[^']+')" )
>>>>>>> 9b3f10b0
                .Cast<Match>()
                .Select( m => m.Value )
                .ToList();

            foreach ( var item in markupItems )
            {
                var itemParts = item.ToString().Split( new char[] { ':' }, 2 );
                if ( itemParts.Length > 1 )
                {
                    parms.AddOrReplace( itemParts[0].Trim().ToLower(), itemParts[1].Trim().Substring( 1, itemParts[1].Length - 2 ) );
                }
            }
            return parms;
        }
    }
}<|MERGE_RESOLUTION|>--- conflicted
+++ resolved
@@ -117,11 +117,7 @@
             parms.Add( "return", "results" );
             parms.Add( "statement", "select" );
 
-<<<<<<< HEAD
-            var markupItems = Regex.Matches( resolvedMarkup, "(.*?:'[^']*')" )
-=======
             var markupItems = Regex.Matches( resolvedMarkup, @"(\S*?:'[^']+')" )
->>>>>>> 9b3f10b0
                 .Cast<Match>()
                 .Select( m => m.Value )
                 .ToList();
