--- conflicted
+++ resolved
@@ -440,133 +440,9 @@
             // register all the JS and CSS links we need.
             if ( HttpContext.Current != null && HttpContext.Current.Handler is System.Web.UI.Page page )
             {
-<<<<<<< HEAD
-                RockPage.AddScriptLink( rockPage, "https://cdnjs.cloudflare.com/ajax/libs/plyr/3.6.7/plyr.min.js", false );
-                RockPage.AddCSSLink( rockPage, "https://cdnjs.cloudflare.com/ajax/libs/plyr/3.6.7/plyr.min.css", false );
-
-                if ( options.MediaUrl.IndexOf( ".m3u8", StringComparison.OrdinalIgnoreCase ) != -1 )
-                {
-                    RockPage.AddScriptLink( rockPage, "https://cdnjs.cloudflare.com/ajax/libs/hls.js/1.0.2/hls.min.js", false );
-                }
-
-                RockPage.AddScriptLink( rockPage, rockPage.ResolveRockUrl( "~/Scripts/Rock/UI/mediaplayer/mediaplayer.js" ) );
+                Rock.Web.UI.Controls.MediaPlayer.AddLinksForMediaToPage( options.MediaUrl, page );
             }
 #endif
-        }
-
-        /// <summary>
-        /// Updates the options from a <see cref="MediaElement"/>. If one is
-        /// not found then no changes are made.
-        /// </summary>
-        /// <param name="options">The options to be updated.</param>
-        /// <param name="mediaElementId">The media element identifier.</param>
-        /// <param name="mediaElementGuid">The media element unique identifier.</param>
-        /// <param name="autoResumeInDays">The number of days back to look for an existing watch map to auto-resume from. Pass -1 to mean forever or 0 to disable.</param>
-        /// <param name="combinePlayStatisticsInDays">The number of days back to look for an existing interaction to be updated. Pass -1 to mean forever or 0 to disable.</param>
-        /// <param name="currentPerson">The person to use when searching for existing interactions.</param>
-        internal static void UpdateOptionsFromMedia( MediaPlayerOptions options, int? mediaElementId, Guid? mediaElementGuid, int autoResumeInDays, int combinePlayStatisticsInDays, Person currentPerson )
-        {
-            if ( !mediaElementId.HasValue && !mediaElementGuid.HasValue )
-            {
-                return;
-            }
-
-            using ( var rockContext = new RockContext() )
-            {
-                var mediaElementService = new MediaElementService( rockContext );
-                var interactionService = new InteractionService( rockContext );
-                var mediaEventsChannelGuid = Rock.SystemGuid.InteractionChannel.MEDIA_EVENTS.AsGuid();
-                var now = RockDateTime.Now;
-                MediaElement mediaElement = null;
-
-                if ( mediaElementId.HasValue )
-                {
-                    mediaElement = mediaElementService.Get( mediaElementId.Value );
-                }
-                else
-                {
-                    mediaElement = mediaElementService.Get( mediaElementGuid.Value );
-                }
-
-                // No media found means we don't have anything to do.
-                if ( mediaElement == null )
-                {
-                    return;
-                }
-
-                options.MediaUrl = mediaElement.DefaultFileUrl;
-                options.MediaElementGuid = mediaElement.Guid;
-
-                // Let the users value override the default thumbnail.
-                if ( options.PosterUrl.IsNullOrWhiteSpace() )
-                {
-                    options.PosterUrl = mediaElement.DefaultThumbnailUrl;
-                }
-
-                // Check if either autoResumeInDays or combinePlayStatisticsInDays
-                // are enabled. If not we are done.
-                if ( autoResumeInDays == 0 && combinePlayStatisticsInDays == 0 )
-                {
-                    return;
-                }
-
-                var interactionQry = interactionService.Queryable()
-                    .Where( i => i.InteractionComponent.InteractionChannel.Guid == mediaEventsChannelGuid
-                        && i.InteractionComponent.EntityId == mediaElement.Id
-                        && i.PersonAlias.PersonId == currentPerson.Id );
-
-                // A negative value means "forever".
-                int daysBack = Math.Max( autoResumeInDays >= 0 ? autoResumeInDays : int.MaxValue,
-                    combinePlayStatisticsInDays >= 0 ? combinePlayStatisticsInDays : int.MaxValue );
-
-                // A value of MaxValue means "forever" now so we don't need
-                // to filter on it.
-                if ( daysBack != int.MaxValue )
-                {
-                    var limitDateTime = now.AddDays( -daysBack );
-
-                    interactionQry = interactionQry.Where( i => i.InteractionDateTime >= limitDateTime );
-                }
-
-                var interaction = interactionQry.OrderByDescending( i => i.InteractionDateTime )
-                    .Select( i => new
-                    {
-                        i.Guid,
-                        i.InteractionDateTime,
-                        i.InteractionData
-                    } )
-                    .FirstOrDefault();
-
-                // If we didn't find any interaction then we are done.
-                if ( interaction == null )
-                {
-                    return;
-                }
-
-                // Check if this interaction is within our auto-resume window.
-                if ( autoResumeInDays != 0 )
-                {
-                    if ( autoResumeInDays < 0 || interaction.InteractionDateTime >= now.AddDays( -autoResumeInDays ) )
-                    {
-                        options.ResumePlaying = true;
-
-                        var data = interaction.InteractionData.FromJsonOrNull<MediaWatchedInteractionData>();
-                        options.Map = data?.WatchMap;
-                    }
-                }
-
-                // Check if this interaction is within our combine window.
-                if ( combinePlayStatisticsInDays != 0 )
-                {
-                    if ( combinePlayStatisticsInDays < 0 || interaction.InteractionDateTime >= now.AddDays( -combinePlayStatisticsInDays ) )
-                    {
-                        options.InteractionGuid = interaction.Guid;
-                    }
-                }
-=======
-                Rock.Web.UI.Controls.MediaPlayer.AddLinksForMediaToPage( options.MediaUrl, page );
->>>>>>> f4dba25d
-            }
         }
 
         /// <summary>
