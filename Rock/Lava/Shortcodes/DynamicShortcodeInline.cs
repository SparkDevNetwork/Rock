﻿// <copyright>
// Copyright by the Spark Development Network
//
// Licensed under the Rock Community License (the "License");
// you may not use this file except in compliance with the License.
// You may obtain a copy of the License at
//
// http://www.rockrms.com/license
//
// Unless required by applicable law or agreed to in writing, software
// distributed under the License is distributed on an "AS IS" BASIS,
// WITHOUT WARRANTIES OR CONDITIONS OF ANY KIND, either express or implied.
// See the License for the specific language governing permissions and
// limitations under the License.
// </copyright>
//
using System.Collections.Generic;
using System.Data;
using System.IO;
using System.Linq;
using System.Text;
using System.Text.RegularExpressions;
using DotLiquid;
using DotLiquid.Exceptions;
using DotLiquid.Util;
using Rock.Data;
using Rock.Web.Cache;
using Rock.Model;
using System;

namespace Rock.Lava.Shortcodes
{
    /// <summary>
    ///
    /// </summary>
    public class DynamicShortcodeInline : RockLavaShortcodeBase
    {
        private static readonly Regex Syntax = new Regex( @"(\w+)" );

        string _markup = string.Empty;
        string _tagName = string.Empty;
        LavaShortcodeCache _shortcode;

        Dictionary<string, object> _internalMergeFields;

        const int _maxRecursionDepth = 10;

        /// <summary>
        /// Method that will be run at Rock startup
        /// </summary>
        public override void OnStartup()
        {
            // get all the inline dynamic shortcodes and register them
            var inlineShortCodes = LavaShortcodeCache.All().Where( s => s.TagType == TagType.Inline );

            foreach(var shortcode in inlineShortCodes )
            {
                // register this shortcode
                Template.RegisterShortcode<DynamicShortcodeInline>( shortcode.TagName );
            }
        }

        /// <summary>
        /// Initializes the specified tag name.
        /// </summary>
        /// <param name="tagName">Name of the tag.</param>
        /// <param name="markup">The markup.</param>
        /// <param name="tokens">The tokens.</param>
        /// <exception cref="System.Exception">Could not find the variable to place results in.</exception>
        public override void Initialize( string tagName, string markup, List<string> tokens )
        {
            _markup = markup;
            _tagName = tagName;
            _shortcode = LavaShortcodeCache.All().Where( c => c.TagName == tagName ).FirstOrDefault();

            base.Initialize( tagName, markup, tokens );
        }

        /// <summary>
        /// Renders the specified context.
        /// </summary>
        /// <param name="context">The context.</param>
        /// <param name="result">The result.</param>
        public override void Render( Context context, TextWriter result )
        {
            if (_shortcode != null )
            {
                var parms = ParseMarkup( _markup, context );

                // add a unique id so shortcodes have easy access to one
                parms.AddOrReplace( "uniqueid", "id-" + Guid.NewGuid().ToString() );

                // keep track of the recursion depth
                int currentRecurrsionDepth = 0;
                if ( parms.ContainsKey( "RecursionDepth" ) )
                {
                    currentRecurrsionDepth = parms["RecursionDepth"].ToString().AsInteger() + 1;

                    if ( currentRecurrsionDepth > _maxRecursionDepth )
                    {
                        result.Write( "A recursive loop was detected and processing of this shortcode has stopped." );
                        return;
                    }
                }
                parms.AddOrReplace( "RecursionDepth", currentRecurrsionDepth );

                var results = _shortcode.Markup.ResolveMergeFields( parms, _shortcode.EnabledLavaCommands );
                result.Write( results );
            }
            else
            {
                result.Write( $"An error occurred while processing the {0} shortcode.", _tagName );
            }

            base.Render( context, result );
        }

        /// <summary>
        /// Parses the markup.
        /// </summary>
        /// <param name="markup">The markup.</param>
        /// <param name="context">The context.</param>
        /// <returns></returns>
        private Dictionary<string, object> ParseMarkup( string markup, Context context )
        {
            var parms = new Dictionary<string, object>();

            // first run lava across the inputted markup
            _internalMergeFields = new Dictionary<string, object>();

            // get merge fields loaded by the block or container
            if ( context.Environments.Count > 0 )
            {
                foreach ( var item in context.Environments[0] )
                {
                    _internalMergeFields.AddOrReplace( item.Key, item.Value );
                    parms.AddOrReplace( item.Key, item.Value );
                }
            }

            // get variables defined in the lava source
            foreach ( var scope in context.Scopes )
            {
                foreach ( var item in scope )
                {
                    _internalMergeFields.AddOrReplace( item.Key, item.Value );
                    parms.AddOrReplace( item.Key, item.Value );
                }
            }

            var resolvedMarkup = markup.ResolveMergeFields( _internalMergeFields );

            // create all the parameters from the shortcode with their default values
            var shortcodeParms = _shortcode.Parameters.Split( '|' ).ToList();
            foreach (var shortcodeParm in shortcodeParms )
            {
                var shortcodeParmKV = shortcodeParm.Split( '^' );
                if (shortcodeParmKV.Length == 2 )
                {
                    parms.AddOrReplace( shortcodeParmKV[0], shortcodeParmKV[1] );
                }
            }

<<<<<<< HEAD
            var markupItems = Regex.Matches( resolvedMarkup, "(.*?:'[^']*')" )
=======
            var markupItems = Regex.Matches( resolvedMarkup, @"(\S*?:'[^']+')" )
>>>>>>> 9b3f10b0
                .Cast<Match>()
                .Select( m => m.Value )
                .ToList();

            foreach ( var item in markupItems )
            {
                var itemParts = item.ToString().Split( new char[] { ':' }, 2 );
                if ( itemParts.Length > 1 )
                {
                    parms.AddOrReplace( itemParts[0].Trim().ToLower(), itemParts[1].Trim().Substring( 1, itemParts[1].Length - 2 ) );
                }
            }
            return parms;
        }
    }
}<|MERGE_RESOLUTION|>--- conflicted
+++ resolved
@@ -161,11 +161,7 @@
                 }
             }
 
-<<<<<<< HEAD
-            var markupItems = Regex.Matches( resolvedMarkup, "(.*?:'[^']*')" )
-=======
             var markupItems = Regex.Matches( resolvedMarkup, @"(\S*?:'[^']+')" )
->>>>>>> 9b3f10b0
                 .Cast<Match>()
                 .Select( m => m.Value )
                 .ToList();
