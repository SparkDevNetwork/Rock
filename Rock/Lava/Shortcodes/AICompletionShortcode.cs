﻿// <copyright>
// Copyright by the Spark Development Network
//
// Licensed under the Rock Community License (the "License");
// you may not use this file except in compliance with the License.
// You may obtain a copy of the License at
//
// http://www.rockrms.com/license
//
// Unless required by applicable law or agreed to in writing, software
// distributed under the License is distributed on an "AS IS" BASIS,
// WITHOUT WARRANTIES OR CONDITIONS OF ANY KIND, either express or implied.
// See the License for the specific language governing permissions and
// limitations under the License.
// </copyright>
//

using System;
using System.Collections.Generic;
using System.IO;
using System.Linq;
using System.Threading.Tasks;
using Rock.AI.Classes.ChatCompletions;
using Rock.AI.Classes.TextCompletions;
using Rock.Data;
using Rock.Model;

namespace Rock.Lava.Shortcodes
{
    /// <summary>
    /// Lava shortcode for displaying AI Completions.
    /// </summary>
    [LavaShortcodeMetadata(
        Name = "AI Completion (Experimental)",
        TagName = "aicompletion",
        Description = "Processes a completion using a AI provider. The APIs that are called by this shortcode can be slow. It's recommended that they not be used on public facing websites. They're better used in back-end or batch processes.",
        Documentation = DocumentationMetadata,
        Parameters = ParameterNamesMetadata,
        Categories = SystemGuid.Category.LAVA_SHORTCODE_AI )]
    public class AICompletionShortcode : LavaShortcodeBase, ILavaBlock
    {
        #region Attribute Constants

        /// <summary>
        /// The parameter names that are used in the shortcode.
        /// </summary>
        internal static class ParameterKeys
        {
            /// <summary>
            /// The model you would like to use to generate your response. The default model will be used if a value is not provided.
            /// </summary>
            public const string Model = "model";

            /// <summary>
            /// The level of randomness or creativity in the generated text. See documentation for your provider for valid values.
            /// </summary>
            public const string Temperature = "temperature";

            /// <summary>
            /// The completion type to use (text or chat).
            /// </summary>
            public const string Type = "type";

            /// <summary>
            /// The AI Provider to use. If not specified, the first active provider will be used.
            /// </summary>
            public const string Provider = "provider";
        }

        /// <summary>
        /// The parameter names that will be used in the <see cref="LavaShortcodeMetadataAttribute"/>.
        /// </summary>
        internal const string ParameterNamesMetadata = ParameterKeys.Model
            + "," + ParameterKeys.Temperature
            + "," + ParameterKeys.Type;

        /// <summary>
        /// The documentation for the shortcode that will be used in the <see cref="LavaShortcodeMetadataAttribute"/>.
        /// </summary>
        internal const string DocumentationMetadata = @"
<div class=""alert alert-warning"">This shortcode is experimental and should not be used in production. It is likely to change before it's final release in v17.</div>

<p>This shortcode allows you to interact with AI models to provide dynamic responses to various prompts you provide. These APIs can be
slow. It's recommended that they not be used on public facing websites. They're better used in back-end or batch processes.</p>

<pre>{[ aicompletion ]}give me three options for greeting ted decker{[ endaicompletion ]}</pre>

<p>Let's take a look at some of the parameters and options that are available so
so you can customize this to be exactly what you want.</p>

<ul>
    <li><strong>model</strong> (default model) - The model you would like to use to generate your response. The default model will be used if a value is not provided.</li>
    <li><strong>temperature</strong> (default) - The level of randomness or creativity in the generated text. See documentation for your provider for valid values.</li>
    <li><strong>type</strong> (chat) - The completion type to use. Valid values are text/chat.</li>
    <li><strong>provider</strong> (default provider) - The identifier of the AI Provider to use. The first active provider will be used if a value is not specified.</li>
</ul>
";

        #endregion

        #region Properties

        /// <summary>
        /// Specifies the type of Liquid element for this shortcode.
        /// </summary>
        public override LavaShortcodeTypeSpecifier ElementType
        {
            get
            {
                return LavaShortcodeTypeSpecifier.Block;
            }
        }

        #endregion

        #region Fields

        /// <summary>
        /// The markup that was passed after the shortcode name and before the closing ]}.
        /// </summary>
        string _markup = string.Empty;

        #endregion

        #region Methods

        /// <summary>
        /// Initializes the specified tag name.
        /// </summary>
        /// <param name="tagName">Name of the tag.</param>
        /// <param name="markup">The markup.</param>
        /// <param name="tokens">The tokens.</param>
        /// <exception cref="System.Exception">Could not find the variable to place results in.</exception>
        public override void OnInitialize( string tagName, string markup, List<string> tokens )
        {
            _markup = markup;

            base.OnInitialize( tagName, markup, tokens );
        }

        /// <summary>
        /// Renders the specified context.
        /// </summary>
        /// <param name="context">The context.</param>
        /// <param name="result">The result.</param>
        public override void OnRender( ILavaRenderContext context, TextWriter result )
        {
            // Get parameter values.
            var parms = new Dictionary<string, string>
            {
                { ParameterKeys.Model, "" },
                { ParameterKeys.Temperature, "-1" },
                { ParameterKeys.Type, "chat" }
            };

            LavaHelper.ParseCommandMarkup( _markup, context, parms );

            var rockContext = LavaHelper.GetRockContextFromLavaContext( context );

            var providerIdentifier = parms.GetValueOrNull( ParameterKeys.Provider );
            var provider = GetProvider( providerIdentifier, rockContext );

            if ( provider == null )
            {
                if ( providerIdentifier.IsNotNullOrWhiteSpace() )
                {
                    throw new Exception( "The specified AI provider is not available.",
                        new Exception( $"The provider identifier does not refer to an active provider. [provider=\"{providerIdentifier}\"]" ) );
                }
                else
                {
                    throw new Exception( "There is no active AI provider configured." );
                }
            }

            // Call the appropriate completion type.
            if ( parms.GetValueOrNull( ParameterKeys.Type ) == "text" )
            {
                ProcessTextCompletion( provider, parms, context, result );
            }
            else
            {
                ProcessChatCompletion( provider, parms, context, result );
            }
        }

        private AIProvider GetProvider( string providerComponentId, RockContext rockContext )
        {
            AIProvider provider;

            // Get the active AI provider
            var providerService = new AIProviderService( rockContext );

            if ( providerComponentId.IsNullOrWhiteSpace() )
            {
                // Use the first active provider.
                provider = providerService.GetActiveProvider();
            }
            else
            {
                // Get the provider by Guid or ID...
                provider = providerService.Get( providerComponentId, allowIntegerIdentifier: true );

                if ( provider == null )
                {
                    // ...or try to match by name.
                    provider = providerService.Queryable().FirstOrDefault( p => p.Name.Equals( providerComponentId, StringComparison.OrdinalIgnoreCase ) );
                }
            }

            return provider;
        }

        /// <summary>
        /// Processes a chat completion request.
        /// </summary>
        /// <param name="provider"></param>
        /// <param name="parms"></param>
        /// <param name="context"></param>
        /// <param name="result"></param>
        private void ProcessChatCompletion( AIProvider provider, Dictionary<string, string> parms, ILavaRenderContext context, TextWriter result )
        {
            // Get contents of the prompt
            using ( TextWriter writer = new StringWriter() )
            {
                base.OnRender( context, writer );

                var chatCompletionsRequest = new ChatCompletionsRequest();
                chatCompletionsRequest.Messages.Add( new ChatCompletionsRequestMessage() { Role = Rock.Enums.AI.ChatMessageRole.User, Content = writer.ToString().Trim() } );

                // Configure settings
                if ( parms[ParameterKeys.Model].IsNotNullOrWhiteSpace() )
                {
                    chatCompletionsRequest.Model = parms[ParameterKeys.Model];
                }

                if ( parms[ParameterKeys.Temperature].AsInteger() != -1 )
                {
                    chatCompletionsRequest.Temperature = parms[ParameterKeys.Temperature].AsDouble();
                }

                // Make call
                var component = provider.GetAIComponent();

                ChatCompletionsResponse chatResponse = null;

                try
                {
                    chatResponse = Task.Run( () => component.GetChatCompletions( provider, chatCompletionsRequest ) ).Result;
                }
                catch ( Exception ex )
                {
                    throw ex.InnerException ?? ex;
                }

                if ( chatResponse.IsSuccessful )
                {
                    foreach ( var choice in chatResponse.Choices )
                    {
                        result.WriteLine( $"{choice.Text}" );
                    }
                }
                else
                {
                    throw new Exception( chatResponse.ErrorMessage );
                }
            }
        }

        /// <summary>
        /// Processes a text completion request.
        /// </summary>
        /// <param name="provider"></param>
        /// <param name="parms"></param>
        /// <param name="context"></param>
        /// <param name="result"></param>
        private void ProcessTextCompletion( AIProvider provider, Dictionary<string, string> parms, ILavaRenderContext context, TextWriter result )
        {
            // Get contents of the prompt
            using ( TextWriter writer = new StringWriter() )
            {
                base.OnRender( context, writer );

                var textCompletionsRequest = new TextCompletionsRequest();
                textCompletionsRequest.Prompt = writer.ToString().Trim();

                // Configure settings
                if ( parms[ParameterKeys.Model].IsNotNullOrWhiteSpace() )
                {
                    textCompletionsRequest.Model = parms[ParameterKeys.Model];
                }

                if ( parms[ParameterKeys.Temperature].AsInteger() != -1 )
                {
                    textCompletionsRequest.Temperature = parms[ParameterKeys.Temperature].AsDouble();
                }

                // Make call
                var component = provider.GetAIComponent();
                var chatResponse = Task.Run( () => component.GetTextCompletions( provider, textCompletionsRequest ) ).Result;

                if ( chatResponse.IsSuccessful )
                {
                    foreach ( var choice in chatResponse.Choices )
                    {
                        result.WriteLine( $"{choice.Text}" );
                    }
                }
                else
                {
                    result.WriteLine( $"Error: {chatResponse.ErrorMessage}" );
                }
            }
        }

<<<<<<< HEAD
        /// <summary>
        /// Gets the current person.
        /// </summary>
        /// <param name="context">The context.</param>
        /// <returns></returns>
        private static Person GetCurrentPerson( ILavaRenderContext context )
        {
            // First check for a person override value included in lava context
            var currentPerson = context.GetMergeField( "CurrentPerson", null ) as Person;

            if ( currentPerson == null )
            {
#if REVIEW_WEBFORMS
                var httpContext = HttpContext.Current;

                if ( context != null && httpContext.Items.Contains( "CurrentPerson" ) )
                {
                    currentPerson = httpContext.Items["CurrentPerson"] as Person;
                }
#endif
            }

            return currentPerson;
        }

        /// <summary>
        /// Parses the markup.
        /// </summary>
        /// <param name="markup">The markup.</param>
        /// <param name="context">The context.</param>
        /// <returns></returns>
        private Dictionary<string, string> ParseMarkup( string markup, ILavaRenderContext context )
        {
            // first run lava across the inputted markup
            var internalMergeFields = context.GetMergeFields();

            var resolvedMarkup = markup.ResolveMergeFields( internalMergeFields );

            return ParseResolvedMarkup( resolvedMarkup );
        }

        /// <summary>
        /// Parses the resolved markup to get the passed parameters.
        /// </summary>
        /// <param name="resolvedMarkup">The resolved markup.</param>
        /// <returns>A dictionary of all the parameters and values.</returns>
        internal static Dictionary<string, string> ParseResolvedMarkup( string resolvedMarkup )
        {
            // Initialize default parameter values.
            var parms = new Dictionary<string, string>
            {
                { ParameterKeys.Model, "" },
                { ParameterKeys.Temperature, "-1" },
                { ParameterKeys.Type, "chat" }
            };

            // Parse each parameter name and value in the format of name:'value'
            var markupItems = Regex.Matches( resolvedMarkup, @"(\S*?:'[^']+')" )
                .Cast<Match>()
                .Select( m => m.Value )
                .ToList();

            foreach ( var item in markupItems )
            {
                var itemParts = item.ToString().Split( new char[] { ':' }, 2 );

                if ( itemParts.Length > 1 )
                {
                    parms.AddOrReplace( itemParts[0].Trim().ToLower(), itemParts[1].Trim().Substring( 1, itemParts[1].Length - 2 ) );
                }
            }

            return parms;
        }

=======
>>>>>>> c8e5dbba
        #endregion
    }
}<|MERGE_RESOLUTION|>--- conflicted
+++ resolved
@@ -313,84 +313,6 @@
             }
         }
 
-<<<<<<< HEAD
-        /// <summary>
-        /// Gets the current person.
-        /// </summary>
-        /// <param name="context">The context.</param>
-        /// <returns></returns>
-        private static Person GetCurrentPerson( ILavaRenderContext context )
-        {
-            // First check for a person override value included in lava context
-            var currentPerson = context.GetMergeField( "CurrentPerson", null ) as Person;
-
-            if ( currentPerson == null )
-            {
-#if REVIEW_WEBFORMS
-                var httpContext = HttpContext.Current;
-
-                if ( context != null && httpContext.Items.Contains( "CurrentPerson" ) )
-                {
-                    currentPerson = httpContext.Items["CurrentPerson"] as Person;
-                }
-#endif
-            }
-
-            return currentPerson;
-        }
-
-        /// <summary>
-        /// Parses the markup.
-        /// </summary>
-        /// <param name="markup">The markup.</param>
-        /// <param name="context">The context.</param>
-        /// <returns></returns>
-        private Dictionary<string, string> ParseMarkup( string markup, ILavaRenderContext context )
-        {
-            // first run lava across the inputted markup
-            var internalMergeFields = context.GetMergeFields();
-
-            var resolvedMarkup = markup.ResolveMergeFields( internalMergeFields );
-
-            return ParseResolvedMarkup( resolvedMarkup );
-        }
-
-        /// <summary>
-        /// Parses the resolved markup to get the passed parameters.
-        /// </summary>
-        /// <param name="resolvedMarkup">The resolved markup.</param>
-        /// <returns>A dictionary of all the parameters and values.</returns>
-        internal static Dictionary<string, string> ParseResolvedMarkup( string resolvedMarkup )
-        {
-            // Initialize default parameter values.
-            var parms = new Dictionary<string, string>
-            {
-                { ParameterKeys.Model, "" },
-                { ParameterKeys.Temperature, "-1" },
-                { ParameterKeys.Type, "chat" }
-            };
-
-            // Parse each parameter name and value in the format of name:'value'
-            var markupItems = Regex.Matches( resolvedMarkup, @"(\S*?:'[^']+')" )
-                .Cast<Match>()
-                .Select( m => m.Value )
-                .ToList();
-
-            foreach ( var item in markupItems )
-            {
-                var itemParts = item.ToString().Split( new char[] { ':' }, 2 );
-
-                if ( itemParts.Length > 1 )
-                {
-                    parms.AddOrReplace( itemParts[0].Trim().ToLower(), itemParts[1].Trim().Substring( 1, itemParts[1].Length - 2 ) );
-                }
-            }
-
-            return parms;
-        }
-
-=======
->>>>>>> c8e5dbba
         #endregion
     }
 }