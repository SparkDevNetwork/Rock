--- conflicted
+++ resolved
@@ -40,15 +40,11 @@
         /// <param name="httpContext"></param>
         /// <param name="person">The person for whom the personalization segments will be retrieved. If not specified, the current user is assumed.</param>
         /// <returns></returns>
-<<<<<<< HEAD
 #if REVIEW_NET5_0_OR_GREATER
-        public static List<int> GetPersonalizationSegmentIdListForContext( ILavaRenderContext context, object httpContext = null, Person person = null )
+        public static List<int> GetPersonalizationSegmentIdListForPersonFromContextCookie( ILavaRenderContext context, object httpContext = null, Person person = null )
 #else
-        public static List<int> GetPersonalizationSegmentIdListForContext( ILavaRenderContext context, HttpContext httpContext = null, Person person = null )
-#endif
-=======
         public static List<int> GetPersonalizationSegmentIdListForPersonFromContextCookie( ILavaRenderContext context, HttpContext httpContext = null, Person person = null )
->>>>>>> c8e5dbba
+#endif
         {
             // Check if the personalization segments exist in the current lava context.
             person = person ?? LavaHelper.GetCurrentPerson( context );
