--- conflicted
+++ resolved
@@ -38,10 +38,7 @@
         /// </summary>
         /// <param name="source"></param>
         /// <param name="attributeKey"></param>
-<<<<<<< HEAD
-=======
         /// <param name="startDate"></param>
->>>>>>> b4538418
         /// <param name="currentPerson"></param>
         /// <param name="rockContext"></param>
         /// <returns></returns>
