--- conflicted
+++ resolved
@@ -1062,88 +1062,6 @@
 
         #region DateTime Filters
 
-<<<<<<< HEAD
-=======
-        /* [2021-07-31] DL
-         *
-         * Lava Date filters may return DateTime, DateTimeOffset, or string values according to their purpose.
-         * Where possible, a filter should return a DateTime value specified in UTC, or a DateTimeOffset.
-         * Local DateTime values may give unexpected results if the Rock timezone setting is different from the server timezone.
-         * Where a date string is accepted as an input parameter, the Rock timezone is implied unless a timezone is specified.
-         */
-
-        /// <summary>
-        /// Formats a date using a .NET date format string
-        /// </summary>
-        /// <param name="input"></param>
-        /// <param name="format"></param>
-        /// <returns></returns>
-        public static string Date( object input, string format = null )
-        {
-            if ( input == null )
-            {
-                return null;
-            }
-
-            // If input is "now", use the current Rock date/time as the input value.
-            if ( input.ToString().ToLower() == "now" )
-            {
-                // To correctly include the Rock configured timezone, we need to use a DateTimeOffset.
-                // The DateTime object can only represent local server time or UTC time.
-                input = LavaDateTime.NowOffset;
-            }
-
-            // Use the General Short Date/Long Time format by default.
-            if ( string.IsNullOrWhiteSpace( format ) )
-            {
-                format = "G";
-            }
-            // Consider special 'Standard Date' and 'Standard Time' formats.
-            else if ( format == "sd" )
-            {
-                format = "d";
-            }
-            else if ( format == "st" )
-            {
-                format = "t";
-            }
-            // If the format string is a single character, add a space to produce a valid custom format string.
-            // (refer http://msdn.microsoft.com/en-us/library/8kb3ddd4.aspx#UsingSingleSpecifiers)
-            else if ( format.Length == 1 )
-            {
-                format = " " + format;
-            }
-
-            if ( input is DateTimeOffset inputDateTimeOffset )
-            {
-                // Preserve the value of the specified offset and return the formatted datetime value.
-                return inputDateTimeOffset.ToString( format ).Trim();
-            }
-
-            // Convert the input to a valid Rock DateTimeOffset if possible.
-            DateTimeOffset? inputDateTime;
-
-            if ( input is DateTime dt )
-            {
-                inputDateTime = LavaDateTime.ConvertToRockOffset( dt );
-            }
-            else
-            {
-                inputDateTime = LavaDateTime.ParseToOffset( input.ToString(), null );
-            }
-
-            if ( !inputDateTime.HasValue )
-            {
-                // Not a valid date, so return the input unformatted.
-                return input.ToString().Trim();
-            }
-
-            var output = LavaDateTime.ToString( inputDateTime.Value, format ).Trim();
-
-            return output;
-        }
-
->>>>>>> 1e30d035
         /// <summary>
         /// Sundays the date.
         /// </summary>
