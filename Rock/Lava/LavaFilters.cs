﻿// <copyright>
// Copyright by the Spark Development Network
//
// Licensed under the Rock Community License (the "License");
// you may not use this file except in compliance with the License.
// You may obtain a copy of the License at
//
// http://www.rockrms.com/license
//
// Unless required by applicable law or agreed to in writing, software
// distributed under the License is distributed on an "AS IS" BASIS,
// WITHOUT WARRANTIES OR CONDITIONS OF ANY KIND, either express or implied.
// See the License for the specific language governing permissions and
// limitations under the License.
// </copyright>
//
using System;
using System.Collections;
using System.Collections.Generic;
using System.Collections.Specialized;
using System.Data.Entity;
using System.Drawing;
using System.Drawing.Imaging;
using System.Dynamic;
using System.Globalization;
using System.IO;
using System.Linq;
using System.Linq.Dynamic.Core;
using System.Reflection;
using System.Runtime.InteropServices;
using System.Text;
using System.Text.RegularExpressions;
using System.Web;
using System.Web.UI.HtmlControls;
using Humanizer;
using Humanizer.Localisation;
using Ical.Net;
using Ical.Net.DataTypes;
using ImageResizer;
using Rock;
using Rock.Attribute;
using Rock.Data;
using Rock.Logging;
using Rock.Model;
using Rock.Security;
using Rock.Utility;
using Rock.Web.Cache;
using Rock.Web.UI;
using UAParser;
using Calendar = Ical.Net.Calendar;

namespace Rock.Lava
{
    /// <summary>
    /// Defines filter methods available for use with the Lava library.
    /// </summary>
    /// <remarks>
    /// Filters defined in this class should be moved to the TemplateFilters class once they are confirmed to operate correctly
    /// in both the Rock Web and Rock Mobile applications.
    /// </remarks>
    public static class LavaFilters
    {
        static Random _randomNumberGenerator = new Random();

        #region String Filters


        /// <summary>
        /// Returns a <see cref="System.String" /> that represents this instance.
        /// </summary>
        /// <param name="input">The input.</param>
        /// <returns>
        /// A <see cref="System.String" /> that represents this instance.
        /// </returns>
        public static string ToString( object input )
        {
            return input?.ToString();
        }

        /// <summary>
        /// Uniques the identifier.
        /// </summary>
        /// <param name="input">The input.</param>
        /// <returns></returns>
        public static string UniqueIdentifier( object input )
        {
            return Guid.NewGuid().ToString();
        }

        /// <summary>
        /// Withes the fallback.
        /// </summary>
        /// <param name="input">The input.</param>
        /// <param name="successText">The success text.</param>
        /// <param name="fallbackText">The fallback text.</param>
        /// <param name="appendOrder">The append order.</param>
        /// <returns></returns>
        public static string WithFallback( object input, string successText, string fallbackText, string appendOrder = "prepend" )
        {
            if ( input == null )
            {
                return fallbackText;
            }
            else
            {
                var inputString = input.ToString();

                if ( string.IsNullOrWhiteSpace( inputString ) )
                {
                    return fallbackText;
                }
                else
                {
                    if ( appendOrder == "prepend" )
                    {
                        return successText + inputString;
                    }
                    else
                    {
                        return inputString + successText;
                    }
                }
            }
        }

        /// <summary>
        /// Returns the right most part of a string of the given length.
        /// </summary>
        /// <param name="input">The input.</param>
        /// <param name="length">The length.</param>
        /// <returns></returns>
        public static string Right( object input, int length )
        {
            if ( input == null )
            {
                return string.Empty;
            }

            var inputString = input.ToString();

            if ( inputString.Length <= length )
            {
                return inputString;
            }

            return inputString.Right( length );
        }

        /// <summary>
        /// Reads the time.
        /// </summary>
        /// <param name="input">The input.</param>
        /// <param name="wordPerMinute">The word per minute.</param>
        /// <param name="secondsPerImage">The seconds per image.</param>
        /// <returns></returns>
        public static string ReadTime( object input, int wordPerMinute = 275, int secondsPerImage = 12 )
        {

            if ( input == null )
            {
                return string.Empty;
            }

            var numOfImages = 0;
            var inputString = input.ToString();

            // Count images before we strip HTML
            if ( secondsPerImage > 0 )
            {
                numOfImages = Regex.Matches( inputString, "<img" ).Count;
            }

            inputString = inputString.StripHtml();

            var wordsPerSecond = wordPerMinute / 60;
            var wordsInString = inputString.WordCount();

            // Verify that the reading speed is set to a reasonable minimum.
            if ( wordsPerSecond < 1 )
            {
                wordsPerSecond = 1;
            }

            var readTimeInSeconds = wordsInString / wordsPerSecond;

            // Adjust the read time for images. We will start with the provided seconds per image (default 12) and subject a second for each additional image until we reach 10 then every image is 3 seconds.
            // https://blog.medium.com/read-time-and-you-bc2048ab620c
            var adjustedSecondsPerImage = secondsPerImage;

            for ( int i = 0; i < numOfImages; i++ )
            {
                if ( i < ( secondsPerImage - 2 ) && ( secondsPerImage - 2 ) > 0 )
                {
                    readTimeInSeconds = readTimeInSeconds + ( secondsPerImage - i );
                }
                else
                {
                    readTimeInSeconds = readTimeInSeconds + 3;
                }
            }

            // Format the results
            // 1 hr 23 mins
            // 23 mins
            // 30 secs
            TimeSpan readTime = TimeSpan.FromSeconds( readTimeInSeconds );

            if ( readTimeInSeconds > 3600 )
            {
                // Display in hrs
                if ( readTime.Minutes == 0 )
                {
                    return $"{"hr".ToQuantity( readTime.Hours )}";
                }
                else
                {
                    return $"{"hr".ToQuantity( readTime.Hours )} {"min".ToQuantity( readTime.Minutes )}";
                }
            }
            else if ( readTimeInSeconds > 60 )
            {
                // Display in mins

                var remainderSeconds = readTimeInSeconds - ( readTime.Minutes * 60 );

                if ( remainderSeconds > 30 )
                {
                    return $"{"min".ToQuantity( readTime.Minutes + 1 )}";
                }
                else
                {
                    return $"{"min".ToQuantity( readTime.Minutes )}";
                }
            }
            else
            {
                // Display in seconds
                return $"{"sec".ToQuantity( readTime.Seconds )}";
            }
        }

        /// <summary>
        /// Returns a MD5 hash of the string
        /// </summary>
        /// <param name="input">The input.</param>
        /// <returns></returns>
        public static string Md5( string input )
        {
            return input.Md5Hash();
        }

        /// <summary>
        /// Returns a SHA1 hash of the string
        /// </summary>
        /// <param name="input">The input.</param>
        /// <returns></returns>
        public static string Sha1( string input )
        {
            return input.Sha1Hash();
        }

        /// <summary>
        /// Returns a SHA254 hash of the string
        /// </summary>
        /// <param name="input">The input.</param>
        /// <returns></returns>
        public static string Sha256( string input )
        {
            return input.Sha256Hash();
        }

        /// <summary>
        /// Returns a hash message authentication code using SHA1
        /// </summary>
        /// <param name="input">The input.</param>
        /// <param name="key">The key.</param>
        /// <returns></returns>
        public static string HmacSha1( string input, string key )
        {
            return input.HmacSha1Hash( key );
        }

        /// <summary>
        /// Returns a hash message authentication code using SHA256
        /// </summary>
        /// <param name="input">The input.</param>
        /// <param name="key">The key.</param>
        /// <returns></returns>
        public static string HmacSha256( string input, string key )
        {
            return input.HmacSha256Hash( key );
        }

        /// <summary>
        /// obfuscate a given email
        /// </summary>
        /// <param name="input"></param>
        /// <returns></returns>
        public static string ObfuscateEmail( string input )
        {
            if ( input == null )
            {
                return null;
            }
            else
            {
                string[] emailParts = input.Split( '@' );

                if ( emailParts.Length != 2 )
                {
                    return input;
                }
                else
                {
                    return string.Format( "{0}xxxxx@{1}", emailParts[0].Substring( 0, 1 ), emailParts[1] );
                }
            }
        }

        /// <summary>
        /// pluralizes string
        /// </summary>
        /// <param name="input"></param>
        /// <returns></returns>
        public static string Pluralize( string input )
        {
            return input == null
                ? input
                : input.Pluralize();
        }

        /// <summary>
        /// convert string to possessive ('s)
        /// </summary>
        /// <param name="input">The input.</param>
        /// <returns></returns>
        public static string Possessive( string input )
        {
            if ( input == null )
            {
                return input;
            }

            return input.ToPossessive();
        }

        /// <summary>
        /// pluralizes string based on the value for quantity
        /// </summary>
        /// <param name="input">The input.</param>
        /// <param name="quantity">The quantity.</param>
        /// <returns></returns>
        public static string PluralizeForQuantity( string input, object quantity )
        {
            if ( input == null )
            {
                return input;
            }

            decimal numericQuantity = 0.0M;
            if ( quantity is string )
            {
                numericQuantity = ( quantity as string ).AsDecimal();
            }
            else
            {
                try
                {
                    numericQuantity = Convert.ToDecimal( quantity );
                }
                catch { }
            }

            if ( numericQuantity > 1 )
            {
                return input.Pluralize();
            }
            else
            {
                return input;
            }
        }

        /// <summary>
        /// singularize string
        /// </summary>
        /// <param name="input"></param>
        /// <returns></returns>
        public static string Singularize( string input )
        {
            return input == null
                ? input
                : input.Singularize();
        }

        /// <summary>
        /// takes computer-readible-formats and makes them human readable
        /// </summary>
        /// <param name="input"></param>
        /// <returns></returns>
        public static string Humanize( string input )
        {
            return input == null
                ? input
                : input.Humanize();
        }

        /// <summary>
        /// returns sentence in 'Title Case'
        /// </summary>
        /// <param name="input"></param>
        /// <returns></returns>
        public static string TitleCase( string input )
        {
            return input == null
                ? input
                : input.ApplyCase( LetterCasing.Title );
        }

        /// <summary>
        /// returns sentence in 'PascalCase'
        /// </summary>
        /// <param name="input"></param>
        /// <returns></returns>
        public static string ToPascal( string input )
        {
            return input == null
                ? input
                : input.Dehumanize();
        }

        /// <summary>
        /// Converts an input string to a well-formatted cascading style sheet (CSS) reference.
        /// </summary>
        /// <param name="input"></param>
        /// <returns></returns>
        public static string ToCssClass( string input )
        {
            // Ignore empty input.
            if ( string.IsNullOrWhiteSpace( input ) )
            {
                return string.Empty;
            }

            // list from: https://mathiasbynens.be/notes/css-escapes
            Regex ex = new Regex( @"[&*!""#$%'()+,.\/:;<=>?@\[\]\^`{\|}~\s]" );

            // replace unsupported characters
            input = ex.Replace( input, "-" ).ToLower();

            // remove duplicate instances of dashes (cleanliness is next to... well... it's good)
            input = Regex.Replace( input, "-+", "-" );

            // ensure the class name is valid (starts with a letter or - or _ and is at least 2 characters
            // if not add a x- to correct it and note that it is non-standard

            ex = new Regex( "-?[_a-zA-Z]+[_a-zA-Z0-9-]*" );
            if ( !ex.IsMatch( input ) )
            {
                input = "-x-" + input;
            }

            return input;
        }

        /// <summary>
        /// returns sentence in 'Sentence case'
        /// </summary>
        /// <param name="input"></param>
        /// <returns></returns>
        public static string SentenceCase( string input )
        {
            return input == null
                ? input
                : input.Transform( To.SentenceCase );
        }

        /// <summary>
        /// takes 1, 2 and returns 1st, 2nd
        /// </summary>
        /// <param name="input"></param>
        /// <returns></returns>
        public static string NumberToOrdinal( object input )
        {
            if ( input == null )
            {
                return string.Empty;
            }

            int number;

            if ( int.TryParse( input.ToString(), out number ) )
            {
                return number.Ordinalize();
            }
            else
            {
                return input.ToString();
            }
        }

        /// <summary>
        /// takes 1,2 and returns one, two
        /// </summary>
        /// <param name="input"></param>
        /// <returns></returns>
        public static string NumberToWords( object input )
        {
            if ( input == null )
            {
                return string.Empty;
            }

            int number;

            if ( int.TryParse( input.ToString(), out number ) )
            {
                return number.ToWords();
            }
            else
            {
                return input.ToString();
            }
        }

        /// <summary>
        /// takes 1,2 and returns first, second
        /// </summary>
        /// <param name="input"></param>
        /// <returns></returns>
        public static string NumberToOrdinalWords( object input )
        {
            if ( input == null )
            {
                return string.Empty;
            }

            int number;

            if ( int.TryParse( input.ToString(), out number ) )
            {
                return number.ToOrdinalWords();
            }
            else
            {
                return input.ToString();
            }
        }

        /// <summary>
        /// takes 1,2 and returns I, II, IV
        /// </summary>
        /// <param name="input"></param>
        /// <returns></returns>
        public static string NumberToRomanNumerals( object input )
        {
            if ( input == null )
            {
                return string.Empty;
            }

            int number;

            if ( int.TryParse( input.ToString(), out number ) )
            {
                return number.ToRoman();
            }
            else
            {
                return input.ToString();
            }
        }

        /// <summary>
        /// formats string to be appropriate for a quantity
        /// </summary>
        /// <param name="input">The input.</param>
        /// <param name="quantity">The quantity.</param>
        /// <returns></returns>
        public static string ToQuantity( object input, object quantity )
        {
            if ( input == null )
            {
                return string.Empty;
            }

            int numericQuantity;
            if ( quantity is string )
            {
                numericQuantity = ( int ) ( ( quantity as string ).AsDecimal() );
            }
            else
            {
                numericQuantity = Convert.ToInt32( quantity );
            }

            return input.ToString().ToQuantity( numericQuantity );
        }

        /// <summary>
        /// Replace occurrences of a string with another - this is a Rock version on this filter which takes any object
        /// </summary>
        /// <param name="input"></param>
        /// <param name="string"></param>
        /// <param name="replacement"></param>
        /// <returns></returns>
        public static string Replace( object input, object @string, object replacement = null )
        {
            if ( input == null )
            {
                return string.Empty;
            }

            string inputAsString = input.ToString();

            string replacementString = ( replacement ?? string.Empty ).ToString();
            string pattern = Regex.Escape( @string.ToString() );

            /*// escape common regex meta characters
            var listOfRegExChars = new List<string> { ".", "$", "{", "}", "^", "[", "]", "*", @"\", "+", "|", "?", "<", ">" };
            if ( listOfRegExChars.Contains( @string ) )
            {
                @string = @"\" + @string;
            }*/

            if ( string.IsNullOrEmpty( inputAsString ) || string.IsNullOrEmpty( pattern ) )
            {
                return inputAsString;
            }

            return string.IsNullOrEmpty( inputAsString )
                ? inputAsString
                : Regex.Replace( inputAsString, pattern, replacementString );
        }

        /// <summary>
        /// Replace the first occurrence of a string with another - this is a Rock version on this filter which takes any object
        /// </summary>
        /// <param name="input"></param>
        /// <param name="string"></param>
        /// <param name="replacement"></param>
        /// <returns></returns>
        public static string ReplaceFirst( object input, string @string, string replacement = "" )
        {
            if ( input == null )
            {
                return string.Empty;
            }

            string inputAsString = input.ToString();

            if ( string.IsNullOrEmpty( inputAsString ) || string.IsNullOrEmpty( @string ) )
            {
                return inputAsString;
            }

            // escape common regex meta characters
            var listOfRegExChars = new List<string> { ".", "$", "{", "}", "^", "[", "]", "*", @"\", "+", "|", "?", "<", ">" };
            if ( listOfRegExChars.Contains( @string ) )
            {
                @string = @"\" + @string;
            }

            bool doneReplacement = false;
            return Regex.Replace( inputAsString, @string, m =>
            {
                if ( doneReplacement )
                {
                    return m.Value;
                }

                doneReplacement = true;
                return replacement;
            } );
        }

        /// <summary>
        /// Replace the last occurrence of a string with another - this is a Rock version on this filter which takes any object
        /// </summary>
        /// <param name="input">The input.</param>
        /// <param name="search">The search.</param>
        /// <param name="replacement">The replacement.</param>
        /// <returns></returns>
        public static string ReplaceLast( object input, string search, string replacement = "" )
        {
            if ( input == null )
            {
                return string.Empty;
            }

            string inputAsString = input.ToString();

            if ( string.IsNullOrEmpty( inputAsString ) || string.IsNullOrEmpty( search ) )
            {
                return inputAsString;
            }

            int place = inputAsString.LastIndexOf( search );
            if ( place >= 0 )
            {
                return inputAsString.Remove( place, search.Length ).Insert( place, replacement );
            }
            else
            {
                return input.ToString();
            }
        }

        /// <summary>
        /// Remove a substring - this is a Rock version on this filter which takes any object
        /// </summary>
        /// <param name="input"></param>
        /// <param name="string"></param>
        /// <returns></returns>
        public static string Remove( object input, string @string )
        {
            if ( input == null )
            {
                return string.Empty;
            }

            string inputAsString = input.ToString();

            return string.IsNullOrWhiteSpace( inputAsString )
                ? inputAsString
                : inputAsString.Replace( @string, string.Empty );
        }

        /// <summary>
        /// Trims the specified input.
        /// </summary>
        /// <param name="input">The input.</param>
        /// <returns></returns>
        public static string Trim( object input )
        {
            if ( input == null )
            {
                return string.Empty;
            }

            return input.ToString().Trim();
        }

        /// <summary>
        /// Remove the first occurrence of a substring - this is a Rock version on this filter which takes any object
        /// </summary>
        /// <param name="input"></param>
        /// <param name="string"></param>
        /// <returns></returns>
        public static string RemoveFirst( object input, string @string )
        {
            if ( input == null )
            {
                return string.Empty;
            }

            string inputAsString = input.ToString();

            return string.IsNullOrWhiteSpace( inputAsString )
                ? inputAsString
                : ReplaceFirst( inputAsString, @string, string.Empty );
        }

        /// <summary>
        /// Appends the specified input.
        /// </summary>
        /// <param name="input">The input.</param>
        /// <param name="string">The string.</param>
        /// <returns></returns>
        public static string Append( object input, object @string )
        {
            if ( input == null )
            {
                return string.Empty;
            }

            if ( @string == null )
            {
                return input.ToString();
            }

            string inputAsString = input.ToString();

            return inputAsString == null
                ? inputAsString
                : inputAsString + @string.ToString();
        }

        /// <summary>
        /// Prepend a string to another - this is a Rock version on this filter which takes any object
        /// </summary>
        /// <param name="input"></param>
        /// <param name="string"></param>
        /// <returns></returns>
        public static string Prepend( object input, string @string )
        {
            if ( input == null )
            {
                return string.Empty;
            }

            string inputAsString = input.ToString();

            return inputAsString == null
                ? inputAsString
                : @string + inputAsString;
        }

        /// <summary>
        /// Returns the passed default value if the value is undefined or empty, otherwise the value of the variable
        /// </summary>
        /// <param name="input">The input.</param>
        /// <param name="defaultString">The default string.</param>
        /// <returns></returns>
        public static string Default( object input, string defaultString )
        {
            if ( input == null )
            {
                return defaultString;
            }

            string inputAsString = input.ToString();

            return string.IsNullOrWhiteSpace( inputAsString )
                ? defaultString
                : inputAsString;
        }

        /// <summary>
        /// Decodes an HTML string.
        /// </summary>
        /// <param name="input">The input.</param>
        /// <returns></returns>
        public static string HtmlDecode( string input )
        {
            if ( input == null )
            {
                return null;
            }
            else
            {
                return HttpUtility.HtmlDecode( input );
            }
        }

        /// <summary>
        /// Converts a string to its escaped representation using Uri.EscapeDataString
        /// </summary>
        /// <param name="input">The input.</param>
        /// <returns></returns>
        public static string EscapeDataString( string input )
        {
            if ( input == null )
            {
                return null;
            }
            else
            {
                return Uri.EscapeDataString( input );
            }
        }

        /// <summary>
        /// URLs the encode.
        /// </summary>
        /// <param name="input">The input.</param>
        /// <returns></returns>
        public static string UrlEncode( string input )
        {
            return EscapeDataString( input );
        }

        /// <summary>
        /// Uns the escape data string.
        /// </summary>
        /// <param name="input">The input.</param>
        /// <returns></returns>
        public static string UnescapeDataString( string input )
        {
            if ( input == null )
            {
                return null;
            }
            else
            {
                return Uri.UnescapeDataString( input );
            }
        }

        /// <summary>
        /// URLs the decode.
        /// </summary>
        /// <param name="input">The input.</param>
        /// <returns></returns>
        public static string UrlDecode( string input )
        {
            return UnescapeDataString( input );
        }

        #region Regular Expressions

        /// <summary>
        /// Tests if the inputted string matches the regex
        /// </summary>
        /// <param name="input">The input.</param>
        /// <param name="expression">The regex expression.</param>
        /// <returns></returns>
        public static bool RegExMatch( string input, string expression )
        {
            if ( input == null )
            {
                return false;
            }

            Regex regex = new Regex( expression );
            Match match = regex.Match( input );

            return match.Success;
        }

        /// <summary>
        /// Returns matched RegEx string from inputted string
        /// </summary>
        /// <param name="input">The input.</param>
        /// <param name="expression">The regex expression.</param>
        /// <returns></returns>
        public static string RegExMatchValue( string input, string expression )
        {
            if ( input == null )
            {
                return null;
            }

            Regex regex = new Regex( expression );
            Match match = regex.Match( input );

            return match.Success ? match.Value : null;
        }

        #endregion

        /// <summary>
        /// The slice filter returns a substring, starting at the specified index.
        /// </summary>
        /// <param name="input">The input string.</param>
        /// <param name="start">If the passed index is negative, it is counted from the end of the string.</param>
        /// <param name="length">An optional second parameter can be passed to specify the length of the substring.  If no second parameter is given, a substring of one character will be returned.</param>
        /// <returns></returns>
        public static String Slice( string input, int start, int length = 1 )
        {
            // If a negative start, subtract if from the length
            if ( start < 0 )
            {
                start = input.Length + start;
            }
            // Make sure start is never < 0
            start = start >= 0 ? start : 0;

            // If length takes us off the end, fix it
            length = length > ( input.Length - start ) ? ( input.Length - start ) : length;

            return input.Substring( start, length );
        }

        /// <summary>
        /// Decrypts an encrypted string
        /// </summary>
        /// <param name="input">The input.</param>
        /// <returns></returns>
        public static string Decrypt( string input )
        {
            if ( input == null )
            {
                return input;
            }

            return Rock.Security.Encryption.DecryptString( input );
        }

        /// <summary>
        /// Parse the input string as a URL and then return a specific part of the URL.
        /// </summary>
        /// <param name="input">The string to be parsed as a URL.</param>
        /// <param name="part">The part of the Uri object to retrieve.</param>
        /// <param name="key">Extra parameter used by the QueryParameter key for which query parameter to retrieve.</param>
        /// <returns>A string that identifies the part of the URL that was requested.</returns>
        public static object Url( string input, string part, string key = null )
        {
            if ( string.IsNullOrEmpty( input ) || string.IsNullOrEmpty( part ) )
            {
                return input;
            }

            Uri uri;
            if ( !Uri.TryCreate( input, UriKind.Absolute, out uri ) )
            {
                return string.Empty;
            }

            switch ( part.ToUpper() )
            {
                case "HOST":
                    return uri.Host;

                case "PORT":
                    return uri.Port;

                case "SEGMENTS":
                    return uri.Segments;

                case "SCHEME":
                case "PROTOCOL":
                    return uri.Scheme;

                case "LOCALPATH":
                    return uri.LocalPath;

                case "PATHANDQUERY":
                    return uri.PathAndQuery;

                case "QUERYPARAMETER":
                    if ( key != null )
                    {
                        var parameters = HttpUtility.ParseQueryString( uri.Query );

                        if ( parameters.AllKeys.Contains( key ) )
                        {
                            return parameters[key];
                        }
                    }

                    return string.Empty;

                case "URL":
                    return uri.ToString();

                default:
                    return string.Empty;
            }
        }

        /// <summary>
        /// Sanitizes a SQL string by replacing any occurrences of "'" with "''".
        /// </summary>
        /// <param name="input">The input.</param>
        /// <returns>Sanitized string that can be used in a SQL statement.</returns>
        /// <example>{% sql %}SELECT * FROM [Person] WHERE [LastName] = '{{ Name | SanitizeSql }}'{% endsql %}</example>
        public static string SanitizeSql( string input )
        {
            if ( input == null )
            {
                return input;
            }

            return input.Replace( "'", "''" );
        }

        #endregion String Filters

        #region DateTime Filters

        /* [2021-07-31] DL
         *
         * Lava Date filters may return DateTime, DateTimeOffset, or string values according to their purpose.
         * Where possible, a filter should return a DateTime value specified in UTC, or a DateTimeOffset.
         * Local DateTime values may give unexpected results if the Rock timezone setting is different from the server timezone.
         * Where a date string is accepted as an input parameter, the Rock timezone is implied unless a timezone is specified.
         */

        /// <summary>
        /// Formats a date using a .NET date format string
        /// </summary>
        /// <param name="input"></param>
        /// <param name="format"></param>
        /// <returns></returns>
        public static string Date( object input, string format = null)
        {
            if ( input == null )
            {
                return null;
            }

            // If input is "now", use the current system date/time as the input value.
            if ( input.ToString().ToLower() == "now" )
            {
                input = RockDateTime.Now;
            }

            // Use the General Short Date/Long Time format by default.
            if ( string.IsNullOrWhiteSpace( format ) )
            {
                format = "G";
            }
            // Consider special 'Standard Date' and 'Standard Time' formats.
            else if ( format == "sd" )
            {
                format = "d";
            }
            else if ( format == "st" )
            {
                format = "t";
            }
            // If the format string is a single character, add a space to produce a valid custom format string.
            // (refer http://msdn.microsoft.com/en-us/library/8kb3ddd4.aspx#UsingSingleSpecifiers)
            else if ( format.Length == 1 )
            {
                format = " " + format;
            }

            // If the object is a DateTimeOffset, translate it to local server time to ensure that the offset is accounted for in the output.
            if ( input is DateTimeOffset inputDateTimeOffset )
            {
                return inputDateTimeOffset.ToLocalTime().DateTime.ToString( format ).Trim();
            }

            // Convert the input to a valid DateTime if possible.
            var inputDateTime = input is DateTime time ? time : input.ToString().AsDateTime();

            if ( !inputDateTime.HasValue )
            {
                // Not a valid date, so return the input unformatted.
                return input.ToString().Trim();
            }

            return inputDateTime.Value.ToString( format ).Trim();
        }

        /// <summary>
        /// Sundays the date.
        /// </summary>
        /// <param name="input">The input.</param>
        /// <returns></returns>
        public static string SundayDate( object input )
        {
            if ( input == null )
            {
                return null;
            }

            DateTime date = DateTime.MinValue;

            if ( input.ToString() == "Now" )
            {
                date = RockDateTime.Now;
            }
            else
            {
                if ( !DateTime.TryParse( input.ToString(), out date ) )
                {
                    return null;
                }
            }

            if ( date != DateTime.MinValue )
            {
                return date.SundayDate().ToShortDateString();
            }
            else
            {
                return null;
            }
        }

        /// <summary>
        /// Returns the occurrence Dates from an iCal string or list.
        /// </summary>
        /// <param name="input">The input is either an iCal string or a list of iCal strings.</param>
        /// <param name="option">The quantity option (either an integer or "all").</param>
        /// <param name="endDateTimeOption">The 'enddatetime' option if supplied will return the ending datetime of the occurrence; otherwise the start datetime is returned.</param>
        /// <returns>A collection of DateTime values representing the next occurrence dates, expressed in UTC.</returns>
        public static List<DateTime> DatesFromICal( object input, object option = null, object endDateTimeOption = null )
        {
            // if no option was specified, default to returning just 1 (to preserve previous behavior)
            option = option ?? 1;

            int returnCount = 1;
            if ( option.GetType() == typeof( int ) )
            {
                returnCount = ( int ) option;
            }
            else if ( option.GetType() == typeof( string ) )
            {
                // if a string of "all" is specified for the option, return all of the dates
                if ( string.Equals( ( string ) option, "all", StringComparison.OrdinalIgnoreCase ) )
                {
                    returnCount = int.MaxValue;
                }
            }

            bool useEndDateTime = ( endDateTimeOption is string && ( string ) endDateTimeOption == "enddatetime" );

            List<DateTime> nextOccurrences = new List<DateTime>();

            if ( input is string )
            {
                nextOccurrences = GetOccurrenceDates( ( string ) input, returnCount, useEndDateTime );
            }
            else if ( input is IList )
            {
                foreach ( var item in input as IList )
                {
                    if ( item is string )
                    {
                        nextOccurrences.AddRange( GetOccurrenceDates( ( string ) item, returnCount, useEndDateTime ) );
                    }
                }
            }

            nextOccurrences.Sort( ( a, b ) => a.CompareTo( b ) );

            return nextOccurrences.Take( returnCount ).ToList();
        }

        /// <summary>
        /// Gets the occurrence dates from an iCalendar string expressed in RFC-5545 format.
        /// </summary>
        /// <param name="iCalString">The iCal string.</param>
        /// <param name="returnCount">The return count.</param>
        /// <param name="useEndDateTime">if set to <c>true</c> uses the EndTime in the returned dates; otherwise it uses the StartTime.</param>
        /// <returns>A collection of DateTime values representing the next occurrence dates, expressed in UTC.</returns>
        private static List<DateTime> GetOccurrenceDates( string iCalString, int returnCount, bool useEndDateTime = false )
        {
            var calendar = Calendar.LoadFromStream( new StringReader( iCalString ) ).First() as Calendar;
            var calendarEvent = calendar.Events[0] as Event;

            if ( !useEndDateTime && calendarEvent.DtStart != null )
            {
                List<Occurrence> dates = calendar.GetOccurrences( RockDateTime.Now, RockDateTime.Now.AddYears( 1 ) ).Take( returnCount ).ToList();
                return dates.Select( d => d.Period.StartTime.AsUtc ).ToList();
            }
            else if ( useEndDateTime && calendarEvent.DtEnd != null )
            {
                List<Occurrence> dates = calendar.GetOccurrences( RockDateTime.Now, RockDateTime.Now.AddYears( 1 ) ).Take( returnCount ).ToList();
                return dates.Select( d => d.Period.EndTime.AsUtc ).ToList();
            }
            else
            {
                return new List<DateTime>();
            }
        }

        /// <summary>
        /// Adds a time interval to a date
        /// </summary>
        /// <param name="input">The input.</param>
        /// <param name="amount">The amount.</param>
        /// <param name="interval">The interval.</param>
        /// <returns></returns>
        public static DateTime? DateAdd( object input, object amount, string interval = "d" )
        {
            var integerAmount = amount.ToStringSafe().AsInteger();

            DateTime? date = null;

            if ( input == null )
            {
                return null;
            }

            if ( input.ToString() == "Now" )
            {
                date = RockDateTime.Now;
            }
            else
            {
                DateTime d;
                bool success = DateTime.TryParse( input.ToString(), out d );
                if ( success )
                {
                    date = d;
                }
            }

            if ( date.HasValue )
            {
                switch ( interval )
                {
                    case "y":
                        date = date.Value.AddYears( integerAmount );
                        break;
                    case "M":
                        date = date.Value.AddMonths( integerAmount );
                        break;
                    case "w":
                        date = date.Value.AddDays( integerAmount * 7 );
                        break;
                    case "d":
                        date = date.Value.AddDays( integerAmount );
                        break;
                    case "h":
                        date = date.Value.AddHours( integerAmount );
                        break;
                    case "m":
                        date = date.Value.AddMinutes( integerAmount );
                        break;
                    case "s":
                        date = date.Value.AddSeconds( integerAmount );
                        break;
                }
            }

            return date;
        }

        /// <summary>
        /// takes a date time and compares it to RockDateTime.Now and returns a human friendly string like 'yesterday' or '2 hours ago'
        /// </summary>
        /// <param name="input">The input.</param>
        /// <param name="compareDate">The compare date.</param>
        /// <returns></returns>
        public static string HumanizeDateTime( object input, object compareDate = null )
        {
            if ( input == null )
            {
                return string.Empty;
            }

            DateTime dtInput;
            DateTime dtCompare;

            input = GetDateFromObject( input, null );

            if ( input != null && input is DateTime )
            {
                dtInput = ( DateTime ) input;
            }
            else
            {
                if ( input == null || !DateTime.TryParse( input.ToString(), out dtInput ) )
                {
                    return string.Empty;
                }
            }

            if ( compareDate == null || !DateTime.TryParse( compareDate.ToString(), out dtCompare ) )
            {
                dtCompare = RockDateTime.Now;
            }

            return dtInput.Humanize( true, dtCompare );
        }

        /// <summary>
        /// Dayses from now.
        /// </summary>
        /// <param name="input">The input.</param>
        /// <returns></returns>
        public static string DaysFromNow( object input )
        {
            DateTime dtInputDate = GetDateFromObject( input, DateTime.MinValue ).Value; //.Date;
            DateTime dtCompareDate = RockDateTime.Now.Date;

            int daysDiff = ( dtInputDate - dtCompareDate ).Days;

            string response = string.Empty;

            switch ( daysDiff )
            {
                case -1:
                    {
                        response = "yesterday";
                        break;
                    }

                case 0:
                    {
                        response = "today";
                        break;
                    }

                case 1:
                    {
                        response = "tomorrow";
                        break;
                    }

                default:
                    {
                        if ( daysDiff > 0 )
                        {
                            response = string.Format( "in {0} days", daysDiff );
                        }
                        else
                        {
                            response = string.Format( "{0} days ago", daysDiff * -1 );
                        }

                        break;
                    }
            }

            return response;
        }

        /// <summary>
        /// Days in month
        /// </summary>
        /// <param name="input">The input.</param>
        /// <param name="oMonth">The o month.</param>
        /// <param name="oYear">The o year.</param>
        /// <returns></returns>
        public static int? DaysInMonth( object input, object oMonth = null, object oYear = null )
        {
            int? month;
            int? year;

            if ( input.ToString().IsNotNullOrWhiteSpace() )
            {
                DateTime? date;

                if ( input.ToString().ToLower() == "now" )
                {
                    date = RockDateTime.Now;
                }
                else
                {
                    date = input.ToString().AsDateTime();
                }

                if ( date.HasValue )
                {
                    month = date.Value.Month;
                    year = date.Value.Year;
                }
                else
                {
                    return null;
                }
            }
            else
            {
                if ( oYear == null )
                {
                    year = RockDateTime.Now.Year;
                }
                else
                {
                    year = oYear.ToString().AsIntegerOrNull();
                }

                month = oMonth.ToString().AsIntegerOrNull();
            }

            if ( month.HasValue && year.HasValue )
            {
                return System.DateTime.DaysInMonth( year.Value, month.Value );
            }

            return null;
        }

        /// <summary>
        /// Humanizes the time span.
        /// </summary>
        /// <param name="sStartDate">The s start date.</param>
        /// <param name="sEndDate">The s end date.</param>
        /// <param name="unitOrPrecision">The minimum unit.</param>
        /// <param name="direction">The direction.</param>
        /// <returns></returns>
        public static string HumanizeTimeSpan( object sStartDate, object sEndDate, object unitOrPrecision = null, string direction = "min" )
        {
            if ( unitOrPrecision == null )
            {
                unitOrPrecision = "Day";
            }

            if ( unitOrPrecision.ToString().AsIntegerOrNull() != null )
            {
                return HumanizeTimeSpanWithPrecision( sStartDate, sEndDate, unitOrPrecision.ToString().AsInteger() );
            }

            DateTime startDate = GetDateFromObject( sStartDate, DateTime.MinValue ).Value;
            DateTime endDate = GetDateFromObject( sEndDate, DateTime.MinValue ).Value;

            TimeUnit unitValue = TimeUnit.Day;

            switch ( unitOrPrecision.ToString() )
            {
                case "Year":
                    unitValue = TimeUnit.Year;
                    break;
                case "Month":
                    unitValue = TimeUnit.Month;
                    break;
                case "Week":
                    unitValue = TimeUnit.Week;
                    break;
                case "Day":
                    unitValue = TimeUnit.Day;
                    break;
                case "Hour":
                    unitValue = TimeUnit.Hour;
                    break;
                case "Minute":
                    unitValue = TimeUnit.Minute;
                    break;
                case "Second":
                    unitValue = TimeUnit.Second;
                    break;
            }

            if ( startDate != DateTime.MinValue && endDate != DateTime.MinValue )
            {
                TimeSpan difference = endDate - startDate;

                if ( direction.ToLower() == "max" )
                {
                    return difference.Humanize( maxUnit: unitValue );
                }
                else
                {
                    return difference.Humanize( minUnit: unitValue );
                }
            }
            else
            {
                return "Could not parse one or more of the dates provided into a valid DateTime";
            }
        }

        /// <summary>
        /// takes two datetimes and humanizes the difference like '1 day'. Supports 'Now' as end date
        /// </summary>
        /// <param name="sStartDate">The s start date.</param>
        /// <param name="sEndDate">The s end date.</param>
        /// <param name="precision">The precision.</param>
        /// <returns></returns>
        private static string HumanizeTimeSpanWithPrecision( object sStartDate, object sEndDate, object precision )
        {
            int precisionUnit = 1;

            if ( precision is int )
            {
                precisionUnit = (int)precision;
            }

            DateTime startDate = GetDateFromObject( sStartDate, DateTime.MinValue ).Value;
            DateTime endDate = GetDateFromObject( sEndDate, DateTime.MinValue ).Value;

            if ( startDate != DateTime.MinValue && endDate != DateTime.MinValue )
            {
                TimeSpan difference = endDate - startDate;
                return difference.Humanize( precisionUnit );
            }
            else
            {
                return "Could not parse one or more of the dates provided into a valid DateTime";
            }
        }
        /// <summary>
        /// Gets a date from object.
        /// </summary>
        /// <param name="date">The date.</param>
        /// <param name="defaultValue"></param>
        /// <returns></returns>
        private static DateTime? GetDateFromObject( object date, DateTime? defaultValue )
        {
            DateTime oDateTime;

            if ( date is String )
            {
                if ( ( string ) date == "Now" )
                {
                    return RockDateTime.Now;
                }
                else
                {
                    if ( DateTime.TryParse( ( string ) date, out oDateTime ) )
                    {
                        return oDateTime;
                    }
                    else
                    {
                        return DateTime.MinValue;
                    }
                }
            }
            else if ( date is DateTime )
            {
                return ( DateTime ) date;
            }
            else if ( date is DateTimeOffset inputDateTimeOffset )
            {
                // If the object is a DateTimeOffset, translate it to local server time to ensure that the offset is accounted for in the output.
                return inputDateTimeOffset.ToLocalTime().DateTime;
            }

            return defaultValue;
        }

        /// <summary>
        /// takes two datetimes and returns the difference in the unit you provide
        /// </summary>
        /// <param name="sStartDate">The s start date.</param>
        /// <param name="sEndDate">The s end date.</param>
        /// <param name="unit">The unit.</param>
        /// <returns></returns>
        public static Int64? DateDiff( object sStartDate, object sEndDate, string unit )
        {
            DateTime startDate = GetDateFromObject( sStartDate, DateTime.MinValue ).Value;
            DateTime endDate = GetDateFromObject( sEndDate, DateTime.MinValue ).Value;

            if ( startDate != DateTime.MinValue && endDate != DateTime.MinValue )
            {
                TimeSpan difference = endDate - startDate;

                switch ( unit )
                {
                    case "d":
                        return ( Int64 ) difference.TotalDays;
                    case "h":
                        return ( Int64 ) difference.TotalHours;
                    case "m":
                        return ( Int64 ) difference.TotalMinutes;
                    case "M":
                        return ( Int64 ) GetMonthsBetween( startDate, endDate );
                    case "Y":
                        return ( Int64 ) ( endDate.Year - startDate.Year );
                    case "s":
                        return ( Int64 ) difference.TotalSeconds;
                    default:
                        return null;
                }
            }
            else
            {
                return null;
            }
        }

        private static int GetMonthsBetween( DateTime from, DateTime to )
        {
            if ( from > to )
            {
                return GetMonthsBetween( to, from );
            }

            var monthDiff = Math.Abs( ( to.Year * 12 + ( to.Month - 1 ) ) - ( from.Year * 12 + ( from.Month - 1 ) ) );

            if ( from.AddMonths( monthDiff ) > to || to.Day < from.Day )
            {
                return monthDiff - 1;
            }
            else
            {
                return monthDiff;
            }
        }

        /// <summary>
        /// Sets the time to midnight on the date provided.
        /// </summary>
        /// <param name="input">The input.</param>
        /// <returns></returns>
        public static DateTime? ToMidnight( object input )
        {
            var inputDate = GetDateFromObject( input, null );

            if ( inputDate == null )
            {
                return null;
            }

            return inputDate.Value.Date;
        }

        /// <summary>
        /// Advances the date to a specific day in the next 7 days.
        /// </summary>
        /// <param name="input">The input.</param>
        /// <param name="sDayOfWeek">The starting day of week.</param>
        /// <param name="includeCurrentDay">if set to <c>true</c> includes the current day as the current week.</param>
        /// <param name="numberOfWeeks">The number of weeks (must be non-zero).</param>
        /// <returns></returns>
        public static DateTime? NextDayOfTheWeek( object input, string sDayOfWeek, object includeCurrentDay = null, object numberOfWeeks = null )
        {
            int weeks = numberOfWeeks.ToStringSafe().AsIntegerOrNull() ?? 1;
            bool includeCurrent = includeCurrentDay.ToStringSafe().AsBoolean( false );

            DateTime date;
            DayOfWeek dayOfWeek;

            if ( input == null )
            {
                return null;
            }

            // Check for invalid number of weeks
            if ( weeks == 0 )
            {
                return null;
            }

            // Get the date value
            if ( input is DateTime )
            {
                date = ( DateTime ) input;
            }
            else
            {
                if ( input.ToString() == "Now" )
                {
                    date = RockDateTime.Now;
                }
                else
                {
                    DateTime.TryParse( input.ToString(), out date );
                }
            }

            if ( date == null )
            {
                return null;
            }

            // Get the day of week value
            if ( !Enum.TryParse( sDayOfWeek, out dayOfWeek ) )
            {
                return null;
            }

            // Calculate the offset
            int daysUntilWeekDay;

            if ( includeCurrent )
            {
                daysUntilWeekDay = ( ( int ) dayOfWeek - ( int ) date.DayOfWeek + 7 ) % 7;
            }
            else
            {
                daysUntilWeekDay = ( ( ( ( int ) dayOfWeek - 1 ) - ( int ) date.DayOfWeek + 7 ) % 7 ) + 1;
            }

            // When a positive number of weeks is given, since the number of weeks defaults to 1
            // (which means the current week) we need to shift the numberOfWeeks down by 1 so
            // the calculation below is correct.
            if ( weeks >= 1 )
            {
                weeks--;
            }

            return date.AddDays( daysUntilWeekDay + ( weeks * 7 ) );
        }

        /// <summary>
        /// Days until a given date.
        /// </summary>
        /// <param name="input">The input.</param>
        /// <returns></returns>
        public static int? DaysUntil( object input )
        {
            if ( input == null )
            {
                return null;
            }

            var date = GetDateFromObject( input, null );

            if ( date == null )
            {
                return null;
            }

            return ( date.Value - RockDateTime.Now ).Days;
        }

        /// <summary>
        /// Days the since a given date.
        /// </summary>
        /// <param name="input">The input.</param>
        /// <returns></returns>
        public static int? DaysSince( object input )
        {
            var days = DaysUntil( input );

            if ( days.HasValue )
            {
                return days.Value * -1;
            }

            return null;
        }

        #endregion DateTime Filters

        #region Number Filters

        /// <summary>
        /// Formats the specified input.
        /// </summary>
        /// <param name="input">The input.</param>
        /// <param name="format">The format.</param>
        /// <returns></returns>
        public static string Format( object input, string format )
        {
            var inputString = input.ToStringSafe();

            if ( string.IsNullOrWhiteSpace( format ) )
            {
                return inputString;
            }

            var decimalValue = inputString.AsDecimalOrNull();

            if ( decimalValue == null )
            {
                return string.Format( "{0:" + format + "}", inputString );
            }
            else
            {
                return string.Format( "{0:" + format + "}", decimalValue );
            }
        }

        /// <summary>
        /// Formats the specified input as currency using the CurrencySymbol from Global Attributes
        /// </summary>
        /// <param name="input">The input.</param>
        /// <returns></returns>
        public static string FormatAsCurrency( object input )
        {
            if ( input == null )
            {
                return null;
            }

            var inputAsDecimal = input.ToString().AsDecimalOrNull();

            if ( inputAsDecimal == null
                 && input is string )
            {
                // if the input is a string, just append the currency symbol to the front, even if it can't be converted to a number
                var currencySymbol = GlobalAttributesCache.Value( "CurrencySymbol" );
                return string.Format( "{0}{1}", currencySymbol, input );
            }
            else
            {
                // if the input an integer, decimal, double or anything else that can be parsed as a decimal, format that
                return inputAsDecimal.FormatAsCurrency();
            }
        }

        /// <summary>
        /// Addition - Overriding this to change the logic. The default filter will concat if the type is
        /// string. This one does the math if the input can be parsed as a int
        /// </summary>
        /// <param name="input"></param>
        /// <param name="operand"></param>
        /// <returns></returns>
        public static object Plus( object input, object operand )
        {
            if ( input == null || operand == null )
            {
                return input;
            }

            int intInput = -1;
            int intOperand = -1;
            decimal iInput = -1;
            decimal iOperand = -1;

            // If both input and operand are INTs keep the return an int.
            if ( int.TryParse( input.ToString(), out intInput ) && int.TryParse( operand.ToString(), out intOperand ) )
            {
                return intInput + intOperand;
            }
            else if ( decimal.TryParse( input.ToString(), out iInput ) && decimal.TryParse( operand.ToString(), out iOperand ) )
            {
                return iInput + iOperand;
            }
            else
            {
                return string.Concat( input, operand );
            }
        }

        /// <summary>
        /// Minus - Overriding this to change the logic. This one does the math if the input can be parsed as a int
        /// </summary>
        /// <param name="input"></param>
        /// <param name="operand"></param>
        /// <returns></returns>
        public static object Minus( object input, object operand )
        {
            if ( input == null || operand == null )
            {
                return input;
            }

            int intInput = -1;
            int intOperand = -1;
            decimal iInput = -1;
            decimal iOperand = -1;

            // If both input and operand are INTs keep the return an int.
            if ( int.TryParse( input.ToString(), out intInput ) && int.TryParse( operand.ToString(), out intOperand ) )
            {
                return intInput - intOperand;
            }
            else if ( decimal.TryParse( input.ToString(), out iInput ) && decimal.TryParse( operand.ToString(), out iOperand ) )
            {
                return iInput - iOperand;
            }
            else
            {
                return 0;
            }
        }

        /// <summary>
        /// Times - Overriding this to change the logic. This one does the math if the input can be parsed as a int or decimal.
        /// </summary>
        /// <param name="input"></param>
        /// <param name="operand"></param>
        /// <returns></returns>
        public static object Times( object input, object operand )
        {
            if ( input == null || operand == null )
            {
                return input;
            }

            int intInput = -1;
            int intOperand = -1;
            decimal iInput = -1;
            decimal iOperand = -1;

            // If both input and operand are INTs keep the return an int.
            if ( int.TryParse( input.ToString(), out intInput ) && int.TryParse( operand.ToString(), out intOperand ) )
            {
                return intInput * intOperand;
            }
            else if ( decimal.TryParse( input.ToString(), out iInput ) && decimal.TryParse( operand.ToString(), out iOperand ) )
            {
                return iInput * iOperand;
            }
            else
            {
                return Enumerable.Repeat( input.ToString(), operand.ToString().AsInteger() );
            }
        }

        /// <summary>
        /// Divideds the by.
        /// </summary>
        /// <param name="input">The input.</param>
        /// <param name="operand">The operand.</param>
        /// <param name="precision">The precision.</param>
        /// <returns></returns>
        public static object DividedBy( object input, object operand, int precision = 2 )
        {
            if ( input == null || operand == null )
            {
                return null;
            }

            try
            {
                decimal dInput = 0;
                decimal dOperand = 0;

                if ( decimal.TryParse( input.ToString(), out dInput ) && decimal.TryParse( operand.ToString(), out dOperand ) )
                {
                    decimal result = ( dInput / dOperand );
                    return decimal.Round( result, precision );
                }

                return "Could not convert input to number";
            }
            catch ( Exception ex )
            {
                return ex.Message;
            }
        }

        /// <summary>
        /// Floors the specified input.
        /// </summary>
        /// <param name="input">The input.</param>
        /// <returns></returns>
        public static object Floor( object input )
        {
            if ( input == null )
            {
                return input;
            }

            decimal iInput = -1;

            if ( decimal.TryParse( input.ToString(), out iInput ) )
            {
                return decimal.Floor( iInput );
            }
            else
            {
                return "Could not convert input to number to round";
            }
        }

        /// <summary>
        /// Ceilings the specified input.
        /// </summary>
        /// <param name="input">The input.</param>
        /// <returns></returns>
        public static object Ceiling( object input )
        {
            if ( input == null )
            {
                return input;
            }

            decimal iInput = -1;

            if ( decimal.TryParse( input.ToString(), out iInput ) )
            {
                return decimal.Ceiling( iInput );
            }
            else
            {
                return "Could not convert input to number to round";
            }
        }

        /// <summary>
        /// Limits a number to a maximum value.
        /// </summary>
        /// <param name="input"></param>
        /// <param name="operand"></param>
        /// <returns></returns>
        public static object AtMost( object input, object operand )
        {
            if ( input == null || operand == null )
            {
                return input;
            }

            int intInput = -1;
            int intOperand = -1;
            decimal iInput = -1;
            decimal iOperand = -1;

            // If both input and operand are INTs keep the return an int.
            if ( int.TryParse( input.ToString(), out intInput ) && int.TryParse( operand.ToString(), out intOperand ) )
            {
                return intInput > intOperand ? intOperand : input;
            }
            else if ( decimal.TryParse( input.ToString(), out iInput ) && decimal.TryParse( operand.ToString(), out iOperand ) )
            {
                return iInput > iOperand ? iOperand : iInput;
            }
            else
            {
                return "Could not convert input to number";
            }
        }

        /// <summary>
        /// Limits a number to a minimum value.
        /// </summary>
        /// <param name="input"></param>
        /// <param name="operand"></param>
        /// <returns></returns>
        public static object AtLeast( object input, object operand )
        {
            if ( input == null || operand == null )
            {
                return input;
            }

            int intInput = -1;
            int intOperand = -1;
            decimal iInput = -1;
            decimal iOperand = -1;

            // If both input and operand are INTs keep the return an int.
            if ( int.TryParse( input.ToString(), out intInput ) && int.TryParse( operand.ToString(), out intOperand ) )
            {
                return intInput < intOperand ? intOperand : input;
            }
            else if ( decimal.TryParse( input.ToString(), out iInput ) && decimal.TryParse( operand.ToString(), out iOperand ) )
            {
                return iInput < iOperand ? iOperand : iInput;
            }
            else
            {
                return "Could not convert input to number";
            }
        }

        /// <inheritdoc cref="Rock.Lava.Filters.TemplateFilters.RandomNumber(object)"/>
        public static int RandomNumber( object input )
        {
            return Rock.Lava.Filters.TemplateFilters.RandomNumber( input );
        }

        #endregion Number Filters

        #region Attribute Filters

        private const int _maxRecursionDepth = 10;

        /// <summary>
        /// DotLiquid Attribute Filter
        /// </summary>
        /// <param name="context">The context.</param>
        /// <param name="input">The input.</param>
        /// <param name="attributeKey">The attribute key.</param>
        /// <param name="qualifier">The qualifier.</param>
        /// <returns></returns>
        public static object Attribute( ILavaRenderContext context, object input, string attributeKey, string qualifier = "" )
        {
            Attribute.IHasAttributes item = null;

            if ( input == null || attributeKey == null )
            {
                return string.Empty;
            }

            AttributeCache attribute = null;
            string rawValue = string.Empty;
            int? entityId = null;

            // If Input is "Global" then look for a global attribute with key
            if ( ( input is string ) && input.ToString().Equals( "Global", StringComparison.OrdinalIgnoreCase ) )
            {
                var globalAttributeCache = GlobalAttributesCache.Get();
                attribute = globalAttributeCache.Attributes
                    .FirstOrDefault( a => a.Key.Equals( attributeKey, StringComparison.OrdinalIgnoreCase ) );
                if ( attribute != null )
                {
                    // Get the value
                    string theValue = globalAttributeCache.GetValue( attributeKey );
                    if ( theValue.HasMergeFields() )
                    {
                        // Global attributes may reference other global attributes, so try to resolve this value again
                        var mergeFields = context.GetMergeFields();

                        // Verify that the recursion depth is not exceeded.
                        if ( !IncrementRecursionTracker( "internal.AttributeFilterRecursionDepth", mergeFields ) )
                        {
                            return "## Lava Error: Recursive reference ##";
                        }

                        rawValue = theValue.ResolveMergeFields( mergeFields );
                    }
                    else
                    {
                        rawValue = theValue;
                    }
                }
            }

            /*
                04/28/2020 - Shaun
                The "SystemSetting" filter argument does not retrieve the Attribute from the database
                or perform any authorization checks.  It simply returns the value of the specified
                SystemSetting attribute (with any merge fields evaluated).  This is intentional.
            */

            // If Input is "SystemSetting" then look for a SystemSetting attribute with key
            else if ( ( input is string ) && input.ToString().Equals( "SystemSetting", StringComparison.OrdinalIgnoreCase ) )
            {
                string theValue = Rock.Web.SystemSettings.GetValue( attributeKey );
                if ( theValue.HasMergeFields() )
                {
                    // SystemSetting attributes may reference other global attributes, so try to resolve this value again
                    var mergeFields = context.GetMergeFields();

                    // Verify that the recursion depth has not been exceeded.
                    if ( !IncrementRecursionTracker( "internal.AttributeFilterRecursionDepth", mergeFields ) )
                    {
                        return "## Lava Error: Recursive reference ##";
                    }

                    rawValue = theValue.ResolveMergeFields( mergeFields );
                }
                else
                {
                    rawValue = theValue;
                }

                return rawValue;
            }

            // If input is an object that has attributes, find its attribute value
            else
            {
                if ( input is Attribute.IHasAttributes )
                {
                    item = ( Attribute.IHasAttributes ) input;
                }
                else if ( input is IHasAttributesWrapper )
                {
                    item = ( ( IHasAttributesWrapper ) input ).HasAttributesEntity;
                }

                if ( item != null )
                {
                    if ( item.Attributes == null )
                    {
                        item.LoadAttributes();
                    }

                    if ( item.Attributes.ContainsKey( attributeKey ) )
                    {
                        attribute = item.Attributes[attributeKey];
                        rawValue = item.AttributeValues[attributeKey].Value;
                        entityId = item.Id;
                    }
                }
            }

            // If valid attribute and value were found
            if ( attribute != null && !string.IsNullOrWhiteSpace( rawValue ) )
            {
                Person currentPerson = GetCurrentPerson( context );

                if ( attribute.IsAuthorized( Authorization.VIEW, currentPerson ) )
                {
                    // Check qualifier for 'Raw' if present, just return the raw unformatted value
                    if ( qualifier.Equals( "RawValue", StringComparison.OrdinalIgnoreCase ) )
                    {
                        return rawValue;
                    }

                    // Check qualifier for 'Url' and if present and attribute's field type is a ILinkableFieldType, then return the formatted url value
                    var field = attribute.FieldType.Field;
                    if ( qualifier.Equals( "Url", StringComparison.OrdinalIgnoreCase ) && field is Rock.Field.ILinkableFieldType )
                    {
                        return ( ( Rock.Field.ILinkableFieldType ) field ).UrlLink( rawValue, attribute.QualifierValues );
                    }

                    // check if attribute is a key value list and return a collection of key/value pairs
                    if ( field is Rock.Field.Types.KeyValueListFieldType )
                    {
                        var keyValueField = ( Rock.Field.Types.KeyValueListFieldType ) field;

                        return keyValueField.GetValuesFromString( null, rawValue, attribute.QualifierValues, false );
                    }

                    if ( qualifier.Equals( "Object", StringComparison.OrdinalIgnoreCase ) && field is Rock.Field.ICachedEntitiesFieldType )
                    {
                        var cachedEntitiesField = ( Rock.Field.ICachedEntitiesFieldType ) field;
                        var values = cachedEntitiesField.GetCachedEntities( rawValue );

                        if ( values == null || values.Count == 0 )
                        {
                            return null;
                        }

                        // If the attribute is configured to allow multiple then return a collection, otherwise just return a single value. You're welcome Lava developers :)
                        if ( attribute.QualifierValues != null && attribute.QualifierValues.ContainsKey( "allowmultiple" ) && attribute.QualifierValues["allowmultiple"].Value.AsBoolean() )
                        {
                            return values;
                        }
                        else
                        {
                            return values.FirstOrDefault();
                        }
                    }

                    // If qualifier was specified, and the attribute field type is an IEntityFieldType, try to find a property on the entity
                    if ( !string.IsNullOrWhiteSpace( qualifier ) && field is Rock.Field.IEntityFieldType )
                    {
                        IEntity entity = ( ( Rock.Field.IEntityFieldType ) field ).GetEntity( rawValue );
                        if ( entity != null )
                        {
                            if ( qualifier.Equals( "object", StringComparison.OrdinalIgnoreCase ) )
                            {
                                return entity;
                            }
                            else
                            {
                                return entity.GetPropertyValue( qualifier ).ToStringSafe();
                            }
                        }
                    }

                    // Otherwise return the formatted value
                    return field.FormatValue( null, attribute.EntityTypeId, entityId, rawValue, attribute.QualifierValues, false );
                }
            }

            return string.Empty;
        }

        /// <summary>
        /// Increment the specified recursion tracking key in the supplied Lava context
        /// and verify that the recursion limit has not been exceeded.
        /// </summary>
        /// <param name="recursionDepthKey"></param>
        /// <param name="mergeFields"></param>
        /// <returns></returns>
        private static bool IncrementRecursionTracker( string recursionDepthKey, IDictionary<string, object> mergeFields )
        {
            int currentRecursionDepth = mergeFields.GetValueOrDefault( recursionDepthKey, 0 ).ToStringSafe().AsInteger();

            currentRecursionDepth++;

            if ( currentRecursionDepth > _maxRecursionDepth )
            {
                return false;
            }

            mergeFields[recursionDepthKey] = currentRecursionDepth.ToString();

            return true;
        }

        /// <summary>
        /// Properties the specified context.
        /// </summary>
        /// <param name="context">The context.</param>
        /// <param name="input">The input.</param>
        /// <param name="propertyKey">The property key.</param>
        /// <param name="qualifier">The qualifier.</param>
        /// <returns></returns>
        public static object Property( ILavaRenderContext context, object input, string propertyKey, string qualifier = "" )
        {
            if ( input == null )
            {
                return string.Empty;
            }

            var propertyNames = propertyKey.Split( new char[] { '.' }, StringSplitOptions.RemoveEmptyEntries ).ToList<string>();

            object propertyValue = input;
            var valueType = input.GetType();

            while ( propertyNames.Any() && propertyValue != null )
            {
                var propName = propertyNames.First();

                if ( propertyValue is IDictionary<string, object> )
                {
                    var dictionaryObject = propertyValue as IDictionary<string, object>;
                    if ( dictionaryObject.ContainsKey( propName ) )
                    {
                        propertyValue = dictionaryObject[propName];
                        if ( propertyValue != null )
                        {
                            valueType = propertyValue.GetType();
                        }
                    }
                    else
                    {
                        propertyValue = null;
                    }
                }
                else if ( propertyValue is ILavaDataDictionary dynamicObject )
                {
                    if ( dynamicObject.ContainsKey( propName ) )
                    {
                        propertyValue = dynamicObject.GetValue( propName );
                        if ( propertyValue != null )
                        {
                            valueType = propertyValue.GetType();
                        }
                    }
                    else
                    {
                        propertyValue = null;
                    }
                }
                else
                {
                    var property = valueType.GetProperty( propName );
                    if ( property != null )
                    {
                        propertyValue = property.GetValue( propertyValue );
                        valueType = property.PropertyType;
                    }
                    else
                    {
                        propertyValue = null;
                    }
                }

                propertyNames = propertyNames.Skip( 1 ).ToList();
            }

            return propertyValue;
        }

        #endregion Attribute Filters

        #region Person Filters

        /// <summary>
        /// Sets the person preference.
        /// </summary>
        /// <param name="context">The Lava context.</param>
        /// <param name="input">The filter input.</param>
        /// <param name="settingKey">The setting key.</param>
        /// <param name="settingValue">The setting value.</param>
        public static void SetUserPreference( ILavaRenderContext context, object input, string settingKey, string settingValue )
        {
            Person person = null;

            var rockContext = LavaHelper.GetRockContextFromLavaContext( context);

            if ( input is int )
            {
                // If the input is an integer, assume it's a PersonId and retrieve the associated Person.
                person = new PersonService( rockContext ).Get( ( int ) input );
            }
            else if ( input is Person )
            {
                // If the input is a Person object, reference it directly.
                person = ( Person ) input;
            }

            if ( person != null )
            {
                PersonService.SaveUserPreference( person, settingKey, settingValue );
                rockContext.QueryCount++; // The service method above won't allow passing in a RockContext so we'll just increment a query manually.
                if ( rockContext.QueryMetricDetailLevel == QueryMetricDetailLevel.Full )
                {
                    rockContext.QueryMetricDetails.Add( new QueryMetricDetail
                    {
                        Sql = "Query metrics are not available for SetUserPreference."
                    } );
                }
            }
        }

        /// <summary>
        /// Gets a user preference for the specified person.
        /// </summary>
        /// <param name="context">The Lava context.</param>
        /// <param name="input">The filter input, either a PersonId or a Person object.</param>
        /// <param name="settingKey">The setting key name.</param>
        /// <returns>The value of the user preference.</returns>
        public static string GetUserPreference( ILavaRenderContext context, object input, string settingKey )
        {
            Person person = null;

            var rockContext = LavaHelper.GetRockContextFromLavaContext( context);

            if ( input is int )
            {
                // If the input is an integer, assume it's a PersonId and retrieve the associated Person.
                person = new PersonService( rockContext ).Get( ( int ) input );
            }
            else if ( input is Person )
            {
                person = ( Person ) input;
            }

            if ( person != null )
            {
                rockContext.QueryCount++; // The service method above won't allow passing in a RockContext so we'll just increment a query manually.
                if ( rockContext.QueryMetricDetailLevel == QueryMetricDetailLevel.Full )
                {
                    rockContext.QueryMetricDetails.Add( new QueryMetricDetail
                    {
                        Sql = "Query metrics are not available for GetUserPreference."
                    } );
                }
                return PersonService.GetUserPreference( person, settingKey );
            }

            return string.Empty;
        }

        /// <summary>
        /// Deletes the user preference.
        /// </summary>
        /// <param name="context">The context.</param>
        /// <param name="input">The input.</param>
        /// <param name="settingKey">The setting key.</param>
        public static void DeleteUserPreference( ILavaRenderContext context, object input, string settingKey )
        {
            Person person = null;

            var rockContext = LavaHelper.GetRockContextFromLavaContext( context);

            if ( input is int )
            {
                person = new PersonService( rockContext ).Get( ( int ) input );
            }
            else if ( input is Person )
            {
                person = ( Person ) input;
            }

            if ( person != null )
            {
                PersonService.DeleteUserPreference( person, settingKey );
                rockContext.QueryCount++; // The service method above won't allow passing in a RockContext so we'll just increment a query manually.
                if (rockContext.QueryMetricDetailLevel == QueryMetricDetailLevel.Full )
                {
                    rockContext.QueryMetricDetails.Add( new QueryMetricDetail
                    {
                        Sql = "Query metrics are not available for DeleteUserPreference."
                    } );
                }
            }
        }

        /// <summary>
        /// Persons the by identifier.
        /// </summary>
        /// <param name="context">The context.</param>
        /// <param name="input">The input.</param>
        /// <returns></returns>
        public static Person PersonById( ILavaRenderContext context, object input )
        {
            if ( input == null )
            {
                return null;
            }

            int personId = -1;

            if ( !Int32.TryParse( input.ToString(), out personId ) )
            {
                return null;
            }

            return new PersonService( LavaHelper.GetRockContextFromLavaContext( context) ).Get( personId );
        }

        /// <summary>
        /// Persons the by unique identifier.
        /// </summary>
        /// <param name="context">The context.</param>
        /// <param name="input">The input.</param>
        /// <returns></returns>
        public static Person PersonByGuid( ILavaRenderContext context, object input )
        {
            if ( input == null )
            {
                return null;
            }

            Guid? personGuid = input.ToString().AsGuidOrNull();

            if ( personGuid.HasValue )
            {
                return new PersonService( LavaHelper.GetRockContextFromLavaContext( context) ).Get( personGuid.Value );
            }
            else
            {
                return null;
            }
        }

        /// <summary>
        /// Loads a person by their alias guid
        /// </summary>
        /// <param name="context">The context.</param>
        /// <param name="input">The input.</param>
        /// <returns></returns>
        public static Person PersonByAliasGuid( ILavaRenderContext context, object input )
        {
            if ( input == null )
            {
                return null;
            }

            Guid? personAliasGuid = input.ToString().AsGuidOrNull();

            if ( personAliasGuid.HasValue )
            {
                return new PersonAliasService( LavaHelper.GetRockContextFromLavaContext( context) ).Get( personAliasGuid.Value ).Person;
            }
            else
            {
                return null;
            }
        }

        /// <summary>
        /// Persons the by alias identifier.
        /// </summary>
        /// <param name="context">The context.</param>
        /// <param name="input">The input.</param>
        /// <returns></returns>
        public static Person PersonByAliasId( ILavaRenderContext context, object input )
        {
            if ( input == null )
            {
                return null;
            }

            int personAliasId = -1;

            if ( !Int32.TryParse( input.ToString(), out personAliasId ) )
            {
                return null;
            }

            return new PersonAliasService( LavaHelper.GetRockContextFromLavaContext( context) ).Get( personAliasId ).Person;
        }

        /// <summary>
        /// Returns a Person from the person alternate identifier.
        /// </summary>
        /// <param name="context">The context.</param>
        /// <param name="input">The input.</param>
        /// <returns></returns>
        public static Person PersonByPersonAlternateId( ILavaRenderContext context, object input )
        {
            if ( input == null )
            {
                return null;
            }

            var alternateId = input.ToString();

            if ( alternateId.IsNullOrWhiteSpace() )
            {
                return null;
            }

            var alternateIdSearchTypeValueId = DefinedValueCache.Get( Rock.SystemGuid.DefinedValue.PERSON_SEARCH_KEYS_ALTERNATE_ID.AsGuid() ).Id;
            return new PersonSearchKeyService( LavaHelper.GetRockContextFromLavaContext( context) ).Queryable().AsNoTracking()
                    .Where( k =>
                        k.SearchValue == alternateId
                        && k.SearchTypeValueId == alternateIdSearchTypeValueId )
                    .Select( k => k.PersonAlias.Person )
                    .FirstOrDefault();
        }

        /// <summary>
        /// Gets the person's alternate identifier.
        /// </summary>
        /// <param name="context">The context.</param>
        /// <param name="input">The input.</param>
        /// <returns></returns>
        public static string GetPersonAlternateId( ILavaRenderContext context, object input )
        {
            Person person = null;

            var rockContext = LavaHelper.GetRockContextFromLavaContext( context);

            if ( input is int )
            {
                person = new PersonService( rockContext ).Get( ( int ) input );
            }
            else if ( input is Person )
            {
                person = ( Person ) input;
            }

            if ( person != null )
            {
                var alternateIdSearchTypeValueId = DefinedValueCache.Get( Rock.SystemGuid.DefinedValue.PERSON_SEARCH_KEYS_ALTERNATE_ID.AsGuid() ).Id;
                return person.GetPersonSearchKeys( rockContext ).Where( k => k.SearchTypeValueId == alternateIdSearchTypeValueId )?.FirstOrDefault()?.SearchValue;
            }

            return string.Empty;
        }

        /// <summary>
        /// Gets the parents of the person
        /// </summary>
        /// <param name="context">The context.</param>
        /// <param name="input">The input.</param>
        /// <returns></returns>
        public static List<Person> Parents( ILavaRenderContext context, object input )
        {
            Person person = GetPerson( input, context );

            if ( person != null )
            {
                Guid adultGuid = Rock.SystemGuid.GroupRole.GROUPROLE_FAMILY_MEMBER_ADULT.AsGuid();
                var parents = new PersonService( LavaHelper.GetRockContextFromLavaContext( context) ).GetFamilyMembers( person.Id ).Where( m => m.GroupRole.Guid == adultGuid ).Select( a => a.Person );
                return parents.ToList();
            }

            return new List<Person>();
        }

        /// <summary>
        /// Gets the children of the person
        /// </summary>
        /// <param name="context">The context.</param>
        /// <param name="input">The input.</param>
        /// <returns></returns>
        public static List<Person> Children( ILavaRenderContext context, object input )
        {
            Person person = GetPerson( input, context );

            if ( person != null )
            {
                Guid childGuid = Rock.SystemGuid.GroupRole.GROUPROLE_FAMILY_MEMBER_CHILD.AsGuid();
                var children = new PersonService( LavaHelper.GetRockContextFromLavaContext( context) ).GetFamilyMembers( person.Id ).Where( m => m.GroupRole.Guid == childGuid ).Select( a => a.Person );
                return children.ToList();
            }

            return new List<Person>();
        }

        /// <summary>
        /// Gets an address for a person object
        /// </summary>
        /// <param name="context">The context.</param>
        /// <param name="input">The input.</param>
        /// <param name="addressType">Type of the address.</param>
        /// <param name="qualifier">The qualifier.</param>
        /// <returns></returns>
        public static string Address( ILavaRenderContext context, object input, string addressType, string qualifier = "" )
        {
            Person person = GetPerson( input, context );

            if ( person != null )
            {
                var familyGroupTypeId = GroupTypeCache.Get( Rock.SystemGuid.GroupType.GROUPTYPE_FAMILY ).Id;

                // Get all GroupMember records tied to this Person and the Family GroupType. Note that a given Person can belong to multiple families.
                var groupMemberQuery = new GroupMemberService( LavaHelper.GetRockContextFromLavaContext( context) )
                    .Queryable( "GroupLocations.Location" )
                    .AsNoTracking()
                    .Where( m => m.PersonId == person.Id &&
                                 m.Group.GroupTypeId == familyGroupTypeId );

                /*
                    8/5/2020 - JH
                    If this Person has a primary family defined, use that to determine the Group whose Location should be used.
                    Otherwise, simply use the previous logic leveraging GroupMember.GroupOrder.

                    Reason: Change Lava 'Address' filter to use person's primary family property.
                */
                if ( person.PrimaryFamilyId.HasValue )
                {
                    groupMemberQuery = groupMemberQuery
                        .Where( m => m.GroupId == person.PrimaryFamilyId.Value );
                }

                // Get all GroupLocations tied to the GroupMembers queried up to this point.
                var groupLocationQuery = groupMemberQuery
                    .OrderBy( m => m.GroupOrder ?? int.MaxValue )
                    .SelectMany( m => m.Group.GroupLocations );

                switch ( addressType )
                {
                    case "Mailing":
                        groupLocationQuery = groupLocationQuery
                            .Where( gl => gl.IsMailingLocation == true );
                        break;
                    case "MapLocation":
                        groupLocationQuery = groupLocationQuery
                            .Where( gl => gl.IsMappedLocation == true );
                        break;
                    default:
                        groupLocationQuery = groupLocationQuery
                            .Where( gl => gl.GroupLocationTypeValue.Value == addressType );
                        break;
                }

                // Select the first GroupLocation's Location.
                Location location = groupLocationQuery
                    .Select( gl => gl.Location )
                    .FirstOrDefault();

                if ( location != null )
                {
                    if ( qualifier == "" )
                    {
                        return location.GetFullStreetAddress();
                    }
                    else
                    {
                        var matches = Regex.Matches( qualifier, @"\[\[([^\]]+)\]\]" );
                        foreach ( var match in matches )
                        {
                            string propertyKey = match.ToString().Replace( "[", "" );
                            propertyKey = propertyKey.ToString().Replace( "]", "" );
                            propertyKey = propertyKey.ToString().Replace( " ", "" );

                            switch ( propertyKey )
                            {
                                case "Street1":
                                    qualifier = qualifier.Replace( match.ToString(), location.Street1 );
                                    break;
                                case "Street2":
                                    qualifier = qualifier.Replace( match.ToString(), location.Street2 );
                                    break;
                                case "City":
                                    qualifier = qualifier.Replace( match.ToString(), location.City );
                                    break;
                                case "County":
                                    qualifier = qualifier.Replace( match.ToString(), location.County );
                                    break;
                                case "State":
                                    qualifier = qualifier.Replace( match.ToString(), location.State );
                                    break;
                                case "PostalCode":
                                case "Zip":
                                    qualifier = qualifier.Replace( match.ToString(), location.PostalCode );
                                    break;
                                case "Country":
                                    qualifier = qualifier.Replace( match.ToString(), location.Country );
                                    break;
                                case "GeoPoint":
                                    if ( location.GeoPoint != null )
                                    {
                                        qualifier = qualifier.Replace( match.ToString(), string.Format( "{0},{1}", location.GeoPoint.Latitude.ToString(), location.GeoPoint.Longitude.ToString() ) );
                                    }
                                    else
                                    {
                                        qualifier = qualifier.Replace( match.ToString(), "" );
                                    }

                                    break;
                                case "Latitude":
                                    if ( location.GeoPoint != null )
                                    {
                                        qualifier = qualifier.Replace( match.ToString(), location.GeoPoint.Latitude.ToString() );
                                    }
                                    else
                                    {
                                        qualifier = qualifier.Replace( match.ToString(), "" );
                                    }

                                    break;
                                case "Longitude":
                                    if ( location.GeoPoint != null )
                                    {
                                        qualifier = qualifier.Replace( match.ToString(), location.GeoPoint.Longitude.ToString() );
                                    }
                                    else
                                    {
                                        qualifier = qualifier.Replace( match.ToString(), "" );
                                    }

                                    break;
                                case "FormattedAddress":
                                    qualifier = qualifier.Replace( match.ToString(), location.FormattedAddress );
                                    break;
                                case "FormattedHtmlAddress":
                                    qualifier = qualifier.Replace( match.ToString(), location.FormattedHtmlAddress );
                                    break;
                                case "Guid":
                                    qualifier = qualifier.Replace( match.ToString(), location.Guid.ToString() );
                                    break;
                                default:
                                    qualifier = qualifier.Replace( match.ToString(), "" );
                                    break;
                            }
                        }

                        return qualifier;
                    }
                }
            }

            return string.Empty;
        }

        /// <summary>
        /// Gets the Spouse of the selected person
        /// </summary>
        /// <param name="context">The context.</param>
        /// <param name="input">The input.</param>
        /// <returns></returns>
        public static Person Spouse( ILavaRenderContext context, object input )
        {
            Person person = GetPerson( input, context );

            if ( person == null )
            {
                return null;
            }
            return person.GetSpouse( LavaHelper.GetRockContextFromLavaContext( context ) );
        }

        /// <summary>
        /// Gets the Head of Household of the selected person
        /// </summary>
        /// <param name="context">The context.</param>
        /// <param name="input">The input.</param>
        /// <returns></returns>
        public static Person HeadOfHousehold( ILavaRenderContext context, object input )
        {
            Person person = GetPerson( input, context );

            if ( person == null )
            {
                return null;
            }
            return person.GetHeadOfHousehold( LavaHelper.GetRockContextFromLavaContext( context) );
        }

        /// <summary>
        /// Families the salutation.
        /// </summary>
        /// <param name="context">The context.</param>
        /// <param name="input">The input.</param>
        /// <param name="includeChildren">if set to <c>true</c> [include children].</param>
        /// <param name="includeInactive">if set to <c>true</c> [include inactive].</param>
        /// <param name="useFormalNames">if set to <c>true</c> [use formal names].</param>
        /// <param name="finalfinalSeparator">The finalfinal separator.</param>
        /// <param name="separator">The separator.</param>
        /// <returns></returns>
        public static string FamilySalutation( ILavaRenderContext context, object input, bool includeChildren = false, bool includeInactive = true, bool useFormalNames = false, string finalfinalSeparator = "&", string separator = "," )
        {
            Person person = GetPerson( input, context );

            if ( person == null )
            {
                return null;
            }

            var args = new Person.CalculateFamilySalutationArgs( includeChildren )
            {
                IncludeInactive = includeInactive,
                UseFormalNames = useFormalNames,
                FinalSeparator = finalfinalSeparator,
                Separator = separator,
                RockContext = LavaHelper.GetRockContextFromLavaContext( context)
            };

            return Person.CalculateFamilySalutation( person, args );
        }

        /// <summary>
        /// Gets an number for a person object
        /// </summary>
        /// <param name="context">The context.</param>
        /// <param name="input">The input.</param>
        /// <param name="phoneType">Type of the phone number.</param>
        /// <param name="countryCode">Whether or not there should be a country code returned</param>
        /// <returns></returns>
        public static string PhoneNumber( ILavaRenderContext context, object input, string phoneType = "Home", bool countryCode = false )
        {
            Person person = GetPerson( input, context );


            string phoneNumber = null;

            if ( person != null )
            {
                var phoneNumberQuery = new PhoneNumberService( LavaHelper.GetRockContextFromLavaContext( context) )
                            .Queryable()
                            .AsNoTracking()
                            .Where( p =>
                               p.PersonId == person.Id )
                            .Where( a => a.NumberTypeValue.Value == phoneType )
                            .FirstOrDefault();

                if ( phoneNumberQuery != null )
                {
                    if ( countryCode && !string.IsNullOrEmpty( phoneNumberQuery.CountryCode ) )
                    {
                        phoneNumber = phoneNumberQuery.NumberFormattedWithCountryCode;
                    }
                    else
                    {
                        phoneNumber = phoneNumberQuery.NumberFormatted;
                    }
                }
            }

            return phoneNumber;
        }

        /// <summary>
        /// Gets the profile photo for a person object in a string that zebra printers can use.
        /// If the person has no photo, a default silhouette photo (adult/child, male/female)
        /// photo is used.
        /// See http://www.rockrms.com/lava/person#ZebraPhoto for details.
        /// </summary>
        /// <param name="context">The context.</param>
        /// <param name="input">The input, which is the person.</param>
        /// <param name="size">The size.</param>
        /// <param name="brightness">The brightness adjustment (-1.0 to 1.0).</param>
        /// <param name="contrast">The contrast adjustment (-1.0 to 1.0).</param>
        /// <param name="fileName">Name of the file.</param>
        /// <param name="rotationDegree">The degree of rotation to apply to the image (0, 90, 180, 270).</param>
        /// <returns>
        /// A ZPL field containing the photo data with a label of LOGO (^FS ~DYE:{fileName},P,P,{contentLength},,{zplImageData} ^FD").
        /// </returns>
        public static string ZebraPhoto( ILavaRenderContext context, object input, string size = "395", double brightness = 1.0, double contrast = 1.0, string fileName = "LOGO", int rotationDegree = 0 )
        {
            var person = GetPerson( input, context );
            try
            {
                if ( person != null )
                {
                    Stream initialPhotoStream;
                    if ( person.PhotoId.HasValue )
                    {
                        initialPhotoStream = new BinaryFileService( LavaHelper.GetRockContextFromLavaContext( context) ).Get( person.PhotoId.Value ).ContentStream;
                    }
                    else
                    {
                        var photoUrl = new StringBuilder();
                        photoUrl.Append( HttpContext.Current.Server.MapPath( "~/" ) );

                        if ( person.Age.HasValue && person.Age.Value < 18 )
                        {
                            // it's a child
                            if ( person.Gender == Gender.Female )
                            {
                                photoUrl.Append( "Assets/FamilyManagerThemes/RockDefault/photo-child-female.png" );
                            }
                            else
                            {
                                photoUrl.Append( "Assets/FamilyManagerThemes/RockDefault/photo-child-male.png" );
                            }
                        }
                        else
                        {
                            // it's an adult
                            if ( person.Gender == Gender.Female )
                            {
                                photoUrl.Append( "Assets/FamilyManagerThemes/RockDefault/photo-adult-female.png" );
                            }
                            else
                            {
                                photoUrl.Append( "Assets/FamilyManagerThemes/RockDefault/photo-adult-male.png" );
                            }
                        }

                        initialPhotoStream = File.Open( photoUrl.ToString(), FileMode.Open );
                    }

                    Bitmap initialBitmap = new Bitmap( initialPhotoStream );

                    // Adjust the image if any of the parameters not default
                    if ( brightness != 1.0 || contrast != 1.0 )
                    {
                        initialBitmap = ImageAdjust( initialBitmap, ( float ) brightness, ( float ) contrast );
                    }

                    // Calculate rectangle to crop image into
                    int height = initialBitmap.Height;
                    int width = initialBitmap.Width;
                    Rectangle cropSection = new Rectangle( 0, 0, height, width );
                    if ( height < width )
                    {
                        cropSection = new Rectangle( ( width - height ) / 2, 0, ( width + height ) / 2, height ); // (width + height)/2 is a simplified version of the (width - height)/2 + height function
                    }
                    else if ( height > width )
                    {
                        cropSection = new Rectangle( 0, ( height - width ) / 2, width, ( height + width ) / 2 );
                    }

                    // Crop and resize image
                    int pixelSize = size.AsIntegerOrNull() ?? 395;
                    Bitmap resizedBitmap = new Bitmap( pixelSize, pixelSize );
                    using ( Graphics g = Graphics.FromImage( resizedBitmap ) )
                    {
                        g.DrawImage( initialBitmap, new Rectangle( 0, 0, resizedBitmap.Width, resizedBitmap.Height ), cropSection, GraphicsUnit.Pixel );
                    }

                    // Grayscale Image
                    var masks = new byte[] { 0x80, 0x40, 0x20, 0x10, 0x08, 0x04, 0x02, 0x01 };
                    var outputBitmap = new Bitmap( resizedBitmap.Width, resizedBitmap.Height, PixelFormat.Format1bppIndexed );
                    var data = new sbyte[resizedBitmap.Width, resizedBitmap.Height];
                    var inputData = resizedBitmap.LockBits( new Rectangle( 0, 0, resizedBitmap.Width, resizedBitmap.Height ), ImageLockMode.ReadOnly, PixelFormat.Format24bppRgb );
                    try
                    {
                        var scanLine = inputData.Scan0;
                        var line = new byte[inputData.Stride];
                        for ( var y = 0; y < inputData.Height; y++, scanLine += inputData.Stride )
                        {
                            Marshal.Copy( scanLine, line, 0, line.Length );
                            for ( var x = 0; x < resizedBitmap.Width; x++ )
                            {
                                // Change to greyscale
                                data[x, y] = ( sbyte ) ( 64 * ( ( ( line[x * 3 + 2] * 0.299 + line[x * 3 + 1] * 0.587 + line[x * 3 + 0] * 0.114 ) / 255 ) - 0.4 ) );
                            }
                        }
                    }
                    finally
                    {
                        resizedBitmap.UnlockBits( inputData );
                    }

                    //Dither Image
                    var outputData = outputBitmap.LockBits( new Rectangle( 0, 0, outputBitmap.Width, outputBitmap.Height ), ImageLockMode.WriteOnly, PixelFormat.Format1bppIndexed );
                    try
                    {
                        var scanLine = outputData.Scan0;
                        for ( var y = 0; y < outputData.Height; y++, scanLine += outputData.Stride )
                        {
                            var line = new byte[outputData.Stride];
                            for ( var x = 0; x < resizedBitmap.Width; x++ )
                            {
                                var j = data[x, y] > 0;
                                if ( j )
                                    line[x / 8] |= masks[x % 8];
                                var error = ( sbyte ) ( data[x, y] - ( j ? 32 : -32 ) );
                                if ( x < resizedBitmap.Width - 1 )
                                    data[x + 1, y] += ( sbyte ) ( 7 * error / 16 );
                                if ( y < resizedBitmap.Height - 1 )
                                {
                                    if ( x > 0 )
                                        data[x - 1, y + 1] += ( sbyte ) ( 3 * error / 16 );
                                    data[x, y + 1] += ( sbyte ) ( 5 * error / 16 );
                                    if ( x < resizedBitmap.Width - 1 )
                                        data[x + 1, y + 1] += ( sbyte ) ( 1 * error / 16 );
                                }
                            }

                            Marshal.Copy( line, 0, scanLine, outputData.Stride );
                        }
                    }
                    finally
                    {
                        outputBitmap.UnlockBits( outputData );
                    }

                    // Rotate image
                    switch ( rotationDegree )
                    {
                        case 90:
                            {
                                outputBitmap.RotateFlip( RotateFlipType.Rotate90FlipNone );
                                break;
                            }
                        case 180:
                            {
                                outputBitmap.RotateFlip( RotateFlipType.Rotate180FlipNone );
                                break;
                            }
                        case 270:
                        case -90:
                            {
                                outputBitmap.RotateFlip( RotateFlipType.Rotate270FlipNone );
                                break;
                            }
                    }

                    // Convert from x to .png
                    MemoryStream convertedStream = new MemoryStream();
                    outputBitmap.Save( convertedStream, System.Drawing.Imaging.ImageFormat.Png );
                    convertedStream.Seek( 0, SeekOrigin.Begin );

                    // Convert the .png stream into a ZPL-readable Hex format
                    var content = convertedStream.ReadBytesToEnd();
                    StringBuilder zplImageData = new StringBuilder();

                    foreach ( Byte b in content )
                    {
                        string hexRep = string.Format( "{0:X}", b );
                        if ( hexRep.Length == 1 )
                            hexRep = "0" + hexRep;
                        zplImageData.Append( hexRep );
                    }

                    convertedStream.Dispose();
                    initialPhotoStream.Dispose();

                    return string.Format( "^FS ~DYR:{0},P,P,{1},,{2} ^FD", fileName, content.Length, zplImageData.ToString() );
                }
            }
            catch
            {
                // intentionally blank
            }

            return string.Empty;
        }

        /// <summary>
        /// Adjust the brightness, contrast or gamma of the given image.
        /// </summary>
        /// <param name="originalImage">The original image.</param>
        /// <param name="brightness">The brightness multiplier (-1.99 to 1.99 fully white).</param>
        /// <param name="contrast">The contrast multiplier (2.0 would be twice the contrast).</param>
        /// <param name="gamma">The gamma multiplier (1.0 would no change in gamma).</param>
        /// <returns>A new adjusted image.</returns>
        private static Bitmap ImageAdjust( Bitmap originalImage, float brightness = 1.0f, float contrast = 1.0f, float gamma = 1.0f )
        {
            Bitmap adjustedImage = originalImage;

            float adjustedBrightness = brightness - 1.0f;
            // Matrix used to effect the image
            float[][] ptsArray = {
                new float[] { contrast, 0, 0, 0, 0 }, // scale red
                new float[] { 0, contrast, 0, 0, 0 }, // scale green
                new float[] { 0, 0, contrast, 0, 0 }, // scale blue
                new float[] { 0, 0, 0, 1.0f, 0 },     // no change to alpha
                new float[] { adjustedBrightness, adjustedBrightness, adjustedBrightness, 0, 1 }
            };

            var imageAttributes = new ImageAttributes();
            imageAttributes.ClearColorMatrix();
            imageAttributes.SetColorMatrix( new ColorMatrix( ptsArray ), ColorMatrixFlag.Default, ColorAdjustType.Bitmap );
            imageAttributes.SetGamma( gamma, ColorAdjustType.Bitmap );
            Graphics g = Graphics.FromImage( adjustedImage );
            g.DrawImage( originalImage, new Rectangle( 0, 0, adjustedImage.Width, adjustedImage.Height ),
                0, 0, originalImage.Width, originalImage.Height, GraphicsUnit.Pixel, imageAttributes );

            return adjustedImage;
        }

        /// <summary>
        /// Gets the groups of selected type that person is a member of
        /// </summary>
        /// <param name="context">The context.</param>
        /// <param name="input">The input.</param>
        /// <param name="groupTypeId">The group type identifier.</param>
        /// <param name="memberStatus">The member status.</param>
        /// <param name="groupStatus">The group status.</param>
        /// <returns></returns>
        public static List<Rock.Model.GroupMember> Groups( ILavaRenderContext context, object input, string groupTypeId, string memberStatus = "Active", string groupStatus = "Active" )
        {
            var person = GetPerson( input, context );
            int? numericalGroupTypeId = groupTypeId.AsIntegerOrNull();

            if ( person != null && numericalGroupTypeId.HasValue )
            {
                var groupQuery = new GroupMemberService( LavaHelper.GetRockContextFromLavaContext( context) )
                    .Queryable( "Group, GroupRole" )
                    .Where( m =>
                        m.PersonId == person.Id &&
                        m.Group.GroupTypeId == numericalGroupTypeId.Value &&
                        !m.Group.IsArchived );

                if ( groupStatus != "All" )
                {
                    groupQuery = groupQuery.Where( m => m.Group.IsActive );
                }

                if ( memberStatus != "All" )
                {
                    GroupMemberStatus queryStatus = GroupMemberStatus.Active;
                    queryStatus = ( GroupMemberStatus ) Enum.Parse( typeof( GroupMemberStatus ), memberStatus, true );

                    groupQuery = groupQuery.Where( m => m.GroupMemberStatus == queryStatus );
                }

                return groupQuery.ToList();
            }

            return new List<Model.GroupMember>();
        }

        /// <summary>
        /// Groups the specified context.
        /// </summary>
        /// <param name="context">The context.</param>
        /// <param name="input">The input.</param>
        /// <param name="groupId">The group identifier.</param>
        /// <param name="status">The status.</param>
        /// <returns></returns>
        public static List<Rock.Model.GroupMember> Group( ILavaRenderContext context, object input, string groupId, string status = "Active" )
        {
            var person = GetPerson( input, context );
            int? numericalGroupId = groupId.AsIntegerOrNull();

            if ( string.IsNullOrWhiteSpace( status ) )
            {
                status = "All";
            }

            if ( person != null && numericalGroupId.HasValue )
            {
                var groupQuery = new GroupMemberService( LavaHelper.GetRockContextFromLavaContext( context) )
                    .Queryable( "Group, GroupRole" )
                    .AsNoTracking()
                    .Where( m =>
                        m.PersonId == person.Id &&
                        m.Group.Id == numericalGroupId.Value &&
                        m.Group.IsActive && !m.Group.IsArchived );

                if ( status != "All" )
                {
                    GroupMemberStatus queryStatus = GroupMemberStatus.Active;
                    queryStatus = ( GroupMemberStatus ) Enum.Parse( typeof( GroupMemberStatus ), status, true );

                    groupQuery = groupQuery.Where( m => m.GroupMemberStatus == queryStatus );
                }

                return groupQuery.ToList();
            }

            return new List<Model.GroupMember>();
        }

        /// <summary>
        /// Gets the groups of selected type that person is a member of which they have attended at least once
        /// </summary>
        /// <param name="context">The context.</param>
        /// <param name="input">The input.</param>
        /// <param name="groupTypeId">The group type identifier.</param>
        /// <returns></returns>
        public static List<Rock.Model.Group> GroupsAttended( ILavaRenderContext context, object input, string groupTypeId )
        {
            var person = GetPerson( input, context );
            int? numericalGroupTypeId = groupTypeId.AsIntegerOrNull();

            if ( person != null && numericalGroupTypeId.HasValue )
            {
                return new AttendanceService( LavaHelper.GetRockContextFromLavaContext( context) ).Queryable()
                    .AsNoTracking()
                    .Where( a =>
                        a.Occurrence.Group != null &&
                        a.Occurrence.Group.GroupTypeId == numericalGroupTypeId &&
                        a.PersonAlias.PersonId == person.Id &&
                        a.DidAttend == true )
                    .Select( a => a.Occurrence.Group ).Distinct().ToList();
            }

            return new List<Model.Group>();
        }

        /// <summary>
        /// Gets the last attendance item for a given person in a group of type provided
        /// </summary>
        /// <param name="context">The context.</param>
        /// <param name="input">The input.</param>
        /// <param name="groupTypeId">The group type identifier.</param>
        /// <returns></returns>
        public static Attendance LastAttendedGroupOfType( ILavaRenderContext context, object input, string groupTypeId )
        {
            var person = GetPerson( input, context );
            int? numericalGroupTypeId = groupTypeId.AsIntegerOrNull();

            if ( person == null && !numericalGroupTypeId.HasValue )
            {
                return new Attendance();
            }

            return new AttendanceService( LavaHelper.GetRockContextFromLavaContext( context) ).Queryable()
                .AsNoTracking()
                .Where( a =>
                    a.Occurrence.Group != null &&
                    a.Occurrence.Group.GroupTypeId == numericalGroupTypeId &&
                    a.PersonAlias.PersonId == person.Id &&
                    a.DidAttend == true )
                .OrderByDescending( a => a.StartDateTime )
                .FirstOrDefault();
        }

        /// <summary>
        /// Gets the groups of selected type that geofence the selected person
        /// </summary>
        /// <param name="context">The context.</param>
        /// <param name="input">The input.</param>
        /// <param name="groupTypeId">The group type identifier.</param>
        /// <returns></returns>
        public static List<Rock.Model.Group> GeofencingGroups( ILavaRenderContext context, object input, string groupTypeId )
        {
            var person = GetPerson( input, context );
            int? numericalGroupTypeId = groupTypeId.AsIntegerOrNull();

            if ( person != null && numericalGroupTypeId.HasValue )
            {
                return new GroupService( LavaHelper.GetRockContextFromLavaContext( context) )
                    .GetGeofencingGroups( person.Id, numericalGroupTypeId.Value )
                    .ToList();
            }

            return new List<Model.Group>();
        }

        /// <summary>
        /// Gets the groups of selected type that geofence the selected person
        /// </summary>
        /// <param name="context">The context.</param>
        /// <param name="input">The input.</param>
        /// <param name="groupTypeId">The group type identifier.</param>
        /// <param name="groupTypeRoleId">The group type role identifier.</param>
        /// <returns></returns>
        public static List<Rock.Model.Person> GeofencingGroupMembers( ILavaRenderContext context, object input, string groupTypeId, string groupTypeRoleId )
        {
            var person = GetPerson( input, context );
            int? numericalGroupTypeId = groupTypeId.AsIntegerOrNull();
            int? numericalGroupTypeRoleId = groupTypeRoleId.AsIntegerOrNull();

            if ( person != null && numericalGroupTypeId.HasValue && numericalGroupTypeRoleId.HasValue )
            {
                return new GroupService( LavaHelper.GetRockContextFromLavaContext( context) )
                    .GetGeofencingGroups( person.Id, numericalGroupTypeId.Value )
                    .SelectMany( g => g.Members.Where( m => m.GroupRole.Id == numericalGroupTypeRoleId ) )
                    .Select( m => m.Person )
                    .ToList();
            }

            return new List<Model.Person>();
        }

        /// <summary>
        /// Returnes the nearest group of a specific type.
        /// </summary>
        /// <param name="context">The context.</param>
        /// <param name="input">The input.</param>
        /// <param name="groupTypeId">The group type identifier.</param>
        /// <returns></returns>
        public static Rock.Model.Group NearestGroup( ILavaRenderContext context, object input, string groupTypeId )
        {
            var person = GetPerson( input, context );
            int? numericalGroupTypeId = groupTypeId.AsIntegerOrNull();

            if ( person != null && numericalGroupTypeId.HasValue )
            {
                return new GroupService( LavaHelper.GetRockContextFromLavaContext( context) )
                    .GetNearestGroup( person.Id, numericalGroupTypeId.Value );
            }

            return null;
        }

        /// <summary>
        /// Returns the Campus (or Campuses) that the Person belongs to
        /// </summary>
        /// <param name="context">The context.</param>
        /// <param name="input">The input.</param>
        /// <param name="option">The option.</param>
        /// <returns></returns>
        public static object Campus( ILavaRenderContext context, object input, object option = null )
        {
            var person = GetPerson( input, context );

            bool getAll = false;
            if ( option != null && option.GetType() == typeof( string ) )
            {
                // if a string of "all" is specified for the option, return all of the campuses (if they are part of multiple families from different campuses)
                if ( string.Equals( ( string ) option, "all", StringComparison.OrdinalIgnoreCase ) )
                {
                    getAll = true;
                }
            }

            if ( getAll )
            {
                return person.GetFamilies().Select( a => a.Campus ).OrderBy( a => a.Name );
            }
            else
            {
                return person.GetCampus();
            }

        }

        /// <summary>
        /// Gets the person.
        /// </summary>
        /// <param name="input">The input.</param>
        /// <param name="context">The context.</param>
        /// <returns></returns>
        private static Person GetPerson( object input, ILavaRenderContext context )
        {
            if ( input != null )
            {
                if ( input is int )
                {
                    return new PersonService( LavaHelper.GetRockContextFromLavaContext( context) ).Get( ( int ) input );
                }

                var person = input as Person;
                if ( person != null )
                {
                    return person;
                }

                var checkinPerson = input as CheckIn.CheckInPerson;
                if ( checkinPerson != null )
                {
                    return checkinPerson.Person;
                }
            }

            return null;
        }

        /// <summary>
        /// Gets the Notes of the entity
        /// </summary>
        /// <param name="context">The context.</param>
        /// <param name="input">The input.</param>
        /// <param name="documentTemplateId">The Id number of the signed document type to query for.</param>
        /// <param name="trueValue">The value to be returned if the person has signed the document.</param>
        /// <param name="falseValue">The value to be returned if the person has not signed the document.</param>
        /// <returns></returns>
        public static object HasSignedDocument( ILavaRenderContext context, object input, object documentTemplateId, object trueValue = null, object falseValue = null )
        {
            int personId;
            int templateId;

            trueValue = trueValue ?? true;
            falseValue = falseValue ?? false;

            if ( input == null || documentTemplateId == null )
            {
                return falseValue;
            }

            templateId = documentTemplateId.ToString().AsInteger();

            if ( input is Person )
            {
                personId = ( input as Person ).Id;
            }
            else
            {
                personId = input.ToString().AsInteger();
            }

            bool found = new SignatureDocumentService( LavaHelper.GetRockContextFromLavaContext( context) )
                .Queryable().AsNoTracking()
                .Where( d =>
                    d.SignatureDocumentTemplateId == templateId &&
                    d.Status == SignatureDocumentStatus.Signed &&
                    d.BinaryFileId.HasValue &&
                    d.AppliesToPersonAlias.PersonId == personId )
                .Any();

            return found ? trueValue : falseValue;
        }

        /// <summary>
        /// Creates a Person Action Identifier (rckid) for the specified Person (person can be specified by Person, Guid, or Id) for specific action.
        /// </summary>
        /// <param name="context">The context.</param>
        /// <param name="input">The input.</param>
        /// <param name="action">The action.</param>
        /// <returns></returns>
        public static string PersonActionIdentifier( ILavaRenderContext context, object input, string action )
        {
            Person person = GetPerson( input, context ) ?? PersonById( context, input ) ?? PersonByGuid( context, input );

            if ( person != null )
            {
                return person.GetPersonActionIdentifier( action );
            }
            else
            {
                return null;
            }
        }

        /// <summary>
        /// Creates a Person Token (rckipid) for the specified Person (person can be specified by Person, Guid, or Id). Specify ExpireMinutes, UsageLimit and PageId to
        /// limit the usage of the token for the specified number of minutes, usage count, and specific pageid
        /// </summary>
        /// <param name="context">The context.</param>
        /// <param name="input">The input.</param>
        /// <param name="expireMinutes">The expire minutes.</param>
        /// <param name="usageLimit">The usage limit.</param>
        /// <param name="pageId">The page identifier.</param>
        /// <returns></returns>
        public static string PersonTokenCreate( ILavaRenderContext context, object input, int? expireMinutes = null, int? usageLimit = null, int? pageId = null )
        {
            Person person = GetPerson( input, context ) ?? PersonById( context, input ) ?? PersonByGuid( context, input );

            if ( person != null )
            {
                DateTime? expireDateTime = null;
                if ( expireMinutes.HasValue )
                {
                    expireDateTime = RockDateTime.Now.AddMinutes( expireMinutes.Value );
                }

                if ( pageId.HasValue )
                {
                    var page = new PageService( LavaHelper.GetRockContextFromLavaContext( context) ).Get( pageId.Value );
                    if ( page == null )
                    {
                        // invalid page specified, so don't return a token
                        return null;
                    }
                }

                return person.GetImpersonationToken( expireDateTime, usageLimit, pageId );
            }
            else
            {
                return null;
            }
        }

        /// <summary>
        /// Looks up a Person using an encrypted person token (rckipid) with an option to incrementUsage and to validate against a specific page
        /// </summary>
        /// <param name="context">The context.</param>
        /// <param name="input">The input.</param>
        /// <param name="incrementUsage">if set to <c>true</c> [increment usage].</param>
        /// <param name="pageId">The page identifier.</param>
        /// <returns></returns>
        public static Person PersonTokenRead( ILavaRenderContext context, object input, bool incrementUsage = false, int? pageId = null )
        {
            string encryptedPersonToken = input as string;

            if ( !string.IsNullOrEmpty( encryptedPersonToken ) )
            {
                return new PersonService( LavaHelper.GetRockContextFromLavaContext( context) ).GetByImpersonationToken( encryptedPersonToken, incrementUsage, pageId );
            }
            else
            {
                return null;
            }
        }

        #endregion Person Filters

        #region Group Filters

        /// <summary>
        /// Loads a Group record from the database from it's GUID.
        /// </summary>
        /// <param name="context">The context.</param>
        /// <param name="input">The input.</param>
        /// <returns></returns>
        public static Rock.Model.Group GroupByGuid( ILavaRenderContext context, object input )
        {
            if ( input == null )
            {
                return null;
            }

            Guid? groupGuid = input.ToString().AsGuidOrNull();

            if ( groupGuid.HasValue )
            {
                return new GroupService( LavaHelper.GetRockContextFromLavaContext( context) ).Get( groupGuid.Value );
            }
            else
            {
                return null;
            }
        }

        /// <summary>
        /// Loads a Group record from the database from it's Identifier.
        /// </summary>
        /// <param name="context">The context.</param>
        /// <param name="input">The input.</param>
        /// <returns></returns>
        public static Rock.Model.Group GroupById( ILavaRenderContext context, object input )
        {
            if ( input == null )
            {
                return null;
            }

            int groupId = -1;

            if ( !Int32.TryParse( input.ToString(), out groupId ) )
            {
                return null;
            }

            return new GroupService( LavaHelper.GetRockContextFromLavaContext( context) ).Get( groupId );
        }

        #endregion Group Filters

        #region Misc Filters

        /// <summary>
        /// Shows details about which Merge Fields are available
        /// </summary>
        /// <param name="context">The context.</param>
        /// <param name="input">If a merge field is specified, only Debug info on that MergeField will be shown</param>
        /// <param name="option1">either userName or outputFormat</param>
        /// <param name="option2">either userName or outputFormat</param>
        /// <returns></returns>
        public static string Debug( ILavaRenderContext context, object input, string option1 = null, string option2 = null )
        {
            string[] outputFormats = new string[] { "Ascii", "Html" };
            string userName = null;
            string outputFormat = null;

            // detect if option1 or option2 is the outputFormat or userName parameter
            if ( outputFormats.Any( f => f.Equals( option1, StringComparison.OrdinalIgnoreCase ) ) )
            {
                outputFormat = option1;
                userName = option2;
            }
            else if ( outputFormats.Any( f => f.Equals( option2, StringComparison.OrdinalIgnoreCase ) ) )
            {
                outputFormat = option2;
                userName = option1;
            }
            else
            {
                userName = option1 ?? option2;
            }

            if ( userName.IsNotNullOrWhiteSpace() )
            {
                // if userName was specified, don't return anything if the currentPerson doesn't have a matching userName
                var currentPerson = GetCurrentPerson( context );
                if ( currentPerson != null )
                {
                    if ( !currentPerson.Users.Any( a => a.UserName.Equals( userName, StringComparison.OrdinalIgnoreCase ) ) )
                    {
                        // currentUser doesn't have the specified userName, so return nothing
                        return null;
                    }
                }
                else
                {
                    // CurrentPerson is null so return nothing
                    return null;
                }
            }

            var mergeFields = context.GetMergeFields() as IDictionary<string, object>;

            if ( input != null
                 && mergeFields.Any( a => a.Value == input ) )
            {
                mergeFields = mergeFields.Where( a => a.Value == input ).ToDictionary( k => k.Key, v => v.Value );
            }

            //var mergeFields = context.GetEnvironments().SelectMany( a => a ).ToDictionary( k => k.Key, v => v.Value );
            //var allFields = mergeFields.Union( context.GetScopes().SelectMany( a => a ).DistinctBy( x => x.Key ).ToDictionary( k => k.Key, v => v.Value ) );

            // if a specific MergeField was specified as the Input, limit the help to just that MergeField
            //if ( input != null && allFields.Any( a => a.Value == input ) )
            //{
            //    mergeFields = allFields.Where( a => a.Value == input ).ToDictionary( k => k.Key, v => v.Value );
            //}

            // TODO: implement the outputFormat option to support ASCII
            return mergeFields.lavaDebugInfo();
        }

        /// <summary>
        /// Xamls the wrap.
        /// </summary>
        /// <param name="input">The input.</param>
        /// <returns></returns>
        public static string XamlWrap( string input )
        {
            if ( input.IsNullOrWhiteSpace() )
            {
                return input;
            }

            return string.Format( "<![CDATA[{0}]]>", input );
        }

        /// <summary>
        /// Redirects the specified input.
        /// </summary>
        /// <param name="input">The input.</param>
        /// <returns></returns>
        public static string PageRedirect( string input )
        {
            // check for no redirect in query string
            string redirectValue = HttpContext.Current.Request.QueryString["Redirect"];

            if ( redirectValue != null && redirectValue == "false" )
            {
                return string.Format( "<p class='alert alert-warning'>Without the redirect query string parameter you would be redirected to: <a href='{0}'>{0}</a>.</p>", input );
            }

            if ( input != null )
            {
                // Don't call Redirect with a false -- we want it to throw the thread abort exception
                // so remaining lava does not continue to execute.  We'll catch the exception in the
                // LavaExtension's ResolveMergeFields method.
                HttpContext.Current.Response.Redirect( input, true );
            }

            return string.Empty;
        }

        /// <summary>
        /// Resolves the rock address.
        /// </summary>
        /// <param name="input">The input.</param>
        /// <returns></returns>
        public static string ResolveRockUrl( string input )
        {
            RockPage page = HttpContext.Current.Handler as RockPage;

            if ( input.StartsWith( "~~" ) )
            {
                string theme = "Rock";
                if ( page.Theme.IsNotNullOrWhiteSpace() )
                {
                    theme = page.Theme;
                }
                else if ( page.Site != null && page.Site.Theme.IsNotNullOrWhiteSpace() )
                {
                    theme = page.Site.Theme;
                }

                input = "~/Themes/" + theme + ( input.Length > 2 ? input.Substring( 2 ) : string.Empty );
            }

            var url = page.ResolveUrl( input );

            return url;
        }

        /// <summary>
        /// From the cache.
        /// </summary>
        /// <param name="input">The input.</param>
        /// <param name="cacheType">Type of the cache.</param>
        /// <returns></returns>
        public static object FromCache( object input, string cacheType )
        {
            int? inputAsInt = null;
            Guid? inputAsGuid = null;
            bool inputIsAll = false;

            // ensure they provided a cache type
            if ( input == null || cacheType.IsNullOrWhiteSpace() )
            {
                return null;
            }

            // figure out the input type
            string inputString = input.ToString();
            inputAsInt = inputString.AsIntegerOrNull();

            if ( !inputAsInt.HasValue ) // not an int try guid
            {
                inputAsGuid = inputString.AsGuidOrNull();

                if ( !inputAsGuid.HasValue ) // not a guid try "All"
                {
                    inputIsAll = inputString.Equals( "All", StringComparison.OrdinalIgnoreCase );
                }
            }

            if ( inputAsGuid.HasValue || inputAsInt.HasValue || inputIsAll )
            {
                Type modelCacheType;

                switch ( cacheType )
                {
                    case "DefinedValue":
                        {
                            modelCacheType = typeof( DefinedValueCache );
                            break;
                        }
                    case "DefinedType":
                        {
                            modelCacheType = typeof( DefinedTypeCache );
                            break;
                        }
                    case "Campus":
                        {
                            modelCacheType = typeof( CampusCache );
                            break;
                        }
                    case "Category":
                        {
                            modelCacheType = typeof( CategoryCache );
                            break;
                        }
                    case "GroupType":
                        {
                            modelCacheType = typeof( GroupTypeCache );
                            break;
                        }
                    case "Page":
                        {
                            modelCacheType = typeof( PageCache );
                            break;
                        }
                    case "Block":
                        {
                            modelCacheType = typeof( BlockCache );
                            break;
                        }
                    case "BlockType":
                        {
                            modelCacheType = typeof( BlockTypeCache );
                            break;
                        }
                    case "EventCalendar":
                        {
                            modelCacheType = typeof( EventCalendarCache );
                            break;
                        }
                    case "Attribute":
                        {
                            modelCacheType = typeof( AttributeCache );
                            break;
                        }
                    case "NoteType":
                        {
                            modelCacheType = typeof( NoteTypeCache );
                            break;
                        }
                    case "ContentChannel":
                        {
                            modelCacheType = typeof( ContentChannelCache );
                            break;
                        }
                    default:
                        {
                            return $"Cache type {cacheType} not supported.";
                        }
                }

                try
                {
                    if ( inputAsInt.HasValue )
                    {
                        return modelCacheType
                            .GetMethod( "Get", BindingFlags.Public | BindingFlags.Static | BindingFlags.FlattenHierarchy, null, new [] { typeof( int ) }, null )
                            .Invoke( null, new object[] { inputAsInt.Value } );
                    }
                    else if ( inputAsGuid.HasValue )
                    {
                        return modelCacheType
                            .GetMethod( "Get", BindingFlags.Public | BindingFlags.Static | BindingFlags.FlattenHierarchy, null, new [] { typeof( Guid ) }, null )
                            .Invoke( null, new object[] { inputAsGuid.Value } );
                    }
                    else
                    {
                        return modelCacheType
                            .GetMethod( "All", BindingFlags.Public | BindingFlags.Static | BindingFlags.FlattenHierarchy, null, new Type[] { }, null )
                            .Invoke( null, null );
                    }
                }
                catch ( Exception ex )
                {
                    RockLogger.Log.Error( RockLogDomains.Lava, ex, $"Unable to return object(s) from Cache (input = '{input}', cacheType = '{cacheType}')." );

                    return null;
                }
            }

            return null;
        }

        /// <summary>
        /// creates a postback javascript function
        /// </summary>
        /// <param name="input">The input.</param>
        /// <param name="command">The command.</param>
        /// <returns></returns>
        public static string Postback( object input, string command )
        {
            if ( input != null )
            {
                return string.Format( "javascript:__doPostBack('[ClientId]','{0}^{1}'); return false;", command, input.ToString() );
            }
            else
            {
                return string.Empty;
            }
        }

        /// <summary>
        /// Returns a JSON representation of the object.
        /// See https://www.rockrms.com/page/565#tojson
        /// </summary>
        /// <param name="input">The input.</param>
        /// <returns></returns>
        public static string ToJSON( object input )
        {
            return input.ToJson( indentOutput: true, ignoreErrors: true );
        }

        /// <summary>
        /// Returns a dynamic object from a JSON string.
        /// See https://www.rockrms.com/page/565#fromjson
        /// </summary>
        /// <param name="input">The input.</param>
        /// <returns></returns>
        public static object FromJSON( object input )
        {
            var objectResult = ( input as string ).FromJsonDynamicOrNull();

            return objectResult;
        }

        /// <summary>
        /// Returns the dataset object from a <see cref="Rock.Model.PersistedDataset"/> specified by accessKey
        /// </summary>
        /// <param name="context">The context.</param>
        /// <param name="accessKey">The access key.</param>
        /// <param name="options">The options.</param>
        /// <returns></returns>
        public static object PersistedDataset( ILavaRenderContext context, string accessKey, string options = null )
        {
            var persistedDataset = PersistedDatasetCache.GetFromAccessKey( accessKey );

            if ( persistedDataset == null )
            {
                return null;
            }

            var resultDataObject = persistedDataset.ResultDataObject;

            // NOTE This logic should not be used. Instead use the AppendFollowing filter
            // Will remove after RX2019.
            // Append following information
            // Parse filter options
            var optionsList = options?.Split( new char[] { ',' }, StringSplitOptions.RemoveEmptyEntries );

            var returnOnlyFollowedItems = optionsList?.Contains( "ReturnOnlyFollowedItems" ) == true;
            var returnOnlyNotFollowedItems = optionsList?.Contains( "ReturnOnlyNotFollowedItems" ) == true;
            var appendFollowing = optionsList?.Contains( "AppendFollowing" ) == true || returnOnlyFollowedItems || returnOnlyNotFollowedItems;

            if ( appendFollowing )
            {
                resultDataObject = AppendFollowing( context, resultDataObject );
            }

            return resultDataObject;
        }

        /// <summary>
        /// Appends Following information to entity/entities or a data object created from <see cref="PersistedDataset(ILavaRenderContext, string, string)" />.
        /// </summary>
        /// <param name="context">The context.</param>
        /// <param name="dataObject">The data object.</param>
        /// <returns></returns>
        public static object AppendFollowing( ILavaRenderContext context, object dataObject )
        {
            if ( dataObject == null )
            {
                return dataObject;
            }

            dynamic resultDataObject = null;

            var dataObjectType = dataObject.GetType();

            // Determine if dataset is a collection or a single object
            bool isCollection = false;
            bool isEntityCollection = false;
            int? dataObjectEntityTypeId = null;

            if ( dataObject is IEntity entity )
            {
                // The input object is a single Entity.
                resultDataObject = new RockDynamic( dataObject );
                resultDataObject.EntityTypeId = EntityTypeCache.GetId( dataObject.GetType() );
            }
            else if ( dataObject is ExpandoObject xo )
            {
                resultDataObject = ( resultDataObject as ExpandoObject )?.ShallowCopy() ?? resultDataObject;
            }
            else if ( dataObject is IEnumerable collection )
            {
                // Note: Since a single ExpandoObject actually is an IEnumerable (of fields), we'll have to see if this is an IEnumerable of ExpandoObjects
                // to see if we should treat it as a collection.
                isCollection = false;

                var enumerator = collection.GetEnumerator();

                var firstItem = enumerator.MoveNext() ? enumerator.Current : null;

                if ( firstItem == null )
                {
                    isCollection = false;
                }
                else
                {
                    isCollection = true;

                    if ( firstItem is IEntity firstEntity )
                    {
                        dataObjectEntityTypeId = EntityTypeCache.GetId( firstEntity.GetType() );

                        var dynamicEntityList = new List<RockDynamic>();

                        foreach ( var item in collection )
                        {
                            dynamic rockDynamicItem = new RockDynamic( item );
                            rockDynamicItem.EntityTypeId = EntityTypeCache.GetId( item.GetType() );
                            dynamicEntityList.Add( rockDynamicItem );
                        }

                        resultDataObject = dynamicEntityList;

                        isEntityCollection = true;
                    }
<<<<<<< HEAD
                    else if ( firstItem is ExpandoObject )
=======
                }

                if ( !isEntityCollection )
                {
                    // if the dataObject is neither a single IEntity or a list if IEntity, it is probably from a PersistedDataset
                    resultDataObject = dataObject;

                    // Note: Since a single ExpandoObject actually is an IEnumerable (of fields), we'll have to see if this is an IEnumerable of ExpandoObjects to see if we should treat it as a collection
                    isCollection = resultDataObject is IEnumerable<ExpandoObject>;

                    // if we are dealing with a persisted dataset, make a copy of the objects so we don't accidently modify the cached object
                    if ( isCollection )
>>>>>>> ea5fbd7f
                    {
                        // If the dataObject is neither a single IEntity or a list if IEntity, it is probably from a PersistedDataset.
                        var expandoCollection = collection.Cast<ExpandoObject>();

                        resultDataObject = expandoCollection.Select( a => a.ShallowCopy() ).ToList();
                    }
                    else
                    {
                        // if we are dealing with a persisted dataset, make a copy of the objects so we don't accidently modify the cached object
                        resultDataObject = ( resultDataObject as IEnumerable<ExpandoObject> ).Select( a => a.ShallowCopy() ).ToList();
                    }
                }
            }

            List<int> entityIdList;

            if ( dataObject is IEntity dataObjectAsEntity )
            {
                dataObjectEntityTypeId = EntityTypeCache.GetId( dataObject.GetType() );
                entityIdList = new List<int>();
                entityIdList.Add( dataObjectAsEntity.Id );
            }
            else if ( isEntityCollection )
            {
                var dataObjectAsEntityList = ( ( IEnumerable ) dataObject ).Cast<IEntity>();

                entityIdList = dataObjectAsEntityList.Select( a => a.Id ).ToList();
            }
            else
            {
                // if the dataObject is neither a single IEntity or a list if IEntity, it is probably from a PersistedDataset
                if ( isCollection )
                {
                    IEnumerable<dynamic> dataObjectAsCollection = dataObject as IEnumerable<dynamic>;

                    entityIdList = dataObjectAsCollection
                            .Select( x => ( int? ) x.Id )
                            .Where( e => e.HasValue )
                            .Select( e => e.Value ).ToList();

                    // the dataObjects will each have the same EntityTypeId (assuming they are from a persisted dataset, so we can determine EntityTypeId from the first one
                    dataObjectEntityTypeId = dataObjectAsCollection.Select( a => ( int? ) a.EntityTypeId ).FirstOrDefault();
                }
                else
                {
                    int? entityId = ( int? ) resultDataObject.Id;
                    dataObjectEntityTypeId = ( int? ) resultDataObject.EntityTypeId;
                    entityIdList = new List<int>();
                    if ( entityId.HasValue )
                    {
                        entityIdList.Add( entityId.Value );
                    }
                }
            }

            // if we don't know the EntityTypeId, we won't be able to figure out following, so just return the original object
            if ( !dataObjectEntityTypeId.HasValue )
            {
                return dataObject;
            }

            List<int> followedEntityIds;

            var currentPerson = GetCurrentPerson( context );

            if ( currentPerson != null )
            {
                followedEntityIds = new FollowingService( LavaHelper.GetRockContextFromLavaContext( context ) ).GetFollowedItems( dataObjectEntityTypeId.Value, currentPerson.Id )
                    .Where( e => entityIdList.Contains( e.Id ) ).Select( a => a.Id ).ToList();
            }
            else
            {
                followedEntityIds = new List<int>();
            }

            // Append new following properties if collection
            if ( isCollection )
            {
                foreach ( dynamic result in ( IEnumerable ) resultDataObject )
                {
                    int? entityId = ( int? ) result.Id;

                    if ( entityId.HasValue )
                    {
                        result.IsFollowing = followedEntityIds.Contains( entityId.Value );
                        result.FollowingEntityTypeId = dataObjectEntityTypeId;
                        result.FollowingEntityId = entityId;
                    }
                }
            }
            else
            {
                int? entityId = ( int? ) resultDataObject.Id;

                if ( entityId.HasValue )
                {
                    resultDataObject.IsFollowing = followedEntityIds.Contains( entityId.Value );
                    resultDataObject.FollowingEntityTypeId = dataObjectEntityTypeId;
                    resultDataObject.FollowingEntityId = entityId;
                }
            }

            return resultDataObject;
        }

        /// <summary>
        /// Attempt to convert an object to an enumerable collection of the specified type if possible.
        /// </summary>
        /// <typeparam name="T"></typeparam>
        /// <param name="dataObject"></param>
        /// <returns>null if the supplied data object is not an enumerable collection of the specified type.</returns>
        private static IEnumerable<T> GetDataObjectAsEnumerableType<T>( object dataObject )
            where T : class
        {
            IEnumerable<T> dataObjectAsEntityList = null;

            if ( dataObject is IEnumerable entityList )
            {
                var enumerator = entityList.GetEnumerator();

                var firstEntity = enumerator.MoveNext() ? enumerator.Current as T : null;

                if ( firstEntity != null )
                {
                    dataObjectAsEntityList = ( ( IEnumerable ) dataObject ).Cast<T>();
                }
            }

            return dataObjectAsEntityList;
        }

        /// <summary>
        /// Filters results to items that are being followed by the current person. Items can be  entity/entities or a data object created from <see cref="PersistedDataset(ILavaRenderContext, string, string)"/>.
        /// </summary>
        /// <param name="context">The context.</param>
        /// <param name="dataObject">The data object.</param>
        /// <returns></returns>
        public static object FilterFollowed( ILavaRenderContext context, object dataObject )
        {
            return FilterFollowedOrNotFollowed( context, GetCurrentPerson( context ), dataObject, FollowFilterType.Followed );
        }

        /// <summary>
        /// Filters results to items that are not being followed by the current person. Items can be  entity/entities or a data object created from <see cref="PersistedDataset(ILavaRenderContext, string, string)"/>.
        /// </summary>
        /// <param name="context">The context.</param>
        /// <param name="dataObject">The data object.</param>
        /// <returns></returns>
        public static object FilterNotFollowed( ILavaRenderContext context, object dataObject )
        {
            return FilterFollowedOrNotFollowed( context, GetCurrentPerson( context ), dataObject, FollowFilterType.NotFollowed );
        }

        /// <summary>
        ///
        /// </summary>
        private enum FollowFilterType
        {
            Followed,
            NotFollowed
        }

        /// <summary>
        /// Filters the followed.
        /// </summary>
        /// <param name="context">The context.</param>
        /// <param name="currentPerson">The current person.</param>
        /// <param name="dataObject">The data object.</param>
        /// <param name="followFilterType">Type of the follow filter.</param>
        /// <returns></returns>
        private static object FilterFollowedOrNotFollowed( ILavaRenderContext context, Person currentPerson, object dataObject, FollowFilterType followFilterType )
        {
            if ( dataObject == null )
            {
                return dataObject;
            }

            // if AppendFollowing wasn't already done on this, run it thru AppendFollowing so that all the objects are either ExpandoObject or RockDynamic
            var dataObjectAsEnumerable = GetDataObjectAsEnumerableType<IDynamicMetaObjectProvider>( dataObject );

            if ( !( ( dataObject is IDynamicMetaObjectProvider ) || ( dataObjectAsEnumerable != null ) ) )
            {
                dataObject = AppendFollowing( context, dataObject );
            }

            dynamic resultDataObject = dataObject;

            var resultDataObjectAsCollection = new List<IDynamicMetaObjectProvider>();

            // If requested only followed items filter
            if ( followFilterType == FollowFilterType.Followed )
            {
                if ( dataObjectAsEnumerable != null )
                {
                    foreach ( dynamic item in ( IEnumerable ) resultDataObject )
                    {
                        if ( item.IsFollowing == true )
                        {
                            resultDataObjectAsCollection.Add( item );
                        }
                    }

                    resultDataObject = resultDataObjectAsCollection;
                }
                else
                {
                    if ( resultDataObject.IsFollowing == false )
                    {
                        return null;
                    }
                }
            }

            // If requested only unfollowed items filter
            if ( followFilterType == FollowFilterType.NotFollowed )
            {
                if ( dataObjectAsEnumerable != null )
                {
                    foreach ( dynamic item in ( IEnumerable ) resultDataObject )
                    {
                        if ( item.IsFollowing == false )
                        {
                            resultDataObjectAsCollection.Add( item );
                        }
                    }

                    resultDataObject = resultDataObjectAsCollection;
                }
                else
                {
                    if ( resultDataObject.IsFollowing == true )
                    {
                        return null;
                    }
                }
            }

            return resultDataObject;
        }

        /// <summary>
        /// Converts Markdown to HTML
        /// </summary>
        /// <param name="input">The input.</param>
        /// <returns></returns>
        public static string FromMarkdown( string input )
        {
            if ( input != null )
            {
                return input.ConvertMarkdownToHtml();
            }
            else
            {
                return input;
            }
        }

        /// <summary>
        /// Convert strings within the text that appear to be http/ftp/https links into clickable html links
        /// </summary>
        /// <param name="input">The input.</param>
        /// <returns></returns>
        public static string Linkify( string input )
        {
            if ( input != null )
            {
                return input.Linkify();
            }
            else
            {
                return input;
            }
        }

        /// <summary>
        /// adds a meta tag to the head of the document
        /// </summary>
        /// <param name="input">The input to use for the content attribute of the tag.</param>
        /// <param name="attributeName">Name of the attribute.</param>
        /// <param name="attributeValue">The attribute value.</param>
        /// <returns></returns>
        public static string AddMetaTagToHead( string input, string attributeName, string attributeValue )
        {
            RockPage page = HttpContext.Current.Handler as RockPage;

            if ( page != null )
            {
                HtmlMeta metaTag = new HtmlMeta();
                metaTag.Attributes.Add( attributeName, attributeValue );
                metaTag.Content = input;
                page.AddMetaTag( metaTag );
            }

            return null;
        }

        /// <summary>
        /// adds a link tag to the head of the document
        /// </summary>
        /// <param name="input">The input to use for the href of the tag.</param>
        /// <param name="attributeName">Name of the attribute.</param>
        /// <param name="attributeValue">The attribute value.</param>
        /// <returns></returns>
        public static string AddLinkTagToHead( string input, string attributeName, string attributeValue )
        {
            RockPage page = HttpContext.Current.Handler as RockPage;

            if ( page != null )
            {
                HtmlLink imageLink = new HtmlLink();
                imageLink.Attributes.Add( attributeName, attributeValue );
                imageLink.Attributes.Add( "href", input );
                page.Header.Controls.Add( imageLink );
            }

            return null;
        }

        /// <summary>
        /// Set the page and browser title
        /// </summary>
        /// <param name="input">The input to use for the href of the tag.</param>
        /// <param name="titleLocation">The title location. "BrowserTitle", "PageTitle" or "All"</param>
        /// <returns></returns>
        public static string SetPageTitle( string input, string titleLocation = "All" )
        {
            RockPage page = HttpContext.Current.Handler as RockPage;

            if ( page != null )
            {
                if ( string.IsNullOrWhiteSpace( titleLocation ) )
                {
                    titleLocation = "All";
                }

                if ( titleLocation.Equals( "BrowserTitle", StringComparison.InvariantCultureIgnoreCase ) || titleLocation.Equals( "All", StringComparison.InvariantCultureIgnoreCase ) )
                {
                    page.BrowserTitle = input;
                    page.Header.Title = input;
                }

                if ( titleLocation.Equals( "PageTitle", StringComparison.InvariantCultureIgnoreCase ) || titleLocation.Equals( "All", StringComparison.InvariantCultureIgnoreCase ) )
                {
                    // attempt to correct breadcrumbs
                    if ( page.BreadCrumbs != null && page.BreadCrumbs.Count != 0 )
                    {
                        var lastBookMark = page.BreadCrumbs.Last();

                        if ( lastBookMark != null && lastBookMark.Name == page.PageTitle )
                        {
                            lastBookMark.Name = input;
                        }
                    }

                    page.PageTitle = input;
                    page.Title = input;
                }
            }

            return null;
        }

        /// <summary>
        /// Adds the script link.
        /// </summary>
        /// <param name="input">The input.</param>
        /// <param name="fingerprintLink">if set to <c>true</c> [fingerprint link].</param>
        /// <returns></returns>
        public static string AddScriptLink( string input, bool fingerprintLink = false )
        {
            if ( HttpContext.Current != null )
            {
                RockPage page = HttpContext.Current.Handler as RockPage;
                RockPage.AddScriptLink( page, ResolveRockUrl( input ), fingerprintLink );
            }

            return string.Empty;
        }

        /// <summary>
        /// Adds the CSS link.
        /// </summary>
        /// <param name="input">The input.</param>
        /// <param name="fingerprintLink">if set to <c>true</c> [fingerprint link].</param>
        /// <returns></returns>
        public static string AddCssLink( string input, bool fingerprintLink = false )
        {
            if ( HttpContext.Current != null )
            {
                RockPage page = HttpContext.Current.Handler as RockPage;
                RockPage.AddCSSLink( page, ResolveRockUrl( input ), fingerprintLink );
            }

            return string.Empty;
        }

        /// <summary>
        /// Writes a cookie to the current HttpResponse.
        /// </summary>
        /// <param name="input">The cookie key.</param>
        /// <param name="value">The cookie value.</param>
        /// <param name="expiry">The number of minutes after which the cookie will expire.</param>
        /// <returns>An empty string if the action succeeds, or an error message.</returns>
        public static string WriteCookie( object input, object value, string expiry = null )
        {
            var key = input.ToStringSafe().Trim();

            // There is some inconsistency in the way various browsers store a cookie with an empty key.
            // To avoid unexpected results, we will disallow it here.
            if ( string.IsNullOrEmpty( key ) )
            {
                return "WriteCookie failed: A Key must be specified.";
            }

            var response = System.Web.HttpContext.Current?.Response;

            if ( response == null )
            {
                return "WriteCookie failed: A Http Session is required.";
            }

            var expiryMinutes = expiry.AsIntegerOrNull();

            var cookie = new HttpCookie( key, value.ToStringSafe() );

            if ( expiryMinutes.HasValue )
            {
                cookie.Expires = Rock.Utility.Settings.RockInstanceConfig.SystemDateTime.AddMinutes( expiryMinutes.Value );
            }

            response.Cookies.Set( cookie );

            // Return an empty string to indicate success, because this "filter" has a side-effect with no output.
            return string.Empty;
        }

        /// <summary>
        /// Reads a cookie value from the current HttpRequest.
        /// </summary>
        /// <param name="input"></param>
        /// <returns>The cookie value, or null if the cookie does not exist.</returns>
        public static string ReadCookie( object input )
        {
            var key = input.ToStringSafe().Trim();

            if ( string.IsNullOrEmpty( key ) )
            {
                return "ReadCookie failed: A Key must be specified.";
            }

            var request = System.Web.HttpContext.Current?.Request;

            if ( request != null )
            {
                if ( request.Cookies.AllKeys.Contains( key ) )
                {
                    return request.Cookies[key].Value;
                }
            }

            return null;
        }

        /// <summary>
        /// Clients the specified input.
        /// </summary>
        /// <param name="input">The input.</param>
        /// <param name="parm">The parm.</param>
        /// <returns></returns>
        public static object Client( string input, string parm )
        {
            parm = parm.ToUpper();

            switch ( parm )
            {
                case "IP":
                    {
                        string address = string.Empty;

                        // http://stackoverflow.com/questions/735350/how-to-get-a-users-client-ip-address-in-asp-net
                        string ipAddress = HttpContext.Current.Request.ServerVariables["HTTP_X_FORWARDED_FOR"];

                        if ( !string.IsNullOrEmpty( ipAddress ) )
                        {
                            string[] addresses = ipAddress.Split( ',' );
                            if ( addresses.Length != 0 )
                            {
                                address = addresses[0];
                            }
                        }
                        else
                        {
                            address = HttpContext.Current.Request.ServerVariables["REMOTE_ADDR"];
                        }

                        // nicely format localhost
                        if ( address == "::1" )
                        {
                            address = "localhost";
                        }

                        return address;
                    }
                case "LOGIN":
                    {
                        return HttpContext.Current.Request.ServerVariables["AUTH_USER"];
                    }
                case "BROWSER":
                    {
                        Parser uaParser = Parser.GetDefault();
                        ClientInfo client = uaParser.Parse( HttpContext.Current.Request.UserAgent.ToStringSafe() );

                        return client;
                    }
                case "PARMLIST":
                    {
                        return string.Join( ", ", HttpContext.Current.Request.ServerVariables.AllKeys );
                    }
                default:
                    {
                        return HttpContext.Current.Request.ServerVariables[parm];
                    }
            }

        }

        /// <summary>
        /// Ratings the markup.
        /// </summary>
        /// <param name="input">The input.</param>
        /// <returns></returns>
        public static string RatingMarkup( object input )
        {
            var rating = 0;

            if ( input != null )
            {
                rating = input.ToString().AsInteger();
            }

            var starCounter = 0;
            StringBuilder starMarkup = new StringBuilder();

            for ( int i = 0; i < rating; i++ )
            {
                starMarkup.Append( "<i class='fa fa-rating-on'></i>" );
                starCounter++;
            }

            for ( int i = starCounter; i < 5; i++ )
            {
                starMarkup.Append( "<i class='fa fa-rating-off'></i>" );
            }

            return starMarkup.ToString();
        }

        /// <summary>
        /// Pages the specified input.
        /// </summary>
        /// <param name="input">The input.</param>
        /// <param name="parm">The parm.</param>
        /// <returns></returns>
        public static object Page( string input, string parm )
        {
            RockPage page = HttpContext.Current.Handler as RockPage;

            if ( page != null )
            {
                switch ( parm )
                {
                    case "Title":
                        {
                            return page.PageTitle;
                        }

                    case "BrowserTitle":
                        {
                            return page.BrowserTitle;
                        }

                    case "Url":
                        {
                            return HttpContext.Current.Request.Url.AbsoluteUri;
                        }

                    case "Id":
                        {
                            return page.PageId.ToString();
                        }

                    case "Host":
                        {
                            var host = WebRequestHelper.GetHostNameFromRequest( HttpContext.Current );
                            return host;
                        }

                    case "Path":
                        {
                            return HttpContext.Current.Request.Url.AbsolutePath;
                        }

                    case "SiteName":
                        {
                            return page.Site.Name;
                        }

                    case "SiteId":
                        {
                            return page.Site.Id.ToString();
                        }

                    case "Theme":
                        {
                            if ( page.Theme != null )
                            {
                                return page.Theme;
                            }
                            else
                            {
                                return page.Site.Theme;
                            }
                        }
                    case "Description":
                        {
                            return page.MetaDescription;
                        }
                    case "Layout":
                        {
                            return page.Layout.Name;
                        }

                    case "Scheme":
                        {
                            return HttpContext.Current.Request.Url.Scheme;
                        }

                    case "QueryString":
                        {
                            return page.PageParameters();
                        }
                    case "Cookies":
                        {
                            var cookies = new List<HttpCookieDrop>();
                            foreach ( string cookieKey in System.Web.HttpContext.Current.Request.Cookies )
                            {
                                cookies.Add( new HttpCookieDrop( System.Web.HttpContext.Current.Request.Cookies[cookieKey] ) );
                            }

                            return cookies;
                        }
                }
            }

            return null;
        }

        /// <summary>
        /// Adds the response header.
        /// </summary>
        /// <param name="input">The input.</param>
        /// <param name="headerName">Name of the header.</param>
        public static void AddResponseHeader( string input, string headerName )
        {
            // Check if header already exists, if so remove current value.
            if ( HttpContext.Current.Response.Headers.AllKeys.Contains( headerName ) )
            {
                HttpContext.Current.Response.Headers.Remove( headerName );
            }

            HttpContext.Current.Response.AddHeader( headerName, input );
        }

        /// <summary>
        /// Returns the specified page parm.
        /// </summary>
        /// <param name="input">The input.</param>
        /// <param name="parm">The parm.</param>
        /// <returns></returns>
        public static object PageParameter( string input, string parm )
        {
            RockPage page = HttpContext.Current.Handler as RockPage;

            var parmReturn = page.PageParameter( parm );

            if ( parmReturn == null )
            {
                return null;
            }

            if ( parmReturn.AsIntegerOrNull().HasValue )
            {
                return parmReturn.AsIntegerOrNull();
            }

            return parmReturn;
        }

        /// <summary>
        /// Converts a lava property to a key value pair
        /// </summary>
        /// <param name="input">The input.</param>
        /// <returns></returns>
        public static Dictionary<string, object> PropertyToKeyValue( object input )
        {
            Dictionary<string, object> result = new Dictionary<string, object>();
            var type = input.GetType();

            if ( type == typeof( KeyValuePair<string, object> ) )
            {
                var key = type.GetProperty( "Key" );
                var value = type.GetProperty( "Value" );

                result.Add( "Key", key.GetValue( input, null ).ToString() );
                result.Add( "Value", value.GetValue( input, null ) );
            }
            else if ( input is List<object> keyValueList )
            {
                // If the input value is a list of two items, assume it is a key/value pair.
                if ( keyValueList.Count == 2 )
                {
                    result.Add( "Key", keyValueList[0].ToStringOrDefault( string.Empty ) );
                    result.Add( "Value", keyValueList[1] );
                }
            }

            return result;
        }

        /// <summary>
        /// Casts the input as a boolean value.
        /// </summary>
        /// <param name="input">The input value to be parsed into boolean form.</param>
        /// <returns>A boolean value or null if the cast could not be performed.</returns>
        public static bool? AsBoolean( object input )
        {
            if ( input == null )
            {
                return null;
            }

            return input.ToString().AsBooleanOrNull();
        }

        /// <summary>
        /// Casts the input as an integer value.
        /// </summary>
        /// <param name="input">The input value to be parsed into integer form.</param>
        /// <returns>An integer value or null if the cast could not be performed.</returns>
        public static int? AsInteger( object input )
        {
            if ( input == null )
            {
                return null;
            }
            return ( int? ) input.ToString().AsDecimalOrNull();
        }

        /// <summary>
        /// Casts the input as a decimal value.
        /// </summary>
        /// <param name="input">The input value to be parsed into decimal form.</param>
        /// <returns>A decimal value or null if the cast could not be performed.</returns>
        public static decimal? AsDecimal( object input )
        {
            if ( input == null )
            {
                return null;
            }

            return input.ToString().AsDecimalOrNull();
        }

        /// <summary>
        /// Casts the input as a double value.
        /// </summary>
        /// <param name="input">The input value to be parsed into double form.</param>
        /// <returns>A double value or null if the cast could not be performed.</returns>
        public static double? AsDouble( object input )
        {
            if ( input == null )
            {
                return null;
            }

            return input.ToString().AsDoubleOrNull();
        }

        /// <summary>
        /// Casts the input as a string value.
        /// </summary>
        /// <param name="input">The input value to be parsed into string form.</param>
        /// <returns>A string value or null if the cast could not be performed.</returns>
        public static string AsString( object input )
        {
            if ( input == null )
            {
                return null;
            }

            return input.ToString();
        }

        /// <summary>
        /// Casts the input as a DateTime value.
        /// </summary>
        /// <param name="input">The input value to be parsed into DateTime form.</param>
        /// <returns>A DateTime value or null if the cast could not be performed.</returns>
        public static DateTime? AsDateTime( object input )
        {
            if ( input == null )
            {
                return null;
            }

            return input.ToString().AsDateTime();
        }

        /// <summary>
        /// Creates the short link.
        /// </summary>
        /// <param name="context">The context.</param>
        /// <param name="input">The input.</param>
        /// <param name="token">The token.</param>
        /// <param name="siteId">The site identifier.</param>
        /// <param name="overwrite">if set to <c>true</c> [overwrite].</param>
        /// <param name="randomLength">The random length.</param>
        /// <returns></returns>
        public static string CreateShortLink( ILavaRenderContext context, object input, string token = "", int? siteId = null, bool overwrite = false, int randomLength = 10 )
        {
            // Notes: This filter attempts to return a valid shortlink at all costs
            //        this means that if the configuration passed to it is invalid
            //        it will try to correct it with reasonable defaults. For instance
            //        if you pass in an invalid siteId, the first active site will be used.

            var rockContext = LavaHelper.GetRockContextFromLavaContext( context);
            var shortLinkService = new PageShortLinkService( rockContext );

            // Ensure that the provided site exists
            if ( siteId.HasValue )
            {
                SiteCache site = SiteCache.Get( siteId.Value );
                if ( site == null )
                {
                    siteId = null;
                }
            }

            // If an invalid site was given use the first site enabled for shortlinks
            if ( !siteId.HasValue )
            {
                siteId = new SiteService( rockContext ).Queryable()
                    .AsNoTracking()
                    .OrderBy( s => s.EnabledForShortening )
                    .Take( 1 )
                    .Select( s => s.Id ).FirstOrDefault();
            }

            // still no site, guess we're dead in the water
            if ( !siteId.HasValue )
            {
                return string.Empty;
            }

            // Get the token
            if ( token.IsNullOrWhiteSpace() )
            {
                // No token, no problem we'll just make one ourselves
                token = shortLinkService.GetUniqueToken( siteId.Value, randomLength );
            }
            else
            {
                token = token.RemoveSpaces().UrlEncode();
            }

            // Check if the token exists by getting it
            var shortLink = shortLinkService.GetByToken( token, siteId.Value );
            if ( shortLink != null && overwrite == false )
            {
                // We can't use the provided shortlink because it's already used, so get a random token.
                // Garbage in Random out
                shortLink = null;
                token = shortLinkService.GetUniqueToken( siteId.Value, 10 );
            }

            if ( shortLink == null )
            {
                shortLink = new PageShortLink();
                shortLinkService.Add( shortLink );
            }

            shortLink.Token = token;
            shortLink.SiteId = siteId.Value;
            shortLink.Url = input.ToString();
            rockContext.SaveChanges();

            return shortLink.ShortLinkUrl;
        }

        /// <summary>
        /// Returns the image URL for the provided integer ID or Guid input, or a fallback URL if the input is not defined.
        /// </summary>
        /// <param name="input">The input. This may be an integer ID or a Guid.</param>
        /// <param name="fallbackUrl">The fallback URL to be used if the input is not defined.</param>
        /// <param name="rootUrl">
        /// This parameter is multipurpose:
        /// <para>If the string value 'rootUrl' or true, the application root URL will be prepended and the GetImage handler will be used to serve the image.</para>
        /// <para>If false or null, the application root URL will not be prepended but the GetImage handler will be used to serve the image.</para>
        /// </param>
        /// <returns>The image URL for the provided integer ID or Guid input, or a fallback URL if the input is not defined.</returns>
        public static string ImageUrl( object input, string fallbackUrl = null, object rootUrl = null )
        {
            string inputString = input?.ToString();
            var queryStringKey = "Id";
            var useFallbackUrl = false;

            if ( !inputString.AsIntegerOrNull().HasValue )
            {
                queryStringKey = "Guid";

                if ( !inputString.AsGuidOrNull().HasValue )
                {
                    RockLogger.Log.Information( RockLogDomains.Lava, $"The input value provided ('{( inputString ?? "null" )}') is neither an integer nor a Guid." );
                    useFallbackUrl = true;
                }
            }

            if ( useFallbackUrl )
            {
                return fallbackUrl ?? string.Empty;
            }

            /*
                8/12/2020 - JH
                The rootUrl parameter is multipurpose:

                1. If the object is a string whose value is "rootUrl" OR the object is a bool whose value is true:
                       prepend the application root URL and use the GetImage handler to serve the image.

                2. If the object is a bool whose value is false OR the object is null:
                       do not prepend the application root URL but use the GetImage handler to serve the image.

                3. Future dev will dictate (i.e. If the object is a string whose value is "cdnUrl" ...)
            */
            bool useGetImageHandler = false;
            bool prependAppRootUrl = false;

            string rootUrlString = rootUrl?.ToString();

            // Note that this will return false (and not null) for any string value other than a "truthy" value, meaning that any string comparisons below need to done BEFORE a rootUrlAsBool.HasValue check.
            bool? rootUrlAsBool = rootUrlString?.AsBooleanOrNull();

            if ( rootUrlString?.Equals( "rootUrl", StringComparison.OrdinalIgnoreCase ) == true )
            {
                useGetImageHandler = true;
                prependAppRootUrl = true;
            }
            else if ( rootUrlAsBool.HasValue || rootUrl == null )
            {
                useGetImageHandler = true;
                prependAppRootUrl = rootUrlAsBool ?? false;
            }

            string url = null;

            if ( useGetImageHandler )
            {
                string prefix = prependAppRootUrl ? GlobalAttributesCache.Value( "PublicApplicationRoot" ) : "/";

                url = $"{prefix}GetImage.ashx?{queryStringKey}={inputString}";
            }

            return url;
        }

        /// <summary>
        /// Returns a named configuration setting for the current Rock instance.
        /// </summary>
        /// <param name="input">The name of the configuration setting.</param>
        /// <returns>A configuration value.</returns>
        public static object RockInstanceConfig( object input )
        {
            var valueName = input.ToStringSafe().Trim().ToLower();

            if ( valueName == "applicationdirectory" )
            {
                return Rock.Utility.Settings.RockInstanceConfig.ApplicationDirectory;
            }
            else if ( valueName == "isclustered" )
            {
                return Rock.Utility.Settings.RockInstanceConfig.IsClustered;
            }
            else if ( valueName == "machinename" )
            {
                return Rock.Utility.Settings.RockInstanceConfig.MachineName;
            }
            else if ( valueName == "physicaldirectory" )
            {
                return Rock.Utility.Settings.RockInstanceConfig.PhysicalDirectory;
            }
            else if ( valueName == "systemdatetime" )
            {
                return Rock.Utility.Settings.RockInstanceConfig.SystemDateTime;
            }
            else if ( valueName == "aspnetversion" )
            {
                return Rock.Utility.Settings.RockInstanceConfig.AspNetVersion;
            }
            else if ( valueName == "lavaengine" )
            {
                return Rock.Utility.Settings.RockInstanceConfig.LavaEngineName;
            }

            return $"Configuration setting \"{ input }\" is not available.";
        }

        #endregion Misc Filters

        #region Array Filters

        /// <summary>
        /// Rearranges an array in a random order
        /// </summary>
        /// <param name="input"></param>
        /// <returns></returns>
        public static object Shuffle( object input )
        {
            if ( input == null )
            {
                return input;
            }

            if ( !( input is IList ) )
            {
                return input;
            }

            var inputList = input as IList;
            int n = inputList.Count;
            while ( n > 1 )
            {
                n--;
                int k = _randomNumberGenerator.Next( n + 1 );
                var value = inputList[k];
                inputList[k] = inputList[n];
                inputList[n] = value;
            }

            return inputList;
        }

        /// <summary>
        /// Determines whether [contains] [the specified input].
        /// </summary>
        /// <param name="input">The input.</param>
        /// <param name="containValue">The contain value.</param>
        /// <returns>
        ///   <c>true</c> if [contains] [the specified input]; otherwise, <c>false</c>.
        /// </returns>
        public static bool Contains( object input, object containValue )
        {
            var inputList = ( input as IList );
            if ( inputList != null )
            {
                return inputList.Contains( containValue );
            }

            return false;
        }

        /// <summary>
        /// Filters a collection of items on a specified property and value.
        /// </summary>
        /// <param name="input">The input.</param>
        /// <param name="filter">The filter expression or filter property name.</param>
        /// <param name="filterValue">The filter value, if the filter parameter specifies a property name.</param>
        /// <param name="comparisonType">The type of comparison for the filter value, either "equal" (default) or "notequal".</param>
        /// <returns></returns>
        public static object Where( object input, string filter, object filterValue = null, string comparisonType = null )
        {
            if ( filter != null
                 && filterValue != null )
            {
                return WhereInternal( input, filter, filterValue, comparisonType );
            }
            else
            {
                return WhereInternal( input, filter );
            }
        }

        /// <summary>
        /// Filters a collection of items on a specified property and value.
        /// </summary>
        /// <param name="input">The input.</param>
        /// <param name="filterKey">The filter key.</param>
        /// <param name="filterValue">The filter value.</param>
        /// <param name="comparisonType">The type of comparison for the filter value, either "equal" (default) or "notequal".</param>
        /// <returns></returns>
        private static object WhereInternal( object input, string filterKey, object filterValue, string comparisonType )
        {
            if ( input == null || !( input is IEnumerable ) )
            {
                return input;
            }

            comparisonType = ( comparisonType ?? "equal" ).ToLower();
            comparisonType = ( comparisonType == "equal" || comparisonType == "notequal" ) ? comparisonType : "equal";

            var result = new List<object>();

            foreach ( var value in ( (IEnumerable)input ) )
            {
                ILavaDataDictionary lavaObject = null;

                if ( value is ILavaDataDictionarySource lavaSource )
                {
                    lavaObject = lavaSource.GetLavaDataDictionary();
                }
                else if ( value is ILavaDataDictionary )
                {
                    lavaObject = value as ILavaDataDictionary;
                }

                if ( lavaObject != null )
                {
                    if ( lavaObject.ContainsKey( filterKey )
                            && ( ( comparisonType == "equal" && AreEqualValue( lavaObject.GetValue( filterKey ), filterValue ) )
                                 || ( comparisonType == "notequal" && !AreEqualValue( lavaObject.GetValue( filterKey ), filterValue ) ) ) )
                    {
                        result.Add( lavaObject );
                    }
                }
                else if ( value is IDictionary<string, object> )
                {
                    var dictionaryObject = value as IDictionary<string, object>;
                    if ( dictionaryObject.ContainsKey( filterKey )
                             && ( (dynamic)dictionaryObject[filterKey] == (dynamic)filterValue && comparisonType == "equal"
                                    || ( (dynamic)dictionaryObject[filterKey] != (dynamic)filterValue && comparisonType == "notequal" ) ) )
                    {
                        result.Add( dictionaryObject );
                    }
                }
                else if ( value is object )
                {
                    var propertyValue = value.GetPropertyValue( filterKey );

                    // Allow for null checking as an empty string. Could be differing opinions on this...?!
                    if ( propertyValue.IsNull() )
                    {
                        propertyValue = string.Empty;
                    }

                    if ( ( propertyValue.Equals( filterValue ) && comparisonType == "equal" )
                            || ( !propertyValue.Equals( filterValue ) && comparisonType == "notequal" ) )
                    {
                        result.Add( value );
                    }
                }
            }

            return result;
        }

        private static bool AreEqualValue( object left, object right )
        {
            if ( right == null )
            {
                if ( left == null )
                {
                    return true;
                }

                return false;
            }

            return left.Equals( right );
        }

        /// <summary>
        /// Filters a collection of items by applying the specified Linq predicate.
        /// </summary>
        /// <param name="input">The input.</param>
        /// <param name="filter">The filter.</param>
        /// <returns></returns>
        private static object WhereInternal( object input, string filter )
        {
            if ( input is IEnumerable )
            {
                IEnumerable enumerableInput;

                if ( input is List<object> objectList )
                {
                    if ( objectList.Any() )
                    {
                        var itemType = objectList.FirstOrDefault().GetType();

                        enumerableInput = ConvertListItemsToType( objectList, itemType ) as IEnumerable;
                    }
                    else
                    {
                        return new List<object>();
                    }
                }
                else
                {
                    enumerableInput = (IEnumerable)input;
                }

                // The new System.Linq.Dynamic.Core only works on Queryables
                return enumerableInput.AsQueryable().Where( filter );
            }

            return null;
        }

        /// <summary>
        /// Convert a generic list of objects to a list of the specified target type.
        /// </summary>
        /// <param name="items">The list of items to convert.</param>
        /// <param name="convertedItemType">The type to which the items will be converted.</param>
        /// <returns></returns>
        private static object ConvertListItemsToType( List<object> items, Type convertedItemType )
        {
            var enumerableType = typeof( System.Linq.Enumerable );

            var castMethod = enumerableType.GetMethod( nameof( System.Linq.Enumerable.Cast ) )
                .MakeGenericMethod( convertedItemType );
            var toListMethod = enumerableType.GetMethod( nameof( System.Linq.Enumerable.ToList ) )
                .MakeGenericMethod( convertedItemType );

            IEnumerable<object> itemsToConvert;

            itemsToConvert = items.Select( item => Convert.ChangeType( item, convertedItemType ) );

            var convertedItems = castMethod.Invoke( null, new[] { itemsToConvert } );

            return toListMethod.Invoke( null, new[] { convertedItems } );
        }

        /// <summary>
        /// Selects the specified input.
        /// </summary>
        /// <param name="input">The input.</param>
        /// <param name="selectKey">The select key.</param>
        /// <returns></returns>
        public static object Select( object input, string selectKey )
        {
            if ( input == null )
            {
                return input;
            }

            if ( input is IEnumerable )
            {
                var result = new List<object>();

                foreach ( var value in ( ( IEnumerable ) input ) )
                {
                    if ( value is ILavaDataDictionary )
                    {
                        var liquidObject = value as ILavaDataDictionary;
                        if ( liquidObject.ContainsKey( selectKey ) )
                        {
                            result.Add( liquidObject.GetValue(selectKey) );
                        }
                    }
                    else if ( value is IDictionary<string, object> )
                    {
                        var dictionaryObject = value as IDictionary<string, object>;
                        if ( dictionaryObject.ContainsKey( selectKey ) )
                        {
                            result.Add( dictionaryObject[selectKey] );
                        }
                    }
                    else if ( value is IDictionary )
                    {
                        var dictionaryObject = value as IDictionary;
                        if ( dictionaryObject.Contains( selectKey ) )
                        {
                            result.Add( dictionaryObject[selectKey] );
                        }
                    }
                }

                return result;
            }

            return input;
        }

        /// <summary>
        /// Sorts the list of items by the specified attribute's value
        /// </summary>
        /// <param name="context">The context.</param>
        /// <param name="input">The input.</param>
        /// <param name="attributeKey">The attribute key.</param>
        /// <param name="sortOrder">asc or desc for sort order.</param>
        /// <returns></returns>
        public static object SortByAttribute( ILavaRenderContext context, object input, string attributeKey, string sortOrder = "asc" )
        {
            if ( input is IEnumerable )
            {
                var rockContext = LavaHelper.GetRockContextFromLavaContext( context);
                var inputList = ( input as IEnumerable ).OfType<Attribute.IHasAttributes>().ToList();
                foreach ( var item in inputList )
                {
                    if ( item.Attributes == null )
                    {
                        item.LoadAttributes( rockContext );
                    }
                }

                if ( inputList.Count > 1 && inputList[0].Attributes.ContainsKey( attributeKey ) )
                {
                    var attributeCache = inputList[0].Attributes[attributeKey];

                    inputList.Sort( ( item1, item2 ) =>
                    {
                        var item1AttributeValue = item1.AttributeValues.Where( a => a.Key == attributeKey ).FirstOrDefault().Value.SortValue;
                        var item2AttributeValue = item2.AttributeValues.Where( a => a.Key == attributeKey ).FirstOrDefault().Value.SortValue;
                        if ( item1AttributeValue is IComparable && item2AttributeValue is IComparable )
                        {
                            if ( sortOrder.ToLower() == "desc" )
                            {
                                return ( item2AttributeValue as IComparable ).CompareTo( item1AttributeValue as IComparable );
                            }
                            else
                            {
                                return ( item1AttributeValue as IComparable ).CompareTo( item2AttributeValue as IComparable );
                            }
                        }
                        else
                        {
                            return 0;
                        }
                    } );
                }

                return inputList;
            }
            else
            {
                return input;
            }
        }

        /// <summary>
        /// Extracts a single item from an array.
        /// </summary>
        /// <param name="input">The input object to extract one element from.</param>
        /// <param name="index">The index number of the object to extract.</param>
        /// <returns>The single object from the array or null if not found.</returns>
        public static object Index( object input, object index )
        {
            if ( input == null || index == null )
            {
                return input;
            }

            IList inputList;

            if ( ( input is IList ) )
            {
                inputList = input as IList;
            }
            else if ( ( input is IEnumerable ) )
            {
                inputList = ( input as IEnumerable ).Cast<object>().ToList();
            }
            else
            {
                return input;
            }

            var indexInt = index.ToString().AsIntegerOrNull();
            if ( !indexInt.HasValue || indexInt.Value < 0 || indexInt.Value >= inputList.Count )
            {
                return null;
            }

            return inputList[indexInt.Value];
        }

        /// <summary>
        /// Takes a collection and returns distinct values in that collection.
        /// </summary>
        /// <param name="input">A collection of objects.</param>
        /// <returns>A collection of objects with no repeating elements.</returns>
        /// <example>
        ///     {{ '["Banana","Orange","Banana","Apple"]' | FromJSON | Uniq | Join:',' }}
        /// </example>
        public static object Uniq( object input )
        {
            IEnumerable e = input as IEnumerable;

            if ( e == null )
            {
                return input;
            }

            // The new System.Linq.Dynamic.Core only works on Queryabless
            return e.AsQueryable().Distinct().Cast<object>().ToList();
        }

        /// <summary>
        /// Orders a collection of elements by the specified property (or properties)
        /// and returns a new collection in that order.
        /// </summary>
        /// <param name="input"></param>
        /// <param name="property">The property or properties to order the collection by.</param>
        /// <returns>A new collection sorted in the requested order.</returns>
        /// <example>
        ///     {% assign members = 287635 | GroupById | Property:'Members' | OrderBy:'GroupRole.IsLeader desc,Person.FullNameReversed' %}
        ///    <ul>
        ///    {% for member in members %}
        ///        <li>{{ member.Person.FullName }} - {{ member.GroupRole.Name }}</li>
        ///    {% endfor %}
        ///    </ul>
        /// </example>
        public static IEnumerable OrderBy( object input, string property )
        {
            IEnumerable<object> e = input is IEnumerable<object> ? input as IEnumerable<object> : new List<object> { input };

            if ( !e.Any() || string.IsNullOrWhiteSpace( property ) )
            {
                return e;
            }

            //
            // Create a list of order by objects for the field to order by
            // and the ascending/descending flag.
            //
            var orderBy = property
                .Split( ',' )
                .Select( s => s.Split( new[] { ' ' }, StringSplitOptions.RemoveEmptyEntries ) )
                .Select( a => new { Property = a[0], Descending = a.Length >= 2 && "desc" == a[1].ToLower() } )
                .ToList();

            //
            // Do initial ordering of first property requested.
            //
            IOrderedQueryable<object> qry;
            if ( orderBy[0].Descending )
            {
                qry = e.Cast<object>().AsQueryable().OrderByDescending( d => GetPropertyPathValue( d, orderBy[0].Property ) );
            }
            else
            {
                qry = e.Cast<object>().AsQueryable().OrderBy( d => GetPropertyPathValue( d, orderBy[0].Property ) );
            }

            //
            // For the rest use ThenBy and ThenByDescending.
            //
            for ( int i = 1; i < orderBy.Count; i++ )
            {
                var propertyName = orderBy[i].Property; // This can't be inlined. -dsh

                if ( orderBy[i].Descending )
                {
                    qry = qry.ThenByDescending( d => GetPropertyPathValue( d, propertyName ) );
                }
                else
                {
                    qry = qry.ThenBy( d => GetPropertyPathValue( d, propertyName ) );
                }
            }

            return qry.ToList();
        }

        #endregion Array Filters

        #region Object Filters

        /// <summary>
        /// Gets the Notes of the entity
        /// </summary>
        /// <param name="context">The context.</param>
        /// <param name="input">The input.</param>
        /// <param name="noteType">The noteType.</param>
        /// <param name="sortOrder">The sort order.</param>
        /// <param name="count">The count.</param>
        /// <returns></returns>
        public static List<Note> Notes( ILavaRenderContext context, object input, object noteType, string sortOrder = "desc", int? count = null )
        {
            int? entityId = null;

            if ( input is int )
            {
                entityId = Convert.ToInt32( input );
            }
            if ( input is IEntity )
            {
                IEntity entity = input as IEntity;
                entityId = entity.Id;
            }
            if ( !entityId.HasValue )
            {
                return null;
            }

            List<int> noteTypeIds = new List<int>();

            if ( noteType is int )
            {
                noteTypeIds.Add( ( int ) noteType );
            }

            if ( noteType is string )
            {
                noteTypeIds = ( ( string ) noteType ).Split( ',' ).Select( Int32.Parse ).ToList();
            }

            var notes = new NoteService( LavaHelper.GetRockContextFromLavaContext( context) ).Queryable().AsNoTracking().Where( n => n.EntityId == entityId );

            if ( noteTypeIds.Count > 0 )
            {
                notes = notes.Where( n => noteTypeIds.Contains( n.NoteTypeId ) );
            }
            else
            {
                return null;
            }

            // add sort order
            if ( sortOrder == "desc" )
            {
                notes = notes.OrderByDescending( n => n.CreatedDateTime );
            }
            else
            {
                notes = notes.OrderBy( n => n.CreatedDateTime );
            }

            var filterNotes = new List<Note>();
            foreach ( var note in notes )
            {
                if ( note.IsAuthorized( Authorization.VIEW, GetCurrentPerson( context ) ) )
                {
                    filterNotes.Add( note );
                }
            }

            if ( !count.HasValue )
            {
                return filterNotes;
            }
            else
            {
                return filterNotes.Take( count.Value ).ToList();
            }
        }

        /// <summary>
        /// Determines whether [has rights to] [the specified context].
        /// </summary>
        /// <param name="context">The context.</param>
        /// <param name="input">The input.</param>
        /// <param name="verb">The verb.</param>
        /// <param name="typeName">Name of the type.</param>
        /// <returns></returns>
        /// <exception cref="System.Exception">Could not determine type for the input provided. Consider passing it in (e.g. 'Rock.Model.Person')</exception>
        public static bool HasRightsTo( ILavaRenderContext context, object input, string verb, string typeName = "" )
        {
            if ( string.IsNullOrWhiteSpace( verb ) )
            {
                throw new Exception( "Could not determine the verb to check against (e.g. 'View', 'Edit'...)" );
            }

            if ( input == null )
            {
                return false;
            }
            else
            {
                // if the input is a model call IsAuthorized and get out of here
                if ( input is ISecured )
                {
                    var model = ( ISecured ) input;
                    return model.IsAuthorized( verb, GetCurrentPerson( context ) );
                }

                var type = input.GetType();
                if ( type.IsDynamicProxyType() )
                {
                    type = type.BaseType;
                }

                // not so easy then...
                if ( string.IsNullOrWhiteSpace( typeName ) )
                {
                    // attempt to read it from the input object
                    var propertyInfo = type.GetProperty( "TypeName" );
                    if ( propertyInfo != null )
                    {
                        typeName = propertyInfo.GetValue( input, null ).ToString();
                    }

                    if ( string.IsNullOrWhiteSpace( typeName ) )
                    {
                        throw new Exception( "Could not determine type for the input provided. Consider passing it in (e.g. 'Rock.Model.Person')" );
                    }
                }

                int? id = null;

                if ( type == typeof( int ) )
                {
                    id = ( int ) input;
                }
                else if ( type == typeof( string ) )
                {
                    id = input.ToString().AsIntegerOrNull();
                }
                else
                {
                    // check if it has an id property
                    var propertyInfo = type.GetProperty( "Id" );

                    if ( propertyInfo != null )
                    {
                        id = ( int ) propertyInfo.GetValue( input, null );
                    }
                }

                if ( id.HasValue )
                {
                    var entityTypes = EntityTypeCache.All();
                    var entityTypeCache = entityTypes.Where( e => String.Equals( e.Name, typeName, StringComparison.OrdinalIgnoreCase ) ).FirstOrDefault();

                    if ( entityTypeCache != null )
                    {
                        RockContext _rockContext = LavaHelper.GetRockContextFromLavaContext( context);

                        Type entityType = entityTypeCache.GetEntityType();
                        if ( entityType != null )
                        {
                            Type[] modelType = { entityType };
                            Type genericServiceType = typeof( Rock.Data.Service<> );
                            Type modelServiceType = genericServiceType.MakeGenericType( modelType );
                            Rock.Data.IService serviceInstance = Activator.CreateInstance( modelServiceType, new object[] { _rockContext } ) as IService;

                            MethodInfo getMethod = serviceInstance.GetType().GetMethod( "Get", new Type[] { typeof( int ) } );

                            if ( getMethod != null )
                            {
                                var model = getMethod.Invoke( serviceInstance, new object[] { id.Value } ) as ISecured;

                                if ( model != null )
                                {
                                    return model.IsAuthorized( verb, GetCurrentPerson( context ) );
                                }
                            }
                        }
                    }
                }
                else
                {
                    throw new Exception( "Could not determine the id of the entity." );
                }
            }

            return false;
        }

        /// <summary>
        /// Determines whether a person is following an entity.
        /// </summary>
        /// <param name="context">The context.</param>
        /// <param name="input">The input entity to use for follow testing.</param>
        /// <param name="personObject">An optional Person object to use when determining followed status.</param>
        /// <returns></returns>
        public static bool IsFollowed( ILavaRenderContext context, object input, object personObject = null )
        {
            //
            // Ensure the input is an entity object.
            //
            if ( !( input is IEntity entity ) )
            {
                return false;
            }

            //
            // If the person was not specified in the parameters then use
            // the current person. If still not found then return not-followed
            // status.
            //
            if ( !( personObject is Person person ) )
            {
                person = GetCurrentPerson( context );

                if ( person == null )
                {
                    return false;
                }
            }

            using ( var rockContext = new RockContext() ) // Can't use LavaHelper.GetRockContextFromLavaContext( context) since it's wrapped in a using
            {
                int followingEntityTypeId = entity.TypeId;
                var followed = new FollowingService( rockContext ).Queryable()
                    .Where( f => f.EntityTypeId == followingEntityTypeId && f.EntityId == entity.Id )
                    .Where( f => f.PersonAlias.PersonId == person.Id )
                    .Any();

                return followed;
            }
        }

        /// <summary>
        /// Translates a cached object into a fully database-backed entity object.
        /// </summary>
        /// <param name="context">The context.</param>
        /// <param name="input">The input cached object to be translated.</param>
        /// <returns>An <see cref="IEntity"/> object or the original <paramref name="input"/>.</returns>
        public static object EntityFromCachedObject( ILavaRenderContext context, object input )
        {
            //
            // Ensure the input is a cached object.
            //
            if ( input == null || !( input is IEntityCache cache ) )
            {
                return input;
            }

            //
            // Ensure the cache object actually inherits from EntityCache.
            //
            var entityCacheType = typeof( EntityCache<,> );
            if ( !cache.GetType().IsDescendentOf( entityCacheType ) )
            {
                return input;
            }

            var entityType = cache.GetType().GetGenericArgumentsOfBaseType( entityCacheType )[1];

            return Rock.Reflection.GetIEntityForEntityType( entityType, cache.Id );
        }

        /// <summary>
        /// Gets the current person.
        /// </summary>
        /// <param name="context">The context.</param>
        /// <returns></returns>
        private static Person GetCurrentPerson( ILavaRenderContext context )
        {
            // First check for a person override value included in lava context
            var currentPerson = context.GetMergeField( "CurrentPerson", null ) as Person;

            if ( currentPerson == null )
            {
                var httpContext = System.Web.HttpContext.Current;
                if ( httpContext != null && httpContext.Items.Contains( "CurrentPerson" ) )
                {
                    currentPerson = httpContext.Items["CurrentPerson"] as Person;
                }
            }

            return currentPerson;
        }

        /// <summary>
        /// Converts a string or byte array into a Base64 encoded string.
        /// </summary>
        /// <param name="input">The string or byte array to be converted.</param>
        /// <example><![CDATA[
        /// {{ 'hello' | ToBase64 }}
        /// ]]></example>
        public static string Base64( object input )
        {
            if ( input is ICollection<byte> )
            {
                return Convert.ToBase64String( ( input as ICollection<byte> ).ToArray() );
            }
            else
            {
                return Convert.ToBase64String( System.Text.Encoding.UTF8.GetBytes( input.ToString() ) );
            }
        }

        /// <summary>
        /// Base64 encodes a binary file
        /// </summary>
        /// <param name="context">The context.</param>
        /// <param name="input">The input.</param>
        /// <param name="resizeSettings">The resize settings.</param>
        /// <returns></returns>
        public static string Base64Encode( ILavaRenderContext context, object input, string resizeSettings = null )
        {
            BinaryFile binaryFile = null;

            if ( input is int )
            {
                binaryFile = new BinaryFileService( LavaHelper.GetRockContextFromLavaContext( context) ).Get( ( int ) input );
            }
            else if ( input is BinaryFile )
            {
                binaryFile = ( BinaryFile ) input;
            }

            if ( binaryFile != null )
            {
                using ( var stream = GetResized( resizeSettings, binaryFile.ContentStream ) )
                {
                    byte[] imageBytes = stream.ReadBytesToEnd();
                    return Convert.ToBase64String( imageBytes );
                }
            }

            return string.Empty;
        }

        private static Stream GetResized( string resizeSettings, Stream fileContent )
        {
            try
            {
                if ( resizeSettings.IsNullOrWhiteSpace() )
                {
                    return fileContent;
                }

                ResizeSettings settings = new ResizeSettings( HttpUtility.ParseQueryString( resizeSettings ) );
                MemoryStream resizedStream = new MemoryStream();

                ImageBuilder.Current.Build( fileContent, resizedStream, settings );
                return resizedStream;
            }
            catch
            {
                // if resize failed, just return original content
                return fileContent;
            }
        }

        #endregion Object Filters

        #region Color Filters

        /// <summary>
        /// Lightens the color by the specified percentage amount.
        /// </summary>
        /// <param name="input">The input color.</param>
        /// <param name="amount">The percentage to change.</param>
        /// <returns></returns>
        public static string Lighten( string input, string amount )
        {
            var color = new RockColor( input );
            color.Lighten( CleanColorAmount( amount ) );

            return GetColorString( color, input );
        }

        /// <summary>
        /// Darkens the color by the provided percentage amount.
        /// </summary>
        /// <param name="input">The input.</param>
        /// <param name="amount">The amount.</param>
        /// <returns></returns>
        public static string Darken( string input, string amount )
        {
            var color = new RockColor( input );
            color.Darken( CleanColorAmount( amount ) );

            return GetColorString( color, input );
        }

        /// <summary>
        /// Saturates the color by the provided percentage amount.
        /// </summary>
        /// <param name="input">The input.</param>
        /// <param name="amount">The amount.</param>
        /// <returns></returns>
        public static string Saturate( string input, string amount )
        {
            var color = new RockColor( input );
            color.Saturate( CleanColorAmount( amount ) );

            // return the color in a format that matched the input
            if ( input.StartsWith( "#" ) )
            {
                return color.ToHex();
            }

            return color.ToRGBA();
        }

        /// <summary>
        /// Desaturates the color by the provided percentage amount.
        /// </summary>
        /// <param name="input">The input.</param>
        /// <param name="amount">The amount.</param>
        /// <returns></returns>
        public static string Desaturate( string input, string amount )
        {
            var color = new RockColor( input );
            color.Desaturate( CleanColorAmount( amount ) );

            return GetColorString( color, input );
        }

        /// <summary>
        /// Decreases the opacity level by the given percentage. This makes the color less transparent (opaque).
        /// </summary>
        /// <param name="input">The input.</param>
        /// <param name="amount">The amount.</param>
        /// <returns></returns>
        public static string FadeIn( string input, string amount )
        {
            var color = new RockColor( input );
            color.FadeIn( CleanColorAmount( amount ) );

            return GetColorString( color, input );
        }

        /// <summary>
        /// Increases the opacity level by the given percentage. This makes the color more transparent.
        /// </summary>
        /// <param name="input">The input.</param>
        /// <param name="amount">The amount.</param>
        /// <returns></returns>
        public static string FadeOut( string input, string amount )
        {
            var color = new RockColor( input );
            color.FadeOut( CleanColorAmount( amount ) );

            return GetColorString( color, input );
        }

        /// <summary>
        /// Adjusts the hue by the specificed percentage (10%) or degrees (10deg).
        /// </summary>
        /// <param name="input">The input.</param>
        /// <param name="amount">The amount.</param>
        /// <returns></returns>
        public static string AdjustHue( string input, string amount )
        {
            amount = amount.Trim();

            // Adjust by percent
            if ( amount.EndsWith( "%" ) )
            {
                var color = new RockColor( input );
                color.AdjustHueByPercent( CleanColorAmount( amount ) );

                return GetColorString( color, input );
            }

            // Adjust by degrees
            if ( amount.EndsWith( "deg" ) )
            {
                var color = new RockColor( input );
                color.AdjustHueByDegrees( CleanColorAmount( amount, "deg" ) );

                return GetColorString( color, input );
            }

            // They didn't provide a valid amount so give back the original color
            return input;

        }

        /// <summary>
        /// Tints (adds white) the specified color by the specified amount.
        /// </summary>
        /// <param name="input">The input.</param>
        /// <param name="amount">The amount.</param>
        /// <returns></returns>
        public static string Tint( string input, string amount )
        {
            var color = new RockColor( input );
            color.Tint( CleanColorAmount( amount ) );

            return GetColorString( color, input );
        }

        /// <summary>
        /// Shades (adds black) the specified color by the specified amount.
        /// </summary>
        /// <param name="input">The input.</param>
        /// <param name="amount">The amount.</param>
        /// <returns></returns>
        public static string Shade( string input, string amount )
        {
            var color = new RockColor( input );
            color.Shade( CleanColorAmount( amount ) );

            return GetColorString( color, input );
        }

        /// <summary>
        /// Mixes the specified color with the input color with the given amount.
        /// </summary>
        /// <param name="input">The input.</param>
        /// <param name="mixColorInput">The mix color input.</param>
        /// <param name="amount">The amount.</param>
        /// <returns></returns>
        public static string Mix( string input, string mixColorInput, string amount )
        {
            var color = new RockColor( input );
            var mixColor = new RockColor( mixColorInput );

            color.Mix( mixColor, CleanColorAmount( amount ) );

            return GetColorString( color, input );
        }

        /// <summary>
        /// Returns the color in greyscale.
        /// </summary>
        /// <param name="input">The input.</param>
        /// <returns></returns>
        public static string Grayscale( string input )
        {
            var color = new RockColor( input );
            color.Grayscale();

            return GetColorString( color, input );
        }

        /// <summary>
        /// Returns the amount string as a proper int for the color functions.
        /// </summary>
        /// <param name="amount">The amount.</param>
        /// <param name="unit">The unit.</param>
        /// <returns></returns>
        private static int CleanColorAmount( string amount, string unit = "%" )
        {
            amount = amount.Replace( unit, "" ).Trim();

            var amountAsInt = amount.AsIntegerOrNull();

            if ( !amountAsInt.HasValue )
            {
                return 0;
            }

            return amountAsInt.Value;
        }

        /// <summary>
        /// Determines the proper return value of the color.
        /// </summary>
        /// <param name="color">The color.</param>
        /// <param name="input">The input.</param>
        /// <returns></returns>
        private static string GetColorString( RockColor color, string input )
        {
            if ( color.Alpha != 1 )
            {
                return color.ToRGBA();
            }

            if ( input.StartsWith( "#" ) )
            {
                return color.ToHex();
            }

            return color.ToRGBA();
        }

        #endregion Color Filters

        /// <summary>
        /// Get the page route for the specified page Id or Guid.
        /// </summary>
        /// <param name="input">The page (and optional route) we are interested in.</param>
        /// <param name="parameters">Any parameters that should be included in the route URL.</param>
        /// <example><![CDATA[
        /// {{ 12 | PageRoute }}
        /// {{ '12' | PageRoute:'PersonID=10^GroupId=20' }}
        /// {{ 'Global' | Attribute:'PageAttrib','RawValue' | Pageroute:'PersonId=10' }}
        /// ]]></example>
        public static string PageRoute( object input, object parameters = null )
        {
            int pageId = 0;
            int routeId = 0;
            var parms = new Dictionary<string, string>();

            if ( input is int )
            {
                //
                // We were given a simple page Id number.
                //
                pageId = (int)input;
            }
            else
            {
                //
                // We have a string, it could be a page Id number as a string or a "Guid[,Guid]"
                // style page reference.
                //
                var pageString = input.ToString();

                if ( pageString.Contains( "," ) )
                {
                    //
                    // "Guid,Guid" style page reference.
                    //
                    var segments = pageString.Split( ',' );

                    var page = Rock.Web.Cache.PageCache.Get( segments[0].AsGuid() );

                    if ( page == null )
                    {
                        throw new Exception( "Page not found." );
                    }

                    pageId = page.Id;

                    var routeGuid = segments[1].AsGuid();
                    var route = page.PageRoutes.Where( r => r.Guid == routeGuid ).FirstOrDefault();

                    if ( route != null )
                    {
                        routeId = route.Id;
                    }
                }
                else
                {
                    //
                    // "Guid" or "int" style page reference.
                    //
                    var pageGuid = pageString.AsGuidOrNull();

                    if ( pageGuid.HasValue )
                    {
                        var page = Rock.Web.Cache.PageCache.Get( pageGuid.Value );

                        if ( page == null )
                        {
                            throw new Exception( "Page not found." );
                        }

                        pageId = page.Id;
                    }
                    else
                    {
                        pageId = pageString.AsInteger();
                    }
                }
            }

            //
            // Parse the parameters. They will either be a "key=value^key2=value2" style string
            // or a dictionary collection of key value pairs.
            //
            if ( parameters is string && !string.IsNullOrEmpty( (string)parameters ) )
            {
                var segments = parameters.ToString().Split( '^' );

                foreach ( string segment in segments )
                {
                    var kv = segment.Split( '=' );

                    if ( kv.Length == 2 )
                    {
                        parms.Add( kv[0], kv[1] );
                    }
                    else
                    {
                        throw new Exception( "Invalid page parameter specified." );
                    }
                }
            }
            else if ( parameters is IDictionary )
            {
                foreach ( DictionaryEntry kvp in (IDictionary)parameters )
                {
                    parms.Add( kvp.Key.ToString(), kvp.Value.ToString() );
                }
            }

            var pageReference = new Rock.Web.PageReference( pageId, routeId, parms );

            return pageReference.BuildUrl();
        }

        #region POCOs
        /// <summary>
        /// POCO to translate an HTTP cookie in to a Liquidizable form
        /// </summary>
        public class HttpCookieDrop : RockDynamic
        {
            private readonly HttpCookie _cookie;

            /// <summary>
            /// Gets the name.
            /// </summary>
            /// <value>
            /// The name.
            /// </value>
            public string Name
            {
                get
                {
                    return _cookie.Name;
                }
            }

            /// <summary>
            /// Gets the path.
            /// </summary>
            /// <value>
            /// The path.
            /// </value>
            public string Path
            {
                get
                {
                    return _cookie.Path;
                }
            }

            /// <summary>
            /// Gets a value indicating whether this <see cref="HttpCookieDrop"/> is secure.
            /// </summary>
            /// <value>
            ///   <c>true</c> if secure; otherwise, <c>false</c>.
            /// </value>
            public bool Secure
            {
                get
                {
                    return _cookie.Secure;
                }
            }

            /// <summary>
            /// Gets a value indicating whether this <see cref="HttpCookieDrop"/> is shareable.
            /// </summary>
            /// <value>
            ///   <c>true</c> if shareable; otherwise, <c>false</c>.
            /// </value>
            public bool Shareable
            {
                get
                {
                    return _cookie.Shareable;
                }
            }

            /// <summary>
            /// Gets the domain.
            /// </summary>
            /// <value>
            /// The domain.
            /// </value>
            public string Domain
            {
                get
                {
                    return _cookie.Domain;
                }
            }

            /// <summary>
            /// Gets the expire date/time.
            /// </summary>
            /// <value>
            /// The expires.
            /// </value>
            public DateTime Expires
            {
                get
                {
                    return _cookie.Expires;
                }
            }

            /// <summary>
            /// Gets the cookie's value.
            /// </summary>
            /// <value>
            /// The value.
            /// </value>
            public string Value
            {
                get
                {
                    return _cookie.Value;
                }
            }

            /// <summary>
            /// Gets the cookie's values.
            /// </summary>
            /// <value>
            /// The values.
            /// </value>
            public NameValueCollection Values
            {
                get
                {
                    return _cookie.Values;
                }
            }

            /// <summary>
            /// Initializes a new instance of the <see cref="HttpCookieDrop"/> class.
            /// </summary>
            /// <param name="cookie">The cookie.</param>
            public HttpCookieDrop( HttpCookie cookie )
            {
                _cookie = cookie;
            }
        }

        #endregion POCOs

        #region Private Methods

        /// <summary>
        /// Special use method to get the property value of some unknown object. Handles special
        /// cases like Liquid Drops and recursive property searches.
        /// </summary>
        /// <param name="obj">The object whose property value we want.</param>
        /// <param name="propertyPath">The path to the property.</param>
        /// <returns>The value at the given path or null.</returns>
        private static object GetPropertyPathValue( object obj, string propertyPath )
        {
            if ( string.IsNullOrWhiteSpace( propertyPath ) )
            {
                return obj;
            }

            var properties = propertyPath.Split( new char[] { '.' }, StringSplitOptions.RemoveEmptyEntries ).ToList();

            while ( properties.Any() && obj != null )
            {
                if ( obj is ILavaDataDictionary lavaDictionary )
                {
                    obj = lavaDictionary.GetValue( properties.First() );
                }
                else if ( obj is IDictionary dictionary )
                {
                    obj = dictionary[properties.First()];
                }
                else if ( obj is IDictionary<string, object> stringDictionary )
                {
                    obj = stringDictionary[properties.First()];
                }
                else
                {
                    var property = obj.GetType().GetProperty( properties.First() );
                    obj = property?.GetValue( obj );
                }

                properties.RemoveAt( 0 );
            }

            return obj;
        }

        #endregion Private Methods
    }
}<|MERGE_RESOLUTION|>--- conflicted
+++ resolved
@@ -4066,22 +4066,7 @@
 
                         isEntityCollection = true;
                     }
-<<<<<<< HEAD
                     else if ( firstItem is ExpandoObject )
-=======
-                }
-
-                if ( !isEntityCollection )
-                {
-                    // if the dataObject is neither a single IEntity or a list if IEntity, it is probably from a PersistedDataset
-                    resultDataObject = dataObject;
-
-                    // Note: Since a single ExpandoObject actually is an IEnumerable (of fields), we'll have to see if this is an IEnumerable of ExpandoObjects to see if we should treat it as a collection
-                    isCollection = resultDataObject is IEnumerable<ExpandoObject>;
-
-                    // if we are dealing with a persisted dataset, make a copy of the objects so we don't accidently modify the cached object
-                    if ( isCollection )
->>>>>>> ea5fbd7f
                     {
                         // If the dataObject is neither a single IEntity or a list if IEntity, it is probably from a PersistedDataset.
                         var expandoCollection = collection.Cast<ExpandoObject>();
