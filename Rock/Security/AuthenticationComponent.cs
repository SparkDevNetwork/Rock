--- conflicted
+++ resolved
@@ -101,12 +101,8 @@
         /// <param name="userName">Name of the user.</param>
         /// <param name="returnUrl">The return URL.</param>
         /// <returns></returns>
-<<<<<<< HEAD
-        public abstract Boolean Authenticate( HttpRequest request, out string userName, out string returnUrl );
+        public abstract bool Authenticate( HttpRequest request, out string userName, out string returnUrl );
 #endif
-=======
-        public abstract bool Authenticate( HttpRequest request, out string userName, out string returnUrl );
->>>>>>> 94d9687d
 
         /// <summary>
         /// Encodes the password.
@@ -130,12 +126,8 @@
         /// </summary>
         /// <param name="request">The request.</param>
         /// <returns></returns>
-<<<<<<< HEAD
-        public abstract Boolean IsReturningFromAuthentication( HttpRequest request );
+        public abstract bool IsReturningFromAuthentication( HttpRequest request );
 #endif
-=======
-        public abstract bool IsReturningFromAuthentication( HttpRequest request );
->>>>>>> 94d9687d
 
         /// <summary>
         /// Gets the URL of an image that should be displayed.
