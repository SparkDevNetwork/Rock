--- conflicted
+++ resolved
@@ -26,12 +26,6 @@
     /// </summary>
     [Serializable]
     [LavaType]
-<<<<<<< HEAD
-#if REVIEW_WEBFORMS
-    [DotLiquid.LiquidType]
-#endif
-=======
->>>>>>> 7705268f
     public class ConnectionStatusChangeReportData
     {
         /// <summary>
