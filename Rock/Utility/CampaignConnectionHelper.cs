--- conflicted
+++ resolved
@@ -262,17 +262,9 @@
             var personService = new PersonService( rockContext );
 
             var filteredPersonIds = new List<int>();
-<<<<<<< HEAD
+
             DataViewGetQueryArgs dataViewGetQueryArgs = new DataViewGetQueryArgs();
-            var personList = dataView.GetQuery( dataViewGetQueryArgs ).OfType<Rock.Model.Person>().AsNoTracking().ToList();
-            if ( !personList.Any() )
-            {
-                return filteredPersonIds;
-            }
-=======
-            var personQuery = dataView.GetQuery( null, rockContext, null, out errorMessages )
-                .OfType<Rock.Model.Person>();
->>>>>>> 10e52c7a
+            var personQuery = dataView.GetQuery( dataViewGetQueryArgs ).OfType<Rock.Model.Person>();
 
             if ( campaignConfiguration.FamilyLimits == FamilyLimits.HeadOfHouse )
             {
