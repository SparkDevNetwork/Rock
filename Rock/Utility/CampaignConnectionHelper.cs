﻿// <copyright>
// Copyright by the Spark Development Network
//
// Licensed under the Rock Community License (the "License");
// you may not use this file except in compliance with the License.
// You may obtain a copy of the License at
//
// http://www.rockrms.com/license
//
// Unless required by applicable law or agreed to in writing, software
// distributed under the License is distributed on an "AS IS" BASIS,
// WITHOUT WARRANTIES OR CONDITIONS OF ANY KIND, either express or implied.
// See the License for the specific language governing permissions and
// limitations under the License.
// </copyright>
//
using System;
using System.Collections.Generic;
using System.Data.Entity;
using System.Linq;

using Rock;
using Rock.Data;
using Rock.Model;
using Rock.SystemKey;
using Rock.Web.Cache;

namespace Rock.Utility
{
    /// <summary>
    /// Campaign Connection Helper
    /// </summary>
    public class CampaignConnectionHelper
    {
        /// <summary>
        /// creates or updates the entity set on the basis of campaign connection configuration, and returns the Id of the entitySetId
        /// </summary>
        /// <param name="campaignConfiguration">The campaign configuration.</param>
        /// <returns></returns>
        public static int GetEntitySet( CampaignItem campaignConfiguration )
        {
            var rockContext = new RockContext();

            var connectionOpportunityService = new ConnectionOpportunityService( rockContext );
            var connectionRequestService = new ConnectionRequestService( rockContext );
            var entitySetService = new Rock.Model.EntitySetService( rockContext );

            var connectionOpportunity = connectionOpportunityService.Get( campaignConfiguration.OpportunityGuid );

            // list of person on the basis of Dataview result and optout group.
            var filteredPersonIds = GetFilteredPersonIds( campaignConfiguration, rockContext );

            // get the last connection datetime.
            var lastConnectionDateTime = RockDateTime.Now.AddDays( -campaignConfiguration.DaysBetweenConnection );

            // if DaysBetweenConnection is 0 then check for connection request for any time period.
            if ( campaignConfiguration.DaysBetweenConnection == default( int ) )
            {
                lastConnectionDateTime = DateTime.MinValue;
            }

            // list of person that has active connection request OR has connection closed in the past number of days between connection.  
            var excludedPersonIds = connectionRequestService
                .Queryable()
                .Where( a =>
                        a.ConnectionOpportunityId == connectionOpportunity.Id && (
                        a.ConnectionState == ConnectionState.Active
                        || a.ConnectionState == ConnectionState.FutureFollowUp
                        || ( ( a.ConnectionState == ConnectionState.Connected || a.ConnectionState == ConnectionState.Inactive ) && a.ModifiedDateTime > lastConnectionDateTime ) ) )
                .Select( a => a.PersonAlias.PersonId )
                .ToList();

            // filtered list of person removing all the personIds found in excludedPersonIds List
            filteredPersonIds = filteredPersonIds.Where( a => !excludedPersonIds.Contains( a ) ).ToList();

            // get the ordered list of personIds based on the oldest previous connection request and connection opportunity
            /* 2020-05-06 MDP
             * If there are many filteredPersonIds, we'll get a SQL Exception, so let's get *all* the Connected connection Requests first,
             * and then use C# to filter.
             */

            var orderedLastCompletedRequestForPerson = connectionRequestService
                .Queryable()
                .Where( a => a.ConnectionOpportunityId == connectionOpportunity.Id
                            && a.ConnectionState == ConnectionState.Connected )
                .GroupBy( a => a.PersonAlias.PersonId )
                .Select( a => new
                {
                    PersonId = a.Key,
                    LastConnectionDateTime = a.OrderByDescending( b => b.ModifiedDateTime ).Select( b => b.ModifiedDateTime ).FirstOrDefault()
                } )
                .OrderBy( a => a.LastConnectionDateTime )
                .Select( a => a.PersonId ).ToList();

            // Use C# to filter persons so we can avoid a SQL Exception 
            orderedLastCompletedRequestForPerson = orderedLastCompletedRequestForPerson.Where( a => filteredPersonIds.Contains( a ) ).ToList();

            var random = new Random();

            //// get the final ordered list of personIds based on the oldest previous connection request and
            //// connection opportunity otherwise order randomly for the person who don't have any previous connection request.
            var orderedPersonIds = filteredPersonIds
                .OrderBy( a =>
                {
                    var index = orderedLastCompletedRequestForPerson.IndexOf( a );
                    if ( index == -1 )
                    {
                        return random.Next( orderedLastCompletedRequestForPerson.Count, int.MaxValue );
                    }
                    else
                    {
                        return index;
                    }
                } ).ToList();

            EntitySet entitySet = null;
            if ( campaignConfiguration.EntitySetId != default( int ) )
            {
                entitySet = entitySetService.Get( campaignConfiguration.EntitySetId );
            }

            List<Rock.Model.EntitySetItem> entitySetItems = new List<Rock.Model.EntitySetItem>();
            var personEntityTypeId = EntityTypeCache.Get<Rock.Model.Person>().Id;
            if ( entitySet == null || entitySet.EntityTypeId != personEntityTypeId )
            {
                entitySet = new Rock.Model.EntitySet();
                entitySet.EntityTypeId = personEntityTypeId;
                entitySet.ExpireDateTime = null;
                entitySetService.Add( entitySet );
            }
            else
            {
                var entitySetItemQry = new EntitySetItemService( rockContext )
                       .Queryable().AsNoTracking()
                       .Where( i => i.EntitySetId == entitySet.Id );
                rockContext.BulkDelete( entitySetItemQry );
            }

            // Update the EntitySet name
            entitySet.Name = campaignConfiguration.Name;

            var orderIndex = 0;
            foreach ( var personId in orderedPersonIds )
            {
                try
                {
                    var item = new Rock.Model.EntitySetItem();
                    item.Order = orderIndex++;
                    item.EntityId = personId;
                    entitySetItems.Add( item );
                }
                catch
                {
                    // ignore
                }
            }

            rockContext.SaveChanges();
            entitySetItems.ForEach( a =>
            {
                a.EntitySetId = entitySet.Id;
            } );

            rockContext.BulkInsert( entitySetItems );

            return entitySet.Id;
        }

        /// <summary>
        /// get the campaign connection configurations
        /// </summary>
        /// <param name="campaignGuid">The campaign identifier.</param>
        /// <returns></returns>
        public static CampaignItem GetCampaignConfiguration( Guid campaignGuid )
        {
            var campaignConnectionItems = Rock.Web.SystemSettings.GetValue( CampaignConnectionKey.CAMPAIGN_CONNECTION_CONFIGURATION ).FromJsonOrNull<List<CampaignItem>>() ?? new List<CampaignItem>();
            return campaignConnectionItems.FirstOrDefault( a => a.Guid == campaignGuid );
        }

        /// <summary>
        /// add or updates the campaign connection configuration
        /// </summary>
        /// <param name="campaignGuid">The campaign identifier.</param>
        /// <param name="campaignConfiguration">The campaign configuration.</param>
        /// <returns></returns>
        public static void AddOrUpdateCampaignConfiguration( Guid campaignGuid, CampaignItem campaignConfiguration )
        {
            var campaignConnectionItems = Rock.Web.SystemSettings.GetValue( CampaignConnectionKey.CAMPAIGN_CONNECTION_CONFIGURATION ).FromJsonOrNull<List<CampaignItem>>() ?? new List<CampaignItem>();

            var campaignConnectionItem = campaignConnectionItems.FirstOrDefault( a => a.Guid == campaignGuid );
            if ( campaignConnectionItem == null )
            {
                campaignConnectionItems.Add( campaignConfiguration );
            }
            else
            {
                // Remove the existing item and add the given one as new.
                campaignConnectionItems.Remove( campaignConnectionItem );
                campaignConnectionItems.Add( campaignConfiguration );
            }

            // Since this is saving the entire list of campaign configurations, they all must be included
            Rock.Web.SystemSettings.SetValue( Rock.SystemKey.CampaignConnectionKey.CAMPAIGN_CONNECTION_CONFIGURATION, campaignConnectionItems.ToJson() );
        }

        /// <summary>
        /// remove the campaign connection configuration
        /// </summary>
        /// <param name="campaignGuid">The campaign identifier.</param>
        /// <returns></returns>
        public static void RemoveCampaignConfiguration( Guid campaignGuid )
        {
            var campaignConnectionItems = Rock.Web.SystemSettings.GetValue( CampaignConnectionKey.CAMPAIGN_CONNECTION_CONFIGURATION ).FromJsonOrNull<List<CampaignItem>>() ?? new List<CampaignItem>();
            campaignConnectionItems.RemoveAll( a => a.Guid == campaignGuid );
            Rock.Web.SystemSettings.SetValue( CampaignConnectionKey.CAMPAIGN_CONNECTION_CONFIGURATION, campaignConnectionItems.ToJson() );
        }

        /// <summary>
        /// Gets the number of pending connection request based on existing request that don't have a connector plus the ones in the CampaignConnectionItem's EntitySet
        /// </summary>
        /// <param name="campaignConnectionItem">The campaign connection item.</param>
        /// <param name="connectorPerson">The connector person.</param>
        /// <returns></returns>
        public static int GetPendingConnectionCount( CampaignItem campaignConnectionItem, Person connectorPerson )
        {
            var rockContext = new RockContext();
            var entitySetService = new EntitySetService( rockContext );
            var entitySetId = GetEntitySet( campaignConnectionItem );

            var pendingPersonPrimaryCampusIdList = entitySetService.GetEntityQuery<Person>( entitySetId )
                .Select( a => new
                {
                    a.PrimaryCampusId
                } )
                .ToList();

            int pendingCount = 0;
            var connectorCampusIds = GetConnectorCampusIds( campaignConnectionItem, connectorPerson );
            foreach ( var pendingPerson in pendingPersonPrimaryCampusIdList )
            {
                int? entitySetPersonPrimaryCampusId = pendingPerson.PrimaryCampusId;

                if ( IsValidCampus( connectorCampusIds, entitySetPersonPrimaryCampusId ) )
                {
                    pendingCount++;
                }
            }

            pendingCount += CampaignConnectionHelper.GetConnectionRequestsWithoutConnectorQuery( rockContext, campaignConnectionItem, connectorPerson ).Count();
            return pendingCount;
        }

        /// <summary>
        /// Gets the filter person Ids based on dataview and optout group
        /// </summary>
        /// <param name="campaignConfiguration">The campaign configuration.</param>
        /// <param name="rockContext">The rock context.</param>
        /// <returns></returns>
        private static List<int> GetFilteredPersonIds( CampaignItem campaignConfiguration, RockContext rockContext )
        {
            var dataView = new DataViewService( rockContext ).Get( campaignConfiguration.DataViewGuid );
            var personService = new PersonService( rockContext );
            int recordStatusInactiveId = DefinedValueCache.Get( Rock.SystemGuid.DefinedValue.PERSON_RECORD_STATUS_INACTIVE.AsGuid() ).Id;
            var filteredPersonIds = new List<int>();
<<<<<<< HEAD

            var dataViewGetQueryArgs = new DataViewGetQueryArgs();
            var personQuery = dataView.GetQuery( dataViewGetQueryArgs ).OfType<Rock.Model.Person>();
=======
            var personQuery = dataView.GetQuery( null, rockContext, null, out errorMessages )
                .OfType<Rock.Model.Person>()
                .Where( a => a.RecordStatusValueId != recordStatusInactiveId );
>>>>>>> 30e73e50

            if ( campaignConfiguration.FamilyLimits == FamilyLimits.HeadOfHouse )
            {
                var familyMembersQuery = personQuery
                    .Where( a => a.PrimaryFamily != null )
                    .SelectMany( a => a.PrimaryFamily.Members )
                    .Distinct();

                //// Get all family group Id and all it's family member in dictionary.
                //// We will all the family members to both figure out if might be opted out
                //// and to figure out the head of household
                var familyWithMembers = familyMembersQuery.AsNoTracking()
                    .Select( a => new
                    {
                        a.GroupId,
                        a.PersonId,
                        PersonIsActive = a.Person.RecordStatusValueId != recordStatusInactiveId,
                        PersonIsDeceased = a.Person.IsDeceased,
                        GroupRoleOrder = a.GroupRole.Order,
                        PersonGender = a.Person.Gender
                    } )
                    .ToList()
                    .GroupBy( a => a.GroupId )
                    .ToDictionary( k => k.Key, v => v );

                if ( campaignConfiguration.OptOutGroupGuid.HasValue )
                {
                    var optOutGroup = new GroupService( rockContext ).Get( campaignConfiguration.OptOutGroupGuid.Value );
                    if ( optOutGroup != null )
                    {
                        var personIds = optOutGroup.ActiveMembers().Select( a => a.PersonId ).ToList();

                        // exclude families in which any member is part of optOut Group.
                        familyWithMembers = familyWithMembers.Where( a => !a.Value.Any( b => personIds.Contains( b.PersonId ) ) ).ToDictionary( a => a.Key, b => b.Value );
                    }
                }

                foreach ( var familyId in familyWithMembers.Keys )
                {
                    /* 2020-05-07 MDP
                     * It is possible that a person is the Head Of Household in more than one family. For example: 
                     * -- Alex is in Ted Decker family. Ted Decker is Head of Household
                     * -- Ted Decker is in Grandpa Decker family, and also the head of household for that one too

                     * We'll deal with that by putting a Distinct on the filteredPersonIds
                     */

                    // Get all the head of house personIds of leftout family.
                    var headOfHouse = familyWithMembers[familyId]
                          .Where( m => !m.PersonIsDeceased && m.PersonIsActive )
                          .OrderBy( m => m.GroupRoleOrder )
                          .ThenBy( m => m.PersonGender )
                          .Select( a => a.PersonId )
                          .FirstOrDefault();

                    if ( headOfHouse != default( int ) )
                    {
                        filteredPersonIds.Add( headOfHouse );
                    }
                }
            }
            else
            {
                var personIdList = personQuery.Select( a => a.Id ).ToList();
                if ( campaignConfiguration.OptOutGroupGuid.HasValue )
                {
                    var optOutGroup = new GroupService( rockContext ).Get( campaignConfiguration.OptOutGroupGuid.Value );
                    if ( optOutGroup != null )
                    {
                        var personIds = optOutGroup.ActiveMembers().Select( a => a.PersonId ).ToList();
                        personIdList = personIdList.Where( a => !personIds.Contains( a ) ).ToList();
                    }
                }

                filteredPersonIds = personIdList;
            }

            // just in case the same person is in multiple times (for example, head of household in multiple families), get just the distinct person ids
            filteredPersonIds = filteredPersonIds.Distinct().ToList();

            return filteredPersonIds;
        }

        /// <summary>
        /// A lock object that should be used when assigning Connection Requests from the entity set, to help prevent duplicates.
        /// </summary>
        private static object addConnectionRequestsLockObject = new object();

        /// <summary>
        /// Adds connection request(s) for the specified connectorPerson
        /// </summary>
        /// <param name="selectedCampaignItem">The selected campaign item.</param>
        /// <param name="connectorPerson">The connector person.</param>
        /// <param name="numberOfRequests">The number of requests.</param>
        /// <param name="numberOfRequestsRemaining">The number of requests remaining.</param>
        public static void AddConnectionRequestsForPerson( CampaignItem selectedCampaignItem, Person connectorPerson, int numberOfRequests, out int numberOfRequestsRemaining )
        {
            var rockContext = new RockContext();
            numberOfRequestsRemaining = numberOfRequests;

            /* To assign requests, do the following in this order
            - a) Get current connectionRequest records that don't have a connector and have a connection state of Active or a pastdue FutureFollowUp.
            - b) If that runs out, get persons from the EntitySet of the selectedCampaignConnectionItem
            - If there aren't enough from 'a' or 'b'
             */

            IQueryable<ConnectionRequest> connectionRequestsWithoutConnectorQuery = GetConnectionRequestsWithoutConnectorQuery( rockContext, selectedCampaignItem, connectorPerson );

            numberOfRequestsRemaining = numberOfRequests;
            var connectionRequestsWithoutConnectorList = connectionRequestsWithoutConnectorQuery
                .OrderBy( a => a.CreatedDateTime )
                .ToList();

            int connectorPersonAliasId = connectorPerson.PrimaryAliasId.Value;

            var connectionActivityTypeAssignedGuid = Rock.SystemGuid.ConnectionActivityType.ASSIGNED.AsGuid();
            int? assignedActivityId = new ConnectionActivityTypeService( rockContext ).GetId( connectionActivityTypeAssignedGuid );
            var connectionRequestActivityService = new ConnectionRequestActivityService( rockContext );

            foreach ( var connectionRequest in connectionRequestsWithoutConnectorList )
            {
                connectionRequest.ConnectorPersonAliasId = connectorPersonAliasId;
                if ( selectedCampaignItem.RequestCommentsLavaTemplate.IsNotNullOrWhiteSpace() && connectionRequest.Comments.IsNullOrWhiteSpace() )
                {
                    var mergeFields = new Dictionary<string, object>();
                    mergeFields.Add( "Person", connectionRequest.PersonAlias.Person );
                    mergeFields.Add( "Family", connectionRequest.PersonAlias.Person.GetFamily() );
                    connectionRequest.Comments = selectedCampaignItem.RequestCommentsLavaTemplate.ResolveMergeFields( mergeFields );
                }

                /*
                    4/1/2020 - NA 

                    You cannot attached the connectorPerson.PrimaryAlias to the connectionRequest.ConnectorPersonAlias
                    because they are tracked by two different contexts.  Therefore this will not work:
                    connectionRequest.ConnectorPersonAlias = connectorPerson.PrimaryAlias;
                */

                if ( assignedActivityId.HasValue )
                {
                    var connectionRequestActivity = new ConnectionRequestActivity();
                    connectionRequestActivity.ConnectionRequestId = connectionRequest.Id;
                    connectionRequestActivity.ConnectionOpportunityId = connectionRequest.ConnectionOpportunityId;
                    connectionRequestActivity.ConnectionActivityTypeId = assignedActivityId.Value;
                    connectionRequestActivity.ConnectorPersonAliasId = connectorPersonAliasId;
                    connectionRequestActivityService.Add( connectionRequestActivity );
                }

                numberOfRequestsRemaining--;
                if ( numberOfRequestsRemaining <= 0 )
                {
                    break;
                }
            }

            rockContext.SaveChanges();

            if ( numberOfRequestsRemaining == 0 )
            {
                // we were able to assign enough from connectionRequestsWithoutConnectorList, so save those changes and return
                return;
            }

            lock ( addConnectionRequestsLockObject )
            {
                AssignConnectionRequestsFromEntitySet( rockContext, selectedCampaignItem, ref numberOfRequestsRemaining, connectorPerson );
                rockContext.SaveChanges();
            }
        }

        /// <summary>
        /// Gets any (active or past due FutureFollowUp) connection requests that don't have a connector
        /// </summary>
        /// <param name="rockContext">The rock context.</param>
        /// <param name="selectedCampaignItem">The selected campaign item.</param>
        /// <param name="connectorPerson">The connector person.</param>
        /// <returns></returns>
        public static IQueryable<ConnectionRequest> GetConnectionRequestsWithoutConnectorQuery( RockContext rockContext, CampaignItem selectedCampaignItem, Person connectorPerson )
        {
            var connectionRequestService = new ConnectionRequestService( rockContext );
            var currentDate = RockDateTime.Today;

            var connectorCampusIds = GetConnectorCampusIds( selectedCampaignItem, connectorPerson );

            // first, get any (active or past due FutureFollowUp) connection requests that don't have a connector
            var connectionRequestsWithoutConnectorQuery = connectionRequestService.Queryable()
                .Where( a => a.ConnectionOpportunity.Guid == selectedCampaignItem.OpportunityGuid
                    && a.ConnectorPersonAliasId == null
                    && ( a.ConnectionState == ConnectionState.Active || ( a.ConnectionState == ConnectionState.FutureFollowUp && a.FollowupDate < currentDate ) ) )

                // only include pending connection requests that have a null campus, or the campus matches the connector's campus
                .Where( a => ( a.CampusId == null ) || connectorCampusIds.Any( connectorCampusId => connectorCampusId == null || a.CampusId.Value == connectorCampusId ) );

            return connectionRequestsWithoutConnectorQuery;
        }

        /// <summary>
        /// Gets the connector campus ids, if the connectorPerson is not a member of the connecter groups for the opportunity, this wil return an empty lkist
        /// </summary>
        /// <param name="selectedCampaignItem">The selected campaign item.</param>
        /// <param name="connectorPerson">The connector person.</param>
        /// <returns></returns>
        public static List<int?> GetConnectorCampusIds( CampaignItem selectedCampaignItem, Person connectorPerson )
        {
            if ( connectorPerson == null )
            {
                // if no connector person is specified, we can return list that just an "All" (null) campus
                var result = new List<int?>();
                result.Add( ( int? ) null );
                return result;
            }

            var rockContext = new RockContext();
            List<int?> connectorCampusIds;
            var opportunityService = new ConnectionOpportunityService( rockContext );

            IQueryable<ConnectionOpportunityConnectorGroup> opportunityConnecterGroupQuery = opportunityService.Queryable()
                .Where( a => a.IsActive && a.Guid == selectedCampaignItem.OpportunityGuid )
                .SelectMany( a => a.ConnectionOpportunityConnectorGroups );

            int connectorPersonId = connectorPerson.Id;

            // get the campusid of the connector's connector group) of this opportunity
            // If the person is a member in more than one of opportunity groups, get all the campus ids that the connector can work with
            connectorCampusIds = opportunityConnecterGroupQuery.Where( a => a.ConnectorGroup.Members.Any( m => m.GroupMemberStatus == GroupMemberStatus.Active && m.PersonId == connectorPersonId ) ).Select( a => a.CampusId ).Distinct().ToList();

            // NOTE: if connectorPerson isn't in a ConnectionOpportunityConnectorGroup, there will be no campus ids. The AddCampaignRequests block shouldn't of let them request connections for this campaign
            return connectorCampusIds;
        }

        /// <summary>
        /// Assigns the connection requests from the SelectedCampaign's entity set.
        /// </summary>
        /// <param name="rockContext">The rock context.</param>
        /// <param name="selectedCampaignItem">The selected campaign item.</param>
        /// <param name="numberOfRequestsRemaining">The number of requests remaining.</param>
        /// <param name="connectorPerson">The connector person.</param>
        private static void AssignConnectionRequestsFromEntitySet( RockContext rockContext, CampaignItem selectedCampaignItem, ref int numberOfRequestsRemaining, Person connectorPerson )
        {
            var opportunityService = new ConnectionOpportunityService( rockContext );
            ConnectionOpportunity opportunity = opportunityService.Get( selectedCampaignItem.OpportunityGuid );
            if ( opportunity == null || !opportunity.IsActive )
            {
                return;
            }

            int? defaultStatusId = opportunity.ConnectionType.ConnectionStatuses
                    .Where( s => s.IsDefault )
                    .Select( s => ( int? ) s.Id )
                    .FirstOrDefault();

            // If opportunity doesn't have a default status, something is wrong
            if ( defaultStatusId == null )
            {
                return;
            }

            var connectorCampusIds = GetConnectorCampusIds( selectedCampaignItem, connectorPerson );

            var connectionRequestService = new ConnectionRequestService( rockContext );
            var connectionRequestActivityService = new ConnectionRequestActivityService( rockContext );

            // get previous connections for the connector that have the same campus of the connector, or if the person's campus or connector person's campus is null
            var previousConnectedPersonIdsForCurrentPerson = connectionRequestService.Queryable()
                .Where( a => a.ConnectionOpportunityId == opportunity.Id )
                .Where( a => a.ConnectorPersonAlias.PersonId == connectorPerson.Id )
                .Where( a => ( a.CampusId == null ) || connectorCampusIds.Any( connectorCampusId => connectorCampusId == null || a.CampusId.Value == connectorCampusId ) )
                .Select( a => a.PersonAlias.PersonId ).Distinct().ToList();

            var entitySetId = CampaignConnectionHelper.GetEntitySet( selectedCampaignItem );
            var entitySetItemService = new EntitySetItemService( rockContext );
            var entitySetItemList = entitySetItemService.Queryable().Where( a => a.EntitySetId == entitySetId ).OrderBy( a => a.Order ).Select( a => new
            {
                PersonId = a.EntityId,
                EntityItemOrder = a.Order
            } ).ToList();

            if ( selectedCampaignItem.PreferPreviousConnector )
            {
                // sort them by any where the current person was assigned to this person before
                entitySetItemList = entitySetItemList
                    .OrderBy( a => previousConnectedPersonIdsForCurrentPerson.Any( x => x == a.PersonId ) )
                    .ThenBy( a => a.EntityItemOrder ).ToList();
            }
            else
            {
                entitySetItemList = entitySetItemList.OrderBy( a => a.EntityItemOrder ).ToList();
            }

            var personService = new PersonService( rockContext );

            // get the last connection datetime.
            var lastConnectionDateTime = RockDateTime.Now.AddDays( -selectedCampaignItem.DaysBetweenConnection );

            // if DaysBetweenConnection is 0 then check for connection request for any time period.
            if ( selectedCampaignItem.DaysBetweenConnection == default( int ) )
            {
                lastConnectionDateTime = DateTime.MinValue;
            }

            foreach ( var entitySetItem in entitySetItemList )
            {
                var entitySetPerson = personService.Get( entitySetItem.PersonId );
                if ( entitySetPerson == null )
                {
                    continue;
                }

                var entitySetPersonPrimaryCampusId = entitySetPerson.PrimaryCampusId;

                bool validCampus = IsValidCampus( connectorCampusIds, entitySetPersonPrimaryCampusId );
                if ( !validCampus )
                {
                    continue;
                }

                // double check that they haven't already been added
                bool personAlreadyHasConnectionRequest = PersonAlreadyHasConnectionRequest( opportunity.Id, rockContext, lastConnectionDateTime, entitySetPerson.Id );

                if ( personAlreadyHasConnectionRequest )
                {
                    continue;
                }

                var connectionRequest = new ConnectionRequest();
                connectionRequest.ConnectionOpportunityId = opportunity.Id;

                /*
                    3/30/2020 - NA 

                    When setting the connection request's Requester, we have to use the PrimaryAlias
                    to set the connectionRequest.PersonAlias property because the ConnectionRequestChangeTransaction
                    https://github.com/SparkabilityGroup/Rock/blob/a556a9285b7fdfe5594441286242f4feaa5847f2/Rock/Transactions/ConnectionRequestChangeTransaction.cs#L123
                    (which handles triggered workflows) expects it.  Also, it needs to be tracked by
                    the current rockContext... hence the change from GetAsNoTracking() to just Get() above:
                    var entitySetPerson = personService.Get( entitySetItem.PersonId );

                    In other words, this will not work correctly:
                    connectionRequest.PersonAliasId = entitySetPerson.PrimaryAliasId.Value;

                    Reason: This plug-in cannot change Rock core assembly code.
                */

                connectionRequest.PersonAlias = entitySetPerson.PrimaryAlias;
                connectionRequest.ConnectionState = ConnectionState.Active;
                connectionRequest.ConnectorPersonAliasId = connectorPerson.PrimaryAliasId;
                connectionRequest.CampusId = entitySetPersonPrimaryCampusId;
                connectionRequest.ConnectionStatusId = defaultStatusId.Value;

                if ( selectedCampaignItem.RequestCommentsLavaTemplate.IsNotNullOrWhiteSpace() )
                {
                    var mergeFields = new Dictionary<string, object>();
                    mergeFields.Add( "Person", entitySetPerson );
                    mergeFields.Add( "Family", entitySetPerson.GetFamily() );
                    connectionRequest.Comments = selectedCampaignItem.RequestCommentsLavaTemplate.ResolveMergeFields( mergeFields );
                }

                connectionRequestService.Add( connectionRequest );

                var connectionActivityTypeAssignedGuid = Rock.SystemGuid.ConnectionActivityType.ASSIGNED.AsGuid();
                int? assignedActivityId = new ConnectionActivityTypeService( rockContext ).GetId( connectionActivityTypeAssignedGuid );
                if ( assignedActivityId.HasValue )
                {
                    var connectionRequestActivity = new ConnectionRequestActivity();
                    connectionRequestActivity.ConnectionRequest = connectionRequest;
                    connectionRequestActivity.ConnectionOpportunityId = connectionRequest.ConnectionOpportunityId;
                    connectionRequestActivity.ConnectionActivityTypeId = assignedActivityId.Value;
                    connectionRequestActivity.ConnectorPersonAliasId = connectorPerson.PrimaryAliasId;
                    connectionRequestActivityService.Add( connectionRequestActivity );
                }

                numberOfRequestsRemaining--;
                if ( numberOfRequestsRemaining <= 0 )
                {
                    break;
                }
            }
        }

        /// <summary>
        /// Returns true if the person already has connection request.
        /// </summary>
        /// <param name="connectionOpportunityId">The connection opportunity identifier.</param>
        /// <param name="rockContext">The rock context.</param>
        /// <param name="lastConnectionDateTime">The last connection date time.</param>
        /// <param name="personId">The person identifier.</param>
        /// <returns></returns>
        internal static bool PersonAlreadyHasConnectionRequest( int connectionOpportunityId, RockContext rockContext, DateTime lastConnectionDateTime, int personId )
        {
            return new ConnectionRequestService( rockContext )
                .Queryable()
                .Where( a => a.PersonAlias.PersonId == personId && a.ConnectionOpportunityId == connectionOpportunityId
                    && ( a.ConnectionState == ConnectionState.Active
                            || a.ConnectionState == ConnectionState.FutureFollowUp
                            || ( ( a.ConnectionState == ConnectionState.Connected || a.ConnectionState == ConnectionState.Inactive ) && a.ModifiedDateTime > lastConnectionDateTime ) ) )
                .Any();
        }

        /// <summary>
        /// Determines whether [is valid campus] [the specified connector campus ids].
        /// </summary>
        /// <param name="connectorCampusIds">The connector campus ids.</param>
        /// <param name="requestPrimaryCampusId">The request primary campus identifier.</param>
        /// <returns>
        ///   <c>true</c> if [is valid campus] [the specified connector campus ids]; otherwise, <c>false</c>.
        /// </returns>
        private static bool IsValidCampus( List<int?> connectorCampusIds, int? requestPrimaryCampusId )
        {
            // only assign the connection if the person doesn't have campus,
            // or the if the connector is in a connector group that doesn't have a campus,
            // or if the person's campus is one of the campusIds of the connector's connect groups
            return requestPrimaryCampusId == null || connectorCampusIds.Any( connectorCampusId => connectorCampusId == null || connectorCampusId.Value == requestPrimaryCampusId.Value );
        }
    }
}<|MERGE_RESOLUTION|>--- conflicted
+++ resolved
@@ -262,15 +262,9 @@
             var personService = new PersonService( rockContext );
             int recordStatusInactiveId = DefinedValueCache.Get( Rock.SystemGuid.DefinedValue.PERSON_RECORD_STATUS_INACTIVE.AsGuid() ).Id;
             var filteredPersonIds = new List<int>();
-<<<<<<< HEAD
 
             var dataViewGetQueryArgs = new DataViewGetQueryArgs();
-            var personQuery = dataView.GetQuery( dataViewGetQueryArgs ).OfType<Rock.Model.Person>();
-=======
-            var personQuery = dataView.GetQuery( null, rockContext, null, out errorMessages )
-                .OfType<Rock.Model.Person>()
-                .Where( a => a.RecordStatusValueId != recordStatusInactiveId );
->>>>>>> 30e73e50
+            var personQuery = dataView.GetQuery( dataViewGetQueryArgs ).OfType<Rock.Model.Person>().Where( a => a.RecordStatusValueId != recordStatusInactiveId );
 
             if ( campaignConfiguration.FamilyLimits == FamilyLimits.HeadOfHouse )
             {
