﻿// <copyright>
// Copyright by the Spark Development Network
//
// Licensed under the Rock Community License (the "License");
// you may not use this file except in compliance with the License.
// You may obtain a copy of the License at
//
// http://www.rockrms.com/license
//
// Unless required by applicable law or agreed to in writing, software
// distributed under the License is distributed on an "AS IS" BASIS,
// WITHOUT WARRANTIES OR CONDITIONS OF ANY KIND, either express or implied.
// See the License for the specific language governing permissions and
// limitations under the License.
// </copyright>
//
using System;
using System.Collections.Concurrent;
using System.Collections.Generic;
using System.ComponentModel;
using System.ComponentModel.DataAnnotations.Schema;
using System.Data.Entity;
using System.IO;
using System.Linq;
using System.Reflection;

using Rock.Data;
using Rock.Utility.ExtensionMethods;
using Rock.Web.Cache;

#if REVIEW_NET5_0_OR_GREATER
using EFDbContext = Microsoft.EntityFrameworkCore.DbContext;
#else
using EFDbContext = System.Data.Entity.DbContext;
#endif

namespace Rock
{
    /// <summary>
    /// Static helper methods for using Reflection
    /// </summary>
    public static class Reflection
    {
        /// <summary>
        /// Gets the namespaces that start with the given root.
        /// </summary>
        /// <param name="assembly">The assembly.</param>
        /// <param name="rootNamespace">The root namespace.</param>
        /// <returns></returns>
        public static IEnumerable<string> GetNamespacesThatStartWith( Assembly assembly, string rootNamespace )
        {
            return assembly.GetTypes()
                .Select( t => t.Namespace )
                .Where( ns => ns != null && ns.StartsWith( rootNamespace ) )
                .Distinct();
        }

        /// <summary>
        /// Finds the first matching type in Rock or any of the assemblies that reference Rock
        /// </summary>
        /// <param name="baseType">Type of the base.</param>
        /// <param name="typeName">Name of the type.</param>
        /// <returns></returns>
        public static Type FindType( Type baseType, string typeName )
        {
            return FindTypes( baseType, typeName ).Select( a => a.Value ).FirstOrDefault();
        }

        /// <summary>
        /// Finds the all the types that implement or inherit from the baseType. NOTE: It will only search the Rock.dll and also in assemblies that reference Rock.dll. The baseType
        /// will not be included in the result
        /// </summary>
        /// <param name="baseType">base type.</param>
        /// <param name="typeName">typeName can be specified to filter it to a specific type name</param>
        /// <returns></returns>
        public static SortedDictionary<string, Type> FindTypes( Type baseType, string typeName = null )
        {
            SortedDictionary<string, Type> types = new SortedDictionary<string, Type>();
            var assemblies = GetRockAndPluginAssemblies();

            foreach ( var assemblyEntry in assemblies )
            {
                var typeEntries = SearchAssembly( assemblyEntry, baseType );
                foreach ( KeyValuePair<string, Type> typeEntry in typeEntries )
                {
                    if ( string.IsNullOrWhiteSpace( typeName ) || typeEntry.Key == typeName )
                    {
                        types.TryAdd( typeEntry.Key, typeEntry.Value );
                    }
                }
            }

            return types;
        }

        /// <summary>
        /// Searches the assembly.
        /// </summary>
        /// <param name="assembly">The assembly.</param>
        /// <param name="baseType">Type of the base.</param>
        /// <returns></returns>
        public static Dictionary<string, Type> SearchAssembly( Assembly assembly, Type baseType )
        {
            Dictionary<string, Type> types = new Dictionary<string, Type>();

            try
            {
                foreach ( Type type in assembly.GetTypesSafe() )
                {
                    if ( !type.IsAbstract )
                    {
                        if ( baseType.IsInterface )
                        {
                            foreach ( Type typeInterface in type.GetInterfaces() )
                            {
                                if ( typeInterface == baseType )
                                {
                                    types.Add( type.FullName, type );
                                    break;
                                }
                            }
                        }
                        else
                        {
                            Type parentType = type.BaseType;
                            while ( parentType != null )
                            {
                                if ( parentType == baseType )
                                {
                                    types.Add( type.FullName, type );
                                    break;
                                }
                                else if ( baseType.IsGenericType && parentType.IsGenericType && parentType.GetGenericTypeDefinition() == baseType )
                                {
                                    types.Add( type.FullName, type );
                                    break;
                                }
                                parentType = parentType.BaseType;
                            }
                        }
                    }
                }
            }
            catch ( ReflectionTypeLoadException )
            {
                // Just continue on
            }

            return types;
        }

        /// <summary>
        /// Returns the DisplayName Attribute value for a given type
        /// </summary>
        /// <param name="type"></param>
        /// <returns></returns>
        public static string GetDisplayName( Type type )
        {
            return type?.GetCustomAttribute<DisplayNameAttribute>( true )?.DisplayName;
        }

        /// <summary>
        /// Returns the Category Attribute value for a given type
        /// </summary>
        /// <param name="type"></param>
        /// <returns></returns>
        public static string GetCategory( Type type )
        {
            return type?.GetCustomAttribute<CategoryAttribute>( true )?.Category;
        }

        /// <summary>
        /// Returns the Description Attribute value for a given type
        /// </summary>
        /// <param name="type"></param>
        /// <returns></returns>
        public static string GetDescription( Type type )
        {
            return type?.GetCustomAttribute<DescriptionAttribute>( true )?.Description;
        }

        /// <summary>
        /// Gets the <see cref="DescriptionAttribute" /> value of first matching string const property with the specified value.
        /// For example:
        /// <code>
        /// GetDescriptionOfStringConstant( typeof(RelatedEntityPurposeKey), RelatedEntityPurposeKey.FinancialAccountGivingAlert)</code> would return "Giving Alerts"
        /// </summary>
        /// <param name="type">The type.</param>
        /// <param name="constantValue">The constant value.</param>
        /// <returns>System.String.</returns>
        public static string GetDescriptionOfStringConstant( Type type, string constantValue )
        {
            var fieldInfo = type.GetFields().Where( a => a.IsLiteral && ( string ) a.GetValue( null ) == constantValue ).FirstOrDefault();
            return fieldInfo?.GetCustomAttribute<DescriptionAttribute>()?.Description;
        }

        /// <summary>
        /// Gets the appropriate DbContext Type based on the entity type
        /// </summary>
        /// <param name="entityType">Type of the Entity.</param>
<<<<<<< HEAD
        /// <returns></returns>
        public static EFDbContext GetDbContextForEntityType( Type entityType )
=======
        /// <returns>A <see cref="Type"/> object.</returns>
        public static Type GetDbContextTypeForEntityType( Type entityType )
>>>>>>> c8e5dbba
        {
            Type contextType = typeof( Rock.Data.RockContext );
            if ( entityType.Assembly != contextType.Assembly )
            {
                var contextTypeLookup = Reflection.SearchAssembly( entityType.Assembly, typeof( EFDbContext ) );

                if ( contextTypeLookup.Any() )
                {
                    contextType = contextTypeLookup.First().Value;
                }
            }

            return contextType;
        }

        /// <summary>
        /// Gets the appropriate DbContext based on the entity type
        /// </summary>
        /// <param name="entityType">Type of the Entity.</param>
        /// <returns></returns>
        public static System.Data.Entity.DbContext GetDbContextForEntityType( Type entityType )
        {
            Type contextType = GetDbContextTypeForEntityType( entityType );

            if ( contextType == typeof( Rock.Data.RockContext ) )
            {
                return new Rock.Data.RockContext();
            }
            else
            {
                EFDbContext dbContext = Activator.CreateInstance( contextType ) as EFDbContext;
                return dbContext;
            }
        }

        /// <summary>
        /// Gets the <see cref="IEntity"/> that corresponds to the entity type and
        /// identifier key specified.
        /// </summary>
        /// <param name="entityType">Type of the entity.</param>
        /// <param name="key">The key that identifies the entity.</param>
        /// <returns>An instance of the entity or null if not found.</returns>
        public static Rock.Data.IEntity GetIEntityForEntityType( Type entityType, string key )
        {
            var dbContext = Reflection.GetDbContextForEntityType( entityType );
            Rock.Data.IService serviceInstance = Reflection.GetServiceForEntityType( entityType, dbContext );
            if ( serviceInstance != null )
            {
                System.Reflection.MethodInfo getMethod = serviceInstance.GetType().GetMethod( "Get", new Type[] { typeof( string ), typeof( bool ) } );
                return getMethod.Invoke( serviceInstance, new object[] { key, true } ) as Rock.Data.IEntity;
            }

            return null;
        }

        /// <summary>
        /// Gets the <see cref="IEntity"/> that corresponds to the entity type and
        /// identifier key specified.
        /// </summary>
        /// <param name="entityType">Type of the entity.</param>
        /// <param name="key">The key that identifies the entity.</param>
        /// <param name="dbContext">The database context to use when accessing the database.</param>
        /// <returns>An instance of the entity or null if not found.</returns>
        public static Rock.Data.IEntity GetIEntityForEntityType( Type entityType, string key, Data.DbContext dbContext = null )
        {
            Rock.Data.IService serviceInstance = Reflection.GetServiceForEntityType( entityType, dbContext );

            if ( serviceInstance != null )
            {
                System.Reflection.MethodInfo getMethod = serviceInstance.GetType().GetMethod( "Get", new Type[] { typeof( string ), typeof( bool ) } );
                return getMethod.Invoke( serviceInstance, new object[] { key, true } ) as Rock.Data.IEntity;
            }

            return null;
        }

        /// <summary>
        /// Gets the <see cref="IEntity"/> that corresponds to the entity type and
        /// identifier specified.
        /// </summary>
        /// <param name="entityType">Type of the entity.</param>
        /// <param name="id">The identifier.</param>
        /// <returns></returns>
        public static Rock.Data.IEntity GetIEntityForEntityType( Type entityType, int id )
        {
            var dbContext = Reflection.GetDbContextForEntityType( entityType );
            Rock.Data.IService serviceInstance = Reflection.GetServiceForEntityType( entityType, dbContext );
            if ( serviceInstance != null )
            {
                System.Reflection.MethodInfo getMethod = serviceInstance.GetType().GetMethod( "Get", new Type[] { typeof( int ) } );
                return getMethod.Invoke( serviceInstance, new object[] { id } ) as Rock.Data.IEntity;
            }

            return null;
        }

        /// <summary>
        /// Gets the <see cref="IEntity"/> that corresponds to the entity type and
        /// unique identifier specified.
        /// </summary>
        /// <param name="entityType">Type of the entity.</param>
        /// <param name="guid">The unique identifier.</param>
        /// <returns></returns>
        public static Rock.Data.IEntity GetIEntityForEntityType( Type entityType, Guid guid )
        {
            var dbContext = Reflection.GetDbContextForEntityType( entityType );
            Rock.Data.IService serviceInstance = Reflection.GetServiceForEntityType( entityType, dbContext );
            if ( serviceInstance != null )
            {
                System.Reflection.MethodInfo getMethod = serviceInstance.GetType().GetMethod( "Get", new Type[] { typeof( Guid ) } );
                return getMethod.Invoke( serviceInstance, new object[] { guid } ) as Rock.Data.IEntity;
            }

            return null;
        }

        /// <summary>
        /// Gets the <see cref="IEntity"/> that corresponds to the entity type and
        /// public key specified.
        /// <para>
        /// Note that this key is NOT the hashed IEntity.IdKey, but rather the "Id>Guid" format used in some
        /// legacy areas of Rock, such as the identifiers encrypted within context cookies.
        /// </para>
        /// </summary>
        /// <param name="entityType">Type of the entity.</param>
        /// <param name="publicKey">The public key.</param>
        /// <returns></returns>
        internal static Rock.Data.IEntity GetIEntityForEntityTypeAndPublicKey( Type entityType, string publicKey )
        {
            var dbContext = Reflection.GetDbContextForEntityType( entityType );
            Rock.Data.IService serviceInstance = Reflection.GetServiceForEntityType( entityType, dbContext );
            if ( serviceInstance != null )
            {
                System.Reflection.MethodInfo getMethod = serviceInstance.GetType().GetMethod( "GetByPublicKey", new Type[] { typeof( string ) } );
                return getMethod.Invoke( serviceInstance, new object[] { publicKey } ) as Rock.Data.IEntity;
            }

            return null;
        }

        /// <summary>
        /// Gets the specified entity.
        /// </summary>
        /// <param name="entityTypeId">The entity type identifier.</param>
        /// <param name="entityGuid">The entity unique identifier.</param>
        /// <param name="dbContext">The database context.</param>
        /// <returns></returns>
        public static IEntity GetIEntityForEntityType( int entityTypeId, Guid entityGuid, Data.DbContext dbContext = null )
        {
            var type = EntityTypeCache.Get( entityTypeId )?.GetEntityType();

            if ( type == null )
            {
                return null;
            }

            var serviceInstance = GetServiceForEntityType( type, dbContext ?? new RockContext() );
            var getMethod = serviceInstance?.GetType().GetMethod( "Get", new Type[] { typeof( Guid ) } );
            var entity = getMethod?.Invoke( serviceInstance, new object[] { entityGuid } ) as IEntity;
            return entity;
        }

        /// <summary>
        /// Gets the specified entity.
        /// </summary>
        /// <param name="entityTypeId">The entity type identifier.</param>
        /// <param name="entityId">The entity identifier.</param>
        /// <param name="dbContext">The database context.</param>
        /// <returns></returns>
        public static IEntity GetIEntityForEntityType( int entityTypeId, int entityId, Data.DbContext dbContext = null )
        {
            var type = EntityTypeCache.Get( entityTypeId )?.GetEntityType();

            if ( type == null )
            {
                return null;
            }

            var serviceInstance = GetServiceForEntityType( type, dbContext ?? new RockContext() );
            var getMethod = serviceInstance?.GetType().GetMethod( "Get", new Type[] { typeof( int ) } );

            return getMethod?.Invoke( serviceInstance, new object[] { entityId } ) as IEntity;
        }

        /// <summary>
        /// Gets the type of the entity identifier for entity.
        /// </summary>
        /// <param name="entityTypeId">The entity type identifier.</param>
        /// <param name="entityGuid">The entity unique identifier.</param>
        /// <param name="dbContext">The database context.</param>
        /// <returns></returns>
        public static int? GetEntityIdForEntityType( int entityTypeId, Guid entityGuid, Data.DbContext dbContext = null )
        {
            var entityTypeGuid = EntityTypeCache.Get( entityTypeId ).Guid;

            return GetEntityIdForEntityType( entityTypeGuid, entityGuid, dbContext );
        }

        /// <summary>
        /// Gets the specified entity identifier given the entity type unique
        /// identifier and the entity unique identifier.
        /// </summary>
        /// <param name="entityTypeGuid">The entity type unique identifier, this represents the model to use when mapping the <paramref name="entityGuid"/> to an identifier.</param>
        /// <param name="entityGuid">The entity unique identifier.</param>
        /// <param name="dbContext">The database context.</param>
        /// <returns>The integer identifier of the entity.</returns>
        public static int? GetEntityIdForEntityType( Guid entityTypeGuid, Guid entityGuid, Data.DbContext dbContext = null )
        {
            var type = EntityTypeCache.Get( entityTypeGuid )?.GetEntityType();

            if ( type == null )
            {
                return null;
            }

            int? entityId = null;

            /*
             * 1/11/2022 - DSH
             * 
             * This should be reworked at some point to provide mapping support
             * on models or ICachable so they can either specify the class that
             * handles the cache for it or a GetIdFromCache method.
             */

            /*
             * 1/14/2022 -DSH
             * 
             * This should also be updated to build a new Guid<=>Id cache map that
             * is fairly short lived (5-15 minutes). This cache would be used
             * to improve performance further for items that would not normally
             * be cached. It should then be tested if the ICachable logic is
             * noticably slower than this new method and whichever is faster should
             * be used as the primary source of truth.
             */

            // Check to see if we might have this item in cache. This is unholy
            // but it will catch probably 95% of the cases where we have a cache
            // available for a model.
            // Performance is good, 0.07ms for positive cache hit.
            if ( typeof( ICacheable ).IsAssignableFrom( type ) && type.Namespace == "Rock.Model" )
            {
                var cacheType = Type.GetType( $"Rock.Web.Cache.{type.Name}Cache" );

                // Make sure the base type inherits from ModelCache<,> or EntityCache<,>
                var isValidCacheType = cacheType != null
                    && cacheType.BaseType.IsGenericType
                    && ( cacheType.BaseType.GetGenericTypeDefinition() == typeof( ModelCache<,> ) || cacheType.BaseType.GetGenericTypeDefinition() == typeof( EntityCache<,> ) );

                if ( isValidCacheType )
                {
                    // Make sure the base type is the expected type, e.g. ModelCache<CampusCache, Campus>
                    if ( cacheType.BaseType.GenericTypeArguments[1] == type )
                    {
                        var cacheGetIdMethod = cacheType.GetMethod( "GetId", BindingFlags.Static | BindingFlags.Public | BindingFlags.FlattenHierarchy, null, new Type[] { typeof( Guid ) }, null );

                        if ( cacheGetIdMethod != null )
                        {
                            entityId = ( int? ) cacheGetIdMethod.Invoke( null, new object[] { entityGuid } );
                        }
                    }
                }
            }

            // If we didn't find the entity id in cache, look it up in the database.
            if ( !entityId.HasValue )
            {
                var serviceInstance = GetServiceForEntityType( type, dbContext ?? new RockContext() );
                var getIdMethod = serviceInstance?.GetType().GetMethod( "GetId", new Type[] { typeof( Guid ) } );

                entityId = getIdMethod?.Invoke( serviceInstance, new object[] { entityGuid } ) as int?;
            }

            return entityId;
        }

        /// <summary>
        /// Gets the specified entity identifier given the entity type unique
        /// identifier and the entity unique identifier.
        /// </summary>
        /// <param name="entityTypeId">The entity type identifier.</param>
        /// <param name="entityKey">The entity identifier key.</param>
        /// <param name="allowIntegerIdentifier">if set to <c>true</c> integer identifiers will be allowed; otherwise <c>null</c> will be returned if an integer identifier is provided.</param>
        /// <param name="dbContext">The database context.</param>
        /// <returns>The unique identifier of the entity.</returns>
        internal static Guid? GetEntityGuidForEntityType( int entityTypeId, string entityKey, bool allowIntegerIdentifier = true, Data.DbContext dbContext = null )
        {
            var entityTypeGuid = EntityTypeCache.Get( entityTypeId ).Guid;

            return GetEntityGuidForEntityType( entityTypeGuid, entityKey, allowIntegerIdentifier, dbContext );
        }

        /// <summary>
        /// Gets the specified entity identifier given the entity type unique
        /// identifier and the entity unique identifier.
        /// </summary>
        /// <param name="entityTypeGuid">The entity type unique identifier, this represents the model to use when mapping the <paramref name="entityKey"/> to an unique identifier.</param>
        /// <param name="entityKey">The entity identifier key.</param>
        /// <param name="allowIntegerIdentifier">if set to <c>true</c> integer identifiers will be allowed; otherwise <c>null</c> will be returned if an integer identifier is provided.</param>
        /// <param name="dbContext">The database context.</param>
        /// <returns>The unique identifier of the entity.</returns>
        internal static Guid? GetEntityGuidForEntityType( Guid entityTypeGuid, string entityKey, bool allowIntegerIdentifier = true, Data.DbContext dbContext = null )
        {
            var type = EntityTypeCache.Get( entityTypeGuid )?.GetEntityType();

            if ( type == null )
            {
                return null;
            }

            // Check if the key is already in the Guid format.
            Guid? entityGuid = entityKey.AsGuidOrNull();

            if ( entityGuid.HasValue )
            {
                return entityGuid.Value;
            }

            // Get the integer identifier from the key or the hasher.
            var entityId = allowIntegerIdentifier ? entityKey.AsIntegerOrNull() : null;

            if ( !entityId.HasValue )
            {
                entityId = Rock.Utility.IdHasher.Instance.GetId( entityKey );
            }

            // If no integer identifier found, we can't proceed.
            if ( !entityId.HasValue )
            {
                return null;
            }

            /*
             * 1/11/2022 - DSH
             * 
             * This should be reworked at some point to provide mapping support
             * on models or ICachable so they can either specify the class that
             * handles the cache for it or a GetIdFromCache method.
             */

            /*
             * 1/14/2022 -DSH
             * 
             * This should also be updated to build a new Guid<=>Id cache map that
             * is fairly short lived (5-15 minutes). This cache would be used
             * to improve performance further for items that would not normally
             * be cached. It should then be tested if the ICachable logic is
             * noticably slower than this new method and whichever is faster should
             * be used as the primary source of truth.
             */

            // Check to see if we might have this item in cache. This is unholy
            // but it will catch probably 95% of the cases where we have a cache
            // available for a model.
            // Performance is good, 0.07ms for positive cache hit.
            if ( typeof( ICacheable ).IsAssignableFrom( type ) && type.Namespace == "Rock.Model" )
            {
                var cacheType = Type.GetType( $"Rock.Web.Cache.{type.Name}Cache" );

                // Make sure the base type inherits from ModelCache<,>
                if ( cacheType != null && cacheType.BaseType.IsGenericType && cacheType.BaseType.GetGenericTypeDefinition() == typeof( ModelCache<,> ) )
                {
                    // Make sure the base type is the expected type, e.g. ModelCache<CampusCache, Campus>
                    if ( cacheType.BaseType.GenericTypeArguments[1] == type )
                    {
                        var cacheGetIdMethod = cacheType.GetMethod( "GetGuid", BindingFlags.Static | BindingFlags.NonPublic | BindingFlags.Public | BindingFlags.FlattenHierarchy, null, new Type[] { typeof( int ) }, null );

                        if ( cacheGetIdMethod != null )
                        {
                            entityGuid = ( Guid? ) cacheGetIdMethod.Invoke( null, new object[] { entityId.Value } );
                        }
                    }
                }
            }

            // If we didn't find the entity id in cache, look it up in the database.
            if ( !entityGuid.HasValue )
            {
                var serviceInstance = GetServiceForEntityType( type, dbContext ?? new RockContext() );
                var getIdMethod = serviceInstance?.GetType().GetMethod( "GetGuid", new Type[] { typeof( int ) } );

                entityGuid = getIdMethod?.Invoke( serviceInstance, new object[] { entityId } ) as Guid?;
            }

            return entityGuid;
        }

        /// <summary>
        /// Gets the entity ids for a entity type from a list of entity guids, idkeys or ids as strings.
        /// </summary>
        /// <param name="entityType">The entity type cache, this represents the model to use when mapping the <paramref name="entityKeys"/> to a identifiers.</param>
        /// <param name="entityKeys">The entity identifier keys to be converted to integer identifiers.</param>
        /// <param name="allowIntegerIdentifier">if set to <c>true</c> integer identifiers will be allowed; otherwise the integer identifier will not be returned.</param>
        /// <param name="dbContext">The database context.</param>
        /// <returns>A dictionary whose key is the original entityKey and value is the integer identifier. If an identifier was not found then its key will not be present in this dictionary.</returns>
        internal static Dictionary<string, int> GetEntityIdsForEntityType( EntityTypeCache entityType, List<string> entityKeys, bool allowIntegerIdentifier = true, Data.DbContext dbContext = null )
        {
            if ( entityType == null )
            {
                throw new ArgumentNullException( nameof( entityType ) );
            }

            if ( entityKeys == null )
            {
                throw new ArgumentNullException( nameof( entityKeys ) );
            }

            if ( entityKeys.Count == 0 )
            {
                return new Dictionary<string, int>();
            }

            var guidsToLookup = new List<Guid>();
            var entityIds = new Dictionary<string, int>();

            // Go over each entity key and check if it is already an integer or
            // a hashed integer. Otherwise add it to a list of guids to lookup.
            foreach ( var entityKey in entityKeys )
            {
                var entityId = allowIntegerIdentifier ? entityKey.AsIntegerOrNull() : null;

                if ( !entityId.HasValue )
                {
                    entityId = Rock.Utility.IdHasher.Instance.GetId( entityKey );
                }

                if ( entityId.HasValue )
                {
                    entityIds.TryAdd( entityKey, entityId.Value );
                }
                else if ( Guid.TryParse( entityKey, out var guid ) )
                {
                    guidsToLookup.Add( guid );
                }
            }

            // If we have any guids to look up in the database, then do so in bulk.
            if ( guidsToLookup.Any() )
            {
                var disposeOfContext = false;

                if ( dbContext == null )
                {
                    dbContext = new RockContext();
                    disposeOfContext = true;
                }

                // Get a queryable for the IEntity type.
                var entityQry = GetQueryableForEntityType( entityType.GetEntityType(), dbContext );

                while ( guidsToLookup.Any() )
                {
                    // Load at most 1,000 entities at a time since it performs better than loading all of them at once.
                    var guidsToProcess = guidsToLookup.Take( 1_000 ).ToList();
                    guidsToLookup = guidsToLookup.Skip( 1_000 ).ToList();

                    // Load all the entities from the GUIDs.
                    var ids = entityQry
                        .AsNoTracking()
                        .Where( e => guidsToProcess.Contains( e.Guid ) )
                        .Select( e => new
                        {
                            e.Id,
                            e.Guid
                        } )
                        .ToList();

                    foreach ( var id in ids )
                    {
                        var key = entityKeys.FirstOrDefault( k => k.ToLower() == id.Guid.ToString().ToLower() );

                        if ( key != null )
                        {
                            entityIds.TryAdd( key, id.Id );
                        }
                    }
                }

                if ( disposeOfContext )
                {
                    dbContext.Dispose();
                }
            }

            return entityIds;
        }

        /// <summary>
        /// Gets the queryable for the entity type.
        /// </summary>
        /// <param name="entityType">Type of the entity.</param>
        /// <param name="dbContext">The database context.</param>
        /// <returns>An <see cref="IQueryable{IEntity}"/> that can be used to load entities; or <c>null</c> if the operation was not supported.</returns>
        internal static IQueryable<IEntity> GetQueryableForEntityType( Type entityType, Data.DbContext dbContext )
        {
            // Dynamically get the IService for the entity type and then get a queryable to load the entities.
            var entityService = Rock.Reflection.GetServiceForEntityType( entityType, dbContext );
            var asQueryableMethod = entityService?.GetType().GetMethod( "Queryable", Array.Empty<Type>() );

            // If the entity service is null, then the entity type is not a valid IEntity type.
            if ( asQueryableMethod == null )
            {
                return null;
            }

            // Get a queryable for the IEntity type.
            return ( IQueryable<IEntity> ) asQueryableMethod.Invoke( entityService, Array.Empty<object>() );
        }

        // Cache the ServiceType that we found when doing reflection. Doing reflection each time could take a few milliseconds,
        // but once we cache it, it'll only a few microseconds to get the type
        private static ConcurrentDictionary<Type, Type> serviceTypesByEntityTypeLookup = new ConcurrentDictionary<Type, Type>();

        /// <summary>
        /// Gets the specified entity identifier given the entity type unique
        /// identifier and the entity key.
        /// </summary>
        /// <param name="entityTypeId">The entity type identifier.</param>
        /// <param name="entityKey">The entity identifier key.</param>
        /// <param name="allowIntegerIdentifier">if set to <c>true</c> integer identifiers will be allowed; otherwise <c>null</c> will be returned if an integer identifier is provided.</param>
        /// <param name="dbContext">The database context.</param>
        /// <returns>The identifier of the entity.</returns>
        internal static int? GetEntityIdForEntityType( int entityTypeId, string entityKey, bool allowIntegerIdentifier = true, Data.DbContext dbContext = null )
        {
            var entityTypeGuid = EntityTypeCache.Get( entityTypeId ).Guid;

            return GetEntityIdForEntityType( entityTypeGuid, entityKey, allowIntegerIdentifier, dbContext );
        }

        /// <summary>
        /// Gets the specified entity identifier given the entity type unique
        /// identifier and the entity unique identifier.
        /// </summary>
        /// <param name="entityTypeGuid">The entity type unique identifier, this represents the model to use when mapping the <paramref name="entityKey"/> to an unique identifier.</param>
        /// <param name="entityKey">The entity identifier key.</param>
        /// <param name="allowIntegerIdentifier">if set to <c>true</c> integer identifiers will be allowed; otherwise <c>null</c> will be returned if an integer identifier is provided.</param>
        /// <param name="dbContext">The database context.</param>
        /// <returns>The unique identifier of the entity.</returns>
        internal static int? GetEntityIdForEntityType( Guid entityTypeGuid, string entityKey, bool allowIntegerIdentifier = true, Data.DbContext dbContext = null )
        {
            var type = EntityTypeCache.Get( entityTypeGuid )?.GetEntityType();

            if ( type == null )
            {
                return null;
            }

            // Get the integer identifier from the key or the hasher.
            var entityId = allowIntegerIdentifier ? entityKey.AsIntegerOrNull() : null;

            if ( !entityId.HasValue )
            {
                entityId = Rock.Utility.IdHasher.Instance.GetId( entityKey );
            }

            if ( entityId.HasValue )
            {
                return entityId.Value;
            }

            // Check if the key is already in the Guid format.
            Guid? entityGuid = entityKey.AsGuidOrNull();

            // If no unique identifier found, we can't proceed.
            if ( !entityGuid.HasValue )
            {
                return null;
            }

            /*
             * 1/11/2022 - DSH
             * 
             * This should be reworked at some point to provide mapping support
             * on models or ICachable so they can either specify the class that
             * handles the cache for it or a GetIdFromCache method.
             */

            /*
             * 1/14/2022 -DSH
             * 
             * This should also be updated to build a new Guid<=>Id cache map that
             * is fairly short lived (5-15 minutes). This cache would be used
             * to improve performance further for items that would not normally
             * be cached. It should then be tested if the ICachable logic is
             * noticably slower than this new method and whichever is faster should
             * be used as the primary source of truth.
             */

            // Check to see if we might have this item in cache. This is unholy
            // but it will catch probably 95% of the cases where we have a cache
            // available for a model.
            // Performance is good, 0.07ms for positive cache hit.
            if ( typeof( ICacheable ).IsAssignableFrom( type ) && type.Namespace == "Rock.Model" )
            {
                var cacheType = Type.GetType( $"Rock.Web.Cache.{type.Name}Cache" );

                // Make sure the base type inherits from ModelCache<,>
                if ( cacheType != null && cacheType.BaseType.IsGenericType && cacheType.BaseType.GetGenericTypeDefinition() == typeof( ModelCache<,> ) )
                {
                    // Make sure the base type is the expected type, e.g. ModelCache<CampusCache, Campus>
                    if ( cacheType.BaseType.GenericTypeArguments[1] == type )
                    {
                        var cacheGetIdMethod = cacheType.GetMethod( "GetId", BindingFlags.Static | BindingFlags.NonPublic | BindingFlags.Public | BindingFlags.FlattenHierarchy, null, new Type[] { typeof( Guid ) }, null );

                        if ( cacheGetIdMethod != null )
                        {
                            entityId = ( int? ) cacheGetIdMethod.Invoke( null, new object[] { entityGuid.Value } );
                        }
                    }
                }
            }

            // If we didn't find the entity id in cache, look it up in the database.
            if ( !entityId.HasValue )
            {
                var serviceInstance = GetServiceForEntityType( type, dbContext ?? new RockContext() );
                var getIdMethod = serviceInstance?.GetType().GetMethod( "GetId", new Type[] { typeof( Guid ) } );

                entityId = getIdMethod?.Invoke( serviceInstance, new object[] { entityGuid.Value } ) as int?;
            }

            return entityId;
        }

        /// <summary>
        /// Gets the appropriate Rock.Data.IService based on the entity type
        /// </summary>
        /// <param name="entityType">Type of the Entity.</param>
        /// <param name="dbContext">The database context.</param>
        /// <returns></returns>
        public static Rock.Data.IService GetServiceForEntityType( Type entityType, EFDbContext dbContext )
        {
            Type serviceTypeForEntityType;

            serviceTypesByEntityTypeLookup.TryGetValue( entityType, out serviceTypeForEntityType );
            if ( serviceTypeForEntityType == null )
            {
                /* 05/25/2022 MDP

                  To find the appropriate Service class for the entity type, we'll
                  use reflection to find the class that was code-generated (or manually created) for the EntityType.
                  For example, PersonService is the derived class for Service<Person> and GroupService is the derived class for Group

                  Just in case we can't find it a derived class, we'll just do the Service<T>.
                  For example, if the entityType is plugin.Model.PotLuck, there might not be a derived service for that.
                  So, we'll use Service<plugin.Model.PotLuck> in that case

                */

                // Find service that has this entity type's base class of Service<T>
                serviceTypeForEntityType = Reflection.FindTypes( typeof( IService ) ).Values.Where( a => a.GetGenericArgumentsOfBaseType( typeof( Service<> ) ).Any( g => g == entityType ) ).FirstOrDefault();
                if ( serviceTypeForEntityType == null)
                {
                    // No derived class, so use Service<T>
                    // This could happen if this is a plugin IEntity, for example: plugin.Model.PotLuck
                    Type serviceType = typeof( Rock.Data.Service<> );
                    serviceTypeForEntityType = serviceType.MakeGenericType( new Type[] { entityType } );
                }

                if ( serviceTypeForEntityType != null )
                {
                    serviceTypesByEntityTypeLookup.TryAdd( entityType, serviceTypeForEntityType );
                }
            }

            Rock.Data.IService serviceInstance = Activator.CreateInstance( serviceTypeForEntityType, dbContext ) as Rock.Data.IService;
            return serviceInstance;
        }

        /// <summary>
        /// Determines whether the specified property of an IEntity is mapped to a real database field
        /// </summary>
        /// <param name="propertyInfo">The property information.</param>
        /// <returns>
        ///   <c>true</c> if [is mapped database property] [the specified property information]; otherwise, <c>false</c>.
        /// </returns>
        public static bool IsMappedDatabaseProperty( PropertyInfo propertyInfo )
        {
            // if marked as NotMapped, it isn't a database property
            var notMapped = propertyInfo.GetCustomAttribute<NotMappedAttribute>() != null;

            if ( notMapped )
            {
                return false;
            }

            // if the property is marked virtual (unless it is 'virtual final'), don't include it since it isn't a real database field
            var getter = propertyInfo.GetGetMethod();
            var isVirtual = getter?.IsVirtual == true;
            if ( isVirtual )
            {
                // NOTE: Properties that implement interface members (for example Rock.Data.IOrder) will also be marked as 'virtual final' by the compiler, so check IsFinal to determine if it was the compiler that did it.
                // See https://docs.microsoft.com/en-us/dotnet/api/system.reflection.methodbase.isfinal?redirectedfrom=MSDN&view=netframework-4.7.2#System_Reflection_MethodBase_IsFinal
                bool isVirtualDueToInterface = getter?.IsFinal == true;
                if ( !isVirtualDueToInterface )
                {
                    return false;
                }
            }

            return true;
        }

        /// <summary>
        /// The Plugin assemblies
        /// </summary>
        private static List<Assembly> _pluginAssemblies = null;


        /// <summary>
        /// The RockWeb app_code assembly
        /// </summary>
        private static Assembly _appCodeAssembly = null;

        /// <summary>
        /// Sets the RockWeb.App_Code assembly so that the Reflection methods can search for types in it
        /// </summary>
        /// <param name="appCodeAssembly">The application code assembly.</param>
        public static void SetAppCodeAssembly( Assembly appCodeAssembly )
        {
            _appCodeAssembly = appCodeAssembly;
            if ( _pluginAssemblies != null && _appCodeAssembly != null )
            {
                _pluginAssemblies.Add( _appCodeAssembly );
            }
        }

        /// <summary>
        /// Gets a list of Assemblies, including Rock and all those in the ~/Bin and ~/Plugins folders as well as the RockWeb.App_Code assembly that are
        /// assemblies that might have plugins
        /// </summary>
        /// <returns></returns>
        public static List<Assembly> GetRockAndPluginAssemblies()
        {
            var assemblies = GetPluginAssemblies();
            var executingAssembly = Assembly.GetExecutingAssembly();
            assemblies.Add( executingAssembly );

            return assemblies;
        }

        /// <summary>
        /// Gets a list of Assemblies in the ~/Bin and ~/Plugins folders as well as the RockWeb.App_Code assembly that are assemblies that might have plugins
        /// </summary>
        /// <returns></returns>
        public static List<Assembly> GetPluginAssemblies()
        {
            if ( _pluginAssemblies != null )
            {
                return _pluginAssemblies.ToList();
            }

            // Add executing assembly's directory
#if REVIEW_NET5_0_OR_GREATER
            string codeBase = System.Reflection.Assembly.GetExecutingAssembly().Location;
#else
            string codeBase = System.Reflection.Assembly.GetExecutingAssembly().CodeBase;
#endif
            UriBuilder uri = new UriBuilder( codeBase );
            string path = Uri.UnescapeDataString( uri.Path );
            string binDirectory = Path.GetDirectoryName( path );

            // Add all the assemblies in the 'Plugins' subdirectory
            string pluginsFolder = Path.Combine( AppDomain.CurrentDomain.BaseDirectory, "Plugins" );

            // blacklist of files that would never have Rock MEF components or Rock types
            string[] ignoredFileStart = { "Lucene.", "Microsoft.", "msvcr100.", "System.", "JavaScriptEngineSwitcher.", "React.", "CacheManager." };

            // get all *.dll in the bin and plugin directories except for blacklisted ones
            var assemblyFileNames = Directory.EnumerateFiles( binDirectory, "*.dll", SearchOption.AllDirectories ).ToList();

            if ( Directory.Exists( pluginsFolder ) )
            {
                assemblyFileNames.AddRange( Directory.EnumerateFiles( pluginsFolder, "*.dll", SearchOption.AllDirectories ) );
            }

            assemblyFileNames = assemblyFileNames.Where( a => !a.EndsWith( ".resources.dll", StringComparison.OrdinalIgnoreCase )
                                        && !ignoredFileStart.Any( i => Path.GetFileName( a ).StartsWith( i, StringComparison.OrdinalIgnoreCase ) ) ).ToList();

            // get a lookup of already loaded assemblies so that we don't have to load it unnecessarily
#if REVIEW_NET5_0_OR_GREATER
            var loadedAssembliesDictionary = AppDomain.CurrentDomain.GetAssemblies().Where( a => !a.IsDynamic && !string.IsNullOrWhiteSpace( a.Location ) )
#else
            var loadedAssembliesDictionary = AppDomain.CurrentDomain.GetAssemblies().Where( a => !a.IsDynamic && !a.GlobalAssemblyCache && !string.IsNullOrWhiteSpace( a.Location ) )
#endif
                .DistinctBy( k => new Uri( k.Location ).LocalPath )
                .ToDictionary( k => new Uri( k.Location ).LocalPath, v => v, StringComparer.OrdinalIgnoreCase );

            List<Assembly> pluginAssemblies = new List<Assembly>();
            if ( _appCodeAssembly != null )
            {
                pluginAssemblies.Add( _appCodeAssembly );
            }

            foreach ( var assemblyFileName in assemblyFileNames )
            {
                Assembly assembly = loadedAssembliesDictionary.GetValueOrNull( assemblyFileName );
                if ( assembly == null )
                {
                    try
                    {
                        // if an assembly is found that isn't loaded yet, load it into the CurrentDomain
                        AssemblyName assemblyName = AssemblyName.GetAssemblyName( assemblyFileName );
                        assembly = AppDomain.CurrentDomain.Load( assemblyName );
                    }
                    catch ( BadImageFormatException )
                    {
                        // BadImageFormatException means the dll isn't a managed dll (not a .NET dll), so we can safely ignore
                    }
                    catch ( Exception ex )
                    {
                        Rock.Model.ExceptionLogService.LogException( new Exception( $"Unable to load assembly from {assemblyFileName}", ex ) );
                    }
                }

                if ( assembly != null )
                {
                    bool isRockAssembly = false;

                    // only search inside dlls that are Rock.dll or reference Rock.dll
                    if ( assemblyFileName.Equals( "Rock.dll", StringComparison.OrdinalIgnoreCase ) )
                    {
                        isRockAssembly = true;
                    }
                    else
                    {
                        List<AssemblyName> referencedAssemblies = assembly.GetReferencedAssemblies().ToList();

                        if ( referencedAssemblies.Any( a => a.Name.Equals( "Rock", StringComparison.OrdinalIgnoreCase ) ) )
                        {
                            isRockAssembly = true;
                        }
                    }

                    if ( isRockAssembly )
                    {
                        pluginAssemblies.Add( assembly );
                    }
                }
            }

            _pluginAssemblies = pluginAssemblies;

            return _pluginAssemblies.ToList();
        }


        /// <summary>
        /// Gets the name of the type in a "friendly" manner.
        /// Nested types are returned as "A.B.C."
        /// Generic types are returned as "A&lt;B,C&gt;"
        /// </summary>
        /// <param name="type">The type.</param>
        /// <returns></returns>
        public static string GetFriendlyName( Type type )
        {
            if ( type == null )
            {
                return string.Empty;
            }

            var rawTypeName = type.Name;

            if ( type.IsGenericType && type.IsNested )
            {
                var nameWithoutParamCount = rawTypeName.Substring( 0, rawTypeName.IndexOf( "`" ) );
                var nestedName = string.Format( "{0}.{1}", GetFriendlyName( type.DeclaringType ), nameWithoutParamCount );

                return string.Format(
                    "{0}<{1}>",
                    nestedName,
                    type.GetGenericArguments().Select( GetFriendlyName ).JoinStrings( ", " ) );
            }

            if ( type.IsGenericType )
            {
                return string.Format(
                    "{0}<{1}>",
                    rawTypeName.Substring( 0, rawTypeName.IndexOf( "`" ) ),
                    type.GetGenericArguments().Select( GetFriendlyName ).JoinStrings( ", " ) );
            }

            if ( type.IsNested )
            {
                return string.Format( "{0}.{1}", GetFriendlyName( type.DeclaringType ), type.Name );
            }

            return rawTypeName;
        }

        /// <summary>
        /// Gets the types with attribute.
        /// https://stackoverflow.com/a/720171/13215483
        /// </summary>
        /// <typeparam name="TAttribute">The type of the attribute.</typeparam>
        /// <param name="inherit">if set to <c>true</c> [inherit].</param>
        /// <returns></returns>
        public static IEnumerable<Type> GetTypesWithAttribute<TAttribute>( bool inherit )
            where TAttribute : System.Attribute
        {
            var assemblies = GetRockAndPluginAssemblies();

            return
                from a in assemblies
                from t in a.GetTypes()
                where t.IsDefined( typeof( TAttribute ), inherit )
                select t;
        }
    }
}<|MERGE_RESOLUTION|>--- conflicted
+++ resolved
@@ -198,13 +198,8 @@
         /// Gets the appropriate DbContext Type based on the entity type
         /// </summary>
         /// <param name="entityType">Type of the Entity.</param>
-<<<<<<< HEAD
-        /// <returns></returns>
-        public static EFDbContext GetDbContextForEntityType( Type entityType )
-=======
         /// <returns>A <see cref="Type"/> object.</returns>
         public static Type GetDbContextTypeForEntityType( Type entityType )
->>>>>>> c8e5dbba
         {
             Type contextType = typeof( Rock.Data.RockContext );
             if ( entityType.Assembly != contextType.Assembly )
@@ -225,7 +220,7 @@
         /// </summary>
         /// <param name="entityType">Type of the Entity.</param>
         /// <returns></returns>
-        public static System.Data.Entity.DbContext GetDbContextForEntityType( Type entityType )
+        public static EFDbContext GetDbContextForEntityType( Type entityType )
         {
             Type contextType = GetDbContextTypeForEntityType( entityType );
 
