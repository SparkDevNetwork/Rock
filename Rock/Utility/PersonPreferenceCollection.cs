﻿// <copyright>
// Copyright by the Spark Development Network
//
// Licensed under the Rock Community License (the "License");
// you may not use this file except in compliance with the License.
// You may obtain a copy of the License at
//
// http://www.rockrms.com/license
//
// Unless required by applicable law or agreed to in writing, software
// distributed under the License is distributed on an "AS IS" BASIS,
// WITHOUT WARRANTIES OR CONDITIONS OF ANY KIND, either express or implied.
// See the License for the specific language governing permissions and
// limitations under the License.
// </copyright>
//
using System;
using System.Collections.Concurrent;
using System.Collections.Generic;
using System.Data.Entity;
using System.Linq;

using Rock.Data;
using Rock.Model;
using Rock.Transactions;
using Rock.ViewModels.Core;
using Rock.Web.Cache;

namespace Rock.Utility
{
    /// <summary>
    /// The primary class to use when accessing person preferences. This handles
    /// all the logic of last accessed tracking as well as properly saving and
    /// updating preferences values.
    /// </summary>
    public class PersonPreferenceCollection
    {
        #region Fields

        /// <summary>
        /// The person identifier.
        /// </summary>
        private readonly int? _personId;

        /// <summary>
        /// The person alias identifier.
        /// </summary>
        private readonly int? _personAliasId;

        /// <summary>
        /// The entity type identifier that we have been scoped to.
        /// </summary>
        private readonly int? _entityTypeId;

        /// <summary>
        /// The entity identifier that we have been scoped to.
        /// </summary>
        private readonly int? _entityId;

        /// <summary>
        /// The prefix that will be prepended to any keys passed to us
        /// by the caller.
        /// </summary>
        private readonly string _prefix;

        /// <summary>
        /// The preferences and values we know about. Dictionary key is the
        /// un-prefixed preference key.
        /// </summary>
        private readonly ConcurrentDictionary<string, PreferenceValue> _preferences;

        /// <summary>
        /// A list of prefixed preference keys that have had their values updated.
        /// </summary>
        private readonly ConcurrentBag<string> _updatedKeys = new ConcurrentBag<string>();

        #endregion

        #region Constructors

        /// <summary>
        /// Initializes a new instance of the <see cref="PersonPreferenceCollection"/> class.
        /// This will have no preferences and not persist any changes to the database.
        /// </summary>
        internal PersonPreferenceCollection()
            : this( null, null, null, null, string.Empty, Array.Empty<PersonPreferenceCache>() )
        {
        }

        /// <summary>
        /// Initializes a new instance of the <see cref="PersonPreferenceCollection"/> class.
        /// </summary>
        /// <param name="personId">The person identifier owning this collection, should be <c>null</c> for an anonymous visitor.</param>
        /// <param name="personAliasId">The person alias identifier owning this collection.</param>
        /// <param name="entityTypeId">The entity type identifier.</param>
        /// <param name="entityId">The entity identifier.</param>
        /// <param name="prefix">The prefix to apply to user keys when accessing preferences.</param>
        /// <param name="preferences">The preferences to initialize our known preference values with.</param>
        internal PersonPreferenceCollection( int? personId, int? personAliasId, int? entityTypeId, int? entityId, string prefix, IEnumerable<PersonPreferenceCache> preferences )
        {
            if ( entityTypeId.HasValue && !entityId.HasValue )
            {
                throw new ArgumentNullException( nameof( entityId ), "Parameter required when 'entityTypeId' is not null." );
            }

            _personId = personId;
            _personAliasId = personAliasId;
            _entityTypeId = entityTypeId;
            _entityId = entityId;
            _prefix = prefix;
            _preferences = new ConcurrentDictionary<string, PreferenceValue>();

            // Order by Id so that preferences created earlier have priority.
            foreach ( var preference in preferences.OrderBy( p => p.Id ) )
            {
                var key = preference.Key;

                if ( _prefix.Length > 0 )
                {
                    // Shouldn't really happen, but just to make sure.
                    if ( !key.StartsWith( _prefix ) || key.Length == _prefix.Length )
                    {
                        continue;
                    }

                    key = key.Substring( _prefix.Length );
                }

                _preferences.TryAdd( key, new PreferenceValue
                {
                    Id = preference.Id,
                    Value = preference.Value ?? string.Empty,
                    LastAccessedDateTime = preference.LastAccessedDateTime
                } );
            }
        }

        /// <summary>
        /// Initializes a new instance of the <see cref="PersonPreferenceCollection"/> class
        /// for use with a sub-prefix.
        /// </summary>
        /// <param name="personId">The person identifier owning this collection, should be <c>null</c> for an anonymous visitor.</param>
        /// <param name="personAliasId">The person alias identifier owning this collection.</param>
        /// <param name="entityTypeId">The entity type identifier.</param>
        /// <param name="entityId">The entity identifier.</param>
        /// <param name="prefix">The prefix to apply to user keys when accessing preferences.</param>
        /// <param name="preferences">The preferences to initialize our known preference values with.</param>
        private PersonPreferenceCollection( int? personId, int? personAliasId, int? entityTypeId, int? entityId, string prefix, ConcurrentDictionary<string, PreferenceValue> preferences )
        {
            _personId = personId;
            _personAliasId = personAliasId;
            _entityTypeId = entityTypeId;
            _entityId = entityId;
            _prefix = prefix;
            _preferences = preferences;
        }

        #endregion

        #region Methods

        /// <summary>
        /// Gets the preference value for the key.
        /// </summary>
        /// <param name="key">The key whose value should be returned.</param>
        /// <returns>A string that represents the value. An empty string is returned if the key was not found.</returns>
        public string GetValue( string key )
        {
            var now = RockDateTime.Now;

            if ( !_preferences.TryGetValue( key, out var preference ) )
            {
                return string.Empty;
            }

            if ( _personAliasId.HasValue && preference.LastAccessedDateTime.Date < now.Date && preference.Id != 0 )
            {
                preference.LastAccessedDateTime = now;

                new UpdatePersonPreferenceLastAccessedTransaction( preference.Id ).Enqueue();
            }

            return preference.Value;
        }

        /// <summary>
        /// Sets the preference value for the key.
        /// </summary>
        /// <param name="key">The key whose value should be set.</param>
        /// <param name="value">The new value. An empty string or <c>null</c> will delete the value.</param>
        public void SetValue( string key, string value )
        {
            _preferences.AddOrUpdate( key,
                k => new PreferenceValue
                {
                    Value = value ?? string.Empty,
                    LastAccessedDateTime = RockDateTime.Now
                },
                ( k, p ) => new PreferenceValue
                {
                    Value = value ?? string.Empty,
                    LastAccessedDateTime = RockDateTime.Now
                }
            );

            _updatedKeys.Add( key );
        }

        /// <summary>
        /// Gets all the keys currently in this collection.
        /// </summary>
        /// <returns>A collection of strings that represent the keys.</returns>
        public ICollection<string> GetKeys()
        {
            var keys = new List<string>();

            // Enumerator on ConcurrentDictionary is thread safe.
            foreach ( var preference in _preferences )
            {
                keys.Add( preference.Key );
            }

            return keys;
        }

        /// <summary>
        /// Determines whether the specified key exists in the collection.
        /// </summary>
        /// <param name="key">The key whose existence is to be checked.</param>
        /// <returns><c>true</c> if the specified key exists; otherwise, <c>false</c>.</returns>
        public bool ContainsKey( string key )
        {
            return _preferences.TryGetValue( key, out var preference ) && preference.Value.IsNotNullOrWhiteSpace();
        }

        /// <summary>
        /// Saves all the changes that have been made.
        /// </summary>
        public void Save()
        {
            // This is a special case where we exist solely so that code can
            // use preferences without having to do null checking. If we are
            // not actually connected to a person alias then do not save.
            if ( !_personAliasId.HasValue )
            {
                return;
            }

            var updatedKeys = new List<string>();

            // Dequeue all the keys that have been modified.
            while ( _updatedKeys.TryTake( out var key ) )
            {
                if ( !updatedKeys.Contains( key ) )
                {
                    updatedKeys.Add( key );
                }
            }

            if ( !updatedKeys.Any() )
            {
                return;
            }

            SaveUpdatedKeys( updatedKeys );
        }

        /// <summary>
        /// Gets a new <see cref="PersonPreferenceCollection"/> with only the
        /// preferences that start with the given prefix. The new collection
        /// can then be accessed without including the prefix.
        /// </summary>
        /// <param name="prefix">The prefix to filter preferences down by.</param>
        /// <returns>A new instance of <see cref="PersonPreferenceCollection"/>.</returns>
        public PersonPreferenceCollection WithPrefix( string prefix )
        {
            var prefixedPreferences = new ConcurrentDictionary<string, PreferenceValue>();

            foreach ( var preference in _preferences )
            {
                var key = preference.Key;

                if ( !key.StartsWith( prefix ) || key.Length == prefix.Length )
                {
                    continue;
                }

                key = key.Substring( prefix.Length );
                prefixedPreferences.TryAdd( key, preference.Value );
            }

            return new PersonPreferenceCollection( _personId, _personAliasId, _entityTypeId, _entityId, $"{_prefix}{prefix}", prefixedPreferences );
        }

        /// <summary>
        /// <para>
        /// Gets all value bags that represent all the current preference keys
        /// and values.
        /// </para>
        /// <para>
        /// This will not update the LastAccessedDateTime value.
        /// </para>
        /// </summary>
        /// <returns>An enumeration of <see cref="PersonPreferenceValueBag"/> objects that represent all the keys and values.</returns>
        internal IEnumerable<PersonPreferenceValueBag> GetAllValueBags()
        {
            var bags = new List<PersonPreferenceValueBag>();

            // Enumerator on ConcurrentDictionary is thread safe.
            foreach ( var preference in _preferences )
            {
                bags.Add( new PersonPreferenceValueBag
                {
                    Key = preference.Key,
                    Value = preference.Value.Value,
                    LastAccessedDateTime = preference.Value.LastAccessedDateTime
                } );
            }

            return bags;
        }

        /// <summary>
        /// Gets the prefixed key.
        /// </summary>
        /// <param name="key">The key to be prefixed.</param>
        /// <returns>A string that represents the prefixed key.</returns>
        private string GetPrefixedKey( string key )
        {
<<<<<<< HEAD
            var prefixKey = _prefix.Length > 0 ? $"{_prefix}{key}" : key;
            return prefixKey.Length > 250 ? prefixKey.Substring( 0, 250 ) : prefixKey;
=======
            return _prefix.Length > 0 ? $"{_prefix}{key}" : key;
>>>>>>> fde82162
        }

        /// <summary>
        /// Saves the updated keys by adding, updating or deleting any
        /// person preference records that are needed.
        /// </summary>
        /// <param name="updatedKeys">The updated keys.</param>
        private void SaveUpdatedKeys( List<string> updatedKeys )
        {
            using ( var rockContext = new RockContext() )
            {
                var personPreferenceService = new PersonPreferenceService( rockContext );
                var qry = _personId.HasValue
                    ? personPreferenceService.GetPersonPreferencesQueryable( _personId.Value )
                    : personPreferenceService.GetVisitorPreferencesQueryable( _personAliasId.Value );

                // Speed up the save operation when changing existing values.
                qry = qry.Include( pp => pp.PersonAlias );

                // Filter the query to the correct entity or to the global set.
                if ( _entityTypeId.HasValue )
                {
                    qry = qry.Where( pp => pp.EntityTypeId == _entityTypeId.Value
                        && pp.EntityId == _entityId.Value );
                }
                else
                {
                    qry = qry.Where( pp => !pp.EntityTypeId.HasValue
                        && !pp.EntityId.HasValue );
                }

                // Filter to just the keys that were modified. Tested this on
                // up to 1,000 fake keys and SQL doesn't blow up.
                var prefixedUpdatedKeys = updatedKeys.Select( GetPrefixedKey ).ToList();
                qry = qry.Where( pp => prefixedUpdatedKeys.Contains( pp.Key ) );

                // Order by Id so when we update below we always update the
                // earliest value if there are duplicates.
                var preferences = qry.OrderBy( pp => pp.Id ).ToList();

                var preferencesToDelete = new List<PersonPreference>();
                var preferencesToAdd = new List<PersonPreference>();

                // Loop through all the keys that were updated and handle any
                // updates, deletes or additions that need to be made.
                foreach ( var key in updatedKeys )
                {
                    var prefixedKey = GetPrefixedKey( key );
                    string value;

                    if ( _preferences.TryGetValue( key, out var preferenceValue ) )
                    {
                        value = preferenceValue.Value;
                    }
                    else
                    {
                        value = null;
                    }

                    var preference = preferences.Where( pp => pp.Key == prefixedKey ).FirstOrDefault();

                    // If the value is empty, then we need to delete the preference.
                    if ( value.IsNullOrWhiteSpace() )
                    {
                        if ( preference != null )
                        {
                            preferencesToDelete.Add( preference );
                        }

                        continue;
                    }

                    // Preference value needs to be created or updated.
                    if ( preference != null )
                    {
                        // Only update if it actually changed, or if they haven't
                        // accessed it yet today.
                        if ( preference.Value != value || preference.LastAccessedDateTime.Date != RockDateTime.Now.Date )
                        {
                            preference.Value = value;
                            preference.LastAccessedDateTime = RockDateTime.Now;
                        }
                    }
                    else
                    {
                        // Create it.
                        preference = new PersonPreference
                        {
                            PersonAliasId = _personAliasId.Value,
                            Key = prefixedKey,
                            EntityTypeId = _entityTypeId,
                            EntityId = _entityId,
                            Value = value,
                            LastAccessedDateTime = RockDateTime.Now,
                        };

                        preferencesToAdd.Add( preference );
                    }
                }

                // EF will try to detect changes even if passed an empty set.
                if ( preferencesToDelete.Any() )
                {
                    personPreferenceService.DeleteRange( preferencesToDelete );
                }

                // EF will try to detect changes even if passed an empty set.
                if ( preferencesToAdd.Any() )
                {
                    personPreferenceService.AddRange( preferencesToAdd );
                }

                rockContext.SaveChanges();

                // Update our tracked preference identifiers.
                foreach ( var addedPreference in preferencesToAdd )
                {
                    if ( _preferences.TryGetValue( addedPreference.Key, out var preferenceValue ) )
                    {
                        preferenceValue.Id = addedPreference.Id;
                    }
                }
            }
        }

        #endregion

        #region Support Classes

        /// <summary>
        /// A temporary cached value and last accessed date and time for a
        /// preference key.
        /// </summary>
        private class PreferenceValue
        {
            /// <summary>
            /// Gets or sets the identifier. Used to send update requests for
            /// <see cref="PersonPreference.LastAccessedDateTime"/>.
            /// </summary>
            /// <value>The identifier.</value>
            public int Id { get; set; }

            /// <summary>
            /// Gets or sets the current value.
            /// </summary>
            /// <value>The current value.</value>
            public string Value { get; set; }

            /// <summary>
            /// Gets or sets the last accessed date time.
            /// </summary>
            /// <value>The last accessed date time.</value>
            public DateTime LastAccessedDateTime { get; set; }
        }

        #endregion
    }
}<|MERGE_RESOLUTION|>--- conflicted
+++ resolved
@@ -327,12 +327,7 @@
         /// <returns>A string that represents the prefixed key.</returns>
         private string GetPrefixedKey( string key )
         {
-<<<<<<< HEAD
-            var prefixKey = _prefix.Length > 0 ? $"{_prefix}{key}" : key;
-            return prefixKey.Length > 250 ? prefixKey.Substring( 0, 250 ) : prefixKey;
-=======
             return _prefix.Length > 0 ? $"{_prefix}{key}" : key;
->>>>>>> fde82162
         }
 
         /// <summary>
