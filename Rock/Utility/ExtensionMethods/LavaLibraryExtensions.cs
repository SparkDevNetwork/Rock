--- conflicted
+++ resolved
@@ -57,7 +57,7 @@
 
 
             int maxWaitMS = 10000;
-            System.Web.HttpContext taskContext = System.Web.HttpContext.Current; 
+            System.Web.HttpContext taskContext = System.Web.HttpContext.Current;
             var formatLavaTask = new Task( () =>
             {
                 System.Web.HttpContext.Current = taskContext;
@@ -196,7 +196,7 @@
 
                 foreach ( var key in liquidObject.AvailableKeys )
                 {
-                    // Ignore the person property of the person's primary alias (prevent unnecessary recursion) 
+                    // Ignore the person property of the person's primary alias (prevent unnecessary recursion)
                     if ( key == "Person" && parentElement.Contains( ".PrimaryAlias" ) )
                     {
                         result.AddOrIgnore( key, string.Empty );
@@ -523,11 +523,7 @@
                 context.SetMergeField( "CurrentPerson", currentPersonOverride );
                 context.SetMergeFields( mergeObjects );
 
-<<<<<<< HEAD
                 var result = LavaService.RenderTemplate( content, LavaRenderParameters.WithContext( context ) );
-=======
-                var result = LavaEngine.CurrentEngine.RenderTemplate( content, LavaRenderParameters.WithContext( context ) );
->>>>>>> 0bfe3f81
 
                 if ( result.HasErrors )
                 {
@@ -613,18 +609,8 @@
 
                 renderParameters.ShouldEncodeStringsAsXml = encodeStrings;
 
-<<<<<<< HEAD
                 // Try and parse the template, or retrieve it from the cache if it has been previously parsed.
                 var result = LavaService.RenderTemplate( content, renderParameters );
-=======
-                //string result;
-                //List<Exception> errors;
-
-                //ILavaTemplate template;
-
-                // Try and parse the template, or retrieve it from the cache if it has been previously parsed.
-                var result = LavaEngine.CurrentEngine.RenderTemplate( content, renderParameters );
->>>>>>> 0bfe3f81
 
                 if ( result.HasErrors )
                 {
