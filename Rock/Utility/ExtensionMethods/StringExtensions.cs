--- conflicted
+++ resolved
@@ -1,4 +1,3 @@
-<<<<<<< HEAD
 // <copyright>
 // Copyright by the Spark Development Network
 //
@@ -296,19 +295,14 @@
         /// <summary>
         /// Replaces the last occurrence of a given string with a new value
         /// </summary>
-        /// <param name="source">The string.</param>
-        /// <param name="find">The search parameter.</param>
-        /// <param name="replace">The replacement parameter.</param>
-        /// <returns></returns>
-        public static string ReplaceLastOccurrence( this string source, string find, string replace )
-        {
-            int place = source.LastIndexOf( find );
-            if ( place >= 0 )
-            {
-                return source.Remove( place, find.Length ).Insert( place, replace );
-            }
-
-            return source;
+        /// <param name="Source">The string.</param>
+        /// <param name="Find">The search parameter.</param>
+        /// <param name="Replace">The replacement parameter.</param>
+        /// <returns></returns>
+        public static string ReplaceLastOccurrence( this string Source, string Find, string Replace )
+        {
+            int Place = Source.LastIndexOf( Find );
+            return Place > 0 ? Source.Remove( Place, Find.Length ).Insert( Place, Replace ) : Source;
         }
 
         /// <summary>
@@ -737,667 +731,4 @@
 
         #endregion String Extensions
     }
-}
-=======
-﻿// <copyright>
-// Copyright by the Spark Development Network
-//
-// Licensed under the Rock Community License (the "License");
-// you may not use this file except in compliance with the License.
-// You may obtain a copy of the License at
-//
-// http://www.rockrms.com/license
-//
-// Unless required by applicable law or agreed to in writing, software
-// distributed under the License is distributed on an "AS IS" BASIS,
-// WITHOUT WARRANTIES OR CONDITIONS OF ANY KIND, either express or implied.
-// See the License for the specific language governing permissions and
-// limitations under the License.
-// </copyright>
-//
-using System;
-using System.Collections.Generic;
-using System.ComponentModel;
-using System.Linq;
-using System.Text;
-using System.Text.RegularExpressions;
-using System.Web;
-
-namespace Rock
-{
-    /// <summary>
-    /// Handy string extensions that don't require any nuget packages
-    /// </summary>
-    public static partial class ExtensionMethods
-    {
-        #region String Extensions
-
-        /// <summary>
-        /// Removes special characters from the string so that only Alpha, Numeric, '.' and '_' remain;
-        /// </summary>
-        /// <param name="str">The identifier.</param>
-        /// <returns></returns>
-        public static string RemoveSpecialCharacters( this string str )
-        {
-            StringBuilder sb = new StringBuilder();
-            foreach ( char c in str )
-            {
-                if ( ( c >= '0' && c <= '9' ) || ( c >= 'A' && c <= 'Z' ) || ( c >= 'a' && c <= 'z' ) || c == '.' || c == '_' )
-                {
-                    sb.Append( c );
-                }
-            }
-            return sb.ToString();
-        }
-
-        /// <summary>
-        /// removes any invalid FileName chars in a filename
-        /// from http://stackoverflow.com/a/14836763/1755417
-        /// </summary>
-        /// <param name="name">The name.</param>
-        /// <returns></returns>
-        public static string MakeValidFileName( this string name )
-        {
-            string invalidChars = Regex.Escape( new string( System.IO.Path.GetInvalidFileNameChars() ) );
-            string invalidReStr = string.Format( @"[{0}]+", invalidChars );
-            string replace = Regex.Replace( name, invalidReStr, "_" ).Replace( ";", "" ).Replace( ",", "" );
-            return replace;
-        }
-
-        /// <summary>
-        /// Splits a Camel or Pascal cased identifier into seperate words.
-        /// </summary>
-        /// <param name="str">The identifier.</param>
-        /// <returns></returns>
-        public static string SplitCase( this string str )
-        {
-            if ( str == null )
-                return null;
-
-            return Regex.Replace( Regex.Replace( str, @"(\P{Ll})(\P{Ll}\p{Ll})", "$1 $2" ), @"(\p{Ll})(\P{Ll})", "$1 $2" );
-        }
-
-        /// <summary>
-        /// Returns a string array that contains the substrings in this string that are delimited by any combination of whitespace, comma, semi-colon, or pipe characters.
-        /// </summary>
-        /// <param name="str">The string.</param>
-        /// <param name="whitespace">if set to <c>true</c> whitespace will be treated as a delimiter</param>
-        /// <returns></returns>
-        public static string[] SplitDelimitedValues( this string str, bool whitespace = true )
-        {
-            if ( str == null )
-                return new string[0];
-
-            string regex = whitespace ? @"[\s\|,;]+" : @"[\|,;]+";
-
-            char[] delimiter = new char[] { ',' };
-            return Regex.Replace( str, regex, "," ).Split( delimiter, StringSplitOptions.RemoveEmptyEntries );
-        }
-
-        /// <summary>
-        /// Replaces every instance of oldValue (regardless of case) with the newValue.
-        /// (from http://www.codeproject.com/Articles/10890/Fastest-C-Case-Insenstive-String-Replace)
-        /// </summary>
-        /// <param name="str">The source string.</param>
-        /// <param name="oldValue">The value to replace.</param>
-        /// <param name="newValue">The value to insert.</param>
-        /// <returns></returns>
-        public static string ReplaceCaseInsensitive( this string str, string oldValue, string newValue )
-        {
-            if ( str == null )
-                return null;
-
-            int count, position0, position1;
-            count = position0 = position1 = 0;
-            string upperString = str.ToUpper();
-            string upperPattern = oldValue.ToUpper();
-            int inc = ( str.Length / oldValue.Length ) *
-                      ( newValue.Length - oldValue.Length );
-            char[] chars = new char[str.Length + Math.Max( 0, inc )];
-            while ( ( position1 = upperString.IndexOf( upperPattern,
-                                              position0 ) ) != -1 )
-            {
-                for ( int i = position0; i < position1; ++i )
-                    chars[count++] = str[i];
-                for ( int i = 0; i < newValue.Length; ++i )
-                    chars[count++] = newValue[i];
-                position0 = position1 + oldValue.Length;
-            }
-            if ( position0 == 0 ) return str;
-            for ( int i = position0; i < str.Length; ++i )
-                chars[count++] = str[i];
-            return new string( chars, 0, count );
-        }
-
-        /// <summary>
-        /// Replaces every instance of oldValue with newValue.  Will continue to replace
-        /// values after each replace until the oldValue does not exist.
-        /// </summary>
-        /// <param name="str">The source string.</param>
-        /// <param name="oldValue">The value to replace.</param>
-        /// <param name="newValue">The value to insert.</param>
-        /// <returns>System.String.</returns>
-        public static string ReplaceWhileExists( this string str, string oldValue, string newValue )
-        {
-            string newstr = str;
-
-            if ( oldValue != newValue )
-            {
-                while ( newstr.Contains( oldValue ) )
-                {
-                    newstr = newstr.Replace( oldValue, newValue );
-                }
-            }
-
-            return newstr;
-        }
-
-        /// <summary>
-        /// Adds escape character for quotes in a string.
-        /// </summary>
-        /// <param name="str"></param>
-        /// <returns></returns>
-        public static string EscapeQuotes( this string str )
-        {
-            if ( str == null )
-                return null;
-
-            return str.Replace( "'", "\\'" ).Replace( "\"", "\\\"" );
-        }
-
-        /// <summary>
-        /// Adds Quotes around the specified string and escapes any quotes that are already in the string.
-        /// </summary>
-        /// <param name="str">The string.</param>
-        /// <param name="QuoteChar">The quote character.</param>
-        /// <returns></returns>
-        public static string Quoted( this string str, string QuoteChar = "'" )
-        {
-            var result = QuoteChar + str.EscapeQuotes() + QuoteChar;
-            return result;
-        }
-
-        /// <summary>
-        /// Returns the specified number of characters, starting at the left side of the string.
-        /// </summary>
-        /// <param name="str">The string.</param>
-        /// <param name="length">The desired length.</param>
-        /// <returns></returns>
-        public static string Left( this string str, int length )
-        {
-            if ( str == null )
-            {
-                return null;
-            }
-            else if ( str.Length <= length )
-            {
-                return str;
-            }
-            else
-            {
-                return str.Substring( 0, length );
-            }
-        }
-
-        /// <summary>
-        /// Truncates a string after a max length and adds ellipsis.  Truncation will occur at first space prior to maxLength.
-        /// </summary>
-        /// <param name="str"></param>
-        /// <param name="maxLength"></param>
-        /// <returns></returns>
-        public static string Truncate( this string str, int maxLength )
-        {
-            if ( str == null )
-                return null;
-
-            if ( str.Length <= maxLength )
-                return str;
-
-            maxLength -= 3;
-            var truncatedString = str.Substring( 0, maxLength );
-            var lastSpace = truncatedString.LastIndexOf( ' ' );
-            if ( lastSpace > 0 )
-                truncatedString = truncatedString.Substring( 0, lastSpace );
-
-            return truncatedString + "...";
-        }
-
-        /// <summary>
-        /// Removes any non-numeric characters.
-        /// </summary>
-        /// <param name="str"></param>
-        /// <returns></returns>
-        public static string AsNumeric( this string str )
-        {
-            return Regex.Replace( str, @"[^0-9]", "" );
-        }
-
-        /// <summary>
-        /// Replaces the last occurrence of a given string with a new value
-        /// </summary>
-        /// <param name="Source">The string.</param>
-        /// <param name="Find">The search parameter.</param>
-        /// <param name="Replace">The replacement parameter.</param>
-        /// <returns></returns>
-        public static string ReplaceLastOccurrence( this string Source, string Find, string Replace )
-        {
-            int Place = Source.LastIndexOf( Find );
-            return Place > 0 ? Source.Remove( Place, Find.Length ).Insert( Place, Replace ) : Source;
-        }
-
-        /// <summary>
-        /// The true strings for AsBoolean and AsBooleanOrNull.
-        /// </summary>
-        private static string[] trueStrings = new string[] { "true", "yes", "t", "y", "1" };
-
-        /// <summary>
-        /// Returns True for 'True', 'Yes', 'T', 'Y', '1' (case-insensitive).
-        /// </summary>
-        /// <param name="str">The string.</param>
-        /// <param name="resultIfNullOrEmpty">if set to <c>true</c> [result if null or empty].</param>
-        /// <returns></returns>
-        [System.Diagnostics.DebuggerStepThrough()]
-        public static bool AsBoolean( this string str, bool resultIfNullOrEmpty = false )
-        {
-            if ( string.IsNullOrWhiteSpace( str ) )
-            {
-                return resultIfNullOrEmpty;
-            }
-
-            return trueStrings.Contains( str.ToLower() );
-        }
-
-        /// <summary>
-        /// Returns True for 'True', 'Yes', 'T', 'Y', '1' (case-insensitive), null for emptystring/null.
-        /// </summary>
-        /// <param name="str">The string.</param>
-        /// <returns></returns>
-        public static bool? AsBooleanOrNull( this string str )
-        {
-            string[] trueStrings = new string[] { "true", "yes", "t", "y", "1" };
-
-            if ( string.IsNullOrWhiteSpace( str ) )
-            {
-                return null;
-            }
-
-            return trueStrings.Contains( str.ToLower() );
-        }
-
-        /// <summary>
-        /// Attempts to convert string to an dictionary using the |/comma and ^ delimiter (and possibly UrlEncoded) Key/Value syntax.  Returns an empty dictionary if unsuccessful.
-        /// </summary>
-        /// <param name="str">The string.</param>
-        /// <returns></returns>                     
-        public static System.Collections.Generic.Dictionary<string, string> AsDictionary( this string str )
-        {
-            var dictionary = new System.Collections.Generic.Dictionary<string, string>();
-            string[] nameValues = str.Split( new char[] { '|' }, StringSplitOptions.RemoveEmptyEntries );
-
-            // url decode array items just in case they were UrlEncoded (See KeyValueListFieldType and the KeyValueList controls)
-            nameValues = nameValues.Select( s => HttpUtility.UrlDecode( s ) ).ToArray(); 
-            
-            // If we haven't found any pipes, check for commas
-            if ( nameValues.Count() == 1 && nameValues[0] == str)
-            {
-                nameValues = str.Split( new char[] { ',' }, StringSplitOptions.RemoveEmptyEntries );
-            }
-            foreach ( string nameValue in nameValues )
-            {
-                string[] nameAndValue = nameValue.Split( new char[] { '^' }, 2 );
-                if ( nameAndValue.Count() == 2 )
-                {
-                    dictionary[nameAndValue[0]] = nameAndValue[1];
-                }
-            }
-            return dictionary;
-        }
-
-        /// <summary>
-        /// Attempts to convert string to an dictionary using the |/comma and ^ delimiter (and possibly UrlEncoded) Key/Value syntax .  Returns null if unsuccessful.
-        /// </summary>
-        /// <param name="str">The string.</param>
-        /// <returns></returns>
-        [System.Diagnostics.DebuggerStepThrough()]
-        public static System.Collections.Generic.Dictionary<string, string> AsDictionaryOrNull( this string str )
-        {
-            var dictionary = AsDictionary( str );
-            if ( dictionary.Count() > 0 )
-            {
-                return dictionary;
-            }
-            return null;
-        }
-
-
-        /// <summary>
-        /// Attempts to convert string to integer.  Returns 0 if unsuccessful.
-        /// </summary>
-        /// <param name="str">The STR.</param>
-        /// <returns></returns>
-        [System.Diagnostics.DebuggerStepThrough()]
-        public static int AsInteger( this string str )
-        {
-            return str.AsIntegerOrNull() ?? 0;
-        }
-
-        /// <summary>
-        /// Attempts to convert string to an integer.  Returns null if unsuccessful.
-        /// </summary>
-        /// <param name="str">The string.</param>
-        /// <returns></returns>
-        [System.Diagnostics.DebuggerStepThrough()]
-        public static int? AsIntegerOrNull( this string str )
-        {
-            int value;
-            if ( int.TryParse( str, out value ) )
-            {
-                return value;
-            }
-            else
-            {
-                return null;
-            }
-        }
-
-        /// <summary>
-        /// Attempts to convert string to Guid.  Returns Guid.Empty if unsuccessful.
-        /// </summary>
-        /// <param name="str">The STR.</param>
-        /// <returns></returns>
-        [System.Diagnostics.DebuggerStepThrough()]
-        public static Guid AsGuid( this string str )
-        {
-            return str.AsGuidOrNull() ?? Guid.Empty;
-        }
-
-        /// <summary>
-        /// Attempts to convert string to Guid.  Returns null if unsuccessful.
-        /// </summary>
-        /// <param name="str">The string.</param>
-        /// <returns></returns>
-        [System.Diagnostics.DebuggerStepThrough()]
-        public static Guid? AsGuidOrNull( this string str )
-        {
-            Guid value;
-            if ( Guid.TryParse( str, out value ) )
-            {
-                return value;
-            }
-            else
-            {
-                return null;
-            }
-        }
-
-        /// <summary>
-        /// Determines whether the specified unique identifier is Guid.Empty.
-        /// </summary>
-        /// <param name="guid">The unique identifier.</param>
-        /// <returns></returns>
-        public static bool IsEmpty( this Guid guid )
-        {
-            return guid.Equals( Guid.Empty );
-        }
-
-        /// <summary>
-        /// Attempts to convert string to decimal.  Returns 0 if unsuccessful.
-        /// </summary>
-        /// <param name="str">The string.</param>
-        /// <returns></returns>
-        public static decimal AsDecimal( this string str )
-        {
-            return str.AsDecimalOrNull() ?? 0;
-        }
-
-        /// <summary>
-        /// Attempts to convert string to decimal.  Returns null if unsuccessful.
-        /// </summary>
-        /// <param name="str">The string.</param>
-        /// <returns></returns>
-        public static decimal? AsDecimalOrNull( this string str )
-        {
-            if ( !string.IsNullOrWhiteSpace( str ) )
-            {
-                // strip off non numeric and characters (for example, currency symbols)
-                str = Regex.Replace( str, @"[^0-9\.-]", "" );
-            }
-
-            decimal value;
-            if ( decimal.TryParse( str, out value ) )
-            {
-                return value;
-            }
-            else
-            {
-                return null;
-            }
-        }
-
-        /// <summary>
-        /// Attempts to convert string to double.  Returns 0 if unsuccessful.
-        /// </summary>
-        /// <param name="str">The string.</param>
-        /// <returns></returns>
-        public static double AsDouble( this string str )
-        {
-            return str.AsDoubleOrNull() ?? 0;
-        }
-
-        /// <summary>
-        /// Attempts to convert string to double.  Returns null if unsuccessful.
-        /// </summary>
-        /// <param name="str">The string.</param>
-        /// <returns></returns>
-        public static double? AsDoubleOrNull( this string str )
-        {
-            if ( !string.IsNullOrWhiteSpace( str ) )
-            {
-                // strip off non numeric and characters (for example, currency symbols)
-                str = Regex.Replace( str, @"[^0-9\.-]", "" );
-            }
-
-            double value;
-            if ( double.TryParse( str, out value ) )
-            {
-                return value;
-            }
-            else
-            {
-                return null;
-            }
-        }
-
-        /// <summary>
-        /// Attempts to convert string to DateTime.  Returns null if unsuccessful.
-        /// </summary>
-        /// <param name="str">The string.</param>
-        /// <returns></returns>
-        [System.Diagnostics.DebuggerStepThrough()]
-        public static DateTime? AsDateTime( this string str )
-        {
-            DateTime value;
-            if ( DateTime.TryParse( str, out value ) )
-            {
-                return value;
-            }
-            else
-            {
-                return null;
-            }
-        }
-
-        /// <summary>
-        /// Attempts to convert string to TimeSpan.  Returns null if unsuccessful.
-        /// </summary>
-        /// <param name="str">The string.</param>
-        /// <returns></returns>
-        public static TimeSpan? AsTimeSpan( this string str )
-        {
-            TimeSpan value;
-            if ( TimeSpan.TryParse( str, out value ) )
-            {
-                return value;
-            }
-            else
-            {
-                return null;
-            }
-        }
-
-        /// <summary>
-        /// Converts the value to Type, or if unsuccessful, returns the default value of Type.
-        /// </summary>
-        /// <typeparam name="T"></typeparam>
-        /// <param name="value">The value.</param>
-        /// <returns></returns>
-        public static T AsType<T>( this string value )
-        {
-            var converter = TypeDescriptor.GetConverter( typeof( T ) );
-            return converter.IsValid( value )
-                ? (T)converter.ConvertFrom( value )
-                : default( T );
-        }
-
-        /// <summary>
-        /// Masks the specified value if greater than 4 characters (such as a credit card number) showing only the last 4 chars prefixed with 12*s
-        /// For example, the return string becomes "************6789".
-        /// </summary>
-        /// <param name="value">The value.</param>
-        /// <returns></returns>
-        public static string Masked( this string value )
-        {
-            return value.Masked( false );
-        }
-
-        /// <summary>
-        /// Masks the specified value if greater than 4 characters (such as a credit card number) showing only the last 4 chars and replacing the preceeding chars with *
-        /// For example, the return string becomes "************6789".
-        /// </summary>
-        /// <param name="value">The value.</param>
-        /// <param name="preserveLength">if set to <c>true</c> [preserve length]. If false, always put 12 *'s as the prefix</param>
-        /// <returns></returns>
-        public static string Masked( this string value, bool preserveLength )
-        {
-            if ( value != null && value.Length > 4 )
-            {
-                int maskedLength = preserveLength ? value.Length - 4 : 12;
-                return string.Concat( new string( '*', maskedLength ), value.Substring( value.Length - 4 ) );
-            }
-            else
-            {
-                return value;
-            }
-        }
-
-        /// <summary>
-        /// Ensures the trailing backslash. Handy when combining folder paths.
-        /// </summary>
-        /// <param name="value">The value.</param>
-        /// <returns></returns>
-        public static string EnsureTrailingBackslash( this string value )
-        {
-            return value.TrimEnd( new char[] { '\\', '/' } ) + "\\";
-        }
-
-        /// <summary>
-        /// Ensures the trailing forward slash. Handy when combining url paths.
-        /// </summary>
-        /// <param name="value">The value.</param>
-        /// <returns></returns>
-        public static string EnsureTrailingForwardslash( this string value )
-        {
-            return value.TrimEnd( new char[] { '\\', '/' } ) + "/";
-        }
-
-        /// <summary>
-        /// Ensures the leading forward slash. Handy when combining url paths.
-        /// </summary>
-        /// <param name="value">The value.</param>
-        /// <returns></returns>
-        public static string RemoveLeadingForwardslash( this string value )
-        {
-            return value.TrimStart( new char[] { '/' } );
-        }
-
-        /// <summary>
-        /// Evaluates string, and if null or empty, returns nullValue instead.
-        /// </summary>
-        /// <param name="value">The value.</param>
-        /// <param name="nullValue">The null value.</param>
-        /// <returns></returns>
-        public static string IfEmpty( this string value, string nullValue )
-        {
-            return !string.IsNullOrWhiteSpace( value ) ? value : nullValue;
-        }
-
-        /// <summary>
-        /// Replaces special Microsoft Word chars with standard chars
-        /// For example, smart quotes will be replaced with apostrophes
-        /// from http://www.andornot.com/blog/post/Replace-MS-Word-special-characters-in-javascript-and-C.aspx
-        /// </summary>
-        /// <param name="text">The text.</param>
-        /// <returns></returns>
-        public static string ReplaceWordChars( this string text )
-        {
-            var s = text;
-            // smart single quotes and apostrophe
-            s = Regex.Replace( s, "[\u2018\u2019\u201A]", "'" );
-            // smart double quotes
-            s = Regex.Replace( s, "[\u201C\u201D\u201E]", "\"" );
-            // ellipsis
-            s = Regex.Replace( s, "\u2026", "..." );
-            // dashes
-            s = Regex.Replace( s, "[\u2013\u2014]", "-" );
-            // circumflex
-            s = Regex.Replace( s, "\u02C6", "^" );
-            // open angle bracket
-            s = Regex.Replace( s, "\u2039", "<" );
-            // close angle bracket
-            s = Regex.Replace( s, "\u203A", ">" );
-            // spaces
-            s = Regex.Replace( s, "[\u02DC\u00A0]", " " );
-
-            return s;
-        }
-
-        /// <summary>
-        /// Returns a list of KeyValuePairs from a serialized list of Rock KeyValuePairs (e.g. 'Item1^Value1|Item2^Value2')
-        /// </summary>
-        /// <param name="input">The input.</param>
-        /// <returns></returns>
-        public static List<KeyValuePair<string, object>> ToKeyValuePairList( this string input )
-        {
-            List<KeyValuePair<string, object>> keyPairs = new List<KeyValuePair<string, object>>();
-
-            if ( !string.IsNullOrWhiteSpace( input ) )
-            {
-                var items = input.Split( '|' );
-
-                foreach ( var item in items )
-                {
-                    var parts = item.Split( '^' );
-                    if ( parts.Length == 2 )
-                    {
-                        keyPairs.Add( new KeyValuePair<string, object>( parts[0], parts[1] ) );
-                    }
-                }
-            }
-
-            return keyPairs;
-        }
-
-        /// <summary>
-        /// Removes the spaces.
-        /// </summary>
-        /// <param name="input">The input.</param>
-        /// <returns></returns>
-        public static string RemoveSpaces( this string input )
-        {
-            return input.Replace( " ", "" );
-        }
-
-        #endregion String Extensions
-    }
-}
->>>>>>> 730cc025
+}