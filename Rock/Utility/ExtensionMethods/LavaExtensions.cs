﻿// <copyright>
// Copyright by the Spark Development Network
//
// Licensed under the Rock Community License (the "License");
// you may not use this file except in compliance with the License.
// You may obtain a copy of the License at
//
// http://www.rockrms.com/license
//
// Unless required by applicable law or agreed to in writing, software
// distributed under the License is distributed on an "AS IS" BASIS,
// WITHOUT WARRANTIES OR CONDITIONS OF ANY KIND, either express or implied.
// See the License for the specific language governing permissions and
// limitations under the License.
// </copyright>
//
using System;
using System.Collections;
using System.Collections.Generic;
#if NET5_0_OR_GREATER
using Microsoft.EntityFrameworkCore;
#else
using System.Data.Entity;
#endif
using System.Linq;
using System.Reflection;
using System.Text;
using System.Text.RegularExpressions;
using System.Threading.Tasks;
#if !NET5_0_OR_GREATER
using DotLiquid;
#endif
using Rock.Attribute;
using Rock.Data;
using Rock.Lava;
using Rock.Model;
using Rock.Web.Cache;

namespace Rock
{

    /// <summary>
    /// Rock Lava related extensions
    /// </summary>
    public static partial class ExtensionMethods
    {
<<<<<<< HEAD
        #region Constructors

        /// <summary>
        /// Initializes the <see cref="ExtensionMethods"/> class.
        /// </summary>
        static ExtensionMethods()
        {
#if !NET5_0_OR_GREATER
            //
            // Register any 3rd party library classes that are safe to use.
            //
            Template.RegisterSafeType( typeof( Common.Mobile.DeviceData ), typeof( Common.Mobile.DeviceData ).GetProperties().Select( p => p.Name ).ToArray() );
#endif
        }

        #endregion

=======
>>>>>>> 34a36e40
        #region Lava Extensions

        /// <summary>
        /// Returns an html representation of object that is available to lava.
        /// </summary>
        /// <param name="lavaObject">The liquid object.</param>
        /// <param name="rockContext">The rock context.</param>
        /// <param name="preText">The pre text.</param>
        /// <param name="postText">The post text.</param>
        /// <returns></returns>
        public static string lavaDebugInfo( this object lavaObject, RockContext rockContext = null, string preText = "", string postText = "" )
        {
            //return liquidObject.LiquidizeChildren( 0, rockContext ).ToJson();
            StringBuilder lavaDebugPanel = new StringBuilder();
            lavaDebugPanel.Append( "<div class='alert alert-info lava-debug'><h4>Lava Debug Info</h4>" );

            lavaDebugPanel.Append( preText );

            lavaDebugPanel.Append( "<p>Below is a listing of available merge fields for this block. Find out more on Lava at <a href='http://www.rockrms.com/lava' target='_blank'>rockrms.com/lava</a>." );


            int maxWaitMS = 10000;
#if !NET5_0_OR_GREATER
            System.Web.HttpContext taskContext = System.Web.HttpContext.Current;
#endif
            var formatLavaTask = new Task( () =>
            {
#if !NET5_0_OR_GREATER
                System.Web.HttpContext.Current = taskContext;
#endif
                lavaDebugPanel.Append( formatLavaDebugInfo( lavaObject.LiquidizeChildren( 0, rockContext ) ) );
            } );

            formatLavaTask.Start();

            if ( !formatLavaTask.Wait( maxWaitMS ) )
            {
                return "<div class='alert alert-warning lava-debug'>Warning: Timeout generating Lava Help</div>";
            }

            // Add a 'GlobalAttribute' entry if it wasn't part of the LavaObject
            if ( !( lavaObject is IDictionary<string, object> ) || !( (IDictionary<string, object>)lavaObject ).Keys.Contains( "GlobalAttribute" ) )
            {
                var globalAttributes = new Dictionary<string, object>();

                // Lava Help Text does special stuff for GlobalAttribute, but it still needs the list of possible Global Attribute MergeFields to generate the help text
                globalAttributes.Add( "GlobalAttribute", GlobalAttributesCache.GetLegacyMergeFields( null ) );
                lavaDebugPanel.Append( formatLavaDebugInfo( globalAttributes.LiquidizeChildren( 0, rockContext ) ) );
            }

            lavaDebugPanel.Append( postText );

            lavaDebugPanel.Append( "</div>" );

            return lavaDebugPanel.ToString();
        }

        /// <summary>
        /// Liquidizes the child properties of an object for displaying debug information about fields available for lava templates
        /// </summary>
        /// <param name="myObject">an object.</param>
        /// <param name="levelsDeep">The levels deep.</param>
        /// <param name="rockContext">The rock context.</param>
        /// <param name="entityHistory">The entity history.</param>
        /// <param name="parentElement">The parent element.</param>
        /// <returns></returns>
        private static object LiquidizeChildren( this object myObject, int levelsDeep = 0, RockContext rockContext = null, Dictionary<int, List<int>> entityHistory = null, string parentElement = "" )
        {
            // Add protection for stack-overflow if property attributes are not set correctly resulting in child/parent objects being evaluated in loop
            levelsDeep++;
            if ( levelsDeep > 6)
            {
                return string.Empty;
            }

            // If the object is liquidable, get the object return by its ToLiquid() method.
            if ( myObject is ILavaDataDictionarySource )
            {
                myObject = ( (ILavaDataDictionarySource)myObject ).GetLavaDataDictionary();
            }

            // If the object is null, return an empty string
            if ( myObject == null )
            {
                return string.Empty;
            }

            // If the object is a string, return its value converted to HTML and truncated
            if ( myObject is string )
            {
                return myObject.ToString().Truncate( 50 ).EncodeHtml();
            }

            // If the object is a guid, return its string representation
            if ( myObject is Guid )
            {
                return myObject.ToString();
            }

            // Get the object's type ( checking for a proxy object )
            Type entityType = myObject.GetType();
            if ( entityType.IsDynamicProxyType() )
            {
                entityType = entityType.BaseType;
            }

            // If this is an IEntity, check to see if it's already been liquidized in prev hierarchy. If so, just return string indicating "--See Previous Entry--"
            if ( myObject is IEntity )
            {
                var entity = myObject as IEntity;
                var entityTypeCache = EntityTypeCache.Get( entityType, false, rockContext );
                if ( entity != null && entityTypeCache != null )
                {
                    if ( entityHistory == null )
                    {
                        entityHistory = new Dictionary<int, List<int>>();
                    }
                    entityHistory.AddOrIgnore( entityTypeCache.Id, new List<int>() );
                    if ( entityHistory[entityTypeCache.Id].Contains( entity.Id ) )
                    {
                        return "--See Previous Entry--";
                    }
                    else
                    {
                        entityHistory[entityTypeCache.Id].Add( entity.Id );
                    }
                }
            }

            // If the object has the [LavaType] attribute, enumerate the allowed properties and return a list of those properties
            if ( entityType.GetCustomAttributes( typeof( LavaTypeAttribute ), false ).Any() )
            {
                var result = new Dictionary<string, object>();

                var attr = (LavaTypeAttribute)entityType.GetCustomAttributes( typeof( LavaTypeAttribute ), false ).First();
                foreach ( string propName in attr.AllowedMembers )
                {
                    var propInfo = entityType.GetProperty( propName );
                    {
                        if ( propInfo != null )
                        {
                            try
                            {
                                result.Add( propInfo.Name, propInfo.GetValue( myObject, null ).LiquidizeChildren( levelsDeep, rockContext, entityHistory, parentElement + "." + propName ) );
                            }
                            catch ( Exception ex )
                            {
                                result.Add( propInfo.Name, ex.ToString() );
                            }
                        }
                    }
                }

                return result;
            }

            // If the object is a Rock Liquidizable object, call the object's AvailableKeys method to determine the properties available.
            if ( myObject is ILavaDataDictionary )
            {
                var liquidObject = (ILavaDataDictionary)myObject;

                var result = new Dictionary<string, object>();

                foreach ( var key in liquidObject.AvailableKeys )
                {
                    // Ignore the person property of the person's primary alias (prevent unnecessary recursion)
                    if ( key == "Person" && parentElement.Contains( ".PrimaryAlias" ) )
                    {
                        result.AddOrIgnore( key, string.Empty );
                    }
                    else
                    {
                        try
                        {
                            object propValue = null;

                            var propType = entityType.GetProperty( key )?.PropertyType;
                            if ( propType?.Name == "ICollection`1" )
                            {
                                // if the property type is an ICollection, get the underlying query and just fetch one for an example (just in case there are 1000s of records)
                                var entityDbContext = GetDbContextFromEntity( myObject );
                                if ( entityDbContext != null )
                                {
                                    var entryCollection = entityDbContext.Entry( myObject )?.Collection( key );
                                    if ( entryCollection.EntityEntry.State == EntityState.Detached )
                                    {
                                        // create a sample since we can't fetch real data
                                        Type listOfType = propType.GenericTypeArguments[0];
                                        var sampleListType = typeof( List<> ).MakeGenericType( listOfType );
                                        var sampleList = Activator.CreateInstance(sampleListType) as IList;
                                        var sampleItem = Activator.CreateInstance( listOfType );
                                        sampleList.Add( sampleItem );
                                        propValue = sampleList;
                                    }
                                    else
                                    {
                                        if ( entryCollection.IsLoaded )
                                        {
                                            propValue = liquidObject.GetValue(key);
                                        }
                                        else
                                        {
                                            try
                                            {
                                                var propQry = entryCollection.Query().Provider.CreateQuery<Rock.Data.IEntity>( entryCollection.Query().Expression );
                                                int propCollectionCount = propQry.Count();
                                                List<object> listSample = propQry.Take( 1 ).ToList().Cast<object>().ToList();
                                                if ( propCollectionCount > 1 )
                                                {
                                                    listSample.Add( $"({propCollectionCount - 1} more...)" );
                                                }

                                                propValue = listSample;
                                            }
                                            catch
                                            {
                                                // The Collection might be a database model that isn't an IEntity, so just do it the regular way
                                                propValue = liquidObject.GetValue(key);
                                            }
                                        }
                                    }
                                }
                            }
                            else
                            {
                                propValue = liquidObject.GetValue(key);
                            }

                            if ( propValue != null )
                            {
                                result.Add( key, propValue.LiquidizeChildren( levelsDeep, rockContext, entityHistory, parentElement + "." + key ) );
                            }
                            else
                            {
                                result.AddOrIgnore( key, string.Empty );
                            }
                        }
                        catch ( Exception ex )
                        {
                            result.AddOrIgnore( key, ex.ToString() );
                        }
                    }
                }

                // Add the attributes if this object has attributes
                if ( liquidObject is IHasAttributes )
                {
                    var objWithAttrs = (IHasAttributes)liquidObject;
                    if ( objWithAttrs.Attributes == null )
                    {
                        rockContext = rockContext ?? new RockContext();
                        objWithAttrs.LoadAttributes( rockContext );
                    }

                    var objAttrs = new Dictionary<string, object>();
                    foreach ( var objAttr in objWithAttrs.Attributes )
                    {
                        var attributeCache = objAttr.Value;
                        string value = attributeCache.FieldType.Field.FormatValue( null, attributeCache.EntityTypeId, objWithAttrs.Id, objWithAttrs.GetAttributeValue( attributeCache.Key ), attributeCache.QualifierValues, false );
                        objAttrs.Add( attributeCache.Key, value.Truncate( 50 ).EncodeHtml() );
                    }

                    if ( objAttrs.Any() )
                    {
                        result.Add( string.Format( "Attributes <p class='attributes'>Below is a list of attributes that can be retrieved using <code>{{{{ {0} | Attribute:'[AttributeKey]' }}}}</code>.</p>", parentElement ), objAttrs );
                    }
                }

                return result;
            }

            if ( myObject is IDictionary<string, object> )
            {
                var result = new Dictionary<string, object>();

                foreach ( var keyValue in ( (IDictionary<string, object>)myObject ) )
                {
                    try
                    {
                        var parentVariable = ( keyValue.Value?.GetType().GetInterface( "IList" ) != null ) ? keyValue.Key.ToLower().Singularize() : keyValue.Key;
                        result.Add( keyValue.Key, keyValue.Value?.LiquidizeChildren( levelsDeep, rockContext, entityHistory, parentVariable ) );
                    }
                    catch ( Exception ex )
                    {
                        result.Add( keyValue.Key, ex.ToString() );
                    }
                }

                return result;
            }

            if ( myObject is Newtonsoft.Json.Linq.JObject )
            {
                var result = new Dictionary<string, object>();
                var jObject = myObject as Newtonsoft.Json.Linq.JObject;

                foreach ( var keyValue in jObject )
                {
                    try
                    {
                        result.Add( keyValue.Key, keyValue.Value.LiquidizeChildren( levelsDeep, rockContext, entityHistory, keyValue.Key ) );
                    }
                    catch ( Exception ex )
                    {
                        result.Add( keyValue.Key, ex.ToString() );
                    }
                }

                return result;
            }

            if ( myObject is Newtonsoft.Json.Linq.JValue )
            {
                var jValue = ( myObject as Newtonsoft.Json.Linq.JValue );
                if ( jValue != null && jValue.Value != null )
                {
                    return jValue.Value.ToString();
                }
                else
                {
                    return string.Empty;
                }
            }

            if ( myObject is IEnumerable )
            {
                var result = new List<object>();

                // Only show first two items in an enumerable list
                int iEnumCount = 1;
                foreach ( var value in ( (IEnumerable)myObject ) )
                {
                    if ( iEnumCount > 2 )
                    {
                        result.Add( "..." );
                        break;
                    }
                    iEnumCount++;
                    try
                    {
                        result.Add( value.LiquidizeChildren( levelsDeep, rockContext, entityHistory, parentElement ) );
                    }
                    catch { }

                }

                return result;
            }

            return myObject.ToStringSafe();
        }

        private static string formatLavaDebugInfo( object liquidizedObject, int levelsDeep = 0, string parents = "" )
        {
            if ( liquidizedObject is string )
            {
                return string.Format( "<span class='lava-debug-value'> - {0}</span>", liquidizedObject.ToString() );
            }

            if ( liquidizedObject is IDictionary<string, object> )
            {
                var sb = new StringBuilder();

                bool isTopLevel = levelsDeep == 0;

                if ( !isTopLevel )
                {
                    sb.AppendFormat( "{0}<ul>{0}", Environment.NewLine );
                }

                foreach ( var keyVal in (IDictionary<string, object>)liquidizedObject )
                {
                    if ( isTopLevel )
                    {
                        if ( keyVal.Value is string )
                        {
                            // item is a root level property
                            sb.Append( string.Format( "<ul><li><span class='lava-debug-key'>{0}</span> - {1}</li></ul>{2}", keyVal.Key, keyVal.Value.ToString(), Environment.NewLine ) );
                        }
                        else
                        {
                            // item is a root level object
                            string panelId = Guid.NewGuid().ToString();

                            sb.Append( "<div class='panel panel-default panel-lavadebug'>" );

                            sb.Append( string.Format( "<div class='panel-heading clearfix collapsed' data-toggle='collapse' data-target='#collapse-{0}' onclick='$(\"#collapse-{0}\").collapse(\"toggle\"); event.stopPropagation();'>", panelId ) );
                            sb.Append( string.Format( "<h5 class='panel-title pull-left'>{0}</h5> <div class='pull-right'><i class='fa fa-chevron-up'></i></div>", keyVal.Key.SplitCase() ) );
                            sb.Append( "</div>" );

                            sb.Append( string.Format( "<div id='collapse-{0}' class='panel-collapse collapse'>", panelId ) );
                            sb.Append( "<div class='panel-body'>" );

                            if ( keyVal.Key == "GlobalAttribute" )
                            {
                                sb.Append( "<p>Global attributes should be accessed using <code>{{ 'Global' | Attribute:'[AttributeKey]' }}</code>. Find out more about using Global Attributes in Lava at <a href='http://www.rockrms.com/lava/globalattributes' target='_blank'>rockrms.com/lava/globalattributes</a>.</p>" );
                            }
                            else if ( keyVal.Value is List<object> )
                            {
                                sb.Append( string.Format( "<p>{0} properties can be accessed by <code>{{% for {2} in {1} %}}{{{{ {2}.[PropertyKey] }}}}{{% endfor %}}</code>.</p>", char.ToUpper( keyVal.Key[0] ) + keyVal.Key.Substring( 1 ), keyVal.Key, keyVal.Key.Singularize().ToLower() ) );
                            }
                            else if ( keyVal.Key == "CurrentPerson" )
                            {
                                sb.Append( string.Format( "<p>{0} properties can be accessed by <code>{{{{ {1}.[PropertyKey] }}}}</code>. Find out more about using 'Person' fields in Lava at <a href='http://www.rockrms.com/lava/person' target='_blank'>rockrms.com/lava/person</a>.</p>", char.ToUpper( keyVal.Key[0] ) + keyVal.Key.Substring( 1 ), keyVal.Key ) );
                            }
                            else
                            {
                                sb.Append( string.Format( "<p>{0} properties can be accessed by <code>{{{{ {1}.[PropertyKey] }}}}</code>.</p>", char.ToUpper( keyVal.Key[0] ) + keyVal.Key.Substring( 1 ), keyVal.Key ) );
                            }

                            string value = formatLavaDebugInfo( keyVal.Value, 1, keyVal.Key );
                            sb.Append( value );

                            sb.Append( "</div>" );
                            sb.Append( "</div>" );
                            sb.Append( "</div>" );
                        }
                    }
                    else
                    {
                        string section = ( keyVal.Value is string ) ? "" : string.Format( " lava-debug-section level-{0}", levelsDeep );
                        string value = formatLavaDebugInfo( keyVal.Value, levelsDeep + 1, parents + "." + keyVal.Key );
                        sb.AppendFormat( "<li><span class='lava-debug-key{0}'>{1}</span> {2}</li>{3}", section, keyVal.Key, value, Environment.NewLine );
                    }
                }

                if ( !isTopLevel )
                {
                    sb.AppendLine( "</ul>" );
                }

                return sb.ToString();
            }

            if ( liquidizedObject is List<object> )
            {
                var sb = new StringBuilder();
                sb.AppendFormat( "{0}{{<ul>{0}", Environment.NewLine );

                int i = 0;

                foreach ( var obj in (List<object>)liquidizedObject )
                {
                    string value = formatLavaDebugInfo( obj, 1, parents );
                    sb.AppendFormat( "<li>[{0}] {1}</li>{2}", i.ToString(), value, Environment.NewLine );
                    i++;
                }
                sb.AppendLine( "</ul>}" );
                return sb.ToString();
            }

            return string.Empty;
        }

        /// <summary>
        /// Uses reflection to figure out the DbContext associated with the entity
        /// NOTE: the entity needs to be a DynamicProxy
        /// from https://stackoverflow.com/a/43667414/1755417
        /// </summary>
        /// <param name="entity">The entity.</param>
        /// <returns></returns>
        private static Data.DbContext GetDbContextFromEntity( object entity )
        {
#if NET5_0_OR_GREATER
            if ( !( entity is Microsoft.EntityFrameworkCore.Proxies.Internal.IProxyLazyLoader proxy ) )
            {
                return null;
            }

#pragma warning disable EF1001 // Internal EF Core API usage.
            var contextProperty = proxy.LazyLoader.GetType().GetProperty( "Context", BindingFlags.NonPublic | BindingFlags.Instance );
#pragma warning restore EF1001 // Internal EF Core API usage.

            return contextProperty.GetValue( proxy ) as Data.DbContext;
#else
            FieldInfo entityWrapperField = entity.GetType().GetField( "_entityWrapper" );

            if ( entityWrapperField == null )
                return null;

            var entityWrapper = entityWrapperField.GetValue( entity );
            PropertyInfo entityWrapperContextProperty = entityWrapper.GetType().GetProperty( "Context" );
            var context = ( System.Data.Entity.Core.Objects.ObjectContext ) entityWrapperContextProperty.GetValue( entityWrapper, null );

            return context?.TransactionHandler?.DbContext as Data.DbContext;
#endif
        }

        /// <summary>
        /// Use Lava to resolve any merge codes within the content using the values in the merge objects.
        /// </summary>
        /// <param name="content">The content.</param>
        /// <param name="mergeObjects">The merge objects.</param>
        /// <param name="currentPersonOverride">The current person override.</param>
        /// <returns></returns>
        public static string ResolveMergeFields( this string content, IDictionary<string, object> mergeObjects, Person currentPersonOverride )
        {
            var enabledCommands = GlobalAttributesCache.Get().GetValue( "DefaultEnabledLavaCommands" );
            return content.ResolveMergeFields( mergeObjects, currentPersonOverride, enabledCommands );
        }

        /// <summary>
        /// Uses Lava to resolve any merge codes within the content using the values in the merge objects.
        /// </summary>
        /// <param name="content">The content.</param>
        /// <param name="mergeObjects">The merge objects.</param>
        /// <param name="encodeStrings">if set to <c>true</c>, string values will be XML Encoded. For example, if you are creating an XML doc (not HTML), you probably want to set this to true.</param>
        /// <param name="throwExceptionOnErrors">if set to <c>true</c> [throw exception on errors].</param>
        /// <returns></returns>
        public static string ResolveMergeFields( this string content, IDictionary<string, object> mergeObjects, bool encodeStrings = false, bool throwExceptionOnErrors = false )
        {
            var enabledCommands = GlobalAttributesCache.Get().GetValue( "DefaultEnabledLavaCommands" );
            return content.ResolveMergeFields( mergeObjects, enabledCommands, encodeStrings, throwExceptionOnErrors );
        }

        /// <summary>
        /// Uses Lava to resolve any merge codes within the content using the values in the merge objects.
        /// </summary>
        /// <param name="content">The content.</param>
        /// <param name="mergeObjects">The merge objects.</param>
        /// <param name="enabledLavaCommands">The enabled lava commands.</param>
        /// <param name="encodeStrings">if set to <c>true</c> [encode strings].</param>
        /// <param name="throwExceptionOnErrors">if set to <c>true</c> [throw exception on errors].</param>
        /// <returns></returns>
        public static string ResolveMergeFields( this string content, IDictionary<string, object> mergeObjects, string enabledLavaCommands, bool encodeStrings = false, bool throwExceptionOnErrors = false )
        {
            return ResolveMergeFields( content, mergeObjects, enabledLavaCommands.SplitDelimitedValues( ",", StringSplitOptions.RemoveEmptyEntries ), encodeStrings, throwExceptionOnErrors );
        }

        /// <summary>
        /// Use Lava to resolve any merge codes within the content using the values in the merge objects.
        /// </summary>
        /// <param name="content">The content.</param>
        /// <param name="mergeObjects">The merge objects.</param>
        /// <param name="currentPersonOverride">The current person override.</param>
        /// <param name="enabledLavaCommands">A comma-delimited list of the lava commands that are enabled for this template.</param>
        /// <returns>If lava present returns merged string, if no lava returns original string, if null returns empty string</returns>
        public static string ResolveMergeFields( this string content, IDictionary<string, object> mergeObjects, Person currentPersonOverride, string enabledLavaCommands )
        {
            return ResolveMergeFieldsInternal( content, mergeObjects, currentPersonOverride, enabledLavaCommands );
        }

        /// <summary>
        /// Uses Lava to resolve any merge codes within the content using the values in the merge objects.
        /// </summary>
        /// <param name="content">The content.</param>
        /// <param name="mergeObjects">The merge objects.</param>
        /// <param name="enabledLavaCommands">The enabled lava commands.</param>
        /// <param name="encodeStrings">if set to <c>true</c> [encode strings].</param>
        /// <param name="throwExceptionOnErrors">if set to <c>true</c> [throw exception on errors].</param>
        /// <returns></returns>
        public static string ResolveMergeFields( this string content, IDictionary<string, object> mergeObjects, IEnumerable<string> enabledLavaCommands, bool encodeStrings = false, bool throwExceptionOnErrors = false )
        {
            var enabledCommands = ( enabledLavaCommands == null ? string.Empty : enabledLavaCommands.JoinStrings( "," ) );

            return ResolveMergeFieldsInternal( content, mergeObjects, null, enabledCommands, encodeStrings, throwExceptionOnErrors );
        }

        private static readonly Regex _regexRemoveWhitespace = new Regex( @"\s+", RegexOptions.Compiled );

        private static string ResolveMergeFieldsInternal( this string content, IDictionary<string, object> mergeObjects, Person currentPersonOverride, string enabledLavaCommands, bool encodeStrings = false, bool throwExceptionOnErrors = false )
        {
            try
            {
                if ( !content.HasMergeFields() )
                {
                    return content ?? string.Empty;
                }

                if ( mergeObjects == null )
                {
                    mergeObjects = new Dictionary<string, object>();
                }

                if ( GlobalAttributesCache.Get().LavaSupportLevel == Lava.LavaSupportLevel.LegacyWithWarning && mergeObjects.ContainsKey( "GlobalAttribute" ) )
                {
                    if ( hasLegacyGlobalAttributeLavaMergeFields.IsMatch( content ) )
                    {
#if NET5_0_OR_GREATER
                        Rock.Model.ExceptionLogService.LogException( new Rock.Lava.LegacyLavaSyntaxDetectedException( "GlobalAttribute", "" ) );
#else
                        Rock.Model.ExceptionLogService.LogException( new Rock.Lava.LegacyLavaSyntaxDetectedException( "GlobalAttribute", "" ), System.Web.HttpContext.Current );
#endif
                    }
                }

                if ( LavaService.RockLiquidIsEnabled )
                {
                    // If RockLiquid mode is enabled, try to render uncached templates using the current Lava engine and record any errors that occur.
                    // Render the final output using the RockLiquid legacy code.
                    var engine = LavaService.GetCurrentEngine();

                    string lavaEngineOutput = null;
                    string rockLiquidOutput;

                    if ( engine != null )
                    {
                        var cacheKey = engine.TemplateCacheService.GetCacheKeyForTemplate( content );
                        var isCached = engine.TemplateCacheService.ContainsKey( cacheKey );

                        if ( !isCached )
                        {
                            // Verify the Lava template using the current LavaEngine.
                            // Although it would improve performance, we can't execute this task on a background thread because some Lava filters require access to the current HttpRequest.
                            try
                            {
                                var result = ResolveMergeFieldsWithCurrentLavaEngine( content, mergeObjects, currentPersonOverride, enabledLavaCommands );

                                // If an exception occurred during the render process, make sure it will be caught and logged.
                                if ( result.HasErrors
                                     && engine.ExceptionHandlingStrategy != ExceptionHandlingStrategySpecifier.Throw )
                                {
                                    throw result.Error;
                                }

                                lavaEngineOutput = result.Text;
                            }
                            catch ( System.Threading.ThreadAbortException )
                            {
                                // Ignore abort error caused by Lava PageRedirect filter.
                            }
                            catch ( Exception ex )
                            {
                                // Log the exception and continue, because the final render will be performed by RockLiquid.
#if NET5_0_OR_GREATER
                                ExceptionLogService.LogException( new LavaException( "Lava Verification Error: Parse template failed.", ex ) );
#else
                                ExceptionLogService.LogException( new LavaException( "Lava Verification Error: Parse template failed.", ex ), System.Web.HttpContext.Current );
#endif

                                // Add a placeholder to prevent this invalid template from being recompiled.
                                var emptyTemplate = engine.ParseTemplate( string.Empty ).Template;

                                engine.TemplateCacheService.AddTemplate( emptyTemplate, cacheKey );
                            }
                        }
                    }

#pragma warning disable CS0618 // Type or member is obsolete
                    rockLiquidOutput = ResolveMergeFieldsForRockLiquid( content, mergeObjects, currentPersonOverride, enabledLavaCommands, encodeStrings, throwExceptionOnErrors );
#pragma warning restore CS0618 // Type or member is obsolete

                    if ( lavaEngineOutput != null )
                    {
                        // Compare output to check for a possible mismatch, ignoring whitespace.
                        // This is a simplified content check, but we can't require an exact match because output may contain unique Guid and DateTime values.
                        var compareRockLiquid = _regexRemoveWhitespace.Replace( rockLiquidOutput, string.Empty );
                        var compareLavaEngine = _regexRemoveWhitespace.Replace( lavaEngineOutput, string.Empty );

                        if ( compareLavaEngine.Length != compareRockLiquid.Length )
                        {
                            // The LavaEngine has produced different output from RockLiquid.
                            // Log the exception, with a simple top-level exception containing a warning message.
                            var renderException = new LavaRenderException( LavaService.CurrentEngineName, content, $"Lava engine render output is unexpected.\n[Expected={rockLiquidOutput},\nActual={lavaEngineOutput}]" );

#if NET5_0_OR_GREATER
                            ExceptionLogService.LogException( new LavaException( "Lava Verification Warning: Render output mismatch.", renderException ) );
#else
                            ExceptionLogService.LogException( new LavaException( "Lava Verification Warning: Render output mismatch.", renderException ), System.Web.HttpContext.Current );
#endif
                        }
                    }

                    return rockLiquidOutput;
                }
                else
                {
                    var result = ResolveMergeFieldsWithCurrentLavaEngine( content, mergeObjects, currentPersonOverride, enabledLavaCommands );

                    return result.Text;
                }
            }
            catch ( System.Threading.ThreadAbortException )
            {
                // Ignore abort errors that may be caused by previous implementations of the Lava PageRedirect filter.
                return string.Empty;
            }
            catch ( Exception ex )
            {
                if ( throwExceptionOnErrors )
                {
                    throw;
                }
                else
                {
#if NET5_0_OR_GREATER
                    ExceptionLogService.LogException( ex );
#else
                    ExceptionLogService.LogException( ex, System.Web.HttpContext.Current );
#endif
                    return "Error resolving Lava merge fields: " + ex.Message + "\n[Engine: DotLiquid]";
                }
            }
        }

        [RockObsolete( "1.13" )]
        [Obsolete( "This method is only required for the DotLiquid Lava implementation." )]
        private static string ResolveMergeFieldsForRockLiquid( this string content, IDictionary<string, object> mergeObjects, Person currentPersonOverride, string enabledLavaCommands, bool encodeStrings = false, bool throwExceptionOnErrors = false )
        {
#if NET5_0_OR_GREATER
            throw new NotSupportedException();
#else
            Template template = GetTemplate( content );

            template.Registers.AddOrReplace( "EnabledCommands", enabledLavaCommands );
            template.InstanceAssigns.AddOrReplace( "CurrentPerson", currentPersonOverride );

            string result;

            if ( encodeStrings )
            {
                // if encodeStrings = true, we want any string values to be XML Encoded ( 
                RenderParameters renderParameters = new RenderParameters();
                renderParameters.LocalVariables = Hash.FromDictionary( mergeObjects );
                renderParameters.ValueTypeTransformers = new Dictionary<Type, Func<object, object>>();
                renderParameters.ValueTypeTransformers[typeof( string )] = EncodeStringTransformer;
                result = template.Render( renderParameters );
            }
            else
            {
                result = template.Render( Hash.FromDictionary( mergeObjects ) );
            }

            if ( throwExceptionOnErrors && template.Errors.Any() )
            {
                if ( template.Errors.Count == 1 )
                {
                    throw template.Errors[0];
                }
                else
                {
                    throw new AggregateException( template.Errors );
                }
            }

            return result;
#endif
        }

        /// <summary>
        /// Use Lava to resolve any merge codes within the content using the values in the merge objects.
        /// </summary>
        /// <param name="content">The content.</param>
        /// <param name="mergeObjects">The merge objects.</param>
        /// <param name="currentPersonOverride">The current person override.</param>
        /// <param name="enabledLavaCommands">A comma-delimited list of the lava commands that are enabled for this template.</param>
        /// <returns>If lava present returns merged string, if no lava returns original string, if null returns empty string</returns>
        private static LavaRenderResult ResolveMergeFieldsWithCurrentLavaEngine( string content, IDictionary<string, object> mergeObjects, Person currentPersonOverride, string enabledLavaCommands )
        {
            // If there have not been any EnabledLavaCommands explicitly set, then use the global defaults.
            if ( enabledLavaCommands == null )
            {
                enabledLavaCommands = GlobalAttributesCache.Value( "DefaultEnabledLavaCommands" );
            }

            var context = LavaService.NewRenderContext();

            context.SetEnabledCommands( enabledLavaCommands, "," );

            if ( currentPersonOverride != null )
            {
                context.SetMergeField( "CurrentPerson", currentPersonOverride );
            }

            context.SetMergeFields( mergeObjects );

            var result = LavaService.RenderTemplate( content, LavaRenderParameters.WithContext( context ) );

            if ( result.HasErrors
                 && LavaService.ExceptionHandlingStrategy == ExceptionHandlingStrategySpecifier.RenderToOutput )
            {
                // If the result is an error, encode the error message to prevent any part of it from appearing as rendered content, and then add markup for line breaks.
                result.Text = result.Text.EncodeHtml().ConvertCrLfToHtmlBr();
            }

            return result;
        }

        /// <summary>
        /// HTML Encodes string values that are processed by a lava filter
        /// </summary>
        /// <param name="s">The s.</param>
        /// <returns></returns>
        private static object EncodeStringTransformer( object s )
        {
            string val = ( s as string );
            if ( !string.IsNullOrEmpty( val ) )
            {
                // we technically want to XML encode, but Html Encode does the trick
                return val.EncodeHtml();
            }
            else
            {
                return s;
            }
        }

        /// <summary>
        /// Resolve any client ids in the string. This is used with Lava when writing out postback commands.
        /// </summary>
        /// <param name="content">The content.</param>
        /// <param name="clientId">The client identifier.</param>
        /// <returns></returns>
        public static string ResolveClientIds( this string content, string clientId )
        {
            return content.Replace( "[ClientId]", clientId );
        }

        /// <summary>
        /// Compiled RegEx for detecting if a string has Lava merge fields
        /// regex from some ideas in
        ///  http://stackoverflow.com/a/16538131/1755417
        ///  http://stackoverflow.com/a/25776530/1755417
        /// </summary>
        private static Regex hasLavaMergeFields = new Regex( @"(?<=\{).+(?<=\})", RegexOptions.Compiled );

        /// <summary>
        /// Compiled RegEx for detecting if a string has Lava {% %} command fields
        /// </summary>
        private static Regex hasLavaCommandFields = new Regex( @"(?<=\{%).+(?<=%\})", RegexOptions.Compiled );

        /// <summary>
        /// Compiled RegEx for detecting if a string uses the Legacy "GlobalAttribute." syntax
        /// </summary>
        private static Regex hasLegacyGlobalAttributeLavaMergeFields = new Regex( @"(?<=\{).+GlobalAttribute.+(?<=\})", RegexOptions.Compiled );

        /// <summary>
        /// Determines whether the string potentially has lava merge fields in it.
        /// NOTE: Might return true even though it doesn't really have merge fields, but something like looks like it. For example '{56408602-5E41-4D66-98C7-BD361CD93AED}'
        /// </summary>
        /// <param name="content">The content.</param>
        /// <returns></returns>
        public static bool HasMergeFields( this string content )
        {
            if ( content == null )
            {
                return false;
            }

            // If there are no lava codes, return false
            if ( !hasLavaMergeFields.IsMatch( content ) )
            {
                return false;
            }

            return true;
        }

        /// <summary>
        /// Determines whether the string potentially has lava command {% %} fields in it.
        /// </summary>
        /// <param name="content">The content.</param>
        /// <returns></returns>
        public static bool HasLavaCommandFields( this string content )
        {
            if ( content == null )
            {
                return false;
            }

            // If there are no lava command fields, return false
            if ( !hasLavaCommandFields.IsMatch( content ) )
            {
                return false;
            }

            return true;
        }

        /// <summary>
        /// Indicates if the target string contains any elements of a Lava template.
        /// NOTE: This function may return a false positive if the target string contains anything that resembles a Lava element, perhaps contained in a string literal.
        /// </summary>
        /// <param name="content">The content.</param>
        /// <returns></returns>
        public static bool IsLavaTemplate( this string content )
        {
            return LavaHelper.IsLavaTemplate( content );
        }

        #endregion Lava Extensions

        #region Dictionary<string, object> (liquid) extension methods

        /// <summary>
        /// Adds a new key/value to dictionary or if key already exists will update existing value.
        /// </summary>
        /// <param name="dictionary">The dictionary.</param>
        /// <param name="key">The key.</param>
        /// <param name="value">The value.</param>
        public static void Update( this Dictionary<string, object> dictionary, string key, object value )
        {
            if ( dictionary != null )
            {
                if ( dictionary.ContainsKey( key ) )
                {
                    dictionary[key] = value;
                }
                else
                {
                    dictionary.Add( key, value );
                }
            }
        }

        #endregion Dictionary<string, object> (liquid) extension methods

        #region Lava Legacy code

#if !NET5_0_OR_GREATER
        /// <summary>
        /// Create a parsed Lava template or retrieve it from the cache.
        /// </summary>
        /// <param name="content">The content of the template.</param>
        /// <returns></returns>
        [RockObsolete("1.13")]
        [Obsolete("This method is only required for the DotLiquid Lava implementation.")]
        private static Template GetTemplate( string content )
        {
            const int hashLength = 10;
            string templateKey;

            if ( string.IsNullOrEmpty( content ) )
            {
                /* [2020-08-01] DJL - Cache the null template specifically, but process other whitespace templates individually
                 * to ensure that the format of the final output is preserved.
                 */
                templateKey = string.Empty;
            }
            else if ( content.Length <= hashLength )
            {
                // If the content is less than the size of the MD5 hash,
                // simply use the content as the key to save processing time.
                templateKey = content;
            }
            else
            {
                // Calculate a hash of the content using xxHash.
                templateKey = content.XxHash();
            }

            var template = LavaTemplateCache.Get( templateKey, content ).Template as Template;

            // Clear any previous errors from the template.
            template.Errors.Clear();

            return template;
        }

#endif

        #endregion
    }
}<|MERGE_RESOLUTION|>--- conflicted
+++ resolved
@@ -44,26 +44,6 @@
     /// </summary>
     public static partial class ExtensionMethods
     {
-<<<<<<< HEAD
-        #region Constructors
-
-        /// <summary>
-        /// Initializes the <see cref="ExtensionMethods"/> class.
-        /// </summary>
-        static ExtensionMethods()
-        {
-#if !NET5_0_OR_GREATER
-            //
-            // Register any 3rd party library classes that are safe to use.
-            //
-            Template.RegisterSafeType( typeof( Common.Mobile.DeviceData ), typeof( Common.Mobile.DeviceData ).GetProperties().Select( p => p.Name ).ToArray() );
-#endif
-        }
-
-        #endregion
-
-=======
->>>>>>> 34a36e40
         #region Lava Extensions
 
         /// <summary>
