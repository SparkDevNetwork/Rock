﻿// <copyright>
// Copyright by the Spark Development Network
//
// Licensed under the Rock Community License (the "License");
// you may not use this file except in compliance with the License.
// You may obtain a copy of the License at
//
// http://www.rockrms.com/license
//
// Unless required by applicable law or agreed to in writing, software
// distributed under the License is distributed on an "AS IS" BASIS,
// WITHOUT WARRANTIES OR CONDITIONS OF ANY KIND, either express or implied.
// See the License for the specific language governing permissions and
// limitations under the License.
// </copyright>
//
using System;
using System.Collections;
using System.Collections.Generic;
#if NET5_0_OR_GREATER
using Microsoft.EntityFrameworkCore;
#else
using System.Data.Entity;
#endif
using System.Linq;
using System.Reflection;
using System.Text;
using System.Text.RegularExpressions;
using System.Threading.Tasks;
#if !NET5_0_OR_GREATER
using DotLiquid;
#endif
using Rock.Attribute;
using Rock.Data;
using Rock.Lava;
<<<<<<< HEAD
#if !NET5_0_OR_GREATER
using Rock.Lava.DotLiquid;
#endif
=======
>>>>>>> f4dba25d
using Rock.Model;
using Rock.Web.Cache;

namespace Rock
{

    /// <summary>
    /// Rock Lava related extensions
    /// </summary>
    public static partial class ExtensionMethods
    {
        #region Constructors

        /// <summary>
        /// Initializes the <see cref="ExtensionMethods"/> class.
        /// </summary>
        static ExtensionMethods()
        {
#if !NET5_0_OR_GREATER
            //
            // Register any 3rd party library classes that are safe to use.
            //
            Template.RegisterSafeType( typeof( Common.Mobile.DeviceData ), typeof( Common.Mobile.DeviceData ).GetProperties().Select( p => p.Name ).ToArray() );
#endif
        }

        #endregion

        #region Lava Extensions

        /// <summary>
        /// Returns an html representation of object that is available to lava.
        /// </summary>
        /// <param name="lavaObject">The liquid object.</param>
        /// <param name="rockContext">The rock context.</param>
        /// <param name="preText">The pre text.</param>
        /// <param name="postText">The post text.</param>
        /// <returns></returns>
        public static string lavaDebugInfo( this object lavaObject, RockContext rockContext = null, string preText = "", string postText = "" )
        {
            //return liquidObject.LiquidizeChildren( 0, rockContext ).ToJson();
            StringBuilder lavaDebugPanel = new StringBuilder();
            lavaDebugPanel.Append( "<div class='alert alert-info lava-debug'><h4>Lava Debug Info</h4>" );

            lavaDebugPanel.Append( preText );

            lavaDebugPanel.Append( "<p>Below is a listing of available merge fields for this block. Find out more on Lava at <a href='http://www.rockrms.com/lava' target='_blank'>rockrms.com/lava</a>." );


            int maxWaitMS = 10000;
#if !NET5_0_OR_GREATER
            System.Web.HttpContext taskContext = System.Web.HttpContext.Current;
#endif
            var formatLavaTask = new Task( () =>
            {
#if !NET5_0_OR_GREATER
                System.Web.HttpContext.Current = taskContext;
#endif
                lavaDebugPanel.Append( formatLavaDebugInfo( lavaObject.LiquidizeChildren( 0, rockContext ) ) );
            } );

            formatLavaTask.Start();

            if ( !formatLavaTask.Wait( maxWaitMS ) )
            {
                return "<div class='alert alert-warning lava-debug'>Warning: Timeout generating Lava Help</div>";
            }

            // Add a 'GlobalAttribute' entry if it wasn't part of the LavaObject
            if ( !( lavaObject is IDictionary<string, object> ) || !( (IDictionary<string, object>)lavaObject ).Keys.Contains( "GlobalAttribute" ) )
            {
                var globalAttributes = new Dictionary<string, object>();

                // Lava Help Text does special stuff for GlobalAttribute, but it still needs the list of possible Global Attribute MergeFields to generate the help text
                globalAttributes.Add( "GlobalAttribute", GlobalAttributesCache.GetLegacyMergeFields( null ) );
                lavaDebugPanel.Append( formatLavaDebugInfo( globalAttributes.LiquidizeChildren( 0, rockContext ) ) );
            }

            lavaDebugPanel.Append( postText );

            lavaDebugPanel.Append( "</div>" );

            return lavaDebugPanel.ToString();
        }

        /// <summary>
        /// Liquidizes the child properties of an object for displaying debug information about fields available for lava templates
        /// </summary>
        /// <param name="myObject">an object.</param>
        /// <param name="levelsDeep">The levels deep.</param>
        /// <param name="rockContext">The rock context.</param>
        /// <param name="entityHistory">The entity history.</param>
        /// <param name="parentElement">The parent element.</param>
        /// <returns></returns>
        private static object LiquidizeChildren( this object myObject, int levelsDeep = 0, RockContext rockContext = null, Dictionary<int, List<int>> entityHistory = null, string parentElement = "" )
        {
            // Add protection for stack-overflow if property attributes are not set correctly resulting in child/parent objects being evaluated in loop
            levelsDeep++;
            if ( levelsDeep > 6)
            {
                return string.Empty;
            }

            // If the object is liquidable, get the object return by its ToLiquid() method.
            if ( myObject is ILavaDataDictionarySource )
            {
                myObject = ( (ILavaDataDictionarySource)myObject ).GetLavaDataDictionary();
            }

            // If the object is null, return an empty string
            if ( myObject == null )
            {
                return string.Empty;
            }

            // If the object is a string, return its value converted to HTML and truncated
            if ( myObject is string )
            {
                return myObject.ToString().Truncate( 50 ).EncodeHtml();
            }

            // If the object is a guid, return its string representation
            if ( myObject is Guid )
            {
                return myObject.ToString();
            }

            // Get the object's type ( checking for a proxy object )
            Type entityType = myObject.GetType();
            if ( entityType.IsDynamicProxyType() )
            {
                entityType = entityType.BaseType;
            }

            // If this is an IEntity, check to see if it's already been liquidized in prev hierarchy. If so, just return string indicating "--See Previous Entry--"
            if ( myObject is IEntity )
            {
                var entity = myObject as IEntity;
                var entityTypeCache = EntityTypeCache.Get( entityType, false, rockContext );
                if ( entity != null && entityTypeCache != null )
                {
                    if ( entityHistory == null )
                    {
                        entityHistory = new Dictionary<int, List<int>>();
                    }
                    entityHistory.AddOrIgnore( entityTypeCache.Id, new List<int>() );
                    if ( entityHistory[entityTypeCache.Id].Contains( entity.Id ) )
                    {
                        return "--See Previous Entry--";
                    }
                    else
                    {
                        entityHistory[entityTypeCache.Id].Add( entity.Id );
                    }
                }
            }

            // If the object has the [LavaType] attribute, enumerate the allowed properties and return a list of those properties
            if ( entityType.GetCustomAttributes( typeof( LavaTypeAttribute ), false ).Any() )
            {
                var result = new Dictionary<string, object>();

                var attr = (LavaTypeAttribute)entityType.GetCustomAttributes( typeof( LavaTypeAttribute ), false ).First();
                foreach ( string propName in attr.AllowedMembers )
                {
                    var propInfo = entityType.GetProperty( propName );
                    {
                        if ( propInfo != null )
                        {
                            try
                            {
                                result.Add( propInfo.Name, propInfo.GetValue( myObject, null ).LiquidizeChildren( levelsDeep, rockContext, entityHistory, parentElement + "." + propName ) );
                            }
                            catch ( Exception ex )
                            {
                                result.Add( propInfo.Name, ex.ToString() );
                            }
                        }
                    }
                }

                return result;
            }

            // If the object is a Rock Liquidizable object, call the object's AvailableKeys method to determine the properties available.
            if ( myObject is ILavaDataDictionary )
            {
                var liquidObject = (ILavaDataDictionary)myObject;

                var result = new Dictionary<string, object>();

                foreach ( var key in liquidObject.AvailableKeys )
                {
                    // Ignore the person property of the person's primary alias (prevent unnecessary recursion)
                    if ( key == "Person" && parentElement.Contains( ".PrimaryAlias" ) )
                    {
                        result.AddOrIgnore( key, string.Empty );
                    }
                    else
                    {
                        try
                        {
                            object propValue = null;

                            var propType = entityType.GetProperty( key )?.PropertyType;
                            if ( propType?.Name == "ICollection`1" )
                            {
                                // if the property type is an ICollection, get the underlying query and just fetch one for an example (just in case there are 1000s of records)
                                var entityDbContext = GetDbContextFromEntity( myObject );
                                if ( entityDbContext != null )
                                {
                                    var entryCollection = entityDbContext.Entry( myObject )?.Collection( key );
                                    if ( entryCollection.EntityEntry.State == EntityState.Detached )
                                    {
                                        // create a sample since we can't fetch real data
                                        Type listOfType = propType.GenericTypeArguments[0];
                                        var sampleListType = typeof( List<> ).MakeGenericType( listOfType );
                                        var sampleList = Activator.CreateInstance(sampleListType) as IList;
                                        var sampleItem = Activator.CreateInstance( listOfType );
                                        sampleList.Add( sampleItem );
                                        propValue = sampleList;
                                    }
                                    else
                                    {
                                        if ( entryCollection.IsLoaded )
                                        {
                                            propValue = liquidObject.GetValue(key);
                                        }
                                        else
                                        {
                                            try
                                            {
                                                var propQry = entryCollection.Query().Provider.CreateQuery<Rock.Data.IEntity>( entryCollection.Query().Expression );
                                                int propCollectionCount = propQry.Count();
                                                List<object> listSample = propQry.Take( 1 ).ToList().Cast<object>().ToList();
                                                if ( propCollectionCount > 1 )
                                                {
                                                    listSample.Add( $"({propCollectionCount - 1} more...)" );
                                                }

                                                propValue = listSample;
                                            }
                                            catch
                                            {
                                                // The Collection might be a database model that isn't an IEntity, so just do it the regular way
                                                propValue = liquidObject.GetValue(key);
                                            }
                                        }
                                    }
                                }
                            }
                            else
                            {
                                propValue = liquidObject.GetValue(key);
                            }

                            if ( propValue != null )
                            {
                                result.Add( key, propValue.LiquidizeChildren( levelsDeep, rockContext, entityHistory, parentElement + "." + key ) );
                            }
                            else
                            {
                                result.AddOrIgnore( key, string.Empty );
                            }
                        }
                        catch ( Exception ex )
                        {
                            result.AddOrIgnore( key, ex.ToString() );
                        }
                    }
                }

                // Add the attributes if this object has attributes
                if ( liquidObject is IHasAttributes )
                {
                    var objWithAttrs = (IHasAttributes)liquidObject;
                    if ( objWithAttrs.Attributes == null )
                    {
                        rockContext = rockContext ?? new RockContext();
                        objWithAttrs.LoadAttributes( rockContext );
                    }

                    var objAttrs = new Dictionary<string, object>();
                    foreach ( var objAttr in objWithAttrs.Attributes )
                    {
                        var attributeCache = objAttr.Value;
                        string value = attributeCache.FieldType.Field.FormatValue( null, attributeCache.EntityTypeId, objWithAttrs.Id, objWithAttrs.GetAttributeValue( attributeCache.Key ), attributeCache.QualifierValues, false );
                        objAttrs.Add( attributeCache.Key, value.Truncate( 50 ).EncodeHtml() );
                    }

                    if ( objAttrs.Any() )
                    {
                        result.Add( string.Format( "Attributes <p class='attributes'>Below is a list of attributes that can be retrieved using <code>{{{{ {0} | Attribute:'[AttributeKey]' }}}}</code>.</p>", parentElement ), objAttrs );
                    }
                }

                return result;
            }

            if ( myObject is IDictionary<string, object> )
            {
                var result = new Dictionary<string, object>();

                foreach ( var keyValue in ( (IDictionary<string, object>)myObject ) )
                {
                    try
                    {
                        var parentVariable = ( keyValue.Value?.GetType().GetInterface( "IList" ) != null ) ? keyValue.Key.ToLower().Singularize() : keyValue.Key;
                        result.Add( keyValue.Key, keyValue.Value?.LiquidizeChildren( levelsDeep, rockContext, entityHistory, parentVariable ) );
                    }
                    catch ( Exception ex )
                    {
                        result.Add( keyValue.Key, ex.ToString() );
                    }
                }

                return result;
            }

            if ( myObject is Newtonsoft.Json.Linq.JObject )
            {
                var result = new Dictionary<string, object>();
                var jObject = myObject as Newtonsoft.Json.Linq.JObject;

                foreach ( var keyValue in jObject )
                {
                    try
                    {
                        result.Add( keyValue.Key, keyValue.Value.LiquidizeChildren( levelsDeep, rockContext, entityHistory, keyValue.Key ) );
                    }
                    catch ( Exception ex )
                    {
                        result.Add( keyValue.Key, ex.ToString() );
                    }
                }

                return result;
            }

            if ( myObject is Newtonsoft.Json.Linq.JValue )
            {
                var jValue = ( myObject as Newtonsoft.Json.Linq.JValue );
                if ( jValue != null && jValue.Value != null )
                {
                    return jValue.Value.ToString();
                }
                else
                {
                    return string.Empty;
                }
            }

            if ( myObject is IEnumerable )
            {
                var result = new List<object>();

                // Only show first two items in an enumerable list
                int iEnumCount = 1;
                foreach ( var value in ( (IEnumerable)myObject ) )
                {
                    if ( iEnumCount > 2 )
                    {
                        result.Add( "..." );
                        break;
                    }
                    iEnumCount++;
                    try
                    {
                        result.Add( value.LiquidizeChildren( levelsDeep, rockContext, entityHistory, parentElement ) );
                    }
                    catch { }

                }

                return result;
            }

            return myObject.ToStringSafe();
        }

        private static string formatLavaDebugInfo( object liquidizedObject, int levelsDeep = 0, string parents = "" )
        {
            if ( liquidizedObject is string )
            {
                return string.Format( "<span class='lava-debug-value'> - {0}</span>", liquidizedObject.ToString() );
            }

            if ( liquidizedObject is IDictionary<string, object> )
            {
                var sb = new StringBuilder();

                bool isTopLevel = levelsDeep == 0;

                if ( !isTopLevel )
                {
                    sb.AppendFormat( "{0}<ul>{0}", Environment.NewLine );
                }

                foreach ( var keyVal in (IDictionary<string, object>)liquidizedObject )
                {
                    if ( isTopLevel )
                    {
                        if ( keyVal.Value is string )
                        {
                            // item is a root level property
                            sb.Append( string.Format( "<ul><li><span class='lava-debug-key'>{0}</span> - {1}</li></ul>{2}", keyVal.Key, keyVal.Value.ToString(), Environment.NewLine ) );
                        }
                        else
                        {
                            // item is a root level object
                            string panelId = Guid.NewGuid().ToString();

                            sb.Append( "<div class='panel panel-default panel-lavadebug'>" );

                            sb.Append( string.Format( "<div class='panel-heading clearfix collapsed' data-toggle='collapse' data-target='#collapse-{0}' onclick='$(\"#collapse-{0}\").collapse(\"toggle\"); event.stopPropagation();'>", panelId ) );
                            sb.Append( string.Format( "<h5 class='panel-title pull-left'>{0}</h5> <div class='pull-right'><i class='fa fa-chevron-up'></i></div>", keyVal.Key.SplitCase() ) );
                            sb.Append( "</div>" );

                            sb.Append( string.Format( "<div id='collapse-{0}' class='panel-collapse collapse'>", panelId ) );
                            sb.Append( "<div class='panel-body'>" );

                            if ( keyVal.Key == "GlobalAttribute" )
                            {
                                sb.Append( "<p>Global attributes should be accessed using <code>{{ 'Global' | Attribute:'[AttributeKey]' }}</code>. Find out more about using Global Attributes in Lava at <a href='http://www.rockrms.com/lava/globalattributes' target='_blank'>rockrms.com/lava/globalattributes</a>.</p>" );
                            }
                            else if ( keyVal.Value is List<object> )
                            {
                                sb.Append( string.Format( "<p>{0} properties can be accessed by <code>{{% for {2} in {1} %}}{{{{ {2}.[PropertyKey] }}}}{{% endfor %}}</code>.</p>", char.ToUpper( keyVal.Key[0] ) + keyVal.Key.Substring( 1 ), keyVal.Key, keyVal.Key.Singularize().ToLower() ) );
                            }
                            else if ( keyVal.Key == "CurrentPerson" )
                            {
                                sb.Append( string.Format( "<p>{0} properties can be accessed by <code>{{{{ {1}.[PropertyKey] }}}}</code>. Find out more about using 'Person' fields in Lava at <a href='http://www.rockrms.com/lava/person' target='_blank'>rockrms.com/lava/person</a>.</p>", char.ToUpper( keyVal.Key[0] ) + keyVal.Key.Substring( 1 ), keyVal.Key ) );
                            }
                            else
                            {
                                sb.Append( string.Format( "<p>{0} properties can be accessed by <code>{{{{ {1}.[PropertyKey] }}}}</code>.</p>", char.ToUpper( keyVal.Key[0] ) + keyVal.Key.Substring( 1 ), keyVal.Key ) );
                            }

                            string value = formatLavaDebugInfo( keyVal.Value, 1, keyVal.Key );
                            sb.Append( value );

                            sb.Append( "</div>" );
                            sb.Append( "</div>" );
                            sb.Append( "</div>" );
                        }
                    }
                    else
                    {
                        string section = ( keyVal.Value is string ) ? "" : string.Format( " lava-debug-section level-{0}", levelsDeep );
                        string value = formatLavaDebugInfo( keyVal.Value, levelsDeep + 1, parents + "." + keyVal.Key );
                        sb.AppendFormat( "<li><span class='lava-debug-key{0}'>{1}</span> {2}</li>{3}", section, keyVal.Key, value, Environment.NewLine );
                    }
                }

                if ( !isTopLevel )
                {
                    sb.AppendLine( "</ul>" );
                }

                return sb.ToString();
            }

            if ( liquidizedObject is List<object> )
            {
                var sb = new StringBuilder();
                sb.AppendFormat( "{0}{{<ul>{0}", Environment.NewLine );

                int i = 0;

                foreach ( var obj in (List<object>)liquidizedObject )
                {
                    string value = formatLavaDebugInfo( obj, 1, parents );
                    sb.AppendFormat( "<li>[{0}] {1}</li>{2}", i.ToString(), value, Environment.NewLine );
                    i++;
                }
                sb.AppendLine( "</ul>}" );
                return sb.ToString();
            }

            return string.Empty;
        }

        /// <summary>
        /// Uses reflection to figure out the DbContext associated with the entity
        /// NOTE: the entity needs to be a DynamicProxy
        /// from https://stackoverflow.com/a/43667414/1755417
        /// </summary>
        /// <param name="entity">The entity.</param>
        /// <returns></returns>
        private static Data.DbContext GetDbContextFromEntity( object entity )
        {
#if NET5_0_OR_GREATER
            if ( !( entity is Microsoft.EntityFrameworkCore.Proxies.Internal.IProxyLazyLoader proxy ) )
            {
                return null;
            }

#pragma warning disable EF1001 // Internal EF Core API usage.
            var contextProperty = proxy.LazyLoader.GetType().GetProperty( "Context", BindingFlags.NonPublic | BindingFlags.Instance );
#pragma warning restore EF1001 // Internal EF Core API usage.

            return contextProperty.GetValue( proxy ) as Data.DbContext;
#else
            FieldInfo entityWrapperField = entity.GetType().GetField( "_entityWrapper" );

            if ( entityWrapperField == null )
                return null;

            var entityWrapper = entityWrapperField.GetValue( entity );
            PropertyInfo entityWrapperContextProperty = entityWrapper.GetType().GetProperty( "Context" );
            var context = ( System.Data.Entity.Core.Objects.ObjectContext ) entityWrapperContextProperty.GetValue( entityWrapper, null );

            return context?.TransactionHandler?.DbContext as Data.DbContext;
#endif
        }

        /// <summary>
        /// Use Lava to resolve any merge codes within the content using the values in the merge objects.
        /// </summary>
        /// <param name="content">The content.</param>
        /// <param name="mergeObjects">The merge objects.</param>
        /// <param name="currentPersonOverride">The current person override.</param>
        /// <returns></returns>
        public static string ResolveMergeFields( this string content, IDictionary<string, object> mergeObjects, Person currentPersonOverride )
        {
            var enabledCommands = GlobalAttributesCache.Get().GetValue( "DefaultEnabledLavaCommands" );
            return content.ResolveMergeFields( mergeObjects, currentPersonOverride, enabledCommands );
        }

        /// <summary>
        /// Uses Lava to resolve any merge codes within the content using the values in the merge objects.
        /// </summary>
        /// <param name="content">The content.</param>
        /// <param name="mergeObjects">The merge objects.</param>
        /// <param name="encodeStrings">if set to <c>true</c>, string values will be XML Encoded. For example, if you are creating an XML doc (not HTML), you probably want to set this to true.</param>
        /// <param name="throwExceptionOnErrors">if set to <c>true</c> [throw exception on errors].</param>
        /// <returns></returns>
        public static string ResolveMergeFields( this string content, IDictionary<string, object> mergeObjects, bool encodeStrings = false, bool throwExceptionOnErrors = false )
        {
            var enabledCommands = GlobalAttributesCache.Get().GetValue( "DefaultEnabledLavaCommands" );
            return content.ResolveMergeFields( mergeObjects, enabledCommands, encodeStrings, throwExceptionOnErrors );
        }

        /// <summary>
        /// Uses Lava to resolve any merge codes within the content using the values in the merge objects.
        /// </summary>
        /// <param name="content">The content.</param>
        /// <param name="mergeObjects">The merge objects.</param>
        /// <param name="enabledLavaCommands">The enabled lava commands.</param>
        /// <param name="encodeStrings">if set to <c>true</c> [encode strings].</param>
        /// <param name="throwExceptionOnErrors">if set to <c>true</c> [throw exception on errors].</param>
        /// <returns></returns>
        public static string ResolveMergeFields( this string content, IDictionary<string, object> mergeObjects, string enabledLavaCommands, bool encodeStrings = false, bool throwExceptionOnErrors = false )
        {
            return ResolveMergeFields( content, mergeObjects, enabledLavaCommands.SplitDelimitedValues( ",", StringSplitOptions.RemoveEmptyEntries ), encodeStrings, throwExceptionOnErrors );
        }

        /// <summary>
        /// Use Lava to resolve any merge codes within the content using the values in the merge objects.
        /// </summary>
        /// <param name="content">The content.</param>
        /// <param name="mergeObjects">The merge objects.</param>
        /// <param name="currentPersonOverride">The current person override.</param>
        /// <param name="enabledLavaCommands">A comma-delimited list of the lava commands that are enabled for this template.</param>
        /// <returns>If lava present returns merged string, if no lava returns original string, if null returns empty string</returns>
        public static string ResolveMergeFields( this string content, IDictionary<string, object> mergeObjects, Person currentPersonOverride, string enabledLavaCommands )
        {
            return ResolveMergeFieldsInternal( content, mergeObjects, currentPersonOverride, enabledLavaCommands );
        }

        /// <summary>
        /// Uses Lava to resolve any merge codes within the content using the values in the merge objects.
        /// </summary>
        /// <param name="content">The content.</param>
        /// <param name="mergeObjects">The merge objects.</param>
        /// <param name="enabledLavaCommands">The enabled lava commands.</param>
        /// <param name="encodeStrings">if set to <c>true</c> [encode strings].</param>
        /// <param name="throwExceptionOnErrors">if set to <c>true</c> [throw exception on errors].</param>
        /// <returns></returns>
        public static string ResolveMergeFields( this string content, IDictionary<string, object> mergeObjects, IEnumerable<string> enabledLavaCommands, bool encodeStrings = false, bool throwExceptionOnErrors = false )
        {
            var enabledCommands = ( enabledLavaCommands == null ? string.Empty : enabledLavaCommands.JoinStrings( "," ) );

            return ResolveMergeFieldsInternal( content, mergeObjects, null, enabledCommands, encodeStrings, throwExceptionOnErrors );
        }

        private static readonly Regex _regexRemoveWhitespace = new Regex( @"\s+", RegexOptions.Compiled );

        private static string ResolveMergeFieldsInternal( this string content, IDictionary<string, object> mergeObjects, Person currentPersonOverride, string enabledLavaCommands, bool encodeStrings = false, bool throwExceptionOnErrors = false )
        {
            try
            {
                if ( !content.HasMergeFields() )
                {
                    return content ?? string.Empty;
                }

                if ( mergeObjects == null )
                {
                    mergeObjects = new Dictionary<string, object>();
                }

                if ( GlobalAttributesCache.Get().LavaSupportLevel == Lava.LavaSupportLevel.LegacyWithWarning && mergeObjects.ContainsKey( "GlobalAttribute" ) )
                {
                    if ( hasLegacyGlobalAttributeLavaMergeFields.IsMatch( content ) )
                    {
#if NET5_0_OR_GREATER
                        Rock.Model.ExceptionLogService.LogException( new Rock.Lava.LegacyLavaSyntaxDetectedException( "GlobalAttribute", "" ) );
#else
                        Rock.Model.ExceptionLogService.LogException( new Rock.Lava.LegacyLavaSyntaxDetectedException( "GlobalAttribute", "" ), System.Web.HttpContext.Current );
#endif
                    }
                }

                if ( LavaService.RockLiquidIsEnabled )
                {
                    // If RockLiquid mode is enabled, try to render uncached templates using the current Lava engine and record any errors that occur.
                    // Render the final output using the RockLiquid legacy code.
                    var engine = LavaService.GetCurrentEngine();

                    string lavaEngineOutput = null;
                    string rockLiquidOutput;

                    if ( engine != null )
                    {
                        var cacheKey = engine.TemplateCacheService.GetCacheKeyForTemplate( content );
                        var isCached = engine.TemplateCacheService.ContainsKey( cacheKey );

                        if ( !isCached )
                        {
                            // Verify the Lava template using the current LavaEngine.
                            // Although it would improve performance, we can't execute this task on a background thread because some Lava filters require access to the current HttpRequest.
                            try
                            {
                                var result = ResolveMergeFieldsWithCurrentLavaEngine( content, mergeObjects, currentPersonOverride, enabledLavaCommands );

                                // If an exception occurred during the render process, make sure it will be caught and logged.
                                if ( result.HasErrors
                                     && engine.ExceptionHandlingStrategy != ExceptionHandlingStrategySpecifier.Throw )
                                {
                                    throw result.Error;
                                }

                                lavaEngineOutput = result.Text;
                            }
                            catch ( System.Threading.ThreadAbortException )
                            {
                                // Ignore abort error caused by Lava PageRedirect filter.
                            }
                            catch ( Exception ex )
                            {
                                // Log the exception and continue, because the final render will be performed by RockLiquid.
#if NET5_0_OR_GREATER
                                ExceptionLogService.LogException( new LavaException( "Lava Verification Error: Parse template failed.", ex ) );
#else
                                ExceptionLogService.LogException( new LavaException( "Lava Verification Error: Parse template failed.", ex ), System.Web.HttpContext.Current );
#endif

                                // Add a placeholder to prevent this invalid template from being recompiled.
                                var emptyTemplate = engine.ParseTemplate( string.Empty ).Template;

                                engine.TemplateCacheService.AddTemplate( emptyTemplate, cacheKey );
                            }
                        }
                    }

                    rockLiquidOutput = ResolveMergeFieldsForRockLiquid( content, mergeObjects, currentPersonOverride, enabledLavaCommands, encodeStrings, throwExceptionOnErrors );

                    if ( lavaEngineOutput != null )
                    {
                        // Compare output to check for a possible mismatch, ignoring whitespace.
                        // This is a simplified content check, but we can't require an exact match because output may contain unique Guid and DateTime values.
                        var compareRockLiquid = _regexRemoveWhitespace.Replace( rockLiquidOutput, string.Empty );
                        var compareLavaEngine = _regexRemoveWhitespace.Replace( lavaEngineOutput, string.Empty );

                        if ( compareLavaEngine.Length != compareRockLiquid.Length )
                        {
                            // The LavaEngine has produced different output from RockLiquid.
                            // Log the exception, with a simple top-level exception containing a warning message.
                            var renderException = new LavaRenderException( LavaService.CurrentEngineName, content, $"Lava engine render output is unexpected.\n[Expected={rockLiquidOutput},\nActual={lavaEngineOutput}]" );

#if NET5_0_OR_GREATER
                            ExceptionLogService.LogException( new LavaException( "Lava Verification Warning: Render output mismatch.", renderException ) );
#else
                            ExceptionLogService.LogException( new LavaException( "Lava Verification Warning: Render output mismatch.", renderException ), System.Web.HttpContext.Current );
#endif
                        }
                    }

                    return rockLiquidOutput;
                }
                else
                {
                    var result = ResolveMergeFieldsWithCurrentLavaEngine( content, mergeObjects, currentPersonOverride, enabledLavaCommands );

                    return result.Text;
                }
            }
            catch ( System.Threading.ThreadAbortException )
            {
                // Ignore abort error caused by Lava PageRedirect filter.
                return string.Empty;
            }
            catch ( Exception ex )
            {
                if ( throwExceptionOnErrors )
                {
                    throw;
                }
                else
                {
#if NET5_0_OR_GREATER
                    ExceptionLogService.LogException( ex );
#else
                    ExceptionLogService.LogException( ex, System.Web.HttpContext.Current );
<<<<<<< HEAD
#endif
                    return "Error resolving Lava merge fields: " + ex.Message;
=======
                    return "Error resolving Lava merge fields: " + ex.Message + "\n[Engine: DotLiquid]";
>>>>>>> f4dba25d
                }
            }
        }

        private static string ResolveMergeFieldsForRockLiquid( this string content, IDictionary<string, object> mergeObjects, Person currentPersonOverride, string enabledLavaCommands, bool encodeStrings = false, bool throwExceptionOnErrors = false )
        {
#if NET5_0_OR_GREATER
            throw new NotSupportedException();
#else
            Template template = GetTemplate( content );

            template.Registers.AddOrReplace( "EnabledCommands", enabledLavaCommands );
            template.InstanceAssigns.AddOrReplace( "CurrentPerson", currentPersonOverride );

            string result;

            if ( encodeStrings )
            {
                // if encodeStrings = true, we want any string values to be XML Encoded ( 
                RenderParameters renderParameters = new RenderParameters();
                renderParameters.LocalVariables = Hash.FromDictionary( mergeObjects );
                renderParameters.ValueTypeTransformers = new Dictionary<Type, Func<object, object>>();
                renderParameters.ValueTypeTransformers[typeof( string )] = EncodeStringTransformer;
                result = template.Render( renderParameters );
            }
            else
            {
                result = template.Render( Hash.FromDictionary( mergeObjects ) );
            }

            if ( throwExceptionOnErrors && template.Errors.Any() )
            {
                if ( template.Errors.Count == 1 )
                {
                    throw template.Errors[0];
                }
                else
                {
                    throw new AggregateException( template.Errors );
                }
            }

            return result;
#endif
        }

        /// <summary>
        /// Use Lava to resolve any merge codes within the content using the values in the merge objects.
        /// </summary>
        /// <param name="content">The content.</param>
        /// <param name="mergeObjects">The merge objects.</param>
        /// <param name="currentPersonOverride">The current person override.</param>
        /// <param name="enabledLavaCommands">A comma-delimited list of the lava commands that are enabled for this template.</param>
        /// <returns>If lava present returns merged string, if no lava returns original string, if null returns empty string</returns>
        private static LavaRenderResult ResolveMergeFieldsWithCurrentLavaEngine( string content, IDictionary<string, object> mergeObjects, Person currentPersonOverride, string enabledLavaCommands )
        {
            // If there have not been any EnabledLavaCommands explicitly set, then use the global defaults.
            if ( enabledLavaCommands == null )
            {
                enabledLavaCommands = GlobalAttributesCache.Value( "DefaultEnabledLavaCommands" );
            }

            var context = LavaService.NewRenderContext();

            context.SetEnabledCommands( enabledLavaCommands, "," );

            if ( currentPersonOverride != null )
            {
                context.SetMergeField( "CurrentPerson", currentPersonOverride );
            }

            context.SetMergeFields( mergeObjects );

            var result = LavaService.RenderTemplate( content, LavaRenderParameters.WithContext( context ) );

            if ( result.HasErrors
                 && LavaService.ExceptionHandlingStrategy == ExceptionHandlingStrategySpecifier.RenderToOutput )
            {
                // If the result is an error, encode the error message to prevent any part of it from appearing as rendered content, and then add markup for line breaks.
                result.Text = result.Text.EncodeHtml().ConvertCrLfToHtmlBr();
            }

            return result;
        }

        /// <summary>
        /// HTML Encodes string values that are processed by a lava filter
        /// </summary>
        /// <param name="s">The s.</param>
        /// <returns></returns>
        private static object EncodeStringTransformer( object s )
        {
            string val = ( s as string );
            if ( !string.IsNullOrEmpty( val ) )
            {
                // we technically want to XML encode, but Html Encode does the trick
                return val.EncodeHtml();
            }
            else
            {
                return s;
            }
        }

        /// <summary>
        /// Resolve any client ids in the string. This is used with Lava when writing out postback commands.
        /// </summary>
        /// <param name="content">The content.</param>
        /// <param name="clientId">The client identifier.</param>
        /// <returns></returns>
        public static string ResolveClientIds( this string content, string clientId )
        {
            return content.Replace( "[ClientId]", clientId );
        }

        /// <summary>
        /// Compiled RegEx for detecting if a string has Lava merge fields
        /// regex from some ideas in
        ///  http://stackoverflow.com/a/16538131/1755417
        ///  http://stackoverflow.com/a/25776530/1755417
        /// </summary>
        private static Regex hasLavaMergeFields = new Regex( @"(?<=\{).+(?<=\})", RegexOptions.Compiled );

        /// <summary>
        /// Compiled RegEx for detecting if a string has Lava {% %} command fields
        /// </summary>
        private static Regex hasLavaCommandFields = new Regex( @"(?<=\{%).+(?<=%\})", RegexOptions.Compiled );

        /// <summary>
        /// Compiled RegEx for detecting if a string uses the Legacy "GlobalAttribute." syntax
        /// </summary>
        private static Regex hasLegacyGlobalAttributeLavaMergeFields = new Regex( @"(?<=\{).+GlobalAttribute.+(?<=\})", RegexOptions.Compiled );

        /// <summary>
        /// Determines whether the string potentially has lava merge fields in it.
        /// NOTE: Might return true even though it doesn't really have merge fields, but something like looks like it. For example '{56408602-5E41-4D66-98C7-BD361CD93AED}'
        /// </summary>
        /// <param name="content">The content.</param>
        /// <returns></returns>
        public static bool HasMergeFields( this string content )
        {
            if ( content == null )
            {
                return false;
            }

            // If there are no lava codes, return false
            if ( !hasLavaMergeFields.IsMatch( content ) )
            {
                return false;
            }

            return true;
        }

        /// <summary>
        /// Determines whether the string potentially has lava command {% %} fields in it.
        /// </summary>
        /// <param name="content">The content.</param>
        /// <returns></returns>
        public static bool HasLavaCommandFields( this string content )
        {
            if ( content == null )
            {
                return false;
            }

            // If there are no lava command fields, return false
            if ( !hasLavaCommandFields.IsMatch( content ) )
            {
                return false;
            }

            return true;
        }

        /// <summary>
        /// Indicates if the target string contains any elements of a Lava template.
        /// NOTE: This function may return a false positive if the target string contains anything that resembles a Lava element, perhaps contained in a string literal.
        /// </summary>
        /// <param name="content">The content.</param>
        /// <returns></returns>
        public static bool IsLavaTemplate( this string content )
        {
            return LavaHelper.IsLavaTemplate( content );
        }

        #endregion Lava Extensions

        #region Dictionary<string, object> (liquid) extension methods

        /// <summary>
        /// Adds a new key/value to dictionary or if key already exists will update existing value.
        /// </summary>
        /// <param name="dictionary">The dictionary.</param>
        /// <param name="key">The key.</param>
        /// <param name="value">The value.</param>
        public static void Update( this Dictionary<string, object> dictionary, string key, object value )
        {
            if ( dictionary != null )
            {
                if ( dictionary.ContainsKey( key ) )
                {
                    dictionary[key] = value;
                }
                else
                {
                    dictionary.Add( key, value );
                }
            }
        }

        #endregion Dictionary<string, object> (liquid) extension methods

        #region Lava Legacy code

#if !NET5_0_OR_GREATER
        /// <summary>
        /// Create a parsed Lava template or retrieve it from the cache.
        /// </summary>
        /// <param name="content">The content of the template.</param>
        /// <returns></returns>
        private static Template GetTemplate( string content )
        {
            const int hashLength = 10;
            string templateKey;

            if ( string.IsNullOrEmpty( content ) )
            {
                /* [2020-08-01] DJL - Cache the null template specifically, but process other whitespace templates individually
                 * to ensure that the format of the final output is preserved.
                 */
                templateKey = string.Empty;
            }
            else if ( content.Length <= hashLength )
            {
                // If the content is less than the size of the MD5 hash,
                // simply use the content as the key to save processing time.
                templateKey = content;
            }
            else
            {
                // Calculate a hash of the content using xxHash.
                templateKey = content.XxHash();
            }

            var template = LavaTemplateCache.Get( templateKey, content ).Template as Template;

            // Clear any previous errors from the template.
            template.Errors.Clear();

            return template;
        }

#endif

        #endregion
    }
}<|MERGE_RESOLUTION|>--- conflicted
+++ resolved
@@ -33,12 +33,6 @@
 using Rock.Attribute;
 using Rock.Data;
 using Rock.Lava;
-<<<<<<< HEAD
-#if !NET5_0_OR_GREATER
-using Rock.Lava.DotLiquid;
-#endif
-=======
->>>>>>> f4dba25d
 using Rock.Model;
 using Rock.Web.Cache;
 
@@ -754,12 +748,8 @@
                     ExceptionLogService.LogException( ex );
 #else
                     ExceptionLogService.LogException( ex, System.Web.HttpContext.Current );
-<<<<<<< HEAD
-#endif
-                    return "Error resolving Lava merge fields: " + ex.Message;
-=======
+#endif
                     return "Error resolving Lava merge fields: " + ex.Message + "\n[Engine: DotLiquid]";
->>>>>>> f4dba25d
                 }
             }
         }
