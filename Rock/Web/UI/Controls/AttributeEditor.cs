﻿// <copyright>
// Copyright by the Spark Development Network
//
// Licensed under the Rock Community License (the "License");
// you may not use this file except in compliance with the License.
// You may obtain a copy of the License at
//
// http://www.rockrms.com/license
//
// Unless required by applicable law or agreed to in writing, software
// distributed under the License is distributed on an "AS IS" BASIS,
// WITHOUT WARRANTIES OR CONDITIONS OF ANY KIND, either express or implied.
// See the License for the specific language governing permissions and
// limitations under the License.
// </copyright>
//
using System;
using System.Collections.Generic;
using System.Linq;
using System.Reflection;
using System.Web.UI;
using System.Web.UI.HtmlControls;
using System.Web.UI.WebControls;

using Rock;
using Rock.Data;
using Rock.Field;
using Rock.Model;
using Rock.Web.Cache;

namespace Rock.Web.UI.Controls
{
    /// <summary>
    /// Custom attribute editor control
    /// </summary>
    public class AttributeEditor : CompositeControl, IHasValidationGroup
    {
        #region Private Variables

        private bool _controlsLoaded = false;

        #endregion

        #region Controls

        /// <summary>
        /// Existing key names control
        /// </summary>
        protected HtmlInputHidden _hfExistingKeyNames;

        /// <summary>
        /// Attribute action title control
        /// </summary>
        protected Literal _lAttributeActionTitle;

        /// <summary>
        /// Validation summary control
        /// </summary>
        protected ValidationSummary _validationSummary;

        /// <summary>
        /// Name control
        /// </summary>
        protected RockTextBox _tbName;

        /// <summary>
        /// Description control
        /// </summary>
        protected RockTextBox _tbDescription;

        /// <summary>
        /// Categories control
        /// </summary>
        protected CategoryPicker _cpCategories;

        /// <summary>
        /// Key control (readonly)
        /// </summary>
        protected RockLiteral _lKey;

        /// <summary>
        /// Key control (editable)
        /// </summary>
        protected RockTextBox _tbKey;

        /// <summary>
        /// Key validator
        /// </summary>
        protected CustomValidator _cvKey;

        /// <summary>
        /// Icon CSS class control
        /// </summary>
        protected RockTextBox _tbIconCssClass;

        /// <summary>
        /// Required control
        /// </summary>
        protected RockCheckBox _cbRequired;

        /// <summary>
        /// Show in grid control
        /// </summary>
        protected RockCheckBox _cbShowInGrid;

        /// <summary>
        /// Allow search control
        /// </summary>
        protected RockCheckBox _cbAllowSearch;

        /// <summary>
        /// Is indexing enabled control
        /// </summary>
        protected RockCheckBox _cbIsIndexingEnabled;

        /// <summary>
        /// Is analytic control
        /// </summary>
        protected RockCheckBox _cbIsAnalytic;

        /// <summary>
        /// Is analytic history control
        /// </summary>
        protected RockCheckBox _cbIsAnalyticHistory;

        /// <summary>
        /// Field type control
        /// </summary>
        protected RockDropDownList _ddlFieldType;

        /// <summary>
        /// Qualifiers control
        /// </summary>
        protected PlaceHolder _phQualifiers;

        /// <summary>
        /// Default value control
        /// </summary>
        protected PlaceHolder _phDefaultValue;

        /// <summary>
        /// Save control
        /// </summary>
        protected LinkButton _btnSave;

        /// <summary>
        /// Cancel control
        /// </summary>
        protected LinkButton _btnCancel;

        #endregion Controls

        #region Properties

        /// <summary>
        /// Gets or sets the attribute id.
        /// </summary>
        /// <value>
        /// The attribute id.
        /// </value>
        public int? AttributeId
        {
            get
            {
                return ViewState["AttributeId"] as int?;
            }
            set
            {
                ViewState["AttributeId"] = value;
            }
        }

        /// <summary>
        /// Gets or sets the attribute GUID.
        /// </summary>
        /// <value>
        /// The attribute GUID.
        /// </value>
        public Guid AttributeGuid
        {
            get
            {
                string guid = ViewState["AttributeGuid"] as string;
                if ( guid == null )
                {
                    return Guid.NewGuid();
                }
                else
                {
                    return new Guid( guid );
                }
            }
            set { ViewState["AttributeGuid"] = value.ToString(); }
        }

        /// <summary>
        /// Gets or sets the attribute entity type id.
        /// </summary>
        /// <value>
        /// The attribute entity type id.
        /// </value>
        public int? AttributeEntityTypeId
        {
            get
            {
                return ViewState["AttributeEntityTypeId"] as int?;
            }
            set
            {
                ViewState["AttributeEntityTypeId"] = value;
                EnsureChildControls();
                _cpCategories.EntityTypeQualifierValue = value.HasValue && value.Value != 0 ? value.ToString() : string.Empty;
            }
        }

        /// <summary>
        /// Gets or sets the attribute entity type qualifier column.
        /// </summary>
        /// <value>
        /// The attribute entity type qualifier column.
        /// </value>
        private string AttributeEntityTypeQualifierColumn
        {
            get
            {
                return ViewState["AttributeEntityTypeQualifierColumn"] as string;
            }
            set
            {
                ViewState["AttributeEntityTypeQualifierColumn"] = value;
            }
        }

        /// <summary>
        /// Gets or sets the attribute entity type qualifier value.
        /// </summary>
        /// <value>
        /// The attribute entity type qualifier value.
        /// </value>
        private string AttributeEntityTypeQualifierValue
        {
            get
            {
                return ViewState["AttributeEntityTypeQualifierValue"] as string;
            }
            set
            {
                ViewState["AttributeEntityTypeQualifierValue"] = value;
            }
        }

        /// <summary>
        /// Gets or sets a value indicating whether [show actions].
        /// </summary>
        /// <value>
        ///   <c>true</c> if [show actions]; otherwise, <c>false</c>.
        /// </value>
        public bool ShowActions
        {
            get { return ViewState["ShowActions"] as bool? ?? true; }
            set { ViewState["ShowActions"] = value; }
        }

        /// <summary>
        /// Gets or sets a value indicating whether to allow editing the Key field.
        /// </summary>
        /// <value>
        ///   <c>true</c> to see an editable Key field; otherwise, <c>false</c>.
        /// </value>
        public bool IsKeyEditable
        {
            get
            {
                EnsureChildControls();
                return _lKey.Visible;
            }
            set
            {
                EnsureChildControls();
                _lKey.Visible = !value;
                if ( !value )
                {
                    _tbKey.CssClass = "hidden";
                    _tbKey.FormGroupCssClass = "hidden";
                }
            }
        }

        /// <summary>
        /// Gets or sets the action title.
        /// </summary>
        /// <value>
        /// The action title.
        /// </value>
        public string ActionTitle
        {
            get
            {
                EnsureChildControls();
                return _lAttributeActionTitle.Text;
            }
            set
            {
                EnsureChildControls();
                _lAttributeActionTitle.Text = value;
            }
        }

        /// <summary>
        /// Gets or sets the name.
        /// </summary>
        /// <value>
        /// The name.
        /// </value>
        public string Name
        {
            get
            {
                EnsureChildControls();
                return _tbName.Text;
            }
            set
            {
                EnsureChildControls();
                _tbName.Text = value;
            }
        }

        /// <summary>
        /// Gets or sets the label of the Name field.
        /// </summary>
        /// <value>
        /// The name.
        /// </value>
        public string NameFieldLabel
        {
            get
            {
                EnsureChildControls();
                return string.IsNullOrEmpty( _tbName.Label ) ? "Name" : _tbName.Label;
            }
            set
            {
                EnsureChildControls();
                _tbName.Label = value;
            }
        }

        /// <summary>
        /// Gets or sets the description.
        /// </summary>
        /// <value>
        /// The description.
        /// </value>
        public string Description
        {
            get
            {
                EnsureChildControls();
                return _tbDescription.Text;
            }
            set
            {
                EnsureChildControls();
                _tbDescription.Text = value;
            }
        }

        /// <summary>
        /// Gets or sets the key.
        /// </summary>
        /// <value>
        /// The key.
        /// </value>
        public string Key
        {
            get
            {
                EnsureChildControls();
                return _tbKey.Text;
            }
            set
            {
                EnsureChildControls();
                _tbKey.Text = value;
                _lKey.Text = value;
            }
        }

        /// <summary>
        /// Gets or sets the icon CSS class.
        /// </summary>
        /// <value>
        /// The icon CSS class.
        /// </value>
        public string IconCssClass
        {
            get
            {
                EnsureChildControls();
                return _tbIconCssClass.Text;
            }
            set
            {
                EnsureChildControls();
                _tbIconCssClass.Text = value;
            }
        }

        /// <summary>
        /// Gets or sets the category ids.
        /// </summary>
        /// <value>
        /// The category ids.
        /// </value>
        public IEnumerable<int> CategoryIds
        {
            get
            {
                EnsureChildControls();
                return _cpCategories.SelectedValuesAsInt();
            }
            set
            {
                EnsureChildControls();
                _cpCategories.SetValues( value );
            }
        }

        /// <summary>
        /// Gets or sets a value indicating whether this <see cref="AttributeEditor"/> is required.
        /// </summary>
        /// <value>
        ///   <c>true</c> if required; otherwise, <c>false</c>.
        /// </value>
        public bool Required
        {
            get
            {
                EnsureChildControls();
                return _cbRequired.Checked;
            }
            set
            {
                EnsureChildControls();
                _cbRequired.Checked = value;
            }
        }

        /// <summary>
        /// Gets or sets a value indicating whether or not to show the analytics options are displayed.
        /// </summary>
        /// <value>
        ///   <c>true</c> if the Analuytics options are visible; otherwise, <c>false</c>.
        /// </value>
        public bool IsAnalyticsVisible
        {
            get
            {
                EnsureChildControls();
                return _cbIsAnalytic.Visible;
            }
            set
            {
                EnsureChildControls();
                _cbIsAnalytic.Visible = value;
                _cbIsAnalyticHistory.Visible = value;
            }
        }

        /// <summary>
        /// Gets or sets a value indicating whether the Categories option is displayed.
        /// </summary>
        /// <value>
        ///   <c>true</c> if Categories option is visible; otherwise, <c>false</c>.
        /// </value>
        public bool IsCategoriesVisible
        {
            get
            {
                EnsureChildControls();
                return _cpCategories.Visible;
            }
            set
            {
                EnsureChildControls();
                _cpCategories.Visible = value;
            }
        }

        /// <summary>
        /// Gets or sets a value indicating whether the Description option is displayed.
        /// </summary>
        /// <value>
        ///   <c>true</c> if Description option is visible; otherwise, <c>false</c>.
        /// </value>
        public bool IsDescriptionVisible
        {
            get
            {
                EnsureChildControls();
                return _tbDescription.Visible;
            }
            set
            {
                EnsureChildControls();
                _tbDescription.Visible = value;
            }
        }

        /// <summary>
        /// Gets or sets a value indicating whether the Icon Css Class option is displayed.
        /// </summary>
        /// <value>
        ///   <c>true</c> if Icon Css Class option is visible; otherwise, <c>false</c>.
        /// </value>
        public bool IsIconCssClassVisible
        {
            get
            {
                EnsureChildControls();
                return _tbIconCssClass.Visible;
            }
            set
            {
                EnsureChildControls();
                _tbIconCssClass.Visible = value;
            }
        }

        /// <summary>
        /// Gets or sets a value indicating whether Show in Grid option is displayed
        /// </summary>
        /// <value>
        ///   <c>true</c> if Show in Grid option is visible; otherwise, <c>false</c>.
        /// </value>
        [Obsolete( "Use IsShowInGridVisible instead." )]
        public bool ShowInGridVisible
        {
            get
            {
                EnsureChildControls();
                return _cbShowInGrid.Visible;
            }
            set
            {
                EnsureChildControls();
                _cbShowInGrid.Visible = value;
            }
        }

        /// <summary>
        /// Gets or sets a value indicating whether Show in Grid option is displayed
        /// </summary>
        /// <value>
        ///   <c>true</c> if Show in Grid option is visible; otherwise, <c>false</c>.
        /// </value>
        public bool IsShowInGridVisible
        {
            get
            {
                EnsureChildControls();
                return _cbShowInGrid.Visible;
            }
            set
            {
                EnsureChildControls();
                _cbShowInGrid.Visible = value;
            }
        }

        /// <summary>
        /// Gets or sets the excluded field types.
        /// </summary>
        /// <value>
        /// The excluded field types.
        /// </value>
        public FieldTypeCache[] ExcludedFieldTypes
        {
            get
            {
                int[] excludedFieldTypeIds = this.ViewState["ExcludedFieldTypeIds"] as int[];
                return excludedFieldTypeIds?.Select( a => FieldTypeCache.Read( a ) ).ToArray() ?? new FieldTypeCache[0];
            }
            set
            {
                this.ViewState["ExcludedFieldTypeIds"] = value.Select( a => a.Id ).ToArray();

                EnsureChildControls();
                LoadFieldTypes();
            }
        }

        /// <summary>
        /// Gets or sets the included field types.
        /// </summary>
        /// <value>
        /// The included field types.
        /// </value>
        public FieldTypeCache[] IncludedFieldTypes
        {
            get
            {
                int[] includedFieldTypeIds = this.ViewState["IncludedFieldTypeIds"] as int[];
                return includedFieldTypeIds?.Select( a => FieldTypeCache.Read( a ) ).ToArray() ?? new FieldTypeCache[0];
            }
            set
            {
                this.ViewState["IncludedFieldTypeIds"] = value.Select( a => a.Id ).ToArray();

                EnsureChildControls();
                LoadFieldTypes();
            }
        }

        /// <summary>
        /// Gets or sets a value indicating whether [show in grid].
        /// </summary>
        /// <value>
        ///   <c>true</c> if [show in grid]; otherwise, <c>false</c>.
        /// </value>
        public bool ShowInGrid
        {
            get
            {
                EnsureChildControls();
                return _cbShowInGrid.Checked;
            }
            set
            {
                EnsureChildControls();
                _cbShowInGrid.Checked = value;
            }
        }

        /// <summary>
        /// Gets or sets a value indicating whether [allow search visible].
        /// </summary>
        /// <value>
        ///   <c>true</c> if [allow search visible]; otherwise, <c>false</c>.
        /// </value>
        public bool AllowSearchVisible
        {
            get
            {
                EnsureChildControls();
                return _cbAllowSearch.Visible;
            }
            set
            {
                EnsureChildControls();
                _cbAllowSearch.Visible = value;
            }
        }

        /// <summary>
        /// Gets or sets a value indicating whether [allow indexing visible].
        /// </summary>
        /// <value>
        /// <c>true</c> if [allow indexing visible]; otherwise, <c>false</c>.
        /// </value>
        public bool IsIndexingEnabledVisible
        {
            get
            {
                EnsureChildControls();
                return _cbIsIndexingEnabled.Visible;
            }
            set
            {
                EnsureChildControls();
                _cbIsIndexingEnabled.Visible = value;
            }
        }

        /// <summary>
        /// Gets or sets a value indicating whether [allow search].
        /// </summary>
        /// <value>
        ///   <c>true</c> if [allow search]; otherwise, <c>false</c>.
        /// </value>
        public bool AllowSearch
        {
            get
            {
                EnsureChildControls();
                return _cbAllowSearch.Checked;
            }
            set
            {
                EnsureChildControls();
                _cbAllowSearch.Checked = value;
            }
        }

        /// <summary>
        /// Gets or sets a value indicating whether [allow indexing].
        /// </summary>
        /// <value>
        ///   <c>true</c> if [allow indexing]; otherwise, <c>false</c>.
        /// </value>
        public bool IsIndexingEnabled
        {
            get
            {
                EnsureChildControls();
                return _cbIsIndexingEnabled.Checked;
            }
            set
            {
                EnsureChildControls();
                _cbIsIndexingEnabled.Checked = value;
            }
        }

        /// <summary>
        /// Gets or sets a value indicating whether this instance is analytic.
        /// </summary>
        /// <value>
        /// <c>true</c> if this instance is analytic; otherwise, <c>false</c>.
        /// </value>
        public bool IsAnalytic
        {
            get
            {
                EnsureChildControls();
                return _cbIsAnalytic.Checked;
            }
            set
            {
                EnsureChildControls();
                _cbIsAnalytic.Checked = value;
            }
        }

        /// <summary>
        /// Gets or sets a value indicating whether this instance is analytic history.
        /// </summary>
        /// <value>
        /// <c>true</c> if this instance is analytic history; otherwise, <c>false</c>.
        /// </value>
        public bool IsAnalyticHistory
        {
            get
            {
                EnsureChildControls();
                return _cbIsAnalyticHistory.Checked;
            }
            set
            {
                EnsureChildControls();
                _cbIsAnalyticHistory.Checked = value;
            }
        }

        /// <summary>
        /// Gets or sets the field type id.
        /// </summary>
        /// <value>
        /// The field type id.
        /// </value>
        public int? FieldTypeId
        {
            get
            {
                EnsureChildControls();
                return _ddlFieldType.SelectedValueAsInt();
            }
            set
            {
                EnsureChildControls();
                if ( value != _ddlFieldType.SelectedValueAsInt() )
                {
                    _ddlFieldType.SetValue( value );
                    CreateFieldTypeDetailControls( value );
                }
            }
        }

        /// <summary>
        /// Gets or sets the qualifiers.
        /// </summary>
        /// <value>
        /// The qualifiers.
        /// </value>
        public Dictionary<string, ConfigurationValue> Qualifiers
        {
            get
            {
                return ViewState["Qualifiers"] as Dictionary<string, ConfigurationValue> ??
                    new Dictionary<string, ConfigurationValue>();
            }
            set
            {
                ViewState["Qualifiers"] = value;
            }
        }

        /// <summary>
        /// Gets or sets the default value.
        /// </summary>
        /// <value>
        /// The default value.
        /// </value>
        public string DefaultValue
        {
            get
            {
                return ViewState["DefaultValue"] as string;
            }
            set
            {
                ViewState["DefaultValue"] = value;
            }
        }

        /// <summary>
        /// Gets or sets the validation group.
        /// </summary>
        /// <value>
        /// The validation group.
        /// </value>
        public string ValidationGroup
        {
            get
            {
                return ViewState["ValidationGroup"] as string;
            }
            set
            {
                ViewState["ValidationGroup"] = value;
            }
        }

        /// <summary>
        /// Gets or sets the reserved key names.
        /// </summary>
        /// <value>
        /// The reserved key names.
        /// </value>
        public List<string> ReservedKeyNames
        {
            get
            {
                return ViewState["ReservedKeyNames"] as List<string> ?? new List<string>();
            }
            set
            {
                ViewState["ReservedKeyNames"] = value;
            }
        }

        /// <summary>
        /// Gets or sets the object property names.
        /// </summary>
        /// <value>
        /// The object property names.
        /// </value>
        private List<string> ObjectPropertyNames
        {
            get
            {
                return ViewState["ObjectPropertyNames"] as List<string> ?? new List<string>();
            }
            set
            {
                ViewState["ObjectPropertyNames"] = value;
            }
        }

        /// <summary>
        /// Gets or sets the reload qualifiers value.
        /// </summary>
        /// <value>
        /// True if the OnPreRender method should reload the qualifiers.
        /// </value>
        private bool ReloadQualifiers { get; set; }

        #endregion

        #region Overridden Control Methods

        /// <summary>
        /// Raises the <see cref="E:System.Web.UI.Control.Init" /> event.
        /// </summary>
        /// <param name="e">An <see cref="T:System.EventArgs" /> object that contains the event data.</param>
        protected override void OnInit( EventArgs e )
        {
            EnsureChildControls();
            LoadFieldTypes();

            base.OnInit( e );
        }

        /// <summary>
        /// Loads the field types.
        /// </summary>
        protected void LoadFieldTypes()
        {
            if ( this.IncludedFieldTypes.Any() )
            {
                _ddlFieldType.DataSource = FieldTypeCache.All().Where( a => this.IncludedFieldTypes.Any( x => x.Id == a.Id ) ).ToList();
            }
            else
            {
                _ddlFieldType.DataSource = FieldTypeCache.All().Where( a => !this.ExcludedFieldTypes.Any( x => x.Id == a.Id ) ).ToList();
            }
            _ddlFieldType.DataBind();
        }

        /// <summary>
        /// Restores view-state information from a previous request that was saved with the <see cref="M:System.Web.UI.WebControls.WebControl.SaveViewState" /> method.
        /// </summary>
        /// <param name="savedState">An object that represents the control state to restore.</param>
        protected override void LoadViewState( object savedState )
        {
            base.LoadViewState( savedState );
            CreateFieldTypeDetailControls( ViewState["FieldTypeId"] as int? );
        }

        /// <summary>
        /// Called by the ASP.NET page framework to notify server controls that use composition-based implementation to create any child controls they contain in preparation for posting back or rendering.
        /// </summary>
        protected override void CreateChildControls()
        {
            if ( !_controlsLoaded )
            {
                Controls.Clear();

                _hfExistingKeyNames = new HtmlInputHidden();
                _hfExistingKeyNames.AddCssClass( "js-existing-key-names" );
                _hfExistingKeyNames.ID = this.ID + "_hfExistingKeyNames";
                Controls.Add( _hfExistingKeyNames );

                _lAttributeActionTitle = new Literal();
                _lAttributeActionTitle.ID = "lAttributeActionTitle";
                Controls.Add( _lAttributeActionTitle );

                _validationSummary = new ValidationSummary();
                _validationSummary.ID = "valiationSummary";
                _validationSummary.CssClass = "alert alert-danger";
                _validationSummary.HeaderText = "Please correct the following:";
                Controls.Add( _validationSummary );

                _tbName = new RockTextBox();
                _tbName.ID = "tbName";
                _tbName.Label = NameFieldLabel;
                _tbName.Required = true;
                Controls.Add( _tbName );

                _tbDescription = new RockTextBox();
                _tbDescription.Label = "Description";
                _tbDescription.ID = "tbDescription";
                _tbDescription.TextMode = TextBoxMode.MultiLine;
                _tbDescription.Rows = 3;
                Controls.Add( _tbDescription );

                _cpCategories = new CategoryPicker();
                _cpCategories.ID = "cpCategories_" + this.ID.ToString();
                _cpCategories.Label = "Categories";
                _cpCategories.AllowMultiSelect = true;
                _cpCategories.EntityTypeId = EntityTypeCache.Read( typeof( Rock.Model.Attribute ) ).Id;
                _cpCategories.EntityTypeQualifierColumn = "EntityTypeId";
                Controls.Add( _cpCategories );

                _lKey = new RockLiteral();
                _lKey.Label = "Key";
                _lKey.ID = "lKey";
                _lKey.Visible = false;  // Default is to not show this option
                Controls.Add( _lKey );

                _tbKey = new RockTextBox();
                _tbKey.ID = "tbKey";
                _tbKey.Label = "Key";
                _tbKey.Required = true;
                Controls.Add( _tbKey );

                _cvKey = new CustomValidator();
                _cvKey.ID = "cvKey";
                _cvKey.ControlToValidate = _tbKey.ID;
                _cvKey.ClientValidationFunction = "validateKey";
                _cvKey.ServerValidate += cvKey_ServerValidate;
                _cvKey.Display = ValidatorDisplay.Dynamic;
                _cvKey.CssClass = "validation-error help-inline";
                _cvKey.ErrorMessage = "There is already an existing property with the key value you entered or the key has illegal characters. Please select a different key value and use only letters, numbers and underscores.";
                Controls.Add( _cvKey );

                _tbIconCssClass = new RockTextBox();
                _tbIconCssClass.ID = "_tbIconCssClass";
                _tbIconCssClass.Label = "Icon CSS Class";
                Controls.Add( _tbIconCssClass );

                _cbRequired = new RockCheckBox();
                _cbRequired.ID = "cbRequired";
                _cbRequired.Label = "Required";
                _cbRequired.Text = "Require a value";
                Controls.Add( _cbRequired );

                _cbShowInGrid = new RockCheckBox();
                _cbShowInGrid.ID = "cbShowInGrid";
                _cbShowInGrid.Label = "Show in Grid";
                _cbShowInGrid.Text = "Yes";
                _cbShowInGrid.Help = "If selected, this attribute will be included in a grid.";
                Controls.Add( _cbShowInGrid );

                _cbAllowSearch = new RockCheckBox();
                _cbAllowSearch.ID = "cbAllowSearch";
                _cbAllowSearch.Label = "Allow Search";
                _cbAllowSearch.Text = "Yes";
                _cbAllowSearch.Help = "If selected, this attribute can be search on.";
                _cbAllowSearch.Visible = false;  // Default is to not show this option
                Controls.Add( _cbAllowSearch );

                _cbIsIndexingEnabled = new RockCheckBox();
                _cbIsIndexingEnabled.ID = "cbAllowIndexing";
                _cbIsIndexingEnabled.Label = "Indexing Enabled";
                _cbIsIndexingEnabled.Text = "Yes";
                _cbIsIndexingEnabled.Help = "If selected, this attribute can be used when indexing for universal search.";
                _cbIsIndexingEnabled.Visible = false;  // Default is to not show this option
                Controls.Add( _cbIsIndexingEnabled );

                _cbIsAnalytic = new RockCheckBox();
                _cbIsAnalytic.ID = "_cbIsAnalytic";
                _cbIsAnalytic.Label = "Analytics Enabled";
                _cbIsAnalytic.Text = "Yes";
                _cbIsAnalytic.Help = "If selected, this attribute will be made available as an Analytic";
                _cbIsAnalytic.Visible = false;  // Default is to not show this option
                Controls.Add( _cbIsAnalytic );

                _cbIsAnalyticHistory = new RockCheckBox();
                _cbIsAnalyticHistory.ID = "_cbIsAnalyticHistory";
                _cbIsAnalyticHistory.Label = "Analytics History Enabled";
                _cbIsAnalyticHistory.Text = "Yes";
                _cbIsAnalyticHistory.Help = "If selected, changes to the value of this attribute will cause Analytics to create a history record. Note that this requires that 'Analytics Enabled' is also enabled.";
                _cbIsAnalyticHistory.Visible = false;  // Default is to not show this option
                Controls.Add( _cbIsAnalyticHistory );

                _ddlFieldType = new RockDropDownList();
                _ddlFieldType.ID = "ddlFieldType";
                _ddlFieldType.Label = "Field Type";
                _ddlFieldType.AutoPostBack = true;
                _ddlFieldType.SelectedIndexChanged += _ddlFieldType_SelectedIndexChanged;
                _ddlFieldType.DataValueField = "Id";
                _ddlFieldType.DataTextField = "Name";
                _ddlFieldType.EnhanceForLongLists = true;
                Controls.Add( _ddlFieldType );

                _phQualifiers = new PlaceHolder();
                _phQualifiers.ID = "phQualifiers";
                Controls.Add( _phQualifiers );

                _phDefaultValue = new PlaceHolder();
                _phDefaultValue.ID = "phDefaultValue";
                Controls.Add( _phDefaultValue );

                _btnSave = new LinkButton();
                _btnSave.ID = "btnSave";
                _btnSave.Text = "OK";
                _btnSave.CssClass = "btn btn-primary";
                _btnSave.Click += btnSave_Click;
                Controls.Add( _btnSave );

                _btnCancel = new LinkButton();
                _btnCancel.ID = "btnCancel";
                _btnCancel.Text = "Cancel";
                _btnCancel.CssClass = "btn btn-link";
                _btnCancel.CausesValidation = false;
                _btnCancel.Click += btnCancel_Click;
                Controls.Add( _btnCancel );

                _controlsLoaded = true;
            }
        }

        /// <summary>
        /// Raises the <see cref="E:System.Web.UI.Control.Load" /> event.
        /// </summary>
        /// <param name="e">The <see cref="T:System.EventArgs" /> object that contains the event data.</param>
        protected override void OnLoad( EventArgs e )
        {
            base.OnLoad( e );

            // Load qualifier data now so the save event handler has access to it.
            if ( Page.IsPostBack && FieldTypeId.HasValue )
            {
                UpdateQualifiers();
            }

            ReloadQualifiers = Page.IsPostBack && FieldTypeId.HasValue;
        }

        /// <summary>
        /// Raises the <see cref="E:System.Web.UI.Control.PreRender" /> event.
        /// </summary>
        /// <param name="e">An <see cref="T:System.EventArgs" /> object that contains the event data.</param>
        protected override void OnPreRender( EventArgs e )
        {
            base.OnPreRender( e );

            // Reload qualifiers in case any postback events caused them to change.
            if ( ReloadQualifiers )
            {
                UpdateQualifiers();
            }

            // Recreate the qualifiers and default control in case they changed due to new field type or
            // new qualifier values
            CreateFieldTypeDetailControls( FieldTypeId, true );

            _cbIsAnalytic.Visible = false;
            _cbIsAnalyticHistory.Visible = false;

            // Only show the Analytic checkbox if the Entity is IAnalytic
            if ( this.AttributeEntityTypeId.HasValue )
            {
                var entityType = EntityTypeCache.Read( this.AttributeEntityTypeId.Value );
                if ( entityType != null )
                {
                    _cbIsAnalytic.Visible = entityType.IsAnalyticAttributesSupported( this.AttributeEntityTypeQualifierColumn, this.AttributeEntityTypeQualifierValue );
                    _cbIsAnalyticHistory.Visible = entityType.IsAnalyticsHistoricalSupported( this.AttributeEntityTypeQualifierColumn, this.AttributeEntityTypeQualifierValue );
                }
            }

            // Set the validation group for all controls
            string validationGroup = ValidationGroup;
            _validationSummary.ValidationGroup = validationGroup;
            _tbName.ValidationGroup = validationGroup;
            _tbDescription.ValidationGroup = validationGroup;
            _cpCategories.ValidationGroup = validationGroup;
            _tbKey.ValidationGroup = validationGroup;
            _cvKey.ValidationGroup = validationGroup;
            _tbIconCssClass.ValidationGroup = validationGroup;
            _cbRequired.ValidationGroup = validationGroup;
            _cbShowInGrid.ValidationGroup = validationGroup;
            _cbAllowSearch.ValidationGroup = validationGroup;
            _cbIsIndexingEnabled.ValidationGroup = validationGroup;
            _cbIsAnalytic.ValidationGroup = validationGroup;
            _cbIsAnalyticHistory.ValidationGroup = validationGroup;
            _ddlFieldType.ValidationGroup = validationGroup;
            foreach ( var control in _phQualifiers.Controls )
            {
                if ( control is IRockControl )
                {
                    ( ( IRockControl ) control ).ValidationGroup = validationGroup;
                }
            }
            foreach ( var control in _phDefaultValue.Controls )
            {
                var rockControl = control as IRockControl;
                if ( rockControl != null )
                {
                    rockControl.ValidationGroup = validationGroup;
                }
            }
            _btnSave.ValidationGroup = validationGroup;
        }

        /// <summary>
        /// Writes the <see cref="T:System.Web.UI.WebControls.CompositeControl" /> content to the specified <see cref="T:System.Web.UI.HtmlTextWriter" /> object, for display on the client.
        /// </summary>
        /// <param name="writer">An <see cref="T:System.Web.UI.HtmlTextWriter" /> that represents the output stream to render HTML content on the client.</param>
        protected override void Render( HtmlTextWriter writer )
        {
            _tbName.Attributes["onblur"] = string.Format( "populateAttributeKey('{0}','{1}','{2}' )", _tbName.ClientID, _tbKey.ClientID, _lKey.ClientID );

            writer.RenderBeginTag( HtmlTextWriterTag.Fieldset );

            writer.RenderBeginTag( HtmlTextWriterTag.Legend );
            _lAttributeActionTitle.RenderControl( writer );
            writer.RenderEndTag();

            var existingKeyNames = new List<string>();
            ReservedKeyNames.ForEach( n => existingKeyNames.Add( n ) );
            ObjectPropertyNames.ForEach( n => existingKeyNames.Add( n ) );
            _hfExistingKeyNames.Value = existingKeyNames.ToJson();
            _hfExistingKeyNames.RenderControl( writer );

            _validationSummary.RenderControl( writer );

            // row 1
            writer.AddAttribute( HtmlTextWriterAttribute.Class, "row" );
            writer.RenderBeginTag( HtmlTextWriterTag.Div );

            writer.AddAttribute( HtmlTextWriterAttribute.Class, "col-md-6" );
            writer.RenderBeginTag( HtmlTextWriterTag.Div );
            _tbName.RenderControl( writer );
            writer.RenderEndTag();

            writer.AddAttribute( HtmlTextWriterAttribute.Class, "col-md-6" );
            writer.RenderBeginTag( HtmlTextWriterTag.Div );
            _lKey.RenderControl( writer );
            writer.RenderEndTag();

            writer.RenderEndTag();  // row

            // row 2
            writer.AddAttribute( HtmlTextWriterAttribute.Class, "row" );
            writer.RenderBeginTag( HtmlTextWriterTag.Div );

            writer.AddAttribute( HtmlTextWriterAttribute.Class, "col-md-12" );
            writer.RenderBeginTag( HtmlTextWriterTag.Div );
            _tbDescription.RenderControl( writer );
            writer.RenderEndTag();

            writer.RenderEndTag();  // row

            // row 3
            writer.AddAttribute( HtmlTextWriterAttribute.Class, "row" );
            writer.RenderBeginTag( HtmlTextWriterTag.Div );

            // row 3 col 1
            writer.AddAttribute( HtmlTextWriterAttribute.Class, "col-md-6" );
            writer.RenderBeginTag( HtmlTextWriterTag.Div );
            _cpCategories.RenderControl( writer );
            _tbKey.RenderControl( writer );
            _cvKey.RenderControl( writer );
            _tbIconCssClass.RenderControl( writer );


            writer.AddAttribute( HtmlTextWriterAttribute.Class, "row" );
            writer.RenderBeginTag( HtmlTextWriterTag.Div );

            writer.AddAttribute( HtmlTextWriterAttribute.Class, "col-sm-6" );
            writer.RenderBeginTag( HtmlTextWriterTag.Div );
            _cbRequired.RenderControl( writer );
            _cbIsIndexingEnabled.RenderControl( writer );
            _cbIsAnalytic.RenderControl( writer );
            _cbIsAnalyticHistory.RenderControl( writer );
            writer.RenderEndTag();

            writer.AddAttribute( HtmlTextWriterAttribute.Class, "col-sm-6" );
            writer.RenderBeginTag( HtmlTextWriterTag.Div );
            _cbShowInGrid.RenderControl( writer );
            _cbAllowSearch.RenderControl( writer );
            writer.RenderEndTag();

            writer.RenderEndTag();

            writer.RenderEndTag();

            // row 3 col 2
            writer.AddAttribute( HtmlTextWriterAttribute.Class, "col-md-6" );
            writer.RenderBeginTag( HtmlTextWriterTag.Div );
            _ddlFieldType.RenderControl( writer );
            _phQualifiers.RenderControl( writer );
            _phDefaultValue.RenderControl( writer );
            writer.RenderEndTag();

            writer.RenderEndTag();

            // </fieldset>
            writer.RenderEndTag();

            if ( ShowActions )
            {
                writer.AddAttribute( HtmlTextWriterAttribute.Class, "actions" );
                writer.RenderBeginTag( HtmlTextWriterTag.Div );
                _btnSave.RenderControl( writer );
                writer.Write( Environment.NewLine );
                _btnCancel.RenderControl( writer );
                writer.RenderEndTag();
            }

            RegisterClientScript();
        }

        /// <summary>
        /// Saves any state that was modified after the <see cref="M:System.Web.UI.WebControls.Style.TrackViewState" /> method was invoked.
        /// </summary>
        /// <returns>
        /// An object that contains the current view state of the control; otherwise, if there is no view state associated with the control, null.
        /// </returns>
        protected override object SaveViewState()
        {
            ViewState["FieldTypeId"] = FieldTypeId;

            return base.SaveViewState();
        }

        #endregion

        #region Event Handlers

        /// <summary>
        /// Handles the ServerValidate event of the cvKey control.
        /// </summary>
        /// <param name="source">The source of the event.</param>
        /// <param name="args">The <see cref="ServerValidateEventArgs"/> instance containing the event data.</param>
        protected void cvKey_ServerValidate( object source, ServerValidateEventArgs args )
        {
            args.IsValid =
                !ReservedKeyNames.Contains( _tbKey.Text.Trim(), StringComparer.CurrentCultureIgnoreCase ) &&
                !ObjectPropertyNames.Contains( _tbKey.Text.Trim(), StringComparer.CurrentCultureIgnoreCase );
        }

        /// <summary>
        /// Handles the SelectedIndexChanged event of the _ddlFieldType control.
        /// </summary>
        /// <param name="sender">The source of the event.</param>
        /// <param name="e">The <see cref="EventArgs"/> instance containing the event data.</param>
        void _ddlFieldType_SelectedIndexChanged( object sender, EventArgs e )
        {
            // When someone changes the field type, we clear the default value since it's no longer relevant.
            DefaultValue = string.Empty;
        }

        /// <summary>
        /// Handles the Click event of the btnSave control.
        /// </summary>
        /// <param name="sender">The source of the event.</param>
        /// <param name="e">The <see cref="EventArgs"/> instance containing the event data.</param>
        protected void btnSave_Click( object sender, EventArgs e )
        {
            if ( SaveClick != null )
            {
                SaveClick( sender, e );
            }
        }

        /// <summary>
        /// Handles the Click event of the btnCancel control.
        /// </summary>
        /// <param name="sender">The source of the event.</param>
        /// <param name="e">The <see cref="EventArgs"/> instance containing the event data.</param>
        protected void btnCancel_Click( object sender, EventArgs e )
        {
            if ( CancelClick != null )
            {
                CancelClick( sender, e );
            }
        }

        #endregion

        #region Public Methods

        /// <summary>
        /// Sets the attribute properties.
        /// </summary>
        /// <param name="attribute">The attribute.</param>
        /// <param name="objectType">Type of the object.</param>
        public void SetAttributeProperties( Rock.Model.Attribute attribute, Type objectType = null )
        {
            if ( attribute != null )
            {
                this.AttributeId = attribute.Id;
                this.AttributeGuid = attribute.Guid;
                this.AttributeEntityTypeQualifierColumn = attribute.EntityTypeQualifierColumn;
                this.AttributeEntityTypeQualifierValue = attribute.EntityTypeQualifierValue;
                this.Name = attribute.Name;
                this.Key = attribute.Key;
                this.IconCssClass = attribute.IconCssClass;
                this.CategoryIds = attribute.Categories.Select( c => c.Id ).ToList();
                this.Description = attribute.Description;
                this.FieldTypeId = attribute.FieldTypeId;
                this.Required = attribute.IsRequired;
                this.ShowInGrid = attribute.IsGridColumn;
                this.AllowSearch = attribute.AllowSearch;
                this.IsIndexingEnabled = attribute.IsIndexEnabled;
                this.IsAnalytic = attribute.IsAnalytic;
                this.IsAnalyticHistory = attribute.IsAnalyticHistory;

                var qualifiers = new Dictionary<string, ConfigurationValue>();
                if ( attribute.AttributeQualifiers != null )
                {
                    foreach ( Rock.Model.AttributeQualifier qualifier in attribute.AttributeQualifiers )
                    {
                        qualifiers.Add( qualifier.Key, new ConfigurationValue( qualifier.Value ) );
                    }
                }

                this.Qualifiers = qualifiers;
                this.DefaultValue = attribute.DefaultValue;

<<<<<<< HEAD
                this.ReloadQualifiers = false;
=======
                SetSubTitleOnModal( attribute );
>>>>>>> 0ef74db5
            }

            if ( objectType != null )
            {
                this.AttributeEntityTypeId = Rock.Web.Cache.EntityTypeCache.Read( objectType ).Id;

                ObjectPropertyNames = new List<string>();
                foreach ( var propInfo in objectType.GetProperties() )
                {
                    ObjectPropertyNames.Add( propInfo.Name );
                }
            }

        }

        /// <summary>
        /// Gets the attribute properties.
        /// </summary>
        /// <param name="attribute">The attribute.</param>
        public void GetAttributeProperties( Rock.Model.Attribute attribute )
        {
            if ( attribute != null )
            {
                attribute.Id = this.AttributeId ?? 0;
                attribute.Guid = this.AttributeGuid;
                attribute.Name = this.Name;
                attribute.Key = this.Key;
                attribute.IconCssClass = this.IconCssClass;
                attribute.Description = this.Description;
                attribute.FieldTypeId = this.FieldTypeId ?? 0;
                attribute.IsMultiValue = false;
                attribute.IsRequired = this.Required;
                attribute.IsGridColumn = this.ShowInGrid;
                attribute.AllowSearch = this.AllowSearch;
                attribute.IsIndexEnabled = this.IsIndexingEnabled;
                attribute.IsAnalytic = this.IsAnalytic;
                attribute.IsAnalyticHistory = this.IsAnalyticHistory;

                attribute.Categories.Clear();
                new CategoryService( new RockContext() ).Queryable().Where( c => this.CategoryIds.Contains( c.Id ) ).ToList().ForEach( c =>
                    attribute.Categories.Add( c ) );

                attribute.AttributeQualifiers.Clear();
                foreach ( var qualifier in Qualifiers )
                {
                    AttributeQualifier attributeQualifier = new AttributeQualifier();
                    attributeQualifier.IsSystem = false;
                    attributeQualifier.Key = qualifier.Key;
                    attributeQualifier.Value = qualifier.Value.Value ?? string.Empty;
                    attribute.AttributeQualifiers.Add( attributeQualifier );
                }

                attribute.DefaultValue = this.DefaultValue;
            }
        }

        #endregion

        #region Private Methods

        /// <summary>
        /// Creates the field type detail controls.
        /// </summary>
        /// <param name="fieldTypeId">The field type id.</param>
        /// <param name="recreate">if set to <c>true</c> [recreate].</param>
        protected void CreateFieldTypeDetailControls( int? fieldTypeId, bool recreate = false )
        {
            EnsureChildControls();

            if ( recreate )
            {
                _phQualifiers.Controls.Clear();
                _phDefaultValue.Controls.Clear();
            }

            if ( fieldTypeId.HasValue )
            {
                var field = Rock.Web.Cache.FieldTypeCache.Read( fieldTypeId.Value ).Field;

                var configControls = field.ConfigurationControls();
                int i = 0;
                foreach ( var control in configControls )
                {
                    control.ID = string.Format( "qualifier_{0}", i++ );
                    _phQualifiers.Controls.Add( control );
                }

                if ( recreate )
                {
                    field.SetConfigurationValues( configControls, Qualifiers );
                }

                // default control id needs to be unique to field type because some field types will transform
                // field (i.e. htmleditor) and switching field types will not reset that
                if ( field.HasDefaultControl )
                {
                    var defaultControl = field.EditControl( Qualifiers, string.Format( "defaultValue_{0}", fieldTypeId.Value ) );
                    if ( defaultControl != null )
                    {
                        _phDefaultValue.Controls.Add( defaultControl );

                        if ( recreate )
                        {
                            field.SetEditValue( defaultControl, Qualifiers, DefaultValue );
                        }

                        if ( defaultControl is IRockControl )
                        {
                            var rockControl = defaultControl as IRockControl;
                            rockControl.Required = false;
                            rockControl.Label = "Default Value";
                        }

                    }
                }
            }
        }

        /// <summary>
<<<<<<< HEAD
        /// Reads the qualifiers and default value from the page contents.
        /// </summary>
        protected void UpdateQualifiers()
        {
            var field = Rock.Web.Cache.FieldTypeCache.Read( FieldTypeId.Value ).Field;
            var qualifierControls = new List<Control>();
            foreach ( Control control in _phQualifiers.Controls )
            {
                qualifierControls.Add( control );
            }

            DefaultValue = _phDefaultValue.Controls.Count >= 1 ?
                field.GetEditValue( _phDefaultValue.Controls[0], Qualifiers ) : string.Empty;

            Qualifiers = field.ConfigurationValues( qualifierControls );
=======
        /// Set the Subtitle of modal dialog
        /// </summary>
        /// <param name="attribute">The attribute.</param>
        protected void SetSubTitleOnModal( Model.Attribute attribute )
        {
            ModalDialog modalDialog = this.FirstParentControlOfType<ModalDialog>();
            if ( modalDialog != null && string.IsNullOrEmpty(modalDialog.SubTitle) )
            {
                modalDialog.SubTitle = string.Format( "Id: {0}", attribute.Id );
            }
>>>>>>> 0ef74db5
        }

        /// <summary>
        /// Registers the client script.
        /// </summary>
        protected void RegisterClientScript()
        {
            string script = @"
    function populateAttributeKey(nameControlId, keyControlId, literalKeyControlId ) {
        // if the attribute key hasn't been filled in yet, populate it with the attribute name minus whitespace
        var literalKeyControl = $('#' + literalKeyControlId);
        var keyControl = $('#' + keyControlId);
        var keyValue = keyControl.val();

        var reservedKeyJson = keyControl.closest('fieldset').find('.js-existing-key-names').val();
        var reservedKeyNames = eval('(' + reservedKeyJson + ')');

        if (keyValue == '') {

            keyValue = $('#' + nameControlId).val().replace(/[^a-zA-Z0-9_.\-]/g, '');
            var newKeyValue = keyValue;
        
            var i = 1;
            while ($.inArray(newKeyValue, reservedKeyNames) >= 0) {
                newKeyValue = keyValue + i++;
            }
            
            keyControl.val(newKeyValue);
            literalKeyControl.html(newKeyValue);
        }
    }

    function validateKey(sender, args) {
        var keyControl = $('#' + sender.controltovalidate);
        var reservedKeyJson = keyControl.closest('fieldset').find('.js-existing-key-names').val();
        var reservedKeyNames = eval('(' + reservedKeyJson + ')');
        args.IsValid = ( $.inArray( keyControl.val(), reservedKeyNames ) < 0 && ! keyControl.val().match(/[^a-zA-Z0-9_.\-]/g) );
    }
";
            ScriptManager.RegisterStartupScript( this, this.GetType(), "AttributeEditor", script, true );
        }

        #endregion

        #region Events

        /// <summary>
        /// Occurs when Save is clicked
        /// </summary>
        public event EventHandler SaveClick;

        /// <summary>
        /// Occurs when Cancel is clicked.
        /// </summary>
        public event EventHandler CancelClick;

        #endregion

    }

}<|MERGE_RESOLUTION|>--- conflicted
+++ resolved
@@ -1372,11 +1372,9 @@
                 this.Qualifiers = qualifiers;
                 this.DefaultValue = attribute.DefaultValue;
 
-<<<<<<< HEAD
                 this.ReloadQualifiers = false;
-=======
+                
                 SetSubTitleOnModal( attribute );
->>>>>>> 0ef74db5
             }
 
             if ( objectType != null )
@@ -1496,7 +1494,6 @@
         }
 
         /// <summary>
-<<<<<<< HEAD
         /// Reads the qualifiers and default value from the page contents.
         /// </summary>
         protected void UpdateQualifiers()
@@ -1512,7 +1509,8 @@
                 field.GetEditValue( _phDefaultValue.Controls[0], Qualifiers ) : string.Empty;
 
             Qualifiers = field.ConfigurationValues( qualifierControls );
-=======
+        }
+        
         /// Set the Subtitle of modal dialog
         /// </summary>
         /// <param name="attribute">The attribute.</param>
@@ -1523,7 +1521,6 @@
             {
                 modalDialog.SubTitle = string.Format( "Id: {0}", attribute.Id );
             }
->>>>>>> 0ef74db5
         }
 
         /// <summary>
