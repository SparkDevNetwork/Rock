﻿// <copyright>
// Copyright by the Spark Development Network
//
// Licensed under the Rock Community License (the "License");
// you may not use this file except in compliance with the License.
// You may obtain a copy of the License at
//
// http://www.rockrms.com/license
//
// Unless required by applicable law or agreed to in writing, software
// distributed under the License is distributed on an "AS IS" BASIS,
// WITHOUT WARRANTIES OR CONDITIONS OF ANY KIND, either express or implied.
// See the License for the specific language governing permissions and
// limitations under the License.
// </copyright>
//
using System;
using System.ComponentModel;
using System.Configuration;
using System.IO;
using System.Linq;
using System.Web.Configuration;
using System.Web.UI;
using System.Web.UI.HtmlControls;
using System.Web.UI.WebControls;

using Rock.Data;
using Rock.Model;

namespace Rock.Web.UI.Controls
{
    /// <summary>
    /// This control is used to allow a photo to be uploaded and then cropped
    /// by the user before it is automatically resized (by this control).
    /// </summary>
    /// <remarks>
    /// To bind an image to the control set the BinaryFileId property to an existing file id.
    ///
    /// An OnFileSaved event will be raised after the photo is uploaded and cropped
    /// allowing another control to handle this event to presumably do something
    /// immediately with the image.  The PhotoRequest's Upload block uses this feature.
    /// <example>
    /// <code>
    /// <![CDATA[
    ///     <Rock:ImageEditor ID="imgedPhoto" runat="server" ButtonText="<i class='fa fa-pencil'></i> Select Photo"
    ///             ButtonCssClass="btn btn-primary margin-t-sm" CommandArgument='<%# Eval("Id") %>'
    ///             OnFileSaved="imageEditor_FileSaved" ShowDeleteButton="false" />
    /// ]]>
    /// </code>
    /// </example>
    ///
    /// By setting the ShowDeleteButton to false, a more simplified UX occurs which is intended
    /// for normal end-users. The remove button is not shown and the image upload button is
    /// always shown. This is allows for the existing image to always be replaced when the
    /// upload button is clicked.
    /// </remarks>
    [ToolboxData( "<{0}:ImageEditor runat=server></{0}:ImageEditor>" )]
    public class ImageEditor : CompositeControl, IRockControl
    {
        #region IRockControl implementation

        /// <summary>
        /// Gets or sets the label text.
        /// </summary>
        /// <value>
        /// The label text.
        /// </value>
        [
        Bindable( true ),
        Category( "Appearance" ),
        DefaultValue( "" ),
        Description( "The text for the label." )
        ]
        public string Label
        {
            get { return ViewState["Label"] as string ?? string.Empty; }
            set { ViewState["Label"] = value; }
        }

        /// <summary>
        /// Gets or sets the form group class.
        /// </summary>
        /// <value>
        /// The form group class.
        /// </value>
        [
        Bindable( true ),
        Category( "Appearance" ),
        Description( "The CSS class to add to the form-group div." )
        ]
        public string FormGroupCssClass
        {
            get { return ViewState["FormGroupCssClass"] as string ?? string.Empty; }
            set { ViewState["FormGroupCssClass"] = value; }
        }

        /// <summary>
        /// Gets or sets the help text.
        /// </summary>
        /// <value>
        /// The help text.
        /// </value>
        [
        Bindable( true ),
        Category( "Appearance" ),
        DefaultValue( "" ),
        Description( "The help block." )
        ]
        public string Help
        {
            get
            {
                return HelpBlock != null ? HelpBlock.Text : string.Empty;
            }

            set
            {
                if ( HelpBlock != null )
                {
                    HelpBlock.Text = value;
                }
            }
        }

        /// <summary>
        /// Gets or sets the warning text.
        /// </summary>
        /// <value>
        /// The warning text.
        /// </value>
        [
        Bindable( true ),
        Category( "Appearance" ),
        DefaultValue( "" ),
        Description( "The warning block." )
        ]
        public string Warning
        {
            get
            {
                return WarningBlock != null ? WarningBlock.Text : string.Empty;
            }

            set
            {
                if ( WarningBlock != null )
                {
                    WarningBlock.Text = value;
                }
            }
        }

        /// <summary>
        /// Gets or sets a value indicating whether this <see cref="RockTextBox"/> is required.
        /// </summary>
        /// <value>
        ///   <c>true</c> if required; otherwise, <c>false</c>.
        /// </value>
        [
        Bindable( true ),
        Category( "Behavior" ),
        DefaultValue( "false" ),
        Description( "Is the value required?" )
        ]
        public bool Required
        {
            get { return ViewState["Required"] as bool? ?? false; }
            set { ViewState["Required"] = value; }
        }

        /// <summary>
        /// Gets or sets a value indicating whether the crop button should be displayed
        /// </summary>
        [
        Bindable( true ),
        Category( "Appearance" ),
        DefaultValue( "false" ),
        Description( "Enable crop button" )
        ]
        public bool EnableCrop
        {
            get { return ViewState["EnableCrop"] as bool? ?? false; }
            set { ViewState["EnableCrop"] = value; }
        }

        /// <summary>
        /// Gets or sets the required error message.  If blank, the LabelName name will be used
        /// </summary>
        /// <value>
        /// The required error message.
        /// </value>
        public string RequiredErrorMessage
        {
            get
            {
                return RequiredFieldValidator != null ? RequiredFieldValidator.ErrorMessage : string.Empty;
            }

            set
            {
                if ( RequiredFieldValidator != null )
                {
                    RequiredFieldValidator.ErrorMessage = value;
                }
            }
        }

        /// <summary>
        /// Gets or sets an optional validation group to use.
        /// </summary>
        /// <value>
        /// The validation group.
        /// </value>
        public string ValidationGroup
        {
            get
            {
                return RequiredFieldValidator.ValidationGroup;
            }

            set
            {
                RequiredFieldValidator.ValidationGroup = value;
            }
        }

        /// <summary>
        /// Gets a value indicating whether this instance is valid.
        /// </summary>
        /// <value>
        ///   <c>true</c> if this instance is valid; otherwise, <c>false</c>.
        /// </value>
        public virtual bool IsValid
        {
            get
            {
                return !Required || RequiredFieldValidator == null || RequiredFieldValidator.IsValid;
            }
        }

        /// <summary>
        /// Gets or sets the help block.
        /// </summary>
        /// <value>
        /// The help block.
        /// </value>
        public HelpBlock HelpBlock { get; set; }

        /// <summary>
        /// Gets or sets the warning block.
        /// </summary>
        /// <value>
        /// The warning block.
        /// </value>
        public WarningBlock WarningBlock { get; set; }

        /// <summary>
        /// Gets or sets the required field validator.
        /// </summary>
        /// <value>
        /// The required field validator.
        /// </value>
        public RequiredFieldValidator RequiredFieldValidator { get; set; }

        #endregion

        /// <summary>
        /// Gets or sets the edit button text.
        /// </summary>
        /// <value>
        /// The edit button text.
        /// </value>
        [
        Bindable( true ),
        Category( "Appearance" ),
        DefaultValue( "<i class='fa fa-pencil'></i>" ),
        Description( "The text for the edit button." )
        ]
        public string ButtonText
        {
            get { return ViewState["ButtonText"] as string ?? "<i class='fa fa-pencil'></i>"; }
            set { ViewState["ButtonText"] = value; }
        }

        /// <summary>
        /// Gets or sets the edit button tool tip.
        /// </summary>
        /// <value>
        /// The edit button tool tip.
        /// </value>
        [
        Bindable( true ),
        Category( "Appearance" ),
        DefaultValue( "" ),
        Description( "The title attribute for the edit button." )
        ]
        public string ButtonToolTip
        {
            get { return ViewState["ButtonToolTip"] as string ?? string.Empty; }
            set { ViewState["ButtonToolTip"] = value; }
        }

        /// <summary>
        /// Gets or sets the CSS class for the edit button.
        /// </summary>
        /// <value>
        /// The CSS class name.
        /// </value>
        [
        Bindable( true ),
        Category( "Appearance" ),
        DefaultValue( "" ),
        Description( "The CSS class to use on the edit button." )
        ]
        public string ButtonCssClass
        {
            get { return ViewState["ButtonCssClass"] as string ?? string.Empty; }
            set { ViewState["ButtonCssClass"] = value; }
        }

        /// <summary>
        /// Gets or sets a value indicating whether the delete button is enabled.
        /// </summary>
        /// <value>
        ///   <c>true</c> if required; otherwise, <c>false</c>.
        /// </value>
        [
        Bindable( true ),
        Category( "Behavior" ),
        DefaultValue( "true" ),
        Description( "Allow delete by showing the delete button?" )
        ]
        public bool ShowDeleteButton
        {
            get { return ViewState["ShowDeleteButton"] as bool? ?? true; }
            set { ViewState["ShowDeleteButton"] = value; }
        }

        #region OnLoad

        /// <summary>
        /// Raises the <see cref="E:System.Web.UI.Control.Load" /> event.
        /// </summary>
        /// <param name="e">The <see cref="T:System.EventArgs" /> object that contains the event data.</param>
        protected override void OnLoad( EventArgs e )
        {
            base.OnLoad( e );

            if ( this.Page.Request.Params["__EVENTTARGET"] == _lbUploadImage.UniqueID )
            {
                // manually wire up to _lblUploadImage_Click since we want the fileUpload dialog javascript to happen first, then this
                _lbUploadImage_Click( _lbUploadImage, e );
            }
        }

        #endregion

        #region UI Controls

        private HiddenField _hfOriginalBinaryFileId;
        private HiddenField _hfBinaryFileId;
        private HiddenField _hfBinaryFileTypeGuid;
        private FileUpload _fileUpload;
        private HtmlAnchor _aRemove;
        private Label _lSaveStatus;
        private LinkButton _lbShowModal;
        private LinkButton _lbUploadImage;
        private LinkButton _lbCropImage;

        private HiddenField _hfCropBinaryFileId;
        private ModalDialog _mdImageDialog;
        private Panel _pnlCropContainer;
        private NotificationBox _nbImageWarning;
        private NotificationBox _nbErrorMessage;
        private Image _imgCropSource;
        private HiddenField _hfCropCoords;

        #endregion

        #region Constructor

        /// <summary>
        /// Initializes a new instance of the <see cref="ImageEditor"/> class.
        /// </summary>
        public ImageEditor()
            : base()
        {
            RequiredFieldValidator = new HiddenFieldValidator();
            HelpBlock = new HelpBlock();
            WarningBlock = new WarningBlock();
            _hfBinaryFileId = new HiddenField();
            _hfBinaryFileTypeGuid = new HiddenField();
            _hfOriginalBinaryFileId = new HiddenField();
            _hfCropBinaryFileId = new HiddenField();
            _lbUploadImage = new LinkButton();
        }

        #endregion

        #region Properties

        /// <summary>
        /// The OriginalBinaryFileId of the image displayed on in the main image (before uploading any new one occurs)
        /// </summary>
        /// <value>
        /// The binary file identifier of the original file
        /// </value>
        public int? OriginalBinaryFileId
        {
            get
            {
                EnsureChildControls();
                int? result = _hfOriginalBinaryFileId.ValueAsInt();
                if ( result > 0 )
                {
                    return result;
                }
                else
                {
                    // OriginalBinaryFileId of 0 means no file, so just return null instead
                    return null;
                }
            }
        }

        /// <summary>
        /// The BinaryFileId of the image displayed on in the main image (not necessarily the one being cropped in the Modal)
        /// </summary>
        /// <value>
        /// The binary file identifier.
        /// </value>
        public int? BinaryFileId
        {
            get
            {
                EnsureChildControls();
                int? result = _hfBinaryFileId.ValueAsInt();
                if ( result > 0 )
                {
                    return result;
                }
                else
                {
                    // BinaryFileId of 0 means no file, so just return null instead
                    return null;
                }
            }

            set
            {
                EnsureChildControls();

                if ( value.HasValue )
                {
                    _hfBinaryFileId.Value = value.ToString();
                }
                else
                {
                    _hfBinaryFileId.Value = "0";
                }

                // only set the OriginalBinaryFileId once...
                if ( string.IsNullOrEmpty( _hfOriginalBinaryFileId.Value ) )
                {
                    _hfOriginalBinaryFileId.Value = _hfBinaryFileId.Value;
                }
            }
        }

        /// <summary>
        /// The BinaryFileId of the BinaryFile that in the process of being cropped (not necessarily the one shown in the base image)
        /// </summary>
        /// <value>
        /// The uploaded binary file identifier.
        /// </value>
        public int? CropBinaryFileId
        {
            get
            {
                EnsureChildControls();
                int? result = _hfCropBinaryFileId.ValueAsInt();
                if ( result > 0 )
                {
                    return result;
                }
                else
                {
                    // BinaryFileId of 0 means no file, so just return null instead
                    return null;
                }
            }

            set
            {
                EnsureChildControls();
                _hfCropBinaryFileId.Value = value.ToString();
            }
        }

        /// <summary>
        /// Gets or sets the binary file type GUID.
        /// </summary>
        /// <value>
        /// The binary file type GUID.
        /// </value>
        [
        Bindable( true ),
        Category( "Data" ),
        DefaultValue( "" ),
        Description( "BinaryFileType Guid" )
        ]
        public Guid BinaryFileTypeGuid
        {
            get
            {
                EnsureChildControls();
                Guid guid;
                return Guid.TryParse( _hfBinaryFileTypeGuid.Value, out guid ) ? guid : new Guid( SystemGuid.BinaryFiletype.DEFAULT );
            }

            set
            {
                EnsureChildControls();
                _hfBinaryFileTypeGuid.Value = value.ToString();
            }
        }

        /// <summary>
        /// Gets or sets the maximum height of the image.
        /// </summary>
        /// <value>
        /// The maximum height of the image.
        /// </value>
        public int? MaxImageHeight
        {
            get
            {
                return ViewState["MaxImageHeight"] as int?;
            }

            set
            {
                ViewState["MaxImageHeight"] = value;
            }
        }

        /// <summary>
        /// Gets or sets the maximum width of the image.
        /// </summary>
        /// <value>
        /// The maximum width of the image.
        /// </value>
        public int? MaxImageWidth
        {
            get
            {
                return ViewState["MaxImageWidth"] as int?;
            }

            set
            {
                ViewState["MaxImageWidth"] = value;
            }
        }

        /// <summary>
        /// Gets or sets the picture URL to use when there is no image selected
        /// </summary>
        /// <value>
        /// The no picture URL.
        /// </value>
        public string NoPictureUrl
        {
            get
            {
                string nopictureUrl = ViewState["NoPictureUrl"] as string;
                if ( string.IsNullOrWhiteSpace( nopictureUrl ) )
                {
                    return System.Web.VirtualPathUtility.ToAbsolute( "~/Assets/Images/person-no-photo-unknown.svg" );
                }
                else
                {
                    return nopictureUrl;
                }
            }

            set
            {
                ViewState["NoPictureUrl"] = value;
            }
        }

        /// <summary>
        /// Occurs when [file saved].
        /// </summary>
        public event EventHandler FileSaved;

        #endregion

        /// <summary>
        /// Called by the ASP.NET page framework to notify server controls that use composition-based implementation to create any child controls they contain in preparation for posting back or rendering.
        /// </summary>
        protected override void CreateChildControls()
        {
            base.CreateChildControls();
            Controls.Clear();
            RockControlHelper.CreateChildControls( this, Controls );

            Controls.Add( _hfBinaryFileId );
            _hfBinaryFileId.ID = this.ID + "_hfBinaryFileId";
            _hfBinaryFileId.Value = "0";

            _hfOriginalBinaryFileId.ID = this.ID + "_hfOriginalBinaryFileId";
            Controls.Add( _hfOriginalBinaryFileId );

            _hfCropBinaryFileId.ID = this.ID + "_hfCropBinaryFileId";
            Controls.Add( _hfCropBinaryFileId );

            _hfBinaryFileTypeGuid.ID = this.ID + "_hfBinaryFileTypeGuid";
            Controls.Add( _hfBinaryFileTypeGuid );

            _aRemove = new HtmlAnchor();
            _aRemove.ID = "rmv";
            _aRemove.InnerHtml = "<i class='fa fa-times'></i>";
            Controls.Add( _aRemove );

            _lbCropImage = new LinkButton();
            _lbCropImage.ID = this.ID + "_lbCropImage";
            _lbCropImage.Text = "<i class='fa fa-crop'></i>";
            _lbCropImage.Click += _lbShowModal_Click;
            _lbCropImage.CausesValidation = false;
            Controls.Add( _lbCropImage );

            _lbShowModal = new LinkButton();
            _lbShowModal.ID = this.ID + "_lbShowModal";
            _lbShowModal.CssClass = this.ButtonCssClass;
            _lbShowModal.Text = this.ButtonText;
            _lbShowModal.ToolTip = this.ButtonToolTip;
            _lbShowModal.Click += _lbShowModal_Click;
            _lbShowModal.CausesValidation = false;
            Controls.Add( _lbShowModal );

            // If we are not showing the delete button then
            // only the UploadImage button should be active.
            if ( !ShowDeleteButton )
            {
                _aRemove.Visible = false;
                _lbShowModal.Visible = false;
                _lbCropImage.Visible = false;
            }

            _lbUploadImage = new LinkButton();
            _lbUploadImage.ID = this.ID + "_lbUploadImage";
            _lbUploadImage.CssClass = this.ButtonCssClass;
            _lbUploadImage.Text = this.ButtonText;
            _lbUploadImage.ToolTip = this.ButtonToolTip;
            _lbUploadImage.CausesValidation = false;
            Controls.Add( _lbUploadImage );

            _lSaveStatus = new Label();
            _lSaveStatus.ID = this.ID + "_lSaveStatus";
            _lSaveStatus.CssClass = "fa fa-2x fa-check-circle-o text-success";
            _lSaveStatus.Style.Add( "vertical-align", "bottom" );
            _lSaveStatus.Visible = false;
            Controls.Add( _lSaveStatus );

            _fileUpload = new FileUpload();
            _fileUpload.ID = this.ID + "_fu";
            Controls.Add( _fileUpload );

            _mdImageDialog = new ModalDialog();
            _mdImageDialog.ValidationGroup = "vg_mdImageDialog";
            _mdImageDialog.ID = this.ID + "_mdImageDialog";
            _mdImageDialog.Title = "Image";
            _mdImageDialog.SaveButtonText = "Crop";
            _mdImageDialog.SaveClick += _mdImageDialog_SaveClick;

            _pnlCropContainer = new Panel();
            _pnlCropContainer.CssClass = "crop-container image-editor-crop-container clearfix";
            _nbImageWarning = new NotificationBox();
            _nbImageWarning.ID = this.ID + "_nbImageWarning";
            _nbImageWarning.NotificationBoxType = NotificationBoxType.Warning;
            _nbImageWarning.Text = "SVG image cropping is not supported.";

            _nbErrorMessage = new NotificationBox();
            _nbErrorMessage.ID = this.ID + "_nbErrorMessage";
            _nbErrorMessage.NotificationBoxType = NotificationBoxType.Danger;
            _nbErrorMessage.Text = "File Type is not supported.";
            _nbErrorMessage.Visible = false;

            _imgCropSource = new Image();
            _imgCropSource.ID = this.ID + "_imgCropSource";
            _imgCropSource.CssClass = "image-editor-crop-source";

            _pnlCropContainer.Controls.Add( _imgCropSource );

            _mdImageDialog.Content.Controls.Add( _nbImageWarning );
            _mdImageDialog.Content.Controls.Add( _pnlCropContainer );

            _hfCropCoords = new HiddenField();
            _hfCropCoords.ID = this.ID + "_hfCropCoords";
            _pnlCropContainer.Controls.Add( _hfCropCoords );

            Controls.Add( _mdImageDialog );

            RequiredFieldValidator.InitialValue = "0";
            RequiredFieldValidator.ControlToValidate = _hfBinaryFileId.ID;
            RequiredFieldValidator.Display = ValidatorDisplay.Dynamic;
        }

        /// <summary>
        /// Handles the SaveClick event of the _mdImageDialog control.
        /// </summary>
        /// <param name="sender">The source of the event.</param>
        /// <param name="e">The <see cref="EventArgs"/> instance containing the event data.</param>
        protected void _mdImageDialog_SaveClick( object sender, EventArgs e )
        {
            try
            {
                var rockContext = new RockContext();
                BinaryFileService binaryFileService = new BinaryFileService( rockContext );

                // load image from database
                var binaryFile = binaryFileService.Get( CropBinaryFileId ?? 0 );
                if ( binaryFile != null )
                {
                    var croppedBinaryFile = new BinaryFile();
                    binaryFileService.Add( croppedBinaryFile );
                    croppedBinaryFile.IsTemporary = true;
                    croppedBinaryFile.BinaryFileTypeId = binaryFile.BinaryFileTypeId;
                    croppedBinaryFile.MimeType = binaryFile.MimeType;
                    croppedBinaryFile.FileName = binaryFile.FileName;
                    croppedBinaryFile.Description = binaryFile.Description;

                    using ( var sourceStream = binaryFile.ContentStream )
                    {
                        if ( sourceStream != null )
                        {
                            croppedBinaryFile.ContentStream = CropImage( sourceStream, binaryFile.MimeType );
                        }
                    }

                    rockContext.SaveChanges();

                    this.BinaryFileId = croppedBinaryFile.Id;
                }

                // Raise the FileSaved event if one is defined by another control.
                if ( FileSaved != null )
                {
                    FileSaved( this, e );
                    _lSaveStatus.Visible = true;
                }

                _hfOriginalBinaryFileId.Value = this.BinaryFileId.ToStringSafe();
                _mdImageDialog.Hide();
            }
            catch ( ImageResizer.Plugins.Basic.SizeLimits.SizeLimitException )
            {
                // shouldn't happen because we resize it below the limit in CropImage(), but just in case
                var sizeLimits = new ImageResizer.Plugins.Basic.SizeLimits();
                _nbImageWarning.Visible = true;
                _nbImageWarning.Text = string.Format( "The image size exceeds the maximum resolution of {0}x{1}. Press cancel and try selecting a smaller image.", sizeLimits.TotalSize.Width, sizeLimits.TotalSize.Height );
                _mdImageDialog.Show();
            }
        }

        /// <summary>
        /// Crops the image.
        /// </summary>
        /// <param name="bitmapContent">Content of the bitmap.</param>
        /// <param name="mimeType">Type of the MIME.</param>
        /// <returns></returns>
        private Stream CropImage( Stream bitmapContent, string mimeType )
        {
            if ( mimeType == "image/svg+xml" )
            {
                return bitmapContent;
            }

            int[] photoCoords = _hfCropCoords.Value.Split( new char[] { ',' }, StringSplitOptions.RemoveEmptyEntries ).Select( a => ( int ) a.AsDecimal() ).ToArray();

            // If the crop square has gone outside the allowed range (into the negative), then set those coordinates to 0.
            int x = photoCoords[0] < 0 ? 0 : photoCoords[0];
            int y = photoCoords[1] < 0 ? 0 : photoCoords[1];
            int width = photoCoords[2];
            int height = photoCoords[3];
            int x2 = x + width;
            int y2 = y + height;

            System.Drawing.Bitmap bitmap = new System.Drawing.Bitmap( bitmapContent );

            // Intentionally tell imageResizer to ignore the 3200x3200 size limit so that we can crop it first before limiting the size.
            var sizingPlugin = ImageResizer.Configuration.Config.Current.Plugins.Get<ImageResizer.Plugins.Basic.SizeLimiting>();
            var origLimit = sizingPlugin.Limits.TotalBehavior;
            sizingPlugin.Limits.TotalBehavior = ImageResizer.Plugins.Basic.SizeLimits.TotalSizeBehavior.IgnoreLimits;
            MemoryStream croppedStream = new MemoryStream();
            ImageResizer.ResizeSettings resizeCropSettings = new ImageResizer.ResizeSettings( string.Format( "crop={0},{1},{2},{3}", x, y, x2, y2 ) );
            MemoryStream imageStream = new MemoryStream();
            bitmap.Save( imageStream, bitmap.RawFormat );
            imageStream.Seek( 0, SeekOrigin.Begin );

            // set the size limit behavior back to what it was
            try
            {
                ImageResizer.ImageBuilder.Current.Build( imageStream, croppedStream, resizeCropSettings );
            }
            finally
            {
                sizingPlugin.Limits.TotalBehavior = origLimit;
            }

            // Make sure Image is no bigger than maxWidth/maxHeight.  Default to whatever ImageResizer's limits are set to.
            int maxWidth = this.MaxImageWidth ?? sizingPlugin.Limits.TotalSize.Width;
            int maxHeight = this.MaxImageHeight ?? sizingPlugin.Limits.TotalSize.Height;
            croppedStream.Seek( 0, SeekOrigin.Begin );
            System.Drawing.Bitmap croppedBitmap = new System.Drawing.Bitmap( croppedStream );

            if ( ( croppedBitmap.Width > maxWidth ) || ( croppedBitmap.Height > maxHeight ) )
            {
                string resizeParams = string.Format( "width={0}&height={1}", maxWidth, maxHeight );
                MemoryStream croppedAndResizedStream = new MemoryStream();
                ImageResizer.ResizeSettings resizeSettings = new ImageResizer.ResizeSettings( resizeParams );
                croppedStream.Seek( 0, SeekOrigin.Begin );
                ImageResizer.ImageBuilder.Current.Build( croppedStream, croppedAndResizedStream, resizeSettings );
                return croppedAndResizedStream;
            }
            else
            {
                return croppedStream;
            }
        }

        /// <summary>
        /// Handles the Click event of the _lbUploadImage control.
        /// </summary>
        /// <param name="sender">The source of the event.</param>
        /// <param name="e">The <see cref="EventArgs"/> instance containing the event data.</param>
        protected void _lbUploadImage_Click( object sender, EventArgs e )
        {
            _lbShowModal_Click( _lbUploadImage, e );
        }

        /// <summary>
        /// Handles the Click event of the _lbShowModal control.
        /// </summary>
        /// <param name="sender">The source of the event.</param>
        /// <param name="e">The <see cref="EventArgs"/> instance containing the event data.</param>
        protected void _lbShowModal_Click( object sender, EventArgs e )
        {
            // return if there's no image to crop or if this is a new upload before the image is replaced
            if ( !BinaryFileId.HasValue || ( sender == _lbUploadImage && OriginalBinaryFileId == BinaryFileId ) )
            {
                // no image to crop. they probably canceled the image upload dialog
                return;
            }

            CropBinaryFileId = BinaryFileId;

            if ( sender == _lbUploadImage )
            {
                // we are uploading a new file and might cancel cropping it, so set the base ImageId to null
                BinaryFileId = null;
            }

            _nbImageWarning.Visible = false;
            _nbErrorMessage.Visible = false;
            var binaryFile = new BinaryFileService( new RockContext() ).Get( CropBinaryFileId ?? 0 );
            if ( binaryFile != null )
            {
                _imgCropSource.ImageUrl = ( ( RockPage ) Page ).ResolveRockUrl( "~/GetImage.ashx?guid=" + binaryFile.Guid.ToString() );
                if ( binaryFile.MimeType != "image/svg+xml" )
                {
                    using ( var stream = binaryFile.ContentStream )
                    {
                        if ( stream != null )
                        {
                            try
                            {
                                var bitMap = new System.Drawing.Bitmap( stream );
                                _imgCropSource.Width = bitMap.Width;
                                _imgCropSource.Height = bitMap.Height;
                            }
                            catch ( Exception ex )
                            {
                                ExceptionLogService.LogException( ex );
                                _imgCropSource.Width = Unit.Empty;
                                _imgCropSource.Height = Unit.Empty;
                                _nbErrorMessage.Visible = true;
                                BinaryFileId = null;
                                return;
                            }
                        }
                    }
                }
                else
                {
                    _imgCropSource.Width = Unit.Empty;
                    _imgCropSource.Height = Unit.Empty;
                    _nbImageWarning.Visible = true;
                    _nbImageWarning.Text = "SVG image cropping is not supported.";
                }
            }
            else
            {
                _imgCropSource.ImageUrl = string.Empty;
            }

            _mdImageDialog.Show();
        }

        /// <summary>
        /// Outputs server control content to a provided <see cref="T:System.Web.UI.HtmlTextWriter" /> object and stores tracing information about the control if tracing is enabled.
        /// </summary>
        /// <param name="writer">The <see cref="T:System.Web.UI.HtmlTextWriter" /> object that receives the control content.</param>
        public override void RenderControl( HtmlTextWriter writer )
        {
            if ( this.Visible )
            {
                RockControlHelper.RenderControl( this, writer );
            }
        }

        /// <summary>
        /// This is where you implement the simple aspects of rendering your control.  The rest
        /// will be handled by calling RenderControlHelper's RenderControl() method.
        /// </summary>
        /// <param name="writer">The writer.</param>
        public void RenderBaseControl( HtmlTextWriter writer )
        {
            _nbErrorMessage.RenderControl( writer );
            writer.AddAttribute( "id", this.ClientID );
            writer.AddAttribute( "class", "image-editor-group imageupload-group" );
            writer.RenderBeginTag( HtmlTextWriterTag.Div );

            writer.AddAttribute( "class", "image-editor-photo" );
            writer.RenderBeginTag( HtmlTextWriterTag.Div );

            writer.Write( @"
                <div class='js-upload-progress' style='display:none'>
                    <i class='fa fa-refresh fa-3x fa-spin'></i>
                </div>" );

            string backgroundImageFormat = "<div class='image-container' id='{0}' style='background-image:url({1});background-size:cover;background-position:50%'></div>";
            string imageDivHtml = string.Empty;

            if ( BinaryFileId != null )
            {
                imageDivHtml = string.Format( backgroundImageFormat, this.ClientID + "_divPhoto", this.ResolveUrl( "~/GetImage.ashx?id=" + BinaryFileId.ToString() + "&width=150" ) );
            }
            else
            {
                imageDivHtml = string.Format( backgroundImageFormat, this.ClientID + "_divPhoto", this.NoPictureUrl );
            }

            writer.Write( imageDivHtml );
            writer.WriteLine();

            if ( string.IsNullOrEmpty( ButtonCssClass ) )
            {
                writer.AddAttribute( HtmlTextWriterAttribute.Class, "options" );
            }

            writer.RenderBeginTag( HtmlTextWriterTag.Div );

            // Always show the UploadImage button so we can pick and edit a new file.
            _lbShowModal.Style[HtmlTextWriterStyle.Display] = "none";
            _lbUploadImage.Style[HtmlTextWriterStyle.Display] = string.Empty;

            _lbShowModal.RenderControl( writer );
            _lbUploadImage.Text = this.ButtonText;
            _lbUploadImage.CssClass = this.ButtonCssClass;
            _lbUploadImage.Attributes["onclick"] = "return false;";
            _lbUploadImage.RenderControl( writer );

            _lbCropImage.Visible = EnableCrop && ( BinaryFileId ?? 0 ) > 0;
            _lbCropImage.RenderControl( writer );

            // render the circle check status for when save happens
            writer.WriteLine();
            _lSaveStatus.RenderControl( writer );

            // Don't render the _aRemove control if there is no BinaryFile to remove.
            if ( BinaryFileId != null )
            {
                writer.WriteLine();
                _aRemove.RenderControl( writer );
            }

            writer.WriteLine();
            writer.RenderEndTag();
            writer.WriteLine();

            _hfBinaryFileId.RenderControl( writer );
            writer.WriteLine();
            _hfOriginalBinaryFileId.RenderControl( writer );
            writer.WriteLine();
            _hfCropBinaryFileId.RenderControl( writer );
            writer.WriteLine();
            _hfBinaryFileTypeGuid.RenderControl( writer );
            writer.WriteLine();

            writer.AddAttribute( "class", "image-editor-fileinput" );
            writer.RenderBeginTag( HtmlTextWriterTag.Div );
            _fileUpload.Attributes["name"] = string.Format( "{0}[]", this.ID );
            _fileUpload.RenderControl( writer );
            writer.RenderEndTag();
            writer.WriteLine();

            writer.RenderEndTag(); // image-editor-photo
            writer.WriteLine();

            writer.RenderEndTag(); // image-editor-group

            _mdImageDialog.RenderControl( writer );

            RegisterStartupScript();
        }

        /// <summary>
        /// Registers the startup script.
        /// </summary>
        private void RegisterStartupScript()
        {
            int? maxUploadBytes = null;
            try
            {
                HttpRuntimeSection section = ConfigurationManager.GetSection( "system.web/httpRuntime" ) as HttpRuntimeSection;
                if ( section != null )
                {
                    // MaxRequestLength is in KB
                    maxUploadBytes = section.MaxRequestLength * 1024;
                }
            }
            catch
            {
                // intentionally ignore and don't tell the fileUploader the limit
            }

            var jsDoneFunction = string.Format( "window.location = $('#{0}').prop('href');", _lbUploadImage.ClientID );

            var script = string.Format(
@"
Rock.controls.imageUploader.initialize({{
    controlId: '{0}',
    fileId: '{1}',
    fileTypeGuid: '{2}',
    hfFileId: '{3}',
    imgThumbnail: '{4}',
    aRemove: '{5}',
    fileType: 'image',
    setImageUrlOnUpload: false,
    noPictureUrl: '{11}',
    doneFunction: function (e, data) {{
        // toggle the edit/upload buttons
        $('#{8}').hide();
        $('#{9}').show();
        $('#{13}').show();

        // postback to show Modal after uploading new image
        {10}
    }},
    maxUploadBytes: {12}
}});

$('#{6}').Jcrop({{
    aspectRatio:1,
    setSelect:   [0,0, $('#{6}').width(), $('#{6}').height() ],
    boxWidth:480,
    boxHeight:480,
    onSelect: function(c) {{
        $('#{7}').val(c.x.toFixed() + ',' + c.y.toFixed() + ',' + c.w.toFixed() + ',' + c.h.toFixed() + ',');
    }}
}});

// prompt to upload image
$('#{8}').on('click', function (e, data) {{
    $('#{0}').trigger('click');
}});

// hide/show buttons and remove this button when remove is clicked (note: imageUploader.js also does stuff when remove is clicked)
$('#{5}').on('click', function () {{
    $('#{8}').show();
    $('#{9}').hide();
    $('#{13}').hide();
    $('#{5}').remove();
}});

",
                _fileUpload.ClientID, // {0}
                this.BinaryFileId, // {1}
                this.BinaryFileTypeGuid, // {2}
                _hfBinaryFileId.ClientID, // {3}
                this.ClientID + "_divPhoto", // {4}
                _aRemove.ClientID, // {5}
                _imgCropSource.ClientID, // {6}
                _hfCropCoords.ClientID, // {7}
                _lbUploadImage.ClientID, // {8}
                _lbShowModal.ClientID, // {9}
                jsDoneFunction, // {10}
                this.NoPictureUrl, // {11}
<<<<<<< HEAD
                maxUploadBytes.HasValue ? maxUploadBytes.Value.ToString() : "null" ); // {12}
=======
                maxUploadBytes.HasValue ? maxUploadBytes.Value.ToString() : "null",  // {12}
                _lbCropImage.ClientID // {13}
                );
>>>>>>> aa5ef95f

            _lbUploadImage.Enabled = false;

            ScriptManager.RegisterStartupScript( _fileUpload, _fileUpload.GetType(), "ImageUploaderScript_" + this.ClientID, script, true );
        }

        /// <summary>
        /// Gets or sets a value indicating whether the Web server control is enabled.
        /// </summary>
        /// <returns>true if control is enabled; otherwise, false. The default is true.</returns>
        public override bool Enabled
        {
            get
            {
                return base.Enabled;
            }

            set
            {
                base.Enabled = value;
                _fileUpload.Visible = value;
                _aRemove.Visible = value;
            }
        }
    }
}<|MERGE_RESOLUTION|>--- conflicted
+++ resolved
@@ -1099,13 +1099,9 @@
                 _lbShowModal.ClientID, // {9}
                 jsDoneFunction, // {10}
                 this.NoPictureUrl, // {11}
-<<<<<<< HEAD
-                maxUploadBytes.HasValue ? maxUploadBytes.Value.ToString() : "null" ); // {12}
-=======
                 maxUploadBytes.HasValue ? maxUploadBytes.Value.ToString() : "null",  // {12}
                 _lbCropImage.ClientID // {13}
                 );
->>>>>>> aa5ef95f
 
             _lbUploadImage.Enabled = false;
 
