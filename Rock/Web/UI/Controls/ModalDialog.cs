--- conflicted
+++ resolved
@@ -169,11 +169,7 @@
             _saveLink = new HtmlAnchor();
             _footerPanel.Controls.Add( _saveLink );
             _saveLink.ID = "saveLink";
-<<<<<<< HEAD
-            _saveLink.Attributes.Add( "class", "btn-primary" );
-=======
             _saveLink.Attributes.Add( "class", "btn btn-primary" );
->>>>>>> 80ade674
             _saveLink.InnerText = "Save";
             _saveLink.ServerClick += SaveLink_ServerClick;
 
