--- conflicted
+++ resolved
@@ -84,12 +84,7 @@
             dataValidator.ControlToValidate = this.ID;
             dataValidator.Display = ValidatorDisplay.Dynamic;
             dataValidator.CssClass = "validation-error";
-<<<<<<< HEAD
-
-            Controls.Add( validator );
-=======
             Controls.Add( dataValidator );
->>>>>>> b215a924
         }
 
         /// <summary>
