﻿// <copyright>
// Copyright by the Spark Development Network
//
// Licensed under the Rock Community License (the "License");
// you may not use this file except in compliance with the License.
// You may obtain a copy of the License at
//
// http://www.rockrms.com/license
//
// Unless required by applicable law or agreed to in writing, software
// distributed under the License is distributed on an "AS IS" BASIS,
// WITHOUT WARRANTIES OR CONDITIONS OF ANY KIND, either express or implied.
// See the License for the specific language governing permissions and
// limitations under the License.
// </copyright>
//
using System;
using System.Collections.Generic;
using System.ComponentModel;
using System.Linq;
using System.Web.UI;
using System.Web.UI.WebControls;

using Rock.Constants;
using Rock.Data;
using Rock.Model;

namespace Rock.Web.UI.Controls
{
    /// <summary>
<<<<<<< HEAD
    ///
=======
    /// Control that can be used to select a page
>>>>>>> 34cd2399
    /// </summary>
    public class PagePicker : ItemPicker
    {
        private HiddenField _hfPageRouteId;
        private HyperLink _btnShowPageRoutePicker;
        private RockRadioButtonList _rblSelectPageRoute;
        private LinkButton _btnSelectPageRoute;
        private HyperLink _btnCancelPageRoute;
        private LinkButton _btnSelectCurrentPage;

        /// <summary>
        /// Initializes a new instance of the <see cref="PagePicker" /> class.
        /// </summary>
        public PagePicker()
            : base()
        {
            this.PromptForPageRoute = true;
        }

        /// <summary>
        /// Gets or sets a value indicating whether [prompt for page route].
        /// </summary>
        /// <value>
        ///   <c>true</c> if [prompt for page route]; otherwise, <c>false</c>.
        /// </value>
        [
        Bindable( true ),
        Category( "Behavior" ),
        DefaultValue( "true" ),
        Description( "If the Page has Page Routes, should the Page Routes be presented for selection?" )
        ]
        public bool PromptForPageRoute
        {
            get
            {
                if ( ViewState["PromptForPageRoute"] != null )
                {
                    return (bool)ViewState["PromptForPageRoute"];
                }

                // default to true
                return true;
            }

            set
            {
                ViewState["PromptForPageRoute"] = value;
                if ( value )
                {
                    this.AllowMultiSelect = false;
                }
            }
        }

        /// <summary>
        /// Gets or sets the hidden page ids.
        /// </summary>
        /// <value>
        /// The hidden page ids.
        /// </value>
        [
        Bindable( true ),
        Category( "Behavior" ),
        Description( "List of PageIds that should not be shown" )
        ]
        public int[] HiddenPageIds
        {
            get
            {
                int[] result = ViewState["HiddenPageIds"] as int[] ?? new int[0] { };
                return result;
            }

            set
            {
                ViewState["HiddenPageIds"] = value;
                if ( value != null && value.Length > 0 )
                {
                    this.ItemRestUrlExtraParams = "?hidePageIds=" + System.Web.HttpUtility.UrlEncode( value.ToList().AsDelimited( "," ) );
                }
                else
                {
                    this.ItemRestUrlExtraParams = string.Empty;
                }
            }
        }

        /// <summary>
        /// Gets or sets a value indicating whether [show select current page].
        /// </summary>
        /// <value>
        ///   <c>true</c> if [show select current page]; otherwise, <c>false</c>.
        /// </value>
        [
        Bindable( true ),
        Category( "Behavior" ),
        DefaultValue( "true" ),
        Description( "Should the option to select the current page be displayed?" )
        ]
        public bool ShowSelectCurrentPage
        {
            get
            {
                if ( ViewState["ShowSelectCurrentPage"] != null )
                {
                    return ( bool ) ViewState["ShowSelectCurrentPage"];
                }

                // default to true
                return true;
            }

            set
            {
                ViewState["ShowSelectCurrentPage"] = value;
            }
        }

        /// <summary>
        /// Raises the <see cref="E:System.Web.UI.Control.Init" /> event.
        /// </summary>
        /// <param name="e">An <see cref="T:System.EventArgs" /> object that contains the event data.</param>
        protected override void OnInit( EventArgs e )
        {
            ItemRestUrlExtraParams = string.Empty;
            base.OnInit( e );

            this.IconCssClass = "fa fa-file";

            var sm = ScriptManager.GetCurrent( this.Page );
            EnsureChildControls();

            if ( sm != null )
            {
                sm.RegisterAsyncPostBackControl( _btnSelectPageRoute );
            }
        }

        /// <summary>
        /// Registers the java script for the PageRoutePicker
        /// </summary>
        private void RegisterPageRoutePickerJavaScript()
        {
            string scriptFormat = @"

                $('#{0}').on('click', function () {{
                    $('#page-route-picker_{3}').find('.js-page-route-picker-menu').toggle(0, function () {{
                        Rock.dialogs.updateModalScrollBar('page-route-picker_{3}');
                    }});
                }});

                $('#{1}').on('click', function () {{
                    $(this).closest('.picker-menu').slideUp();
                }});

                $('#{2}').on('click', function () {{
                    $(this).closest('.picker-menu').slideUp();
                }});";

            string script = string.Format( scriptFormat, _btnShowPageRoutePicker.ClientID, _btnSelectPageRoute.ClientID, _btnCancelPageRoute.ClientID, this.ClientID );

            ScriptManager.RegisterStartupScript( this, this.GetType(), "page-route-picker-script_" + this.ClientID, script, true );
        }

        /// <summary>
        /// Gets the page unique identifier.
        /// </summary>
        /// <value>
        /// The page unique identifier.
        /// </value>
        public int? PageId
        {
            get
            {
                if ( this.ItemId == None.IdValue )
                {
                    return null;
                }
                else
                {
                    return this.ItemId.AsIntegerOrNull();
                }
            }
        }

        /// <summary>
        /// Gets or sets the page route unique identifier.
        /// </summary>
        /// <value>
        /// The page route unique identifier.
        /// </value>
        public int? PageRouteId
        {
            get
            {
                EnsureChildControls();
                return _hfPageRouteId.Value.AsIntegerOrNull();
            }

            set
            {
                EnsureChildControls();
                _hfPageRouteId.Value = value.ToString();
            }
        }

        /// <summary>
        /// Determines whether [is page route].
        /// </summary>
        /// <returns></returns>
        public bool IsPageRoute
        {
            get
            {
                return ( PageRouteId ?? 0 ) > Rock.Constants.None.Id;
            }
        }

        /// <summary>
        /// Sets the value.
        /// </summary>
        /// <param name="pageRoute">The page route.</param>
        public void SetValue( Rock.Model.PageRoute pageRoute )
        {
            if ( pageRoute != null )
            {
                Rock.Model.Page page = pageRoute.Page;
                PageRouteId = pageRoute.Id;
                ItemId = page.Id.ToString();

                var parentPageIds = new List<string>();
                var parentPage = page.ParentPage;
                while ( parentPage != null )
                {
                    if ( !parentPageIds.Contains( parentPage.Id.ToString() ) )
                    {
                        parentPageIds.Insert( 0, parentPage.Id.ToString() );
                    }
                    else
                    {
                        // infinite recursion
                        break;
                    }

                    parentPage = parentPage.ParentPage;
                }

                InitialItemParentIds = parentPageIds.AsDelimited( "," );
                if ( pageRoute.Id != 0 )
                {
                    // PageRoute is selected, so show the Page and its PageRoute and don't show the PageRoute picker
                    ItemName = page.InternalName + " (" + pageRoute.Route + ")";

                    _rblSelectPageRoute.Visible = false;
                    _btnShowPageRoutePicker.Style[HtmlTextWriterStyle.Display] = "none";
                }
                else
                {
                    // Only a Page is selected, so show PageRoutePicker button if it has page routes
                    ItemName = page.InternalName;
                    PageRouteId = null;

                    // Update PageRoutePicker control values
                    _rblSelectPageRoute.Items.Clear();
                    _rblSelectPageRoute.Visible = page.PageRoutes.Any();

                    if ( page.PageRoutes.Count > 0 )
                    {
                        foreach ( var item in page.PageRoutes )
                        {
                            _rblSelectPageRoute.Items.Add( new ListItem( item.Route, item.Id.ToString() ) );
                        }
                    }

                    if ( _rblSelectPageRoute.Items.Count > 0 )
                    {
                        _btnShowPageRoutePicker.Style[HtmlTextWriterStyle.Display] = "";
                    }
                    else
                    {
                        _btnShowPageRoutePicker.Style[HtmlTextWriterStyle.Display] = "none";
                    }

                    if ( _rblSelectPageRoute.Items.Count == 1 )
                    {
                        _btnShowPageRoutePicker.Text = "( 1 route exists )";
                    }
                    else
                    {
                        _btnShowPageRoutePicker.Text = "(" + _rblSelectPageRoute.Items.Count + " routes exist )";
                    }
                }
            }
            else
            {
                ItemId = Rock.Constants.None.IdValue;
                ItemName = Rock.Constants.None.TextHtml;
                PageRouteId = null;
                _rblSelectPageRoute.Visible = false;
                _btnShowPageRoutePicker.Style[HtmlTextWriterStyle.Display] = "none";
            }
        }

        /// <summary>
        /// Sets the value.
        /// </summary>
        /// <param name="page">The page.</param>
        public void SetValue( Rock.Model.Page page )
        {
            if ( page != null )
            {
                SetValue( new PageRoute { Page = page } );
            }
            else
            {
                SetValue( null as PageRoute );
            }
        }

        /// <summary>
        /// Sets the values.
        /// </summary>
        /// <param name="pages">The pages.</param>
        public void SetValues( IEnumerable<Rock.Model.Page> pages )
        {
            var thePages = pages.ToList();

            if ( thePages.Any() )
            {
                var ids = new List<string>();
                var names = new List<string>();
                var parentPageIds = string.Empty;

                foreach ( var page in thePages )
                {
                    if ( page != null )
                    {
                        ids.Add( page.Id.ToString() );
                        names.Add( page.InternalName );
                        var parentPage = page.ParentPage;

                        while ( parentPage != null )
                        {
                            parentPageIds += parentPage.Id.ToString() + ",";
                            parentPage = parentPage.ParentPage;
                        }
                    }
                }

                InitialItemParentIds = parentPageIds.TrimEnd( new[] { ',' } );
                ItemIds = ids;
                ItemNames = names;
            }
            else
            {
                ItemId = Constants.None.IdValue;
                ItemName = Constants.None.TextHtml;
            }
        }

        /// <summary>
        /// Handles the Click event of the btnSelect control.
        /// </summary>
        protected override void SetValueOnSelect()
        {
            var page = new PageService( new RockContext() ).Get( int.Parse( ItemId ) );

            this.SetValue( page );
        }

        /// <summary>
        /// Sets the values on select.
        /// </summary>
        protected override void SetValuesOnSelect()
        {
            var pages = new PageService( new RockContext() ).Queryable().Where( p => ItemIds.Contains( p.Id.ToString() ) );
            this.SetValues( pages );
        }

        /// <summary>
        /// Gets the item rest URL.
        /// </summary>
        /// <value>
        /// The item rest URL.
        /// </value>
        public override string ItemRestUrl
        {
            get { return "~/api/pages/getchildren/"; }
        }

        /// <summary>
        /// Called by the ASP.NET page framework to notify server controls that use composition-based implementation to create any child controls they contain in preparation for posting back or rendering.
        /// </summary>
        protected override void CreateChildControls()
        {
            base.CreateChildControls();

            _hfPageRouteId = new HiddenField();
            _hfPageRouteId.ID = string.Format( "hfPageRouteId_{0}", this.ID );

            _btnShowPageRoutePicker = new HyperLink();
            _btnShowPageRoutePicker.CssClass = "btn btn-xs btn-link js-hide-on-select-none";
            _btnShowPageRoutePicker.ID = string.Format( "btnShowPageRoutePicker_{0}", this.ID );
            _btnShowPageRoutePicker.Text = "Pick Route";
            _btnShowPageRoutePicker.Style[HtmlTextWriterStyle.Display] = "none";

            _rblSelectPageRoute = new RockRadioButtonList();
            _rblSelectPageRoute.ID = "rblSelectPageRoute_" + this.ID;
            _rblSelectPageRoute.Visible = false;
            _rblSelectPageRoute.EnableViewState = true;

            _btnSelectPageRoute = new LinkButton();
            _btnSelectPageRoute.CssClass = "btn btn-xs btn-primary";
            _btnSelectPageRoute.ID = string.Format( "btnSelectPageRoute_{0}", this.ID );
            _btnSelectPageRoute.Text = "Select";
            _btnSelectPageRoute.CausesValidation = false;
            _btnSelectPageRoute.Click += _btnSelectPageRoute_Click;

            _btnCancelPageRoute = new HyperLink();
            _btnCancelPageRoute.CssClass = "btn btn-link btn-xs";
            _btnCancelPageRoute.ID = string.Format( "btnCancelPageRoute_{0}", this.ID );
            _btnCancelPageRoute.Text = "Cancel";

            if ( ShowSelectCurrentPage )
            {
                _btnSelectCurrentPage = new LinkButton();
                _btnSelectCurrentPage.ID = this.ID + "_btnSelectCurrentPage";
                _btnSelectCurrentPage.CssClass = "btn btn-xs btn-link pull-right";
                _btnSelectCurrentPage.Text = "<i class='fa fa-file-o'></i>";
                _btnSelectCurrentPage.ToolTip = "Select Current Page";
                _btnSelectCurrentPage.CausesValidation = false;
                _btnSelectCurrentPage.Click += _btnSelectCurrentPage_Click;
                Controls.Add( _btnSelectCurrentPage );
            }

            Controls.Add( _hfPageRouteId );
            Controls.Add( _rblSelectPageRoute );
            Controls.Add( _btnShowPageRoutePicker );
            Controls.Add( _btnSelectPageRoute );
            Controls.Add( _btnCancelPageRoute );
        }

        /// <summary>
        /// Handles the Click event of the _btnSelectCurrentPage control.
        /// </summary>
        /// <param name="sender">The source of the event.</param>
        /// <param name="e">The <see cref="EventArgs"/> instance containing the event data.</param>
        public void _btnSelectCurrentPage_Click( object sender, EventArgs e )
        {
            int? pageId = null;
            var rockBlock = this.RockBlock();
            if ( rockBlock.PageCache.Guid == Rock.SystemGuid.Page.BLOCK_PROPERTIES.AsGuid() )
            {
                // if the BlockProperties block is the current block, we'll treat the page that this block properties is for as the current page
                int blockId = rockBlock.PageParameter( "BlockId" ).AsInteger();
                var block = new BlockService( new RockContext() ).Get( blockId );
                if ( block != null )
                {
                    pageId = block.PageId;
                }
            }
            else
            {
                pageId = rockBlock.PageCache.Id;
            }

            if ( pageId.HasValue )
            {
                var currentPage = new PageService( new RockContext() ).Get( pageId.Value );
                this.SetValue( currentPage );
            }

            ShowDropDown = true;
        }

        /// <summary>
        /// Render any additional picker actions
        /// </summary>
        /// <param name="writer">The writer.</param>
        public override void RenderCustomPickerActions( HtmlTextWriter writer )
        {
            base.RenderCustomPickerActions( writer );

            if ( ShowSelectCurrentPage )
            {
                _btnSelectCurrentPage.RenderControl( writer );
            }
        }

        /// <summary>
        /// Handles the Click event of the _btnSelectPageRoute control.
        /// </summary>
        /// <param name="sender">The source of the event.</param>
        /// <param name="e">The <see cref="EventArgs"/> instance containing the event data.</param>
        protected void _btnSelectPageRoute_Click( object sender, EventArgs e )
        {
            _rblSelectPageRoute.Visible = false;

            // pluck the selectedValueId of the Page Params in case the ViewState is shut off
            int selectedValueId = this.Page.Request.Params[_rblSelectPageRoute.UniqueID].AsInteger();
            PageRoute pageRoute = new PageRouteService( new RockContext() ).Get( selectedValueId );
            SetValue( pageRoute );
        }

        /// <summary>
        /// This is where you implement the simple aspects of rendering your control.  The rest
        /// will be handled by calling RenderControlHelper's RenderControl() method.
        /// </summary>
        /// <param name="writer">The writer.</param>
        public override void RenderBaseControl( HtmlTextWriter writer )
        {
            base.RenderBaseControl( writer );

            // don't show the PageRoutePicker if this control is not enabled (readonly)
            if ( this.Enabled )
            {
                // this might be a PagePicker where we don't want them to choose a PageRoute (for example, the PageRoute detail block)
                if ( PromptForPageRoute )
                {
                    _hfPageRouteId.RenderControl( writer );

                    _btnShowPageRoutePicker.RenderControl( writer );

                    writer.Write( string.Format( @"<div id='page-route-picker_{0}' class='picker'>", this.ClientID ) );
                    writer.Write( @"<div class='picker-menu picker dropdown-menu js-page-route-picker-menu'>" );

                    _rblSelectPageRoute.RenderControl( writer );

                    writer.Write( @"<div class='picker-actions'>" );

                    _btnSelectPageRoute.RenderControl( writer );
                    writer.WriteLine();
                    _btnCancelPageRoute.RenderControl( writer );
                    writer.Write( "</div>" );
                    writer.Write( @"</div>" );
                    writer.Write( @"</div>" );

                    RegisterPageRoutePickerJavaScript();
                }
            }
        }
    }
}<|MERGE_RESOLUTION|>--- conflicted
+++ resolved
@@ -28,11 +28,7 @@
 namespace Rock.Web.UI.Controls
 {
     /// <summary>
-<<<<<<< HEAD
-    ///
-=======
     /// Control that can be used to select a page
->>>>>>> 34cd2399
     /// </summary>
     public class PagePicker : ItemPicker
     {
