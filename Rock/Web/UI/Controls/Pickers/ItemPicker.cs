--- conflicted
+++ resolved
@@ -143,13 +143,7 @@
         /// <summary>
         /// Gets or sets a value indicating whether this <see cref="IRockControl" /> is required.
         /// </summary>
-<<<<<<< HEAD
-        /// <value>
-        ///   <c>true</c> if required; otherwise, <c>false</c>.
-        /// </value>
-=======
         /// <value><c>true</c> if required; otherwise, <c>false</c>.</value>
->>>>>>> 98363ffb
         [
         Bindable( true ),
         Category( "Behavior" ),
