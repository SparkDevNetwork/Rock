--- conflicted
+++ resolved
@@ -329,10 +329,6 @@
         }
 
         /// <summary>
-<<<<<<< HEAD
-        /// Gets the item ids (including "0").
-        /// NOTE: Make sure to exclude "0" when using this to get a list of actual selected items
-=======
         /// Returns a flag indicating if the provided value represents a reference to an empty item selection.
         /// </summary>
         /// <param name="value"></param>
@@ -345,8 +341,8 @@
         }
 
         /// <summary>
-        /// Gets the item ids.
->>>>>>> cd2903f5
+        /// Gets the item ids (including "0").
+        /// NOTE: Make sure to exclude "0" when using this to get a list of actual selected items
         /// </summary>
         /// <value>
         /// The item ids.
