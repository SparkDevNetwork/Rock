--- conflicted
+++ resolved
@@ -475,12 +475,8 @@
 
             writer.AddAttribute( "class", "form-control-group js-datepartspicker" );
 
-<<<<<<< HEAD
-            writer.AddAttribute( "data-required", this.Required.ToTrueFalse().ToLower());
-            writer.AddAttribute( "data-requireyear", this.RequireYear.ToTrueFalse().ToLower());
-=======
+            writer.AddAttribute( "data-required", this.Required.ToTrueFalse().ToLower() );
             writer.AddAttribute( "data-requireyear", this.RequireYear.ToTrueFalse().ToLower() );
->>>>>>> c64decef
             writer.AddAttribute( "data-allowFuture", this.AllowFutureDates.ToTrueFalse().ToLower() );
             writer.AddAttribute( "data-itemlabel", this.Label );
 
