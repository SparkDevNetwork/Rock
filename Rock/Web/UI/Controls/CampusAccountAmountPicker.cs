﻿// <copyright>
// Copyright by the Spark Development Network
//
// Licensed under the Rock Community License (the "License");
// you may not use this file except in compliance with the License.
// You may obtain a copy of the License at
//
// http://www.rockrms.com/license
//
// Unless required by applicable law or agreed to in writing, software
// distributed under the License is distributed on an "AS IS" BASIS,
// WITHOUT WARRANTIES OR CONDITIONS OF ANY KIND, either express or implied.
// See the License for the specific language governing permissions and
// limitations under the License.
// </copyright>
//
using System;
using System.Collections.Generic;
using System.Data.Entity;
using System.Linq;
using System.Web.UI;
using System.Web.UI.WebControls;

using Rock.Data;
using Rock.Lava;
using Rock.Model;
using Rock.Utility;
using Rock.Web.Cache;

namespace Rock.Web.UI.Controls
{
    /// <summary>
    ///
    /// </summary>
    /// <seealso cref="System.Web.UI.WebControls.CompositeControl" />
    /// <seealso cref="System.Web.UI.INamingContainer" />
    [ToolboxData( "<Rock:CampusAccountAmountPicker runat=\"server\" />" )]
    public class CampusAccountAmountPicker : CompositeControl, INamingContainer
    {
        #region Controls

        #region Controls for SingleAccount Mode

        private Panel _pnlAccountAmountEntrySingle;

        private CurrencyBox _cbAmountAccountSingle;

        private RockDropDownList _ddlSingleAccountCampus;
        private RockDropDownList _ddlAccountSingle;

        #endregion Controls for SingleAccount Mode

        #region Controls for MultiAccount Mode

        private Panel _pnlAccountAmountEntryMulti;
        private Repeater _rptPromptForAccountAmountsMulti;
        private RockDropDownList _ddlMultiAccountCampus;

        #endregion Controls for MultiAccount Mode

        #endregion Controls

        #region Enums

        /// <summary>
        ///
        /// </summary>
        public enum AccountAmountEntryMode
        {
            /// <summary>
            /// Single account can be selected
            /// </summary>
            SingleAccount,

            /// <summary>
            /// Multiple accounts are displayed with an amount input for each
            /// </summary>
            MultipleAccounts
        }

        #endregion Enums

        #region private constants

        private static class RepeaterControlIds
        {
            /// <summary>
            /// The control ID for the hfAccountAmountMultiAccountId hidden field
            /// </summary>
            internal const string ID_hfAccountAmountMultiAccountId = "hfAccountAmountMultiAccountId";

            /// <summary>
            /// The control ID for the cbAccountAmountMulti currency box
            /// </summary>
            internal const string ID_cbAccountAmountMulti = "cbAccountAmountMulti";
        }

        #endregion private constants

        #region Properties

        /// <summary>
        /// Gets or sets the currency code value identifier.
        /// </summary>
        /// <value>
        /// The currency code value identifier.
        /// </value>
        public int CurrencyCodeDefinedValueId
        {
            get
            {
                var storedValue = ViewState["CurrencyCodeDefinedValueId"].ToStringSafe().AsIntegerOrNull();

                if ( storedValue.HasValue )
                {
                    return storedValue.Value;
                }

                return new RockCurrencyCodeInfo().CurrencyCodeDefinedValueId;
            }
            set
            {
                ViewState["CurrencyCodeDefinedValueId"] = value;
                SyncCurrencyBoxesCurrencyCodes();
            }
        }

        /// <summary>
        /// The Lava Template to use as the amount input label for each account.
        /// Default is Account.PublicName.
        /// </summary>
        /// <value>The account header template.</value>
        public string AccountHeaderTemplate
        {
            get => ViewState["AccountHeaderTemplate"] as string;
            set => ViewState["AccountHeaderTemplate"] = value;
        }

        /// <summary>
        /// If enabled, the <seealso cref="SelectedAccountIds"/> will be determined as follows:
        /// <list type="number">
        ///   <item>If the selected account is not associated with a campus, the Selected Account will be the first matching active child account that is associated with the selected campus.</item>
        ///   <item>If the selected account is not associated with a campus, but there are no active child accounts for the selected campus, the parent account (the one the user sees) will be returned.</item>
        ///   <item>If the selected account is associated with a campus, that account will be returned regardless of campus selection (and it won't use the child account logic)</item>
        /// </list>
        /// Default is true.
        /// </summary>
        public bool UseAccountCampusMappingLogic
        {
            get => ViewState["UseAccountCampusMappingLogic"] as bool? ?? true;
            set => ViewState["UseAccountCampusMappingLogic"] = value;
        }

        /// <summary>
        /// Gets or sets the amount entry mode (Defaults to <seealso cref="AccountAmountEntryMode.SingleAccount"/> )
        /// </summary>
        /// <value>
        /// The amount entry mode.
        /// </value>
        public AccountAmountEntryMode AmountEntryMode
        {
            get => ViewState["AmountEntryMode"] as CampusAccountAmountPicker.AccountAmountEntryMode? ?? CampusAccountAmountPicker.AccountAmountEntryMode.SingleAccount;
            set => ViewState["AmountEntryMode"] = value;
        }

        /// <summary>
        /// Gets or sets the accountIds of the selectable accounts (Required).
        /// This will be the accounts that will be displayed, but only if the Account is <seealso cref="FinancialAccount.IsActive"/>, <seealso cref="FinancialAccount.IsPublic"/>, and within the <seealso cref="FinancialAccount.StartDate"/> and <seealso cref="FinancialAccount.EndDate"/> of the Account
        /// Note: This has special logic. See comments on <seealso cref="SelectedAccountIds"/>
        /// </summary>
        /// <value>
        /// The selectable account ids.
        /// </value>
        public int[] SelectableAccountIds
        {
            get => ViewState["SelectableAccountIds"] as int[] ?? new int[0];
            set
            {
                ViewState["SelectableAccountIds"] = value;
                EnsureChildControls();
                BindAccounts();
            }
        }

        /// <summary>
        /// Class to specify an amount for a selected AccountId
        /// </summary>
        public class AccountIdAmount
        {
            /// <summary>
            /// Initializes a new instance of the <see cref="AccountIdAmount"/> class.
            /// </summary>
            /// <param name="accountId">The account identifier.</param>
            /// <param name="amount">The amount.</param>
            public AccountIdAmount( int accountId, decimal? amount )
            {
                this.AccountId = accountId;
                this.Amount = amount;
            }

            /// <summary>
            /// Gets or sets the account identifier.
            /// </summary>
            /// <value>
            /// The account identifier.
            /// </value>
            public int AccountId { get; set; }

            /// <summary>
            /// Gets or sets the amount.
            /// </summary>
            /// <value>
            /// The amount.
            /// </value>
            public decimal? Amount { get; set; }

            /// <summary>
            /// Set ReadOnly to True to prevent the amount from being changed.
            /// </summary>
            /// <value>
            ///   <c>true</c> if [read only]; otherwise, <c>false</c>.
            /// </value>
            public bool ReadOnly { get; set; } = false;
        }

        /*
        /// <summary>
        /// The financial accounts cache
        /// </summary>
        private Dictionary<int, FinancialAccountInfo> _financialAccountsCache;

        /// <summary>
        /// private class for lightweight FinancialAccountInfo
        /// </summary>
        private class FinancialAccountInfo
        {
            public int Id { get; set; }

            public int? ParentAccountId { get; set; }

            public FinancialAccountInfo ParentAccount { get; set; }

            public int? CampusId { get; set; }

            public bool IsActive { get; set; }

            public DateTime? StartDate { get; set; }

            public DateTime? EndDate { get; set; }

            public List<FinancialAccountInfo> ActiveChildAccounts { get; set; }

            public override string ToString()
            {
                return Id.ToString();
            }
        }
        */

        /// <summary>
        /// Gets or sets the selected account ids (including the ones where an amount is not specified)
        /// <para>
        /// <b>NOTE</b>: This has special logic if <see cref="UseAccountCampusMappingLogic"/> is enabled.
        /// </para>
        /// If so, the account(s) that the user selects <seealso cref="SelectedAccountIds"/> will be determined as follows:
        /// <list type="number">
        ///   <item>If the selected account is not associated with a campus, the Selected Account will be the first matching active child account that is associated with the selected campus.</item>
        ///   <item>If the selected account is not associated with a campus, but there are no active child accounts for the selected campus, the parent account (the one the user sees) will be returned.</item>
        ///   <item>If the selected account is associated with a campus, that account will be returned regardless of campus selection (and it won't use the child account logic)</item>
        /// </list>
        /// </summary>
        public int[] SelectedAccountIds
        {
            get
            {
                EnsureChildControls();
                int? campusId = this.CampusId;
                if ( this.AmountEntryMode == AccountAmountEntryMode.MultipleAccounts )
                {
                    if ( campusId.HasValue )
                    {
                        HashSet<int> selectedAccountIds = new HashSet<int>();
                        foreach ( var displayedAccount in this.SelectableAccountIds.Select( a => FinancialAccountCache.Get( a ) ).ToList() )
                        {
                            var returnedAccountId = GetBestMatchingAccountIdForCampusFromDisplayedAccount( campusId.Value, displayedAccount );
                            selectedAccountIds.Add( returnedAccountId );
                        }

                        return selectedAccountIds.ToArray();
                    }
                    else
                    {
                        return SelectableAccountIds;
                    }
                }
                else
                {
                    int? displayedAccountId = _ddlAccountSingle.SelectedValueAsId();
                    if ( displayedAccountId.HasValue )
                    {
                        var displayedAccount = FinancialAccountCache.Get( displayedAccountId.Value );
                        int selectedAccountId;
                        if ( campusId.HasValue )
                        {
                            selectedAccountId = GetBestMatchingAccountIdForCampusFromDisplayedAccount( campusId.Value, displayedAccount );
                        }
                        else
                        {
                            selectedAccountId = displayedAccountId.Value;
                        }

                        return new int[1] { selectedAccountId };
                    }

                    return new int[0];
                }
            }
        }

        /// <summary>
        /// Gets or sets the selected account identifier for <seealso cref="AccountAmountEntryMode.SingleAccount"/> mode. For <seealso cref="AccountAmountEntryMode.MultipleAccounts"/> mode, use <seealso cref="AccountAmounts"/>
        /// </summary>
        /// <value>
        /// The selected account identifier.
        /// </value>
        public int? SelectedAccountId
        {
            get
            {
                return this.SelectedAccountIds.FirstOrDefault();
            }

            set
            {
                SetCampusAndDisplayedAccountFromSelectedAccount( value );
            }
        }

        /// <summary>
        /// Gets or sets the selected amount for <seealso cref="AccountAmountEntryMode.SingleAccount"/> mode. For <seealso cref="AccountAmountEntryMode.MultipleAccounts"/> mode, use <seealso cref="AccountAmounts"/>
        /// </summary>
        /// <value>
        /// The selected amount.
        /// </value>
        public decimal? SelectedAmount
        {
            get
            {
                EnsureChildControls();
                return _cbAmountAccountSingle.Value;
            }

            set
            {
                EnsureChildControls();
                _cbAmountAccountSingle.Value = value;
            }
        }

        /// <summary>
        /// Determines whether the amount(s) entered is valid
        /// </summary>
        /// <returns>
        ///   <c>true</c> if [is valid amount selected]; otherwise, <c>false</c>.
        /// </returns>
        public bool IsValidAmountSelected()
        {
            decimal? totalAmount;
            if ( this.AmountEntryMode == AccountAmountEntryMode.MultipleAccounts )
            {
                totalAmount = this.AccountAmounts.Sum( a => a.Amount ?? 0.00M );
            }
            else
            {
                totalAmount = this.SelectedAmount;
            }

            // don't allow 0.00 and limit to $21,474,836.47, just in case browser validation doesn't limit it
            const int maxAmountCents = int.MaxValue;
            decimal maxAmountDollars = maxAmountCents / 100;
            return totalAmount.HasValue && totalAmount.Value != 0.00M && totalAmount < maxAmountDollars;
        }

        /// <summary>
        /// Sets the campus and displayed account from selected account.
        /// </summary>
        /// <param name="selectedAccountId">The selected account identifier.</param>
        private void SetCampusAndDisplayedAccountFromSelectedAccount( int? selectedAccountId )
        {
            FinancialAccountCache selectedAccount;
            if ( selectedAccountId.HasValue )
            {
                selectedAccount = FinancialAccountCache.Get( selectedAccountId.Value );
            }
            else
            {
                selectedAccount = null;
            }

            int? campusId = selectedAccount?.CampusId;
            var displayedAccount = GetDisplayedAccountFromSelectedAccount( selectedAccount );

            this.CampusId = campusId;

            if ( displayedAccount != null )
            {
                EnsureChildControls();
                BindAccounts();
                _ddlAccountSingle.SetValue( displayedAccount.Id );
            }
        }

        /// <summary>
        /// Gets the displayed account from selected account based on the <seealso cref="UseAccountCampusMappingLogic"/>
        /// setting.
        /// <para>See special logic on <seealso cref="SelectedAccountIds"/></para>
        /// </summary>
        /// <param name="selectedAccount">The selected account.</param>
<<<<<<< HEAD
        /// <returns></returns>
        private FinancialAccountCache GetDisplayedAccountFromSelectedAccount( FinancialAccountCache selectedAccount )
=======
        private FinancialAccountInfo GetDisplayedAccountFromSelectedAccount( FinancialAccountInfo selectedAccount )
>>>>>>> 7baf80cd
        {
            if ( !UseAccountCampusMappingLogic )
            {
                return selectedAccount;
            }

            int? selectedAccountId = selectedAccount?.Id;

            FinancialAccountCache displayedAccount;
            if ( selectedAccountId.HasValue && this.SelectableAccountIds.Contains( selectedAccountId.Value ) )
            {
                // if the selected account is one of the selectable accounts (displayed accounts) set the displayed account to the selected account (instead of displaying the parent account)
                displayedAccount = selectedAccount;
            }
            else if ( selectedAccount?.ParentAccount != null )
            {
                // selected account has a parent account, so display the parent account
                displayedAccount = selectedAccount.ParentAccount;
            }
            else
            {
                // Selected account doesn't have a parent account and isn't one of the selectable accounts, so just keep the selected account as the displayed account
                // However, it won't up displaying since it isn't one of the selectable accounts
                displayedAccount = selectedAccount;
            }

            return displayedAccount;
        }

        /// <summary>
        /// Gets the best matching AccountId for selected campus from the displayed account.
        /// <para>See special logic on <seealso cref="SelectedAccountIds"/></para>
        /// </summary>
        /// <param name="campusId">The campus identifier.</param>
        /// <param name="displayedAccount">The displayed account.</param>
<<<<<<< HEAD
        /// <returns></returns>
        private int GetBestMatchingAccountIdForCampusFromDisplayedAccount( int campusId, FinancialAccountCache displayedAccount )
=======
        private int GetBestMatchingAccountIdForCampusFromDisplayedAccount( int campusId, FinancialAccountInfo displayedAccount )
>>>>>>> 7baf80cd
        {
            if ( !UseAccountCampusMappingLogic )
            {
                return displayedAccount.Id;
            }

            if ( displayedAccount.CampusId.HasValue && displayedAccount.CampusId == campusId )
            {
                // displayed account is directly associated with selected campusId, so return it
                return displayedAccount.Id;
            }
            else
            {
                // displayed account doesn't have a campus (or belongs to another campus). Find first active matching child account
                var firstMatchingChildAccount = displayedAccount.ChildAccounts.Where(a => a.IsActive).FirstOrDefault( a => a.CampusId.HasValue && a.CampusId == campusId );
                if ( firstMatchingChildAccount != null )
                {
                    // one of the child accounts is associated with the campus so, return the child account
                    return firstMatchingChildAccount.Id;
                }
                else
                {
                    // none of the child accounts is associated with the campus so, return the displayed account
                    return displayedAccount.Id;
                }
            }
        }

        /// <summary>
        /// The campusId that was set as the known Campus
        /// </summary>
        private int? knownCampusId = null;

        /// <summary>
        /// When set, sets the CampusId to set the known/default Campus that should be used. If this is set, <seealso cref="AskForCampusIfKnown"/> can optionally be set to false to hide the campus selector and to prevent changing the campus.
        /// When get, gets the selected CampusId
        /// </summary>
        /// <value>
        /// The campus identifier.
        /// </value>
        public int? CampusId
        {
            get
            {
                EnsureChildControls();
                if ( this.AmountEntryMode == AccountAmountEntryMode.MultipleAccounts )
                {
                    return _ddlMultiAccountCampus.SelectedValueAsId();
                }
                else
                {
                    return _ddlSingleAccountCampus.SelectedValueAsId();
                }
            }

            set
            {
                EnsureChildControls();

                _ddlMultiAccountCampus.SetValue( value );
                _ddlSingleAccountCampus.SetValue( value );

                knownCampusId = value;

                SetCampusVisibility();
            }
        }

        /// <summary>
        /// Sets the campus visibility.
        /// </summary>
        private void SetCampusVisibility()
        {
            bool showCampusPicker = ( knownCampusId == null ) || this.AskForCampusIfKnown;

            _ddlMultiAccountCampus.Visible = showCampusPicker;
            _ddlSingleAccountCampus.Visible = showCampusPicker;
        }

        /// <summary>
        /// Gets or sets a value indicating whether the Campus Prompt should be shown when <seealso cref="CampusId"/> is set.
        /// </summary>
        /// <value>
        ///   <c>true</c> if [ask for campus if known]; otherwise, <c>false</c>.
        /// </value>
        public bool AskForCampusIfKnown
        {
            get => ViewState["AskForCampusIfKnown"] as bool? ?? true;

            set
            {
                ViewState["AskForCampusIfKnown"] = value;
                EnsureChildControls();

                SetCampusVisibility();
            }
        }

        /// <summary>
        /// Gets or sets a value indicating whether to include Inactive Campus (default is false)
        /// </summary>
        /// <value>
        ///   <c>true</c> if [include inactive campuses]; otherwise, <c>false</c>.
        /// </value>
        public bool IncludeInactiveCampuses
        {
            get => ViewState["IncludeInactiveCampuses"] as bool? ?? false;
            set
            {
                ViewState["IncludeInactiveCampuses"] = value;
                LoadCampuses();
            }
        }

        /// <summary>
        /// Set this to limit campuses based on campus type
        /// </summary>
        /// <value>
        /// The included campus type ids.
        /// </value>
        public int[] IncludedCampusTypeIds
        {
            get => ViewState["IncludedCampusTypeIds"] as int[];
            set
            {
                ViewState["IncludedCampusTypeIds"] = value;
                LoadCampuses();
            }
        }

        /// <summary>
        /// Set this to limit campuses based on campus status
        /// </summary>
        /// <value>
        /// The included campus status ids.
        /// </value>
        public int[] IncludedCampusStatusIds
        {
            get => ViewState["IncludedCampusStatusIds"] as int[];
            set
            {
                ViewState["IncludedCampusStatusIds"] = value;
                LoadCampuses();
            }
        }

        /// <summary>
        /// Gets or sets a value indicating whether the Campus and Account DropDowns will fire a PostBack
        /// </summary>
        /// <value>
        ///   <c>true</c> if [automatic post back]; otherwise, <c>false</c>.
        /// </value>
        public bool AutoPostBack
        {
            get
            {
                EnsureChildControls();
                return _ddlAccountSingle.AutoPostBack;
            }

            set
            {
                EnsureChildControls();
                _ddlAccountSingle.AutoPostBack = value;
                _ddlSingleAccountCampus.AutoPostBack = value;
                _ddlMultiAccountCampus.AutoPostBack = value;
            }
        }

        /// <summary>
        /// Gets or CSS class that should be applied to the amount input when in SingleAccount mode
        /// </summary>
        /// <value>
        /// The amount entry single CSS class.
        /// </value>
        public string AmountEntrySingleCssClass
        {
            get
            {
                EnsureChildControls();
                return _pnlAccountAmountEntrySingle.CssClass;
            }

            set
            {
                EnsureChildControls();
                _pnlAccountAmountEntrySingle.CssClass = value;
            }
        }

        #endregion Properties

        #region private methods

        /// <summary>
        /// Synchronizes the currency boxes currency codes.
        /// </summary>
        private void SyncCurrencyBoxesCurrencyCodes()
        {
            if ( AmountEntryMode == AccountAmountEntryMode.MultipleAccounts )
            {
                foreach ( var rptItem in _rptPromptForAccountAmountsMulti.Items.OfType<RepeaterItem>() )
                {
                    var cbAccountAmountMulti = rptItem.FindControl( RepeaterControlIds.ID_cbAccountAmountMulti ) as CurrencyBox;
                    cbAccountAmountMulti.CurrencyCodeDefinedValueId = CurrencyCodeDefinedValueId;
                }
            }
            else
            {
                _cbAmountAccountSingle.CurrencyCodeDefinedValueId = CurrencyCodeDefinedValueId;
            }
        }

        /// <summary>
        /// Loads the campuses.
        /// </summary>
        private void LoadCampuses()
        {
            _ddlSingleAccountCampus.Items.Clear();
            _ddlMultiAccountCampus.Items.Clear();
            var campusList = CampusCache.All( this.IncludeInactiveCampuses );

            if ( IncludedCampusTypeIds?.Any() == true )
            {
                campusList = campusList.Where( a => a.CampusTypeValueId.HasValue && IncludedCampusTypeIds.Contains( a.CampusTypeValueId.Value ) ).ToList();
            }

            if ( IncludedCampusStatusIds?.Any() == true )
            {
                campusList = campusList.Where( a => a.CampusStatusValueId.HasValue && IncludedCampusStatusIds.Contains( a.CampusStatusValueId.Value ) ).ToList();
            }

            foreach ( var campus in campusList.OrderBy( a => a.Order ) )
            {
                _ddlSingleAccountCampus.Items.Add( new ListItem( campus.Name, campus.Id.ToString() ) );
                _ddlMultiAccountCampus.Items.Add( new ListItem( campus.Name, campus.Id.ToString() ) );
            }

            if ( CampusCache.All().Count == 1 )
            {
                _ddlSingleAccountCampus.Visible = false;
                _ddlMultiAccountCampus.Visible = false;
            }
        }

        /// <summary>
        /// Binds the accounts.
        /// </summary>
        private void BindAccounts()
        {
            var rockContext = new RockContext();
            var selectableAccountIds = this.SelectableAccountIds.ToList();

            IQueryable<FinancialAccount> accountsQry;
            var financialAccountService = new FinancialAccountService( rockContext );

            if ( selectableAccountIds.Any() )
            {
                accountsQry = financialAccountService.GetByIds( selectableAccountIds );
            }
            else
            {
                accountsQry = financialAccountService.Queryable();
            }

            // limit to active, public accounts, and don't include ones that aren't within the date range
            accountsQry = accountsQry.Where( f =>
                    f.IsActive &&
                    f.IsPublic.HasValue &&
                    f.IsPublic.Value &&
                    ( f.StartDate == null || f.StartDate <= RockDateTime.Today ) &&
                    ( f.EndDate == null || f.EndDate >= RockDateTime.Today ) )
                .OrderBy( f => f.Order );

            var accountsList = accountsQry.AsNoTracking().ToList();

            _ddlAccountSingle.Items.Clear();

            string accountHeaderTemplate = AccountHeaderTemplate;
            if ( accountHeaderTemplate.IsNullOrWhiteSpace() )
            {
                accountHeaderTemplate = "{{ Account.PublicName }}";
            }

            foreach ( var account in accountsList )
            {
                var mergeFields = LavaHelper.GetCommonMergeFields( null, null, new CommonMergeFieldsOptions { GetLegacyGlobalMergeFields = false } );
                mergeFields.Add( "Account", account );
                var accountAmountLabel = accountHeaderTemplate.ResolveMergeFields( mergeFields );
                _ddlAccountSingle.Items.Add( new ListItem( accountAmountLabel, account.Id.ToString() ) );
            }

            _ddlAccountSingle.SetValue( accountsList.FirstOrDefault() );

            _rptPromptForAccountAmountsMulti.DataSource = accountsList;
            _rptPromptForAccountAmountsMulti.DataBind();
        }

        #endregion

        #region Public Methods

        /// <summary>
        /// Gets or sets a array of each selected AccountId and its Amount
        /// </summary>
        /// <value>
        /// The account amounts.
        /// </value>
        public AccountIdAmount[] AccountAmounts
        {
            get
            {
                EnsureChildControls();

                var resultAccountAmounts = new List<AccountIdAmount>();
                var selectedCampusId = this.CampusId ?? 0;

                if ( AmountEntryMode == AccountAmountEntryMode.MultipleAccounts )
                {
                    foreach ( var item in _rptPromptForAccountAmountsMulti.Items.OfType<RepeaterItem>() )
                    {
                        var hfAccountAmountMultiAccountId = item.FindControl( RepeaterControlIds.ID_hfAccountAmountMultiAccountId ) as HiddenField;
                        var displayedAccountId = hfAccountAmountMultiAccountId.Value.AsInteger();
                        var displayedAccount = FinancialAccountCache.Get ( displayedAccountId );
                        var returnedAccountId = this.GetBestMatchingAccountIdForCampusFromDisplayedAccount( selectedCampusId, displayedAccount );
                        var cbAccountAmountMulti = item.FindControl( RepeaterControlIds.ID_cbAccountAmountMulti ) as CurrencyBox;
                        resultAccountAmounts.Add( new AccountIdAmount( returnedAccountId, cbAccountAmountMulti.Value ) );
                    }
                }
                else
                {
                    var displayedAccountId = _ddlAccountSingle.SelectedValue.AsInteger();
                    var displayedAccount = FinancialAccountCache.Get( displayedAccountId );
                    var returnedAccountId = this.GetBestMatchingAccountIdForCampusFromDisplayedAccount( selectedCampusId, displayedAccount );

                    resultAccountAmounts.Add( new AccountIdAmount( returnedAccountId, _cbAmountAccountSingle.Value ) );
                }

                return resultAccountAmounts.ToArray();
            }

            set
            {
                EnsureChildControls();

                if ( AmountEntryMode == AccountAmountEntryMode.MultipleAccounts )
                {
                    BindAccounts();
                    foreach ( var selectedAccountAmount in value )
                    {
                        // get the best matching accountId for the specified selectedAccountId
                        var displayedAccountId = GetDisplayedAccountFromSelectedAccount( FinancialAccountCache.Get( selectedAccountAmount.AccountId ) )?.Id;
                        decimal? selectedAmount = selectedAccountAmount.Amount;

                        // find the repeater item for the displayedAccountId then set the displayed amount for that account
                        foreach ( var rptItem in _rptPromptForAccountAmountsMulti.Items.OfType<RepeaterItem>() )
                        {
                            var hfAccountAmountMultiAccountId = rptItem.FindControl( RepeaterControlIds.ID_hfAccountAmountMultiAccountId ) as HiddenField;
                            int itemAccountId = hfAccountAmountMultiAccountId.Value.AsInteger();
                            if ( itemAccountId == displayedAccountId )
                            {
                                var cbAccountAmountMulti = rptItem.FindControl( RepeaterControlIds.ID_cbAccountAmountMulti ) as CurrencyBox;
                                cbAccountAmountMulti.Value = selectedAmount;
                                cbAccountAmountMulti.ReadOnly = selectedAccountAmount.ReadOnly;
                                cbAccountAmountMulti.CurrencyCodeDefinedValueId = CurrencyCodeDefinedValueId;
                            }
                        }
                    }
                }
                else
                {
                    var selectedAccountAmount = value.FirstOrDefault();
                    if ( selectedAccountAmount == null )
                    {
                        // an empty dictionary of a selectedAccountAmount was specified so assume they meant to set the selected amount to null
                        _cbAmountAccountSingle.Value = null;
                        return;
                    }

                    var displayedAccountId = GetDisplayedAccountFromSelectedAccount( FinancialAccountCache.Get( selectedAccountAmount.AccountId ) )?.Id;
                    _ddlAccountSingle.SetValue( displayedAccountId );
                    _cbAmountAccountSingle.Value = selectedAccountAmount.Amount;
                    _cbAmountAccountSingle.ReadOnly = selectedAccountAmount.ReadOnly;
                    _cbAmountAccountSingle.CurrencyCodeDefinedValueId = CurrencyCodeDefinedValueId;
                }
            }
        }

        #endregion

        /// <summary>
        /// Raises the <see cref="E:System.Web.UI.Control.PreRender" /> event.
        /// </summary>
        /// <param name="e">An <see cref="T:System.EventArgs" /> object that contains the event data.</param>
        protected override void OnPreRender( EventArgs e )
        {
            base.OnPreRender( e );

            _pnlAccountAmountEntrySingle.Visible = AmountEntryMode == AccountAmountEntryMode.SingleAccount;
            _pnlAccountAmountEntryMulti.Visible = AmountEntryMode == AccountAmountEntryMode.MultipleAccounts;
        }

        /// <summary>
        /// Called by the ASP.NET page framework to notify server controls that use composition-based implementation to create any child controls they contain in preparation for posting back or rendering.
        /// </summary>
        protected override void CreateChildControls()
        {
            Controls.Clear();

            /* Single Account Mode */

            _pnlAccountAmountEntrySingle = new Panel() { CssClass = "campus-account-amount-picker account-amount-single-entry form-group" };
            _pnlAccountAmountEntrySingle.ID = "_pnlAccountAmountEntrySingle";

            Controls.Add( _pnlAccountAmountEntrySingle );

            _cbAmountAccountSingle = new CurrencyBox();
            _cbAmountAccountSingle.ID = "_cbAmountAccountSingle";
            _cbAmountAccountSingle.CssClass = "js-amount-input amount-input";
            _cbAmountAccountSingle.NumberType = ValidationDataType.Currency;
            _cbAmountAccountSingle.MaximumValue = int.MaxValue.ToString();
            _cbAmountAccountSingle.MinimumValue = "0";
            _cbAmountAccountSingle.CurrencyCodeDefinedValueId = CurrencyCodeDefinedValueId;

            // set max length to prevent input from accepting more than $99,999,999.99 (99 million dollars), this will help prevent an Int32 overflow if amount is stored in cents
            // However, browsers don't seem to enforce this, and we really want to limit to int.MaxValue so we'll also check in validation
            _cbAmountAccountSingle.Attributes["maxlength"] = "14";
            _pnlAccountAmountEntrySingle.Controls.Add( _cbAmountAccountSingle );

            var pnlSingleCampusDiv = new Panel() { CssClass = "campus-dropdown " };
            _pnlAccountAmountEntrySingle.Controls.Add( pnlSingleCampusDiv );

            _ddlSingleAccountCampus = new RockDropDownList();
            _ddlSingleAccountCampus.ID = "_ddlSingleAccountCampus";
            _ddlSingleAccountCampus.Label = "Campus";
            _ddlSingleAccountCampus.CssClass = "single-account-campus";
            _ddlSingleAccountCampus.SelectedIndexChanged += _ddlCampus_SelectedIndexChanged;
            pnlSingleCampusDiv.Controls.Add( _ddlSingleAccountCampus );

            var pnlAccountSingleDiv = new Panel() { CssClass = "account-dropdown" };
            _pnlAccountAmountEntrySingle.Controls.Add( pnlAccountSingleDiv );

            _ddlAccountSingle = new RockDropDownList();
            _ddlAccountSingle.ID = "_ddlAccountSingle";
            _ddlAccountSingle.CssClass = "account-single";
            _ddlAccountSingle.SelectedIndexChanged += _ddlAccountSingle_SelectedIndexChanged;
            pnlAccountSingleDiv.Controls.Add( _ddlAccountSingle );

            /* Multi Account Mode*/

            _pnlAccountAmountEntryMulti = new Panel() { CssClass = "campus-account-amount-picker account-amount-multi-entry form-group" };
            _pnlAccountAmountEntryMulti.ID = "_pnlAccountAmountEntryMulti";
            Controls.Add( _pnlAccountAmountEntryMulti );

            _rptPromptForAccountAmountsMulti = new Repeater();
            _rptPromptForAccountAmountsMulti.ID = "_rptPromptForAccountAmountsMulti";
            _rptPromptForAccountAmountsMulti.ItemDataBound += _rptPromptForAccountAmountsMulti_ItemDataBound;

            _rptPromptForAccountAmountsMulti.ItemTemplate = new PromptForAccountsMultiTemplate();
            _pnlAccountAmountEntryMulti.Controls.Add( _rptPromptForAccountAmountsMulti );

            _ddlMultiAccountCampus = new RockDropDownList();
            _ddlMultiAccountCampus.ID = "_ddlMultiAccountCampus";
            _ddlMultiAccountCampus.CssClass = "multi-account-campus";
            _ddlMultiAccountCampus.SelectedIndexChanged += _ddlCampus_SelectedIndexChanged;
            _ddlMultiAccountCampus.Label = "Campus";
            _pnlAccountAmountEntryMulti.Controls.Add( _ddlMultiAccountCampus );

            LoadCampuses();
        }

        /// <summary>
        /// Handles the SelectedIndexChanged event of the _ddlMultiAccountCampus or _ddlSingleAccountCampus control.
        /// </summary>
        /// <param name="sender">The source of the event.</param>
        /// <param name="e">The <see cref="EventArgs"/> instance containing the event data.</param>
        private void _ddlCampus_SelectedIndexChanged( object sender, EventArgs e )
        {
            CampusChanged?.Invoke( this, new EventArgs() );
        }

        /// <summary>
        /// Handles the SelectedIndexChanged event of the _ddlAccountSingle control.
        /// </summary>
        /// <param name="sender">The source of the event.</param>
        /// <param name="e">The <see cref="EventArgs"/> instance containing the event data.</param>
        private void _ddlAccountSingle_SelectedIndexChanged( object sender, EventArgs e )
        {
            AccountChanged?.Invoke( this, new EventArgs() );
        }

        /// <summary>
        ///
        /// </summary>
        private class PromptForAccountsMultiTemplate : ITemplate
        {
            /// <summary>
            /// When implemented by a class, defines the <see cref="T:System.Web.UI.Control" /> object that child controls and templates belong to. These child controls are in turn defined within an inline template.
            /// </summary>
            /// <param name="container">The <see cref="T:System.Web.UI.Control" /> object to contain the instances of controls from the inline template.</param>
            public void InstantiateIn( Control container )
            {
                var itemTemplateControl = new Panel();
                itemTemplateControl.Controls.Add(
                    new HiddenField
                    {
                        ID = RepeaterControlIds.ID_hfAccountAmountMultiAccountId
                    } );

                var currencyBox = new CurrencyBox
                {
                    ID = RepeaterControlIds.ID_cbAccountAmountMulti,
                    CssClass = "amount-input account-amount-multi js-amount-input",
                    NumberType = ValidationDataType.Currency,
                    MaximumValue = int.MaxValue.ToString(),
                    MinimumValue = "0"
                };

                // set max length to prevent input from accepting more than $99,999,999.99 (99 million dollars), this will help prevent an Int32 overflow if amount is stored in cents
                // However, browsers don't seem to enforce this, and we really want to limit to int.MaxValue so we'll also check in validation
                currencyBox.Attributes["maxlength"] = "14";
                itemTemplateControl.Controls.Add( currencyBox );

                container.Controls.Add( itemTemplateControl );
            }
        }

        /// <summary>
        /// Handles the ItemDataBound event of the _rptPromptForAccountAmountsMulti control.
        /// </summary>
        /// <param name="sender">The source of the event.</param>
        /// <param name="e">The <see cref="RepeaterItemEventArgs"/> instance containing the event data.</param>
        private void _rptPromptForAccountAmountsMulti_ItemDataBound( object sender, RepeaterItemEventArgs e )
        {
            var financialAccount = e.Item.DataItem as FinancialAccount;
            if ( financialAccount == null )
            {
                return;
            }

            var hfAccountAmountMultiAccountId = e.Item.FindControl( RepeaterControlIds.ID_hfAccountAmountMultiAccountId ) as HiddenField;
            var nbAccountAmountMulti = e.Item.FindControl( RepeaterControlIds.ID_cbAccountAmountMulti ) as CurrencyBox;
            nbAccountAmountMulti.CurrencyCodeDefinedValueId = CurrencyCodeDefinedValueId;

            hfAccountAmountMultiAccountId.Value = financialAccount.Id.ToString();

            string accountHeaderTemplate = AccountHeaderTemplate;
            if ( accountHeaderTemplate.IsNullOrWhiteSpace() )
            {
                accountHeaderTemplate = "{{ Account.PublicName }}";
            }

            var mergeFields = LavaHelper.GetCommonMergeFields( null, null, new CommonMergeFieldsOptions { GetLegacyGlobalMergeFields = false } );
            mergeFields.Add( "Account", financialAccount );
            var accountAmountLabel = accountHeaderTemplate.ResolveMergeFields( mergeFields );

            nbAccountAmountMulti.Label = accountAmountLabel;
        }

        #region Events

        /// <summary>
        /// Occurs when [account changed].
        /// </summary>
        public event EventHandler AccountChanged;

        /// <summary>
        /// Occurs when [campus changed].
        /// </summary>
        public event EventHandler CampusChanged;

        #endregion Events
    }
}<|MERGE_RESOLUTION|>--- conflicted
+++ resolved
@@ -416,12 +416,8 @@
         /// <para>See special logic on <seealso cref="SelectedAccountIds"/></para>
         /// </summary>
         /// <param name="selectedAccount">The selected account.</param>
-<<<<<<< HEAD
         /// <returns></returns>
         private FinancialAccountCache GetDisplayedAccountFromSelectedAccount( FinancialAccountCache selectedAccount )
-=======
-        private FinancialAccountInfo GetDisplayedAccountFromSelectedAccount( FinancialAccountInfo selectedAccount )
->>>>>>> 7baf80cd
         {
             if ( !UseAccountCampusMappingLogic )
             {
@@ -457,12 +453,8 @@
         /// </summary>
         /// <param name="campusId">The campus identifier.</param>
         /// <param name="displayedAccount">The displayed account.</param>
-<<<<<<< HEAD
         /// <returns></returns>
         private int GetBestMatchingAccountIdForCampusFromDisplayedAccount( int campusId, FinancialAccountCache displayedAccount )
-=======
-        private int GetBestMatchingAccountIdForCampusFromDisplayedAccount( int campusId, FinancialAccountInfo displayedAccount )
->>>>>>> 7baf80cd
         {
             if ( !UseAccountCampusMappingLogic )
             {
