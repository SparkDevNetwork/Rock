﻿// <copyright>
// Copyright by the Spark Development Network
//
// Licensed under the Rock Community License (the "License");
// you may not use this file except in compliance with the License.
// You may obtain a copy of the License at
//
// http://www.rockrms.com/license
//
// Unless required by applicable law or agreed to in writing, software
// distributed under the License is distributed on an "AS IS" BASIS,
// WITHOUT WARRANTIES OR CONDITIONS OF ANY KIND, either express or implied.
// See the License for the specific language governing permissions and
// limitations under the License.
// </copyright>
//
using System;
using System.Collections;
using System.Collections.Generic;
using System.ComponentModel;
using System.Data;
using System.Data.Entity;
using System.Linq;
using System.Reflection;
using System.Text;
using System.Web.UI;
using System.Web.UI.HtmlControls;
using System.Web.UI.WebControls;

using OfficeOpenXml;

using Rock;
using Rock.Attribute;
using Rock.Data;
using Rock.Utility;
using Rock.Web.Cache;

namespace Rock.Web.UI.Controls
{
    /// <summary>
    /// Rock Grid Control
    /// </summary>
    [ToolboxData( "<{0}:Grid runat=server></{0}:Grid>" )]
    public class Grid : System.Web.UI.WebControls.GridView, IPostBackEventHandler
    {
        #region Constants

        private const string DEFAULT_EMPTY_DATA_TEXT = "No Results Found";
        private const string PAGE_SIZE_KEY = "grid-page-size-preference";

        #endregion

        #region Fields

        private Table _table;
        private GridViewRow _actionHeaderRow;
        private GridViewRow _actionFooterRow;
        private GridActions _footerGridActions;
        private ControlMirror _headerGridActionsMirror;
        private bool PreDataBound = true;

        private Dictionary<DataControlField, string> _columnDataPriorities;

        #endregion

        #region Properties

        /// <summary>
        /// Gets or sets a value indicating whether [delete enabled].
        /// </summary>
        /// <value>
        ///   <c>true</c> if [delete enabled]; otherwise, <c>false</c>.
        /// </value>
        [
        Category( "Appearance" ),
        DefaultValue( true ),
        Description( "Delete Enabled" )
        ]
        public virtual bool IsDeleteEnabled
        {
            get { return this.ViewState["IsDeleteEnabled"] as bool? ?? true; }
            set { ViewState["IsDeleteEnabled"] = value; }
        }

        /// <summary>
        /// Gets or sets a value indicating whether table is responsive.
        /// </summary>
        /// <value>
        ///   <c>true</c> if table is responsive, <c>false</c>.
        /// </value>
        [
        Category( "Appearance" ),
        DefaultValue( true ),
        Description( "Responsive Table Enabled" )
        ]
        public virtual bool EnableResponsiveTable
        {
            get { return this.ViewState["EnableResponsiveTable"] as bool? ?? true; }
            set { ViewState["EnableResponsiveTable"] = value; }
        }

        /// <summary>
        /// Gets or sets a value indicating whether [enable sticky headers].
        /// </summary>
        /// <value>
        ///   <c>true</c> if [enable sticky headers]; otherwise, <c>false</c>.
        /// </value>
        public virtual bool EnableStickyHeaders
        {
            get { return this.ViewState["EnableStickyHeaders"] as bool? ?? false; }
            set { ViewState["EnableStickyHeaders"] = value; }
        }

        /// <summary>
        /// Gets or sets a value indicating whether [show confirm delete dialog].
        /// </summary>
        /// <value>
        /// <c>true</c> if [show confirm delete dialog]; otherwise, <c>false</c>.
        /// </value>
        [
        Category( "Appearance" ),
        DefaultValue( true ),
        Description( "Show Confirm Delete Dialog" )
        ]
        public virtual bool ShowConfirmDeleteDialog
        {
            get { return this.ViewState["ShowConfirmDeleteDialog"] as bool? ?? true; }
            set { ViewState["ShowConfirmDeleteDialog"] = value; }
        }

        /// <summary>
        /// Gets or sets the name of the row item.
        /// </summary>
        /// <value>
        /// The name of the row item.
        /// </value>
        [
        Category( "Appearance" ),
        Description( "Item Text" )
        ]
        public string RowItemText
        {
            get
            {
                string rowItemText = this.ViewState["RowItemText"] as string;
                if ( !string.IsNullOrWhiteSpace( rowItemText ) )
                {
                    return rowItemText;
                }

                if ( DataSource != null )
                {
                    Type dataSourceType = DataSource.GetType();

                    Type[] genericArgs = dataSourceType.GetGenericArguments();
                    if ( genericArgs.Length > 0 )
                    {
                        Type itemType = genericArgs[0];
                        if ( itemType != null )
                        {
                            return itemType.GetFriendlyTypeName();
                        }
                    }
                }

                return "Item";
            }

            set
            {
                this.ViewState["RowItemText"] = value;
            }
        }

        /// <summary>
        /// Gets or sets the text to display in the empty data row rendered when a <see cref="T:System.Web.UI.WebControls.GridView" /> control is bound to a data source that does not contain any records.
        /// </summary>
        /// <returns>The text to display in the empty data row. The default is an empty string (""), which indicates that this property is not set.</returns>
        public override string EmptyDataText
        {
            get
            {
                string result = base.EmptyDataText;
                if ( string.IsNullOrWhiteSpace( result ) || result.Equals( DEFAULT_EMPTY_DATA_TEXT ) )
                {
                    result = string.Format( "No {0} Found", RowItemText.Pluralize() );
                }

                return $"<span class='table-empty'>{result}</span>";
            }

            set
            {
                base.EmptyDataText = value;
            }
        }

        /// <summary>
        /// Gets or sets the export source.
        /// </summary>
        /// <value>
        /// The export source.
        /// </value>
        public virtual ExcelExportSource ExportSource
        {
            get
            {
                object exportSource = this.ViewState["ExportSource"];
                return exportSource != null ? (ExcelExportSource)exportSource : ExcelExportSource.DataSource;
            }

            set
            {
                this.ViewState["ExportSource"] = value;
            }
        }

        /// <summary>
        /// Gets or sets the filename to use when exporting the grid contents.
        /// The .xlsx extension will be appended if not given. Special characters are removed
        /// automatically to prevent problems saving the file. Default filename is RockExport.xlsx.
        /// </summary>
        /// <value>
        /// The value of a the export's filename.
        /// </value>
        public string ExportFilename
        {
            get
            {
                string exportFilename = ViewState["ExportFilename"] as string;
                if ( string.IsNullOrWhiteSpace( exportFilename ) )
                {
                    exportFilename = $"{( Page as RockPage )?.PageTitle}.xlsx";
                }
                if ( string.IsNullOrWhiteSpace( exportFilename ) )
                {
                    exportFilename = "RockExport.xlsx";
                }
                else if ( !exportFilename.EndsWith( ".xlsx" ) )
                {
                    exportFilename += ".xlsx";
                }

                return exportFilename.RemoveSpecialCharacters();
            }

            set
            {
                ViewState["ExportFilename"] = value;
            }
        }

        /// <summary>
        /// Gets or sets a value indicating whether to show the action buttons in the header.
        /// </summary>
        /// <value>
        ///   <c>true</c> if the action buttons will be shown in the header; otherwise, <c>false</c>.
        /// </value>
        public bool ShowActionsInHeader { get; set; } = true;

        /// <summary>
        /// Gets or sets the worksheet and title name on the excel file.
        /// If this property is null then the grid will use it's
        /// caption or the page tile in that order.
        /// </summary>
        /// <value>
        /// The name of the export title.
        /// </value>
        public string ExportTitleName
        {
            get
            {
                return ViewState["ExportTitleName"] as string;
            }
            set
            {
                ViewState["ExportTitleName"] = value;
            }
        }


        /// <summary>
        /// Gets or sets a value indicating whether [hide delete button for is system].
        /// </summary>
        /// <value>
        /// <c>true</c> if [hide delete button for is system]; otherwise, <c>false</c>.
        /// </value>
        [
        Category( "Appearance" ),
        DefaultValue( true ),
        Description( "Hide the Delete button for IsSystem items" )
        ]
        public virtual bool HideDeleteButtonForIsSystem
        {
            get { return this.ViewState["HideDeleteButtonForIsSystem"] as bool? ?? true; }
            set { ViewState["HideDeleteButtonForIsSystem"] = value; }
        }

        /// <summary>
        /// Gets or sets a value indicating whether [row click enabled].
        /// </summary>
        /// <value>
        ///   <c>true</c> if [row click enabled]; otherwise, <c>false</c>.
        /// </value>
        public virtual bool RowClickEnabled
        {
            get { return this.ViewState["RowClickEnabled"] as bool? ?? true; }
            set { ViewState["RowClickEnabled"] = value; }
        }

        /// <summary>
        /// Gets or sets a value indicating whether [merge template as person].
        /// </summary>
        /// <value>
        ///   <c>true</c> if [merge template as person]; otherwise, <c>false</c>.
        /// </value>
        public virtual bool MergeTemplateAsPerson
        {
            get { return this.ViewState["MergeTemplateAsPerson"] as bool? ?? false; }
            set { ViewState["MergeTemplateAsPerson"] = value; }
        }

        /// <summary>
        /// Gets or sets the display type.
        /// </summary>
        /// <value>
        /// The display type.
        /// </value>
        [
        Category( "Appearance" ),
        DefaultValue( GridDisplayType.Full ),
        Description( "Display Type" )
        ]
        public virtual GridDisplayType DisplayType
        {
            get
            {
                object displayType = this.ViewState["DisplayType"];
                return displayType != null ? (GridDisplayType)displayType : GridDisplayType.Full;
            }

            set
            {
                this.ViewState["DisplayType"] = value;

                if ( DisplayType == GridDisplayType.Light )
                {
                    this.AllowPaging = false;
                    this.AllowSorting = false;
                    this.Actions.ShowExcelExport = false;
                    this.Actions.ShowMergeTemplate = false;

                    // disable showing buttons in the header of light grids
                    this.ShowActionsInHeader = false;
                }
            }
        }

        /// <summary>
        /// Gets the sort property.
        /// </summary>
        public SortProperty SortProperty
        {
            get { return ViewState["SortProperty"] as SortProperty; }
            set { ViewState["SortProperty"] = value; }
        }

        /// <summary>
        /// Gets or sets a list of datasource field/properties that can optionally be included as additional
        /// merge fields when a new communication is created from the grid.  NOTE: A side affect of using
        /// additional merge fields is that user will not be able to add additional recipients to the
        /// communication after it is created from the grid. If the data element name is different than
        /// the name of the merge field, seperate the two with a pipe (ex: "Data_NickName_3|NickName" )
        /// </summary>
        /// <value>
        /// The communicate merge fields.
        /// </value>
        public List<string> CommunicateMergeFields
        {
            get { return ViewState["CommunicateMergeFields"] as List<string> ?? new List<string>(); }
            set { ViewState["CommunicateMergeFields"] = value; }
        }

        /// <summary>
        /// Gets or sets the Person Id field.
        /// Default is NULL, which indicates that this grid does not reference Person records
        /// </summary>
        /// <value>
        /// The Person Id field.
        /// </value>
        public string PersonIdField
        {
            get
            {
                string personIdField = ViewState["PersonIdField"] as string;
                if ( string.IsNullOrWhiteSpace( personIdField ) )
                {
                    personIdField = null;
                }

                return personIdField;
            }

            set
            {
                ViewState["PersonIdField"] = value;
            }
        }

        /// <summary>
        /// Gets or sets the fields which contain the person ids that should be used when creating a new communication.
        /// </summary>
        /// <value>
        /// The person identifier fields.
        /// </value>
        public List<string> CommunicationRecipientPersonIdFields
        {
            get
            {
                var communicationRecipientPersonIdFields = ViewState["communicationRecipientPersonIdFields"] as List<string>;
                if ( communicationRecipientPersonIdFields == null )
                {
                    communicationRecipientPersonIdFields = new List<string>();
                    ViewState["communicationRecipientPersonIdFields"] = communicationRecipientPersonIdFields;
                }

                return communicationRecipientPersonIdFields;
            }

            set
            {
                ViewState["communicationRecipientPersonIdFields"] = value;
            }
        }

        /// <summary>
        /// The EntityTypeId in cases where the EntityType of the Dataset can't be determined from the DataSource (like DynamicData, .Select( new {..}), or Report Output)
        /// </summary>
        /// <value>
        /// The entity type identifier.
        /// </value>
        public int? EntityTypeId
        {
            get
            {
                return ViewState["EntityTypeId"] as int?;
            }

            set
            {
                ViewState["EntityTypeId"] = value;
            }
        }

        /// <summary>
        /// Gets or sets the description field.  If specified, the description will be
        /// added as a tooltip (title) attribute on the row
        /// </summary>
        /// <value>
        /// The description field.
        /// </value>
        public string TooltipField
        {
            get
            {
                string tooltipField = ViewState["TooltipField"] as string;
                if ( string.IsNullOrWhiteSpace( tooltipField ) )
                {
                    tooltipField = null;
                }

                return tooltipField;
            }

            set
            {
                ViewState["TooltipField"] = value;
            }
        }

        /// <summary>
        /// Gets or sets the person merge page route.
        /// </summary>
        /// <value>
        /// The merge page route.
        /// </value>
        public virtual string PersonMergePageRoute
        {
            get { return ViewState["PersonMergePageRoute"] as string ?? "~/PersonMerge/{0}"; }
            set { ViewState["PersonMergePageRoute"] = value; }
        }

        /// <summary>
        /// Gets or sets the bulk update page route.
        /// </summary>
        /// <value>
        /// The bulk update page route.
        /// </value>
        public virtual string BulkUpdatePageRoute
        {
            get { return ViewState["BulkUpdatePageRoute"] as string ?? "~/BulkUpdate/{0}"; }
            set { ViewState["BulkUpdatePageRoute"] = value; }
        }

        /// <summary>
        /// Gets or sets the new communication page route.
        /// </summary>
        /// <value>
        /// The new communication page route.
        /// </value>
        public virtual string CommunicationPageRoute
        {
            get { return ViewState["CommunicationPageRoute"] as string; }
            set { ViewState["CommunicationPageRoute"] = value; }
        }

        /// <summary>
        /// Gets or sets the merge template page route.
        /// </summary>
        /// <value>
        /// The merge template page route.
        /// </value>
        public virtual string MergeTemplatePageRoute
        {
            get { return ViewState["MergeTemplatePageRoute"] as string ?? "~/MergeTemplate/{0}"; }
            set { ViewState["MergeTemplatePageRoute"] = value; }
        }

        /// <summary>
        /// Gets or sets the row selected columns.
        /// </summary>
        /// <value>
        /// The row selected columns.
        /// </value>
        private Dictionary<int, string> RowSelectedColumns
        {
            get
            {
                var rowSelectedColumns = ViewState["RowSelectedColumns"] as Dictionary<int, string>;
                if ( rowSelectedColumns == null )
                {
                    rowSelectedColumns = new Dictionary<int, string>();
                    ViewState["RowSelectedColumns"] = rowSelectedColumns;
                }

                return rowSelectedColumns;
            }

            set
            {
                ViewState["RowSelectedColumns"] = value;
            }
        }

        /// <summary>
        /// Gets the selected keys for the first multiple selection mode SelectField column
        /// </summary>
        /// <value>
        /// The selected keys.
        /// </value>
        public List<object> SelectedKeys
        {
            get
            {
                foreach ( var col in this.Columns.OfType<SelectField>() )
                {
                    if ( col.SelectionMode == SelectionMode.Multiple )
                    {
                        return col.SelectedKeys;
                    }
                }

                return new List<object>();
            }
        }

        /// <summary>
        /// Gets or sets the current page rows.
        /// </summary>
        /// <value>
        /// The current page rows.
        /// </value>
        private int CurrentPageRows
        {
            get { return ViewState["CurrentPageRows"] as int? ?? 0; }
            set { ViewState["CurrentPageRows"] = value; }
        }

        /// <summary>
        /// Gets or sets a dictionary of objects that can be used independently of the actual objects that grid
        /// is bound to. This is helpful when binding to an anonymous type, but an actual known type is needed
        /// during row processing (i.e. RowDataBound events, or GetValue methods of custom grid fields)
        /// </summary>
        /// <value>
        /// The object list
        /// </value>
        public Dictionary<string, object> ObjectList { get; set; }

        #region Action Row Properties

        /// <summary>
        /// Gets the action row ( both the header and footer, which are mirrored )
        /// </summary>
        [DesignerSerializationVisibility( DesignerSerializationVisibility.Hidden ), Browsable( false )]
        public virtual GridViewRow ActionRow
        {
            get
            {
                if ( this._actionFooterRow == null )
                {
                    this.EnsureChildControls();
                }

                return this._actionFooterRow;
            }
        }

        /// <summary>
        /// Gets the actions control ( both the header and footer, which are mirrored )
        /// </summary>
        [DesignerSerializationVisibility( DesignerSerializationVisibility.Hidden ), Browsable( false )]
        public virtual GridActions Actions
        {
            get { return this._footerGridActions; }
        }

        /// <summary>
        /// Gets or sets a value indicating whether the action row should be displayed.
        /// </summary>
        /// <value>
        ///   <c>true</c> if action row should be displayed; otherwise, <c>false</c>.
        /// </value>
        [
        Category( "Appearance" ),
        DefaultValue( true ),
        Description( "Show Action Row" )
        ]
        public virtual bool ShowActionRow
        {
            get { return this.ViewState["ShowActionRow"] as bool? ?? true; }
            set { ViewState["ShowActionRow"] = value; }
        }

        #endregion

        #endregion

        #region Constructors

        /// <summary>
        /// Initializes a new instance of the <see cref="Grid"/> class.
        /// </summary>
        public Grid()
        {
            base.AutoGenerateColumns = false;
            base.RowStyle.HorizontalAlign = System.Web.UI.WebControls.HorizontalAlign.Left;
            base.HeaderStyle.HorizontalAlign = System.Web.UI.WebControls.HorizontalAlign.Left;
            base.SelectedRowStyle.HorizontalAlign = System.Web.UI.WebControls.HorizontalAlign.Left;

            this.ShowHeaderWhenEmpty = true;
            this.EmptyDataText = DEFAULT_EMPTY_DATA_TEXT;

            // hack to turn off style="border-collapse: collapse"
            base.GridLines = GridLines.None;
            base.CellSpacing = -1;

            base.AllowPaging = true;

            base.PageSize = 50;
            base.PageIndex = 0;

            _footerGridActions = new GridActions( this );
            _footerGridActions.ID = "footerGridActions";

            _headerGridActionsMirror = new ControlMirror();
            _headerGridActionsMirror.ID = "headerGridActionsMirror";
            _headerGridActionsMirror.ControlToMirror = _footerGridActions;

            // set default DisplayType
            DisplayType = GridDisplayType.Full;
        }

        #endregion

        #region Base Control Methods

        /// <summary>
        /// Raises the <see cref="E:System.Web.UI.Control.Init"/> event.
        /// </summary>
        /// <param name="e">An <see cref="T:System.EventArgs"/> that contains event data.</param>
        protected override void OnInit( EventArgs e )
        {
            PagerTemplate pagerTemplate = new PagerTemplate();
            pagerTemplate.NavigateClick += pagerTemplate_NavigateClick;
            pagerTemplate.ItemsPerPageClick += pagerTemplate_ItemsPerPageClick;
            this.PagerTemplate = pagerTemplate;

            this.Sorting += Grid_Sorting;

            this.Actions.PersonMergeClick += Actions_PersonMergeClick;
            this.Actions.BulkUpdateClick += Actions_BulkUpdateClick;
            this.Actions.CommunicateClick += Actions_CommunicateClick;
            this.Actions.ExcelExportClick += Actions_ExcelExportClick;
            this.Actions.MergeTemplateClick += Actions_MergeTemplateClick;

            int pageSize = 50;

            var rockBlock = this.RockBlock();
            if ( rockBlock != null )
            {
                string preferenceKey = string.Format( "{0}_{1}", PAGE_SIZE_KEY, rockBlock.BlockCache?.Id );
                pageSize = rockBlock.GetUserPreference( preferenceKey ).AsInteger();
                if ( pageSize != 50 && pageSize != 500 && pageSize != 5000 )
                {
                    pageSize = 50;
                }
            }

            base.PageSize = pageSize;

            base.OnInit( e );
        }

        /// <summary>
        /// Handles the <see cref="E:System.Web.UI.Control.Load" /> event.
        /// </summary>
        /// <param name="e">An <see cref="T:System.EventArgs" /> object that contains event data.</param>
        protected override void OnLoad( EventArgs e )
        {
            if ( Page.IsPostBack )
            {
                if ( this.DataKeys != null && this.DataKeys.Count > 0 )
                {
                    // For each SelectField evaluate the checkbox/radiobutton to see if the cell was selected.
                    foreach ( var col in this.Columns.OfType<SelectField>() )
                    {
                        var colIndex = this.GetColumnIndex( col ).ToString();

                        col.SelectedKeys = new List<object>();

                        foreach ( GridViewRow row in this.Rows )
                        {
                            CheckBox cb = row.FindControl( "cbSelect_" + colIndex ) as CheckBox;
                            if ( col.SelectionMode == SelectionMode.Multiple )
                            {
                                if ( cb != null && cb.Checked )
                                {
                                    col.SelectedKeys.Add( this.DataKeys[row.RowIndex].Value );
                                }
                            }
                            else
                            {
                                string value = Page.Request.Form[cb.UniqueID.Replace( cb.ID, ( (RockRadioButton)cb ).GroupName )];
                                if ( value == cb.ID )
                                {
                                    col.SelectedKeys.Add( this.DataKeys[row.RowIndex].Value );
                                }
                            }
                        }
                    }
                }
            }

            base.OnLoad( e );
        }

        /// <summary>
        /// Registers the java script.
        /// </summary>
        private void RegisterJavaScript()
        {
            if ( this.ShowConfirmDeleteDialog && this.Enabled && this.IsDeleteEnabled )
            {
                string deleteButtonScript = $@"
$('#{this.ClientID} .grid-delete-button').not('.disabled').on( 'click', function (event) {{
    return Rock.dialogs.confirmDelete(event, '{this.RowItemText}');
}});";
                ScriptManager.RegisterStartupScript( this, this.GetType(), "grid-delete-confirm-script-" + this.ClientID, deleteButtonScript, true );
            }

            string gridSelectCellScript = $@"
$('#{this.ClientID} .grid-select-cell').on( 'click', function (event) {{
    if (!($(event.target).is('a') || $(event.target).parent().is('a'))) {{
        var dataRowIndexValue = $(this).closest('tr').attr('data-row-index');
        var postbackArg = 'RowSelected$' + dataRowIndexValue;
        window.location = ""javascript:__doPostBack('{this.UniqueID}', '"" +  postbackArg + ""')"";
    }}
}});";

            ScriptManager.RegisterStartupScript( this, this.GetType(), "grid-select-cell-script-" + this.ClientID, gridSelectCellScript, true );

            // render script for popovers
            string popoverScript = @"
    $('.grid-table tr').tooltip({html: true, container: 'body', delay: { show: 500, hide: 100 }});
    $('.grid-table tr').click( function(){ $(this).tooltip('hide'); });;
";

            ScriptManager.RegisterStartupScript( this, this.GetType(), "grid-popover", popoverScript, true );
        }

        /// <summary>
        /// Raises the <see cref="E:System.Web.UI.Control.PreRender"/> event.
        /// </summary>
        /// <param name="e">An <see cref="T:System.EventArgs"/> that contains the event data.</param>
        protected override void OnPreRender( EventArgs e )
        {
            base.OnPreRender( e );

            UseAccessibleHeader = true;

            if ( HeaderRow != null )
            {
                HeaderRow.TableSection = TableRowSection.TableHeader;
            }

            if ( FooterRow != null )
            {
                FooterRow.TableSection = TableRowSection.TableFooter;
            }

            if ( TopPagerRow != null )
            {
                TopPagerRow.TableSection = TableRowSection.TableHeader;
            }

            if ( BottomPagerRow != null )
            {
                BottomPagerRow.TableSection = TableRowSection.TableFooter;
            }

            if ( ActionRow != null )
            {
                ActionRow.TableSection = TableRowSection.TableFooter;
            }
        }

        /// <summary>
        /// Outputs server control content to a provided <see cref="T:System.Web.UI.HtmlTextWriter" /> object and stores tracing information about the control if tracing is enabled.
        /// </summary>
        /// <param name="writer">The <see cref="T:System.Web.UI.HtmlTextWriter" /> object that receives the control content.</param>
        public override void RenderControl( HtmlTextWriter writer )
        {
            var divClasses = new List<string>();
            if ( this.EnableResponsiveTable )
            {
                divClasses.Add( "table-responsive" );
            }

            if ( DisplayType == GridDisplayType.Light )
            {
                divClasses.Add( "table-no-border" );
            }

            if ( divClasses.Any() )
            {
                writer.AddAttribute( HtmlTextWriterAttribute.Class, divClasses.AsDelimited( " " ) );
            }

            writer.RenderBeginTag( HtmlTextWriterTag.Div );


            this.AddCssClass( "grid-table" );
            this.AddCssClass( "table" );

            if ( this.EnableStickyHeaders )
            {
                // javascript hook for sticky headers
                this.AddCssClass( "js-sticky-headers" );

                // styling hook for sticky headers
                this.AddCssClass( "sticky-headers" );
            }

            if ( DisplayType == GridDisplayType.Light )
            {
                this.RemoveCssClass( "table-bordered" );
                this.RemoveCssClass( "table-striped" );
                this.AddCssClass( "table-condensed" );
                this.AddCssClass( "table-light" );
            }
            else
            {
                this.RemoveCssClass( "table-condensed" );
                this.RemoveCssClass( "table-light" );
                this.AddCssClass( "table-bordered" );
                this.AddCssClass( "table-striped" );
            }

            if ( DisplayType == GridDisplayType.Full
                 && this.RowClickEnabled )
            {
                this.AddCssClass( "table-hover" );
            }
            else
            {
                this.RemoveCssClass( "table-hover" );
            }

            base.RenderControl( writer );

            writer.RenderEndTag();
        }

        /// <summary>
        /// TODO: Added this override to prevent the default behavior of rending a grid with a table inside
        /// and div element.  The div may be needed for paging when grid is not used in an update panel
        /// so if wierd errors start happening, this could be the culprit.
        /// </summary>
        /// <param name="writer">The <see cref="T:System.Web.UI.HtmlTextWriter" /> used to render the server control content on the client's browser.</param>
        protected override void Render( HtmlTextWriter writer )
        {
            bool renderPanel = !base.DesignMode;

            if ( this.Page != null )
            {
                this.Page.VerifyRenderingInServerForm( this );
            }

            this.PrepareControlHierarchy();

            RegisterJavaScript();

            this.RenderContents( writer );
        }

        /// <summary>
        /// Creates a new child table.
        /// </summary>
        /// <returns>
        /// Always returns a new <see cref="T:System.Web.UI.WebControls.Table" /> that represents the child table.
        /// </returns>
        protected override Table CreateChildTable()
        {
            _table = base.CreateChildTable();
            return _table;
        }

        /// <summary>
        /// Creates the set of column fields used to build the control hierarchy.
        /// </summary>
        /// <param name="dataSource">A <see cref="T:System.Web.UI.WebControls.PagedDataSource" /> that represents the data source.</param>
        /// <param name="useDataSource">true to use the data source specified by the <paramref name="dataSource" /> parameter; otherwise, false.</param>
        /// <returns>
        /// A <see cref="T:System.Collections.ICollection" /> that contains the fields used to build the control hierarchy.
        /// </returns>
        protected override ICollection CreateColumns( PagedDataSource dataSource, bool useDataSource )
        {
            if ( CustomColumns != null && CustomColumns.Any() )
            {
                var columns = base.CreateColumns( dataSource, useDataSource ).OfType<DataControlField>().ToList();
                foreach ( var columnConfig in CustomColumns )
                {
                    int insertPosition;
                    if ( columnConfig.PositionOffsetType == CustomGridColumnsConfig.ColumnConfig.OffsetType.LastColumn )
                    {
                        insertPosition = columns.Count - columnConfig.PositionOffset;
                    }
                    else
                    {
                        insertPosition = columnConfig.PositionOffset;
                    }

                    var column = columnConfig.GetGridColumn();
                    columns.Insert( insertPosition, column );
                    insertPosition++;
                }

                this.CreatedColumns = columns;
                return this.CreatedColumns as ICollection;
            }
            else
            {
                var defaultResult = base.CreateColumns( dataSource, useDataSource );
                this.CreatedColumns = defaultResult.Cast<DataControlField>().ToList();
                return defaultResult;
            }
        }

        private List<DataControlField> CreatedColumns { get; set; }

        /// <summary>
        /// The Column Index of the specified dataField in a Rock Grid.
        /// Use this instead of Columns.IndexOf (it doesn't return the correct result when grid has custom columns)
        /// </summary>
        /// <param name="dataControlField">The data control field.</param>
        /// <returns></returns>
        public int GetColumnIndex( DataControlField dataControlField )
        {
            // If the grid has custom columns and the columns have been created, get the index of the column from CreatedColumns
            if ( CustomColumns != null && CustomColumns.Any() && this.CreatedColumns != null )
            {
                return this.CreatedColumns.IndexOf( dataControlField );
            }
            else
            {
                return this.Columns.IndexOf( dataControlField );
            }
        }

        /// <summary>
        /// Gets the first grid column that matches the header text.
        /// </summary>
        /// <param name="headerText">The header text.</param>
        /// <returns></returns>
        public DataControlField GetColumnByHeaderText( string headerText )
        {
            // If the grid has custom columns and the columns have been created, get the datacontrolfield from CreatedColumns
            if ( CustomColumns != null && CustomColumns.Any() && this.CreatedColumns != null )
            {
                foreach ( DataControlField column in this.CreatedColumns )
                {
                    if ( column.HeaderText == headerText )
                    {
                        return column;
                    }
                }
            }
            else
            {
                foreach ( DataControlField column in this.Columns )
                {
                    if ( column.HeaderText == headerText )
                    {
                        return column;
                    }
                }
            }

            return null;
        }

        /// <summary>
        /// Gets or sets the custom columns from blocks that implement ICustomGridColumns
        /// </summary>
        /// <value>
        /// The custom columns.
        /// </value>
        public List<CustomGridColumnsConfig.ColumnConfig> CustomColumns { get; set; }

        /// <summary>
        /// Creates the control hierarchy used to render the <see cref="T:System.Web.UI.WebControls.GridView" /> control using the specified data source.
        /// </summary>
        /// <param name="dataSource">An <see cref="T:System.Collections.IEnumerable" /> that contains the data source for the <see cref="T:System.Web.UI.WebControls.GridView" /> control.</param>
        /// <param name="dataBinding">true to indicate that the child controls are bound to data; otherwise, false.</param>
        /// <returns>
        /// The number of rows created.
        /// </returns>
        /// <exception cref="T:System.Web.HttpException"><paramref name="dataSource" /> returns a null <see cref="T:System.Web.UI.DataSourceView" />.-or-<paramref name="dataSource" /> does not implement the <see cref="T:System.Collections.ICollection" /> interface and cannot return a <see cref="P:System.Web.UI.DataSourceSelectArguments.TotalRowCount" />. -or-<see cref="P:System.Web.UI.WebControls.GridView.AllowPaging" /> is true and <paramref name="dataSource" /> does not implement the <see cref="T:System.Collections.ICollection" /> interface and cannot perform data source paging.-or-<paramref name="dataSource" /> does not implement the <see cref="T:System.Collections.ICollection" /> interface and <paramref name="dataBinding" /> is set to false.</exception>
        protected override int CreateChildControls( System.Collections.IEnumerable dataSource, bool dataBinding )
        {
            if ( !dataBinding && AllowCustomPaging && PreDataBound && CurrentPageRows < PageSize )
            {
                // When using custom paging and doing a postback from the last page of a grid that
                // has fewer rows, the default dummy data source used by Asp.Net to rebuild controls does not reflect the
                // correct number of rows. Because we add custom paging and action rows to the end of the table, this results in
                // header/body/footer ordering errors and/or viewstate errors. As a work-around a custom dummy data source
                // is used instead that has the correct number of rows.
                dataSource = new RockDummyDataSource( CurrentPageRows );
            }

            int result = base.CreateChildControls( dataSource, dataBinding );

            if ( _table != null && _table.Parent != null )
            {
                if ( this.AllowPaging && this.BottomPagerRow != null )
                {
                    this.BottomPagerRow.ID = "pagerRow";
                    this.BottomPagerRow.Visible = true;

                    // add paging style
                    if ( this.BottomPagerRow.Cells.Count > 0 )
                    {
                        this.BottomPagerRow.Cells[0].CssClass = "grid-paging";
                    }
                }

                // Footer Action Row
                _actionFooterRow = base.CreateRow( -1, -1, DataControlRowType.Footer, DataControlRowState.Normal );
                _actionFooterRow.ID = "actionFooterRow";
                _table.Rows.Add( _actionFooterRow );

                TableCell actionFooterCell = new TableCell();
                int visibleColumnCount = this.Columns.OfType<DataControlField>().Where( a => a.Visible ).Count() + ( this.CustomColumns?.Count ?? 0);
                actionFooterCell.ColumnSpan = visibleColumnCount;
                actionFooterCell.CssClass = "grid-actions";
                _actionFooterRow.Cells.Add( actionFooterCell );

                actionFooterCell.Controls.Add( _footerGridActions );

                if ( !this.ShowActionRow )
                {
                    _actionFooterRow.Visible = false;
                }

                // Header Action row (mirror of footer actions)
                _actionHeaderRow = base.CreateRow( 0, 0, DataControlRowType.Header, DataControlRowState.Normal );
                _actionHeaderRow.ID = "actionHeaderRow";
                _actionHeaderRow.TableSection = TableRowSection.TableHeader;
                _table.Rows.AddAt( 0, _actionHeaderRow );

                TableCell actionHeaderCell = new TableCell();
                actionHeaderCell.ColumnSpan = visibleColumnCount;
                actionHeaderCell.CssClass = "grid-actions";
                _actionHeaderRow.Cells.Add( actionHeaderCell );

                actionHeaderCell.Controls.Add( _headerGridActionsMirror );

                if ( !this.ShowActionsInHeader || !this.ShowActionRow )
                {
                    _actionHeaderRow.Visible = false;
                    _headerGridActionsMirror.Visible = false;
                }

            }

            return result;
        }

        #endregion

        #region Events

        #region Grid Events

        /// <summary>
        /// Raises the <see cref="E:System.Web.UI.Control.DataBinding" /> event.
        /// </summary>
        /// <param name="e">An <see cref="T:System.EventArgs" /> object that contains the event data.</param>
        protected override void OnDataBinding( EventArgs e )
        {
            // Get the css class for any column that does not implement the INotRowSelectedField
            RowSelectedColumns = new Dictionary<int, string>();
            _columnDataPriorities = new Dictionary<DataControlField, string>();

            for ( int i = 0; i < this.Columns.Count; i++ )
            {
                var column = this.Columns[i];
                if ( !( column is INotRowSelectedField ) )
                {
                    if ( !( column is HyperLinkField ) )
                    {
                        if ( column is RockTemplateField )
                        {
                            if ( ( column as RockTemplateField ).OnRowSelectedEnabled )
                            {
                                RowSelectedColumns.Add( i, this.Columns[i].ItemStyle.CssClass );
                            }
                        }
                        else
                        {
                            RowSelectedColumns.Add( i, this.Columns[i].ItemStyle.CssClass );
                        }
                    }
                }

                // get data priority from column
                if ( column is IPriorityColumn )
                {
                    _columnDataPriorities.Add( column, ( (IPriorityColumn)column ).ColumnPriority.ConvertToInt().ToString() );
                }
                else
                {
                    _columnDataPriorities.Add( column, "1" );
                }
            }

            base.OnDataBinding( e );
        }

        /// <summary>
        /// Gets the datasource SQL (if the Datasource is an IQueryable)
        /// </summary>
        /// <value>
        /// The datasource SQL.
        /// </value>
        public string DatasourceSQL { get; private set; }

        /// <summary>
        /// Sets the linq data source
        /// The grid will use it to load only the records it needs based on the current page and page size
        /// NOTE: Make sure that your query is sorted/ordered
        /// </summary>
        /// <typeparam name="T"></typeparam>
        /// <param name="qry">The qry.</param>
        public void SetLinqDataSource<T>( IQueryable<T> qry )
        {
            if ( this.AllowPaging )
            {
                this.AllowCustomPaging = true;
                var currentPageData = qry.Skip( this.PageIndex * this.PageSize ).Take( this.PageSize ).ToList();
                this.DataSource = currentPageData;
                if ( currentPageData.Count < this.PageSize )
                {
                    // if the current page has fewer records than the page.size, we are on the last page of records, so we can figure out how many records there are without requerying the database
                    this.VirtualItemCount = ( this.PageIndex * this.PageSize ) + currentPageData.Count;
                }
                else
                {
                    this.VirtualItemCount = qry.Count();
                }

                PreDataBound = false;
                CurrentPageRows = currentPageData.Count();
            }
            else
            {
                this.DataSource = qry.ToList();
            }

            DatasourceSQL = qry.ToString();
        }

        /// <summary>
        /// Raises the <see cref="E:System.Web.UI.WebControls.BaseDataBoundControl.DataBound"/> event.
        /// </summary>
        /// <param name="e">An <see cref="T:System.EventArgs"/> object that contains the event data.</param>
        protected override void OnDataBound( EventArgs e )
        {
            base.OnDataBound( e );

            // Get ItemCount
            int itemCount = 0;
            if ( this.AllowCustomPaging )
            {
                itemCount = this.VirtualItemCount;
            }
            else if ( this.DataSourceAsDataTable != null )
            {
                itemCount = this.DataSourceAsDataTable.DefaultView.Count;
            }
            else if ( this.DataSourceAsList != null )
            {
                itemCount = DataSourceAsList.Count;
            }
            else
            {
                itemCount = 0;
            }

            // If custom paging is enabled, set the current page row count here to avoid viewstate errors on postback.
            if ( this.AllowCustomPaging )
            {
                if ( itemCount > this.PageSize )
                {
                    CurrentPageRows = this.PageSize;
                }
                else
                {
                    CurrentPageRows = itemCount;
                }
            }

            PagerTemplate pagerTemplate = this.PagerTemplate as PagerTemplate;
            if ( PagerTemplate != null )
            {
                pagerTemplate.SetNavigation( this.PageCount, this.PageIndex, this.PageSize, itemCount, this.RowItemText );
            }
        }

        /// <summary>
        /// Handles the Sorting event of the Grid control.
        /// </summary>
        /// <param name="sender">The source of the event.</param>
        /// <param name="e">The <see cref="System.Web.UI.WebControls.GridViewSortEventArgs"/> instance containing the event data.</param>
        protected void Grid_Sorting( object sender, GridViewSortEventArgs e )
        {
            SortProperty sortProperty = this.SortProperty;
            if ( sortProperty != null && sortProperty.Property == e.SortExpression )
            {
                if ( sortProperty.Direction == SortDirection.Ascending )
                {
                    sortProperty.Direction = SortDirection.Descending;
                }
                else
                {
                    sortProperty.Direction = SortDirection.Ascending;
                }

                this.SortProperty = sortProperty;
            }
            else
            {
                this.SortProperty = new SortProperty( e );
            }

            RebindGrid( e, false, false, false );
        }

        #endregion

        #region Row Events

        /// <summary>
        /// Raises the <see cref="E:System.Web.UI.WebControls.GridView.RowCreated" /> event.
        /// </summary>
        /// <param name="e">A <see cref="T:System.Web.UI.WebControls.GridViewRowEventArgs" /> that contains event data.</param>
        protected override void OnRowCreated( GridViewRowEventArgs e )
        {
            base.OnRowCreated( e );

            if ( e.Row.RowType == DataControlRowType.DataRow )
            {
                // For each select field that is not bound to a DataSelectedField set its checkbox/radiobox from
                // the previously posted back values in the columns SelectedKeys property
                foreach ( var col in this.Columns.OfType<SelectField>() )
                {
                    if ( string.IsNullOrWhiteSpace( col.DataSelectedField ) && col.SelectedKeys.Any() )
                    {
                        var colIndex = this.GetColumnIndex( col ).ToString();
                        CheckBox cbSelect = e.Row.FindControl( "cbSelect_" + colIndex ) as CheckBox;
                        if ( cbSelect != null )
                        {
                            cbSelect.Checked = col.SelectedKeys.Contains( this.DataKeys[e.Row.RowIndex].Value );
                        }
                    }
                }

                if ( this.RowSelected != null )
                {
                    // For each column that supports the clicking to select add the css class to enable this functionality
                    foreach ( var col in RowSelectedColumns )
                    {
                        var cell = e.Row.Cells[col.Key];
                        cell.AddCssClass( col.Value );
                        cell.AddCssClass( "grid-select-cell" );
                    }
                }
            }
        }

        /// <summary>
        /// Raises the <see cref="E:System.Web.UI.WebControls.GridView.RowDataBound"/> event.
        /// </summary>
        /// <param name="e">A <see cref="T:System.Web.UI.WebControls.GridViewRowEventArgs"/> that contains event data.</param>
        protected override void OnRowDataBound( GridViewRowEventArgs e )
        {
            base.OnRowDataBound( e );

            if ( e.Row.RowType == DataControlRowType.Header )
            {
                //add data priority
                foreach( var cell in e.Row.Cells.OfType<DataControlFieldCell>())
                {
                    if ( _columnDataPriorities.ContainsKey( cell.ContainingField ) )
                    {
                        cell.Attributes.Add( "data-priority", _columnDataPriorities[cell.ContainingField] );
                    }
                }

                if ( this.AllowSorting )
                {

                    string asc = SortDirection.Ascending.ToString();
                    string desc = SortDirection.Descending.ToString();

                    // Remove the sort css classes
                    for ( int i = 0; i < e.Row.Cells.Count; i++ )
                    {
                        var cell = e.Row.Cells[i];
                        cell.RemoveCssClass( asc );
                        cell.RemoveCssClass( desc );
                    }


                    // Add the new sort css class
                    SortProperty sortProperty = this.SortProperty;
                    if ( sortProperty != null )
                    {
                        foreach ( var column in this.Columns )
                        {
                            var dcf = column as DataControlField;
                            if ( dcf != null && dcf.SortExpression == this.SortProperty.Property )
                            {
                                e.Row.Cells[this.GetColumnIndex( dcf )].AddCssClass( sortProperty.Direction.ToString().ToLower() );
                                break;
                            }
                        }
                    }
                }
            }

            if ( e.Row.RowType == DataControlRowType.DataRow || e.Row.RowType == DataControlRowType.Footer )
            {
                // add the data priority
                foreach ( var cell in e.Row.Cells.OfType<DataControlFieldCell>() )
                {
                    if ( _columnDataPriorities.ContainsKey( cell.ContainingField ) )
                    {
                        cell.Attributes.Add( "data-priority", _columnDataPriorities[cell.ContainingField] );
                    }
                }
            }

            if ( e.Row.RowType == DataControlRowType.DataRow )
            {
                if ( e.Row.DataItem != null )
                {
                    e.Row.Attributes.Add( "data-row-index", e.Row.RowIndex.ToString() );

                    if ( this.DataKeys != null && this.DataKeys.Count > 0 )
                    {
                        object dataKey = this.DataKeys[e.Row.RowIndex].Value as object;
                        if ( dataKey != null )
                        {
                            string key = dataKey.ToString();
                            e.Row.Attributes.Add( "datakey", key );
                        }
                    }

                    if ( TooltipField != null )
                    {
                        PropertyInfo pi = e.Row.DataItem.GetType().GetProperty( TooltipField );
                        if ( pi != null )
                        {
                            var piv = pi.GetValue( e.Row.DataItem );
                            if ( piv != null )
                            {
                                string description = piv.ToString();
                                if ( !string.IsNullOrWhiteSpace( description ) )
                                {
                                    e.Row.ToolTip = description;
                                }
                            }
                        }
                    }
                }
            }
        }

        /// <summary>
        /// Raises the <see cref="E:System.Web.UI.WebControls.GridView.RowCommand" /> event.
        /// </summary>
        /// <param name="e">A <see cref="T:System.Web.UI.WebControls.GridViewCommandEventArgs" /> that contains event data.</param>
        protected override void OnRowCommand( GridViewCommandEventArgs e )
        {
            base.OnRowCommand( e );

            if ( e.CommandName == "RowSelected" )
            {
                int? rowIndex = e.CommandArgument?.ToString().AsIntegerOrNull();
                if ( rowIndex.HasValue )
                {
                    // The rows can have changed (the filter or data has changed) since the UI have been updated. This avoid an exception if there are now less rows than the selected row index.
                    if ( this.Rows.Count > rowIndex.Value )
                    {
                        RowEventArgs a = new RowEventArgs( this.Rows[rowIndex.Value] );
                        OnRowSelected( a );
                    }
                }
            }
        }

        #endregion

        #region Paging Events

        /// <summary>
        /// Handles the ItemsPerPageClick event of the pagerTemplate control.
        /// </summary>
        /// <param name="sender">The source of the event.</param>
        /// <param name="e">The <see cref="Rock.Web.UI.Controls.NumericalEventArgs"/> instance containing the event data.</param>
        internal void pagerTemplate_ItemsPerPageClick( object sender, NumericalEventArgs e )
        {
            var rockBlock = this.RockBlock();
            if ( rockBlock != null )
            {
                string preferenceKey = string.Format( "{0}_{1}", PAGE_SIZE_KEY, rockBlock.BlockCache.Id );
                rockBlock.SetUserPreference( preferenceKey, e.Number.ToString() );
            }

            this.PageSize = e.Number;
            this.PageIndex = 0;
            RebindGrid( e, false, false, false );
        }

        /// <summary>
        /// Handles the NavigateClick event of the pagerTemplate control.
        /// </summary>
        /// <param name="sender">The source of the event.</param>
        /// <param name="e">The <see cref="Rock.Web.UI.Controls.NumericalEventArgs"/> instance containing the event data.</param>
        public void pagerTemplate_NavigateClick( object sender, NumericalEventArgs e )
        {
            if ( e.Number < 0 )
            {
                this.PageIndex = 0;
            }
            else if ( e.Number > this.PageCount - 1 )
            {
                this.PageIndex = this.PageCount - 1;
            }
            else
            {
                this.PageIndex = e.Number;
            }

            RebindGrid( e, false, false, false );
        }

        #endregion

        #region Action Events

        /// <summary>
        /// Handles the MergeClick event of the Actions control.
        /// </summary>
        /// <param name="sender">The source of the event.</param>
        /// <param name="e">The <see cref="EventArgs"/> instance containing the event data.</param>
        public void Actions_PersonMergeClick( object sender, EventArgs e )
        {
            int? entitySetId = GetPersonEntitySet( e );
            if ( entitySetId.HasValue )
            {
                Page.Response.Redirect( string.Format( PersonMergePageRoute, entitySetId.Value ), false );
                Context.ApplicationInstance.CompleteRequest();
            }
            else
            {
                // empty entityset ( probably because the list has 0 items)
                this.ShowModalAlertMessage( "Grid has no " + this.RowItemText.Pluralize(), ModalAlertType.Warning );
            }
        }

        /// <summary>
        /// Handles the MergeClick event of the Actions control.
        /// </summary>
        /// <param name="sender">The source of the event.</param>
        /// <param name="e">The <see cref="EventArgs"/> instance containing the event data.</param>
        protected void Actions_BulkUpdateClick( object sender, EventArgs e )
        {
            int? entitySetId = GetPersonEntitySet( e );
            if ( entitySetId.HasValue )
            {
                Page.Response.Redirect( string.Format( BulkUpdatePageRoute, entitySetId.Value ), false );
                Context.ApplicationInstance.CompleteRequest();
            }
            else
            {
                // empty entityset ( probably because the list has 0 items)
                this.ShowModalAlertMessage( "Grid has no " + this.RowItemText.Pluralize(), ModalAlertType.Warning );
            }
        }

        /// <summary>
        /// Handles the CommunicateClick event of the Actions control.
        /// </summary>
        /// <param name="sender">The source of the event.</param>
        /// <param name="e">The <see cref="EventArgs" /> instance containing the event data.</param>
        protected void Actions_CommunicateClick( object sender, EventArgs e )
        {
            var rockPage = Page as RockPage;
            if ( rockPage != null )
            {
                // disable paging if no specific keys where selected
                bool selectAll = !SelectedKeys.Any();
                RebindGrid( e, selectAll, false, true );

                // Create a dictionary of the additional merge fields that were created for the communication
                var communicationMergeFields = new Dictionary<string, string>();
                foreach ( string mergeField in this.CommunicateMergeFields )
                {
                    var parts = mergeField.Split( new char[] { '|' }, StringSplitOptions.RemoveEmptyEntries ).ToList();
                    if ( parts.Any() )
                    {
                        communicationMergeFields.AddOrIgnore( parts.First().Replace( '.', '_' ), parts.Last().Replace('.','_') );
                    }
                }

                // Get the data for the recipients
                var recipients = GetPersonData( true, communicationMergeFields );

                if ( recipients.Any() )
                {
                    // Create communication
                    var communicationRockContext = new RockContext();
                    var communicationService = new Rock.Model.CommunicationService( communicationRockContext );
                    var communication = new Rock.Model.Communication();
                    communication.IsBulkCommunication = true;
                    communication.Status = Model.CommunicationStatus.Transient;

                    // Get a list of the mergefield names
                    List<string> mergeFields = communicationMergeFields.Select( f => f.Value ).Distinct().ToList();

                    if ( CommunicationRecipientPersonIdFields.Any() )
                    {
                        // If the grid has recipient person id fields, there could be multiple values(rows) for each merge fields.
                        // If this is the case save them as 'AdditionalMergeFields'. The communication block will add the neccessary
                        // Lava needed to access the multiple values.
                        communication.AdditionalMergeFields = new List<string>();
                        string mergeFieldList = mergeFields.AsDelimited( "^" );
                        communication.AdditionalMergeFields.Add( $"AdditionalMergeFields|{mergeFieldList}" );
                    }
                    else
                    {
                        // Otherwise just save the name
                        communication.AdditionalMergeFields = mergeFields;
                    }

                    if ( rockPage.CurrentPerson != null )
                    {
                        communication.SenderPersonAliasId = rockPage.CurrentPersonAliasId;
                    }

                    if ( rockPage.Request != null && rockPage.Request.Url != null )
                    {
                        communication.UrlReferrer = rockPage.Request.Url.AbsoluteUri.TrimForMaxLength( communication, "UrlReferrer" );
                    }

                    communicationService.Add( communication );

                    // save communication to get Id
                    communicationRockContext.SaveChanges();

                    var personIds = recipients.Select( r => r.Key ).ToList();
                    var personAliasService = new Rock.Model.PersonAliasService( new Rock.Data.RockContext() );

                    // Get the primary aliases
                    List<Rock.Model.PersonAlias> primaryAliasList = new List<Model.PersonAlias>( personIds.Count );

                    // get the data in chunks just in case we have a large list of PersonIds (to avoid a SQL Expression limit error)
                    var chunkedPersonIds = personIds.Take( 1000 );
                    int skipCount = 0;
                    while ( chunkedPersonIds.Any() )
                    {
                        var chunkedPrimaryAliasList = personAliasService.Queryable()
                            .Where( p => p.PersonId == p.AliasPersonId && chunkedPersonIds.Contains( p.PersonId ) ).AsNoTracking().ToList();
                        primaryAliasList.AddRange( chunkedPrimaryAliasList );
                        skipCount += 1000;
                        chunkedPersonIds = personIds.Skip( skipCount ).Take( 1000 );
                    }

                    // NOTE: Set CreatedDateTime, ModifiedDateTime, etc manually set we are using BulkInsert
                    var currentDateTime = RockDateTime.Now;
                    var currentPersonAliasId = rockPage.CurrentPersonAliasId;

                    var communicationRecipientList = primaryAliasList.Select( a => new Rock.Model.CommunicationRecipient
                    {
                        CommunicationId = communication.Id,
                        PersonAliasId = a.Id,
                        AdditionalMergeValues = recipients[a.PersonId],
                        CreatedByPersonAliasId = currentPersonAliasId,
                        ModifiedByPersonAliasId = currentPersonAliasId,
                        CreatedDateTime = currentDateTime,
                        ModifiedDateTime = currentDateTime
                    } ).ToList();

                    // BulkInsert to quickly insert the CommunicationRecipient records. Note: This is much faster, but will bypass EF and Rock processing.
                    var communicationRecipientRockContext = new RockContext();
                    communicationRecipientRockContext.BulkInsert( communicationRecipientList );

                    // Get the URL to communication page
                    string url = CommunicationPageRoute;
                    if ( string.IsNullOrWhiteSpace( url ) )
                    {
                        var pageRef = rockPage.Site.CommunicationPageReference;
                        if ( pageRef.PageId > 0 )
                        {
                            pageRef.Parameters.AddOrReplace( "CommunicationId", communication.Id.ToString() );
                            url = pageRef.BuildUrl();
                        }
                        else
                        {
                            url = "~/Communication/{0}";
                        }
                    }

                    if ( url.Contains( "{0}" ) )
                    {
                        url = string.Format( url, communication.Id );
                    }

                    Page.Response.Redirect( url, false );
                    Context.ApplicationInstance.CompleteRequest();
                }
                else
                {
                    // nobody in list or nobody selected
                    RebindGrid( e, false, false, false );
                    this.ShowModalAlertMessage( "Grid has no recipients", ModalAlertType.Warning );
                }
            }
        }

        /// <summary>
        /// Handles the MergeTemplateClick event of the Actions control.
        /// </summary>
        /// <param name="sender">The source of the event.</param>
        /// <param name="e">The <see cref="EventArgs"/> instance containing the event data.</param>
        /// <exception cref="System.NotImplementedException"></exception>
        protected void Actions_MergeTemplateClick( object sender, EventArgs e )
        {
            int? entitySetId = null;
            if ( MergeTemplateAsPerson && PersonIdField.IsNotNullOrWhiteSpace() )
            {
                entitySetId = GetPersonEntitySet( e );
            }
            else
            {
                // disable paging if no specific keys where selected (or if no select option is shown)
                bool selectAll = !SelectedKeys.Any();
                RebindGrid( e, selectAll, true, false );
                entitySetId = GetEntitySetFromGrid( e );
            }

            if ( entitySetId.HasValue )
            {
                Page.Response.Redirect( string.Format( MergeTemplatePageRoute, entitySetId.Value ), false );
                Context.ApplicationInstance.CompleteRequest();
            }
            else
            {
                // empty entityset ( probably because the list has 0 items)
                this.ShowModalAlertMessage( "Grid has no " + this.RowItemText.Pluralize(), ModalAlertType.Warning );
            }
        }

        /// <summary>
        /// Shows the modal alert message.
        /// </summary>
        /// <param name="message">The message.</param>
        /// <param name="modalAlertType">Type of the modal alert.</param>
        public void ShowModalAlertMessage( string message, ModalAlertType modalAlertType )
        {
            var modalAlert = new ModalAlert();
            modalAlert.ID = this.ID + "_mdlGridAlert";
            this.Controls.Add( modalAlert );
            modalAlert.Show( message, modalAlertType );
        }

        /// <summary>
        /// Handles the ExcelExportClick event of the Actions control.
        /// </summary>
        /// <param name="sender">The source of the event.</param>
        /// <param name="e">The <see cref="EventArgs" /> instance containing the event data.</param>
        protected void Actions_ExcelExportClick( object sender, EventArgs e )
        {
            // disable paging if no specific keys where selected (or if no select option is shown)
            bool selectAll = !SelectedKeys.Any();
            RebindGrid( e, selectAll, true, false );

            // create default settings
            string filename = ExportFilename;
            string workSheetName = "Export";
            string title = "Rock Export";

            ExcelPackage excel = new ExcelPackage();

            if ( !string.IsNullOrEmpty( this.ExportTitleName ) )
            {
                // If we have a Export Title Name then use it
                workSheetName = this.ExportTitleName.ReplaceSpecialCharacters( "_" ).TrimEnd( '_' );
                title = this.ExportTitleName;
            }
            else if ( !string.IsNullOrEmpty( this.Caption ) )
            {
                // Then try the caption
                workSheetName = this.Caption.ReplaceSpecialCharacters( "_" ).TrimEnd( '_' );
                title = this.Caption;
            }
            else
            {
                // otherwise use the page title
                var pageTitle = ( Page as RockPage )?.PageTitle;

                if ( !string.IsNullOrEmpty( pageTitle ) )
                {
                    workSheetName = pageTitle.ReplaceSpecialCharacters( "_" ).TrimEnd( '_' );
                    title = pageTitle;
                }
            }

            excel.Workbook.Properties.Title = title;

            // add author info
            Rock.Model.UserLogin userLogin = Rock.Model.UserLoginService.GetCurrentUser();
            if ( userLogin != null )
            {
                excel.Workbook.Properties.Author = userLogin.Person.FullName;
            }
            else
            {
                excel.Workbook.Properties.Author = "Rock";
            }

            // add the page that created this
            excel.Workbook.Properties.SetCustomPropertyValue( "Source", this.Page.Request.Url.OriginalString );

            ExcelWorksheet worksheet = excel.Workbook.Worksheets.Add( workSheetName );

            //// write data to worksheet there are three supported data sources
            //// DataTables, DataViews and ILists

            var headerRows = 3;
            int rowCounter = headerRows;
            int columnCounter = 1;

            if ( this.ExportSource == ExcelExportSource.ColumnOutput )
            {
                // Columns to export with their column index as the key
                var gridColumns = new Dictionary<int, DataControlField>();
                for ( int i = 0; i < this.CreatedColumns.Count; i++ )
                {
                    var dataField = this.CreatedColumns[i];
                    var rockField = this.CreatedColumns[i] as IRockGridField;
                    if ( rockField != null &&
                        (
                            rockField.ExcelExportBehavior == ExcelExportBehavior.AlwaysInclude ||
                            ( rockField.ExcelExportBehavior == ExcelExportBehavior.IncludeIfVisible && rockField.Visible )
                        ) )
                    {
                        gridColumns.Add( i, dataField );
                    }
                }

                columnCounter = 1;
                foreach ( var col in gridColumns )
                {
                    worksheet.Cells[rowCounter, columnCounter].Value = col.Value.HeaderText;
                    columnCounter++;
                }

                var dataItems = this.DataSourceAsList;
                var gridViewRows = this.Rows.OfType<GridViewRow>().ToList();
                if ( gridViewRows.Count != dataItems.Count )
                {
                    return;
                }

                var selectedKeys = SelectedKeys.ToList();
                for ( int i = 0; i < dataItems.Count; i++ )
                {
                    rowCounter++;
                    var dataItem = dataItems[i];
                    var gridViewRow = gridViewRows[i];

                    if ( selectedKeys.Any() && this.DataKeyNames.Count() == 1 )
                    {
                        var dataKeyValue = dataItem.GetPropertyValue( this.DataKeyNames[0] );
                        if ( !selectedKeys.Contains( dataKeyValue ) )
                        {
                            // if there are specific rows selected, skip over rows that aren't selected
                            continue;
                        }
                    }

                    var args = new RockGridViewRowEventArgs( gridViewRow, true );
                    gridViewRow.DataItem = dataItem;
                    this.OnRowDataBound( args );
                    columnCounter = 0;
                    var gridViewRowCellLookup = gridViewRow.Cells.OfType<DataControlFieldCell>().ToDictionary( k => k.ContainingField, v => v );
                    foreach ( var col in gridColumns )
                    {
                        columnCounter++;

                        object exportValue = null;
                        if ( col.Value is RockBoundField )
                        {
                            exportValue = ( col.Value as RockBoundField ).GetExportValue( gridViewRow );
                        }
                        else if ( col.Value is RockTemplateField )
                        {
                            var fieldCell = gridViewRowCellLookup[col.Value];
                            exportValue = ( col.Value as RockTemplateField ).GetExportValue( gridViewRow, fieldCell );
                        }

                        ExcelHelper.SetExcelValue( worksheet.Cells[rowCounter, columnCounter], exportValue );

                        // Set the initial column format when processing the first row of data
                        // This is done here because a value is needed to determine the data types
                        if ( rowCounter == headerRows + 1 )
                        {
                            worksheet.Column( columnCounter ).Style.Numberformat.Format = ExcelHelper.DefaultColumnFormat( col.Value as IRockGridField, exportValue );
                        }
                    }
                }
            }
            else if ( this.DataSourceAsDataTable != null )
            {
                var gridDataFields = this.Columns.OfType<BoundField>().ToList();
                DataTable data = this.DataSourceAsDataTable;
                columnCounter = 0;

                var encryptedColumns = new List<int>();

                // Set up the columns
                foreach ( DataColumn column in data.Columns )
                {
                    columnCounter++;

                    // Print column headings
                    var gridField = gridDataFields.FirstOrDefault( a => a.DataField == column.ColumnName );
                    worksheet.Cells[rowCounter, columnCounter].Value = gridField != null ? gridField.HeaderText : column.ColumnName.SplitCase();

                    // Set the initial column format
                    worksheet.Column( columnCounter ).Style.Numberformat.Format = ExcelHelper.DefaultColumnFormat( column.DataType );

                    // Check to see if this is an encrypted column
                    if ( gridField is EncryptedField )
                    {
                        encryptedColumns.Add( columnCounter - 1 );
                    }
                }

                // print data
                int gridRowCounter = 0;
                var selectedKeys = SelectedKeys.ToList();
                foreach ( DataRowView rowView in data.DefaultView )
                {
                    if ( selectedKeys.Any() && this.DataKeyNames.Count() == 1 )
                    {
                        if ( gridRowCounter == this.Rows.Count )
                        {
                            // Stop when the counter reaches the number of rows displayed in the grid.
                            break;
                        }

                        var dataKeyValue = this.DataKeys[gridRowCounter].Value;
                        gridRowCounter++;

                        if ( !selectedKeys.Contains( dataKeyValue ) )
                        {
                            // if there are specific rows selected, skip over rows that aren't selected
                            continue;
                        }
                    }

                    rowCounter++;

                    for ( int i = 0; i < data.Columns.Count; i++ )
                    {
                        var value = encryptedColumns.Contains( i ) ? Security.Encryption.DecryptString( rowView.Row[i].ToString() ) : rowView.Row[i];
                        value = value.ReverseCurrencyFormatting();

                        int columnIndex = i + 1;
                        ExcelHelper.SetExcelValue( worksheet.Cells[rowCounter, columnIndex], value );

                        // Update column formatting based on data
                        ExcelHelper.FinalizeColumnFormat( worksheet, columnIndex, value );
                    }
                }
            }
            else
            {
                var definedValueFields = this.Columns.OfType<DefinedValueField>().ToList();
                Dictionary<PropertyInfo, bool> propIsDefinedValueLookup = new Dictionary<PropertyInfo, bool>();
                Dictionary<BoundField, PropertyInfo> boundFieldPropLookup = new Dictionary<BoundField, PropertyInfo>();
                var attributeFields = this.Columns.OfType<AttributeField>().ToList();
                var lavaFields = new List<LavaField>();
                var visibleFields = new Dictionary<int, DataControlField>();

                int fieldOrder = 0;
                foreach ( DataControlField dataField in this.Columns )
                {
                    if ( dataField is BoundField )
                    {
                        var boundField = dataField as BoundField;
                        visibleFields.Add( fieldOrder++, boundField );
                    }

                    if ( dataField is RockTemplateField )
                    {
                        var rockTemplateField = dataField as RockTemplateField;
                        if ( rockTemplateField.ExcelExportBehavior == ExcelExportBehavior.AlwaysInclude || ( rockTemplateField.Visible == true && rockTemplateField.ExcelExportBehavior == ExcelExportBehavior.IncludeIfVisible ) )
                        {
                            visibleFields.Add( fieldOrder++, rockTemplateField );
                        }
<<<<<<< HEAD
                    }
                }


=======
>>>>>>> ca80b37a

                        /*
                         * 2020-03-03 - JPH
                         *
                         * Since LavaField inherits from RockTemplateField, perform this LavaField check only
                         * after determining that this dataField is of type RockTemplateField. This way, we
                         * will add the dataField to the visibleFields collection only once, and only if its
                         * ExcelExportBehavior dictates to do so.
                         *
                         * Reason: Issue #3950 (Lava report fields generate two columns in Excel exports)
                         * https://github.com/SparkDevNetwork/Rock/issues/3950
                         */
                        if ( dataField is LavaField )
                        {
                            var lavaField = dataField as LavaField;
                            lavaFields.Add( lavaField );
                        }
                    }
                }

                if ( CustomColumns != null && CustomColumns.Any() )
                {
                    foreach ( var columnConfig in CustomColumns )
                    {
                        var column = columnConfig.GetGridColumn();
                        lavaFields.Add( column );
                        visibleFields.Add( fieldOrder++, column );
                    }
                }

                var oType = GetDataSourceObjectType();

                // get all properties of the objects in the grid
                List<PropertyInfo> allprops = new List<PropertyInfo>( oType.GetProperties() );

                // If this is a DotLiquid.Drop class, don't include any of the properties that are inherited from DotLiquid.Drop
                if ( typeof( DotLiquid.Drop ).IsAssignableFrom( oType ) )
                {
                    //var dropProperties = typeof( DotLiquid.Drop ).GetProperties().Select( a => a.Name );
                    Type dotLiquidDropType = typeof( DotLiquid.Drop );
                    allprops = allprops.Where( a => a.DeclaringType != dotLiquidDropType ).ToList();
                }
                else if ( typeof( RockDynamic ).IsAssignableFrom( oType ) )
                {
                    Type rockDynamicType = typeof( RockDynamic );
                    allprops = allprops.Where( a => a.DeclaringType != typeof( RockDynamic ) ).ToList();
                }

                // Inspect the collection of Fields that appear in the Grid and add the corresponding data item properties to the set of fields to be exported.
                // The fields are exported in the same order as they appear in the Grid.
                var props = new List<PropertyInfo>();
                foreach ( PropertyInfo prop in allprops )
                {
                    // skip over virtual properties that aren't shown in the grid since they are probably lazy loaded and it is too late to get them
                    var getMethod = prop.GetGetMethod();
                    if ( getMethod == null || ( getMethod.IsVirtual && !getMethod.IsFinal && prop.GetCustomAttributes( typeof( Rock.Data.PreviewableAttribute ) ).Count() == 0 ) )
                    {
                        continue;
                    }

                    // Skip the lava property (is added through columns)
                    if ( prop.Name.StartsWith( "Data_Lava_" ) )
                    {
                        continue;
                    }

                    props.Add( prop );
                }

                var lavaDataFields = new Dictionary<string, LavaFieldTemplate.DataFieldInfo>();

                // Grid column headings
                var boundPropNames = new List<string>();

                // Array provides slight performance improvement here over a list
                var orderedVisibleFields = visibleFields.OrderBy( f => f.Key ).Select( f => f.Value ).ToArray();
                for (int i = 0; i < orderedVisibleFields.Count(); i++ )
                {
                    DataControlField dataField = orderedVisibleFields[i];
                    if (dataField.HeaderText.IsNullOrWhiteSpace())
                    {
                        dataField.HeaderText = string.Format( "Column {0}", i );
                    }
                    else
                    {
                        worksheet.Cells[rowCounter, columnCounter].Value = dataField.HeaderText;
                    }

                    var boundField = dataField as BoundField;
                    if ( boundField != null )
                    {
                        var prop = GetPropertyFromBoundField( props, boundFieldPropLookup, boundField );
                        if ( prop != null )
                        {
                            if ( lavaFields.Any() )
                            {
                                var mergeFieldName = boundField.HeaderText.Replace( " ", string.Empty ).RemoveSpecialCharacters();
                                lavaDataFields.AddOrIgnore( mergeFieldName, new LavaFieldTemplate.DataFieldInfo { PropertyInfo = prop, GridField = boundField } );
                            }

                            boundPropNames.Add( prop.Name );

                            // Set the initial column format
                            worksheet.Column( columnCounter ).Style.Numberformat.Format = ExcelHelper.DefaultColumnFormat( prop.PropertyType );
                        }
                    }

                    columnCounter++;
                }

                // headings for data not associated with a bound field
                foreach ( var prop in props.Where( p => !boundPropNames.Contains( p.Name ) ) )
                {
                    if ( lavaFields.Any() )
                    {
                        var mergeFieldName = prop.Name;
                        lavaDataFields.AddOrIgnore( mergeFieldName, new LavaFieldTemplate.DataFieldInfo { PropertyInfo = prop, GridField = null } );
                    }

                    worksheet.Cells[rowCounter, columnCounter].Value = prop.Name.SplitCase();
                    worksheet.Column( columnCounter ).Style.Numberformat.Format = ExcelHelper.DefaultColumnFormat( prop.PropertyType );

                    columnCounter++;
                }

                string appRoot = ( (RockPage)Page ).ResolveRockUrl( "~/" );
                string themeRoot = ( (RockPage)Page ).ResolveRockUrl( "~~/" );

                // print data
                int dataIndex = 0;

                IList data = this.DataSourceAsList;

                var selectedKeys = SelectedKeys.ToList();
                foreach ( var item in data )
                {
                    if ( selectedKeys.Any() && this.DataKeyNames.Count() == 1 )
                    {
                        var dataKeyValue = item.GetPropertyValue( this.DataKeyNames[0] );
                        if ( !selectedKeys.Contains( dataKeyValue ) )
                        {
                            // if there are specific rows selected, skip over rows that aren't selected
                            dataIndex++;
                            continue;
                        }
                    }

                    IHasAttributes dataItemWithAttributes = null;
                    if ( attributeFields.Any() )
                    {
                        // First check to see if there is an object list
                        if ( ObjectList != null )
                        {
                            // If an object list exists, check to see if the associated object has attributes
                            string key = DataKeys[dataIndex].Value.ToString();
                            if ( !string.IsNullOrWhiteSpace( key ) && ObjectList.ContainsKey( key ) )
                            {
                                dataItemWithAttributes = ObjectList[key] as IHasAttributes;
                            }
                        }

                        // Then check if DataItem has attributes
                        if ( dataItemWithAttributes == null )
                        {
                            dataItemWithAttributes = item as IHasAttributes;
                        }

                        if ( dataItemWithAttributes != null )
                        {
                            if ( dataItemWithAttributes.Attributes == null )
                            {
                                dataItemWithAttributes.LoadAttributes();
                            }
                        }
                    }

                    columnCounter = 0;
                    rowCounter++;

                    foreach ( var dataField in visibleFields.OrderBy( f => f.Key ).Select( f => f.Value ) )
                    {
                        columnCounter++;

                        var attributeField = dataField as AttributeField;
                        if ( attributeField != null )
                        {
                            bool exists = dataItemWithAttributes.Attributes.ContainsKey( attributeField.DataField );
                            if ( exists )
                            {
                                var attrib = dataItemWithAttributes.Attributes[attributeField.DataField];
                                string rawValue = dataItemWithAttributes.GetAttributeValue( attributeField.DataField );
                                string resultHtml = attrib.FieldType.Field.FormatValue( null, attrib.EntityTypeId, dataItemWithAttributes.Id, rawValue, attrib.QualifierValues, false )?.ReverseCurrencyFormatting()?.ToString();
                                if ( !string.IsNullOrEmpty( resultHtml ) )
                                {
                                    worksheet.Cells[rowCounter, columnCounter].Value = resultHtml;

                                    // Update column formatting based on data
                                    ExcelHelper.FinalizeColumnFormat( worksheet, columnCounter, resultHtml );
                                }
                            }
                            continue;
                        }

                        var boundField = dataField as BoundField;
                        if ( boundField != null )
                        {
                            var cell = worksheet.Cells[rowCounter, columnCounter];
                            var prop = GetPropertyFromBoundField( props, boundFieldPropLookup, boundField );
                            object exportValue = null;
                            if ( prop != null )
                            {
                                object propValue = prop.GetValue( item, null );

                                if ( dataField is CallbackField )
                                {
                                    propValue = ( dataField as CallbackField ).GetFormattedDataValue( propValue );
                                }

                                if ( dataField is LavaBoundField )
                                {
                                    propValue = ( dataField as LavaBoundField ).GetFormattedDataValue( propValue );
                                }

                                if ( dataField is HtmlField )
                                {
                                    propValue = ( dataField as HtmlField ).FormatDataValue( propValue );
                                }

                                if ( propValue != null )
                                {
                                    exportValue = GetExportValue( prop, propValue, IsDefinedValue( definedValueFields, propIsDefinedValueLookup, prop ), cell ).ReverseCurrencyFormatting();
                                }
                            }
                            else if ( boundField.DataField?.Contains(".") == true )
                            {
                                exportValue = item.GetPropertyValue( boundField.DataField );
                            }

                            if ( exportValue != null )
                            {
                                ExcelHelper.SetExcelValue( cell, exportValue );

                                // Update column formatting based on data
                                ExcelHelper.FinalizeColumnFormat( worksheet, columnCounter, exportValue );
                            }

                            continue;
                        }

                        var lavaField = dataField as LavaField;
                        if ( lavaField != null )
                        {
                            var mergeValues = new Dictionary<string, object>();
                            foreach ( var dataFieldItem in lavaDataFields )
                            {
                                var dataFieldValue = dataFieldItem.Value.PropertyInfo.GetValue( item, null );
                                if ( dataFieldItem.Value.GridField is DefinedValueField )
                                {
                                    var definedValue = ( dataFieldItem.Value.GridField as DefinedValueField ).GetDefinedValue( dataFieldValue );
                                    dataFieldValue = definedValue != null ? definedValue.Value : null;
                                }
                                mergeValues.Add( dataFieldItem.Key, dataFieldValue );
                            }
                            mergeValues.Add( "Row", item );

                            string resolvedValue = lavaField.LavaTemplate.ResolveMergeFields( mergeValues );
                            resolvedValue = resolvedValue.Replace( "~~/", themeRoot ).Replace( "~/", appRoot ).ReverseCurrencyFormatting().ToString();

                            if ( !string.IsNullOrEmpty( resolvedValue ) )
                            {
                                worksheet.Cells[rowCounter, columnCounter].Value = resolvedValue;

                                // Update column formatting based on data
                                ExcelHelper.FinalizeColumnFormat( worksheet, columnCounter, resolvedValue );
                            }

                            continue;
                        }

                        var rockTemplateField = dataField as RockTemplateField;
                        if ( rockTemplateField != null )
                        {
                            var row = this.Rows[dataIndex];
                            var cell = row?.Cells.OfType<DataControlFieldCell>().Where( a => a.ContainingField == rockTemplateField ).FirstOrDefault();
                            if ( cell != null )
                            {
                                var exportValue = rockTemplateField.GetExportValue( row, cell );

                                if ( exportValue != null )
                                {
                                    worksheet.Cells[rowCounter, columnCounter].Value = exportValue;

                                    // Update column formatting based on data
                                    ExcelHelper.FinalizeColumnFormat( worksheet, columnCounter, exportValue );
                                }

                                continue;
                            }
                        }
                    }

                    foreach ( var prop in props.Where( p => !boundPropNames.Contains( p.Name ) ) )
                    {
                        columnCounter++;
                        object propValue = prop.GetValue( item, null );
                        if ( propValue != null )
                        {
                            var cell = worksheet.Cells[rowCounter, columnCounter];
                            var exportValue = GetExportValue( prop, propValue, IsDefinedValue( definedValueFields, propIsDefinedValueLookup, prop ), cell ).ReverseCurrencyFormatting();
                            ExcelHelper.SetExcelValue( cell, exportValue );

                            // Update column formatting based on data
                            ExcelHelper.FinalizeColumnFormat( worksheet, columnCounter, exportValue );
                        }
                    }

                    dataIndex++;
                }
            }

            worksheet.FormatWorksheet( title, headerRows, rowCounter, columnCounter );

            // send the spreadsheet to the browser
            excel.SendToBrowser( this.Page, filename );
        }

        /// <summary>
        /// Determines whether [is defined value] [the specified defined value fields].
        /// </summary>
        /// <param name="definedValueFields">The defined value fields.</param>
        /// <param name="propIsDefinedValueLookup">The property is defined value lookup.</param>
        /// <param name="prop">The property.</param>
        /// <returns>
        ///   <c>true</c> if [is defined value] [the specified defined value fields]; otherwise, <c>false</c>.
        /// </returns>
        private static bool IsDefinedValue( List<DefinedValueField> definedValueFields, Dictionary<PropertyInfo, bool> propIsDefinedValueLookup, PropertyInfo prop )
        {
            if ( !propIsDefinedValueLookup.ContainsKey( prop ) )
            {
                var definedValueAttribute = prop.GetCustomAttributes( typeof( DefinedValueAttribute ), true ).FirstOrDefault();
                bool isDefinedValue = ( definedValueAttribute != null || definedValueFields.Any( f => f.DataField == prop.Name ) );

                propIsDefinedValueLookup.Add( prop, isDefinedValue );
            }

            return propIsDefinedValueLookup[prop];
        }

        /// <summary>
        /// Gets the property from bound field.
        /// </summary>
        /// <param name="props">The props.</param>
        /// <param name="boundFieldPropLookup">The bound field property lookup.</param>
        /// <param name="boundField">The bound field.</param>
        /// <returns></returns>
        private static PropertyInfo GetPropertyFromBoundField( List<PropertyInfo> props, Dictionary<BoundField, PropertyInfo> boundFieldPropLookup, BoundField boundField )
        {
            if ( !boundFieldPropLookup.ContainsKey( boundField ) )
            {
                var prop = props.FirstOrDefault( p => boundField.DataField == p.Name || boundField.DataField.StartsWith( p.Name + "." ) );
                boundFieldPropLookup.Add( boundField, prop );
            }

            return boundFieldPropLookup[boundField];
        }

        /// <summary>
        /// Calls OnGridRebind with an option to disable paging so the entire datasource is loaded vs just what is needed for the current page
        /// </summary>
        /// <param name="e">The <see cref="EventArgs" /> instance containing the event data.</param>
        /// <param name="disablePaging">if set to <c>true</c> [disable paging].</param>
        /// <param name="isExporting">if set to <c>true</c> [is exporting].</param>
        private void RebindGrid( EventArgs e, bool disablePaging, bool isExporting = false )
        {
            RebindGrid( e, disablePaging, isExporting, false );
        }

        /// <summary>
        /// Calls OnGridRebind with an option to disable paging so the entire datasource is loaded vs just what is needed for the current page
        /// </summary>
        /// <param name="e">The <see cref="EventArgs" /> instance containing the event data.</param>
        /// <param name="disablePaging">if set to <c>true</c> [disable paging].</param>
        /// <param name="isExporting">if set to <c>true</c> [is exporting].</param>
        /// <param name="isCommunication">if set to <c>true</c> [is communication].</param>
        private void RebindGrid( EventArgs e, bool disablePaging, bool isExporting, bool isCommunication )
        {
            var origPaging = this.AllowPaging;
            if ( disablePaging )
            {
                this.AllowPaging = false;
            }

            var eventArg = new GridRebindEventArgs( isExporting, isCommunication );
            OnGridRebind( eventArg );

            this.AllowPaging = origPaging;
        }

        /// <summary>
        /// Formats a raw value from the Grid DataSource so that it is suitable for export to an Excel Worksheet.
        /// </summary>
        /// <param name="prop">The property.</param>
        /// <param name="propValue">The property value.</param>
        /// <param name="isDefinedValueField">if set to <c>true</c> [is defined value field].</param>
        /// <param name="cell">The cell.</param>
        /// <returns></returns>
        private object GetExportValue( PropertyInfo prop, object propValue, bool isDefinedValueField, ExcelRange cell )
        {
            if ( propValue != null )
            {
                if ( isDefinedValueField )
                {
                    if ( prop.PropertyType == typeof( int? ) || prop.PropertyType == typeof( int ) )
                    {
                        // Attempt to parse the value as a single Defined Value Id.
                        int definedValueId;

                        if ( prop.PropertyType == typeof( int ) )
                        {
                            definedValueId = (int)propValue;
                        }
                        else
                        {
                            definedValueId = (int?)propValue ?? 0;
                        }

                        if ( definedValueId > 0 )
                        {
                            var definedValue = DefinedValueCache.Get( definedValueId );
                            if ( definedValue != null )
                            {
                                return definedValue.Value;
                            }

                            return definedValueId;
                        }
                    }
                    else if ( prop.PropertyType == typeof( string ) )
                    {
                        // Attempt to parse the value as a list of Defined Value Guids.
                        // If a value is not a Guid or cannot be matched to a Defined Value, the raw value will be shown.
                        var guids = propValue.ToString().Split( ',' );
                        var definedValues = new List<string>();

                        foreach ( var guidString in guids )
                        {
                            Guid definedValueGuid;

                            bool isGuid = Guid.TryParse( guidString, out definedValueGuid );
                            bool addRaw = true;

                            if ( isGuid )
                            {
                                var definedValue = DefinedValueCache.Get( definedValueGuid );

                                if ( definedValue != null )
                                {
                                    definedValues.Add( definedValue.Value );
                                    addRaw = false;
                                }
                            }

                            if ( addRaw )
                            {
                                definedValues.Add( guidString );
                            }
                        }

                        return definedValues.AsDelimited( ", " );
                    }
                }
                else if ( propValue is IEnumerable<object> )
                {
                    return ( propValue as IEnumerable<object> ).ToList().AsDelimited( ", " );
                }
                else
                {
                    // Is the value a single link field? (such as a PersonLinkSelect field)
                    if ( propValue.ToString().Split( new string[] { "<a href=" }, StringSplitOptions.None ).Length - 1 == 1 )
                    {
                        try
                        {
                            var aNode = HtmlAgilityPack.HtmlNode.CreateNode( propValue.ToString() );
                            if ( aNode != null && aNode.NodeType != HtmlAgilityPack.HtmlNodeType.Element )
                            {
                                aNode = aNode.NextSibling;
                            }

                            // Select the hyperlink tag
                            if ( aNode.Attributes["href"] != null )
                            {
                                string url = string.Format( "{0}{1}", this.RockBlock().RootPath, aNode.Attributes["href"].Value );
                                cell.Hyperlink = new ExcelHyperLink( url ) { Display = aNode.InnerText, ToolTip = url };
                                return aNode.InnerText;
                            }
                        }
                        catch
                        {
                            // ignore
                        }
                    }
                }
            }

            return propValue;
        }

        /// <summary>
        /// Gets the Type of the data source entity when the DataSource is a List (not a DataTable)
        /// </summary>
        /// <returns></returns>
        private Type GetDataSourceObjectType()
        {
            if ( this.DataSourceAsDataTable != null )
            {
                return null;
            }
            else
            {
                var data = this.DataSourceAsList;

                Type oType = data.GetType().GetProperty( "Item" ).PropertyType;

                // if the list is just List<object>, try to find out what the properties of specific type of object are by examining the first item in the list
                if ( oType == typeof( object ) || oType.IsInterface )
                {
                    if ( data.Count > 0 )
                    {
                        oType = data[0].GetType();
                    }
                }

                return oType;
            }
        }

        #endregion

        #endregion

        #region Methods

        /// <summary>
        /// Creates grid columns by reflecting on the properties of a type.  If any of the properties
        /// have the [Previewable] attribute, columns will only be created for those properties
        /// </summary>
        /// <param name="modelType">Type of the model.</param>
        public void CreatePreviewColumns( Type modelType )
        {
            // if there is a selectField, keep it to preserve which items are checked
            var selectField = this.Columns.OfType<SelectField>().FirstOrDefault();
            this.Columns.Clear();

            var previewColumns = GetPreviewColumns( modelType );
            foreach ( var column in previewColumns )
            {
                if ( column is SelectField )
                {
                    // if we already had a selectField, use it (to preserve checkbox state)
                    this.Columns.Add( selectField ?? column );
                }
                else
                {
                    this.Columns.Add( column );
                }
            }
        }

        /// <summary>
        /// Gets the preview columns.
        /// </summary>
        /// <param name="modelType">Type of the model.</param>
        /// <returns></returns>
        public List<DataControlField> GetPreviewColumns( Type modelType )
        {
            var displayColumns = new List<DataControlField>();
            var allColumns = new List<DataControlField>();

            // If displaying people, add select field (for merging & communication)
            if ( CommunicationRecipientPersonIdFields.Any() || PersonIdField.IsNotNullOrWhiteSpace() )
            {
                var selectField = new SelectField();
                displayColumns.Add( selectField );
                allColumns.Add( selectField );
            }

            if ( modelType != null )
            {
                foreach ( var property in modelType.GetProperties() )
                {
                    // limit to non-virtual methods to prevent lazy loading issues
                    var getMethod = property.GetGetMethod();
                    if ( ( getMethod != null && ( !getMethod.IsVirtual || getMethod.IsFinal ) ) || ( property.GetCustomAttribute<PreviewableAttribute>() != null ) )
                    {
                        if ( property.Name != "Id" )
                        {
                            BoundField boundField = GetGridField( property );
                            boundField.DataField = property.Name;
                            boundField.SortExpression = property.Name;
                            boundField.HeaderText = property.Name.SplitCase();

                            if ( property.GetCustomAttributes( typeof( Rock.Data.PreviewableAttribute ) ).Count() > 0 )
                            {
                                displayColumns.Add( boundField );
                            }
                            else if ( displayColumns.Count == 0
                                && property.GetCustomAttributes( typeof( System.Runtime.Serialization.DataMemberAttribute ) ).Count() > 0
                                && !property.GetCustomAttributes( typeof( HideFromReportingAttribute ), true ).Any() )
                            {
                                allColumns.Add( boundField );
                            }
                        }
                    }
                }
            }

            var columns = new List<DataControlField>();

            // Always add hidden id column
            var idCol = new BoundField();
            idCol.DataField = "Id";
            idCol.Visible = false;
            columns.Add( idCol );
            idCol.HeaderText = "Id";
            columns.AddRange( displayColumns.Count > 0 ? displayColumns : allColumns );

            if ( columns.Count == 1 )
            {
                // if the only column is the Id column, show it
                idCol.Visible = true;
            }

            return columns;
        }

        private Dictionary<int, Dictionary<string, object>> GetPersonData( bool isForCommunication, Dictionary<string, string> communicationMergeFields )
        {
            var personData = new Dictionary<int, Dictionary<string, object>>();

            var personIdFields = new List<string>();

            if ( isForCommunication )
            {
                // If the data is being queried for a communication, the person id fields can be configured to come from a different column or even
                // multiple columns rather than the primary id column
                if ( this.CommunicationRecipientPersonIdFields.Any() )
                {
                    personIdFields = new List<string>( this.CommunicationRecipientPersonIdFields );
                }
                else
                {
                    // If there were not any special columns for the communication, just use the column that was configured for the person id
                    if ( this.PersonIdField.IsNotNullOrWhiteSpace() )
                    {
                        personIdFields.Add( this.PersonIdField );
                    }
                }
            }
            else
            {
                if ( this.PersonIdField.IsNotNullOrWhiteSpace() )
                {
                    personIdFields.Add( this.PersonIdField );
                }
            }

            if ( personIdFields.Any() )
            {
                // The ToList() is potentially needed for Linq cases.
                var keysSelected = SelectedKeys.ToList();
                string dataKeyColumn = this.DataKeyNames.FirstOrDefault() ?? "Id";

                if ( !string.IsNullOrWhiteSpace( dataKeyColumn ) && this.DataSourceAsDataTable != null )
                {
                    DataTable data = this.DataSourceAsDataTable;

                    foreach ( DataRowView rowView in data.DefaultView )
                    {
                        DataRow row = rowView.Row;
                        object dataKey = row[dataKeyColumn];
                        if ( !keysSelected.Any() || keysSelected.Contains( dataKey ) )
                        {
                            // Distinct list of person ids
                            List<int> personIds = new List<int>();

                            // Merge values
                            var mergeValues = new Dictionary<string, object>();

                            for (  int i = 0; i < data.Columns.Count; i++ )
                            {
                                // Add any new person id values from the selected person (or recipient) column(s)
                                if ( personIdFields.Contains( data.Columns[i].ColumnName, StringComparer.OrdinalIgnoreCase ) )
                                {
                                    int? personId = row[i] as int?;
                                    if ( personId.HasValue && !personIds.Contains( personId.Value ) )
                                    {
                                        personIds.Add( personId.Value );
                                    }
                                    else
                                    {
                                        foreach ( int id in row[i].ToString().SplitDelimitedValues().AsIntegerList() )
                                        {
                                            if ( !personIds.Contains( id ) )
                                            {
                                                personIds.Add( id );
                                            }
                                        }
                                    }
                                }

                                // If this is a communication, add any merge values
                                if ( isForCommunication )
                                {
                                    var mergeField = communicationMergeFields.Where( f => f.Key.Equals( data.Columns[i].ColumnName, StringComparison.OrdinalIgnoreCase ) ).Select( f => f.Value ).FirstOrDefault();
                                    if ( mergeField.IsNotNullOrWhiteSpace() )
                                    {
                                        var boundField = this.ColumnsOfType<RockBoundField>().Where( c => c.DataField == mergeField ).FirstOrDefault();
                                        if ( boundField != null )
                                        {
                                            mergeValues.AddOrIgnore( mergeField, boundField.FormatDataValue( row[i] ) );
                                        }
                                        else
                                        {
                                            mergeValues.AddOrIgnore( mergeField, row[i] );
                                        }
                                    }
                                }
                            }

                            // Add the personId if none are selected or if it's one of the selected items.
                            foreach ( var personId in personIds )
                            {
                                // Allow calling block to add additional merge fields
                                if ( isForCommunication )
                                {
                                    var eventArg = new GetRecipientMergeFieldsEventArgs( dataKey, personId, row );
                                    OnGetRecipientMergeFields( eventArg );
                                    {
                                        if ( eventArg.MergeValues != null )
                                        {
                                            foreach ( var mergeValue in eventArg.MergeValues )
                                            {
                                                if ( !communicationMergeFields.ContainsKey( mergeValue.Key ) )
                                                {
                                                    communicationMergeFields.Add( mergeValue.Key, mergeValue.Key );
                                                }
                                                mergeValues.Add( mergeValue.Key, mergeValue.Value );
                                            }
                                        }
                                    }
                                }

                                if ( !personData.ContainsKey( personId ) )
                                {
                                    personData.Add( personId, new Dictionary<string, object>( mergeValues ) );
                                    if ( isForCommunication )
                                    {
                                        personData[personId].Add( "AdditionalFields", new List<Dictionary<string, object>>() );
                                    }
                                }

                                if ( isForCommunication )
                                {
                                    var rows = personData[personId]["AdditionalFields"] as List<Dictionary<string, object>>;
                                    if ( rows != null )
                                    {
                                        rows.Add( new Dictionary<string, object>( mergeValues ) );
                                    }
                                }
                            }
                        }
                    }
                }
                else
                {
                    // get access to the List<> and its properties
                    IList data = this.DataSourceAsList;
                    if ( data != null )
                    {
                        Type oType = data.GetType().GetProperty( "Item" ).PropertyType;

                        PropertyInfo idProp = !string.IsNullOrEmpty( dataKeyColumn ) ? oType.GetProperty( dataKeyColumn ) : null;

                        foreach ( string personIdField in personIdFields )
                        {
                            var personIdProp = new List<PropertyInfo>();
                            var propPath = personIdField.Split( new char[] { '.' }, StringSplitOptions.RemoveEmptyEntries ).ToList<string>();
                            while ( propPath.Any() )
                            {
                                var property = oType.GetProperty( propPath.First() );
                                if ( property != null )
                                {
                                    personIdProp.Add( property );
                                    oType = property.PropertyType;
                                }
                                propPath = propPath.Skip( 1 ).ToList();
                            }

                            foreach ( var item in data )
                            {
                                if ( !personIdProp.Any() )
                                {
                                    while ( propPath.Any() )
                                    {
                                        var property = item.GetType().GetProperty( propPath.First() );
                                        if ( property != null )
                                        {
                                            personIdProp.Add( property );
                                        }
                                        propPath = propPath.Skip( 1 ).ToList();
                                    }
                                }

                                if ( idProp == null )
                                {
                                    idProp = item.GetType().GetProperty( dataKeyColumn );
                                }

                                if ( personIdProp.Any() && idProp != null )
                                {
                                    var personIdObjTree = new List<object>();
                                    personIdObjTree.Add( item );
                                    bool propFound = true;
                                    foreach ( var prop in personIdProp )
                                    {
                                        object obj = prop.GetValue( personIdObjTree.Last(), null );
                                        if ( obj != null )
                                        {
                                            personIdObjTree.Add( obj );
                                        }
                                        else
                                        {
                                            propFound = false;
                                            break;
                                        }
                                    }

                                    List<int> personIds = new List<int>();
                                    if ( propFound )
                                    {
                                        if ( personIdObjTree.Last() is int )
                                        {
                                            int personId = (int)personIdObjTree.Last();
                                            if ( !personIds.Contains( personId ) )
                                            {
                                                personIds.Add( personId );
                                            }
                                        }
                                        if ( personIdObjTree.Last() is IEnumerable<int> )
                                        {
                                            foreach ( int id in ( (IEnumerable<int>)personIdObjTree.Last() ) )
                                            {
                                                if ( !personIds.Contains( id ) )
                                                {
                                                    personIds.Add( id );
                                                }
                                            }
                                        }
                                    }

                                    foreach( int personId in personIds )
                                    {
                                        int id = (int)idProp.GetValue( item, null );

                                        // Add the personId if none are selected or if it's one of the selected items.
                                        if ( !keysSelected.Any() || keysSelected.Contains( id ) )
                                        {
                                            var mergeValues = new Dictionary<string, object>();
                                            if ( isForCommunication )
                                            {
                                                foreach ( var keyVal in communicationMergeFields )
                                                {
                                                    object obj = item.GetPropertyValue( keyVal.Key );
                                                    if ( obj != null )
                                                    {
                                                        var boundField = this.ColumnsOfType<RockBoundField>().Where( c => c.DataField == keyVal.Key ).FirstOrDefault();
                                                        if ( boundField != null )
                                                        {
                                                            mergeValues.AddOrIgnore( keyVal.Value, boundField.FormatDataValue( obj ) );
                                                        }
                                                        else
                                                        {
                                                            mergeValues.AddOrIgnore( keyVal.Value, obj );
                                                        }
                                                    }
                                                }

                                                // Allow calling block to add additional merge fields
                                                var eventArg = new GetRecipientMergeFieldsEventArgs( id, personId, item );
                                                OnGetRecipientMergeFields( eventArg );
                                                {
                                                    if ( eventArg.MergeValues != null )
                                                    {
                                                        foreach ( var mergeValue in eventArg.MergeValues )
                                                        {
                                                            if ( !communicationMergeFields.ContainsKey( mergeValue.Key ) )
                                                            {
                                                                communicationMergeFields.Add( mergeValue.Key, mergeValue.Key );
                                                            }
                                                            if ( !mergeValues.ContainsKey( mergeValue.Key ) )
                                                            {
                                                                mergeValues.Add( mergeValue.Key, mergeValue.Value );
                                                            }
                                                        }
                                                    }
                                                }
                                            }

                                            if ( !personData.ContainsKey( personId ) )
                                            {
                                                personData.Add( personId, new Dictionary<string, object>( mergeValues ) );
                                                if ( isForCommunication )
                                                {
                                                    personData[personId].Add( "AdditionalFields", new List<Dictionary<string, object>>() );
                                                }
                                            }

                                            if ( isForCommunication )
                                            {
                                                var rows = personData[personId]["AdditionalFields"] as List<Dictionary<string, object>>;
                                                if ( rows != null )
                                                {
                                                    rows.Add( new Dictionary<string, object>( mergeValues ) );
                                                }
                                            }

                                        }
                                    }
                                }
                            }
                        }
                    }
                }
            }


            return personData;
        }

        private int? GetPersonEntitySet( EventArgs e )
        {
            // disable paging if no specific keys where selected (or if no select option is shown)
            bool selectAll = !SelectedKeys.Any();
            RebindGrid( e, selectAll );

            var keys = GetPersonData( false, null );
            if ( keys.Any() )
            {
                var entitySet = new Rock.Model.EntitySet();
                entitySet.EntityTypeId = EntityTypeCache.Get<Rock.Model.Person>().Id;
                entitySet.ExpireDateTime = RockDateTime.Now.AddMinutes( 5 );
                List<Rock.Model.EntitySetItem> entitySetItems = new List<Rock.Model.EntitySetItem>();

                foreach ( var key in keys )
                {
                    try
                    {
                        var item = new Rock.Model.EntitySetItem();
                        item.EntityId = ( int ) key.Key;
                        entitySetItems.Add( item );
                    }
                    catch
                    {
                        // ignore
                    }
                }

                if ( entitySetItems.Any() )
                {
                    var rockContext = new RockContext();
                    var service = new Rock.Model.EntitySetService( rockContext );
                    service.Add( entitySet );
                    rockContext.SaveChanges();
                    entitySetItems.ForEach( a =>
                    {
                        a.EntitySetId = entitySet.Id;
                    } );

                    rockContext.BulkInsert( entitySetItems );

                    return entitySet.Id;
                }
            }

            return null;
        }

        /// <summary>
        /// Gets the data source as List when the DataSource is a List (not a DataTable)
        /// </summary>
        /// <value>
        /// The data source as List.
        /// </value>
        public IList DataSourceAsList
        {
            get
            {
                if ( DataSource is IList )
                {
                    return DataSource as IList;
                }
                else
                {
                    return null;
                }
            }
        }

        /// <summary>
        /// Gets the data source as a DataTable.
        /// </summary>
        /// <value>
        /// The data source as data table.
        /// </value>
        public DataTable DataSourceAsDataTable
        {
            get
            {
                if ( this.DataSource is DataTable )
                {
                    return ( DataTable ) this.DataSource;
                }
                else if ( this.DataSource is DataView )
                {
                    return ( ( DataView ) this.DataSource ).Table;
                }

                return null;
            }
        }

        /// <summary>
        /// Gets the entity set from grid.
        /// </summary>
        /// <param name="e">The <see cref="EventArgs"/> instance containing the event data.</param>
        /// <returns></returns>
        private int? GetEntitySetFromGrid( EventArgs e )
        {
            if ( this.DataSourceAsDataTable != null )
            {
                return GetEntitySetFromGridSourceDataTable();
            }
            else if ( this.DataSourceAsList != null )
            {
                return GetEntitySetFromGridSourceList();
            }

            return null;
        }

        /// <summary>
        /// Gets the entity set from grid if its datasource is a data table.
        /// </summary>
        /// <returns></returns>
        private int? GetEntitySetFromGridSourceDataTable()
        {
            var entitySet = new Rock.Model.EntitySet();

            // if the EntityTypeId was set for the Grid, use that, otherwise, we don't know since this is a DataTable
            if ( this.EntityTypeId.HasValue )
            {
                entitySet.EntityTypeId = this.EntityTypeId;
            }
            else
            {
                entitySet.EntityTypeId = null;
            }

            bool isPersonEntitySet = this.EntityTypeId == EntityTypeCache.GetId<Rock.Model.Person>();
            string dataKeyField = this.DataKeyNames.FirstOrDefault() ?? "Id";
            if ( isPersonEntitySet && !string.IsNullOrEmpty( this.PersonIdField ) )
            {
                dataKeyField = this.PersonIdField;
            }

            DataColumn dataKeyColumn = this.DataSourceAsDataTable.Columns.OfType<DataColumn>().FirstOrDefault( a => a.ColumnName == dataKeyField );

            entitySet.ExpireDateTime = RockDateTime.Now.AddMinutes( 5 );
            List<Rock.Model.EntitySetItem> entitySetItems = new List<Rock.Model.EntitySetItem>();

            int itemOrder = 0;
            int gridRowCounter = 0;
            var selectedKeys = SelectedKeys.ToList();
            foreach ( DataRowView row in this.DataSourceAsDataTable.DefaultView )
            {
                try
                {
                    if ( selectedKeys.Any() && this.DataKeyNames.Count() == 1 )
                    {
                        if ( gridRowCounter == this.Rows.Count )
                        {
                            // Stop when the counter reaches the number of rows displayed in the grid.
                            break;
                        }

                        var dataKeyValue = this.DataKeys[gridRowCounter].Value;
                        gridRowCounter++;

                        if ( !selectedKeys.Contains( dataKeyValue ) )
                        {
                            // if there are specific rows selected, skip over rows that aren't selected
                            continue;
                        }
                    }

                    var item = new Rock.Model.EntitySetItem();

                    if ( entitySet.EntityTypeId.HasValue && dataKeyColumn != null )
                    {
                        // we know the EntityTypeId, so set the EntityId to the dataKeyColumn value
                        item.EntityId = ( row[dataKeyColumn.ColumnName] as int? ) ?? 0;
                    }
                    else
                    {
                        // the datasource is a DataTable (not an Entity), so just set it to zero.  The entire datarow will be put into AdditionalMergeValues
                        item.EntityId = 0;
                    }

                    item.Order = itemOrder++;
                    item.AdditionalMergeValues = new Dictionary<string, object>();
                    foreach ( var col in this.DataSourceAsDataTable.Columns.OfType<DataColumn>() )
                    {
                        item.AdditionalMergeValues.Add( col.ColumnName, row[col.ColumnName] );
                    }

                    entitySetItems.Add( item );
                }
                catch
                {
                    // ignore
                }
            }

            if ( entitySetItems.Any() )
            {
                var rockContext = new RockContext();
                var service = new Rock.Model.EntitySetService( rockContext );
                service.Add( entitySet );
                rockContext.SaveChanges();

                entitySetItems.ForEach( a =>
                {
                    a.EntitySetId = entitySet.Id;
                } );

                rockContext.BulkInsert( entitySetItems );

                return entitySet.Id;
            }

            return null;
        }

        /// <summary>
        /// Gets the entity set from grid when the DataSource is a List (Grid datasource is not a DataTable)
        /// </summary>
        /// <returns></returns>
        private int? GetEntitySetFromGridSourceList()
        {
            var dataSourceObjectType = this.GetDataSourceObjectType();
            if ( dataSourceObjectType == null )
            {
                // Not an IList datasource
                return null;
            }

            int? entityTypeId = null;

            if ( this.EntityTypeId.HasValue )
            {
                entityTypeId = this.EntityTypeId.Value;
            }
            else
            {
                Type entityType = null;
                if ( typeof( IEntity ).IsAssignableFrom( dataSourceObjectType ) )
                {
                    if ( dataSourceObjectType.Assembly.IsDynamic )
                    {
                        // if the grid datasource is Dynamic (for example, DynamicProxy)
                        entityType = dataSourceObjectType.BaseType;
                    }
                    else
                    {
                        entityType = dataSourceObjectType;
                    }

                    var entityTypeCache = EntityTypeCache.Get( entityType, false );
                    if ( entityTypeCache != null )
                    {
                        entityTypeId = entityTypeCache.Id;
                    }
                }
            }

            string entityIdColumn;
            bool isPersonEntityTypeDifferentToKeys = false;
            if ( entityTypeId.HasValue && entityTypeId.Value == EntityTypeCache.GetId<Model.Person>() )
            {
                entityIdColumn = this.PersonIdField ?? "Id";
                if ( this.DataKeyNames.Any() && this.DataKeyNames.First() != entityIdColumn )
                {
                    isPersonEntityTypeDifferentToKeys = true;
                }
            }
            else
            {
                entityIdColumn = this.DataKeyNames.FirstOrDefault() ?? "Id";
            }

            PropertyInfo idProp = dataSourceObjectType.GetProperty( entityIdColumn );

            // first try to get the SelectedKeys from the SelectField (if there is one)
            HashSet<int> selectedKeys = new HashSet<int>( this.SelectedKeys.Select( a => a as int? ).Where( a => a.HasValue ).Select( a => a.Value ).Distinct().ToList() );

            if ( isPersonEntityTypeDifferentToKeys && selectedKeys.Any() )
            {
                var dataKeySelectedKeys = selectedKeys.ToList();
                PropertyInfo personIdProp = dataSourceObjectType.GetProperty( entityIdColumn );
                PropertyInfo dataKeyProp = dataSourceObjectType.GetProperty( this.DataKeyNames.First() );
                if ( personIdProp != null && dataKeyProp != null )
                {
                    if ( entityTypeId.HasValue && dataSourceObjectType is IEntity )
                    {
                        // we know this is an IEntity Type so the datakey is Id
                        selectedKeys = new HashSet<int>();

                        foreach ( var item in this.DataSourceAsList.OfType<IEntity>() )
                        {
                            int? dataKeyValue = dataKeyProp.GetValue( item ) as int?;

                            if ( dataKeyValue.HasValue && dataKeySelectedKeys.Contains( dataKeyValue.Value ) )
                            {
                                int? personIdValue = personIdProp.GetValue( item ) as int?;
                                if ( personIdValue.HasValue )
                                {
                                    selectedKeys.Add( personIdValue.Value );
                                }
                            }
                        }
                    }
                    else
                    {
                        // this is something else, so try to figure it out from dataKeyColumn
                        selectedKeys = new HashSet<int>();

                        foreach ( var item in this.DataSourceAsList )
                        {
                            int? dataKeyValue = dataKeyProp.GetValue( item ) as int?;

                            if ( dataKeyValue.HasValue && dataKeySelectedKeys.Contains( dataKeyValue.Value ) )
                            {
                                int? personIdValue = personIdProp.GetValue( item ) as int?;
                                if ( personIdValue.HasValue )
                                {
                                    selectedKeys.Add( personIdValue.Value );
                                }
                            }
                        }
                    }
                }
            }

            if ( selectedKeys == null || !selectedKeys.Any() )
            {
                if ( entityTypeId.HasValue && dataSourceObjectType is IEntity )
                {
                    // we know this is an IEntity Type so the datakey is Id
                    selectedKeys = new HashSet<int>( this.DataSourceAsList.OfType<IEntity>().Select( a => a.Id ).Distinct().ToList() );
                }
                else
                {
                    // this is something else, so try to figure it out from dataKeyColumn
                    selectedKeys = new HashSet<int>();

                    foreach ( var item in this.DataSourceAsList )
                    {
                        int? idValue = null;
                        if ( idProp != null )
                        {
                            idValue = idProp.GetValue( item ) as int?;
                        }

                        if ( idValue.HasValue )
                        {
                            selectedKeys.Add( idValue.Value );
                        }
                    }
                }
            }

            List<PropertyInfo> additionalMergeProperties = null;

            if ( entityTypeId.HasValue )
            {
                var dataSourceObjectTypeEntityType = EntityTypeCache.Get( dataSourceObjectType, false );
                if ( dataSourceObjectTypeEntityType != null && dataSourceObjectTypeEntityType.Id == entityTypeId )
                {
                    // the entityType and the Datasource type are the same, so no additional merge fields
                }
                else
                {
                    // the entityType and the Datasource type are different, so figure out the extra properties and put them into AdditionalMergeFields
                    var entityType = EntityTypeCache.Get( entityTypeId.Value ).GetEntityType();
                    var entityTypePropertyNames = entityType.GetProperties().Select( a => a.Name ).ToList();

                    additionalMergeProperties = new List<PropertyInfo>();
                    foreach ( var objProp in dataSourceObjectType.GetProperties().Where( a => !entityTypePropertyNames.Contains( a.Name ) ) )
                    {
                        additionalMergeProperties.Add( objProp );
                    }
                }
            }
            else
            {
                // we don't know the EntityType, so throw all the data into the AdditionalMergeFields
                additionalMergeProperties = dataSourceObjectType.GetProperties().ToList();
            }

            // If this is a DotLiquid.Drop class, don't include any of the properties that are inherited from DotLiquid.Drop
            if ( typeof( DotLiquid.Drop ).IsAssignableFrom( dataSourceObjectType ) )
            {
                var dropProperties = typeof( DotLiquid.Drop ).GetProperties().Select( a => a.Name );
                additionalMergeProperties = additionalMergeProperties.Where( a => !dropProperties.Contains( a.Name ) ).ToList();
            }

            var gridDataFields = this.Columns.OfType<BoundField>().ToList();

            Dictionary<int, Dictionary<string, object>> itemMergeFieldsList = new Dictionary<int, Dictionary<string, object>>( this.DataSourceAsList.Count );
            bool? useHeaderNamesIfAvailable = null;
            if ( additionalMergeProperties != null && additionalMergeProperties.Any() && idProp != null )
            {
                foreach ( var item in this.DataSourceAsList )
                {
                    // since Reporting fieldnames are dynamic and can have special internal names, use the header text instead of the datafield name
                    useHeaderNamesIfAvailable = useHeaderNamesIfAvailable ?? item.GetType().Assembly.IsDynamic;

                    var idVal = idProp.GetValue( item ) as int?;
                    if ( idVal.HasValue && selectedKeys.Contains( idVal.Value ) && !itemMergeFieldsList.ContainsKey( idVal.Value ) )
                    {
                        var mergeFields = new Dictionary<string, object>();
                        foreach ( var mergeProperty in additionalMergeProperties )
                        {
                            var objValue = mergeProperty.GetValue( item );

                            BoundField boundField = null;
                            if ( useHeaderNamesIfAvailable.Value )
                            {
                                boundField = gridDataFields.FirstOrDefault( a => a.DataField == mergeProperty.Name );
                            }

                            string mergeFieldKey;
                            if ( useHeaderNamesIfAvailable.Value && boundField != null && !string.IsNullOrWhiteSpace( boundField.HeaderText ) )
                            {
                                mergeFieldKey = boundField.HeaderText.RemoveSpecialCharacters().Replace( " ", "_" );
                            }
                            else
                            {
                                mergeFieldKey = mergeProperty.Name;
                            }

                            mergeFields.AddOrIgnore( mergeFieldKey, objValue );
                        }

                        itemMergeFieldsList.AddOrIgnore( idVal.Value, mergeFields );
                    }
                }
            }

            var entitySet = new Rock.Model.EntitySet();
            if ( entityTypeId.HasValue )
            {
                entitySet.EntityTypeId = entityTypeId.Value;
            }
            else
            {
                // unable to determine EntityTypeId, create the EntitySet has a list of "Anonymous" objects, putting everything in AdditionalMergeFieldsJson
                entitySet.EntityTypeId = null;
            }

            entitySet.ExpireDateTime = RockDateTime.Now.AddMinutes( 5 );
            List<Rock.Model.EntitySetItem> entitySetItems = new List<Rock.Model.EntitySetItem>();

            int itemOrder = 0;
            foreach ( var key in selectedKeys )
            {
                try
                {
                    var item = new Rock.Model.EntitySetItem();
                    item.EntityId = key;
                    item.Order = itemOrder++;
                    if ( itemMergeFieldsList.ContainsKey( key ) )
                    {
                        item.AdditionalMergeValues = itemMergeFieldsList[key];
                    }

                    entitySetItems.Add( item );
                }
                catch
                {
                    // ignore
                }
            }

            if ( entitySetItems.Any() )
            {
                var rockContext = new RockContext();
                var service = new Rock.Model.EntitySetService( rockContext );
                service.Add( entitySet );
                rockContext.SaveChanges();
                entitySetItems.ForEach( a =>
                {
                    a.EntitySetId = entitySet.Id;
                } );

                rockContext.BulkInsert( entitySetItems );

                return entitySet.Id;
            }

            return null;
        }

        /// <summary>
        /// Determines whether this instance [can view target page] the specified route.
        /// </summary>
        /// <param name="route">The route.</param>
        /// <returns></returns>
        public bool CanViewTargetPage( string route )
        {
            try
            {
                // cast the page as a Rock Page
                var rockPage = Page as RockPage;
                if ( rockPage != null )
                {
                    // If the route contains a parameter
                    if ( route.Contains( "{0}" ) )
                    {
                        // replace it with a fake param
                        route = string.Format( route, 1 );
                    }

                    // Get a uri
                    Uri uri = new Uri( rockPage.ResolveRockUrlIncludeRoot( route ) );
                    if ( uri != null )
                    {
                        // Find a page ref based on the uri
                        var pageRef = new Rock.Web.PageReference( uri, Page.Request.ApplicationPath );
                        if ( pageRef.IsValid )
                        {
                            // if a valid pageref was found, check the security of the page
                            var page = PageCache.Get( pageRef.PageId );
                            if ( page != null )
                            {
                                return page.IsAuthorized( Rock.Security.Authorization.VIEW, rockPage.CurrentPerson );
                            }
                        }
                    }
                }
            }
            catch (Exception ex )
            {
                Rock.Model.ExceptionLogService.LogException( ex, Context );
                // Log and move on...
            }

            return false;
        }

        #endregion

        #region Callback Methods/Events

        /// <summary>
        /// Raises the appropriate events for the <see cref="T:System.Web.UI.WebControls.GridView"/> control when it posts back to the server.
        /// </summary>
        /// <param name="eventArgument">The event argument from which to create a <see cref="T:System.Web.UI.WebControls.CommandEventArgs"/> for the event or events that are raised.</param>
        void IPostBackEventHandler.RaisePostBackEvent( string eventArgument )
        {
            if ( eventArgument.StartsWith( "re-order:" ) )
            {
                string[] parms = eventArgument.Substring( 9 ).Split( ';' );

                string dataKey = parms[0];

                int oldIndex = parms[1].AsIntegerOrNull() ?? 0;

                int newIndex = parms[2].AsIntegerOrNull() ?? 0;

                int pageFactor = this.PageIndex * this.PageSize;
                oldIndex += pageFactor;
                newIndex += pageFactor;

                GridReorderEventArgs args = new GridReorderEventArgs( dataKey, oldIndex, newIndex );
                OnGridReorder( args );
            }
            else
            {
                base.RaisePostBackEvent( eventArgument );
            }
        }

        #endregion

        #region Event Handlers

        /// <summary>
        /// Occurs when [grid reorder].
        /// </summary>
        public event GridReorderEventHandler GridReorder;

        /// <summary>
        /// Raises the <see cref="E:GridReorder"/> event.
        /// </summary>
        /// <param name="e">The <see cref="GridReorderEventArgs"/> instance containing the event data.</param>
        protected virtual void OnGridReorder( GridReorderEventArgs e )
        {
            if ( GridReorder != null )
            {
                GridReorder( this, e );
            }
        }

        /// <summary>
        /// Occurs when [grid rebind].
        /// </summary>
        public event GridRebindEventHandler GridRebind;

        /// <summary>
        /// Raises the <see cref="E:GridRebind" /> event.
        /// </summary>
        /// <param name="e">The <see cref="GridRebindEventArgs"/> instance containing the event data.</param>
        protected virtual void OnGridRebind( GridRebindEventArgs e )
        {
            if ( GridRebind != null )
            {
                GridRebind( this, e );
            }
        }

        /// <summary>
        /// Occurs when [row click].
        /// </summary>
        public event EventHandler<RowEventArgs> RowSelected;

        /// <summary>
        /// Raises the <see cref="E:RowSelected" /> event.
        /// </summary>
        /// <param name="e">The <see cref="RowEventArgs" /> instance containing the event data.</param>
        protected virtual void OnRowSelected( RowEventArgs e )
        {
            if ( RowSelected != null )
            {
                RowSelected( this, e );
            }
        }

        /// <summary>
        /// Occurs when grid gets recipient merge fields.
        /// </summary>
        public event EventHandler<GetRecipientMergeFieldsEventArgs> GetRecipientMergeFields;

        /// <summary>
        /// Raises the <see cref="E:GetRecipientMergeFields" /> event.
        /// </summary>
        /// <param name="e">The <see cref="GetRecipientMergeFieldsEventArgs"/> instance containing the event data.</param>
        protected virtual void OnGetRecipientMergeFields( GetRecipientMergeFieldsEventArgs e )
        {
            if ( GetRecipientMergeFields != null )
            {
                GetRecipientMergeFields( this, e );
            }
        }

        #endregion

        #region Static Methods

        /// <summary>
        /// Gets the most appropriate grid field for the model property
        /// </summary>
        /// <param name="propertyInfo">The property information.</param>
        /// <returns></returns>
        public static BoundField GetGridField( PropertyInfo propertyInfo )
        {
            var specifiedBoundFieldType = propertyInfo.GetCustomAttribute<BoundFieldTypeAttribute>();
            if ( specifiedBoundFieldType != null )
            {
                return Activator.CreateInstance( specifiedBoundFieldType.BoundFieldType ) as BoundField;
            }
            else
            {
                return GetGridField( propertyInfo.PropertyType );
            }
        }

        /// <summary>
        /// Gets the most appropriate grid field for the propertyType (int, bool, etc)
        /// </summary>
        /// <param name="propertyType">Type of the property.</param>
        /// <returns></returns>
        public static BoundField GetGridField( Type propertyType )
        {
            BoundField bf = new BoundField();
            Type baseType = propertyType;

            if ( baseType == typeof( bool ) || baseType == typeof( bool? ) )
            {
                bf = new BoolField();
            }
            else if ( baseType == typeof( DateTime ) || baseType == typeof( DateTime? ) )
            {
                bf = new DateField();
            }
            else if ( baseType.IsEnum )
            {
                bf = new EnumField();
            }
            else if ( baseType == typeof( decimal ) || baseType == typeof( decimal? ) ||
                baseType == typeof( int ) || baseType == typeof( int? ) )
            {
                bf = new BoundField();
                bf.HeaderStyle.HorizontalAlign = HorizontalAlign.Right;
                bf.ItemStyle.HorizontalAlign = HorizontalAlign.Right;
            }
            else if ( baseType == typeof( IEnumerable<object> ) )
            {
                bf = new ListDelimitedField();
            }

            return bf;
        }

        /// <summary>
        /// Returns a list of Columns of the specified type
        /// </summary>
        /// <typeparam name="T"></typeparam>
        /// <returns></returns>
        public IEnumerable<T> ColumnsOfType<T>() where T : DataControlField
        {
            var result = new List<T>();
            foreach ( var col in Columns )
            {
                if ( col is T )
                {
                    result.Add( col as T );
                }
            }

            return result;
        }

        /// <summary>
        /// Returns a list of Columns matching the specified DataField name
        /// </summary>
        /// <param name="dataField">The data field.</param>
        /// <returns></returns>
        public IEnumerable<BoundField> ColumnsWithDataField( string dataField )
        {
            return ColumnsOfType<BoundField>().Where( a => a.DataField == dataField );
        }

        #endregion
    }

    #region Delegates

    /// <summary>
    /// Delegate used for raising the grid reorder event
    /// </summary>
    /// <param name="sender">The sender.</param>
    /// <param name="e">The <see cref="GridReorderEventArgs"/> instance containing the event data.</param>
    public delegate void GridReorderEventHandler( object sender, GridReorderEventArgs e );

    /// <summary>
    /// Delegate used for raising the grid rebind event
    /// </summary>
    /// <param name="sender">The sender.</param>
    /// <param name="e">The <see cref="GridRebindEventArgs"/> instance containing the event data.</param>
    public delegate void GridRebindEventHandler( object sender, GridRebindEventArgs e );

    /// <summary>
    /// Delegate used for raising the grid items per page changed event
    /// </summary>
    /// <param name="sender">The sender.</param>
    /// <param name="e">The <see cref="Rock.Web.UI.Controls.NumericalEventArgs"/> instance containing the event data.</param>
    internal delegate void PageNavigationEventHandler( object sender, NumericalEventArgs e );

    #endregion

    #region Event Arguments

    /// <summary>
    /// Items Per RockPage Event Argument
    /// </summary>
    public class NumericalEventArgs : EventArgs
    {
        /// <summary>
        /// Gets the items per page.
        /// </summary>
        public int Number { get; private set; }

        /// <summary>
        /// Initializes a new instance of the <see cref="NumericalEventArgs"/> class.
        /// </summary>
        /// <param name="number">The number.</param>
        public NumericalEventArgs( int number )
        {
            Number = number;
        }
    }

    /// <summary>
    /// Event argument for rebind
    /// </summary>
    /// <seealso cref="System.EventArgs" />
    public class GridRebindEventArgs : EventArgs
    {
        /// <summary>
        /// Gets a value indicating whether this instance is exporting.
        /// </summary>
        /// <value>
        /// <c>true</c> if this instance is exporting; otherwise, <c>false</c>.
        /// </value>
        public bool IsExporting { get; private set; }

        /// <summary>
        /// Gets a value indicating whether this instance is communication.
        /// </summary>
        /// <value>
        ///   <c>true</c> if this instance is communication; otherwise, <c>false</c>.
        /// </value>
        public bool IsCommunication { get; private set; }

        /// <summary>
        /// Initializes a new instance of the <see cref="GridRebindEventArgs"/> class.
        /// </summary>
        public GridRebindEventArgs() : base()
        {
            IsExporting = false;
            IsCommunication = false;
        }

        /// <summary>
        /// Initializes a new instance of the <see cref="GridRebindEventArgs"/> class.
        /// </summary>
        /// <param name="isExporting">if set to <c>true</c> [is exporting].</param>
        public GridRebindEventArgs( bool isExporting ) : base()
        {
            IsExporting = isExporting;
        }

        /// <summary>
        /// Initializes a new instance of the <see cref="GridRebindEventArgs"/> class.
        /// </summary>
        /// <param name="isExporting">if set to <c>true</c> [is exporting].</param>
        /// <param name="isCommunication">if set to <c>true</c> [is communication].</param>
        public GridRebindEventArgs( bool isExporting, bool isCommunication ) : base()
        {
            IsExporting = isExporting;
            IsCommunication = isCommunication;
        }
    }

    /// <summary>
    ///
    /// </summary>
    /// <seealso cref="System.Web.UI.WebControls.GridViewRowEventArgs" />
    public class RockGridViewRowEventArgs : GridViewRowEventArgs
    {

        /// <summary>
        /// Gets a value indicating whether this instance is exporting.
        /// </summary>
        /// <value>
        /// <c>true</c> if this instance is exporting; otherwise, <c>false</c>.
        /// </value>
        public bool IsExporting { get; private set; }

        /// <summary>
        /// Initializes a new instance of the <see cref="RockGridViewRowEventArgs"/> class.
        /// </summary>
        /// <param name="row">A <see cref="T:System.Web.UI.WebControls.GridViewRow" /> object that represents the row being created or data-bound.</param>
        public RockGridViewRowEventArgs( GridViewRow row ) : base( row )
        {
            IsExporting = false;
        }

        /// <summary>
        /// Initializes a new instance of the <see cref="RockGridViewRowEventArgs"/> class.
        /// </summary>
        /// <param name="row">The row.</param>
        /// <param name="isExporting">if set to <c>true</c> [is exporting].</param>
        public RockGridViewRowEventArgs( GridViewRow row, bool isExporting ) : base( row )
        {
            IsExporting = isExporting;
        }
    }

    /// <summary>
    /// Grid Reorder Event Argument
    /// </summary>
    public class GridReorderEventArgs : EventArgs
    {
        /// <summary>
        /// Gets the data key.
        /// </summary>
        public string DataKey { get; private set; }

        /// <summary>
        /// Gets the old index.
        /// </summary>
        public int OldIndex { get; private set; }

        /// <summary>
        /// Gets the new index.
        /// </summary>
        public int NewIndex { get; private set; }

        /// <summary>
        ///
        /// </summary>
        private bool _cancel = false;

        /// <summary>
        /// Gets or sets a value indicating whether the reorder event should be cancelled
        /// </summary>
        /// <value>
        ///   <c>true</c> if cancelled; otherwise, <c>false</c>.
        /// </value>
        public bool Cancel
        {
            get { return _cancel; }
            set { _cancel = value; }
        }

        /// <summary>
        /// Initializes a new instance of the <see cref="GridReorderEventArgs"/> class.
        /// </summary>
        /// <param name="dataKey">The data key.</param>
        /// <param name="oldIndex">The old index.</param>
        /// <param name="newIndex">The new index.</param>
        public GridReorderEventArgs( string dataKey, int oldIndex, int newIndex )
        {
            DataKey = dataKey;
            OldIndex = oldIndex;
            NewIndex = newIndex;
        }
    }

    /// <summary>
    /// Event handler used when getting recipient merge fields for new communication
    /// </summary>
    public class GetRecipientMergeFieldsEventArgs : EventArgs
    {
        /// <summary>
        /// Gets the data key.
        /// </summary>
        public object DataKey { get; private set; }

        /// <summary>
        /// Gets the person identifier.
        /// </summary>
        /// <value>
        /// The person identifier.
        /// </value>
        public int? PersonId { get; private set; }

        /// <summary>
        /// Gets the data item.
        /// </summary>
        /// <value>
        /// The data item.
        /// </value>
        public object DataItem { get; private set; }

        /// <summary>
        /// Gets or sets the merge values.
        /// </summary>
        /// <value>
        /// The merge values.
        /// </value>
        public Dictionary<string, object> MergeValues { get; set; }

        /// <summary>
        /// Initializes a new instance of the <see cref="GetRecipientMergeFieldsEventArgs" /> class.
        /// </summary>
        /// <param name="dataKey">The data key.</param>
        /// <param name="personId">The person identifier.</param>
        /// <param name="dataItem">The data item.</param>
        public GetRecipientMergeFieldsEventArgs( object dataKey, int? personId, object dataItem )
        {
            DataKey = dataKey;
            PersonId = personId;
            DataItem = dataItem;
            MergeValues = new Dictionary<string, object>();
        }
    }

    #endregion

    #region Helper Classes

    /// <summary>
    /// JSON Result
    /// </summary>
    internal class JsonResult
    {
        /// <summary>
        /// Gets or sets the action.
        /// </summary>
        /// <value>
        /// The action.
        /// </value>
        public string Action { get; set; }

        /// <summary>
        /// Gets or sets a value indicating whether this <see cref="JsonResult"/> is cancel.
        /// </summary>
        /// <value>
        ///   <c>true</c> if cancel; otherwise, <c>false</c>.
        /// </value>
        public bool Cancel { get; set; }

        /// <summary>
        /// Gets or sets the result.
        /// </summary>
        /// <value>
        /// The result.
        /// </value>
        public object Result { get; set; }

        /// <summary>
        /// Initializes a new instance of the <see cref="JsonResult" /> class.
        /// </summary>
        /// <param name="action">The action.</param>
        /// <param name="cancel">if set to <c>true</c> [cancel].</param>
        public JsonResult( string action, bool cancel )
        {
            Action = action;
            Cancel = cancel;
            Result = null;
        }

        /// <summary>
        /// Initializes a new instance of the <see cref="JsonResult" /> class.
        /// </summary>
        /// <param name="action">The action.</param>
        /// <param name="cancel">if set to <c>true</c> [cancel].</param>
        /// <param name="result">The result.</param>
        public JsonResult( string action, bool cancel, object result )
        {
            Action = action;
            Cancel = cancel;
            Result = result;
        }

        /// <summary>
        /// Serializes this instance.
        /// </summary>
        /// <returns></returns>
        public string Serialize()
        {
            System.Web.Script.Serialization.JavaScriptSerializer serializer =
                new System.Web.Script.Serialization.JavaScriptSerializer();

            StringBuilder sb = new StringBuilder();

            serializer.Serialize( this, sb );

            return sb.ToString();
        }
    }

    /// <summary>
    /// Class for saving sort expression
    /// </summary>
    [Serializable]
    public class SortProperty
    {
        /// <summary>
        /// Gets or sets the direction.
        /// </summary>
        /// <value>
        /// The direction.
        /// </value>
        public System.Web.UI.WebControls.SortDirection Direction { get; set; }

        /// <summary>
        /// Gets the direction as an ASC or DESC string.
        /// </summary>
        /// <value>
        /// The direction string.
        /// </value>
        public string DirectionString
        {
            get
            {
                if ( Direction == SortDirection.Descending )
                {
                    return "DESC";
                }
                else
                {
                    return "ASC";
                }
            }
        }

        /// <summary>
        /// Gets or sets the Column(s) specification for Sorting.
        /// Specify multiple columns as "column1, column2, column3".
        /// To sort DESC append column(s) with a " desc", for example: "column1 desc, column2, column3 desc"
        /// </summary>
        /// <value>
        /// The property.
        /// </value>
        public string Property { get; set; }

        /// <summary>
        /// Initializes a new instance of the <see cref="SortProperty"/> class.
        /// </summary>
        public SortProperty()
        {
        }

        /// <summary>
        /// Initializes a new instance of the <see cref="SortProperty"/> class.
        /// </summary>
        /// <param name="e">The <see cref="System.Web.UI.WebControls.GridViewSortEventArgs"/> instance containing the event data.</param>
        public SortProperty( GridViewSortEventArgs e )
        {
            Direction = e.SortDirection;
            Property = e.SortExpression;
        }

        /// <summary>
        /// Returns a <see cref="System.String" /> that represents this instance.
        /// </summary>
        /// <returns>
        /// A <see cref="System.String" /> that represents this instance.
        /// </returns>
        public override string ToString()
        {
            return string.Format( "{0} [{1}]", this.Property, this.Direction );
        }
    }

    #endregion

    #region Templates

    /// <summary>
    /// Template used for the pager row in the <see cref="Grid"/> control
    /// </summary>
    internal class PagerTemplate : ITemplate, IDisposable
    {
        /// <summary>
        /// Gets or sets a value indicating whether this instance is disposed.
        /// </summary>
        /// <value>
        /// <c>true</c> if this instance is disposed; otherwise, <c>false</c>.
        /// </value>
        internal bool IsDisposed { get; set; }

        /// <summary>
        /// Gets or sets the navigation panel.
        /// </summary>
        /// <value>
        /// The navigation panel.
        /// </value>
        internal HtmlGenericControl NavigationPanel { get; set; }

        /// <summary>
        /// Gets or sets the page link list item.
        /// </summary>
        /// <value>
        /// The page link list item.
        /// </value>
        internal HtmlGenericControl[] PageLinkListItem
        {
            get { return _pageLinkListItem; }
            set { _pageLinkListItem = value; }
        }

        private HtmlGenericControl[] _pageLinkListItem = new HtmlGenericControl[12];

        /// <summary>
        /// Gets or sets the page link.
        /// </summary>
        /// <value>
        /// The page link.
        /// </value>
        internal LinkButton[] PageLink
        {
            get { return _pageLink; }
            set { _pageLink = value; }
        }

        private LinkButton[] _pageLink = new LinkButton[12];

        /// <summary>
        /// Gets or sets the item count display.
        /// </summary>
        /// <value>
        /// The item count display.
        /// </value>
        internal Literal itemCountDisplay { get; set; }

        /// <summary>
        /// Gets or sets the item link list item.
        /// </summary>
        /// <value>
        /// The item link list item.
        /// </value>
        internal HtmlGenericControl[] ItemLinkListItem
        {
            get { return _itemLinkListItem; }
            set { _itemLinkListItem = value; }
        }

        private HtmlGenericControl[] _itemLinkListItem = new HtmlGenericControl[3];

        /// <summary>
        /// Gets or sets the item link.
        /// </summary>
        /// <value>
        /// The item link.
        /// </value>
        internal LinkButton[] ItemLink
        {
            get { return _itemLink; }
            set { _itemLink = value; }
        }

        private LinkButton[] _itemLink = new LinkButton[3];

        /// <summary>
        /// Initializes a new instance of the <see cref="PagerTemplate"/> class.
        /// </summary>
        public PagerTemplate()
        {
            IsDisposed = false;
        }

        /// <summary>
        /// When implemented by a class, defines the <see cref="T:System.Web.UI.Control"/> object that child controls and templates belong to. These child controls are in turn defined within an inline template.
        /// </summary>
        /// <param name="container">The <see cref="T:System.Web.UI.Control"/> object to contain the instances of controls from the inline template.</param>
        public void InstantiateIn( Control container )
        {
            HtmlGenericControl ulSizeOptions = new HtmlGenericControl( "ul" );
            ulSizeOptions.AddCssClass( "grid-pagesize pagination pagination-sm" );
            container.Controls.Add( ulSizeOptions );

            for ( int i = 0; i < ItemLinkListItem.Length; i++ )
            {
                ItemLinkListItem[i] = new HtmlGenericControl( "li" );
                ulSizeOptions.Controls.Add( ItemLinkListItem[i] );

                ItemLink[i] = new LinkButton();
                ItemLinkListItem[i].Controls.Add( ItemLink[i] );
                ItemLink[i].ID = string.Format( "ItemLink{0}", i );
                ItemLink[i].Text = ( 5 * Math.Pow( 10, i + 1 ) ).ToString( "N0" );
                ItemLink[i].CausesValidation = false;
                ItemLink[i].Click += new EventHandler( lbItems_Click );
            }

            // itemCount
            HtmlGenericControl divItemCount = new HtmlGenericControl( "div" );
            divItemCount.Attributes.Add( "class", "grid-itemcount" );
            container.Controls.Add( divItemCount );

            itemCountDisplay = new Literal();
            divItemCount.Controls.Add( itemCountDisplay );

            // Pagination
            NavigationPanel = new HtmlGenericControl( "ul" );
            NavigationPanel.AddCssClass( "grid-pager pagination pagination-sm" );
            container.Controls.Add( NavigationPanel );

            for ( var i = 0; i < PageLinkListItem.Length; i++ )
            {
                PageLinkListItem[i] = new HtmlGenericControl( "li" );
                NavigationPanel.Controls.Add( PageLinkListItem[i] );

                PageLink[i] = new LinkButton();
                PageLinkListItem[i].Controls.Add( PageLink[i] );
                PageLink[i].ID = string.Format( "pageLink{0}", i );
                PageLink[i].CausesValidation = false;
                PageLink[i].Command += lbPage_Command;
            }

            PageLink[0].Text = "&laquo;";
            PageLink[PageLinkListItem.Length - 1].Text = "&raquo;";
        }

        /// <summary>
        /// Set the RockPage Navigation Display
        /// </summary>
        /// <param name="pageCount">The number of total pages</param>
        /// <param name="pageIndex">The current page index</param>
        /// <param name="pageSize">The number of items on each page</param>
        /// <param name="itemCount">The item count.</param>
        /// <param name="rowItemText">The row item text.</param>
        public void SetNavigation( int pageCount, int pageIndex, int pageSize, int itemCount, string rowItemText )
        {
            // Set navigation controls
            if ( NavigationPanel != null )
            {
                if ( pageCount > 1 )
                {
                    int totalGroups = ( int ) ( ( pageCount - 1 ) / 10 ) + 1;
                    int currentGroupIndex = ( int ) ( pageIndex / 10 );

                    int prevPageIndex = ( ( currentGroupIndex - 1 ) * 10 ) + 9;
                    if ( prevPageIndex < 0 )
                    {
                        prevPageIndex = 0;
                        PageLinkListItem[0].Attributes["class"] = "prev disabled";
                        PageLink[0].Enabled = false;
                    }
                    else
                    {
                        PageLinkListItem[0].Attributes["class"] = "prev";
                        PageLink[0].Enabled = true;
                    }
                    PageLink[0].CommandName = prevPageIndex.ToString();

                    int nextPageIndex = ( currentGroupIndex + 1 ) * 10;
                    if ( nextPageIndex >= pageCount - 1 )
                    {
                        nextPageIndex = pageCount - 1;
                        PageLinkListItem[PageLinkListItem.Length - 1].Attributes["class"] = "next disabled";
                        PageLink[PageLinkListItem.Length - 1].Enabled = false;
                    }
                    else
                    {
                        PageLinkListItem[PageLinkListItem.Length - 1].Attributes["class"] = "next";
                        PageLink[PageLinkListItem.Length - 1].Enabled = true;
                    }
                    PageLink[PageLinkListItem.Length - 1].CommandName = nextPageIndex.ToString();

                    NavigationPanel.Visible = true;
                    for ( int i = 1; i < PageLink.Length - 1; i++ )
                    {
                        int buttonPageIndex = ( currentGroupIndex * 10 ) + ( i - 1 );

                        HtmlGenericControl li = PageLinkListItem[i];
                        LinkButton lb = PageLink[i];

                        if ( buttonPageIndex < pageCount )
                        {
                            li.Attributes["class"] = buttonPageIndex == pageIndex ? "active" : string.Empty;
                            li.Visible = true;
                            lb.Text = ( buttonPageIndex + 1 ).ToString( "N0" );
                            lb.Visible = true;
                            lb.CommandName = buttonPageIndex.ToString();
                        }
                        else
                        {
                            li.Visible = false;
                            lb.Visible = false;
                        }
                    }
                }
                else
                {
                    NavigationPanel.Visible = false;
                }
            }

            // Set Item Count
            if ( itemCountDisplay != null )
            {
                itemCountDisplay.Text = string.Format( "{0:N0} {1}", itemCount, itemCount == 1 ? rowItemText : rowItemText.Pluralize() );
            }

            // Set page size controls
            if ( ItemLinkListItem[0] != null )
            {
                string pageSizeValue = pageSize.ToString( "N0" );
                for ( int i = 0; i < ItemLinkListItem.Length; i++ )
                {
                    ItemLinkListItem[i].Attributes["class"] = ItemLink[i].Text == pageSizeValue ? "active" : string.Empty;
                }
            }
        }

        /// <summary>
        /// Handles the Command event of the lbPage control.
        /// </summary>
        /// <param name="sender">The source of the event.</param>
        /// <param name="e">The <see cref="CommandEventArgs"/> instance containing the event data.</param>
        void lbPage_Command( object sender, CommandEventArgs e )
        {
            if ( NavigateClick != null )
            {
                LinkButton lbPage = sender as LinkButton;
                if ( lbPage != null )
                {
                    int? pageIndex = lbPage.CommandName.AsIntegerOrNull();
                    if ( pageIndex.HasValue )
                    {
                        NumericalEventArgs eventArgs = new NumericalEventArgs( pageIndex.Value );
                        NavigateClick( sender, eventArgs );
                    }
                }
            }
        }

        /// <summary>
        /// Handles the Click event of the lbPageSize control.
        /// </summary>
        /// <param name="sender">The source of the event.</param>
        /// <param name="e">The <see cref="System.EventArgs"/> instance containing the event data.</param>
        protected void lbItems_Click( object sender, EventArgs e )
        {
            LinkButton lbItems = sender as LinkButton;
            if ( lbItems != null && ItemsPerPageClick != null )
            {
                int itemsPerPage = 50;

                switch ( lbItems.Text )
                {
                    case "50":
                        itemsPerPage = 50;
                        break;
                    case "500":
                        itemsPerPage = 500;
                        break;
                    case "5,000":
                        itemsPerPage = 5000;
                        break;
                }

                NumericalEventArgs eventArgs = new NumericalEventArgs( itemsPerPage );

                ItemsPerPageClick( sender, eventArgs );
            }
        }

        /// <summary>
        /// Occurs when [navigate click].
        /// </summary>
        internal event PageNavigationEventHandler NavigateClick;

        /// <summary>
        /// Occurs when [page click].
        /// </summary>
        internal event PageNavigationEventHandler ItemsPerPageClick;

        /// <summary>
        /// Dispose object
        /// </summary>
        public void Dispose()
        {
            Dispose( true );
            GC.SuppressFinalize( this );
        }

        /// <summary>
        /// Dispose
        /// </summary>
        /// <param name="disposing"></param>
        protected virtual void Dispose( bool disposing )
        {
            if ( !IsDisposed )
            {
                if ( disposing )
                {
                    if ( NavigationPanel != null )
                    {
                        NavigationPanel.Dispose();
                    }
                }

                NavigationPanel = null;
                IsDisposed = true;
            }
        }
    }

    /// <summary>
    ///
    /// </summary>
    public enum GridDisplayType
    {
        /// <summary>
        /// The full
        /// </summary>
        Full,

        /// <summary>
        /// The light
        /// </summary>
        Light
    }

    /// <summary>
    /// The data to export when Excel Export is selected
    /// </summary>
    public enum ExcelExportSource
    {
        /// <summary>
        /// Use the columns and formatting from the grid's data source
        /// </summary>
        DataSource,

        /// <summary>
        /// The the columns and formatting that is displayed in output
        /// </summary>
        ColumnOutput
    }

    /// <summary>
    /// Column Priority Values
    /// </summary>
    public enum ColumnPriority
    {
        /// <summary>
        /// Always Visible
        /// </summary>
        AlwaysVisible = 1,

        /// <summary>
        /// Devices Devices with screensize > 480px
        /// </summary>
        TabletSmall = 2,

        /// <summary>
        /// Devices with screensize > 640px
        /// </summary>
        Tablet = 3,

        /// <summary>
        /// Devices with screensize > 800px
        /// </summary>
        DesktopSmall = 4,

        /// <summary>
        /// Devices with screensize > 960px
        /// </summary>
        Desktop = 5,

        /// <summary>
        /// Devices with screensize > 1120px
        /// </summary>
        DesktopLarge = 6
    }

    /// <summary>
    ///
    /// </summary>
    internal class RockDummyDataSource : ICollection, IEnumerable
    {
        private int dataItemCount;

        /// <summary>
        /// Copies the elements of the <see cref="T:System.Collections.ICollection" /> to an <see cref="T:System.Array" />, starting at a particular <see cref="T:System.Array" /> index.
        /// </summary>
        /// <param name="array">The one-dimensional <see cref="T:System.Array" /> that is the destination of the elements copied from <see cref="T:System.Collections.ICollection" />. The <see cref="T:System.Array" /> must have zero-based indexing.</param>
        /// <param name="index">The zero-based index in <paramref name="array" /> at which copying begins.</param>
        public void CopyTo( Array array, int index )
        {
            IEnumerator enumerator = this.GetEnumerator();
            while ( enumerator.MoveNext() )
            {
                int num = index;
                index = num + 1;
                array.SetValue( enumerator.Current, num );
            }
        }

        /// <summary>
        /// Gets the number of elements contained in the <see cref="T:System.Collections.ICollection" />.
        /// </summary>
        public int Count
        {
            get { return dataItemCount; }
            set { dataItemCount = value; }
        }

        /// <summary>
        /// Gets a value indicating whether access to the <see cref="T:System.Collections.ICollection" /> is synchronized (thread safe).
        /// </summary>
        public bool IsSynchronized
        {
            get
            {
                return false;
            }
        }

        /// <summary>
        /// Gets an object that can be used to synchronize access to the <see cref="T:System.Collections.ICollection" />.
        /// </summary>
        public object SyncRoot
        {
            get
            {
                return this;
            }
        }

        /// <summary>
        /// Returns an enumerator that iterates through a collection.
        /// </summary>
        /// <returns>
        /// An <see cref="T:System.Collections.IEnumerator" /> object that can be used to iterate through the collection.
        /// </returns>
        /// <exception cref="System.NotImplementedException"></exception>
        public IEnumerator GetEnumerator()
        {
            throw new NotImplementedException();
        }

        /// <summary>
        /// Returns an enumerator that iterates through a collection.
        /// </summary>
        /// <returns>
        /// An <see cref="T:System.Collections.IEnumerator" /> object that can be used to iterate through the collection.
        /// </returns>
        IEnumerator IEnumerable.GetEnumerator()
        {
            return new RockDummyDataSource.RockDummyDataSourceEnumerator( this.dataItemCount );
        }

        /// <summary>
        ///
        /// </summary>
        private class RockDummyDataSourceEnumerator : IEnumerator
        {
            private int count;

            private int index;

            /// <summary>
            /// Gets the current element in the collection.
            /// </summary>
            public object Current
            {
                get
                {
                    return null;
                }
            }

            /// <summary>
            /// Initializes a new instance of the <see cref="RockDummyDataSourceEnumerator"/> class.
            /// </summary>
            /// <param name="count">The count.</param>
            public RockDummyDataSourceEnumerator( int count )
            {
                this.count = count;
                this.index = -1;
            }

            /// <summary>
            /// Advances the enumerator to the next element of the collection.
            /// </summary>
            /// <returns>
            /// true if the enumerator was successfully advanced to the next element; false if the enumerator has passed the end of the collection.
            /// </returns>
            public bool MoveNext()
            {
                RockDummyDataSource.RockDummyDataSourceEnumerator dummyDataSourceEnumerator = this;
                dummyDataSourceEnumerator.index = dummyDataSourceEnumerator.index + 1;
                return this.index < this.count;
            }

            /// <summary>
            /// Sets the enumerator to its initial position, which is before the first element in the collection.
            /// </summary>
            public void Reset()
            {
                this.index = -1;
            }
        }

        /// <summary>
        /// Initializes a new instance of the <see cref="RockDummyDataSource"/> class.
        /// </summary>
        /// <param name="dataItemCount">The data item count.</param>
        internal RockDummyDataSource( int dataItemCount )
        {
            this.dataItemCount = dataItemCount;
        }
    }

    #endregion
}<|MERGE_RESOLUTION|>--- conflicted
+++ resolved
@@ -1963,13 +1963,6 @@
                         {
                             visibleFields.Add( fieldOrder++, rockTemplateField );
                         }
-<<<<<<< HEAD
-                    }
-                }
-
-
-=======
->>>>>>> ca80b37a
 
                         /*
                          * 2020-03-03 - JPH
