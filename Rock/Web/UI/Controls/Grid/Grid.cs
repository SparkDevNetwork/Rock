﻿// <copyright>
// Copyright by the Spark Development Network
//
// Licensed under the Rock Community License (the "License");
// you may not use this file except in compliance with the License.
// You may obtain a copy of the License at
//
// http://www.rockrms.com/license
//
// Unless required by applicable law or agreed to in writing, software
// distributed under the License is distributed on an "AS IS" BASIS,
// WITHOUT WARRANTIES OR CONDITIONS OF ANY KIND, either express or implied.
// See the License for the specific language governing permissions and
// limitations under the License.
// </copyright>
//
using System;
using System.Collections;
using System.Collections.Generic;
using System.ComponentModel;
using System.Data;
using System.Data.Entity;
using System.Linq;
using System.Reflection;
using System.Text;
using System.Threading;
using System.Web;
using System.Web.UI;
using System.Web.UI.HtmlControls;
using System.Web.UI.WebControls;

using OfficeOpenXml;

using Rock;
using Rock.Attribute;
using Rock.Data;
using Rock.Lava;
using Rock.Utility;
using Rock.Web.Cache;

namespace Rock.Web.UI.Controls
{
    /// <summary>
    /// Rock Grid Control
    /// </summary>
    [ToolboxData( "<{0}:Grid runat=server></{0}:Grid>" )]
    public class Grid : System.Web.UI.WebControls.GridView, IPostBackEventHandler
    {
        #region Constants

        private const string GRID_SELECT_CELL_CSS_CLASS = "grid-select-cell";
        private const string DEFAULT_EMPTY_DATA_TEXT = "No Results Found";
        private const string PAGE_SIZE_KEY = "grid-page-size-preference";
        private const string PAGE_SIZE_LIST_DEFAULT = "50,500,5000";
        private const int PAGE_SIZE_INITIAL_MAX = 500;

        #endregion

        #region Fields

        private Table _table;
        private GridViewRow _actionHeaderRow;
        private GridViewRow _actionFooterRow;
        private GridActions _footerGridActions;
        private ControlMirror _headerGridActionsMirror;
        private bool PreDataBound = true;

        private Dictionary<DataControlField, string> _columnDataPriorities;

        #endregion

        #region Properties

        /// <summary>
        /// Gets or sets a value indicating whether [business].
        /// </summary>
        /// <value>
        ///   <c>true</c> if [business]; otherwise, <c>false</c>.
        /// </value>
        [
        Category( "Appearance" ),
        DefaultValue( true ),
        Description( "Is Business" )
        ]
        public virtual bool IsBusiness
        {
            get { return this.ViewState["IsBusiness"] as bool? ?? false; }
            set { ViewState["IsBusiness"] = value; }
        }

        /// <summary>
        /// Gets or sets a value indicating whether [delete enabled].
        /// </summary>
        /// <value>
        ///   <c>true</c> if [delete enabled]; otherwise, <c>false</c>.
        /// </value>
        [
        Category( "Appearance" ),
        DefaultValue( true ),
        Description( "Delete Enabled" )
        ]
        public virtual bool IsDeleteEnabled
        {
            get { return this.ViewState["IsDeleteEnabled"] as bool? ?? true; }
            set { ViewState["IsDeleteEnabled"] = value; }
        }

        /// <summary>
        /// Gets or sets a value indicating whether table is responsive.
        /// </summary>
        /// <value>
        ///   <c>true</c> if table is responsive, <c>false</c>.
        /// </value>
        [
        Category( "Appearance" ),
        DefaultValue( true ),
        Description( "Responsive Table Enabled" )
        ]
        public virtual bool EnableResponsiveTable
        {
            get { return this.ViewState["EnableResponsiveTable"] as bool? ?? true; }
            set { ViewState["EnableResponsiveTable"] = value; }
        }

        /// <summary>
        /// Gets or sets a value indicating whether [enable sticky headers].
        /// </summary>
        /// <value>
        ///   <c>true</c> if [enable sticky headers]; otherwise, <c>false</c>.
        /// </value>
        public virtual bool EnableStickyHeaders
        {
            get { return this.ViewState["EnableStickyHeaders"] as bool? ?? false; }
            set { ViewState["EnableStickyHeaders"] = value; }
        }

        /// <summary>
        /// Gets or sets a value indicating whether [show confirm delete dialog].
        /// </summary>
        /// <value>
        /// <c>true</c> if [show confirm delete dialog]; otherwise, <c>false</c>.
        /// </value>
        [
        Category( "Appearance" ),
        DefaultValue( true ),
        Description( "Show Confirm Delete Dialog" )
        ]
        public virtual bool ShowConfirmDeleteDialog
        {
            get { return this.ViewState["ShowConfirmDeleteDialog"] as bool? ?? true; }
            set { ViewState["ShowConfirmDeleteDialog"] = value; }
        }

        /// <summary>
        /// Gets or sets a value indicating whether [table striped].
        /// </summary>
        /// <value>
        ///   <c>true</c> if [table striped]; otherwise, <c>false</c>.
        /// </value>
        [
        Category( "Appearance" ),
        DefaultValue( true ),
        Description( "Show a striped table." )
        ]
        public virtual bool TableStriped { get; set; } = true;
        
        /// <summary>
        /// Gets or sets the name of the row item.
        /// </summary>
        /// <value>
        /// The name of the row item.
        /// </value>
        [
        Category( "Appearance" ),
        Description( "Item Text" )
        ]
        public string RowItemText
        {
            get
            {
                string rowItemText = this.ViewState["RowItemText"] as string;
                if ( !string.IsNullOrWhiteSpace( rowItemText ) )
                {
                    return rowItemText;
                }

                if ( DataSource != null )
                {
                    Type dataSourceType = DataSource.GetType();

                    Type[] genericArgs = dataSourceType.GetGenericArguments();
                    if ( genericArgs.Length > 0 )
                    {
                        Type itemType = genericArgs[0];
                        if ( itemType != null )
                        {
                            return itemType.GetFriendlyTypeName();
                        }
                    }
                }

                return "Item";
            }

            set
            {
                this.ViewState["RowItemText"] = value;
            }
        }

        /// <summary>
        /// Gets or sets the text to display in the empty data row rendered when a <see cref="T:System.Web.UI.WebControls.GridView" /> control is bound to a data source that does not contain any records.
        /// </summary>
        /// <returns>The text to display in the empty data row. The default is an empty string (""), which indicates that this property is not set.</returns>
        public override string EmptyDataText
        {
            get
            {
                string result = base.EmptyDataText;
                if ( string.IsNullOrWhiteSpace( result ) || result.Equals( DEFAULT_EMPTY_DATA_TEXT ) )
                {
                    result = string.Format( "No {0} Found", RowItemText.Pluralize() );
                }

                return $"<span class='table-empty'>{result}</span>";
            }

            set
            {
                base.EmptyDataText = value;
            }
        }

        private bool _showPaginationText = true;
        /// <summary>
        /// Gets or sets a value indicating whether the grid should show pagination text.
        /// </summary>
        /// <value>
        ///   <c>true</c> show pagination text; otherwise don't default is true, <c>false</c>.
        /// </value>
        public bool ShowPaginationText
        {
            get
            {
                return _showPaginationText;
            }
            set
            {
                _showPaginationText = value;
                if ( PagerTemplate != null )
                {
                    var pageTemplate = PagerTemplate as PagerTemplate;
                    if(pageTemplate != null )
                    {
                        pageTemplate.ShowPaginationText = value;
                    }
                }
            }
        }

        /// <summary>
        /// Gets or sets the export source.
        /// </summary>
        /// <value>
        /// The export source.
        /// </value>
        public virtual ExcelExportSource ExportSource
        {
            get
            {
                object exportSource = this.ViewState["ExportSource"];
                return exportSource != null ? ( ExcelExportSource ) exportSource : ExcelExportSource.DataSource;
            }

            set
            {
                this.ViewState["ExportSource"] = value;
            }
        }

        /// <summary>
        /// Gets or sets the filename to use when exporting the grid contents.
        /// The .xlsx extension will be appended if not given. Special characters are removed
        /// automatically to prevent problems saving the file. Default filename is RockExport.xlsx.
        /// </summary>
        /// <value>
        /// The value of a the export's filename.
        /// </value>
        public string ExportFilename
        {
            get
            {
                string exportFilename = ViewState["ExportFilename"] as string;
                if ( string.IsNullOrWhiteSpace( exportFilename ) )
                {
                    exportFilename = $"{( Page as RockPage )?.PageTitle}.xlsx";
                }
                if ( string.IsNullOrWhiteSpace( exportFilename ) )
                {
                    exportFilename = "RockExport.xlsx";
                }
                else if ( !exportFilename.EndsWith( ".xlsx" ) )
                {
                    exportFilename += ".xlsx";
                }

                return exportFilename.RemoveSpecialCharacters();
            }

            set
            {
                ViewState["ExportFilename"] = value;
            }
        }

        /// <summary>
        /// Gets or sets a value indicating whether to show the action buttons in the header.
        /// </summary>
        /// <value>
        ///   <c>true</c> if the action buttons will be shown in the header; otherwise, <c>false</c>.
        /// </value>
        public bool ShowActionsInHeader { get; set; } = true;

        /// <summary>
        /// Gets or sets the worksheet and title name on the excel file.
        /// If this property is null then the grid will use it's
        /// caption or the page tile in that order.
        /// </summary>
        /// <value>
        /// The name of the export title.
        /// </value>
        public string ExportTitleName
        {
            get
            {
                return ViewState["ExportTitleName"] as string;
            }
            set
            {
                ViewState["ExportTitleName"] = value;
            }
        }


        /// <summary>
        /// Gets or sets a value indicating whether [hide delete button for is system].
        /// </summary>
        /// <value>
        /// <c>true</c> if [hide delete button for is system]; otherwise, <c>false</c>.
        /// </value>
        [
        Category( "Appearance" ),
        DefaultValue( true ),
        Description( "Hide the Delete button for IsSystem items" )
        ]
        public virtual bool HideDeleteButtonForIsSystem
        {
            get { return this.ViewState["HideDeleteButtonForIsSystem"] as bool? ?? true; }
            set { ViewState["HideDeleteButtonForIsSystem"] = value; }
        }

        /// <summary>
        /// Gets or sets a value indicating whether [row click enabled].
        /// </summary>
        /// <value>
        ///   <c>true</c> if [row click enabled]; otherwise, <c>false</c>.
        /// </value>
        public virtual bool RowClickEnabled
        {
            get { return this.ViewState["RowClickEnabled"] as bool? ?? true; }
            set { ViewState["RowClickEnabled"] = value; }
        }

        /// <summary>
        /// Gets or sets a value indicating whether [merge template as person].
        /// </summary>
        /// <value>
        ///   <c>true</c> if [merge template as person]; otherwise, <c>false</c>.
        /// </value>
        public virtual bool MergeTemplateAsPerson
        {
            get { return this.ViewState["MergeTemplateAsPerson"] as bool? ?? false; }
            set { ViewState["MergeTemplateAsPerson"] = value; }
        }

        /// <summary>
        /// Gets or sets the display type.
        /// </summary>
        /// <value>
        /// The display type.
        /// </value>
        [
        Category( "Appearance" ),
        DefaultValue( GridDisplayType.Full ),
        Description( "Display Type" )
        ]
        public virtual GridDisplayType DisplayType
        {
            get
            {
                object displayType = this.ViewState["DisplayType"];
                return displayType != null ? ( GridDisplayType ) displayType : GridDisplayType.Full;
            }

            set
            {
                this.ViewState["DisplayType"] = value;

                if ( DisplayType == GridDisplayType.Light )
                {
                    this.AllowPaging = false;
                    this.AllowSorting = false;
                    this.Actions.ShowExcelExport = false;
                    this.Actions.ShowMergeTemplate = false;

                    // disable showing buttons in the header of light grids
                    this.ShowActionsInHeader = false;
                }
            }
        }

        /// <summary>
        /// Gets or sets a value indicating whether to use the CSS styles that would normally be used for a Grid using the 'Full' <see cref="GridDisplayType"/>.
        /// </summary>
        /// <value>
        ///   <c>true</c> if [use the CSS styles that would normally be used for a Grid using the 'Full' <see cref="GridDisplayType"/>]; otherwise, <c>false</c>.
        /// </value>
        [
        Category( "Appearance" ),
        DefaultValue( false ),
        Description( "If true and DisplayMode is 'Light', the CSS styles that would normally be used for a Grid using the 'Full' Display Type will be used, which includes a table border, row striping, Etc. If false, a much simpler set of styling rules will be applied.")
        ]
        public virtual bool UseFullStylesForLightGrid
        {
            get
            {
                return ( ViewState["UseFullStylesForLightGrid"] as string ).AsBoolean();
            }

            set
            {
                this.ViewState["UseFullStylesForLightGrid"] = value.ToString();
            }
        }

        /// <summary>
        /// Gets the sort property.
        /// </summary>
        public SortProperty SortProperty
        {
            get { return ViewState["SortProperty"] as SortProperty; }
            set { ViewState["SortProperty"] = value; }
        }

        /// <summary>
        /// Gets or sets a list of datasource field/properties that can optionally be included as additional
        /// merge fields when a new communication is created from the grid.  NOTE: A side affect of using
        /// additional merge fields is that user will not be able to add additional recipients to the
        /// communication after it is created from the grid. If the data element name is different than
        /// the name of the merge field, seperate the two with a pipe (ex: "Data_NickName_3|NickName" )
        /// </summary>
        /// <value>
        /// The communicate merge fields.
        /// </value>
        public List<string> CommunicateMergeFields
        {
            get { return ViewState["CommunicateMergeFields"] as List<string> ?? new List<string>(); }
            set { ViewState["CommunicateMergeFields"] = value; }
        }

        /// <summary>
        /// Gets or sets the custom action configs.
        /// </summary>
        public List<CustomActionConfig> CustomActionConfigs
        {
            get => ViewState["CustomActionConfigs"]
                .ToStringSafe()
                .FromJsonOrNull<List<CustomActionConfig>>() ??
                new List<CustomActionConfig>();
            set => ViewState["CustomActionConfigs"] = value.ToJson();
        }

        /// <summary>
        /// Gets or sets the Person Id field.
        /// Default is NULL, which indicates that this grid does not reference Person records
        /// </summary>
        /// <value>
        /// The Person Id field.
        /// </value>
        public string PersonIdField
        {
            get
            {
                string personIdField = ViewState["PersonIdField"] as string;
                if ( string.IsNullOrWhiteSpace( personIdField ) )
                {
                    personIdField = null;
                }

                return personIdField;
            }

            set
            {
                ViewState["PersonIdField"] = value;
            }
        }

        /// <summary>
        /// Gets or sets the entity identifier field.
        /// </summary>
        /// <value>
        /// The entity identifier field.
        /// </value>
        public string EntityIdField
        {
            get
            {
                var entityIdField = ViewState["EntityIdField"].ToStringSafe();

                if ( entityIdField.IsNullOrWhiteSpace() )
                {
                    entityIdField = DataKeyNames?.FirstOrDefault();
                }

                return entityIdField.IsNullOrWhiteSpace() ? "Id" : entityIdField;
            }

            set
            {
                ViewState["EntityIdField"] = value;
            }
        }

        /// <summary>
        /// Gets or sets the fields which contain the person ids that should be used when creating a new communication.
        /// </summary>
        /// <value>
        /// The person identifier fields.
        /// </value>
        public List<string> CommunicationRecipientPersonIdFields
        {
            get
            {
                var communicationRecipientPersonIdFields = ViewState["communicationRecipientPersonIdFields"] as List<string>;
                if ( communicationRecipientPersonIdFields == null )
                {
                    communicationRecipientPersonIdFields = new List<string>();
                    ViewState["communicationRecipientPersonIdFields"] = communicationRecipientPersonIdFields;
                }

                return communicationRecipientPersonIdFields;
            }

            set
            {
                ViewState["communicationRecipientPersonIdFields"] = value;
            }
        }

        /// <summary>
        /// The EntityTypeId in cases where the EntityType of the Dataset can't be determined from the DataSource (like DynamicData, .Select( new {..}), or Report Output)
        /// </summary>
        /// <value>
        /// The entity type identifier.
        /// </value>
        public int? EntityTypeId
        {
            get
            {
                return ViewState["EntityTypeId"] as int?;
            }

            set
            {
                ViewState["EntityTypeId"] = value;
            }
        }

        /// <summary>
        /// Gets or sets the description field.  If specified, the description will be
        /// added as a tooltip (title) attribute on the row
        /// </summary>
        /// <value>
        /// The description field.
        /// </value>
        public string TooltipField
        {
            get
            {
                string tooltipField = ViewState["TooltipField"] as string;
                if ( string.IsNullOrWhiteSpace( tooltipField ) )
                {
                    tooltipField = null;
                }

                return tooltipField;
            }

            set
            {
                ViewState["TooltipField"] = value;
            }
        }

        /// <summary>
        /// Gets or sets the person merge page route.
        /// </summary>
        /// <value>
        /// The merge page route.
        /// </value>
        public virtual string PersonMergePageRoute
        {
            get { return ViewState["PersonMergePageRoute"] as string ?? "~/PersonMerge/{0}"; }
            set { ViewState["PersonMergePageRoute"] = value; }
        }

        /// <summary>
        /// Gets or sets the business merge page route.
        /// </summary>
        /// <value>
        /// The merge page route.
        /// </value>
        public virtual string BusinessMergePageRoute
        {
            get { return ViewState["BusinessMergePageRoute"] as string ?? "~/BusinessMerge/{0}"; }
            set { ViewState["BusinessMergePageRoute"] = value; }
        }

        /// <summary>
        /// Gets or sets the bulk update page route.
        /// </summary>
        /// <value>
        /// The bulk update page route.
        /// </value>
        public virtual string BulkUpdatePageRoute
        {
            get { return ViewState["BulkUpdatePageRoute"] as string ?? "~/BulkUpdate/{0}"; }
            set { ViewState["BulkUpdatePageRoute"] = value; }
        }

        /// <summary>
        /// Gets or sets the launch workflow page route.
        /// Example: "~/LaunchWorkflows/{0}" where {0} will be formatted with the EntitySetId
        /// </summary>
        /// <value>
        /// The launch workflow page route.
        /// </value>
        public virtual string DefaultLaunchWorkflowPageRoute
        {
            get => ViewState["DefaultLaunchWorkflowPageRoute"] as string ?? "~/LaunchWorkflows/{0}";
            set => ViewState["DefaultLaunchWorkflowPageRoute"] = value;
        }

        /// <summary>
        /// Gets or sets the new communication page route.
        /// </summary>
        /// <value>
        /// The new communication page route.
        /// </value>
        public virtual string CommunicationPageRoute
        {
            get { return ViewState["CommunicationPageRoute"] as string; }
            set { ViewState["CommunicationPageRoute"] = value; }
        }

        /// <summary>
        /// Gets or sets the merge template page route.
        /// </summary>
        /// <value>
        /// The merge template page route.
        /// </value>
        public virtual string MergeTemplatePageRoute
        {
            get { return ViewState["MergeTemplatePageRoute"] as string ?? "~/MergeTemplate/{0}"; }
            set { ViewState["MergeTemplatePageRoute"] = value; }
        }

        /// <summary>
        /// Gets or sets the row selected column statuses.
        /// </summary>
        /// <value>
        /// The row selected column statuses.
        /// </value>
        private List<bool> RowSelectedColumnStatuses
        {
            get
            {
                var rowSelectedColumnStatuses = ViewState["RowSelectedColumnStatuses"] as List<bool>;
                if ( rowSelectedColumnStatuses == null )
                {
                    rowSelectedColumnStatuses = new List<bool>();
                    ViewState["RowSelectedColumnStatuses"] = rowSelectedColumnStatuses;
                }

                return rowSelectedColumnStatuses;
            }

            set
            {
                ViewState["RowSelectedColumnStatuses"] = value;
            }
        }

        /// <summary>
        /// Gets or sets the column CSS classes.
        /// </summary>
        /// <value>
        /// The column CSS classes.
        /// </value>
        private List<string> ColumnCssClasses
        {
            get
            {
                var columnCssClasses = ViewState["ColumnCssClasses"] as List<string>;
                if ( columnCssClasses == null )
                {
                    columnCssClasses = new List<string>();
                    ViewState["ColumnCssClasses"] = columnCssClasses;
                }

                return columnCssClasses;
            }

            set
            {
                ViewState["ColumnCssClasses"] = value;
            }
        }

        /// <summary>
        /// Gets the selected keys for the first multiple selection mode SelectField column
        /// </summary>
        /// <value>
        /// The selected keys.
        /// </value>
        public List<object> SelectedKeys
        {
            get
            {
                foreach ( var col in this.Columns.OfType<SelectField>() )
                {
                    if ( col.SelectionMode == SelectionMode.Multiple )
                    {
                        return col.SelectedKeys;
                    }
                }

                return new List<object>();
            }
        }

        /// <summary>
        /// Gets or sets the current page rows.
        /// </summary>
        /// <value>
        /// The current page rows.
        /// </value>
        private int CurrentPageRows
        {
            get { return ViewState["CurrentPageRows"] as int? ?? 0; }
            set { ViewState["CurrentPageRows"] = value; }
        }

        /// <summary>
        /// Gets or sets a dictionary of objects that can be used independently of the actual objects that grid
        /// is bound to. This is helpful when binding to an anonymous type, but an actual known type is needed
        /// during row processing (i.e. RowDataBound events, or GetValue methods of custom grid fields)
        /// </summary>
        /// <value>
        /// The object list
        /// </value>
        public Dictionary<string, object> ObjectList { get; set; }

        /// <summary>
        /// Gets or sets the available page sizes for the grid.
        /// </summary>
        /// <value>
        /// A delimited list of values representing the available page sizes.
        /// </value>
        [
        Category( "Appearance" ),
        DefaultValue( PAGE_SIZE_LIST_DEFAULT ),
        Description( "Page Sizes" )
        ]
        public virtual string PageSizes
        {
            get { return ViewState["PageSizes"] as string ?? PAGE_SIZE_LIST_DEFAULT; }
            set
            {
                ViewState["PageSizes"] = value;
            }
        }

        #region Action Row Properties

        /// <summary>
        /// Gets the action row ( both the header and footer, which are mirrored )
        /// </summary>
        [DesignerSerializationVisibility( DesignerSerializationVisibility.Hidden ), Browsable( false )]
        public virtual GridViewRow ActionRow
        {
            get
            {
                if ( this._actionFooterRow == null )
                {
                    this.EnsureChildControls();
                }

                return this._actionFooterRow;
            }
        }

        /// <summary>
        /// Gets the actions control ( both the header and footer, which are mirrored )
        /// </summary>
        [DesignerSerializationVisibility( DesignerSerializationVisibility.Hidden ), Browsable( false )]
        public virtual GridActions Actions
        {
            get { return this._footerGridActions; }
        }

        /// <summary>
        /// Gets or sets a value indicating whether the action row should be displayed.
        /// </summary>
        /// <value>
        ///   <c>true</c> if action row should be displayed; otherwise, <c>false</c>.
        /// </value>
        [
        Category( "Appearance" ),
        DefaultValue( true ),
        Description( "Show Action Row" )
        ]
        public virtual bool ShowActionRow
        {
            get { return this.ViewState["ShowActionRow"] as bool? ?? true; }
            set { ViewState["ShowActionRow"] = value; }
        }

        /// <summary>
        /// Gets or sets a value indicating whether the default workflow launch button or any custom actions
        /// should be shown.
        /// </summary>
        /// <value>
        ///   <c>true</c> if [show workflow or custom action buttons]; otherwise, <c>false</c>.
        /// </value>
        [
        Category( "Appearance" ),
        DefaultValue( true ),
        Description( "Show Workflow or Custom Action Buttons" )
        ]
        public virtual bool ShowWorkflowOrCustomActionButtons
        {
            get => ViewState["ShowWorkflowOrCustomActionButtons"] as bool? ?? true;
            set => ViewState["ShowWorkflowOrCustomActionButtons"] = value;
        }

        /// <summary>
        /// Gets or sets a value indicating whether the default workflow launch control is visible.
        /// </summary>
        /// <value>
        ///   <c>true</c> if [enable default launch workflow]; otherwise, <c>false</c>.
        /// </value>
        [
        Category( "Appearance" ),
        DefaultValue( true ),
        Description( "Enable Default Launch Workflow Button" )
        ]
        public virtual bool EnableDefaultLaunchWorkflow
        {
            get => ViewState["EnableDefaultLaunchWorkflow"].ToStringSafe().AsBoolean( true );
            set => ViewState["EnableDefaultLaunchWorkflow"] = value;
        }

        #endregion

        #endregion

        #region Constructors

        /// <summary>
        /// Initializes a new instance of the <see cref="Grid"/> class.
        /// </summary>
        public Grid()
        {
            base.AutoGenerateColumns = false;
            base.RowStyle.HorizontalAlign = System.Web.UI.WebControls.HorizontalAlign.Left;
            base.HeaderStyle.HorizontalAlign = System.Web.UI.WebControls.HorizontalAlign.Left;
            base.SelectedRowStyle.HorizontalAlign = System.Web.UI.WebControls.HorizontalAlign.Left;

            this.ShowHeaderWhenEmpty = true;
            this.EmptyDataText = DEFAULT_EMPTY_DATA_TEXT;

            // hack to turn off style="border-collapse: collapse"
            base.GridLines = GridLines.None;
            base.CellSpacing = -1;

            base.AllowPaging = true;

            base.PageSize = 50;
            base.PageIndex = 0;

            _footerGridActions = new GridActions( this );
            _footerGridActions.ID = "footerGridActions";

            _headerGridActionsMirror = new ControlMirror();
            _headerGridActionsMirror.ID = "headerGridActionsMirror";
            _headerGridActionsMirror.ControlToMirror = _footerGridActions;

            // set default DisplayType
            DisplayType = GridDisplayType.Full;
        }

        #endregion

        #region Base Control Methods

        private PagerTemplate _pagerTemplate;

        /// <summary>
        /// Raises the <see cref="E:System.Web.UI.Control.Init"/> event.
        /// </summary>
        /// <param name="e">An <see cref="T:System.EventArgs"/> that contains event data.</param>
        protected override void OnInit( EventArgs e )
        {
            _pagerTemplate = new PagerTemplate();

            _pagerTemplate.NavigateClick += pagerTemplate_NavigateClick;
            _pagerTemplate.ItemsPerPageClick += pagerTemplate_ItemsPerPageClick;

            _pagerTemplate.ShowPaginationText = ShowPaginationText;

            this.PagerTemplate = _pagerTemplate;

            this.Sorting += Grid_Sorting;

            this.Actions.PersonMergeClick += Actions_PersonMergeClick;
            this.Actions.BulkUpdateClick += Actions_BulkUpdateClick;
            this.Actions.CommunicateClick += Actions_CommunicateClick;
            this.Actions.WorkflowOrCustomActionClick += Actions_WorkflowOrCustomActionClick;
            this.Actions.ExcelExportClick += Actions_ExcelExportClick;
            this.Actions.MergeTemplateClick += Actions_MergeTemplateClick;

            SetPageSize();

            base.OnInit( e );
        }

        /// <summary>
        /// Set the grid page size.
        /// </summary>
        private void SetPageSize()
        {
            /* [2020-03-11] DL
             * The page size of the grid must be set during the Grid.OnInit event to ensure that postback events can be processed.
             * ViewState is not yet loaded, so page size is stored in the user preference for the block instead.
             */

            var pageSize = 0;
            var preferredPageSize = 0;
            var preferenceKey = string.Empty;
            PersonPreferenceCollection preferences = null;

            var rockBlock = this.RockBlock();
            if ( rockBlock != null )
            {
                preferences = rockBlock.GetBlockPersonPreferences();

                preferredPageSize = preferences.GetValue( PAGE_SIZE_KEY ).AsInteger();
                pageSize = preferredPageSize;
            }

            var availablePageSizes = this.GetAvailablePageSizes();

            _pagerTemplate.PageSizes = availablePageSizes;

            // If this is an initial page load, ensure that the page size is no greater than 500 records.
            // This behavior allows recovery from a timeout caused by an attempt to load too many records.
            if ( !Page.IsPostBack )
            {
                if ( pageSize > PAGE_SIZE_INITIAL_MAX )
                {
                    pageSize = PAGE_SIZE_INITIAL_MAX;
                }
            }

            // If the page size is not valid, use the first available lesser value.
            if ( !availablePageSizes.Contains( pageSize ) )
            {
                pageSize = availablePageSizes.LastOrDefault( x => x < pageSize );
            }

            if ( pageSize == 0 )
            {
                pageSize = availablePageSizes.First();
            }

            // If the preferred page size was modified, store the result.
            if ( preferredPageSize > 0
                 && pageSize != preferredPageSize
                 && rockBlock != null
                 && preferences != null )
            {
                preferences.SetValue( PAGE_SIZE_KEY, pageSize.ToString() );
                preferences.Save();
            }

            base.PageSize = pageSize;
        }

        /// <summary>
        /// Get a definitive list of the available page sizes for the grid.
        /// </summary>
        /// <returns>An ascending list of available page sizes, containing at least one non-zero entry.</returns>
        private List<int> GetAvailablePageSizes()
        {
            var pageSizeList = this.PageSizes.StringToIntList().ToList();

            pageSizeList = pageSizeList.Where( x => x > 0 ).OrderBy( x => x ).ToList();

            if ( !pageSizeList.Any() )
            {
                // If no page sizes exist, use the default values.
                pageSizeList.AddRange( PAGE_SIZE_LIST_DEFAULT.StringToIntList() );
            }

            return pageSizeList;
        }

        /// <summary>
        /// Handles the <see cref="E:System.Web.UI.Control.Load" /> event.
        /// </summary>
        /// <param name="e">An <see cref="T:System.EventArgs" /> object that contains event data.</param>
        protected override void OnLoad( EventArgs e )
        {
            if ( Page.IsPostBack )
            {
                if ( this.DataKeys != null && this.DataKeys.Count > 0 )
                {
                    // For each SelectField evaluate the checkbox/radiobutton to see if the cell was selected.
                    foreach ( var col in this.Columns.OfType<SelectField>() )
                    {
                        var colIndex = this.GetColumnIndex( col ).ToString();

                        col.SelectedKeys = new List<object>();

                        foreach ( GridViewRow row in this.Rows )
                        {
                            CheckBox cb = row.FindControl( "cbSelect_" + colIndex ) as CheckBox;
                            if ( col.SelectionMode == SelectionMode.Multiple )
                            {
                                if ( cb != null && cb.Checked )
                                {
                                    col.SelectedKeys.Add( this.DataKeys[row.RowIndex].Value );
                                }
                            }
                            else
                            {
                                string value = Page.Request.Form[cb.UniqueID.Replace( cb.ID, ( ( RockRadioButton ) cb ).GroupName )];
                                if ( value == cb.ID )
                                {
                                    col.SelectedKeys.Add( this.DataKeys[row.RowIndex].Value );
                                }
                            }
                        }
                    }
                }
            }

            base.OnLoad( e );
        }

        /// <summary>
        /// Registers the java script.
        /// </summary>
        private void RegisterJavaScript()
        {
            if ( this.ShowConfirmDeleteDialog && this.Enabled && this.IsDeleteEnabled )
            {
                string deleteButtonScript = $@"
$('#{this.ClientID} .grid-delete-button').not('.disabled').on( 'click', function (event) {{
    return Rock.dialogs.confirmDelete(event, '{this.RowItemText}');
}});";
                ScriptManager.RegisterStartupScript( this, this.GetType(), "grid-delete-confirm-script-" + this.ClientID, deleteButtonScript, true );
            }

            string gridSelectCellScript = $@"
$('#{this.ClientID} .{GRID_SELECT_CELL_CSS_CLASS}').on( 'click', function (event) {{
    if (!($(event.target).is('a') || $(event.target).parent().is('a'))) {{
        var dataRowIndexValue = $(this).closest('tr').attr('data-row-index');
        var postbackArg = 'RowSelected$' + dataRowIndexValue;
        window.location = ""javascript:__doPostBack('{this.UniqueID}', '"" +  postbackArg + ""')"";
    }}
}});";

            ScriptManager.RegisterStartupScript( this, this.GetType(), "grid-select-cell-script-" + this.ClientID, gridSelectCellScript, true );

            // render script for popovers
            string popoverScript = @"
    $('.grid-table tr').tooltip({html: true, container: 'body', delay: { show: 500, hide: 100 }});
    $('.grid-table tr').on('click', function(){ $(this).tooltip('hide'); });;
";

            ScriptManager.RegisterStartupScript( this, this.GetType(), "grid-popover", popoverScript, true );
        }

        /// <summary>
        /// Raises the <see cref="E:System.Web.UI.Control.PreRender"/> event.
        /// </summary>
        /// <param name="e">An <see cref="T:System.EventArgs"/> that contains the event data.</param>
        protected override void OnPreRender( EventArgs e )
        {
            base.OnPreRender( e );

            UseAccessibleHeader = true;

            if ( HeaderRow != null )
            {
                HeaderRow.TableSection = TableRowSection.TableHeader;
            }

            if ( FooterRow != null )
            {
                FooterRow.TableSection = TableRowSection.TableFooter;
            }

            if ( TopPagerRow != null )
            {
                TopPagerRow.TableSection = TableRowSection.TableHeader;
            }

            if ( BottomPagerRow != null )
            {
                BottomPagerRow.TableSection = TableRowSection.TableFooter;
            }

            if ( ActionRow != null )
            {
                ActionRow.TableSection = TableRowSection.TableFooter;
            }
        }

        /// <summary>
        /// Outputs server control content to a provided <see cref="T:System.Web.UI.HtmlTextWriter" /> object and stores tracing information about the control if tracing is enabled.
        /// </summary>
        /// <param name="writer">The <see cref="T:System.Web.UI.HtmlTextWriter" /> object that receives the control content.</param>
        public override void RenderControl( HtmlTextWriter writer )
        {
            var divClasses = new List<string>();
            if ( this.EnableResponsiveTable )
            {
                divClasses.Add( "table-responsive" );
            }

            if ( DisplayType == GridDisplayType.Light && !UseFullStylesForLightGrid )
            {
                divClasses.Add( "table-no-border" );
            }

            if ( divClasses.Any() )
            {
                writer.AddAttribute( HtmlTextWriterAttribute.Class, divClasses.AsDelimited( " " ) );
            }

            writer.RenderBeginTag( HtmlTextWriterTag.Div );


            this.AddCssClass( "grid-table" );
            this.AddCssClass( "table" );

            if ( this.EnableStickyHeaders )
            {
                // javascript hook for sticky headers
                this.AddCssClass( "js-sticky-headers" );

                // styling hook for sticky headers
                this.AddCssClass( "sticky-headers" );
            }

            if ( DisplayType == GridDisplayType.Light && !UseFullStylesForLightGrid )
            {
                this.RemoveCssClass( "table-bordered" );
                this.RemoveCssClass( "table-striped" );
                this.AddCssClass( "table-condensed" );
                this.AddCssClass( "table-light" );
            }
            else
            {
                this.RemoveCssClass( "table-condensed" );
                this.RemoveCssClass( "table-light" );
                this.AddCssClass( "table-bordered" );

                if ( TableStriped )
                {
                    this.AddCssClass( "table-striped" );
                }
                else
                {
                    this.RemoveCssClass( "table-striped" );
                }
            }

            if ( DisplayType == GridDisplayType.Full
                 && this.RowClickEnabled )
            {
                this.AddCssClass( "table-hover" );
            }
            else
            {
                this.RemoveCssClass( "table-hover" );
            }

            base.RenderControl( writer );

            writer.RenderEndTag();
        }

        /// <summary>
        /// TODO: Added this override to prevent the default behavior of rending a grid with a table inside
        /// and div element.  The div may be needed for paging when grid is not used in an update panel
        /// so if weird errors start happening, this could be the culprit.
        /// </summary>
        /// <param name="writer">The <see cref="T:System.Web.UI.HtmlTextWriter" /> used to render the server control content on the client's browser.</param>
        protected override void Render( HtmlTextWriter writer )
        {
            bool renderPanel = !base.DesignMode;

            if ( this.Page != null )
            {
                this.Page.VerifyRenderingInServerForm( this );
            }

            this.PrepareControlHierarchy();

            RegisterJavaScript();

            this.RenderContents( writer );
        }

        /// <summary>
        /// Creates a new child table.
        /// </summary>
        /// <returns>
        /// Always returns a new <see cref="T:System.Web.UI.WebControls.Table" /> that represents the child table.
        /// </returns>
        protected override Table CreateChildTable()
        {
            _table = base.CreateChildTable();
            return _table;
        }

        /// <summary>
        /// Creates the set of column fields used to build the control hierarchy.
        /// </summary>
        /// <param name="dataSource">A <see cref="T:System.Web.UI.WebControls.PagedDataSource" /> that represents the data source.</param>
        /// <param name="useDataSource">true to use the data source specified by the <paramref name="dataSource" /> parameter; otherwise, false.</param>
        /// <returns>
        /// A <see cref="T:System.Collections.ICollection" /> that contains the fields used to build the control hierarchy.
        /// </returns>
        protected override ICollection CreateColumns( PagedDataSource dataSource, bool useDataSource )
        {
            if ( CustomColumns != null && CustomColumns.Any() )
            {
                var columns = base.CreateColumns( dataSource, useDataSource ).OfType<DataControlField>().ToList();
                foreach ( var columnConfig in CustomColumns )
                {
                    int insertPosition;
                    if ( columnConfig.PositionOffsetType == CustomGridColumnsConfig.ColumnConfig.OffsetType.LastColumn )
                    {
                        insertPosition = columns.Count - columnConfig.PositionOffset;
                    }
                    else
                    {
                        insertPosition = columnConfig.PositionOffset;
                    }

                    if ( insertPosition < 0 )
                    {
                        insertPosition = 0;
                    }

                    if ( insertPosition > columns.Count )
                    {
                        insertPosition = columns.Count;
                    }

                    var column = columnConfig.GetGridColumn();
                    columns.Insert( insertPosition, column );

                    if ( !Page.IsPostBack )
                    {
                        // Insert a status of true for this custom column to enable the firing of the OnRowSelected event when the column is clicked
                        if ( insertPosition <= RowSelectedColumnStatuses.Count )
                        {
                            RowSelectedColumnStatuses.Insert( insertPosition, true );
                        }

                        // Insert any CSS class(es) that were defined for this custom column
                        if ( insertPosition <= ColumnCssClasses.Count )
                        {
                            ColumnCssClasses.Insert( insertPosition, column.ItemStyle.CssClass );
                        }
                    }
                }

                this.CreatedColumns = columns;
                return this.CreatedColumns as ICollection;
            }
            else
            {
                var defaultResult = base.CreateColumns( dataSource, useDataSource );
                this.CreatedColumns = defaultResult.Cast<DataControlField>().ToList();
                return defaultResult;
            }
        }

        private List<DataControlField> CreatedColumns { get; set; }

        /// <summary>
        /// The Column Index of the specified dataField in a Rock Grid.
        /// Use this instead of Columns.IndexOf (it doesn't return the correct result when grid has custom columns)
        /// </summary>
        /// <param name="dataControlField">The data control field.</param>
        /// <returns></returns>
        public int GetColumnIndex( DataControlField dataControlField )
        {
            // If the grid has custom columns and the columns have been created, get the index of the column from CreatedColumns
            if ( CustomColumns != null && CustomColumns.Any() && this.CreatedColumns != null )
            {
                return this.CreatedColumns.IndexOf( dataControlField );
            }
            else
            {
                return this.Columns.IndexOf( dataControlField );
            }
        }

        /// <summary>
        /// Gets the first grid column that matches the header text.
        /// </summary>
        /// <param name="headerText">The header text.</param>
        /// <returns></returns>
        public DataControlField GetColumnByHeaderText( string headerText )
        {
            // If the grid has custom columns and the columns have been created, get the datacontrolfield from CreatedColumns
            if ( CustomColumns != null && CustomColumns.Any() && this.CreatedColumns != null )
            {
                foreach ( DataControlField column in this.CreatedColumns )
                {
                    if ( column.HeaderText == headerText )
                    {
                        return column;
                    }
                }
            }
            else
            {
                foreach ( DataControlField column in this.Columns )
                {
                    if ( column.HeaderText == headerText )
                    {
                        return column;
                    }
                }
            }

            return null;
        }

        /// <summary>
        /// Gets or sets the custom columns from blocks that implement ICustomGridColumns
        /// </summary>
        /// <value>
        /// The custom columns.
        /// </value>
        public List<CustomGridColumnsConfig.ColumnConfig> CustomColumns { get; set; }

        /// <summary>
        /// Creates the control hierarchy used to render the <see cref="T:System.Web.UI.WebControls.GridView" /> control using the specified data source.
        /// </summary>
        /// <param name="dataSource">An <see cref="T:System.Collections.IEnumerable" /> that contains the data source for the <see cref="T:System.Web.UI.WebControls.GridView" /> control.</param>
        /// <param name="dataBinding">true to indicate that the child controls are bound to data; otherwise, false.</param>
        /// <returns>
        /// The number of rows created.
        /// </returns>
        /// <exception cref="T:System.Web.HttpException"><paramref name="dataSource" /> returns a null <see cref="T:System.Web.UI.DataSourceView" />.-or-<paramref name="dataSource" /> does not implement the <see cref="T:System.Collections.ICollection" /> interface and cannot return a <see cref="P:System.Web.UI.DataSourceSelectArguments.TotalRowCount" />. -or-<see cref="P:System.Web.UI.WebControls.GridView.AllowPaging" /> is true and <paramref name="dataSource" /> does not implement the <see cref="T:System.Collections.ICollection" /> interface and cannot perform data source paging.-or-<paramref name="dataSource" /> does not implement the <see cref="T:System.Collections.ICollection" /> interface and <paramref name="dataBinding" /> is set to false.</exception>
        protected override int CreateChildControls( System.Collections.IEnumerable dataSource, bool dataBinding )
        {
            if ( !dataBinding && AllowCustomPaging && PreDataBound && CurrentPageRows < PageSize )
            {
                // When using custom paging and doing a postback from the last page of a grid that
                // has fewer rows, the default dummy data source used by Asp.Net to rebuild controls does not reflect the
                // correct number of rows. Because we add custom paging and action rows to the end of the table, this results in
                // header/body/footer ordering errors and/or viewstate errors. As a work-around a custom dummy data source
                // is used instead that has the correct number of rows.
                dataSource = new RockDummyDataSource( CurrentPageRows );
            }

            int result = base.CreateChildControls( dataSource, dataBinding );

            if ( _table != null && _table.Parent != null )
            {
                if ( this.AllowPaging && this.BottomPagerRow != null )
                {
                    this.BottomPagerRow.ID = "pagerRow";
                    this.BottomPagerRow.Visible = true;

                    // add paging style
                    if ( this.BottomPagerRow.Cells.Count > 0 )
                    {
                        this.BottomPagerRow.Cells[0].CssClass = "grid-paging";
                    }
                }

                // Footer Action Row
                _actionFooterRow = base.CreateRow( -1, -1, DataControlRowType.Footer, DataControlRowState.Normal );
                _actionFooterRow.ID = "actionFooterRow";
                _table.Rows.Add( _actionFooterRow );

                TableCell actionFooterCell = new TableCell();
                int visibleColumnCount = this.Columns.OfType<DataControlField>().Where( a => a.Visible ).Count() + ( this.CustomColumns?.Count ?? 0 );
                actionFooterCell.ColumnSpan = visibleColumnCount;
                actionFooterCell.CssClass = "grid-actions";
                _actionFooterRow.Cells.Add( actionFooterCell );

                actionFooterCell.Controls.Add( _footerGridActions );

                if ( !this.ShowActionRow )
                {
                    _actionFooterRow.Visible = false;
                }

                // Header Action row (mirror of footer actions)
                _actionHeaderRow = base.CreateRow( 0, 0, DataControlRowType.Header, DataControlRowState.Normal );
                _actionHeaderRow.ID = "actionHeaderRow";
                _actionHeaderRow.TableSection = TableRowSection.TableHeader;
                _table.Rows.AddAt( 0, _actionHeaderRow );

                TableCell actionHeaderCell = new TableCell();
                actionHeaderCell.ColumnSpan = visibleColumnCount;
                actionHeaderCell.CssClass = "grid-actions";
                _actionHeaderRow.Cells.Add( actionHeaderCell );

                actionHeaderCell.Controls.Add( _headerGridActionsMirror );

                if ( !this.ShowActionsInHeader || !this.ShowActionRow )
                {
                    _actionHeaderRow.Visible = false;
                    _headerGridActionsMirror.Visible = false;
                }

            }

            return result;
        }

        #endregion

        #region Events

        #region Grid Events

        /// <summary>
        /// Raises the <see cref="E:System.Web.UI.Control.DataBinding" /> event.
        /// </summary>
        /// <param name="e">An <see cref="T:System.EventArgs" /> object that contains the event data.</param>
        protected override void OnDataBinding( EventArgs e )
        {
            RowSelectedColumnStatuses = new List<bool>();
            ColumnCssClasses = new List<string>();
            _columnDataPriorities = new Dictionary<DataControlField, string>();

            for ( int i = 0; i < this.Columns.Count; i++ )
            {
                var column = this.Columns[i];

                // Determine if clicking this column should fire the OnRowSelected event
                var isRowSelected = false;
                if ( !( column is INotRowSelectedField ) )
                {
                    if ( !( column is HyperLinkField ) )
                    {
                        if ( column is RockTemplateField )
                        {
                            if ( ( column as RockTemplateField ).OnRowSelectedEnabled )
                            {
                                isRowSelected = true;
                            }
                        }
                        else
                        {
                            isRowSelected = true;
                        }
                    }
                }

                RowSelectedColumnStatuses.Add( isRowSelected );

                // Take note of any CSS class(es) that were defined within the template for this column
                ColumnCssClasses.Add( this.Columns[i].ItemStyle.CssClass );

                // get data priority from column
                if ( column is IPriorityColumn )
                {
                    _columnDataPriorities.Add( column, ( ( IPriorityColumn ) column ).ColumnPriority.ConvertToInt().ToString() );
                }
                else
                {
                    _columnDataPriorities.Add( column, "1" );
                }
            }

            base.OnDataBinding( e );
        }

        /// <summary>
        /// Gets the datasource SQL (if the Datasource is an IQueryable)
        /// </summary>
        /// <value>
        /// The datasource SQL.
        /// </value>
        public string DatasourceSQL { get; private set; }

        /// <summary>
        /// Sets the linq data source
        /// The grid will use it to load only the records it needs based on the current page and page size
        /// NOTE: Make sure that your query is sorted/ordered
        /// </summary>
        /// <typeparam name="T"></typeparam>
        /// <param name="qry">The qry.</param>
        public void SetLinqDataSource<T>( IQueryable<T> qry )
        {
            if ( this.AllowPaging )
            {
                this.AllowCustomPaging = true;
                var currentPageData = qry.Skip( this.PageIndex * this.PageSize ).Take( this.PageSize ).ToList();
                this.DataSource = currentPageData;
                if ( currentPageData.Count < this.PageSize )
                {
                    // if the current page has fewer records than the page.size, we are on the last page of records, so we can figure out how many records there are without requerying the database
                    this.VirtualItemCount = ( this.PageIndex * this.PageSize ) + currentPageData.Count;
                }
                else
                {
                    this.VirtualItemCount = qry.Count();
                }

                PreDataBound = false;
                CurrentPageRows = currentPageData.Count();
            }
            else
            {
                this.DataSource = qry.ToList();
            }

            DatasourceSQL = qry.ToString();
        }

        /// <summary>
        /// Sets the grid data source from a paginated data source object.
        /// This type of data source can provide efficient querying of the total number of items and a single page of data for display.
        /// </summary>
        /// <typeparam name="T"></typeparam>
        /// <param name="dataSource">A grid data source.</param>
        [RockInternal("1.16.0")]
        public void SetDataSource<T>( IPaginatedDataSource<T> dataSource )
        {
            if ( this.AllowPaging )
            {
                this.AllowCustomPaging = true;

                var currentPageData = dataSource.GetItems( this.PageIndex, this.PageSize );
                this.DataSource = currentPageData;

                if ( currentPageData.Count < this.PageSize )
                {
                    // The current page has fewer records than the page size, so this is the last page.
                    // We can calculate the total number of records without requerying the data source.
                    this.VirtualItemCount = ( this.PageIndex * this.PageSize ) + currentPageData.Count;
                }
                else
                {
                    this.VirtualItemCount = dataSource.GetTotalItemCount();
                }

                PreDataBound = false;
                CurrentPageRows = currentPageData.Count();
            }
            else
            {
                // Get all of the items.
                this.DataSource = dataSource.GetItems();
            }

            this.DatasourceSQL = string.Empty;
        }

        /// <summary>
        /// Raises the <see cref="E:System.Web.UI.WebControls.BaseDataBoundControl.DataBound"/> event.
        /// </summary>
        /// <param name="e">An <see cref="T:System.EventArgs"/> object that contains the event data.</param>
        protected override void OnDataBound( EventArgs e )
        {
            base.OnDataBound( e );

            // Get ItemCount
            int itemCount = 0;
            if ( this.AllowCustomPaging )
            {
                itemCount = this.VirtualItemCount;
            }
            else if ( this.DataSourceAsDataTable != null )
            {
                itemCount = this.DataSourceAsDataTable.DefaultView.Count;
            }
            else if ( this.DataSourceAsList != null )
            {
                itemCount = DataSourceAsList.Count;
            }
            else
            {
                itemCount = 0;
            }

            // If custom paging is enabled, set the current page row count here to avoid viewstate errors on postback.
            if ( this.AllowCustomPaging )
            {
                if ( itemCount > this.PageSize )
                {
                    CurrentPageRows = this.PageSize;
                }
                else
                {
                    CurrentPageRows = itemCount;
                }
            }

            PagerTemplate pagerTemplate = this.PagerTemplate as PagerTemplate;
            if ( PagerTemplate != null )
            {
                pagerTemplate.SetNavigation( this.PageCount, this.PageIndex, this.PageSize, itemCount, this.RowItemText );
            }
        }

        /// <summary>
        /// Handles the Sorting event of the Grid control.
        /// </summary>
        /// <param name="sender">The source of the event.</param>
        /// <param name="e">The <see cref="System.Web.UI.WebControls.GridViewSortEventArgs"/> instance containing the event data.</param>
        protected void Grid_Sorting( object sender, GridViewSortEventArgs e )
        {
            SortProperty sortProperty = this.SortProperty;
            if ( sortProperty != null && sortProperty.Property == e.SortExpression )
            {
                if ( sortProperty.Direction == SortDirection.Ascending )
                {
                    sortProperty.Direction = SortDirection.Descending;
                }
                else
                {
                    sortProperty.Direction = SortDirection.Ascending;
                }

                this.SortProperty = sortProperty;
            }
            else
            {
                this.SortProperty = new SortProperty( e );
            }

            RebindGrid( e, false, false, false );
        }

        #endregion

        #region Row Events

        /// <summary>
        /// Raises the <see cref="E:System.Web.UI.WebControls.GridView.RowCreated" /> event.
        /// </summary>
        /// <param name="e">A <see cref="T:System.Web.UI.WebControls.GridViewRowEventArgs" /> that contains event data.</param>
        protected override void OnRowCreated( GridViewRowEventArgs e )
        {
            base.OnRowCreated( e );

            if ( e.Row.RowType == DataControlRowType.DataRow )
            {
                // For each select field that is not bound to a DataSelectedField set its checkbox/radiobox from
                // the previously posted back values in the columns SelectedKeys property
                foreach ( var col in this.Columns.OfType<SelectField>() )
                {
                    if ( string.IsNullOrWhiteSpace( col.DataSelectedField ) && col.SelectedKeys.Any() )
                    {
                        var colIndex = this.GetColumnIndex( col ).ToString();
                        CheckBox cbSelect = e.Row.FindControl( "cbSelect_" + colIndex ) as CheckBox;
                        if ( cbSelect != null )
                        {
                            cbSelect.Checked = col.SelectedKeys.Contains( this.DataKeys[e.Row.RowIndex].Value );
                        }
                    }
                }

                for ( int i = 0; i < e.Row.Cells.Count; i++ )
                {
                    var cell = e.Row.Cells[i];

                    // For each column that should fire the OnRowSelected event, add the CSS class to enable this functionality
                    if ( this.RowSelected != null && RowSelectedColumnStatuses.Count >= i + 1 && RowSelectedColumnStatuses[i] )
                    {
                        cell.AddCssClass( GRID_SELECT_CELL_CSS_CLASS );
                    }

                    // Add any CSS class(es) that were defined for this column
                    if ( ColumnCssClasses.Count >= i + 1 )
                    {
                        cell.AddCssClass( ColumnCssClasses[i] );
                    }
                }
            }
        }

        /// <summary>
        /// Raises the <see cref="E:System.Web.UI.WebControls.GridView.RowDataBound"/> event.
        /// </summary>
        /// <param name="e">A <see cref="T:System.Web.UI.WebControls.GridViewRowEventArgs"/> that contains event data.</param>
        protected override void OnRowDataBound( GridViewRowEventArgs e )
        {
            base.OnRowDataBound( e );

            if ( e.Row.RowType == DataControlRowType.Header )
            {
                //add data priority
                foreach ( var cell in e.Row.Cells.OfType<DataControlFieldCell>() )
                {
                    if ( _columnDataPriorities.ContainsKey( cell.ContainingField ) )
                    {
                        cell.Attributes.Add( "data-priority", _columnDataPriorities[cell.ContainingField] );
                    }
                }

                if ( this.AllowSorting )
                {

                    string asc = SortDirection.Ascending.ToString();
                    string desc = SortDirection.Descending.ToString();

                    // Remove the sort css classes
                    for ( int i = 0; i < e.Row.Cells.Count; i++ )
                    {
                        var cell = e.Row.Cells[i];
                        cell.RemoveCssClass( asc );
                        cell.RemoveCssClass( desc );
                    }


                    // Add the new sort css class
                    SortProperty sortProperty = this.SortProperty;
                    if ( sortProperty != null )
                    {
                        foreach ( var column in this.Columns )
                        {
                            var dcf = column as DataControlField;
                            if ( dcf != null && dcf.SortExpression == this.SortProperty.Property )
                            {
                                e.Row.Cells[this.GetColumnIndex( dcf )].AddCssClass( sortProperty.Direction.ToString().ToLower() );
                                break;
                            }
                        }
                    }
                }
            }

            if ( e.Row.RowType == DataControlRowType.DataRow || e.Row.RowType == DataControlRowType.Footer )
            {
                // add the data priority
                foreach ( var cell in e.Row.Cells.OfType<DataControlFieldCell>() )
                {
                    if ( _columnDataPriorities.ContainsKey( cell.ContainingField ) )
                    {
                        cell.Attributes.Add( "data-priority", _columnDataPriorities[cell.ContainingField] );
                    }
                }
            }

            if ( e.Row.RowType == DataControlRowType.DataRow )
            {
                if ( e.Row.DataItem != null )
                {
                    e.Row.Attributes.Add( "data-row-index", e.Row.RowIndex.ToString() );

                    if ( this.DataKeys != null && this.DataKeys.Count > 0 )
                    {
                        object dataKey = this.DataKeys[e.Row.RowIndex].Value as object;
                        if ( dataKey != null )
                        {
                            string key = dataKey.ToString();
                            e.Row.Attributes.Add( "datakey", key );
                        }
                    }

                    if ( TooltipField != null )
                    {
                        PropertyInfo pi = e.Row.DataItem.GetType().GetProperty( TooltipField );
                        if ( pi != null )
                        {
                            var piv = pi.GetValue( e.Row.DataItem );
                            if ( piv != null )
                            {
                                string description = piv.ToString();
                                if ( !string.IsNullOrWhiteSpace( description ) )
                                {
                                    e.Row.ToolTip = description;
                                }
                            }
                        }
                    }
                }
            }
        }

        /// <summary>
        /// Raises the <see cref="E:System.Web.UI.WebControls.GridView.RowCommand" /> event.
        /// </summary>
        /// <param name="e">A <see cref="T:System.Web.UI.WebControls.GridViewCommandEventArgs" /> that contains event data.</param>
        protected override void OnRowCommand( GridViewCommandEventArgs e )
        {
            base.OnRowCommand( e );

            if ( e.CommandName == "RowSelected" )
            {
                int? rowIndex = e.CommandArgument?.ToString().AsIntegerOrNull();
                if ( rowIndex.HasValue )
                {
                    // The rows can have changed (the filter or data has changed) since the UI have been updated. This avoid an exception if there are now less rows than the selected row index.
                    if ( this.Rows.Count > rowIndex.Value )
                    {
                        RowEventArgs a = new RowEventArgs( this.Rows[rowIndex.Value] );
                        OnRowSelected( a );
                    }
                }
            }
        }

        #endregion

        #region Paging Events

        /// <summary>
        /// Handles the ItemsPerPageClick event of the pagerTemplate control.
        /// </summary>
        /// <param name="sender">The source of the event.</param>
        /// <param name="e">The <see cref="Rock.Web.UI.Controls.NumericalEventArgs"/> instance containing the event data.</param>
        internal void pagerTemplate_ItemsPerPageClick( object sender, NumericalEventArgs e )
        {
            var rockBlock = this.RockBlock();
            if ( rockBlock != null )
            {
                var preferences = rockBlock.GetBlockPersonPreferences();

                preferences.SetValue( PAGE_SIZE_KEY, e.Number.ToString() );
                preferences.Save();
            }

            this.PageSize = e.Number;
            this.PageIndex = 0;
            RebindGrid( e, false, false, false );
        }

        /// <summary>
        /// Handles the NavigateClick event of the pagerTemplate control.
        /// </summary>
        /// <param name="sender">The source of the event.</param>
        /// <param name="e">The <see cref="Rock.Web.UI.Controls.NumericalEventArgs"/> instance containing the event data.</param>
        public void pagerTemplate_NavigateClick( object sender, NumericalEventArgs e )
        {
            if ( e.Number < 0 )
            {
                this.PageIndex = 0;
            }
            else if ( e.Number > this.PageCount - 1 )
            {
                this.PageIndex = this.PageCount - 1;
            }
            else
            {
                this.PageIndex = e.Number;
            }

            RebindGrid( e, false, false, false );
        }

        #endregion

        #region Action Events

        /// <summary>
        /// Handles the MergeClick event of the Actions control.
        /// </summary>
        /// <param name="sender">The source of the event.</param>
        /// <param name="e">The <see cref="EventArgs"/> instance containing the event data.</param>
        public void Actions_PersonMergeClick( object sender, EventArgs e )
        {
            int? entitySetId = GetPersonEntitySet( e );
            if ( entitySetId.HasValue )
            {
                if ( IsBusiness )
                {
                    Page.Response.Redirect( string.Format( BusinessMergePageRoute, entitySetId.Value ), false );
                }
                else
                {
                    Page.Response.Redirect( string.Format( PersonMergePageRoute, entitySetId.Value ), false );
                }
                Context.ApplicationInstance.CompleteRequest();
            }
            else
            {
                // empty entityset ( probably because the list has 0 items)
                this.ShowModalAlertMessage( "Grid has no " + this.RowItemText.Pluralize(), ModalAlertType.Warning );
            }
        }

        /// <summary>
        /// Handles the MergeClick event of the Actions control.
        /// </summary>
        /// <param name="sender">The source of the event.</param>
        /// <param name="e">The <see cref="EventArgs"/> instance containing the event data.</param>
        protected void Actions_BulkUpdateClick( object sender, EventArgs e )
        {
            int? entitySetId = GetPersonEntitySet( e );
            if ( entitySetId.HasValue )
            {
                Page.Response.Redirect( string.Format( BulkUpdatePageRoute, entitySetId.Value ), false );
                Context.ApplicationInstance.CompleteRequest();
            }
            else
            {
                // empty entityset ( probably because the list has 0 items)
                this.ShowModalAlertMessage( "Grid has no " + this.RowItemText.Pluralize(), ModalAlertType.Warning );
            }
        }

        /// <summary>
        /// Handles the CommunicateClick event of the Actions control.
        /// </summary>
        /// <param name="sender">The source of the event.</param>
        /// <param name="e">The <see cref="EventArgs" /> instance containing the event data.</param>
        protected void Actions_CommunicateClick( object sender, EventArgs e )
        {
            var rockPage = Page as RockPage;
            if ( rockPage != null )
            {
                // disable paging if no specific keys where selected
                bool selectAll = !SelectedKeys.Any();
                RebindGrid( e, selectAll, false, true );

                // Create a dictionary of the additional merge fields that were created for the communication
                var communicationMergeFields = new Dictionary<string, string>();
                foreach ( string mergeField in this.CommunicateMergeFields )
                {
                    var parts = mergeField.Split( new char[] { '|' }, StringSplitOptions.RemoveEmptyEntries ).ToList();
                    if ( parts.Any() )
                    {
                        communicationMergeFields.TryAdd( parts.First().Replace( '.', '_' ), parts.Last().Replace( '.', '_' ) );
                    }
                }

                // Get the data for the recipients
                var recipients = GetPersonData( true, communicationMergeFields );

                if ( recipients.Any() )
                {
                    // Create communication
                    var communicationRockContext = new RockContext();
                    var communicationService = new Rock.Model.CommunicationService( communicationRockContext );
                    var communication = new Rock.Model.Communication();
                    communication.IsBulkCommunication = true;
                    communication.Status = Model.CommunicationStatus.Transient;

                    // Get a list of the mergefield names
                    List<string> mergeFields = communicationMergeFields.Select( f => f.Value ).Distinct().ToList();

                    if ( CommunicationRecipientPersonIdFields.Any() )
                    {
                        // If the grid has recipient person id fields, there could be multiple values(rows) for each merge fields.
                        // If this is the case save them as 'AdditionalMergeFields'. The communication block will add the neccessary
                        // Lava needed to access the multiple values.
                        communication.AdditionalMergeFields = new List<string>();
                        string mergeFieldList = mergeFields.AsDelimited( "^" );
                        communication.AdditionalMergeFields.Add( $"AdditionalMergeFields|{mergeFieldList}" );
                    }
                    else
                    {
                        // Otherwise just save the name
                        communication.AdditionalMergeFields = mergeFields;
                    }

                    if ( rockPage.CurrentPerson != null )
                    {
                        communication.SenderPersonAliasId = rockPage.CurrentPersonAliasId;
                    }

                    if ( rockPage.Request != null && rockPage.Request.UrlProxySafe() != null )
                    {
                        communication.UrlReferrer = rockPage.Request.UrlProxySafe().AbsoluteUri.TrimForMaxLength( communication, "UrlReferrer" );
                    }

                    communicationService.Add( communication );

                    // save communication to get Id
                    communicationRockContext.SaveChanges();

                    var personIds = recipients.Select( r => r.Key ).ToList();
                    var personAliasService = new Rock.Model.PersonAliasService( new Rock.Data.RockContext() );

                    // Get the primary aliases
                    List<Rock.Model.PersonAlias> primaryAliasList = new List<Model.PersonAlias>( personIds.Count );

                    // get the data in chunks just in case we have a large list of PersonIds (to avoid a SQL Expression limit error)
                    var chunkedPersonIds = personIds.Take( 1000 );
                    int skipCount = 0;
                    while ( chunkedPersonIds.Any() )
                    {
                        var chunkedPrimaryAliasList = personAliasService.Queryable()
                            .Where( p => p.PersonId == p.AliasPersonId && chunkedPersonIds.Contains( p.PersonId ) ).AsNoTracking().ToList();
                        primaryAliasList.AddRange( chunkedPrimaryAliasList );
                        skipCount += 1000;
                        chunkedPersonIds = personIds.Skip( skipCount ).Take( 1000 );
                    }

                    // NOTE: Set CreatedDateTime, ModifiedDateTime, etc manually set we are using BulkInsert
                    var currentDateTime = RockDateTime.Now;
                    var currentPersonAliasId = rockPage.CurrentPersonAliasId;

                    var communicationRecipientList = primaryAliasList.Select( a => new Rock.Model.CommunicationRecipient
                    {
                        CommunicationId = communication.Id,
                        PersonAliasId = a.Id,
                        AdditionalMergeValues = recipients[a.PersonId],
                        CreatedByPersonAliasId = currentPersonAliasId,
                        ModifiedByPersonAliasId = currentPersonAliasId,
                        CreatedDateTime = currentDateTime,
                        ModifiedDateTime = currentDateTime
                    } ).ToList();

                    // BulkInsert to quickly insert the CommunicationRecipient records. Note: This is much faster, but will bypass EF and Rock processing.
                    var communicationRecipientRockContext = new RockContext();
                    communicationRecipientRockContext.BulkInsert( communicationRecipientList );

                    // Get the URL to communication page
                    string url = CommunicationPageRoute;
                    if ( string.IsNullOrWhiteSpace( url ) )
                    {
                        var pageRef = rockPage.Site.CommunicationPageReference;
                        if ( pageRef.PageId > 0 )
                        {
                            pageRef.Parameters.AddOrReplace( "CommunicationId", communication.Id.ToString() );
                            url = pageRef.BuildUrl();
                        }
                        else
                        {
                            url = "~/Communication/{0}";
                        }
                    }

                    if ( url.Contains( "{0}" ) )
                    {
                        url = string.Format( url, communication.Id );
                    }

                    Page.Response.Redirect( url, false );
                    Context.ApplicationInstance.CompleteRequest();
                }
                else
                {
                    // nobody in list or nobody selected
                    RebindGrid( e, false, false, false );
                    this.ShowModalAlertMessage( "Grid has no recipients", ModalAlertType.Warning );
                }
            }
        }

        /// <summary>
        /// Handles the WorkflowOrCustomActionClick event of the Actions control.
        /// </summary>
        /// <param name="sender">The source of the event.</param>
        /// <param name="e">The <see cref="EventArgs"/> instance containing the event data.</param>
        protected void Actions_WorkflowOrCustomActionClick( object sender, EventArgs e )
        {
            // disable paging if no specific keys where selected (or if no select option is shown)
            var selectAll = !SelectedKeys.Any();
            RebindGrid( e, selectAll );

            var entitySetId = GetEntitySetFromGrid( e );

            if(!entitySetId.HasValue)
            {
                ShowModalAlertMessage( $"Grid has no {RowItemText.Pluralize()}", ModalAlertType.Warning );
                return;
            }

            var routeTemplate = GetRouteFromEventArgs( e ) ?? DefaultLaunchWorkflowPageRoute;
            string url;

            // If the user passed a format-able string like "/Launch/{0}", then fill in the entity set id
            // accordingly. Otherwise, add the entity set id as a query param.
            if ( routeTemplate.Contains( "{0}" ) )
            {
                url = string.Format( routeTemplate, entitySetId.Value );
            }
            else
            {
                var uri = new Uri( Page.Request.UrlProxySafe(), routeTemplate );
                var uriBuilder = new UriBuilder( uri.AbsoluteUri );
                var paramValues = HttpUtility.ParseQueryString( uriBuilder.Query );
                paramValues.Add( "EntitySetId", entitySetId.Value.ToString() );
                uriBuilder.Query = paramValues.ToString();
                url = uriBuilder.Uri.PathAndQuery;
            }

            Page.Response.Redirect( url, false );
            Context.ApplicationInstance.CompleteRequest();
        }

        /// <summary>
        /// Handles the MergeTemplateClick event of the Actions control.
        /// </summary>
        /// <param name="sender">The source of the event.</param>
        /// <param name="e">The <see cref="EventArgs"/> instance containing the event data.</param>
        /// <exception cref="System.NotImplementedException"></exception>
        protected void Actions_MergeTemplateClick( object sender, EventArgs e )
        {
            int? entitySetId = null;
            if ( MergeTemplateAsPerson && PersonIdField.IsNotNullOrWhiteSpace() )
            {
                entitySetId = GetPersonEntitySet( e );
            }
            else
            {
                // disable paging if no specific keys where selected (or if no select option is shown)
                bool selectAll = !SelectedKeys.Any();
                RebindGrid( e, selectAll, true, false, true );
                entitySetId = GetEntitySetFromGrid( e );
            }

            if ( entitySetId.HasValue )
            {
                Page.Response.Redirect( string.Format( MergeTemplatePageRoute, entitySetId.Value ), false );
                Context.ApplicationInstance.CompleteRequest();
            }
            else
            {
                // empty entityset ( probably because the list has 0 items)
                this.ShowModalAlertMessage( "Grid has no " + this.RowItemText.Pluralize(), ModalAlertType.Warning );
            }
        }

        /// <summary>
        /// Shows the modal alert message.
        /// </summary>
        /// <param name="message">The message.</param>
        /// <param name="modalAlertType">Type of the modal alert.</param>
        public void ShowModalAlertMessage( string message, ModalAlertType modalAlertType )
        {
            var modalAlert = new ModalAlert();
            modalAlert.ID = this.ID + "_mdlGridAlert";
            this.Controls.Add( modalAlert );
            modalAlert.Show( message, modalAlertType );
        }

        /// <summary>
        /// Handles the ExcelExportClick event of the Actions control.
        /// </summary>
        /// <param name="sender">The source of the event.</param>
        /// <param name="e">The <see cref="EventArgs" /> instance containing the event data.</param>
        protected void Actions_ExcelExportClick( object sender, EventArgs e )
        {
            // Create default settings.
            var filename = ExportFilename;
            var workSheetName = "Export";
            var title = "Rock Export";

            // Safely retrieve the cancellation token so Rock can cancel the export if the request is aborted.
            // Checking if the request is cancelled is cheap but it makes the code less readable,
            // thus cancellation checks should only be added before performance-heavy regions.
            var cancellationToken = Context?.GetOwinContext()?.Request?.CallCancelled ?? CancellationToken.None;

            // Create the excel file.
            using ( var excel = new ExcelPackage() )
            {
                if ( !string.IsNullOrEmpty( this.ExportTitleName ) )
                {
                    // If we have an Export Title Name then use it as the title.
                    workSheetName = this.ExportTitleName.ReplaceSpecialCharacters( "_" ).TrimEnd( '_' );
                    title = this.ExportTitleName;
                }
                else if ( !string.IsNullOrEmpty( this.Caption ) )
                {
                    // Otherwise, if we have a Caption then use it as the title.
                    workSheetName = this.Caption.ReplaceSpecialCharacters( "_" ).TrimEnd( '_' );
                    title = this.Caption;
                }
                else
                {
                    // Otherwise, use the page title as the title.
                    var pageTitle = ( Page as RockPage )?.PageTitle;

                    if ( !string.IsNullOrEmpty( pageTitle ) )
                    {
                        workSheetName = pageTitle.ReplaceSpecialCharacters( "_" ).TrimEnd( '_' );
                        title = pageTitle;
                    }
                }

                excel.Workbook.Properties.Title = title;

                // Add author info.
                var userLogin = Rock.Model.UserLoginService.GetCurrentUser();

                if ( userLogin != null )
                {
                    excel.Workbook.Properties.Author = userLogin.Person.FullName;
                }
                else
                {
                    excel.Workbook.Properties.Author = "Rock";
                }

                // Add the page that created this.
                excel.Workbook.Properties.SetCustomPropertyValue( "Source", this.Page.Request.UrlProxySafe().OriginalString );

                var worksheet = excel.Workbook.Worksheets.Add( workSheetName );

                // Write data to worksheet (there are three supported data sources):  DataTables, DataViews and ILists.

                var headerRows = 3;
                var rowCounter = headerRows;
                var columnCounter = 1;
                var preventVerticalAlignmentFormatting = false;
                    
                // Stop exporting if the client aborted the request.
                if ( cancellationToken.IsCancellationRequested )
                {
                    Context.ApplicationInstance.CompleteRequest();
                    return;
                }

                if ( this.ExportSource == ExcelExportSource.ColumnOutput )
                {
                    // Columns to export with their column index as the key
                    var gridColumns = new Dictionary<int, DataControlField>();
                    for ( var i = 0; i < this.CreatedColumns.Count; i++ )
                    {
                        var dataField = this.CreatedColumns[i];
                        var rockField = this.CreatedColumns[i] as IRockGridField;
                        if ( rockField != null &&
                            (
                                rockField.ExcelExportBehavior == ExcelExportBehavior.AlwaysInclude ||
                                ( rockField.ExcelExportBehavior == ExcelExportBehavior.IncludeIfVisible && rockField.Visible )
                            ) )
                        {
                            gridColumns.Add( i, dataField );
                        }
                    }

                    columnCounter = 1;
                    foreach ( var col in gridColumns )
                    {
                        worksheet.Cells[rowCounter, columnCounter].Value = col.Value.HeaderText;
                        columnCounter++;
                    }
                    
                    // Stop exporting if the client aborted the request.
                    if ( cancellationToken.IsCancellationRequested )
                    {
                        Context.ApplicationInstance.CompleteRequest();
                        return;
                    }

                    var defaultCellStyle = worksheet.Workbook.Styles.CellXfs.FirstOrDefault();
                    if ( defaultCellStyle != null )
                    {
                        // Align text to the top of each cell by default.
                        // It's more performant to set the vertical alignment before the data rows are added.
                        defaultCellStyle.VerticalAlignment = OfficeOpenXml.Style.ExcelVerticalAlignment.Top;
                        preventVerticalAlignmentFormatting = true;
                    }

                    // Text in headers should be vertically aligned to the bottom.
                    using ( var range = worksheet.Cells[1, 1, 3, columnCounter] )
                    {
                        range.Style.VerticalAlignment = OfficeOpenXml.Style.ExcelVerticalAlignment.Bottom;
                    }

                    // Always enable paging to limit large datasets from consuming too much CPU and memory.
                    this.PageSize = 100000;
                    this.PageIndex = 0;
                    var previousPageIndex = -1;

                    // The initial PageCount will be set from the grid currently on the page,
                    // and will be updated once RebindGrid is called.
                    while ( this.PageIndex < this.PageCount && this.PageIndex > previousPageIndex )
                    {
                        // Processing page of data.

                        // Stop exporting if the client aborted the request.
                        if ( cancellationToken.IsCancellationRequested )
                        {
                            Context.ApplicationInstance.CompleteRequest();
                            return;
                        }

                        // Bind the grid data for the current page.
                        RebindGrid( e, disablePaging: false, isExporting: true, isCommunication: false );

                        var dataItems = this.DataSourceAsList;
                        var gridViewRows = this.Rows.OfType<GridViewRow>().ToList();
                        if ( gridViewRows.Count != dataItems.Count )
                        {
                            return;
                        }

                        var selectedKeys = SelectedKeys.ToList();
                        for ( var i = 0; i < dataItems.Count; i++ )
                        {
                            // Processing row of data in page.
                    
                            // Stop exporting if the client aborted the request.
                            if ( cancellationToken.IsCancellationRequested )
                            {
                                Context.ApplicationInstance.CompleteRequest();
                                return;
                            }

                            var dataItem = dataItems[i];
                            var gridViewRow = gridViewRows[i];

                            if ( selectedKeys.Any() && this.DataKeyNames.Count() == 1 )
                            {
                                var dataKeyValue = dataItem.GetPropertyValue( this.DataKeyNames[0] );
                                if ( !selectedKeys.Contains( dataKeyValue ) )
                                {
                                    // if there are specific rows selected, skip over rows that aren't selected
                                    continue;
                                }
                            }

                            rowCounter++;
                            var args = new RockGridViewRowEventArgs( gridViewRow, true );
                            gridViewRow.DataItem = dataItem;
                            this.OnRowDataBound( args );
                            columnCounter = 0;
                            var gridViewRowCellLookup = gridViewRow.Cells.OfType<DataControlFieldCell>().ToDictionary( k => k.ContainingField, v => v );
                            foreach ( var col in gridColumns )
                            {
                                // Processing cell of data in row.

                                columnCounter++;

                                object exportValue = null;
                                if ( col.Value is RockBoundField )
                                {
                                    exportValue = ( col.Value as RockBoundField ).GetExportValue( gridViewRow );
                                }
                                else if ( col.Value is RockTemplateField )
                                {
                                    var fieldCell = gridViewRowCellLookup[col.Value];
                                    exportValue = ( col.Value as RockTemplateField ).GetExportValue( gridViewRow, fieldCell );
                                }

                                ExcelHelper.SetExcelValue( worksheet.Cells[rowCounter, columnCounter], exportValue );

                                // Set the initial column format when processing the first row of data
                                // This is done here because a value is needed to determine the data types
                                if ( rowCounter == headerRows + 1 )
                                {
                                    worksheet.Column( columnCounter ).Style.Numberformat.Format = ExcelHelper.DefaultColumnFormat( col.Value as IRockGridField, exportValue );
                                }
                            }
                        }

                        // Incrementing doesn't change the value of PageIndex once on the final page.
                        // Keep track of the previous page so we can check
                        // if the the previous page is the same as the PageIndex (this means we're on the last page).
                        previousPageIndex = this.PageIndex;
                        this.PageIndex++;
                    }
                }
                else
                {
                    // disable paging if no specific keys where selected (or if no select option is shown)
                    var selectAll = !SelectedKeys.Any();
                    RebindGrid( e, selectAll, isExporting: true, isCommunication: false );
                    
                    // Stop exporting if the client aborted the request.
                    if ( cancellationToken.IsCancellationRequested )
                    {
                        Context.ApplicationInstance.CompleteRequest();
                        return;
                    }

                    // DataSourceAsDataTable is only set after RebindGrid is called.
                    if ( this.DataSourceAsDataTable != null )
                    {
                        var gridDataFields = this.Columns.OfType<BoundField>().ToList();
                        var data = this.DataSourceAsDataTable;
                        columnCounter = 0;

                        var encryptedColumns = new List<int>();

                        // Set up the columns
                        foreach ( DataColumn column in data.Columns )
                        {
                            columnCounter++;

                            // Print column headings
                            var gridField = gridDataFields.FirstOrDefault( a => a.DataField == column.ColumnName );
                            worksheet.Cells[rowCounter, columnCounter].Value = gridField != null ? gridField.HeaderText : column.ColumnName.SplitCase();

                            // Set the initial column format
                            worksheet.Column( columnCounter ).Style.Numberformat.Format = ExcelHelper.DefaultColumnFormat( column.DataType );

                            // Check to see if this is an encrypted column
                            if ( gridField is EncryptedField )
                            {
                                encryptedColumns.Add( columnCounter - 1 );
                            }
                        }

                        // print data
                        var gridRowCounter = 0;
                        var selectedKeys = SelectedKeys.ToList();
                        foreach ( DataRowView rowView in data.DefaultView )
                        {
                            // Stop exporting if the client aborted the request.
                            if ( cancellationToken.IsCancellationRequested )
                            {
                                Context.ApplicationInstance.CompleteRequest();
                                return;
                            }

                            if ( selectedKeys.Any() && this.DataKeyNames.Count() == 1 )
                            {
                                if ( gridRowCounter == this.Rows.Count )
                                {
                                    // Stop when the counter reaches the number of rows displayed in the grid.
                                    break;
                                }

                                var dataKeyValue = this.DataKeys[gridRowCounter].Value;
                                gridRowCounter++;

                                if ( !selectedKeys.Contains( dataKeyValue ) )
                                {
                                    // if there are specific rows selected, skip over rows that aren't selected
                                    continue;
                                }
                            }
                            else if ( selectedKeys.Any() )
                            {
                                // If the grid has multiple DataKeyNames the selected keys contains the one based row index.
                                gridRowCounter++;
                                if ( !selectedKeys.Contains( gridRowCounter ) )
                                {
                                    continue;
                                }
                            }

                            rowCounter++;

                            for ( var i = 0; i < data.Columns.Count; i++ )
                            {
                                var value = encryptedColumns.Contains( i ) ? Security.Encryption.DecryptString( rowView.Row[i].ToString() ) : rowView.Row[i];
                                value = value.ReverseCurrencyFormatting();

                                var columnIndex = i + 1;
                                ExcelHelper.SetExcelValue( worksheet.Cells[rowCounter, columnIndex], value );

                                // Update column formatting based on data
                                ExcelHelper.FinalizeColumnFormat( worksheet, columnIndex, value );
                            }
                        }
                    }
                    else
                    {
                        var definedValueFields = this.Columns.OfType<DefinedValueField>().ToList();
                        var propIsDefinedValueLookup = new Dictionary<PropertyInfo, bool>();
                        var boundFieldPropLookup = new Dictionary<BoundField, PropertyInfo>();
                        var attributeFields = this.Columns.OfType<AttributeField>().ToList();
                        var lavaFields = new List<LavaField>();
                        var visibleFields = new Dictionary<int, DataControlField>();

                        var fieldOrder = 0;
                        foreach ( DataControlField dataField in this.Columns )
                        {
                            if ( dataField is BoundField )
                            {
<<<<<<< HEAD
                                var boundField = dataField as BoundField;
                                visibleFields.Add( fieldOrder++, boundField );
=======
                                var mergeFieldName = boundField.HeaderText.Replace( " ", string.Empty ).RemoveSpecialCharacters();
                                lavaDataFields.TryAdd( mergeFieldName, new LavaFieldTemplate.DataFieldInfo { PropertyInfo = prop, GridField = boundField } );
>>>>>>> 1d8d75da
                            }

                            if ( dataField is RockTemplateField )
                            {
                                var rockTemplateField = dataField as RockTemplateField;

                                /*
                                 * 2020-03-03 - JPH
                                 *
                                 * Since LavaField inherits from RockTemplateField, perform this LavaField check only
                                 * after determining that this dataField is of type RockTemplateField. This way, we
                                 * will add the dataField to the visibleFields collection only once, and only if its
                                 * ExcelExportBehavior dictates to do so.
                                 *
                                 * Reason: Issue #3950 (Lava report fields generate two columns in Excel exports)
                                 * https://github.com/SparkDevNetwork/Rock/issues/3950
                                 * 
                                 * 2021-05-28 ETD
                                 * Changed to check if this is a LavaField first and then add it to the LavaField list.
                                 * Add it to the Visibility list if it is Visible and ExcelExportBehavior is IncludeIfVisible.
                                 * 
                                 * Reason: This is to ensure that a lava field in a report does get exported.
                                 * https://github.com/SparkDevNetwork/Rock/issues/4673
                                 */
                                if ( dataField is LavaField )
                                {
                                    var lavaField = dataField as LavaField;
                                    lavaFields.Add( lavaField );

                                    if ( rockTemplateField.ExcelExportBehavior == ExcelExportBehavior.AlwaysInclude
                                        || ( rockTemplateField.Visible == true && rockTemplateField.ExcelExportBehavior == ExcelExportBehavior.IncludeIfVisible ) )
                                    {
                                        visibleFields.Add( fieldOrder++, rockTemplateField );
                                    }
                                }
                                else if ( rockTemplateField.ExcelExportBehavior == ExcelExportBehavior.AlwaysInclude )
                                {
                                    // Since we are in ExcelExportSource.DataSource mode, only export RockTemplateField if ExcelExportBehavior is AlwaysInclude
                                    visibleFields.Add( fieldOrder++, rockTemplateField );
                                }
                            }
                        }

<<<<<<< HEAD
                        if ( CustomColumns != null && CustomColumns.Any() )
=======
                    columnCounter++;
                }

                // headings for data not associated with a bound field
                foreach ( var prop in props.Where( p => !boundPropNames.Contains( p.Name ) ) )
                {
                    if ( lavaFields.Any() )
                    {
                        var mergeFieldName = prop.Name;
                        lavaDataFields.TryAdd( mergeFieldName, new LavaFieldTemplate.DataFieldInfo { PropertyInfo = prop, GridField = null } );
                    }

                    var headerText = prop.Name.SplitCase();
                    if ( addedHeaderNames.Contains( headerText, StringComparer.InvariantCultureIgnoreCase ) )
                    {
                        var lastInt = 0;
                        do
>>>>>>> 1d8d75da
                        {
                            foreach ( var columnConfig in CustomColumns )
                            {
                                var column = columnConfig.GetGridColumn();
                                lavaFields.Add( column );
                                visibleFields.Add( fieldOrder++, column );
                            }
                        }
                    
                        // Stop exporting if the client aborted the request.
                        if ( cancellationToken.IsCancellationRequested )
                        {
                            Context.ApplicationInstance.CompleteRequest();
                            return;
                        }

                        var oType = GetDataSourceObjectType();

                        // get all properties of the objects in the grid
                        var allprops = new List<PropertyInfo>( oType.GetProperties() );

                        // If this is a dynamic class, don't include any of the properties that are inherited from the base class.
                        allprops = FilterDynamicObjectPropertiesCollection( oType, allprops );

                        // Inspect the collection of Fields that appear in the Grid and add the corresponding data item properties to the set of fields to be exported.
                        // The fields are exported in the same order as they appear in the Grid.
                        var props = new List<PropertyInfo>();
                        foreach ( var prop in allprops )
                        {
                            // skip over virtual properties that aren't shown in the grid since they are probably lazy loaded and it is too late to get them
                            var getMethod = prop.GetGetMethod();
                            if ( getMethod == null || ( getMethod.IsVirtual && !getMethod.IsFinal && prop.GetCustomAttributes( typeof( Rock.Data.PreviewableAttribute ) ).Count() == 0 ) )
                            {
                                continue;
                            }

                            // Skip the lava property (is added through columns)
                            if ( prop.Name.StartsWith( "Data_Lava_" ) )
                            {
                                continue;
                            }

                            props.Add( prop );
                        }

                        var lavaDataFields = new Dictionary<string, LavaFieldTemplate.DataFieldInfo>();

                        // Grid column headings
                        var boundPropNames = new List<string>();
                        var addedHeaderNames = new List<string>();
                    
                        // Stop exporting if the client aborted the request.
                        if ( cancellationToken.IsCancellationRequested )
                        {
                            Context.ApplicationInstance.CompleteRequest();
                            return;
                        }

                        // Array provides slight performance improvement here over a list
                        var orderedVisibleFields = visibleFields.OrderBy( f => f.Key ).Select( f => f.Value ).ToArray();
                        for ( var i = 0; i < orderedVisibleFields.Count(); i++ )
                        {
                            var dataField = orderedVisibleFields[i];
                            if ( dataField.HeaderText.IsNullOrWhiteSpace() )
                            {
                                dataField.HeaderText = string.Format( "Column {0}", i );
                            }
                            else
                            {
                                var headerText = dataField.HeaderText;
                                if ( addedHeaderNames.Contains( dataField.HeaderText, StringComparer.InvariantCultureIgnoreCase ) )
                                {
                                    headerText = string.Format( "{0} {1}", dataField.HeaderText, i );
                                }
                                worksheet.Cells[rowCounter, columnCounter].Value = headerText;
                                addedHeaderNames.Add( headerText );
                            }

                            var boundField = dataField as BoundField;
                            if ( boundField != null )
                            {
                                var prop = GetPropertyFromBoundField( props, boundFieldPropLookup, boundField );
                                if ( prop != null )
                                {
                                    if ( lavaFields.Any() )
                                    {
                                        var mergeFieldName = boundField.HeaderText.Replace( " ", string.Empty ).RemoveSpecialCharacters();
                                        lavaDataFields.AddOrIgnore( mergeFieldName, new LavaFieldTemplate.DataFieldInfo { PropertyInfo = prop, GridField = boundField } );
                                    }

                                    boundPropNames.Add( prop.Name );

                                    // Set the initial column format
                                    worksheet.Column( columnCounter ).Style.Numberformat.Format = ExcelHelper.DefaultColumnFormat( prop.PropertyType );
                                }
                            }

                            columnCounter++;
                        }

                        // headings for data not associated with a bound field
                        foreach ( var prop in props.Where( p => !boundPropNames.Contains( p.Name ) ) )
                        {
                            if ( lavaFields.Any() )
                            {
                                var mergeFieldName = prop.Name;
                                lavaDataFields.AddOrIgnore( mergeFieldName, new LavaFieldTemplate.DataFieldInfo { PropertyInfo = prop, GridField = null } );
                            }

                            var headerText = prop.Name.SplitCase();
                            if ( addedHeaderNames.Contains( headerText, StringComparer.InvariantCultureIgnoreCase ) )
                            {
                                var lastInt = 0;
                                do
                                {
                                    lastInt += 1;
                                    headerText = string.Format( "{0} {1}", prop.Name.SplitCase(), lastInt );
                                }
                                while ( addedHeaderNames.Contains( headerText, StringComparer.InvariantCultureIgnoreCase ) );
                            }

                            addedHeaderNames.Add( headerText );
                            worksheet.Cells[rowCounter, columnCounter].Value = headerText;
                            worksheet.Column( columnCounter ).Style.Numberformat.Format = ExcelHelper.DefaultColumnFormat( prop.PropertyType );

                            columnCounter++;
                        }

                        var appRoot = ( ( RockPage ) Page ).ResolveRockUrl( "~/" );
                        var themeRoot = ( ( RockPage ) Page ).ResolveRockUrl( "~~/" );

                        // print data
                        int dataIndex = 0;

                        var data = this.DataSourceAsList;

                        var selectedKeys = SelectedKeys.ToList();
                        foreach ( var item in data )
                        {
                            // Stop exporting if the client aborted the request.
                            if ( cancellationToken.IsCancellationRequested )
                            {
                                Context.ApplicationInstance.CompleteRequest();
                                return;
                            }

                            if ( selectedKeys.Any() && this.DataKeyNames.Count() == 1 )
                            {
                                var dataKeyValue = item.GetPropertyValue( this.DataKeyNames[0] );
                                if ( !selectedKeys.Contains( dataKeyValue ) )
                                {
                                    // if there are specific rows selected, skip over rows that aren't selected
                                    dataIndex++;
                                    continue;
                                }
                            }

                            IHasAttributes dataItemWithAttributes = null;
                            if ( attributeFields.Any() )
                            {
                                // First check to see if there is an object list
                                if ( ObjectList != null )
                                {
                                    // If an object list exists, check to see if the associated object has attributes
                                    var key = DataKeys[dataIndex].Value.ToString();
                                    if ( !string.IsNullOrWhiteSpace( key ) && ObjectList.ContainsKey( key ) )
                                    {
                                        dataItemWithAttributes = ObjectList[key] as IHasAttributes;
                                    }
                                }

                                // Then check if DataItem has attributes
                                if ( dataItemWithAttributes == null )
                                {
                                    dataItemWithAttributes = item as IHasAttributes;
                                }

                                if ( dataItemWithAttributes != null )
                                {
                                    if ( dataItemWithAttributes.Attributes == null )
                                    {
                                        dataItemWithAttributes.LoadAttributes();
                                    }
                                }
                            }

                            columnCounter = 0;
                            rowCounter++;

                            foreach ( var dataField in visibleFields.OrderBy( f => f.Key ).Select( f => f.Value ) )
                            {
                                columnCounter++;

                                var attributeField = dataField as AttributeField;
                                if ( attributeField != null )
                                {
                                    var exists = dataItemWithAttributes.Attributes.ContainsKey( attributeField.DataField );
                                    if ( exists )
                                    {
                                        var attrib = dataItemWithAttributes.Attributes[attributeField.DataField];
                                        var rawValue = dataItemWithAttributes.GetAttributeValue( attributeField.DataField );
                                        var resultHtml = attrib.FieldType.Field.FormatValue( null, attrib.EntityTypeId, dataItemWithAttributes.Id, rawValue, attrib.QualifierValues, false )?.ReverseCurrencyFormatting()?.ToString();
                                        if ( !string.IsNullOrEmpty( resultHtml ) )
                                        {
                                            worksheet.Cells[rowCounter, columnCounter].Value = resultHtml;

                                            // Update column formatting based on data
                                            ExcelHelper.FinalizeColumnFormat( worksheet, columnCounter, resultHtml );
                                        }
                                    }
                                    continue;
                                }

                                var boundField = dataField as BoundField;
                                if ( boundField != null )
                                {
                                    var cell = worksheet.Cells[rowCounter, columnCounter];
                                    var prop = GetPropertyFromBoundField( props, boundFieldPropLookup, boundField );
                                    object exportValue = null;
                                    if ( prop != null )
                                    {
                                        var propValue = prop.GetValue( item, null );

                                        if ( dataField is CallbackField )
                                        {
                                            propValue = ( dataField as CallbackField ).GetFormattedDataValue( propValue );
                                        }

                                        if ( dataField is LavaBoundField )
                                        {
                                            propValue = ( dataField as LavaBoundField ).GetFormattedDataValue( propValue );
                                        }

                                        if ( dataField is HtmlField )
                                        {
                                            propValue = ( dataField as HtmlField ).FormatDataValue( propValue );
                                        }

                                        if ( propValue != null )
                                        {
                                            exportValue = GetExportValue( prop, propValue, IsDefinedValue( definedValueFields, propIsDefinedValueLookup, prop ), cell ).ReverseCurrencyFormatting();
                                        }
                                    }
                                    else if ( boundField.DataField?.Contains( "." ) == true )
                                    {
                                        exportValue = item.GetPropertyValue( boundField.DataField );
                                    }

                                    if ( exportValue != null )
                                    {
                                        ExcelHelper.SetExcelValue( cell, exportValue );

                                        // Update column formatting based on data
                                        ExcelHelper.FinalizeColumnFormat( worksheet, columnCounter, exportValue );
                                    }

                                    continue;
                                }

                                var lavaField = dataField as LavaField;
                                if ( lavaField != null )
                                {
                                    var mergeValues = new Dictionary<string, object>();
                                    foreach ( var dataFieldItem in lavaDataFields )
                                    {
                                        var dataFieldValue = dataFieldItem.Value.PropertyInfo.GetValue( item, null );
                                        if ( dataFieldItem.Value.GridField is DefinedValueField )
                                        {
                                            var definedValue = ( dataFieldItem.Value.GridField as DefinedValueField ).GetDefinedValue( dataFieldValue );
                                            dataFieldValue = definedValue != null ? definedValue.Value : null;
                                        }
                                        mergeValues.Add( dataFieldItem.Key, dataFieldValue );
                                    }
                                    mergeValues.Add( "Row", item );

                                    var resolvedValue = lavaField.LavaTemplate.ResolveMergeFields( mergeValues );
                                    resolvedValue = resolvedValue.Replace( "~~/", themeRoot ).Replace( "~/", appRoot ).ReverseCurrencyFormatting().ToString();

                                    if ( !string.IsNullOrEmpty( resolvedValue ) )
                                    {
                                        worksheet.Cells[rowCounter, columnCounter].Value = resolvedValue;

                                        // Update column formatting based on data
                                        ExcelHelper.FinalizeColumnFormat( worksheet, columnCounter, resolvedValue );
                                    }

                                    continue;
                                }

                                var rockTemplateField = dataField as RockTemplateField;
                                if ( rockTemplateField != null )
                                {
                                    var row = this.Rows[dataIndex];
                                    var cell = row?.Cells.OfType<DataControlFieldCell>().Where( a => a.ContainingField == rockTemplateField ).FirstOrDefault();
                                    if ( cell != null )
                                    {
                                        var exportValue = rockTemplateField.GetExportValue( row, cell );

                                        if ( exportValue != null )
                                        {
                                            worksheet.Cells[rowCounter, columnCounter].Value = exportValue;

                                            // Update column formatting based on data
                                            ExcelHelper.FinalizeColumnFormat( worksheet, columnCounter, exportValue );
                                        }

                                        continue;
                                    }
                                }
                            }

                            foreach ( var prop in props.Where( p => !boundPropNames.Contains( p.Name ) ) )
                            {
                                columnCounter++;
                                var propValue = prop.GetValue( item, null );
                                if ( propValue != null )
                                {
                                    var cell = worksheet.Cells[rowCounter, columnCounter];
                                    var exportValue = GetExportValue( prop, propValue, IsDefinedValue( definedValueFields, propIsDefinedValueLookup, prop ), cell ).ReverseCurrencyFormatting();
                                    ExcelHelper.SetExcelValue( cell, exportValue );

                                    // Update column formatting based on data
                                    ExcelHelper.FinalizeColumnFormat( worksheet, columnCounter, exportValue );
                                }
                            }

                            dataIndex++;
                        }
                    }
                }
                    
                // Stop exporting if the client aborted the request.
                if ( cancellationToken.IsCancellationRequested )
                {
                    Context.ApplicationInstance.CompleteRequest();
                    return;
                }

                worksheet.FormatWorksheet( title, headerRows, rowCounter, columnCounter, preventVerticalAlignmentFormatting );
                    
                // Stop exporting if the client aborted the request.
                if ( cancellationToken.IsCancellationRequested )
                {
                    Context.ApplicationInstance.CompleteRequest();
                    return;
                }

                // send the spreadsheet to the browser
                excel.SendToBrowser( this.Page, filename );
            }
        }

        /// <summary>
        /// Filters a collection of properties from a dynamic type to exclude properties of the base class.
        /// </summary>
        /// <param name="dataSourceObjectType"></param>
        /// <param name="additionalMergeProperties"></param>
        /// <returns></returns>
        private List<PropertyInfo> FilterDynamicObjectPropertiesCollection( Type dataSourceObjectType, List<PropertyInfo> additionalMergeProperties )
        {
            additionalMergeProperties = additionalMergeProperties ?? new List<PropertyInfo>();

            if ( LavaService.RockLiquidIsEnabled )
            {
                // If this is a DotLiquid.Drop class, don't include any of the properties that are inherited from DotLiquid.Drop
                if ( typeof( DotLiquid.Drop ).IsAssignableFrom( dataSourceObjectType ) )
                {
                    var dropProperties = typeof( DotLiquid.Drop ).GetProperties().Select( a => a.Name );
                    additionalMergeProperties = additionalMergeProperties.Where( a => !dropProperties.Contains( a.Name ) ).ToList();
                }
                // If this is a RockDynamic class, don't include any of the properties that are inherited from RockDynamic
                else if ( typeof( RockDynamic ).IsAssignableFrom( dataSourceObjectType ) )
                {
                    var dropProperties = typeof( RockDynamic ).GetProperties().Select( a => a.Name );
                    additionalMergeProperties = additionalMergeProperties.Where( a => !dropProperties.Contains( a.Name ) ).ToList();
                }
            }
            else
            {
                // If this is a dynamic class, don't include any of the properties that are inherited from the base class.
                Type excludeType = null;

                if ( typeof( LavaDataObject ).IsAssignableFrom( dataSourceObjectType ) )
                {
                    excludeType = typeof( LavaDataObject );
                }
                else if ( typeof( RockDynamic ).IsAssignableFrom( dataSourceObjectType ) )
                {
                    excludeType = typeof( RockDynamic );
                }

                if ( excludeType != null )
                {
                    var excludeProperties = excludeType.GetProperties().Select( a => a.Name );
                    additionalMergeProperties = additionalMergeProperties.Where( a => !excludeProperties.Contains( a.Name ) ).ToList();
                }
            }

            return additionalMergeProperties;
        }

        /// <summary>
        /// Determines whether [is defined value] [the specified defined value fields].
        /// </summary>
        /// <param name="definedValueFields">The defined value fields.</param>
        /// <param name="propIsDefinedValueLookup">The property is defined value lookup.</param>
        /// <param name="prop">The property.</param>
        /// <returns>
        ///   <c>true</c> if [is defined value] [the specified defined value fields]; otherwise, <c>false</c>.
        /// </returns>
        private static bool IsDefinedValue( List<DefinedValueField> definedValueFields, Dictionary<PropertyInfo, bool> propIsDefinedValueLookup, PropertyInfo prop )
        {
            if ( !propIsDefinedValueLookup.ContainsKey( prop ) )
            {
                var definedValueAttribute = prop.GetCustomAttributes( typeof( DefinedValueAttribute ), true ).FirstOrDefault();
                bool isDefinedValue = ( definedValueAttribute != null || definedValueFields.Any( f => f.DataField == prop.Name ) );

                propIsDefinedValueLookup.Add( prop, isDefinedValue );
            }

            return propIsDefinedValueLookup[prop];
        }

        /// <summary>
        /// Gets the property from bound field.
        /// </summary>
        /// <param name="props">The props.</param>
        /// <param name="boundFieldPropLookup">The bound field property lookup.</param>
        /// <param name="boundField">The bound field.</param>
        /// <returns></returns>
        private static PropertyInfo GetPropertyFromBoundField( List<PropertyInfo> props, Dictionary<BoundField, PropertyInfo> boundFieldPropLookup, BoundField boundField )
        {
            if ( !boundFieldPropLookup.ContainsKey( boundField ) )
            {
                var prop = props.FirstOrDefault( p => boundField.DataField == p.Name || boundField.DataField.StartsWith( p.Name + "." ) );
                boundFieldPropLookup.Add( boundField, prop );
            }

            return boundFieldPropLookup[boundField];
        }

        /// <summary>
        /// Calls OnGridRebind with an option to disable paging so the entire datasource is loaded vs just what is needed for the current page
        /// </summary>
        /// <param name="e">The <see cref="EventArgs" /> instance containing the event data.</param>
        /// <param name="disablePaging">if set to <c>true</c> [disable paging].</param>
        /// <param name="isExporting">if set to <c>true</c> [is exporting].</param>
        private void RebindGrid( EventArgs e, bool disablePaging, bool isExporting = false )
        {
            RebindGrid( e, disablePaging, isExporting, false );
        }

        /// <summary>
        /// Calls OnGridRebind with an option to disable paging so the entire datasource is loaded vs just what is needed for the current page
        /// </summary>
        /// <param name="e">The <see cref="EventArgs" /> instance containing the event data.</param>
        /// <param name="disablePaging">if set to <c>true</c> [disable paging].</param>
        /// <param name="isExporting">if set to <c>true</c> [is exporting].</param>
        /// <param name="isCommunication">if set to <c>true</c> [is communication].</param>
        private void RebindGrid( EventArgs e, bool disablePaging, bool isExporting, bool isCommunication )
        {
            var origPaging = this.AllowPaging;
            if ( disablePaging )
            {
                this.AllowPaging = false;
            }

            var eventArg = new GridRebindEventArgs( isExporting, isCommunication );
            OnGridRebind( eventArg );

            this.AllowPaging = origPaging;
        }

        /// <summary>
        /// Calls OnGridRebind with an option to disable paging so the entire datasource is loaded vs just what is needed for the current page
        /// and other options to indicate if the event is part of the grid's data export process, if this event was triggered by a communication
        /// button click, or if the data export is as a result of the MergeTemplate button click.
        /// </summary>
        /// <param name="e">The <see cref="EventArgs"/> instance containing the event data.</param>
        /// <param name="disablePaging">if set to <c>true</c> [disable paging].</param>
        /// <param name="isExporting">if set to <c>true</c> [is exporting].</param>
        /// <param name="isCommunication">if set to <c>true</c> [is communication].</param>
        /// <param name="isMergeExport">if set to <c>true</c> [is exporting] is due to the MergeTemplate button click.</param>
        private void RebindGrid( EventArgs e, bool disablePaging, bool isExporting, bool isCommunication, bool isMergeExport )
        {
            var origPaging = this.AllowPaging;
            if ( disablePaging )
            {
                this.AllowPaging = false;
            }

            var eventArg = new GridRebindEventArgs( isExporting, isCommunication, isMergeExport );
            OnGridRebind( eventArg );

            this.AllowPaging = origPaging;
        }

        /// <summary>
        /// Formats a raw value from the Grid DataSource so that it is suitable for export to an Excel Worksheet.
        /// </summary>
        /// <param name="prop">The property.</param>
        /// <param name="propValue">The property value.</param>
        /// <param name="isDefinedValueField">if set to <c>true</c> [is defined value field].</param>
        /// <param name="cell">The cell.</param>
        /// <returns></returns>
        private object GetExportValue( PropertyInfo prop, object propValue, bool isDefinedValueField, ExcelRange cell )
        {
            if ( propValue != null )
            {
                if ( isDefinedValueField )
                {
                    if ( prop.PropertyType == typeof( int? ) || prop.PropertyType == typeof( int ) )
                    {
                        // Attempt to parse the value as a single Defined Value Id.
                        int definedValueId;

                        if ( prop.PropertyType == typeof( int ) )
                        {
                            definedValueId = ( int ) propValue;
                        }
                        else
                        {
                            definedValueId = ( int? ) propValue ?? 0;
                        }

                        if ( definedValueId > 0 )
                        {
                            var definedValue = DefinedValueCache.Get( definedValueId );
                            if ( definedValue != null )
                            {
                                return definedValue.Value;
                            }

                            return definedValueId;
                        }
                    }
                    else if ( prop.PropertyType == typeof( string ) )
                    {
                        // Attempt to parse the value as a list of Defined Value Guids.
                        // If a value is not a Guid or cannot be matched to a Defined Value, the raw value will be shown.
                        var guids = propValue.ToString().Split( ',' );
                        var definedValues = new List<string>();

                        foreach ( var guidString in guids )
                        {
                            Guid definedValueGuid;

                            bool isGuid = Guid.TryParse( guidString, out definedValueGuid );
                            bool addRaw = true;

                            if ( isGuid )
                            {
                                var definedValue = DefinedValueCache.Get( definedValueGuid );

                                if ( definedValue != null )
                                {
                                    definedValues.Add( definedValue.Value );
                                    addRaw = false;
                                }
                            }

                            if ( addRaw )
                            {
                                definedValues.Add( guidString );
                            }
                        }

                        return definedValues.AsDelimited( ", " );
                    }
                }
                else if ( propValue is IEnumerable<object> )
                {
                    return ( propValue as IEnumerable<object> ).ToList().AsDelimited( ", " );
                }
                else
                {
                    // Is the value a single link field? (such as a PersonLinkSelect field)
                    if ( propValue.ToString().Split( new string[] { "<a href=" }, StringSplitOptions.None ).Length - 1 == 1 )
                    {
                        try
                        {
                            var aNode = HtmlAgilityPack.HtmlNode.CreateNode( propValue.ToString() );
                            if ( aNode != null && aNode.NodeType != HtmlAgilityPack.HtmlNodeType.Element )
                            {
                                aNode = aNode.NextSibling;
                            }

                            // Select the hyperlink tag
                            if ( aNode.Attributes["href"] != null )
                            {
                                string url = string.Format( "{0}{1}", this.RockBlock().RootPath, aNode.Attributes["href"].Value );
                                cell.Hyperlink = new ExcelHyperLink( url ) { Display = aNode.InnerText, ToolTip = url };
                                return aNode.InnerText;
                            }
                        }
                        catch
                        {
                            // ignore
                        }
                    }
                }
            }

            return propValue;
        }

        /// <summary>
        /// Gets the Type of the data source entity when the DataSource is a List (not a DataTable)
        /// </summary>
        /// <returns></returns>
        private Type GetDataSourceObjectType()
        {
            if ( this.DataSourceAsDataTable != null )
            {
                return null;
            }
            else
            {
                var data = this.DataSourceAsList;

                Type oType = data.GetType().GetProperty( "Item" ).PropertyType;

                // if the list is just List<object>, try to find out what the properties of specific type of object are by examining the first item in the list
                if ( oType == typeof( object ) || oType.IsInterface )
                {
                    if ( data.Count > 0 )
                    {
                        oType = data[0].GetType();
                    }
                }

                return oType;
            }
        }

        #endregion

        #endregion

        #region Methods

        /// <summary>
        /// Gets the route from event arguments.
        /// </summary>
        /// <param name="eventArgs">The <see cref="EventArgs"/> instance containing the event data.</param>
        /// <returns></returns>
        private string GetRouteFromEventArgs( EventArgs eventArgs )
        {
            var commandArgs = eventArgs as CommandEventArgs;

            if ( commandArgs?.CommandName != "Route" || commandArgs.CommandArgument.ToStringSafe().IsNullOrWhiteSpace() )
            {
                return null;
            }

            return commandArgs.CommandArgument.ToString();
        }

        /// <summary>
        /// Creates grid columns by reflecting on the properties of a type.  If any of the properties
        /// have the [Previewable] attribute, columns will only be created for those properties
        /// </summary>
        /// <param name="modelType">Type of the model.</param>
        public void CreatePreviewColumns( Type modelType )
        {
            // if there is a selectField, keep it to preserve which items are checked
            var selectField = this.Columns.OfType<SelectField>().FirstOrDefault();
            this.Columns.Clear();

            var previewColumns = GetPreviewColumns( modelType );
            foreach ( var column in previewColumns )
            {
                if ( column is SelectField )
                {
                    // if we already had a selectField, use it (to preserve checkbox state)
                    this.Columns.Add( selectField ?? column );
                }
                else
                {
                    this.Columns.Add( column );
                }
            }
        }

        /// <summary>
        /// Gets the preview columns.
        /// </summary>
        /// <param name="modelType">Type of the model.</param>
        /// <returns></returns>
        public List<DataControlField> GetPreviewColumns( Type modelType )
        {
            var displayColumns = new List<DataControlField>();
            var allColumns = new List<DataControlField>();

            // If displaying people, add select field (for merging & communication)
            if ( CommunicationRecipientPersonIdFields.Any() || PersonIdField.IsNotNullOrWhiteSpace() )
            {
                var selectField = new SelectField();
                displayColumns.Add( selectField );
                allColumns.Add( selectField );
            }

            if ( modelType != null )
            {
                foreach ( var property in modelType.GetProperties() )
                {
                    // limit to non-virtual methods to prevent lazy loading issues
                    var getMethod = property.GetGetMethod();
                    if ( ( getMethod != null && ( !getMethod.IsVirtual || getMethod.IsFinal ) ) || ( property.GetCustomAttribute<PreviewableAttribute>() != null ) )
                    {
                        if ( property.Name != "Id" )
                        {
                            BoundField boundField = GetGridField( property );
                            boundField.DataField = property.Name;
                            boundField.SortExpression = property.Name;
                            boundField.HeaderText = property.Name.SplitCase();

                            if ( property.GetCustomAttributes( typeof( Rock.Data.PreviewableAttribute ) ).Count() > 0 )
                            {
                                displayColumns.Add( boundField );
                            }
                            else if ( displayColumns.Count == 0
                                && property.GetCustomAttributes( typeof( System.Runtime.Serialization.DataMemberAttribute ) ).Count() > 0
                                && !property.GetCustomAttributes( typeof( HideFromReportingAttribute ), true ).Any() )
                            {
                                allColumns.Add( boundField );
                            }
                        }
                    }
                }
            }

            var columns = new List<DataControlField>();

            // Always add hidden id column
            var idCol = new BoundField();
            idCol.DataField = "Id";
            idCol.Visible = false;
            columns.Add( idCol );
            idCol.HeaderText = "Id";
            columns.AddRange( displayColumns.Count > 0 ? displayColumns : allColumns );

            if ( columns.Count == 1 )
            {
                // if the only column is the Id column, show it
                idCol.Visible = true;
            }

            return columns;
        }

        private Dictionary<int, Dictionary<string, object>> GetPersonData( bool isForCommunication, Dictionary<string, string> communicationMergeFields )
        {
            var personData = new Dictionary<int, Dictionary<string, object>>();

            var personIdFields = new List<string>();

            if ( isForCommunication )
            {
                // If the data is being queried for a communication, the person id fields can be configured to come from a different column or even
                // multiple columns rather than the primary id column
                if ( this.CommunicationRecipientPersonIdFields.Any() )
                {
                    personIdFields = new List<string>( this.CommunicationRecipientPersonIdFields );
                }
                else
                {
                    // If there were not any special columns for the communication, just use the column that was configured for the person id
                    if ( this.PersonIdField.IsNotNullOrWhiteSpace() )
                    {
                        personIdFields.Add( this.PersonIdField );
                    }
                }
            }
            else
            {
                if ( this.PersonIdField.IsNotNullOrWhiteSpace() )
                {
                    personIdFields.Add( this.PersonIdField );
                }
            }

            if ( personIdFields.Any() )
            {
                // The ToList() is potentially needed for Linq cases.
                var keysSelected = SelectedKeys.ToList();
                var dataKeyColumn = this.EntityIdField;

                if ( !string.IsNullOrWhiteSpace( dataKeyColumn ) && this.DataSourceAsDataTable != null )
                {
                    DataTable data = this.DataSourceAsDataTable;

                    foreach ( DataRowView rowView in data.DefaultView )
                    {
                        DataRow row = rowView.Row;

                        object dataKey = GetDataKey( row, dataKeyColumn );

                        if ( !keysSelected.Any() || keysSelected.Contains( dataKey ) )
                        {
                            // Distinct list of person ids
                            List<int> personIds = new List<int>();

                            // Merge values
                            var mergeValues = new Dictionary<string, object>();

                            for ( int i = 0; i < data.Columns.Count; i++ )
                            {
                                // Add any new person id values from the selected person (or recipient) column(s)
                                if ( personIdFields.Contains( data.Columns[i].ColumnName, StringComparer.OrdinalIgnoreCase ) )
                                {
                                    int? personId = row[i] as int?;
                                    if ( personId.HasValue && !personIds.Contains( personId.Value ) )
                                    {
                                        personIds.Add( personId.Value );
                                    }
                                    else
                                    {
                                        foreach ( int id in row[i].ToString().SplitDelimitedValues().AsIntegerList() )
                                        {
                                            if ( !personIds.Contains( id ) )
                                            {
                                                personIds.Add( id );
                                            }
                                        }
                                    }
                                }

                                // If this is a communication, add any merge values
                                if ( isForCommunication )
                                {
                                    var mergeField = communicationMergeFields.Where( f => f.Key.Equals( data.Columns[i].ColumnName, StringComparison.OrdinalIgnoreCase ) ).Select( f => f.Value ).FirstOrDefault();
                                    if ( mergeField.IsNotNullOrWhiteSpace() )
                                    {
                                        var boundField = this.ColumnsOfType<RockBoundField>().Where( c => c.DataField == mergeField ).FirstOrDefault();
                                        if ( boundField != null )
                                        {
                                            mergeValues.TryAdd( mergeField, boundField.FormatDataValue( row[i] ) );
                                        }
                                        else
                                        {
                                            mergeValues.TryAdd( mergeField, row[i] );
                                        }
                                    }
                                }
                            }

                            // Add the personId if none are selected or if it's one of the selected items.
                            foreach ( var personId in personIds )
                            {
                                // Allow calling block to add additional merge fields
                                if ( isForCommunication )
                                {
                                    // If the person id field has been configured to come from a different column or even
                                    // multiple columns rather than the primary id column then the dataKey will most likely be null
                                    // in that case set the dataKey to the value configured as the person Id for this row.
                                    if ( dataKey == null && CommunicationRecipientPersonIdFields.Count > 0 )
                                    {
                                        dataKey = personId;
                                    }

                                    var eventArg = new GetRecipientMergeFieldsEventArgs( dataKey, personId, row );
                                    OnGetRecipientMergeFields( eventArg );
                                    {
                                        if ( eventArg.MergeValues != null )
                                        {
                                            foreach ( var mergeValue in eventArg.MergeValues )
                                            {
                                                if ( !communicationMergeFields.ContainsKey( mergeValue.Key ) )
                                                {
                                                    communicationMergeFields.Add( mergeValue.Key, mergeValue.Key );
                                                }
                                                mergeValues.Add( mergeValue.Key, mergeValue.Value );
                                            }
                                        }
                                    }
                                }

                                if ( !personData.ContainsKey( personId ) )
                                {
                                    personData.Add( personId, new Dictionary<string, object>( mergeValues ) );
                                    if ( isForCommunication )
                                    {
                                        personData[personId].Add( "AdditionalFields", new List<Dictionary<string, object>>() );
                                    }
                                }

                                if ( isForCommunication )
                                {
                                    var rows = personData[personId]["AdditionalFields"] as List<Dictionary<string, object>>;
                                    if ( rows != null )
                                    {
                                        rows.Add( new Dictionary<string, object>( mergeValues ) );
                                    }
                                }
                            }
                        }
                    }
                }
                else
                {
                    // get access to the List<> and its properties
                    IList data = this.DataSourceAsList;
                    if ( data != null )
                    {
                        Type oType = data.GetType().GetProperty( "Item" ).PropertyType;

                        PropertyInfo idProp = !string.IsNullOrEmpty( dataKeyColumn ) ? oType.GetProperty( dataKeyColumn ) : null;

                        foreach ( string personIdField in personIdFields )
                        {
                            var personIdProp = new List<PropertyInfo>();
                            var propPath = personIdField.Split( new char[] { '.' }, StringSplitOptions.RemoveEmptyEntries ).ToList<string>();
                            while ( propPath.Any() )
                            {
                                var property = oType.GetProperty( propPath.First() );
                                if ( property != null )
                                {
                                    personIdProp.Add( property );
                                    oType = property.PropertyType;
                                }
                                propPath = propPath.Skip( 1 ).ToList();
                            }

                            foreach ( var item in data )
                            {
                                if ( !personIdProp.Any() )
                                {
                                    while ( propPath.Any() )
                                    {
                                        var property = item.GetType().GetProperty( propPath.First() );
                                        if ( property != null )
                                        {
                                            personIdProp.Add( property );
                                        }
                                        propPath = propPath.Skip( 1 ).ToList();
                                    }
                                }

                                if ( idProp == null )
                                {
                                    idProp = item.GetType().GetProperty( dataKeyColumn );
                                }

                                if ( personIdProp.Any() && idProp != null )
                                {
                                    var personIdObjTree = new List<object>();
                                    personIdObjTree.Add( item );
                                    bool propFound = true;
                                    foreach ( var prop in personIdProp )
                                    {
                                        object obj = prop.GetValue( personIdObjTree.Last(), null );
                                        if ( obj != null )
                                        {
                                            personIdObjTree.Add( obj );
                                        }
                                        else
                                        {
                                            propFound = false;
                                            break;
                                        }
                                    }

                                    List<int> personIds = new List<int>();
                                    if ( propFound )
                                    {
                                        if ( personIdObjTree.Last() is int )
                                        {
                                            int personId = ( int ) personIdObjTree.Last();
                                            if ( !personIds.Contains( personId ) )
                                            {
                                                personIds.Add( personId );
                                            }
                                        }
                                        if ( personIdObjTree.Last() is IEnumerable<int> )
                                        {
                                            foreach ( int id in ( ( IEnumerable<int> ) personIdObjTree.Last() ) )
                                            {
                                                if ( !personIds.Contains( id ) )
                                                {
                                                    personIds.Add( id );
                                                }
                                            }
                                        }
                                    }

                                    foreach ( int personId in personIds )
                                    {
                                        int id = ( int ) idProp.GetValue( item, null );

                                        // Add the personId if none are selected or if it's one of the selected items.
                                        if ( !keysSelected.Any() || keysSelected.Contains( id ) )
                                        {
                                            var mergeValues = new Dictionary<string, object>();
                                            if ( isForCommunication )
                                            {
                                                foreach ( var keyVal in communicationMergeFields )
                                                {
                                                    object obj = item.GetPropertyValue( keyVal.Key );
                                                    if ( obj != null )
                                                    {
                                                        var boundField = this.ColumnsOfType<RockBoundField>().Where( c => c.DataField == keyVal.Key ).FirstOrDefault();
                                                        if ( boundField != null )
                                                        {
                                                            mergeValues.TryAdd( keyVal.Value, boundField.FormatDataValue( obj ) );
                                                        }
                                                        else
                                                        {
                                                            mergeValues.TryAdd( keyVal.Value, obj );
                                                        }
                                                    }
                                                }

                                                // Allow calling block to add additional merge fields
                                                var eventArg = new GetRecipientMergeFieldsEventArgs( id, personId, item );
                                                OnGetRecipientMergeFields( eventArg );
                                                {
                                                    if ( eventArg.MergeValues != null )
                                                    {
                                                        foreach ( var mergeValue in eventArg.MergeValues )
                                                        {
                                                            if ( !communicationMergeFields.ContainsKey( mergeValue.Key ) )
                                                            {
                                                                communicationMergeFields.Add( mergeValue.Key, mergeValue.Key );
                                                            }
                                                            if ( !mergeValues.ContainsKey( mergeValue.Key ) )
                                                            {
                                                                mergeValues.Add( mergeValue.Key, mergeValue.Value );
                                                            }
                                                        }
                                                    }
                                                }
                                            }

                                            if ( !personData.ContainsKey( personId ) )
                                            {
                                                personData.Add( personId, new Dictionary<string, object>( mergeValues ) );
                                                if ( isForCommunication )
                                                {
                                                    personData[personId].Add( "AdditionalFields", new List<Dictionary<string, object>>() );
                                                }
                                            }

                                            if ( isForCommunication )
                                            {
                                                var rows = personData[personId]["AdditionalFields"] as List<Dictionary<string, object>>;
                                                if ( rows != null )
                                                {
                                                    rows.Add( new Dictionary<string, object>( mergeValues ) );
                                                }
                                            }

                                        }
                                    }
                                }
                            }
                        }
                    }
                }
            }


            return personData;
        }

        private object GetDataKey( DataRow row, string dataKeyColumn )
        {
            return row.Table.Columns.Contains( dataKeyColumn ) ? row[dataKeyColumn] : null;
        }

        private int? GetPersonEntitySet( EventArgs e )
        {
            // disable paging if no specific keys where selected (or if no select option is shown)
            bool selectAll = !SelectedKeys.Any();
            RebindGrid( e, selectAll );

            var keys = GetPersonData( false, null );
            if ( keys.Any() )
            {
                var entitySet = new Rock.Model.EntitySet();
                entitySet.EntityTypeId = EntityTypeCache.Get<Rock.Model.Person>().Id;
                entitySet.ExpireDateTime = RockDateTime.Now.AddMinutes( 5 );
                List<Rock.Model.EntitySetItem> entitySetItems = new List<Rock.Model.EntitySetItem>();

                foreach ( var key in keys )
                {
                    try
                    {
                        var item = new Rock.Model.EntitySetItem();
                        item.EntityId = ( int ) key.Key;
                        entitySetItems.Add( item );
                    }
                    catch
                    {
                        // ignore
                    }
                }

                if ( entitySetItems.Any() )
                {
                    var rockContext = new RockContext();
                    var service = new Rock.Model.EntitySetService( rockContext );
                    service.Add( entitySet );
                    rockContext.SaveChanges();
                    entitySetItems.ForEach( a =>
                    {
                        a.EntitySetId = entitySet.Id;
                    } );

                    rockContext.BulkInsert( entitySetItems );

                    return entitySet.Id;
                }
            }

            return null;
        }

        /// <summary>
        /// Gets the data source as List when the DataSource is a List (not a DataTable)
        /// </summary>
        /// <value>
        /// The data source as List.
        /// </value>
        public IList DataSourceAsList
        {
            get
            {
                if ( DataSource is IList )
                {
                    return DataSource as IList;
                }
                else
                {
                    return null;
                }
            }
        }

        /// <summary>
        /// Gets the data source as a DataTable.
        /// </summary>
        /// <value>
        /// The data source as data table.
        /// </value>
        public DataTable DataSourceAsDataTable
        {
            get
            {
                if ( this.DataSource is DataTable )
                {
                    return ( DataTable ) this.DataSource;
                }
                else if ( this.DataSource is DataView )
                {
                    return ( ( DataView ) this.DataSource ).Table;
                }

                return null;
            }
        }

        /// <summary>
        /// Gets the entity set from grid.
        /// </summary>
        /// <param name="e">The <see cref="EventArgs"/> instance containing the event data.</param>
        /// <returns></returns>
        private int? GetEntitySetFromGrid( EventArgs e )
        {
            if ( this.DataSourceAsDataTable != null )
            {
                return GetEntitySetFromGridSourceDataTable();
            }
            else if ( this.DataSourceAsList != null )
            {
                return GetEntitySetFromGridSourceList();
            }

            return null;
        }

        /// <summary>
        /// Gets the entity set from grid if its datasource is a data table.
        /// </summary>
        /// <returns></returns>
        private int? GetEntitySetFromGridSourceDataTable()
        {
            var entitySet = new Rock.Model.EntitySet();

            // if the EntityTypeId was set for the Grid, use that, otherwise, we don't know since this is a DataTable
            if ( this.EntityTypeId.HasValue )
            {
                entitySet.EntityTypeId = this.EntityTypeId;
            }
            else
            {
                entitySet.EntityTypeId = null;
            }

            bool isPersonEntitySet = this.EntityTypeId == EntityTypeCache.GetId<Rock.Model.Person>();
            var dataKeyField = EntityIdField;
            if ( isPersonEntitySet && !string.IsNullOrEmpty( this.PersonIdField ) )
            {
                dataKeyField = this.PersonIdField;
            }

            DataColumn dataKeyColumn = this.DataSourceAsDataTable.Columns.OfType<DataColumn>()
                .FirstOrDefault( a => string.Equals( a.ColumnName, dataKeyField, StringComparison.OrdinalIgnoreCase ) );

            entitySet.ExpireDateTime = RockDateTime.Now.AddMinutes( 5 );
            List<Rock.Model.EntitySetItem> entitySetItems = new List<Rock.Model.EntitySetItem>();

            int itemOrder = 0;
            int gridRowCounter = 0;
            var selectedKeys = SelectedKeys.ToList();
            foreach ( DataRowView row in this.DataSourceAsDataTable.DefaultView )
            {
                try
                {
                    if ( selectedKeys.Any() && this.DataKeyNames.Count() == 1 )
                    {
                        if ( gridRowCounter == this.Rows.Count )
                        {
                            // Stop when the counter reaches the number of rows displayed in the grid.
                            break;
                        }

                        var dataKeyValue = this.DataKeys[gridRowCounter].Value;
                        gridRowCounter++;

                        if ( !selectedKeys.Contains( dataKeyValue ) )
                        {
                            // if there are specific rows selected, skip over rows that aren't selected
                            continue;
                        }
                    }
                    else if ( selectedKeys.Any() )
                    {
                        // If the grid has multiple DataKeyNames the selected keys contains the one based row index.
                        gridRowCounter++;
                        if ( !selectedKeys.Contains( gridRowCounter ) )
                        {
                            continue;
                        }
                    }                    

                    var item = new Rock.Model.EntitySetItem();

                    if ( entitySet.EntityTypeId.HasValue && dataKeyColumn != null )
                    {
                        // we know the EntityTypeId, so set the EntityId to the dataKeyColumn value
                        item.EntityId = ( row[dataKeyColumn.ColumnName] as int? ) ?? 0;
                    }
                    else
                    {
                        // the datasource is a DataTable (not an Entity), so just set it to zero.  The entire datarow will be put into AdditionalMergeValues
                        item.EntityId = 0;
                    }

                    item.Order = itemOrder++;
                    item.AdditionalMergeValues = new Dictionary<string, object>();
                    foreach ( var col in this.DataSourceAsDataTable.Columns.OfType<DataColumn>() )
                    {
                        item.AdditionalMergeValues.Add( col.ColumnName, row[col.ColumnName] );
                    }

                    entitySetItems.Add( item );
                }
                catch
                {
                    // ignore
                }
            }

            if ( entitySetItems.Any() )
            {
                var rockContext = new RockContext();
                var service = new Rock.Model.EntitySetService( rockContext );
                service.Add( entitySet );
                rockContext.SaveChanges();

                entitySetItems.ForEach( a =>
                {
                    a.EntitySetId = entitySet.Id;
                } );

                rockContext.BulkInsert( entitySetItems );

                return entitySet.Id;
            }

            return null;
        }

        /// <summary>
        /// Gets the entity set from grid when the DataSource is a List (Grid datasource is not a DataTable)
        /// </summary>
        /// <returns></returns>
        private int? GetEntitySetFromGridSourceList()
        {
            var dataSourceObjectType = this.GetDataSourceObjectType();
            if ( dataSourceObjectType == null )
            {
                // Not an IList datasource
                return null;
            }

            // Determine the underlying Rock Entity Type for the entity set.
            int? entityTypeId = null;

            if ( this.EntityTypeId.HasValue )
            {
                entityTypeId = this.EntityTypeId.Value;
            }
            else
            {
                Type entityType = null;
                if ( typeof( IEntity ).IsAssignableFrom( dataSourceObjectType ) )
                {
                    if ( dataSourceObjectType.Assembly.IsDynamic )
                    {
                        // if the grid datasource is Dynamic (for example, DynamicProxy)
                        entityType = dataSourceObjectType.BaseType;
                    }
                    else
                    {
                        entityType = dataSourceObjectType;
                    }

                    var entityTypeCache = EntityTypeCache.Get( entityType, false );
                    if ( entityTypeCache != null )
                    {
                        entityTypeId = entityTypeCache.Id;
                    }
                }
            }

            var entityIdColumn = EntityIdField;
            bool isPersonEntityTypeDifferentToKeys = false;
            if ( entityTypeId.HasValue && entityTypeId.Value == EntityTypeCache.GetId<Model.Person>() )
            {
                if ( this.DataKeyNames.Any() && this.DataKeyNames.First() != entityIdColumn )
                {
                    isPersonEntityTypeDifferentToKeys = true;
                }
            }

            PropertyInfo idProp = dataSourceObjectType.GetProperty( entityIdColumn );

            // first try to get the SelectedKeys from the SelectField (if there is one)
            HashSet<int> selectedKeys = new HashSet<int>( this.SelectedKeys.Select( a => a as int? ).Where( a => a.HasValue ).Select( a => a.Value ).Distinct().ToList() );

            if ( isPersonEntityTypeDifferentToKeys && selectedKeys.Any() )
            {
                var dataKeySelectedKeys = selectedKeys.ToList();
                PropertyInfo personIdProp = dataSourceObjectType.GetProperty( entityIdColumn );
                PropertyInfo dataKeyProp = dataSourceObjectType.GetProperty( this.DataKeyNames.First() );
                if ( personIdProp != null && dataKeyProp != null )
                {
                    if ( entityTypeId.HasValue && dataSourceObjectType is IEntity )
                    {
                        // we know this is an IEntity Type so the datakey is Id
                        selectedKeys = new HashSet<int>();

                        foreach ( var item in this.DataSourceAsList.OfType<IEntity>() )
                        {
                            int? dataKeyValue = dataKeyProp.GetValue( item ) as int?;

                            if ( dataKeyValue.HasValue && dataKeySelectedKeys.Contains( dataKeyValue.Value ) )
                            {
                                int? personIdValue = personIdProp.GetValue( item ) as int?;
                                if ( personIdValue.HasValue )
                                {
                                    selectedKeys.Add( personIdValue.Value );
                                }
                            }
                        }
                    }
                    else
                    {
                        // this is something else, so try to figure it out from dataKeyColumn
                        selectedKeys = new HashSet<int>();

                        foreach ( var item in this.DataSourceAsList )
                        {
                            int? dataKeyValue = dataKeyProp.GetValue( item ) as int?;

                            if ( dataKeyValue.HasValue && dataKeySelectedKeys.Contains( dataKeyValue.Value ) )
                            {
                                int? personIdValue = personIdProp.GetValue( item ) as int?;
                                if ( personIdValue.HasValue )
                                {
                                    selectedKeys.Add( personIdValue.Value );
                                }
                            }
                        }
                    }
                }
            }

            if ( selectedKeys == null || !selectedKeys.Any() )
            {
                if ( entityTypeId.HasValue && dataSourceObjectType is IEntity )
                {
                    // we know this is an IEntity Type so the datakey is Id
                    selectedKeys = new HashSet<int>( this.DataSourceAsList.OfType<IEntity>().Select( a => a.Id ).Distinct().ToList() );
                }
                else
                {
                    // this is something else, so try to figure it out from dataKeyColumn
                    selectedKeys = new HashSet<int>();

                    foreach ( var item in this.DataSourceAsList )
                    {
                        int? idValue = null;
                        if ( idProp != null )
                        {
                            idValue = idProp.GetValue( item ) as int?;
                        }

                        if ( idValue.HasValue )
                        {
                            selectedKeys.Add( idValue.Value );
                        }
                    }
                }
            }

            //
            // Get the additional merge fields that should be stored with the entity set entries.
            //
            // If the Grid data source is associated with a Rock Entity, the EntitySet provides access to the properties of the referenced entity.
            // If additional columns exists in the grid, they are stored as additional merge fields in the entity set.
            // These columns may be defined as properties of the data source type, or as custom columns added to the grid. 
            //
            var mergeFields = new Dictionary<string, EntitySetMergeValueInfo>();

            // If the grid data source item type is associated with a Rock Entity type, get the properties that are defined by the grid
            // data source but are not properties of the Rock Entity.
            var additionalMergeProperties = new List<PropertyInfo>();

            if ( entityTypeId.HasValue )
            {
                var dataSourceObjectTypeEntityType = EntityTypeCache.Get( dataSourceObjectType, false );
                if ( dataSourceObjectTypeEntityType != null && dataSourceObjectTypeEntityType.Id == entityTypeId )
                {
                    // the entityType and the Datasource type are the same, so no additional merge fields
                }
                else
                {
                    // the entityType and the Datasource type are different, so figure out the extra properties and put them into AdditionalMergeFields
                    var entityType = EntityTypeCache.Get( entityTypeId.Value ).GetEntityType();
                    var entityTypePropertyNames = entityType.GetProperties().Select( a => a.Name ).ToList();

                    foreach ( var objProp in dataSourceObjectType.GetProperties().Where( a => !entityTypePropertyNames.Contains( a.Name ) ) )
                    {
                        additionalMergeProperties.Add( objProp );
                    }
                }
            }
            else
            {
                // This is not a Rock Entity type, so add all of the properties as additional merge fields
                additionalMergeProperties = dataSourceObjectType.GetProperties().ToList();
            }

            // If this is a dynamic class, remove any properties that are inherited from the base class.
            additionalMergeProperties = FilterDynamicObjectPropertiesCollection( dataSourceObjectType, additionalMergeProperties );

            // If the data source items are dynamically-typed, assume that this is a data source from a reporting component.
            // Report data sources use a convention-based property naming scheme, so we will map these properties to a
            // user-friendly merge key, using the column header text.
            var dataSourceList = this.DataSourceAsList;

            bool useHeaderNamesIfAvailable = false;
            if ( additionalMergeProperties.Any() && idProp != null )
            {
                // The datasources generated by the Reporting components are dynamic types, and use a convention-based property naming scheme.
                // We need to map these properties to a user-friendly merge key, so use the column header text as the merge field name.
                useHeaderNamesIfAvailable = dataSourceList.Count > 0 && dataSourceList[0].GetType().Assembly.IsDynamic;
            }

            // Add merge fields that are defined by grid columns.
            var mergeKeyToControlFieldMap = new Dictionary<string, DataControlField>();
            if ( useHeaderNamesIfAvailable )
            {
                // Create a mapping of databound grid controls to merge keys.
                foreach ( DataControlField gridColumn in this.Columns )
                {
                    // Determine the appropriate merge field key.
                    var mergeFieldKey = string.Empty;
                    PropertyInfo propertyInfo = null;

                    if ( gridColumn is LavaField lf )
                    {
                        // Use the column header as the merge key, because the Lava field does not map to a single data source property.
                        mergeFieldKey = lf.HeaderText.RemoveSpecialCharacters();
                        if ( string.IsNullOrWhiteSpace( mergeFieldKey ) )
                        {
                            mergeFieldKey = "Lava";
                        }
                    }
                    else if ( gridColumn is BoundField boundField )
                    {
                        // Use the column name as the merge key.
                        mergeFieldKey = boundField.HeaderText.RemoveSpecialCharacters();

                        propertyInfo = additionalMergeProperties.FirstOrDefault( p => p.Name == boundField.DataField );
                    }
                    else
                    {
                        continue;
                    }

                    // If the merge key is already defined, ignore this entry.
                    if ( mergeFields.ContainsKey( mergeFieldKey ) )
                    {
                        continue;
                    }

                    // Add the merge field.
                    var fieldInfo = new EntitySetMergeValueInfo
                    {
                        MergeKey = mergeFieldKey,
                        GridControl = gridColumn,
                        DataSourcePropertyInfo = propertyInfo
                    };

                    mergeFields.Add( mergeFieldKey, fieldInfo );
                }
            }

            // Add merge fields that are defined by data source properties.
            foreach ( var additionalMergeProperty in additionalMergeProperties )
            {
                // If the field also exists as a grid column, ignore it.
                var isMapped = mergeFields.Any( f => f.Value.DataSourcePropertyInfo?.Name == additionalMergeProperty.Name );
                if ( isMapped )
                {
                    continue;
                }

                var propertyName = additionalMergeProperty.Name;

                if ( mergeFields.ContainsKey(propertyName))
                {
                    continue;
                }

                var fieldInfo = new EntitySetMergeValueInfo
                {
                    MergeKey = propertyName,
                    DataSourcePropertyInfo = additionalMergeProperty
                };
                mergeFields.Add( propertyName, fieldInfo );
            }

            // Get the value of the additional merge fields for each of the items in the grid.
            var itemMergeFieldsList = new Dictionary<int, Dictionary<string, object>>( this.DataSourceAsList.Count );
            if ( additionalMergeProperties != null && additionalMergeProperties.Any() && idProp != null )
            {
                // Resolve the merge field values for each item in the data source.
                foreach ( var item in this.DataSourceAsList )
                {
                    var idVal = idProp.GetValue( item ) as int?;

                    // Ignore the item if it does not have an identifier, does not match the selection filter,
                    // or is a duplicate entry.
                    if ( !idVal.HasValue
                         || !selectedKeys.Contains( idVal.Value )
                         || itemMergeFieldsList.ContainsKey( idVal.Value ) )
                    {
                        continue;
                    }

                    var itemMergeFields = new Dictionary<string, object>();
                    foreach ( var mergeFieldEntry in mergeFields.Values )
                    {
                        object objValue = null;
                        var mergeFieldKey = mergeFieldEntry.MergeKey;

                        if ( mergeFieldEntry.DataSourcePropertyInfo != null )
                        {
                            // Read the field value from the data source item.
                            objValue = mergeFieldEntry.DataSourcePropertyInfo.GetValue( item );
                        }
                        else if ( mergeFieldEntry.GridControl != null )
                        {
                            // Read the field value from the grid control.
                            var gridControl = mergeFieldEntry.GridControl;
                            if ( gridControl is LavaField lbf )
                            {
                                // A LavaField value is calculated by resolving the Lava template using the values from the current row of the datasource.
                                objValue = lbf.LavaTemplate.ResolveMergeFields( LavaDataDictionary.FromAnonymousObject( item ) );
                            }
                            else if ( gridControl is BoundField bf )
                            {
                                // Read the field value from the data source item.
                                var mergeProperty = mergeFieldEntry.DataSourcePropertyInfo;
                                objValue = mergeProperty.GetValue( item );
                            }
                            else
                            {
                                mergeFieldKey = null;
                            }
                        }
                        else
                        {
                            mergeFieldKey = null;
                        }

                        if ( mergeFieldKey != null )
                        {
                            itemMergeFields.TryAdd( mergeFieldKey, objValue );
                        }
                    }

                    itemMergeFieldsList.TryAdd( idVal.Value, itemMergeFields );
                }
            }

            var entitySet = new Rock.Model.EntitySet();
            if ( entityTypeId.HasValue )
            {
                entitySet.EntityTypeId = entityTypeId.Value;
            }
            else
            {
                // unable to determine EntityTypeId, create the EntitySet has a list of "Anonymous" objects, putting everything in AdditionalMergeFieldsJson
                entitySet.EntityTypeId = null;
            }

            entitySet.ExpireDateTime = RockDateTime.Now.AddMinutes( 5 );
            List<Rock.Model.EntitySetItem> entitySetItems = new List<Rock.Model.EntitySetItem>();

            int itemOrder = 0;
            foreach ( var key in selectedKeys )
            {
                try
                {
                    var item = new Rock.Model.EntitySetItem();
                    item.EntityId = key;
                    item.Order = itemOrder++;
                    if ( itemMergeFieldsList.ContainsKey( key ) )
                    {
                        item.AdditionalMergeValues = itemMergeFieldsList[key];
                    }

                    entitySetItems.Add( item );
                }
                catch
                {
                    // ignore
                }
            }

            if ( entitySetItems.Any() )
            {
                var rockContext = new RockContext();
                var service = new Rock.Model.EntitySetService( rockContext );
                service.Add( entitySet );
                rockContext.SaveChanges();
                entitySetItems.ForEach( a =>
                {
                    a.EntitySetId = entitySet.Id;
                } );

                rockContext.BulkInsert( entitySetItems );

                return entitySet.Id;
            }

            return null;
        }

        /// <summary>
        /// Configuration data for a merge value in an EntitySet.
        /// </summary>
        private class EntitySetMergeValueInfo
        {
            /// <summary>
            /// The merge field key.
            /// </summary>
            public string MergeKey;

            /// <summary>
            /// The property of the data source item type that holds the value for this merge field.
            /// Null if the value is not derived from a property.
            /// </summary>
            public PropertyInfo DataSourcePropertyInfo;

            /// <summary>
            /// The grid control that supplies the configuration information or value for this merge field.
            /// Null if the value is read directly from the data source.
            /// </summary>
            public DataControlField GridControl;
        }

        /// <summary>
        /// Determines whether this instance [can view target page] the specified route.
        /// </summary>
        /// <param name="route">The route.</param>
        /// <returns></returns>
        public bool CanViewTargetPage( string route )
        {
            try
            {
                // cast the page as a Rock Page
                var rockPage = Page as RockPage;
                if ( rockPage != null )
                {
                    // If the route contains a parameter
                    if ( route.Contains( "{0}" ) )
                    {
                        // replace it with a fake param
                        route = string.Format( route, 1 );
                    }

                    // Get a uri
                    Uri uri = new Uri( rockPage.ResolveRockUrlIncludeRoot( route ) );
                    if ( uri != null )
                    {
                        // Find a page ref based on the uri
                        var pageRef = new Rock.Web.PageReference( uri, Page.Request.ApplicationPath );
                        if ( pageRef.IsValid )
                        {
                            // if a valid pageref was found, check the security of the page
                            var page = PageCache.Get( pageRef.PageId );
                            if ( page != null )
                            {
                                return page.IsAuthorized( Rock.Security.Authorization.VIEW, rockPage.CurrentPerson );
                            }
                        }
                    }
                }
            }
            catch ( Exception ex )
            {
                Rock.Model.ExceptionLogService.LogException( ex, Context );
                // Log and move on...
            }

            return false;
        }

        #endregion

        #region Callback Methods/Events

        /// <summary>
        /// Raises the appropriate events for the <see cref="T:System.Web.UI.WebControls.GridView"/> control when it posts back to the server.
        /// </summary>
        /// <param name="eventArgument">The event argument from which to create a <see cref="T:System.Web.UI.WebControls.CommandEventArgs"/> for the event or events that are raised.</param>
        void IPostBackEventHandler.RaisePostBackEvent( string eventArgument )
        {
            if ( eventArgument.StartsWith( "re-order:" ) )
            {
                string[] parms = eventArgument.Substring( 9 ).Split( ';' );

                string dataKey = parms[0];

                int oldIndex = parms[1].AsIntegerOrNull() ?? 0;

                int newIndex = parms[2].AsIntegerOrNull() ?? 0;

                int pageFactor = this.PageIndex * this.PageSize;
                oldIndex += pageFactor;
                newIndex += pageFactor;

                GridReorderEventArgs args = new GridReorderEventArgs( dataKey, oldIndex, newIndex );
                OnGridReorder( args );
            }
            else
            {
                base.RaisePostBackEvent( eventArgument );
            }
        }

        #endregion

        #region Event Handlers

        /// <summary>
        /// Occurs when [grid reorder].
        /// </summary>
        public event GridReorderEventHandler GridReorder;

        /// <summary>
        /// Raises the <see cref="E:GridReorder"/> event.
        /// </summary>
        /// <param name="e">The <see cref="GridReorderEventArgs"/> instance containing the event data.</param>
        protected virtual void OnGridReorder( GridReorderEventArgs e )
        {
            if ( GridReorder != null )
            {
                GridReorder( this, e );
            }
        }

        /// <summary>
        /// Occurs when [grid rebind].
        /// </summary>
        public event GridRebindEventHandler GridRebind;

        /// <summary>
        /// Raises the <see cref="E:GridRebind" /> event.
        /// </summary>
        /// <param name="e">The <see cref="GridRebindEventArgs"/> instance containing the event data.</param>
        protected virtual void OnGridRebind( GridRebindEventArgs e )
        {
            if ( GridRebind != null )
            {
                GridRebind( this, e );
            }
        }

        /// <summary>
        /// Occurs when [row click].
        /// </summary>
        public event EventHandler<RowEventArgs> RowSelected;

        /// <summary>
        /// Raises the <see cref="E:RowSelected" /> event.
        /// </summary>
        /// <param name="e">The <see cref="RowEventArgs" /> instance containing the event data.</param>
        protected virtual void OnRowSelected( RowEventArgs e )
        {
            if ( RowSelected != null )
            {
                RowSelected( this, e );
            }
        }

        /// <summary>
        /// Occurs when grid gets recipient merge fields.
        /// </summary>
        public event EventHandler<GetRecipientMergeFieldsEventArgs> GetRecipientMergeFields;

        /// <summary>
        /// Raises the <see cref="E:GetRecipientMergeFields" /> event.
        /// </summary>
        /// <param name="e">The <see cref="GetRecipientMergeFieldsEventArgs"/> instance containing the event data.</param>
        protected virtual void OnGetRecipientMergeFields( GetRecipientMergeFieldsEventArgs e )
        {
            if ( GetRecipientMergeFields != null )
            {
                GetRecipientMergeFields( this, e );
            }
        }

        #endregion

        #region Static Methods

        /// <summary>
        /// Gets the most appropriate grid field for the model property
        /// </summary>
        /// <param name="propertyInfo">The property information.</param>
        /// <returns></returns>
        public static BoundField GetGridField( PropertyInfo propertyInfo )
        {
            var specifiedBoundFieldType = propertyInfo.GetCustomAttribute<BoundFieldTypeAttribute>();
            if ( specifiedBoundFieldType != null )
            {
                return Activator.CreateInstance( specifiedBoundFieldType.BoundFieldType ) as BoundField;
            }
            else
            {
                return GetGridField( propertyInfo.PropertyType );
            }
        }

        /// <summary>
        /// Gets the most appropriate grid field for the propertyType (int, bool, etc)
        /// </summary>
        /// <param name="propertyType">Type of the property.</param>
        /// <returns></returns>
        public static BoundField GetGridField( Type propertyType )
        {
            BoundField bf = new BoundField();
            Type baseType = propertyType;

            if ( baseType == typeof( bool ) || baseType == typeof( bool? ) )
            {
                bf = new BoolField();
            }
            else if ( baseType == typeof( DateTime ) || baseType == typeof( DateTime? ) )
            {
                bf = new DateField();
            }
            else if ( baseType.IsEnum )
            {
                bf = new EnumField();
            }
            else if ( baseType == typeof( decimal ) || baseType == typeof( decimal? ) ||
                baseType == typeof( int ) || baseType == typeof( int? ) )
            {
                bf = new BoundField();
                bf.HeaderStyle.HorizontalAlign = HorizontalAlign.Right;
                bf.ItemStyle.HorizontalAlign = HorizontalAlign.Right;
            }
            else if ( baseType == typeof( IEnumerable<object> ) )
            {
                bf = new ListDelimitedField();
            }

            return bf;
        }

        /// <summary>
        /// Returns a list of Columns of the specified type
        /// </summary>
        /// <typeparam name="T"></typeparam>
        /// <returns></returns>
        public IEnumerable<T> ColumnsOfType<T>() where T : DataControlField
        {
            var result = new List<T>();
            foreach ( var col in Columns )
            {
                if ( col is T )
                {
                    result.Add( col as T );
                }
            }

            return result;
        }

        /// <summary>
        /// Returns a list of Columns matching the specified DataField name
        /// </summary>
        /// <param name="dataField">The data field.</param>
        /// <returns></returns>
        public IEnumerable<BoundField> ColumnsWithDataField( string dataField )
        {
            return ColumnsOfType<BoundField>().Where( a => a.DataField == dataField );
        }

        #endregion
    }

    #region Delegates

    /// <summary>
    /// Delegate used for raising the grid reorder event
    /// </summary>
    /// <param name="sender">The sender.</param>
    /// <param name="e">The <see cref="GridReorderEventArgs"/> instance containing the event data.</param>
    public delegate void GridReorderEventHandler( object sender, GridReorderEventArgs e );

    /// <summary>
    /// Delegate used for raising the grid rebind event
    /// </summary>
    /// <param name="sender">The sender.</param>
    /// <param name="e">The <see cref="GridRebindEventArgs"/> instance containing the event data.</param>
    public delegate void GridRebindEventHandler( object sender, GridRebindEventArgs e );

    /// <summary>
    /// Delegate used for raising the grid items per page changed event
    /// </summary>
    /// <param name="sender">The sender.</param>
    /// <param name="e">The <see cref="Rock.Web.UI.Controls.NumericalEventArgs"/> instance containing the event data.</param>
    internal delegate void PageNavigationEventHandler( object sender, NumericalEventArgs e );

    #endregion

    #region Event Arguments

    /// <summary>
    /// Items Per RockPage Event Argument
    /// </summary>
    public class NumericalEventArgs : EventArgs
    {
        /// <summary>
        /// Gets the items per page.
        /// </summary>
        public int Number { get; private set; }

        /// <summary>
        /// Initializes a new instance of the <see cref="NumericalEventArgs"/> class.
        /// </summary>
        /// <param name="number">The number.</param>
        public NumericalEventArgs( int number )
        {
            Number = number;
        }
    }

    /// <summary>
    /// Event argument for rebind
    /// </summary>
    /// <seealso cref="System.EventArgs" />
    public class GridRebindEventArgs : EventArgs
    {
        /// <summary>
        /// Gets a value indicating whether this instance is exporting.
        /// </summary>
        /// <value>
        /// <c>true</c> if this instance is exporting; otherwise, <c>false</c>.
        /// </value>
        public bool IsExporting { get; private set; }

        /// <summary>
        /// Gets or sets a value indicating whether the export process was triggered by the merge document button click. 
        /// </summary>
        /// <value>
        ///   <c>true</c> if this instance is merge document export; otherwise, <c>false</c>.
        /// </value>
        public bool IsMergeDocumentExport { get; private set; }

        /// <summary>
        /// Gets a value indicating whether this instance is communication.
        /// </summary>
        /// <value>
        ///   <c>true</c> if this instance is communication; otherwise, <c>false</c>.
        /// </value>
        public bool IsCommunication { get; private set; }

        /// <summary>
        /// Initializes a new instance of the <see cref="GridRebindEventArgs"/> class.
        /// </summary>
        public GridRebindEventArgs() : base()
        {
            IsExporting = false;
            IsCommunication = false;
        }

        /// <summary>
        /// Initializes a new instance of the <see cref="GridRebindEventArgs"/> class.
        /// </summary>
        /// <param name="isExporting">if set to <c>true</c> [is exporting].</param>
        public GridRebindEventArgs( bool isExporting ) : base()
        {
            IsExporting = isExporting;
        }

        /// <summary>
        /// Initializes a new instance of the <see cref="GridRebindEventArgs"/> class.
        /// </summary>
        /// <param name="isExporting">if set to <c>true</c> [is exporting].</param>
        /// <param name="isCommunication">if set to <c>true</c> [is communication].</param>
        public GridRebindEventArgs( bool isExporting, bool isCommunication ) : base()
        {
            IsExporting = isExporting;
            IsCommunication = isCommunication;
        }

        /// <summary>
        /// Initializes a new instance of the <see cref="GridRebindEventArgs"/> class.
        /// </summary>
        /// <param name="isExporting">if set to <c>true</c> [is exporting].</param>
        /// <param name="isCommunication">if set to <c>true</c> [is communication].</param>
        /// <param name="isMergeDocumentExport">if set to <c>true</c> [is export] is due to the MergeTemplate button click.</param>
        public GridRebindEventArgs( bool isExporting, bool isCommunication, bool isMergeDocumentExport ) : base()
        {
            IsExporting = isExporting;
            IsCommunication = isCommunication;
            IsMergeDocumentExport = isMergeDocumentExport;
        }
    }

    /// <summary>
    ///
    /// </summary>
    /// <seealso cref="System.Web.UI.WebControls.GridViewRowEventArgs" />
    public class RockGridViewRowEventArgs : GridViewRowEventArgs
    {

        /// <summary>
        /// Gets a value indicating whether this instance is exporting.
        /// </summary>
        /// <value>
        /// <c>true</c> if this instance is exporting; otherwise, <c>false</c>.
        /// </value>
        public bool IsExporting { get; private set; }

        /// <summary>
        /// Initializes a new instance of the <see cref="RockGridViewRowEventArgs"/> class.
        /// </summary>
        /// <param name="row">A <see cref="T:System.Web.UI.WebControls.GridViewRow" /> object that represents the row being created or data-bound.</param>
        public RockGridViewRowEventArgs( GridViewRow row ) : base( row )
        {
            IsExporting = false;
        }

        /// <summary>
        /// Initializes a new instance of the <see cref="RockGridViewRowEventArgs"/> class.
        /// </summary>
        /// <param name="row">The row.</param>
        /// <param name="isExporting">if set to <c>true</c> [is exporting].</param>
        public RockGridViewRowEventArgs( GridViewRow row, bool isExporting ) : base( row )
        {
            IsExporting = isExporting;
        }
    }

    /// <summary>
    /// Grid Reorder Event Argument
    /// </summary>
    public class GridReorderEventArgs : EventArgs
    {
        /// <summary>
        /// Gets the data key.
        /// </summary>
        public string DataKey { get; private set; }

        /// <summary>
        /// Gets the old index.
        /// </summary>
        public int OldIndex { get; private set; }

        /// <summary>
        /// Gets the new index.
        /// </summary>
        public int NewIndex { get; private set; }

        /// <summary>
        ///
        /// </summary>
        private bool _cancel = false;

        /// <summary>
        /// Gets or sets a value indicating whether the reorder event should be cancelled
        /// </summary>
        /// <value>
        ///   <c>true</c> if cancelled; otherwise, <c>false</c>.
        /// </value>
        public bool Cancel
        {
            get { return _cancel; }
            set { _cancel = value; }
        }

        /// <summary>
        /// Initializes a new instance of the <see cref="GridReorderEventArgs"/> class.
        /// </summary>
        /// <param name="dataKey">The data key.</param>
        /// <param name="oldIndex">The old index.</param>
        /// <param name="newIndex">The new index.</param>
        public GridReorderEventArgs( string dataKey, int oldIndex, int newIndex )
        {
            DataKey = dataKey;
            OldIndex = oldIndex;
            NewIndex = newIndex;
        }
    }

    /// <summary>
    /// Event handler used when getting recipient merge fields for new communication
    /// </summary>
    public class GetRecipientMergeFieldsEventArgs : EventArgs
    {
        /// <summary>
        /// Gets the data key.
        /// </summary>
        public object DataKey { get; private set; }

        /// <summary>
        /// Gets the person identifier.
        /// </summary>
        /// <value>
        /// The person identifier.
        /// </value>
        public int? PersonId { get; private set; }

        /// <summary>
        /// Gets the data item.
        /// </summary>
        /// <value>
        /// The data item.
        /// </value>
        public object DataItem { get; private set; }

        /// <summary>
        /// Gets or sets the merge values.
        /// </summary>
        /// <value>
        /// The merge values.
        /// </value>
        public Dictionary<string, object> MergeValues { get; set; }

        /// <summary>
        /// Initializes a new instance of the <see cref="GetRecipientMergeFieldsEventArgs" /> class.
        /// </summary>
        /// <param name="dataKey">The data key.</param>
        /// <param name="personId">The person identifier.</param>
        /// <param name="dataItem">The data item.</param>
        public GetRecipientMergeFieldsEventArgs( object dataKey, int? personId, object dataItem )
        {
            DataKey = dataKey;
            PersonId = personId;
            DataItem = dataItem;
            MergeValues = new Dictionary<string, object>();
        }
    }

    #endregion

    #region Helper Classes

    /// <summary>
    /// JSON Result
    /// </summary>
    internal class JsonResult
    {
        /// <summary>
        /// Gets or sets the action.
        /// </summary>
        /// <value>
        /// The action.
        /// </value>
        public string Action { get; set; }

        /// <summary>
        /// Gets or sets a value indicating whether this <see cref="JsonResult"/> is cancel.
        /// </summary>
        /// <value>
        ///   <c>true</c> if cancel; otherwise, <c>false</c>.
        /// </value>
        public bool Cancel { get; set; }

        /// <summary>
        /// Gets or sets the result.
        /// </summary>
        /// <value>
        /// The result.
        /// </value>
        public object Result { get; set; }

        /// <summary>
        /// Initializes a new instance of the <see cref="JsonResult" /> class.
        /// </summary>
        /// <param name="action">The action.</param>
        /// <param name="cancel">if set to <c>true</c> [cancel].</param>
        public JsonResult( string action, bool cancel )
        {
            Action = action;
            Cancel = cancel;
            Result = null;
        }

        /// <summary>
        /// Initializes a new instance of the <see cref="JsonResult" /> class.
        /// </summary>
        /// <param name="action">The action.</param>
        /// <param name="cancel">if set to <c>true</c> [cancel].</param>
        /// <param name="result">The result.</param>
        public JsonResult( string action, bool cancel, object result )
        {
            Action = action;
            Cancel = cancel;
            Result = result;
        }

        /// <summary>
        /// Serializes this instance.
        /// </summary>
        /// <returns></returns>
        public string Serialize()
        {
            System.Web.Script.Serialization.JavaScriptSerializer serializer =
                new System.Web.Script.Serialization.JavaScriptSerializer();

            StringBuilder sb = new StringBuilder();

            serializer.Serialize( this, sb );

            return sb.ToString();
        }
    }

    /// <summary>
    /// Class for saving sort expression
    /// </summary>
    [Serializable]
    public class SortProperty
    {
        /// <summary>
        /// Gets or sets the direction.
        /// </summary>
        /// <value>
        /// The direction.
        /// </value>
        public System.Web.UI.WebControls.SortDirection Direction { get; set; }

        /// <summary>
        /// Gets the direction as an ASC or DESC string.
        /// </summary>
        /// <value>
        /// The direction string.
        /// </value>
        public string DirectionString
        {
            get
            {
                if ( Direction == SortDirection.Descending )
                {
                    return "DESC";
                }
                else
                {
                    return "ASC";
                }
            }
        }

        /// <summary>
        /// Gets or sets the Column(s) specification for Sorting.
        /// Specify multiple columns as "column1, column2, column3".
        /// To sort DESC append column(s) with a " desc", for example: "column1 desc, column2, column3 desc"
        /// </summary>
        /// <value>
        /// The property.
        /// </value>
        public string Property { get; set; }

        /// <summary>
        /// Initializes a new instance of the <see cref="SortProperty"/> class.
        /// </summary>
        public SortProperty()
        {
        }

        /// <summary>
        /// Initializes a new instance of the <see cref="SortProperty"/> class.
        /// </summary>
        /// <param name="e">The <see cref="System.Web.UI.WebControls.GridViewSortEventArgs"/> instance containing the event data.</param>
        public SortProperty( GridViewSortEventArgs e )
        {
            Direction = e.SortDirection;
            Property = e.SortExpression;
        }

        /// <summary>
        /// Returns a <see cref="System.String" /> that represents this instance.
        /// </summary>
        /// <returns>
        /// A <see cref="System.String" /> that represents this instance.
        /// </returns>
        public override string ToString()
        {
            return string.Format( "{0} [{1}]", this.Property, this.Direction );
        }
    }

    /// <summary>
    /// Provides base functionality for a data source that can be queried to provide a page of data items.
    /// </summary>
    /// <typeparam name="T">The <see cref="System.Type"/> of the items returned by the data source.</typeparam>
    [RockInternal("1.16.0")]
    public abstract class PaginatedDataSourceBase<T> : IPaginatedDataSource<T>
    {
        /// <inheritdoc />
        public virtual int DefaultPageSize { get; set; } = 50;

        /// <inheritdoc />
        public virtual int MaximumPageSize => 5000;

        /// <inheritdoc />
        public abstract int GetTotalItemCount();

        /// <inheritdoc />
        public List<T> GetItems()
        {
            return GetItems( 0, this.MaximumPageSize );
        }

        /// <inheritdoc />
        public List<T> GetItems( int pageIndex )
        {
            return GetItems( pageIndex, this.DefaultPageSize );
        }

        /// <inheritdoc />
        public abstract List<T> GetItems( int pageIndex, int pageSize );
    }

    /// <summary>
    /// Represents a data source that can be queried to provide a page of data items.
    /// </summary>
    /// <typeparam name="T">The <see cref="System.Type"/> of the items returned by the data source.</typeparam>
    [RockInternal("1.16.0")]
    public interface IPaginatedDataSource<T>
    {
        /// <summary>
        /// The default number of items that will be retrieved per request.
        /// </summary>
        int DefaultPageSize { get; }

        /// <summary>
        /// Get the items for the specified page.
        /// </summary>
        /// <param name="pageIndex"></param>
        /// <param name="pageSize"></param>
        /// <returns></returns>
        List<T> GetItems( int pageIndex, int pageSize );

        /// <summary>
        /// Get all of the items.
        /// </summary>
        /// <returns></returns>
        List<T> GetItems();

        /// <summary>
        /// The maximum number of items that can be returned per request.
        /// </summary>
        int MaximumPageSize { get; }

        /// <summary>
        /// Gets the total number of items available from the data source.
        /// </summary>
        /// <returns></returns>
        int GetTotalItemCount();
    }

    #endregion

    #region Templates

    /// <summary>
    /// Template used for the pager row in the <see cref="Grid"/> control
    /// </summary>
    internal class PagerTemplate : ITemplate, IDisposable
    {
        private const int MAX_PAGE_SIZE_OPTIONS = 9;

        /// <summary>
        /// Gets or sets a value indicating whether this instance is disposed.
        /// </summary>
        /// <value>
        /// <c>true</c> if this instance is disposed; otherwise, <c>false</c>.
        /// </value>
        internal bool IsDisposed { get; set; }

        /// <summary>
        /// Gets or sets the navigation panel.
        /// </summary>
        /// <value>
        /// The navigation panel.
        /// </value>
        internal HtmlGenericControl NavigationPanel { get; set; }

        internal bool ShowPaginationText { get; set; }

        /// <summary>
        /// Gets or sets the page link list item.
        /// </summary>
        /// <value>
        /// The page link list item.
        /// </value>
        internal HtmlGenericControl[] PageLinkListItem
        {
            get { return _pageLinkListItem; }
            set { _pageLinkListItem = value; }
        }

        private HtmlGenericControl[] _pageLinkListItem = new HtmlGenericControl[12];

        /// <summary>
        /// Gets or sets the page link.
        /// </summary>
        /// <value>
        /// The page link.
        /// </value>
        internal LinkButton[] PageLink
        {
            get { return _pageLink; }
            set { _pageLink = value; }
        }

        private LinkButton[] _pageLink = new LinkButton[12];

        /// <summary>
        /// Gets or sets the item count display.
        /// </summary>
        /// <value>
        /// The item count display.
        /// </value>
        internal Literal itemCountDisplay { get; set; }

        /// <summary>
        /// Gets or sets the item link list item.
        /// </summary>
        /// <value>
        /// The item link list item.
        /// </value>
        internal HtmlGenericControl[] ItemLinkListItem
        {
            get { return _itemLinkListItem; }
            set { _itemLinkListItem = value; }
        }

        private HtmlGenericControl[] _itemLinkListItem = new HtmlGenericControl[MAX_PAGE_SIZE_OPTIONS];

        /// <summary>
        /// Gets or sets the item link.
        /// </summary>
        /// <value>
        /// The item link.
        /// </value>
        internal LinkButton[] ItemLink
        {
            get { return _itemLink; }
            set { _itemLink = value; }
        }

        private LinkButton[] _itemLink = new LinkButton[MAX_PAGE_SIZE_OPTIONS];

        /// <summary>
        /// Gets or sets the list of available page sizes.
        /// </summary>
        internal List<int> PageSizes
        {
            get { return _pageSizes; }

            set
            {
                _pageSizes = value ?? new List<int>();

                // Get an ascending list of positive integers as the page size options.
                _pageSizes = _pageSizes.Where( x => x > 0 ).OrderBy( x => x ).Take( MAX_PAGE_SIZE_OPTIONS ).ToList();

                if ( !_pageSizes.Any() )
                {
                    _pageSizes = new List<int> { 50, 500, 5000 };
                }
            }
        }

        private List<int> _pageSizes = null;

        /// <summary>
        /// Initializes a new instance of the <see cref="PagerTemplate"/> class.
        /// </summary>
        public PagerTemplate()
        {
            IsDisposed = false;
        }

        /// <summary>
        /// When implemented by a class, defines the <see cref="T:System.Web.UI.Control"/> object that child controls and templates belong to. These child controls are in turn defined within an inline template.
        /// </summary>
        /// <param name="container">The <see cref="T:System.Web.UI.Control"/> object to contain the instances of controls from the inline template.</param>
        public void InstantiateIn( Control container )
        {
            HtmlGenericControl ulSizeOptions = new HtmlGenericControl( "ul" );
            ulSizeOptions.AddCssClass( "grid-pagesize pagination pagination-sm" );
            container.Controls.Add( ulSizeOptions );

            // Create the page size selection controls.
            for ( int i = 0; i < ItemLinkListItem.Length; i++ )
            {
                ItemLinkListItem[i] = new HtmlGenericControl( "li" );
                ulSizeOptions.Controls.Add( ItemLinkListItem[i] );

                ItemLink[i] = new LinkButton();
                ItemLinkListItem[i].Controls.Add( ItemLink[i] );
                ItemLink[i].ID = string.Format( "ItemLink{0}", i );
                ItemLink[i].CausesValidation = false;
                ItemLink[i].Click += new EventHandler( lbItems_Click );
            }

            // itemCount
            HtmlGenericControl divItemCount = new HtmlGenericControl( "div" );
            divItemCount.Attributes.Add( "class", "grid-itemcount" );
            container.Controls.Add( divItemCount );

            itemCountDisplay = new Literal();
            divItemCount.Controls.Add( itemCountDisplay );

            // Pagination
            NavigationPanel = new HtmlGenericControl( "ul" );
            NavigationPanel.AddCssClass( "grid-pager pagination pagination-sm" );
            container.Controls.Add( NavigationPanel );

            for ( var i = 0; i < PageLinkListItem.Length; i++ )
            {
                PageLinkListItem[i] = new HtmlGenericControl( "li" );
                NavigationPanel.Controls.Add( PageLinkListItem[i] );

                PageLink[i] = new LinkButton();
                PageLinkListItem[i].Controls.Add( PageLink[i] );
                PageLink[i].ID = string.Format( "pageLink{0}", i );
                PageLink[i].CausesValidation = false;
                PageLink[i].Command += lbPage_Command;
            }

            PageLink[0].Text = "&laquo;";
            PageLink[PageLinkListItem.Length - 1].Text = "&raquo;";
        }

        /// <summary>
        /// Set the RockPage Navigation Display
        /// </summary>
        /// <param name="pageCount">The number of total pages</param>
        /// <param name="pageIndex">The current page index</param>
        /// <param name="pageSize">The number of items on each page</param>
        /// <param name="itemCount">The item count.</param>
        /// <param name="rowItemText">The row item text.</param>
        public void SetNavigation( int pageCount, int pageIndex, int pageSize, int itemCount, string rowItemText )
        {
            // Set navigation controls
            if ( NavigationPanel != null )
            {
                if ( pageCount > 1 )
                {
                    int totalGroups = ( int ) ( ( pageCount - 1 ) / 10 ) + 1;
                    int currentGroupIndex = ( int ) ( pageIndex / 10 );

                    int prevPageIndex = ( ( currentGroupIndex - 1 ) * 10 ) + 9;
                    if ( prevPageIndex < 0 )
                    {
                        prevPageIndex = 0;
                        PageLinkListItem[0].Attributes["class"] = "prev disabled";
                        PageLink[0].Enabled = false;
                    }
                    else
                    {
                        PageLinkListItem[0].Attributes["class"] = "prev";
                        PageLink[0].Enabled = true;
                    }
                    PageLink[0].CommandName = prevPageIndex.ToString();

                    int nextPageIndex = ( currentGroupIndex + 1 ) * 10;
                    if ( nextPageIndex > pageCount - 1 )
                    {
                        nextPageIndex = pageCount - 1;
                        PageLinkListItem[PageLinkListItem.Length - 1].Attributes["class"] = "next disabled";
                        PageLink[PageLinkListItem.Length - 1].Enabled = false;
                    }
                    else
                    {
                        PageLinkListItem[PageLinkListItem.Length - 1].Attributes["class"] = "next";
                        PageLink[PageLinkListItem.Length - 1].Enabled = true;
                    }
                    PageLink[PageLinkListItem.Length - 1].CommandName = nextPageIndex.ToString();

                    NavigationPanel.Visible = true;
                    for ( int i = 1; i < PageLink.Length - 1; i++ )
                    {
                        int buttonPageIndex = ( currentGroupIndex * 10 ) + ( i - 1 );

                        HtmlGenericControl li = PageLinkListItem[i];
                        LinkButton lb = PageLink[i];

                        if ( buttonPageIndex < pageCount )
                        {
                            li.Attributes["class"] = buttonPageIndex == pageIndex ? "active" : string.Empty;
                            li.Visible = true;
                            lb.Text = ( buttonPageIndex + 1 ).ToString( "N0" );
                            lb.Visible = true;
                            lb.CommandName = buttonPageIndex.ToString();
                        }
                        else
                        {
                            li.Visible = false;
                            lb.Visible = false;
                        }
                    }
                }
                else
                {
                    NavigationPanel.Visible = false;
                }
            }

            // Set Item Count
            if ( itemCountDisplay != null && ShowPaginationText )
            {
                itemCountDisplay.Text = string.Format( "{0:N0} {1}", itemCount, itemCount == 1 ? rowItemText : rowItemText.Pluralize() );
            }

            // Set page size controls
            if ( ItemLinkListItem[0] != null )
            {
                string pageSizeValue = pageSize.ToString( "N0" );
                for ( int i = 0; i < ItemLinkListItem.Length; i++ )
                {
                    var li = ItemLinkListItem[i];
                    var lb = ItemLink[i];

                    if ( i < _pageSizes.Count )
                    {
                        lb.Text = _pageSizes[i].ToString( "N0" );
                        li.Attributes["class"] = lb.Text == pageSizeValue ? "active" : string.Empty;
                    }
                    else
                    {
                        li.Visible = false;
                        lb.Visible = false;
                    }
                }
            }
        }

        /// <summary>
        /// Handles the Command event of the lbPage control.
        /// </summary>
        /// <param name="sender">The source of the event.</param>
        /// <param name="e">The <see cref="CommandEventArgs"/> instance containing the event data.</param>
        void lbPage_Command( object sender, CommandEventArgs e )
        {
            if ( NavigateClick != null )
            {
                LinkButton lbPage = sender as LinkButton;
                if ( lbPage != null )
                {
                    int? pageIndex = lbPage.CommandName.AsIntegerOrNull();
                    if ( pageIndex.HasValue )
                    {
                        NumericalEventArgs eventArgs = new NumericalEventArgs( pageIndex.Value );
                        NavigateClick( sender, eventArgs );
                    }
                }
            }
        }

        /// <summary>
        /// Handles the Click event of the lbPageSize control.
        /// </summary>
        /// <param name="sender">The source of the event.</param>
        /// <param name="e">The <see cref="System.EventArgs"/> instance containing the event data.</param>
        protected void lbItems_Click( object sender, EventArgs e )
        {
            LinkButton lbItems = sender as LinkButton;
            if ( lbItems != null && ItemsPerPageClick != null )
            {
                int itemsPerPage = lbItems.Text.Replace( ",", "" ).AsInteger();

                // If the page size is not valid, use the first available page size.
                if ( !_pageSizes.Contains( itemsPerPage ) )
                {
                    itemsPerPage = _pageSizes.First();
                }

                NumericalEventArgs eventArgs = new NumericalEventArgs( itemsPerPage );

                ItemsPerPageClick( sender, eventArgs );
            }
        }

        /// <summary>
        /// Occurs when [navigate click].
        /// </summary>
        internal event PageNavigationEventHandler NavigateClick;

        /// <summary>
        /// Occurs when [page click].
        /// </summary>
        internal event PageNavigationEventHandler ItemsPerPageClick;

        /// <summary>
        /// Dispose object
        /// </summary>
        public void Dispose()
        {
            Dispose( true );
            GC.SuppressFinalize( this );
        }

        /// <summary>
        /// Dispose
        /// </summary>
        /// <param name="disposing"></param>
        protected virtual void Dispose( bool disposing )
        {
            if ( !IsDisposed )
            {
                if ( disposing )
                {
                    if ( NavigationPanel != null )
                    {
                        NavigationPanel.Dispose();
                    }
                }

                NavigationPanel = null;
                IsDisposed = true;
            }
        }
    }

    /// <summary>
    ///
    /// </summary>
    public enum GridDisplayType
    {
        /// <summary>
        /// The full
        /// </summary>
        Full,

        /// <summary>
        /// The light
        /// </summary>
        Light
    }

    /// <summary>
    /// The data to export when Excel Export is selected
    /// </summary>
    public enum ExcelExportSource
    {
        /// <summary>
        /// Use the columns and formatting from the grid's data source
        /// </summary>
        DataSource,

        /// <summary>
        /// The columns and formatting that is displayed in output
        /// </summary>
        ColumnOutput
    }

    /// <summary>
    /// Column Priority Values
    /// </summary>
    public enum ColumnPriority
    {
        /// <summary>
        /// Always Visible
        /// </summary>
        AlwaysVisible = 1,

        /// <summary>
        /// Devices Devices with screensize > 480px
        /// </summary>
        TabletSmall = 2,

        /// <summary>
        /// Devices with screensize > 640px
        /// </summary>
        Tablet = 3,

        /// <summary>
        /// Devices with screensize > 800px
        /// </summary>
        DesktopSmall = 4,

        /// <summary>
        /// Devices with screensize > 960px
        /// </summary>
        Desktop = 5,

        /// <summary>
        /// Devices with screensize > 1120px
        /// </summary>
        DesktopLarge = 6
    }

    /// <summary>
    ///
    /// </summary>
    internal class RockDummyDataSource : ICollection, IEnumerable
    {
        private int dataItemCount;

        /// <summary>
        /// Copies the elements of the <see cref="T:System.Collections.ICollection" /> to an <see cref="T:System.Array" />, starting at a particular <see cref="T:System.Array" /> index.
        /// </summary>
        /// <param name="array">The one-dimensional <see cref="T:System.Array" /> that is the destination of the elements copied from <see cref="T:System.Collections.ICollection" />. The <see cref="T:System.Array" /> must have zero-based indexing.</param>
        /// <param name="index">The zero-based index in <paramref name="array" /> at which copying begins.</param>
        public void CopyTo( Array array, int index )
        {
            IEnumerator enumerator = this.GetEnumerator();
            while ( enumerator.MoveNext() )
            {
                int num = index;
                index = num + 1;
                array.SetValue( enumerator.Current, num );
            }
        }

        /// <summary>
        /// Gets the number of elements contained in the <see cref="T:System.Collections.ICollection" />.
        /// </summary>
        public int Count
        {
            get { return dataItemCount; }
            set { dataItemCount = value; }
        }

        /// <summary>
        /// Gets a value indicating whether access to the <see cref="T:System.Collections.ICollection" /> is synchronized (thread safe).
        /// </summary>
        public bool IsSynchronized
        {
            get
            {
                return false;
            }
        }

        /// <summary>
        /// Gets an object that can be used to synchronize access to the <see cref="T:System.Collections.ICollection" />.
        /// </summary>
        public object SyncRoot
        {
            get
            {
                return this;
            }
        }

        /// <summary>
        /// Returns an enumerator that iterates through a collection.
        /// </summary>
        /// <returns>
        /// An <see cref="T:System.Collections.IEnumerator" /> object that can be used to iterate through the collection.
        /// </returns>
        /// <exception cref="System.NotImplementedException"></exception>
        public IEnumerator GetEnumerator()
        {
            throw new NotImplementedException();
        }

        /// <summary>
        /// Returns an enumerator that iterates through a collection.
        /// </summary>
        /// <returns>
        /// An <see cref="T:System.Collections.IEnumerator" /> object that can be used to iterate through the collection.
        /// </returns>
        IEnumerator IEnumerable.GetEnumerator()
        {
            return new RockDummyDataSource.RockDummyDataSourceEnumerator( this.dataItemCount );
        }

        /// <summary>
        ///
        /// </summary>
        private class RockDummyDataSourceEnumerator : IEnumerator
        {
            private int count;

            private int index;

            /// <summary>
            /// Gets the current element in the collection.
            /// </summary>
            public object Current
            {
                get
                {
                    return null;
                }
            }

            /// <summary>
            /// Initializes a new instance of the <see cref="RockDummyDataSourceEnumerator"/> class.
            /// </summary>
            /// <param name="count">The count.</param>
            public RockDummyDataSourceEnumerator( int count )
            {
                this.count = count;
                this.index = -1;
            }

            /// <summary>
            /// Advances the enumerator to the next element of the collection.
            /// </summary>
            /// <returns>
            /// true if the enumerator was successfully advanced to the next element; false if the enumerator has passed the end of the collection.
            /// </returns>
            public bool MoveNext()
            {
                RockDummyDataSource.RockDummyDataSourceEnumerator dummyDataSourceEnumerator = this;
                dummyDataSourceEnumerator.index = dummyDataSourceEnumerator.index + 1;
                return this.index < this.count;
            }

            /// <summary>
            /// Sets the enumerator to its initial position, which is before the first element in the collection.
            /// </summary>
            public void Reset()
            {
                this.index = -1;
            }
        }

        /// <summary>
        /// Initializes a new instance of the <see cref="RockDummyDataSource"/> class.
        /// </summary>
        /// <param name="dataItemCount">The data item count.</param>
        internal RockDummyDataSource( int dataItemCount )
        {
            this.dataItemCount = dataItemCount;
        }
    }

    #endregion
}<|MERGE_RESOLUTION|>--- conflicted
+++ resolved
@@ -2495,13 +2495,8 @@
                         {
                             if ( dataField is BoundField )
                             {
-<<<<<<< HEAD
                                 var boundField = dataField as BoundField;
                                 visibleFields.Add( fieldOrder++, boundField );
-=======
-                                var mergeFieldName = boundField.HeaderText.Replace( " ", string.Empty ).RemoveSpecialCharacters();
-                                lavaDataFields.TryAdd( mergeFieldName, new LavaFieldTemplate.DataFieldInfo { PropertyInfo = prop, GridField = boundField } );
->>>>>>> 1d8d75da
                             }
 
                             if ( dataField is RockTemplateField )
@@ -2545,27 +2540,7 @@
                             }
                         }
 
-<<<<<<< HEAD
                         if ( CustomColumns != null && CustomColumns.Any() )
-=======
-                    columnCounter++;
-                }
-
-                // headings for data not associated with a bound field
-                foreach ( var prop in props.Where( p => !boundPropNames.Contains( p.Name ) ) )
-                {
-                    if ( lavaFields.Any() )
-                    {
-                        var mergeFieldName = prop.Name;
-                        lavaDataFields.TryAdd( mergeFieldName, new LavaFieldTemplate.DataFieldInfo { PropertyInfo = prop, GridField = null } );
-                    }
-
-                    var headerText = prop.Name.SplitCase();
-                    if ( addedHeaderNames.Contains( headerText, StringComparer.InvariantCultureIgnoreCase ) )
-                    {
-                        var lastInt = 0;
-                        do
->>>>>>> 1d8d75da
                         {
                             foreach ( var columnConfig in CustomColumns )
                             {
