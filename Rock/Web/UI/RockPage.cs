//
// THIS WORK IS LICENSED UNDER A CREATIVE COMMONS ATTRIBUTION-NONCOMMERCIAL-
// SHAREALIKE 3.0 UNPORTED LICENSE:
// http://creativecommons.org/licenses/by-nc-sa/3.0/
//
using System;
using System.Collections.Generic;
using System.Collections.Specialized;
using System.Configuration;
using System.Linq;
using System.Runtime.Caching;
using System.Text;
using System.Text.RegularExpressions;
using System.Web;
using System.Web.Routing;
using System.Web.Security;
using System.Web.UI;
using System.Web.UI.HtmlControls;
using System.Web.UI.WebControls;
using Rock.Model;
using Rock.Transactions;
using Rock.Web.Cache;
using Rock.Web.UI.Controls;
using Rock;
using Page = System.Web.UI.Page;

namespace Rock.Web.UI
{
    /// <summary>
    /// RockPage is the base abstract class that all page templates should inherit from
    /// </summary>
    public abstract class RockPage : Page
    {
        #region Private Variables

        private PlaceHolder phLoadTime;
        private ScriptManager _scriptManager;

        #endregion

        #region Protected Variables

        /// <summary>
        /// The full name of the currently logged in user
        /// </summary>
        protected string UserName = string.Empty;

        #endregion

        #region Public Properties

        /// <summary>
        /// The current Rock page instance being requested.  This value is set 
        /// by the RockRouteHandler immediately after instantiating the page
        /// </summary>
        public PageCache CurrentPage
        {
            get
            {
                return _currentPage;
            }
            set
            {
                _currentPage = value;
                HttpContext.Current.Items.Add( "Rock:SiteId", _currentPage.Site.Id );
                HttpContext.Current.Items.Add( "Rock:PageId", _currentPage.Id );
            }
        }
        private PageCache _currentPage = null;

        /// <summary>
        /// Gets the current page reference.
        /// </summary>
        /// <value>
        /// The current page reference.
        /// </value>
        public PageReference CurrentPageReference
        {
            get
            {
                if ( _currentPageReference == null && Context.Items.Contains( "CurrentPageReference" ) )
                {
                    _currentPageReference = Context.Items["CurrentPageReference"] as PageReference;
                }

                return _currentPageReference;
            }

            set
            {
                Context.Items.Remove( "CurrentPageReference" );
                _currentPageReference = value;

                if ( _currentPageReference != null )
                {
                    Context.Items.Add( "CurrentPageReference", _CurrentUser );
                }
            }
        }
        public PageReference _currentPageReference = null;

        /// <summary>
        /// The content areas on a layout page that blocks can be added to 
        /// </summary>
        /// <remarks>
        /// The Dictionary's key is the zonekey and the KeyValuePair is a combination 
        /// of the friendly zone name and the zone control
        /// </remarks>
        public Dictionary<string, KeyValuePair<string, Zone>> Zones { get; private set; }

        /// <summary>
        /// Gets the bread crumbs.
        /// </summary>
        /// <value>
        /// The bread crumbs.
        /// </value>
        public List<BreadCrumb> BreadCrumbs { get; private set; }

        /// <summary>
        /// The currently logged in user
        /// </summary>
        public Rock.Model.UserLogin CurrentUser
        {
            get
            {
                if ( _CurrentUser != null )
                {
                    return _CurrentUser;
                }

                if (Context.Items.Contains( "CurrentUser" ) )
                {
                    _CurrentUser = Context.Items["CurrentUser"] as Rock.Model.UserLogin;
                }

                if ( _CurrentUser == null )
                {
                    _CurrentUser = Rock.Model.UserLoginService.GetCurrentUser();
                    if ( _CurrentUser != null )
                    {
                        Context.Items.Add( "CurrentUser", _CurrentUser );
                    }
                }

                if ( _CurrentUser != null && _CurrentUser.Person != null && _CurrentPerson == null )
                {
                    CurrentPerson = _CurrentUser.Person;
                }

                return _CurrentUser;
            }

            private set
            {
                Context.Items.Remove( "CurrentUser" );
                _CurrentUser = value;

                if ( _CurrentUser != null )
                {
                    Context.Items.Add( "CurrentUser", _CurrentUser );
                    CurrentPerson = _CurrentUser.Person;
                }
                else
                {
                    CurrentPerson = null;
                }
            }
        }
        private Rock.Model.UserLogin _CurrentUser;

        /// <summary>
        /// Returns the current person.  This is either the currently logged in user, or if the user
        /// has not logged in, it may also be an impersonated person determined from using the encrypted
        /// person key
        /// </summary>
        public Person CurrentPerson
        {
            get
            {
                if ( _CurrentPerson != null )
                {
                    return _CurrentPerson;
                }

                if ( _CurrentPerson == null && Context.Items.Contains( "CurrentPerson" ) )
                {
                    _CurrentPerson = Context.Items["CurrentPerson"] as Person;
                }
                
                return null;
            }

            private set
            {
                Context.Items.Remove( "CurrentPerson" );
                _CurrentPerson = value;

                if ( _CurrentPerson != null )
                {
                    Context.Items.Add( "CurrentPerson", value );
                }
            }
        }
        private Person _CurrentPerson;

        /// <summary>
        /// The Person ID of the currently logged in user.  Returns null if there is not a user logged in
        /// </summary>
        public int? CurrentPersonId
        {
            get
            {
                if ( CurrentPerson != null )
                {
                    return CurrentPerson.Id;
                }
                else
                {
                    return null;
                }
            }
        }

        /// <summary>
        /// Gets the full url path to the current theme folder
        /// </summary>
        public string CurrentTheme
        {
            get
            {
                return ResolveUrl( string.Format( "~/Themes/{0}", CurrentPage.Site.Theme ) );
            }
        }

        /// <summary>
        /// Gets the root url path
        /// </summary>
        public string AppPath
        {
            get
            {
                return ResolveUrl( "~" );
            }
        }

        #endregion

        #region Protected Methods

        /// <summary>
        /// Recurses a control collection looking for any zone controls
        /// </summary>
        /// <param name="controls">The controls.</param>
        protected virtual void FindRockControls( ControlCollection controls )
        {
            if ( controls != null )
            {
                foreach ( Control control in controls )
                {
                    if ( control is Zone )
                    {
                        Zone zone = control as Zone;
                        if ( zone != null )
                            Zones.Add( zone.ID, new KeyValuePair<string, Zone>( zone.Name, zone ) );
                    }

                    FindRockControls( control.Controls );
                }
            }
        }

        /// <summary>
        /// Find the <see cref="Rock.Web.UI.Controls.Zone"/> for the specified zone name.  Looks in the
        /// <see cref="Zones"/> property to see if it has been defined.  If an existing zone 
        /// <see cref="Rock.Web.UI.Controls.Zone"/> cannot be found, the <see cref="HtmlForm"/> control
        /// is returned
        /// </summary>
        /// <param name="zoneName">Name of the zone.</param>
        /// <returns></returns>
        protected virtual Control FindZone( string zoneName )
        {
            // First look in the Zones dictionary
            if ( Zones.ContainsKey( zoneName ) )
                return Zones[zoneName].Value;

            // If no match, just add module to the form
            return this.Form;
        }

        #endregion

        #region Overridden Methods

        /// <summary>
        /// Initializes the page's culture to use the culture specified by the browser ("auto")
        /// </summary>
        protected override void InitializeCulture()
        {
            base.UICulture = "auto";
            base.Culture = "auto";

            base.InitializeCulture();
        }

        /// <summary>
        /// Loads all of the configured blocks for the current page into the control tree
        /// </summary>
        /// <param name="e"></param>
        protected override void OnInit( EventArgs e )
        {
            // Add the ScriptManager to each page
            _scriptManager = ScriptManager.GetCurrent( this.Page );
            
            if ( _scriptManager == null )
            {
                _scriptManager = new ScriptManager { ID = "sManager" };
                Page.Trace.Warn( "Adding script manager" );
                Page.Form.Controls.AddAt( 0, _scriptManager );
            }

            // enable history on the ScriptManager
            _scriptManager.EnableHistory = true;

            // wire up navigation event
            _scriptManager.Navigate += new EventHandler<HistoryEventArgs>(scriptManager_Navigate);

            // Add library and UI bundles during init, that way theme developers will only
            // need to worry about registering any custom scripts or script bundles they need
            _scriptManager.Scripts.Add( new ScriptReference { Name = "WebFormsBundle" } );
            _scriptManager.Scripts.Add( new ScriptReference( "~/bundles/RockLibs" ) );
            _scriptManager.Scripts.Add( new ScriptReference( "~/bundles/RockUi" ) );
            _scriptManager.Scripts.Add( new ScriptReference( "~/bundles/RockValidation" ) );

            // Recurse the page controls to find the rock page title and zone controls
            Page.Trace.Warn( "Recursing layout to find zones" );
            Zones = new Dictionary<string, KeyValuePair<string, Zone>>();
            FindRockControls( this.Controls );

            // Add a Rock version meta tag
            Page.Trace.Warn( "Adding Rock metatag" );
            string version = typeof( Rock.Web.UI.RockPage ).Assembly.GetName().Version.ToString();
            HtmlMeta rockVersion = new HtmlMeta();
            rockVersion.Attributes.Add( "name", "generator" );
            rockVersion.Attributes.Add( "content", string.Format( "Rock v{0}", version ) );
            AddMetaTag( this.Page, rockVersion );

            // If the logout parameter was entered, delete the user's forms authentication cookie and redirect them
            // back to the same page.
            Page.Trace.Warn( "Checking for logout request" );
            if ( PageParameter( "logout" ) != string.Empty )
            {
                FormsAuthentication.SignOut();
                CurrentPerson = null;
                CurrentUser = null;
                Response.Redirect( CurrentPageReference.BuildUrl() );
                Context.ApplicationInstance.CompleteRequest();
                return;
            }

            // If the impersonated query key was included then set the current person
            Page.Trace.Warn( "Checking for person impersanation" );
            string impersonatedPersonKey = PageParameter( "rckipid" );
            if ( !String.IsNullOrEmpty( impersonatedPersonKey ) )
            {
                Rock.Model.PersonService personService = new Model.PersonService();
                Rock.Model.Person impersonatedPerson = personService.GetByEncryptedKey( impersonatedPersonKey );
                if ( impersonatedPerson != null )
                {
                    Rock.Security.Authorization.SetAuthCookie( "rckipid=" + impersonatedPerson.EncryptedKey, false, true );
                    CurrentUser = impersonatedPerson.ImpersonatedUser;
                }
            }

            // Get current user/person info
            Page.Trace.Warn( "Getting CurrentUser" );
            Rock.Model.UserLogin user = CurrentUser;

            // If there is a logged in user, see if it has an associated Person Record.  If so, set the UserName to 
            // the person's full name (which is then cached in the Session state for future page requests)
            if ( user != null )
            {
                Page.Trace.Warn( "Setting CurrentPerson" );
                UserName = user.UserName;
                int? personId = user.PersonId;

                if ( personId.HasValue )
                {
                    string personNameKey = "PersonName_" + personId.Value.ToString();
                    if ( Session[personNameKey] != null )
                    {
                        UserName = Session[personNameKey].ToString();
                    }
                    else
                    {
                        Rock.Model.PersonService personService = new Model.PersonService();
                        Rock.Model.Person person = personService.Get( personId.Value );
                        if ( person != null )
                        {
                            UserName = person.FullName;
                            CurrentPerson = person;
                        }

                        Session[personNameKey] = UserName;
                    }
                }
            }

            // If a PageInstance exists
            if ( CurrentPage != null )
            {
                // check if page should have been loaded via ssl
                Page.Trace.Warn( "Checking for SSL request" );
                if ( !Request.IsSecureConnection && CurrentPage.RequiresEncryption )
                {
                    string redirectUrl = Request.Url.ToString().Replace( "http:", "https:" );
                    Response.Redirect( redirectUrl, false );
                    Context.ApplicationInstance.CompleteRequest();
                    return;
                }

                // Verify that the current user is allowed to view the page.  If not, and 
                // the user hasn't logged in yet, redirect to the login page
                Page.Trace.Warn( "Checking if user is authorized" );
                if ( !CurrentPage.IsAuthorized( "View", CurrentPerson ) )
                {
                    if ( user == null )
                    {
                        Page.Trace.Warn( "Redirecting to login page" );
                        if (!string.IsNullOrWhiteSpace(CurrentPage.Site.LoginPageReference))
                        {
                            // if the QueryString already has a returnUrl, use that, otherwise redirect to RawUrl
                            string returnUrl = Request.QueryString["returnUrl"] ?? Server.UrlEncode(Request.RawUrl);
                            
                            string loginPageRequestPath = ResolveUrl( CurrentPage.Site.LoginPageReference );

                            if ( loginPageRequestPath.Equals( Request.Path ) )
                            {
                                // The LoginPage security isn't set to Allow All, so throw exception to prevent recursive loop
                                throw new Exception( string.Format("Page security for Site.LoginPageReference {0} is invalid", CurrentPage.Site.LoginPageReference));
                            }
                            else
                            {
                                Response.Redirect( loginPageRequestPath + "?returnurl=" + returnUrl );
                            }
                        }
                        else
                        {
                            FormsAuthentication.RedirectToLoginPage();
                        }
                    }
                }
                else
                {
                    // Set current models (context)
                    Page.Trace.Warn( "Checking for Context" );
                    CurrentPage.Context = new Dictionary<string, Data.KeyEntity>();
                    try 
                    {
                        foreach ( var pageContext in CurrentPage.PageContexts )
                        {
                            int contextId = 0;
                            if ( Int32.TryParse( PageParameter( pageContext.Value ), out contextId ) )
                                CurrentPage.Context.Add( pageContext.Key, new Data.KeyEntity( contextId ) );
                        }

                        char[] delim = new char[1] { ',' };
                        foreach ( string param in PageParameter( "context" ).Split( delim, StringSplitOptions.RemoveEmptyEntries ) )
                        {
                            string contextItem = Rock.Security.Encryption.DecryptString( param );
                            string[] parts = contextItem.Split('|');
                            if (parts.Length == 2)
                                CurrentPage.Context.Add(parts[0], new Data.KeyEntity(parts[1]));
                        }

                    }
                    catch { }

                    // set page title
                    Page.Trace.Warn( "Setting page title" );
                    if ( CurrentPage.Title != null && CurrentPage.Title != "" )
                    {
                        this.Title = CurrentPage.Title;
                    }
                    else
                    {
                        this.Title = CurrentPage.Name;
                    }

                    // set viewstate on/off
                    this.EnableViewState = CurrentPage.EnableViewState;

                    // Cache object used for block output caching
                    Page.Trace.Warn( "Getting memory cache" );
                    ObjectCache cache = MemoryCache.Default;

                    Page.Trace.Warn( "Checking if user can administer" );
                    bool canAdministratePage = CurrentPage.IsAuthorized( "Administrate", CurrentPerson );

                    // Create a javascript object to store information about the current page for client side scripts to use
                    Page.Trace.Warn( "Creating JS objects" );
                    string script = string.Format( @"
    Rock.settings.initialize({{ 
        siteId: {0},
        pageId: {1}, 
        layout: '{2}',
        baseUrl: '{3}' 
    }});",
                        CurrentPage.SiteId.Value, CurrentPage.Id, CurrentPage.Layout, AppPath );
                    ScriptManager.RegisterStartupScript( this.Page, this.GetType(), "rock-js-object", script, true );

                    // Add config elements
                    if ( CurrentPage.IncludeAdminFooter )
                    {
                        Page.Trace.Warn( "Adding popup controls (footer elements)" );
                        AddPopupControls();
                        if ( canAdministratePage )
                        {
                            Page.Trace.Warn( "Adding adminstration options" );
                            AddConfigElements();
                        }
                    }

                    // Initialize the list of breadcrumbs for the current page (and blocks on the page)
                    Page.Trace.Warn( "Setting breadcrumbs" );
                    CurrentPageReference.BreadCrumbs = new List<BreadCrumb>();

                    // If the page is configured to display in the breadcrumbs...
                    string bcName = CurrentPage.BreadCrumbText;
                    if (bcName != string.Empty)
                    {
                        CurrentPageReference.BreadCrumbs.Add( new BreadCrumb( bcName, CurrentPageReference.BuildUrl() ) );
                    }

                    // Load the blocks and insert them into page zones
                    Page.Trace.Warn( "Loading Blocks" );
                    foreach ( Rock.Web.Cache.BlockCache block in CurrentPage.Blocks )
                    {
                        Page.Trace.Warn( string.Format( "\tLoading '{0}' block", block.Name ) );

                        // Get current user's permissions for the block instance
                        Page.Trace.Warn( "\tChecking permission" );
                        bool canAdministrate = block.IsAuthorized( "Administrate", CurrentPerson );
                        bool canEdit = block.IsAuthorized( "Edit", CurrentPerson );
                        bool canView = block.IsAuthorized( "View", CurrentPerson );

                        // Make sure user has access to view block instance
                        if ( canAdministrate || canEdit || canView )
                        {
                            // Create block wrapper control (implements INamingContainer so child control IDs are unique for
                            // each block instance
                            Page.Trace.Warn( "\tAdding block wrapper html" );

                            HtmlGenericContainer blockWrapper = new HtmlGenericContainer( "div" );
                            blockWrapper.ID = string.Format( "bid_{0}", block.Id );
                            blockWrapper.Attributes.Add( "zoneloc", block.BlockLocation.ToString() );
                            blockWrapper.ClientIDMode = ClientIDMode.Static;
                            FindZone( block.Zone ).Controls.Add( blockWrapper );
                            blockWrapper.Attributes.Add( "class", "block-instance " +
                                ( canAdministrate || canEdit ? "can-configure " : "" ) +
                                block.BlockType.Name.ToLower().Replace( ' ', '-' ) );

                            // Check to see if block is configured to use a "Cache Duration'
                            string blockCacheKey = string.Format( "Rock:BlockInstanceOutput:{0}", block.Id );
                            if ( block.OutputCacheDuration > 0 && cache.Contains( blockCacheKey ) )
                            {
                                // If the current block exists in our custom output cache, add the cached output instead of adding the control
                                blockWrapper.Controls.Add( new LiteralControl( cache[blockCacheKey] as string ) );
                            }
                            else
                            {
                                // Load the control and add to the control tree
                                Page.Trace.Warn( "\tLoading control" );
                                Control control;

                                try
                                {
                                    control = TemplateControl.LoadControl( block.BlockType.Path );
                                    control.ClientIDMode = ClientIDMode.AutoID;
                                }
                                catch ( Exception ex )
                                {
                                    HtmlGenericControl div = new HtmlGenericControl( "div" );
                                    div.Attributes.Add( "class", "alert-message block-message error" );
                                    div.InnerHtml = string.Format( "Error Loading Block:<br/><br/><strong>{0}</strong>", ex.Message );
                                    control = div;

                                    if ( this.IsPostBack )
                                    {
                                        // throw an error on PostBack so that the ErrorPage gets shown (vs nothing happening)
                                        throw ex;
                                    }
                                }

                                RockBlock blockControl = null;

                                // Check to see if the control was a PartialCachingControl or not
                                Page.Trace.Warn( "\tChecking block for partial caching" );
                                if ( control is RockBlock )
                                    blockControl = control as RockBlock;
                                else
                                {
                                    if ( control is PartialCachingControl && ( (PartialCachingControl)control ).CachedControl != null )
                                    {
                                        blockControl = (RockBlock)( (PartialCachingControl)control ).CachedControl;
                                    }
                                }
                                
                                // If the current control is a block, set it's properties
                                if ( blockControl != null )
                                {
                                    Page.Trace.Warn( "\tSetting block properties" );

                                    blockControl.CurrentPage = CurrentPage;
                                    blockControl.CurrentPageReference = CurrentPageReference;
                                    blockControl.CurrentBlock = block;

                                    // Add any breadcrumbs to current page reference that the block creates
                                    Page.Trace.Warn( "\tAdding any breadcrumbs from block" );
                                    if ( block.BlockLocation == BlockLocation.Page )
                                    {
                                        blockControl.GetBreadCrumbs( CurrentPageReference ).ForEach( c => CurrentPageReference.BreadCrumbs.Add( c ) );
                                    }

                                    // If the blocktype's additional actions have not yet been loaded, load them now
                                    if ( !block.BlockType.CheckedAdditionalSecurityActions )
                                    {
                                        Page.Trace.Warn( "\tAdding additional security actions for blcok" );
                                        foreach ( string action in blockControl.GetAdditionalActions() )
                                        {
                                            if ( !block.BlockType.SupportedActions.Contains( action ) )
                                            {
                                                block.BlockType.SupportedActions.Add( action );
                                            }
                                        }
                                        block.BlockType.CheckedAdditionalSecurityActions = true;
                                    }

                                    // If the block's AttributeProperty values have not yet been verified verify them.
                                    // (This provides a mechanism for block developers to define the needed block
                                    //  attributes in code and have them automatically added to the database)
                                    Page.Trace.Warn( "\tChecking if block attributes need refresh" );
                                    if ( !block.BlockType.IsInstancePropertiesVerified )
                                    {
                                        Page.Trace.Warn( "\tCreating block attributes" );
                                        blockControl.CreateAttributes();
                                        block.BlockType.IsInstancePropertiesVerified = true;
                                    }

                                    // Add the block configuration scripts and icons if user is authorized
                                    if ( CurrentPage.IncludeAdminFooter )
                                    {
                                        Page.Trace.Warn( "\tAdding block configuration tools" );
                                        AddBlockConfig( blockWrapper, blockControl, block, canAdministrate, canEdit );
                                    }
                                }

                                Page.Trace.Warn( "\tAdding block to control tree" );
                                HtmlGenericContainer blockContent = new HtmlGenericContainer( "div" );
                                blockContent.Attributes.Add( "class", "block-content" );
                                blockWrapper.Controls.Add( blockContent );

                                // Add the block
                                blockContent.Controls.Add( control );
                            }
                        }
                    }

                    // Make the last crumb for this page the active one
                    Page.Trace.Warn( "Setting active breadcrumb" );
                    if ( CurrentPageReference.BreadCrumbs.Any() )
                    {
                        CurrentPageReference.BreadCrumbs.Last().Active = true;
                    }

                    Page.Trace.Warn( "Getting parent page references" );
                    var pageReferences = PageReference.GetParentPageReferences( this, CurrentPage, CurrentPageReference );
                    pageReferences.Add( CurrentPageReference );
                    PageReference.SavePageReferences( pageReferences );

                    // Update breadcrumbs
                    Page.Trace.Warn( "Updating breadcrumbs" );
                    BreadCrumbs = new List<BreadCrumb>();
                    foreach ( var pageReference in pageReferences )
                    {
                        pageReference.BreadCrumbs.ForEach( c => BreadCrumbs.Add( c ) );
                    }

                    // Add favicon and apple touch icons to page
                    Page.Trace.Warn( "Adding favicons and appletouch links" );
                    if ( CurrentPage.Site.FaviconUrl != null )
                    {
                        System.Web.UI.HtmlControls.HtmlLink faviconLink = new System.Web.UI.HtmlControls.HtmlLink();

                        faviconLink.Attributes.Add( "rel", "shortcut icon" );
                        faviconLink.Attributes.Add( "href", ResolveUrl( "~/" + CurrentPage.Site.FaviconUrl ) );

                        CurrentPage.AddHtmlLink( this.Page, faviconLink );
                    }

                    if ( CurrentPage.Site.AppleTouchIconUrl != null )
                    {
                        System.Web.UI.HtmlControls.HtmlLink touchLink = new System.Web.UI.HtmlControls.HtmlLink();

                        touchLink.Attributes.Add( "rel", "apple-touch-icon" );
                        touchLink.Attributes.Add( "href", ResolveUrl( "~/" + CurrentPage.Site.AppleTouchIconUrl ) );

                        CurrentPage.AddHtmlLink( this.Page, touchLink );
                    }

                    // Add the page admin footer if the user is authorized to edit the page
                    if ( CurrentPage.IncludeAdminFooter && canAdministratePage )
                    {
                        Page.Trace.Warn( "Adding admin footer to page" );

                        // put Adminfooter into an UpdatePanel and call Update() on it so it gets updated on both Full and Partial Postbacks
                        UpdatePanel upAdminFooter = new UpdatePanel();
                        upAdminFooter.ID = "upAdminFooter";
                        upAdminFooter.UpdateMode = UpdatePanelUpdateMode.Conditional;
                        this.Form.Controls.Add( upAdminFooter );

                        HtmlGenericControl adminFooter = new HtmlGenericControl( "div" );
                        adminFooter.ID = "cms-admin-footer";
                        upAdminFooter.ContentTemplateContainer.Controls.Add( adminFooter );
                        upAdminFooter.Update();
                        adminFooter.ClientIDMode = System.Web.UI.ClientIDMode.Static;

                        phLoadTime = new PlaceHolder();
                        adminFooter.Controls.Add( phLoadTime );
                        
                        HtmlGenericControl buttonBar = new HtmlGenericControl( "div" );
                        adminFooter.Controls.Add( buttonBar );
                        buttonBar.Attributes.Add( "class", "button-bar" );

                        // RockBlock Config
                        HtmlGenericControl aBlockConfig = new HtmlGenericControl( "a" );
                        buttonBar.Controls.Add( aBlockConfig );
                        aBlockConfig.Attributes.Add( "class", "btn block-config" );
                        aBlockConfig.Attributes.Add( "href", "javascript: Rock.admin.pageAdmin.showBlockConfig();" );
                        aBlockConfig.Attributes.Add( "Title", "Block Configuration" );
                        HtmlGenericControl iBlockConfig = new HtmlGenericControl( "i" );
                        aBlockConfig.Controls.Add( iBlockConfig );
                        iBlockConfig.Attributes.Add( "class", "icon-th-large" );

                        // RockPage Properties
                        HtmlGenericControl aAttributes = new HtmlGenericControl( "a" );
                        buttonBar.Controls.Add( aAttributes );
                        aAttributes.ID = "aPageProperties";
                        aAttributes.ClientIDMode = System.Web.UI.ClientIDMode.Static;
                        aAttributes.Attributes.Add( "class", "btn properties" );
                        aAttributes.Attributes.Add( "height", "500px" );
                        aAttributes.Attributes.Add( "href", "javascript: Rock.controls.modal.show($(this), '" + ResolveUrl( string.Format( "~/PageProperties/{0}?t=Page Properties", CurrentPage.Id ) ) + "')" );
                        aAttributes.Attributes.Add( "Title", "Page Properties" );
                        HtmlGenericControl iAttributes = new HtmlGenericControl( "i" );
                        aAttributes.Controls.Add( iAttributes );
                        iAttributes.Attributes.Add( "class", "icon-cog" );

                        // Child Pages
                        HtmlGenericControl aChildPages = new HtmlGenericControl( "a" );
                        buttonBar.Controls.Add( aChildPages );
                        aChildPages.ID = "aChildPages";
                        aChildPages.ClientIDMode = System.Web.UI.ClientIDMode.Static;
                        aChildPages.Attributes.Add( "class", "btn page-child-pages" );
                        aChildPages.Attributes.Add( "height", "500px" );
                        aChildPages.Attributes.Add( "href", "javascript: Rock.controls.modal.show($(this), '" + ResolveUrl( string.Format( "~/pages/{0}?t=Child Pages&pb=&sb=Done", CurrentPage.Id ) ) + "')" );
                        aChildPages.Attributes.Add( "Title", "Child Pages" );
                        HtmlGenericControl iChildPages = new HtmlGenericControl( "i" );
                        aChildPages.Controls.Add( iChildPages );
                        iChildPages.Attributes.Add( "class", "icon-sitemap" );

                        // RockPage Zones
                        HtmlGenericControl aPageZones = new HtmlGenericControl( "a" );
                        buttonBar.Controls.Add( aPageZones );
                        aPageZones.Attributes.Add( "class", "btn page-zones" );
                        aPageZones.Attributes.Add( "href", "javascript: Rock.admin.pageAdmin.showPageZones();" );
                        aPageZones.Attributes.Add( "Title", "Page Zones" );
                        HtmlGenericControl iPageZones = new HtmlGenericControl( "i" );
                        aPageZones.Controls.Add( iPageZones );
                        iPageZones.Attributes.Add( "class", "icon-columns" );

                        // RockPage Security
                        HtmlGenericControl aPageSecurity = new HtmlGenericControl( "a" );
                        buttonBar.Controls.Add( aPageSecurity );
                        aPageSecurity.ID = "aPageSecurity";
                        aPageSecurity.ClientIDMode = System.Web.UI.ClientIDMode.Static;
                        aPageSecurity.Attributes.Add( "class", "btn page-security" );
                        aPageSecurity.Attributes.Add( "height", "500px" );
                        aPageSecurity.Attributes.Add( "href", "javascript: Rock.controls.modal.show($(this), '" + ResolveUrl( string.Format( "~/Secure/{0}/{1}?t=Page Security&pb=&sb=Done",
                            EntityTypeCache.Read( typeof( Rock.Model.Page ) ).Id, CurrentPage.Id ) ) + "')" );
                        aPageSecurity.Attributes.Add( "Title", "Page Security" );
                        HtmlGenericControl iPageSecurity = new HtmlGenericControl( "i" );
                        aPageSecurity.Controls.Add( iPageSecurity );
                        iPageSecurity.Attributes.Add( "class", "icon-lock" );

                        // System Info
                        HtmlGenericControl aSystemInfo = new HtmlGenericControl( "a" );
                        buttonBar.Controls.Add( aSystemInfo );
                        aSystemInfo.ID = "aSystemInfo";
                        aSystemInfo.ClientIDMode = System.Web.UI.ClientIDMode.Static;
                        aSystemInfo.Attributes.Add( "class", "btn system-info" );
                        aSystemInfo.Attributes.Add( "height", "500px" );
                        aSystemInfo.Attributes.Add( "href", "javascript: Rock.controls.modal.show($(this), '" + ResolveUrl( "~/SystemInfo?t=System Information&pb=&sb=Done" ) + "')" );
                        aSystemInfo.Attributes.Add( "Title", "Rock Information" );
                        HtmlGenericControl iSystemInfo = new HtmlGenericControl( "i" );
                        aSystemInfo.Controls.Add( iSystemInfo );
                        iSystemInfo.Attributes.Add( "class", "icon-info-sign" );

                    }

                    // Check to see if page output should be cached.  The RockRouteHandler
                    // saves the PageCacheData information for the current page to memorycache 
                    // so it should always exist
                    if ( CurrentPage.OutputCacheDuration > 0 )
                    {
                        Response.Cache.SetCacheability( System.Web.HttpCacheability.Public );
                        Response.Cache.SetExpires( DateTime.Now.AddSeconds( CurrentPage.OutputCacheDuration ) );
                        Response.Cache.SetValidUntilExpires( true );
                    }
                }
            }
        }

        /// <summary>
        /// Raises the <see cref="E:System.Web.UI.Control.Load"/> event.
        /// </summary>
        /// <param name="e">The <see cref="T:System.EventArgs"/> object that contains the event data.</param>
        protected override void OnLoad( EventArgs e )
        {
            base.OnLoad( e );

            Page.Header.DataBind();

            // create a page view transaction if enabled
            if (CurrentPage != null && Convert.ToBoolean( ConfigurationManager.AppSettings["EnablePageViewTracking"] ) )
            {
                PageViewTransaction transaction = new PageViewTransaction();
                transaction.DateViewed = DateTime.Now;
                transaction.PageId = CurrentPage.Id;
                transaction.SiteId = CurrentPage.Site.Id;
                if ( CurrentPersonId != null )
                    transaction.PersonId = (int)CurrentPersonId;
                transaction.IPAddress = Request.UserHostAddress;
                transaction.UserAgent = Request.UserAgent;

                RockQueue.TransactionQueue.Enqueue( transaction );
            }
        }

        /// <summary>
        /// Raises the <see cref="E:System.Web.UI.Control.PreRender"/> event.
        /// </summary>
        /// <param name="e">An <see cref="T:System.EventArgs"/> object that contains the event data.</param>
        protected override void OnPreRender( EventArgs e )
        {
            base.OnPreRender( e );

            if ( phLoadTime != null )
            {
                TimeSpan tsDuration = DateTime.Now.Subtract( (DateTime)Context.Items["Request_Start_Time"] );
                phLoadTime.Controls.Add( new LiteralControl( string.Format( "{0}: {1:N2}s", "Page Load Time", tsDuration.TotalSeconds ) ) );
            }
        }

        #endregion

        #region Public Methods

        /// <summary>
        /// Returns the current page's first value for the selected attribute
        /// If the attribute doesn't exist, null is returned
        /// </summary>
        /// <param name="key">The key.</param>
        /// <returns></returns>
        public string GetAttributeValue( string key )
        {
            if ( CurrentPage != null )
            {
                return CurrentPage.GetAttributeValue( key );
            }
            return null;
        }

        /// <summary>
        /// Returns the current page's values for the selected attribute.
        /// If the attribute doesn't exist an empty list is returned.
        /// </summary>
        /// <param name="key">the block attribute key</param>
        /// <returns>a list of strings or an empty list if none exists</string></returns>
        public List<string> GetAttributeValues( string key )
        {
            if ( CurrentPage != null )
            {
                return CurrentPage.GetAttributeValues( key );
            }

            return new List<string>();
        }

        /// <summary>
        /// 
        /// </summary>
        public List<RockBlock> RockBlocks
        {
            get
            {
                return this.ControlsOfTypeRecursive<RockBlock>();
            }
        }

        /// <summary>
        /// Dims the other blocks.
        /// </summary>
        /// <param name="caller">The caller.</param>
        /// <param name="dimmed">if set to <c>true</c> [dimmed].</param>
        public void DimOtherBlocks( RockBlock caller, bool dimmed )
        {
            foreach ( IDimmableBlock dimmableBlock in this.RockBlocks.Where( a => a is IDimmableBlock ) )
            {
                if ( dimmableBlock != caller )
                {
                    dimmableBlock.SetDimmed( dimmed );
                }
            }
        }

        /// <summary>
        /// Logs the exception.
        /// </summary>
        /// <param name="ex">The System.Exception to log.</param>
        public void LogException( Exception ex )
        {
            ExceptionLogService.LogException( ex, Context, CurrentPage.Id, CurrentPage.SiteId, CurrentPersonId );
        }

<<<<<<< HEAD
        /// <summary>
        /// Gets the control list. 
        /// http://stackoverflow.com/questions/7362482/c-sharp-get-all-web-controls-on-page
        /// </summary>
        /// <typeparam name="T"></typeparam>
        /// <param name="controlCollection">The control collection.</param>
        /// <param name="resultCollection">The result collection.</param>
        private void GetControlList<T>( ControlCollection controlCollection, List<T> resultCollection ) where T : Control
        {
            foreach ( Control control in controlCollection )
            {
                if ( control is T )
                {
                    resultCollection.Add( (T)control );
                }

                if ( control.HasControls() )
                {
                    GetControlList( control.Controls, resultCollection );
                }
            }
        }

        /// <summary>
        /// Adds a history point to the ScriptManager.
        /// Note: ScriptManager's EnableHistory property must be set to True
        /// </summary>
        /// <param name="key">The key to use for the history point</param>
        /// <param name="state">any state information to store for the history point</param>
        /// <param name="title">The title to be used by the browser</param>
        public void AddHistory(string key, string state, string title)
        {
            if (ScriptManager.GetCurrent(Page) != null)
            {
                ScriptManager sManager = ScriptManager.GetCurrent(Page);
                sManager.AddHistoryPoint(key, state, title);
            }
        }

=======
>>>>>>> 6cc908bd
        #endregion

        #region Cms Admin Content

        /// <summary>
        /// Adds the popup controls.
        /// </summary>
        private void AddPopupControls()
        {
            // Add the page admin script
            //AddScriptLink( Page, "~/Scripts/Rock/popup.js" );

            ModalIFrameDialog modalPopup = new ModalIFrameDialog();
            modalPopup.ID = "modal-popup";
            modalPopup.OnCancelScript = "window.parent.Rock.controls.modal.close();";
            this.Form.Controls.Add( modalPopup );
        }

        // Adds the neccessary script elements for managing the page/zone/blocks
        /// <summary>
        /// Adds the config elements.
        /// </summary>
        private void AddConfigElements()
        {
            // Add the page admin script
            AddScriptLink( Page, "~/bundles/RockAdmin" );

            AddBlockMove();
            // Add Zone Wrappers
            foreach ( KeyValuePair<string, KeyValuePair<string, Zone>> zoneControl in this.Zones )
            {
                Control control = zoneControl.Value.Value;
                Control parent = zoneControl.Value.Value.Parent;

                HtmlGenericControl zoneWrapper = new HtmlGenericControl( "div" );
                parent.Controls.AddAt( parent.Controls.IndexOf( control ), zoneWrapper );
                zoneWrapper.ID = string.Format( "zone-{0}", control.ID );
                zoneWrapper.ClientIDMode = System.Web.UI.ClientIDMode.Static;
                zoneWrapper.Attributes.Add( "class", "zone-instance can-configure" );

                // Zone content configuration widget
                HtmlGenericControl zoneConfig = new HtmlGenericControl( "div" );
                zoneWrapper.Controls.Add( zoneConfig );
                zoneConfig.Attributes.Add( "class", "zone-configuration config-bar" );

                HtmlGenericControl zoneConfigLink = new HtmlGenericControl( "a" );
                zoneConfigLink.Attributes.Add( "class", "zoneinstance-config" );
                zoneConfigLink.Attributes.Add( "href", "#" );
                zoneConfig.Controls.Add( zoneConfigLink );
                HtmlGenericControl iZoneConfig = new HtmlGenericControl( "i" );
                iZoneConfig.Attributes.Add( "class", "icon-circle-arrow-right" );
                zoneConfigLink.Controls.Add( iZoneConfig );

                HtmlGenericControl zoneConfigBar = new HtmlGenericControl( "div" );
                zoneConfigBar.Attributes.Add( "class", "zone-configuration-bar" );
                zoneConfig.Controls.Add( zoneConfigBar );

                HtmlGenericControl zoneConfigTitle = new HtmlGenericControl( "span" );
                zoneConfigTitle.InnerText = zoneControl.Value.Key;
                zoneConfigBar.Controls.Add( zoneConfigTitle );

                // Configure Blocks icon
                HtmlGenericControl aBlockConfig = new HtmlGenericControl( "a" );
                zoneConfigBar.Controls.Add( aBlockConfig );
                aBlockConfig.ID = string.Format( "aBlockConfig-{0}", control.ID );
                aBlockConfig.ClientIDMode = System.Web.UI.ClientIDMode.Static;
                aBlockConfig.Attributes.Add( "class", "zone-blocks" );
                aBlockConfig.Attributes.Add( "height", "500px" );
                aBlockConfig.Attributes.Add( "href", "javascript: Rock.controls.modal.show($(this), '" + ResolveUrl( string.Format( "~/ZoneBlocks/{0}/{1}?t=Zone Blocks&pb=&sb=Done", CurrentPage.Id, control.ID ) ) + "')" );
                aBlockConfig.Attributes.Add( "Title", "Zone Blocks" );
                aBlockConfig.Attributes.Add( "zone", zoneControl.Key );
                //aBlockConfig.InnerText = "Blocks";
                HtmlGenericControl iZoneBlocks = new HtmlGenericControl( "i" );
                iZoneBlocks.Attributes.Add( "class", "icon-th-large" );
                aBlockConfig.Controls.Add( iZoneBlocks );

                HtmlGenericContainer zoneContent = new HtmlGenericContainer( "div" );
                zoneContent.Attributes.Add( "class", "zone-content" );
                zoneWrapper.Controls.Add( zoneContent );

                parent.Controls.Remove( control );
                zoneContent.Controls.Add( control );
            }
        }

        // Adds the configuration html elements for editing a block
        /// <summary>
        /// Adds the block config.
        /// </summary>
        /// <param name="blockWrapper">The block wrapper.</param>
        /// <param name="blockControl">The block control.</param>
        /// <param name="block">The block.</param>
        /// <param name="canAdministrate">if set to <c>true</c> [can config].</param>
        /// <param name="canEdit">if set to <c>true</c> [can edit].</param>
        private void AddBlockConfig( HtmlGenericContainer blockWrapper, RockBlock blockControl,
            Rock.Web.Cache.BlockCache block, bool canAdministrate, bool canEdit )
        {
            if ( canAdministrate || canEdit )
            {
                // Add the config buttons
                HtmlGenericControl blockConfig = new HtmlGenericControl( "div" );
                blockConfig.ClientIDMode = ClientIDMode.AutoID;
                blockConfig.Attributes.Add( "class", "block-configuration config-bar" );
                blockWrapper.Controls.Add( blockConfig );

                HtmlGenericControl blockConfigLink = new HtmlGenericControl( "a" );
                //blockConfigLink.Attributes.Add( "class", "blockinstance-config" );
                blockConfigLink.Attributes.Add( "href", "#" );
                HtmlGenericControl iBlockConfig = new HtmlGenericControl( "i" );
                iBlockConfig.Attributes.Add( "class", "icon-circle-arrow-right" );
                blockConfigLink.Controls.Add( iBlockConfig );

                blockConfig.Controls.Add( blockConfigLink );

                HtmlGenericControl blockConfigBar = new HtmlGenericControl( "div" );
                blockConfigBar.Attributes.Add( "class", "block-configuration-bar config-bar" );
                blockConfig.Controls.Add( blockConfigBar );

                HtmlGenericControl blockConfigTitle = new HtmlGenericControl( "span" );
                if ( string.IsNullOrWhiteSpace( block.Name ) )
                    blockConfigTitle.InnerText = block.BlockType.Name;
                else
                    blockConfigTitle.InnerText = block.Name;
                blockConfigBar.Controls.Add( blockConfigTitle );

                foreach ( Control configControl in blockControl.GetAdministrateControls( canAdministrate, canEdit ) )
                {
                    configControl.ClientIDMode = ClientIDMode.AutoID;
                    blockConfigBar.Controls.Add( configControl );
                }
            }
        }

        /// <summary>
        /// Adds the block move.
        /// </summary>
        private void AddBlockMove()
        {
            // Add Zone Selection Popup (for moving blocks to another zone)
            ModalDialog modalBlockMove = new ModalDialog();
            modalBlockMove.ID = "modal-block-move";
            modalBlockMove.Title = "Move Block";
            modalBlockMove.OnOkScript = "Rock.admin.pageAdmin.saveBlockMove();";
            this.Form.Controls.Add( modalBlockMove );

            HtmlGenericControl fsZoneSelect = new HtmlGenericControl( "fieldset" );
            fsZoneSelect.ClientIDMode = ClientIDMode.Static;
            fsZoneSelect.Attributes.Add( "id", "fsZoneSelect" );
            modalBlockMove.Content.Controls.Add( fsZoneSelect );

            HtmlGenericControl legend = new HtmlGenericControl( "legend" );
            legend.InnerText = "New Location";
            fsZoneSelect.Controls.Add( legend );

            LabeledDropDownList ddlZones = new LabeledDropDownList();
            ddlZones.ClientIDMode = ClientIDMode.Static;
            ddlZones.ID = "block-move-zone";
            ddlZones.LabelText = "Zone";
            foreach ( var zone in Zones )
                ddlZones.Items.Add( new ListItem( zone.Value.Key, zone.Value.Value.ID ) );
            fsZoneSelect.Controls.Add( ddlZones );

            LabeledRadioButtonList rblLocation = new LabeledRadioButtonList();
            rblLocation.RepeatDirection = RepeatDirection.Horizontal;
            rblLocation.ClientIDMode = ClientIDMode.Static;
            rblLocation.ID = "block-move-Location";
            rblLocation.CssClass = "inputs-list";
            rblLocation.Items.Add( new ListItem( "Current Page" ) );
            rblLocation.Items.Add( new ListItem( string.Format( "All Pages Using the '{0}' Layout", CurrentPage.Layout ) ) );
            rblLocation.LabelText = "Parent";
            fsZoneSelect.Controls.Add( rblLocation );
        }

        #endregion

        #region Static Helper Methods

        /// <summary>
        /// Checks the page's RouteData values and then the query string for a
        /// parameter matching the specified name, and if found returns the string
        /// value
        /// </summary>
        /// <param name="name">The name.</param>
        /// <returns></returns>
        public string PageParameter( string name )
        {
            if ( String.IsNullOrEmpty( name ) )
                return string.Empty;

            if ( Page.RouteData.Values.ContainsKey( name ) )
                return (string)Page.RouteData.Values[name];

            if ( String.IsNullOrEmpty( Request.QueryString[name] ) )
                return string.Empty;
            else
                return Request.QueryString[name];
        }

        /// <summary>
        /// Checks the page reference's parms and querystring for a
        /// parameter matching the specified name, and if found returns the string
        /// </summary>
        /// <param name="pageReference">The page reference.</param>
        /// <param name="name">The name.</param>
        /// <returns></returns>
        public string PageParameter( PageReference pageReference, string name )
        {
            if ( String.IsNullOrEmpty( name ) )
                return string.Empty;

            if ( pageReference.Parameters.ContainsKey( name ) )
                return (string)pageReference.Parameters[name];

            if ( String.IsNullOrEmpty( pageReference.QueryString[name] ) )
                return string.Empty;
            else
                return pageReference.QueryString[name];
        }

        /// <summary>
        /// Gets the page route and query string parameters
        /// </summary>
        /// <returns></returns>
        public Dictionary<string, object> PageParameters()
        {
            var parameters = new Dictionary<string, object>();

            foreach ( var key in Page.RouteData.Values.Keys )
            {
                parameters.Add( key, Page.RouteData.Values[key] );
            }

            foreach( string param in Request.QueryString.Keys)
            {
                parameters.Add( param, Request.QueryString[param]);
            }

            return parameters;
        }

        /// <summary>
        /// Adds a new CSS link that will be added to the page header prior to the page being rendered
        /// </summary>
        /// <param name="page">The page.</param>
        /// <param name="href">Path to css file.  Should be relative to layout template.  Will be resolved at runtime</param>
        public static void AddCSSLink( Page page, string href )
        {
            AddCSSLink( page, href, string.Empty );
        }

        /// <summary>
        /// Adds the CSS link.
        /// </summary>
        /// <param name="page">The page.</param>
        /// <param name="href">Path to css file.  Should be relative to layout template.  Will be resolved at runtime</param>
        /// <param name="mediaType">Type of the media to use for the css link.</param>
        public static void AddCSSLink( Page page, string href, string mediaType )
        {
            HtmlLink htmlLink = new HtmlLink();

            htmlLink.Attributes.Add( "type", "text/css" );
            htmlLink.Attributes.Add( "rel", "stylesheet" );
            htmlLink.Attributes.Add( "href", page.ResolveUrl( href ) );
            if ( mediaType != string.Empty )
                htmlLink.Attributes.Add( "media", mediaType );

            AddHtmlLink( page, htmlLink, "css" );
        }

        /// <summary>
        /// Adds a meta tag.
        /// </summary>
        /// <param name="page">The page.</param>
        /// <param name="htmlMeta">The HTML meta tag.</param>
        public static void AddMetaTag( Page page, HtmlMeta htmlMeta )
        {
            if ( page != null && page.Header != null )
                if ( !HtmlMetaExists( page, htmlMeta ) )
                {
                    // Find last meta element
                    int index = 0;
                    for ( int i = page.Header.Controls.Count - 1; i >= 0; i-- )
                        if ( page.Header.Controls[i] is HtmlMeta )
                        {
                            index = i;
                            break;
                        }

                    if ( index == page.Header.Controls.Count )
                    {
                        page.Header.Controls.Add( new LiteralControl( "\n\t" ) );
                        page.Header.Controls.Add( htmlMeta );
                    }
                    else
                    {
                        page.Header.Controls.AddAt( ++index, new LiteralControl( "\n\t" ) );
                        page.Header.Controls.AddAt( ++index, htmlMeta );
                    }
                }
        }

        /// <summary>
        /// HTMLs the meta exists.
        /// </summary>
        /// <param name="page">The page.</param>
        /// <param name="newMeta">The new meta.</param>
        /// <returns></returns>
        private static bool HtmlMetaExists( Page page, HtmlMeta newMeta )
        {
            bool existsAlready = false;

            if ( page != null && page.Header != null )
                foreach ( Control control in page.Header.Controls )
                    if ( control is HtmlMeta )
                    {
                        HtmlMeta existingMeta = (HtmlMeta)control;

                        bool sameAttributes = true;

                        foreach ( string attributeKey in newMeta.Attributes.Keys )
                            if ( existingMeta.Attributes[attributeKey] != null &&
                                existingMeta.Attributes[attributeKey].ToLower() != newMeta.Attributes[attributeKey].ToLower() )
                            {
                                sameAttributes = false;
                                break;
                            }

                        if ( sameAttributes )
                        {
                            existsAlready = true;
                            break;
                        }
                    }
            return existsAlready;
        }

        /// <summary>
        /// Adds a new Html link that will be added to the page header prior to the page being rendered
        /// </summary>
        /// <param name="page">The page.</param>
        /// <param name="htmlLink">The HTML link.</param>
        public static void AddHtmlLink( Page page, HtmlLink htmlLink, string contentPlaceHolderId = "" )
        {
            if ( page != null && page.Header != null )
            {
                var header = page.Header;
                if ( !HtmlLinkExists( header, htmlLink ) )
                {
                    bool inserted = false;

                    if ( !string.IsNullOrWhiteSpace( contentPlaceHolderId ) )
                    {
                        for ( int i = 0; i < header.Controls.Count; i++ )
                        {
                            if ( header.Controls[i] is ContentPlaceHolder )
                            {
                                var ph = (ContentPlaceHolder)header.Controls[i];
                                if ( ph.ID == contentPlaceHolderId )
                                {
                                    ph.Controls.Add( new LiteralControl( "\n\t" ) );
                                    ph.Controls.Add( htmlLink );

                                    inserted = true;
                                    break;
                                }
                            }
                        }
                    }

                    if ( !inserted )
                    {
                        header.Controls.Add( new LiteralControl( "\n\t" ) );
                        header.Controls.Add( htmlLink );
                    }

                }
            }
        }

        /// <summary>
        /// HTMLs the link exists.
        /// </summary>
        /// <param name="header">The header.</param>
        /// <param name="newLink">The new link.</param>
        /// <returns></returns>
        private static bool HtmlLinkExists( Control parentControl, HtmlLink newLink )
        {
            bool existsAlready = false;

            if ( parentControl != null )
            {
                foreach ( Control control in parentControl.Controls )
                {
                    if ( control is ContentPlaceHolder )
                    {
                        if ( HtmlLinkExists( control, newLink ) )
                        {
                            existsAlready = true;
                            break;
                        }
                    }
                    else if ( control is HtmlLink )
                    {
                        HtmlLink existingLink = (HtmlLink)control;

                        bool sameAttributes = true;

                        foreach ( string attributeKey in newLink.Attributes.Keys )
                            if ( existingLink.Attributes[attributeKey] != null &&
                                existingLink.Attributes[attributeKey].ToLower() != newLink.Attributes[attributeKey].ToLower() )
                            {
                                sameAttributes = false;
                                break;
                            }

                        if ( sameAttributes )
                        {
                            existsAlready = true;
                            break;
                        }
                    }
                }
            }

            return existsAlready;
        }

        /// <summary>
        /// Adds a new script tag to the page header prior to the page being rendered
        /// </summary>
        /// <param name="page">The page.</param>
        /// <param name="path">Path to script file.  Should be relative to layout template.  Will be resolved at runtime</param>
        public static void AddScriptLink( Page page, string path )
        {
            var scriptManager = ScriptManager.GetCurrent( page );

            if ( scriptManager != null )
            {
                scriptManager.Scripts.Add( new ScriptReference( path ) );
            }
        }

        #region User Preferences

        /// <summary>
        /// Gets the value for the current user for a given key
        /// </summary>
        /// <param name="key">The key.</param>
        /// <returns></returns>
        public string GetUserPreference( string key )
        {
            var values = SessionUserPreferences();
            if ( values.ContainsKey( key ) )
                foreach ( string value in SessionUserPreferences()[key] )
                    return value;
            return string.Empty;
        }

        /// <summary>
        /// Gets the values for the current user that start with a given key.
        /// </summary>
        /// <param name="keyPrefix">The key prefix.</param>
        /// <returns></returns>
        public Dictionary<string, string> GetUserPreferences( string keyPrefix )
        {
            var selectedValues = new Dictionary<string,string>();

            var values = SessionUserPreferences();
            foreach(var key in values.Where ( v => v.Key.StartsWith(keyPrefix) ) )
            {
                string firstValue = string.Empty;
                foreach( string value in key.Value)
                {
                    firstValue = value;
                    break;
                }

                selectedValues.Add(key.Key, firstValue);
            }

            return selectedValues;
        }

        /// <summary>
        /// Sets a value for the current user for a given key
        /// </summary>
        /// <param name="key"></param>
        /// <param name="value"></param>
        public void SetUserPreference( string key, string value )
        {
            var newValues = new List<string>();
            newValues.Add( value );

            var sessionValues = SessionUserPreferences();
            if ( sessionValues.ContainsKey( key ) )
                sessionValues[key] = newValues;
            else
                sessionValues.Add( key, newValues );

            if ( CurrentPerson != null )
                new PersonService().SaveUserPreference( CurrentPerson, key, newValues, CurrentPersonId );
        }

        /// <summary>
        /// Sessions the user values.
        /// </summary>
        /// <returns></returns>
        private Dictionary<string, List<string>> SessionUserPreferences()
        {
            string sessionKey = string.Format( "{0}_{1}",
                Person.USER_VALUE_ENTITY, CurrentPersonId.HasValue ? CurrentPersonId.Value : 0 );

            var userPreferences = Session[sessionKey] as Dictionary<string, List<string>>;
            if ( userPreferences == null )
            {
                if ( CurrentPerson != null )
                    userPreferences = new PersonService().GetUserPreferences( CurrentPerson );
                else
                    userPreferences = new Dictionary<string, List<string>>();

                Session[sessionKey] = userPreferences;
            }

            return userPreferences;
        }

        #endregion

        #endregion

        #region Event Handlers

        //void btnSaveAttributes_Click( object sender, EventArgs e )
        //{
        //    Button btnSave = ( Button )sender;
        //    int blockInstanceId = Convert.ToInt32( btnSave.ID.Replace( "attributes-", "" ).Replace( "-hide", "" ) );

        //    Cached.BlockInstance blockInstance = PageInstance.BlockInstances.Where( b => b.Id == blockInstanceId ).FirstOrDefault();
        //    if ( blockInstance != null )
        //    {
        //        // Find the container control
        //        Control blockWrapper = RecurseControls(this, string.Format("bid_{0}", blockInstance.Id));
        //        if ( blockWrapper != null )
        //        {
        //            foreach ( Rock.Web.Cache.Attribute attribute in blockInstance.Attributes )
        //            {
        //                //HtmlGenericControl editCell = ( HtmlGenericControl )blockWrapper.FindControl( string.Format( "attribute-{0}", attribute.Id.ToString() ) );
        //                Control control = blockWrapper.FindControl( string.Format( "attribute-field-{0}", attribute.Id.ToString() ) );
        //                if ( control != null )
        //                    blockInstance.AttributeValues[attribute.Key] = new KeyValuePair<string, string>( attribute.Name, attribute.FieldType.Field.ReadValue( control ) );
        //            }

        //            blockInstance.SaveAttributeValues( CurrentPersonId );

        //            if ( BlockInstanceAttributesUpdated != null )
        //                BlockInstanceAttributesUpdated( sender, new BlockInstanceAttributesUpdatedEventArgs( blockInstanceId ) );
        //        }
        //    }
        //}

        protected void scriptManager_Navigate(object sender, HistoryEventArgs e)
        {
            if (PageNavigate != null)
            {
                PageNavigate(this, e);
            }
        }

        /// <summary>
        /// Occurs when the ScriptManager detects a history change. This allows UpdatePanels to work when the
        /// browser's back button is pressed.
        /// </summary>
        public event PageNavigateEventHandler PageNavigate;

        #endregion
    }


    #region Event Argument Classes

    /// <summary>
    /// Delegate used for the ScriptManager's Navigate Event
    /// </summary>
    /// <param name="sender">The sender.</param>
    /// <param name="e">The <see cref="System.Web.UI.HistoryEventArgs"/> instance containing the history data.</param>
    public delegate void PageNavigateEventHandler(object sender, HistoryEventArgs e);

    /// <summary>
    /// Event Argument used when block instance properties are updated
    /// </summary>
    internal class BlockAttributesUpdatedEventArgs : EventArgs
    {
        public int BlockID { get; private set; }

        public BlockAttributesUpdatedEventArgs( int blockId )
        {
            BlockID = blockId;
        }
    }

    /// <summary>
    /// JSON Object used for client/server communication
    /// </summary>
    internal class JsonResult
    {
        /// <summary>
        /// Gets or sets the action.
        /// </summary>
        /// <value>
        /// The action.
        /// </value>
        public string Action { get; set; }

        /// <summary>
        /// Gets or sets the result.
        /// </summary>
        /// <value>
        /// The result.
        /// </value>
        public object Result { get; set; }

        /// <summary>
        /// Initializes a new instance of the <see cref="JsonResult"/> class.
        /// </summary>
        /// <param name="action">The action.</param>
        /// <param name="result">The result.</param>
        public JsonResult( string action, object result )
        {
            Action = action;
            Result = result;
        }

        /// <summary>
        /// Serializes this instance.
        /// </summary>
        /// <returns></returns>
        public string Serialize()
        {
            System.Web.Script.Serialization.JavaScriptSerializer serializer =
                new System.Web.Script.Serialization.JavaScriptSerializer();

            StringBuilder sb = new StringBuilder();

            serializer.Serialize( this, sb );

            return sb.ToString();
        }
    }


    #endregion

}
<|MERGE_RESOLUTION|>--- conflicted
+++ resolved
@@ -931,48 +931,6 @@
             ExceptionLogService.LogException( ex, Context, CurrentPage.Id, CurrentPage.SiteId, CurrentPersonId );
         }
 
-<<<<<<< HEAD
-        /// <summary>
-        /// Gets the control list. 
-        /// http://stackoverflow.com/questions/7362482/c-sharp-get-all-web-controls-on-page
-        /// </summary>
-        /// <typeparam name="T"></typeparam>
-        /// <param name="controlCollection">The control collection.</param>
-        /// <param name="resultCollection">The result collection.</param>
-        private void GetControlList<T>( ControlCollection controlCollection, List<T> resultCollection ) where T : Control
-        {
-            foreach ( Control control in controlCollection )
-            {
-                if ( control is T )
-                {
-                    resultCollection.Add( (T)control );
-                }
-
-                if ( control.HasControls() )
-                {
-                    GetControlList( control.Controls, resultCollection );
-                }
-            }
-        }
-
-        /// <summary>
-        /// Adds a history point to the ScriptManager.
-        /// Note: ScriptManager's EnableHistory property must be set to True
-        /// </summary>
-        /// <param name="key">The key to use for the history point</param>
-        /// <param name="state">any state information to store for the history point</param>
-        /// <param name="title">The title to be used by the browser</param>
-        public void AddHistory(string key, string state, string title)
-        {
-            if (ScriptManager.GetCurrent(Page) != null)
-            {
-                ScriptManager sManager = ScriptManager.GetCurrent(Page);
-                sManager.AddHistoryPoint(key, state, title);
-            }
-        }
-
-=======
->>>>>>> 6cc908bd
         #endregion
 
         #region Cms Admin Content
@@ -1533,32 +1491,26 @@
         //    }
         //}
 
-        protected void scriptManager_Navigate(object sender, HistoryEventArgs e)
-        {
-            if (PageNavigate != null)
-            {
-                PageNavigate(this, e);
-            }
-        }
-
-        /// <summary>
-        /// Occurs when the ScriptManager detects a history change. This allows UpdatePanels to work when the
-        /// browser's back button is pressed.
-        /// </summary>
-        public event PageNavigateEventHandler PageNavigate;
+        /// <summary>
+        /// Adds a history point to the ScriptManager.
+        /// Note: ScriptManager's EnableHistory property must be set to True
+        /// </summary>
+        /// <param name="key">The key to use for the history point</param>
+        /// <param name="state">any state information to store for the history point</param>
+        /// <param name="title">The title to be used by the browser</param>
+        public void AddHistory(string key, string state, string title)
+        {
+            if (ScriptManager.GetCurrent(Page) != null)
+            {
+                ScriptManager sManager = ScriptManager.GetCurrent(Page);
+                sManager.AddHistoryPoint(key, state, title);
+            }
+        }
 
         #endregion
     }
 
-
     #region Event Argument Classes
-
-    /// <summary>
-    /// Delegate used for the ScriptManager's Navigate Event
-    /// </summary>
-    /// <param name="sender">The sender.</param>
-    /// <param name="e">The <see cref="System.Web.UI.HistoryEventArgs"/> instance containing the history data.</param>
-    public delegate void PageNavigateEventHandler(object sender, HistoryEventArgs e);
 
     /// <summary>
     /// Event Argument used when block instance properties are updated
