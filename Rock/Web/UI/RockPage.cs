﻿// <copyright>
// Copyright by the Spark Development Network
//
// Licensed under the Rock Community License (the "License");
// you may not use this file except in compliance with the License.
// You may obtain a copy of the License at
//
// http://www.rockrms.com/license
//
// Unless required by applicable law or agreed to in writing, software
// distributed under the License is distributed on an "AS IS" BASIS,
// WITHOUT WARRANTIES OR CONDITIONS OF ANY KIND, either express or implied.
// See the License for the specific language governing permissions and
// limitations under the License.
// </copyright>
//
using System;
using System.Collections.Generic;
using System.Configuration;
using System.Data.Entity;
using System.Diagnostics;
using System.IO;
using System.Linq;
using System.Reflection;
using System.Text;
using System.Web;
using System.Web.Configuration;
using System.Web.Security;
using System.Web.UI;
using System.Web.UI.HtmlControls;
using System.Web.UI.WebControls;

using Microsoft.AspNetCore.Hosting;
using Microsoft.Extensions.DependencyInjection;

using Rock.Attribute;
using Rock.Blocks;
using Rock.Cms.Utm;
using Rock.Data;
using Rock.Lava;
using Rock.Model;
using Rock.Net;
using Rock.Observability;
using Rock.Security;
using Rock.Tasks;
using Rock.Transactions;
using Rock.Utility;
using Rock.ViewModels.Crm;
using Rock.Web.Cache;
using Rock.Web.HttpModules;
using Rock.Web.UI.Controls;

using Page = System.Web.UI.Page;

namespace Rock.Web.UI
{
    /// <summary>
    /// RockPage is the base abstract class that all page templates in Rock should inherit from
    /// </summary>
    /// <seealso cref="System.Web.UI.Page" />
    public abstract class RockPage : Page, IHttpAsyncHandler
    {
        #region Private Variables

        private PlaceHolder phLoadStats;
        private LinkButton _btnRestoreImpersonatedByUser;
        private ScriptManager _scriptManager;
        private PageCache _pageCache = null;

        private string _clientType = null;
        private BrowserInfo _browserInfo = null;
        private BrowserClient _browserClient = null;

        private bool _showDebugTimings = false;
        private double _previousTiming = 0;
        private TimeSpan _tsDuration;
        private double _duration = 0;

        private PageStatePersister _PageStatePersister = null;

        /// <summary>
        /// Will be <c>true</c> if the page has anything on it that requires
        /// Obsidian libraries to be loaded.
        /// </summary>
        private bool _pageNeedsObsidian = false;

        private readonly string _obsidianPageTimingControlId = "lObsidianPageTimings";
        private readonly List<DebugTimingViewModel> _debugTimingViewModels = new List<DebugTimingViewModel>();
        private Stopwatch _onLoadStopwatch = null;

        /// <summary>
        /// The fingerprint to use with obsidian files.
        /// </summary>
        private static long _obsidianFingerprint = 0;

        /// <summary>
        /// The obsidian file watchers.
        /// </summary>
        private static readonly List<FileSystemWatcher> _obsidianFileWatchers = new List<FileSystemWatcher>();

        /// <summary>
        /// The service provider to use during requests.
        /// </summary>
        private static readonly Lazy<IServiceProvider> _lazyServiceProvider = new Lazy<IServiceProvider>( CreateServiceProvider );

        /// <summary>
        /// The service scopes that should be disposed.
        /// </summary>
        private readonly List<IServiceScope> _pageServiceScopes = new List<IServiceScope>();

        /// <summary>
        /// The currently running Rock version.
        /// </summary>
        private static string _rockVersion = "";
        
        /// <summary>
        /// A list of blocks (their paths) that will force the obsidian libraries to be loaded.
        /// This is particularly useful when a block has a settings dialog that is dependent on
        /// obsidian, but the block itself is not.
        /// </summary>
        private static readonly List<string> _blocksToForceObsidianLoad = new List<string>
        {
            "~/Blocks/Cms/PageZoneBlocksEditor.ascx",
            "~/Blocks/Mobile/MobilePageDetail.ascx"
        };

        #endregion

        #region Protected Variables

        /// <summary>
        /// The full name of the currently logged in user
        /// </summary>
        protected string UserName = string.Empty;

        /// <summary>
        /// Gets a dictionary of the current context items (models).
        /// </summary>
        internal Dictionary<string, Rock.Data.KeyEntity> ModelContext = new Dictionary<string, Data.KeyEntity>();

        #endregion

        #region Public Properties

        /// <summary>
        /// Gets the current <see cref="Rock.Model.Page">Page's</see> logical Rock Page Id.
        /// </summary>
        /// <value>
        /// A <see cref="System.Int32"/> representing the PageId of the current logical <see cref="Rock.Model.Page"/>.
        /// </value>
        public int PageId
        {
            get { return _pageCache.Id; }
        }

        /// <summary>
        /// Gets or sets the browser title.
        /// </summary>
        /// <value>
        /// The browser title.
        /// </value>
        public string BrowserTitle { get; set; }

        /// <summary>
        /// Gets or sets the page title.
        /// </summary>
        /// <value>
        /// The page title.
        /// </value>
        public string PageTitle { get; set; }

        /// <summary>
        /// Gets or sets the page title.
        /// </summary>
        /// <value>
        /// The page icon.
        /// </value>
        public string PageIcon { get; set; }

        /// <summary>
        /// Gets the title for the page and sets both the browser and template title
        /// </summary>
        /// <returns>The title of the page.</returns>
        public new string Title
        {
            get
            {
                return BrowserTitle;
            }
            set
            {
                BrowserTitle = value;
                PageTitle = value;
            }
        }

        /// <summary>
        /// Gets the current <see cref="Rock.Model.Page">Page's</see> logical Rock Page Guid.
        /// </summary>
        /// <value>
        /// A <see cref="System.Guid"/> representing the Guid identifier for the current logical <see cref="Rock.Model.Page"/>
        /// </value>
        public Guid Guid
        {
            get { return _pageCache.Guid; }
        }

        /// <summary>
        /// Gets or sets the body CSS class.
        /// </summary>
        /// <value>
        /// The body CSS class.
        /// </value>
        public string BodyCssClass { get; set; }

        /// <summary>
        /// Gets the current <see cref="Rock.Model.Page">Page's</see> layout.
        /// </summary>
        /// <value>
        /// The <see cref="LayoutCache"/> representing the current <see cref="Rock.Model.Page">Page's</see> layout.
        /// </value>
        public LayoutCache Layout
        {
            get { return _pageCache.Layout; }
        }

        /// <summary>
        /// Gets the <see cref="Rock.Model.Site"/> that the current <see cref="Rock.Model.Page"/> is on.
        /// </summary>
        /// <value>
        /// A <see cref="SiteCache"/> representing the <see cref="Rock.Model.Site"/> that the current <see cref="Rock.Model.Page"/>
        /// is on.
        /// </value>
        public new SiteCache Site
        {
            get { return _pageCache.Layout.Site; }
        }

        /// <summary>
        /// Gets or sets the current <see cref="Rock.Web.PageReference"/>
        /// </summary>
        /// <value>
        /// The current <see cref="Rock.Web.PageReference"/>.
        /// </value>
        public PageReference PageReference
        {
            get
            {
                if ( _PageReference == null && Context.Items.Contains( "Rock:PageReference" ) )
                {
                    _PageReference = Context.Items["Rock:PageReference"] as PageReference;
                }

                return _PageReference;
            }

            set
            {
                _PageReference = value;
                SaveContextItem( "Rock:PageReference", _PageReference );
            }
        }
        private PageReference _PageReference = null;

        /// <summary>
        /// Public gets and privately sets the content areas on a layout page that blocks can be added to.
        /// </summary>
        /// <value>
        /// A <see cref="System.Collections.Generic.Dictionary{String, KeyValuePair}"/> representing the content
        /// areas on the page that content can be added to. Each <see cref="System.Collections.Generic.KeyValuePair{String, KeyValuePair}"/>
        /// has a Key representing the <see cref="Rock.Web.UI.Controls.Zone">Zone's</see> ZoneKey and a value containing
        /// a <see cref="System.Collections.Generic.Dictionary{String, Zone}"/> with the key referencing the <see cref="Rock.Web.UI.Controls.Zone">Zone's</see>
        /// friendly name and the <see cref="Rock.Web.UI.Controls.Zone"/>.
        /// </value>
        /// <remarks>
        /// The Dictionary's key is the zonekey and the KeyValuePair is a combination
        /// of the friendly zone name and the zone control
        /// </remarks>
        public Dictionary<string, KeyValuePair<string, Zone>> Zones { get; private set; }

        /// <summary>
        /// Publicly Gets and privately sets a list containing the Page's <see cref="Rock.Web.UI.BreadCrumb">BreadCrumbs</see>
        /// </summary>
        /// <value>
        /// A <see cref="System.Collections.Generic.List{BreakdCrumb}"/> containing the <see cref="Rock.Web.UI.BreadCrumb">BreadCrumbs</see>
        /// for this Page.
        /// </value>
        public List<BreadCrumb> BreadCrumbs { get; private set; }

        /// <summary>
        /// Gets the current visitor if <see cref="Site.EnableVisitorTracking"/> is enabled.
        /// </summary>
        /// <value>The current visitor.</value>
        public Rock.Model.PersonAlias CurrentVisitor { get; private set; }

        /// <summary>
        /// Gets the Ids of <see cref="PersonalizationSegmentCache">Personalization Segments</see> for the <see cref="CurrentVisitor"/>
        /// or <see cref="CurrentPerson"/> if <see cref="Site.EnablePersonalization">personalization is enabled for the site</see>.
        /// </summary>
        /// <value>The personalization segment ids.</value>
        public int[] PersonalizationSegmentIds { get; private set; }

        /// <summary>
        /// Gets the Ids of <see cref="RequestFilterCache">Personalization Request Filters</see> for the current <see cref="Page.Request"/>
        /// if <see cref="Site.EnablePersonalization">personalization is enabled for the site</see>.
        /// </summary>
        /// <value>The personalization segment ids.</value>
        public int[] PersonalizationRequestFilterIds { get; private set; }

        /// <summary>
        /// Gets or sets the request context. This contains all the details
        /// about the network request.
        /// </summary>
        /// <value>
        /// The request context.
        /// </value>
        public RockRequestContext RequestContext { get; private set; }

        /// <summary>
        /// Publicly gets and privately sets the currently logged in user.
        /// </summary>
        /// <value>
        /// The <see cref="Rock.Model.UserLogin"/> of the currently logged in user.
        /// </value>
        public Rock.Model.UserLogin CurrentUser
        {
            get
            {
                if ( _CurrentUser != null )
                {
                    return _CurrentUser;
                }

                if ( Context.Items.Contains( "CurrentUser" ) )
                {
                    _CurrentUser = Context.Items["CurrentUser"] as Rock.Model.UserLogin;
                }

                if ( _CurrentUser == null )
                {
                    _CurrentUser = Rock.Model.UserLoginService.GetCurrentUser();
                    if ( _CurrentUser != null )
                    {
                        Context.AddOrReplaceItem( "CurrentUser", _CurrentUser );
                    }
                }

                if ( _CurrentUser != null && _CurrentUser.Person != null && _currentPerson == null )
                {
                    CurrentPerson = _CurrentUser.Person;
                }

                return _CurrentUser;
            }

            private set
            {
                Context.Items.Remove( "CurrentUser" );
                _CurrentUser = value;

                if ( _CurrentUser != null )
                {
                    Context.AddOrReplaceItem( "CurrentUser", _CurrentUser );
                    CurrentPerson = _CurrentUser.Person;
                }
                else
                {
                    CurrentPerson = null;
                }
            }
        }
        private Rock.Model.UserLogin _CurrentUser;

        /// <summary>
        /// Publicly gets the current <see cref="Rock.Model.Person"/>.  This is either the currently logged in user, or if the user
        /// has not logged in, it may also be an impersonated person determined from using the encrypted
        /// person key.
        /// </summary>
        /// <value>
        /// A <see cref="Rock.Model.Person"/> representing the currently logged in person or impersonated person.
        /// </value>
        public Person CurrentPerson
        {
            get
            {
                if ( _currentPerson != null )
                {
                    return _currentPerson;
                }

                if ( _currentPerson == null && Context.Items.Contains( "CurrentPerson" ) )
                {
                    _currentPerson = Context.Items["CurrentPerson"] as Person;
                    return _currentPerson;
                }

                return null;
            }

            private set
            {
                Context.Items.Remove( "CurrentPerson" );

                _currentPerson = value;
                if ( _currentPerson != null )
                {
                    Context.AddOrReplaceItem( "CurrentPerson", value );
                }

                _currentPersonAlias = null;
            }
        }
        private Person _currentPerson;

        /// <summary>
        /// The Person ID of the currently logged in user.  Returns null if there is not a user logged in
        /// </summary>
        /// <value>
        /// A <see cref="System.Int32" /> representing the PersonId of the <see cref="Rock.Model.Person"/>
        /// who is logged in as the current user. If a user is not logged in.
        /// </value>
        public int? CurrentPersonId
        {
            get
            {
                if ( CurrentPerson != null )
                {
                    return CurrentPerson.Id;
                }
                else
                {
                    return null;
                }
            }
        }

        /// <summary>
        /// Gets the current person alias.
        /// </summary>
        /// <value>
        /// The current person alias.
        /// </value>
        public PersonAlias CurrentPersonAlias
        {
            get
            {
                if ( _currentPersonAlias != null )
                {
                    return _currentPersonAlias;
                }

                if ( _currentPerson != null )
                {
                    _currentPersonAlias = _currentPerson.PrimaryAlias;
                    return _currentPersonAlias;
                }

                return null;
            }
        }
        private PersonAlias _currentPersonAlias = null;

        /// <summary>
        /// Gets the current person alias identifier.
        /// </summary>
        /// <value>
        /// The current person alias identifier.
        /// </value>
        public int? CurrentPersonAliasId
        {
            get
            {
                if ( CurrentPersonAlias != null )
                {
                    return CurrentPersonAlias.Id;
                }
                else
                {
                    return null;
                }
            }
        }

        /// <summary>
        /// Gets the all the <see cref="Rock.Web.UI.RockBlock">RockBlocks</see> on the Page.
        /// </summary>
        /// <value>
        /// A <see cref="System.Collections.Generic.List{RockBlock}"/> containing all the <see cref="Rock.Web.UI.RockBlock">RockBlocks</see> on the page.
        /// </value>
        public List<RockBlock> RockBlocks
        {
            get
            {
                return this.ControlsOfTypeRecursive<RockBlock>();
            }
        }

        /// <summary>
        /// Gets the type of the client.
        /// </summary>
        /// <value>
        /// The type of the client.
        /// </value>
        public string ClientType
        {
            get
            {
                if ( _clientType == null )
                {
                    _clientType = InteractionDeviceType.GetClientType( Request.UserAgent ?? "" );
                }
                return _clientType;
            }

        }

        /// <summary>
        /// Gets the client information.
        /// </summary>
        /// <value>
        /// The client information.
        /// </value>
        public BrowserInfo BrowserInfo
        {
            get
            {
                if ( _browserInfo == null )
                {
                    _browserInfo = new BrowserInfo( Request.UserAgent ?? "" );
                }
                return _browserInfo;
            }
        }

        /// <summary>
        /// Gets a value indicating whether this instance is mobile request.
        /// </summary>
        /// <value>
        /// <c>true</c> if this instance is mobile request; otherwise, <c>false</c>.
        /// </value>
        public bool IsMobileRequest
        {
            get
            {
                return this.ClientType == "Mobile";
            }
        }

        /// <summary>
        /// Gets a value indicating whether this instance is being served in a <see cref="ModalIFrameDialog"/>.
        /// </summary>
        /// <value>
        /// <c>true</c> if this instance is being served in a <see cref="ModalIFrameDialog"/>; otherwise, <c>false</c>.
        /// </value>
        public bool IsIFrameModal
        {
            get
            {
                return this.PageParameter( "IsIFrameModal" ).AsBoolean();
            }
        }

        /// <summary>
        /// Gets a single object that contains all of the information about the web browser.
        /// </summary>
        /// <value>
        /// The browser client.
        /// </value>
        public BrowserClient BrowserClient
        {
            get
            {
                if ( _browserClient == null )
                {
                    _browserClient = new BrowserClient();
                    _browserClient.BrowserInfo = BrowserInfo;
                    _browserClient.IsMobile = IsMobileRequest;
                    _browserClient.ClientType = ClientType;
                }
                return _browserClient;
            }
        }

        /// <summary>
        /// Gets the size of the view state.
        /// </summary>
        /// <value>
        /// The size of the view state.
        /// </value>
        public int ViewStateSize { get; private set; }

        /// <summary>
        /// Gets the view state size compressed.
        /// </summary>
        /// <value>
        /// The view state size compressed.
        /// </value>
        public int ViewStateSizeCompressed { get; private set; }

        /// <summary>
        /// Gets the view state value.
        /// </summary>
        /// <value>
        /// The view state value.
        /// </value>
        public string ViewStateValue { get; private set; }

        /// <summary>
        /// Gets a value indicating whether [view state is compressed].
        /// </summary>
        /// <value>
        /// <c>true</c> if [view state is compressed]; otherwise, <c>false</c>.
        /// </value>
        public bool ViewStateIsCompressed { get; private set; }

        /// <summary>
        /// Gets or sets a value indicating whether [enable view state inspection].
        /// </summary>
        /// <value>
        /// <c>true</c> if [enable view state inspection]; otherwise, <c>false</c>.
        /// </value>
        public bool EnableViewStateInspection { get; set; }

        #endregion

        #region Overridden Properties

        /// <summary>
        /// Gets the PageStatePersister object associated with the page.
        /// </summary>
        protected override PageStatePersister PageStatePersister
        {
            get
            {
                if ( _PageStatePersister == null )
                {
                    _PageStatePersister = new RockHiddenFieldPageStatePersister( this, RockHiddenFieldPageStatePersister.ViewStateCompressionThreshold );
                }
                return _PageStatePersister;
            }
        }

        #endregion

        #region Constructors

        /// <summary>
        /// Initializes the <see cref="RockPage"/> class.
        /// </summary>
        static RockPage()
        {
            InitializeObsidianFingerprint();
            _rockVersion = "Rock v" + typeof( Rock.Web.UI.RockPage ).Assembly.GetName().Version.ToString();
        }

        #endregion

        #region Protected Methods

        /// <summary>
        /// Recurses the page's <see cref="System.Web.UI.ControlCollection"/> looking for any <see cref="Rock.Web.UI.Controls.Zone"/> controls
        /// </summary>
        /// <param name="controls">A <see cref="System.Web.UI.ControlCollection"/> containing the page's controls.</param>
        protected virtual void FindRockControls( ControlCollection controls )
        {
            if ( controls != null )
            {
                foreach ( Control control in controls )
                {
                    if ( control is Zone )
                    {
                        Zone zone = control as Zone;
                        if ( zone != null )
                            Zones.Add( zone.Name.Replace( " ", "" ), new KeyValuePair<string, Zone>( zone.Name, zone ) );
                    }

                    FindRockControls( control.Controls );
                }
            }
        }

        /// <summary>
        /// Find the <see cref="Rock.Web.UI.Controls.Zone" /> for the specified zone name.  Looks in the
        /// <see cref="Zones" /> property to see if it has been defined.  If an existing zone
        /// <see cref="Rock.Web.UI.Controls.Zone" /> cannot be found, the defaultZone will be returned
        /// </summary>
        /// <param name="zoneName">A <see cref="System.String" /> representing the name of the zone.</param>
        /// <param name="defaultZone">The default zone.</param>
        /// <returns>
        /// The <see cref="System.Web.UI.Control" /> for the zone, if the zone is not found, the defaultZone is returned.
        /// </returns>
        protected virtual Control FindZone( string zoneName, Control defaultZone )
        {
            // First look in the Zones dictionary
            if ( Zones.ContainsKey( zoneName ) )
                return Zones[zoneName].Value;

            // If no match, return the defaultZone
            return defaultZone;
        }

        #endregion

        #region Custom Events
        /// <summary>
        /// Occurs when view state persisted.
        /// </summary>
        public event EventHandler ViewStatePersisted;

        /// <summary>
        /// Called when [view state persisted].
        /// </summary>
        protected void OnViewStatePersisted()
        {
            if ( this.ViewStatePersisted != null )
            {
                ViewStatePersisted( this, EventArgs.Empty );
            }
        }

        /// <summary>
        /// Occurs when [page initialized]. This event is for registering any custom event shortkeys for the page.
        /// </summary>
        protected virtual void RegisterShortcutKeys()
        {
            // Register the shortcut keys with debouncing
            string script = @"
                (function() {
                    var lastDispatchTime = 0;
                    var lastDispatchedElement = null;
                    var debounceDelay = 500;

                    document.addEventListener('keydown', function (event) {
                        if (event.altKey) {
                            var shortcutKey = event.key.toLowerCase();

                            // Check if a shortcut key is registered for the pressed key
                            var element = document.querySelector('[data-shortcut-key=""' + shortcutKey + '""]');

                    
                            if (element) {
                                var currentTime = performance.now();

                                if (lastDispatchedElement === element && (currentTime - lastDispatchTime) < debounceDelay) {
                                    return;
                                }

                                lastDispatchTime = currentTime;
                                lastDispatchedElement = element;

                                if (shortcutKey === 'arrowright' || shortcutKey === 'arrowleft') {
                                    event.preventDefault();
                                }

                                event.preventDefault();
                                element.click();
                            }
                        }
                    });
                })();
            ";

            ScriptManager.RegisterStartupScript( this, typeof( RockPage ), "ShortcutKeys", script, true );
        }

        #endregion

        #region Overridden Methods

        /// <summary>
        /// Saves any view-state and control-state information for the page.
        /// </summary>
        /// <param name="state">An <see cref="T:System.Object" /> in which to store the view-state information.</param>
        protected override void SavePageStateToPersistenceMedium( object state )
        {
            base.SavePageStateToPersistenceMedium( state );

            var customPersister = this.PageStatePersister as RockHiddenFieldPageStatePersister;

            if ( customPersister != null )
            {
                this.ViewStateValue = customPersister.ViewStateValue;
            }

            OnViewStatePersisted();
        }

        /// <summary>
        /// Initializes the page's culture to use the culture specified by the browser ("auto")
        /// </summary>
        protected override void InitializeCulture()
        {
            base.UICulture = "Auto";
            base.Culture = "Auto";

            base.InitializeCulture();
        }

        /// <summary>
        /// Loads all of the configured blocks for the current page into the control tree
        /// </summary>
        /// <param name="e"></param>
        protected override void OnInit( EventArgs e )
        {
            // Add configuration specific to Rock Page to the observability activity
            if ( Activity.Current != null )
            {
                Activity.Current.DisplayName = $"PAGE: {Context.Request.HttpMethod} {PageReference.Route}";

                // If the route has parameters show the route slug, otherwise use the request path
                if ( PageReference.Parameters.Count > 0 )
                {
                    Activity.Current.DisplayName = $"PAGE: {Context.Request.HttpMethod} {PageReference.Route}";
                }
                else
                {
                    Activity.Current.DisplayName = $"PAGE: {Context.Request.HttpMethod} {Context.Request.Path}";
                }

                // Highlight postbacks
                if ( this.IsPostBack )
                {
                    Activity.Current.DisplayName = Activity.Current.DisplayName + " [Postback]";
                }
                else
                {
                    // Only add a metric if for non-postback requests
                    var pageTags = RockMetricSource.CommonTags;
                    pageTags.Add( "rock-page", this.PageId );
                    pageTags.Add( "rock-site", this.Site.Name );
                    RockMetricSource.PageRequestCounter.Add( 1, pageTags );
                }

                // Add attributes
                Activity.Current.AddTag( "rock.otel_type", "rock-page" );
                Activity.Current.AddTag( "rock.current_user", this.CurrentUser?.UserName );
                Activity.Current.AddTag( "rock.current_person", this.CurrentPerson?.FullName );
                Activity.Current.AddTag( "rock.current_visitor", this.CurrentVisitor?.AliasPersonGuid );
                Activity.Current.AddTag( "rock.site.id", this.Site.Id );
                Activity.Current.AddTag( "rock.page.id", this.PageId );
                Activity.Current.AddTag( "rock.page.ispostback", this.IsPostBack );
            }

            var stopwatchInitEvents = Stopwatch.StartNew();

<<<<<<< HEAD
            RequestContext = new RockRequestContext( Request, new RockResponseContext( this ) );
            RockRequestContextAccessor.RequestContext = RequestContext;
=======
            // Register shortcut keys
            RegisterShortcutKeys();

#pragma warning disable 618
            ConvertLegacyContextCookiesToJSON();
#pragma warning restore 618

            RequestContext = new RockRequestContext( Request, new RockResponseContext( this ), CurrentUser );
>>>>>>> fe45fa3a

            if ( _pageCache != null )
            {
                RequestContext.PrepareRequestForPage( _pageCache );
            }

            _showDebugTimings = this.PageParameter( "ShowDebugTimings" ).AsBoolean();

            if ( _showDebugTimings )
            {
                _tsDuration = RockDateTime.Now.Subtract( ( DateTime ) Context.Items["Request_Start_Time"] );
                _previousTiming = _tsDuration.TotalMilliseconds;
                _pageNeedsObsidian = true;
            }

            bool canAdministratePage = false;
            bool canEditPage = false;

            if ( _showDebugTimings )
            {
                stopwatchInitEvents.Stop();
                _debugTimingViewModels.Add( GetDebugTimingOutput( "Server Start Initialization", stopwatchInitEvents.Elapsed.TotalMilliseconds, 0, true ) );
                stopwatchInitEvents.Restart();
            }

            // Add the ScriptManager to each page
            _scriptManager = ScriptManager.GetCurrent( this.Page );

            if ( _scriptManager == null )
            {
                _scriptManager = new ScriptManager { ID = "sManager" };
                Page.Trace.Warn( "Adding script manager" );
                Page.Form.Controls.AddAt( 0, _scriptManager );
            }

            // enable history on the ScriptManager
            _scriptManager.EnableHistory = true;

            // increase the postback timeout
            _scriptManager.AsyncPostBackTimeout = 180;

            // wire up navigation event
            _scriptManager.Navigate += new EventHandler<HistoryEventArgs>( scriptManager_Navigate );

            _scriptManager.Scripts.Add( new ScriptReference( "~/Scripts/Bundles/RockLibs" ) );
            _scriptManager.Scripts.Add( new ScriptReference( "~/Scripts/Bundles/RockUi" ) );
            _scriptManager.Scripts.Add( new ScriptReference( "~/Scripts/Bundles/RockValidation" ) );

            /*
                2/16/2021 - JME
                The code below provides the opportunity for an external system to disable
                partial postbacks. This was put in place to allow dynamic language translation
                tools to be able to proxy Rock requests and translate the output. Partial postbacks
                were not able to be translated.
            */
            if ( Request.Headers["Disable_Postbacks"].AsBoolean() )
            {
                _scriptManager.EnablePartialRendering = false;
            }

            // Recurse the page controls to find the rock page title and zone controls
            Page.Trace.Warn( "Recursing layout to find zones" );
            Zones = new Dictionary<string, KeyValuePair<string, Zone>>();
            FindRockControls( this.Controls );

            // Add a Rock version meta tag
            Page.Trace.Warn( "Adding Rock metatag" );
            HtmlMeta rockVersion = new HtmlMeta();
            rockVersion.Attributes.Add( "name", "generator" );
            rockVersion.Attributes.Add( "content", _rockVersion );
            AddMetaTag( this.Page, rockVersion );

            if ( _showDebugTimings )
            {
                stopwatchInitEvents.Stop();
                _debugTimingViewModels.Add( GetDebugTimingOutput( "Check For Logout", stopwatchInitEvents.Elapsed.TotalMilliseconds, 1 ) );
                stopwatchInitEvents.Restart();
            }

            // If the logout parameter was entered, delete the user's forms authentication cookie and redirect them
            // back to the same page.
            Page.Trace.Warn( "Checking for logout request" );
            if ( PageParameter( "Logout" ) != string.Empty )
            {
                if ( CurrentUser != null )
                {
                    var message = new UpdateUserLastActivity.Message
                    {
                        UserId = CurrentUser.Id,
                        LastActivityDate = RockDateTime.Now,
                        IsOnline = false
                    };
                    message.Send();
                }

                Authorization.SignOut();

                // After logging out check to see if an anonymous user is allowed to view the current page.  If so
                // redirect back to the current page, otherwise redirect to the site's default page
                if ( _pageCache != null )
                {
                    if ( _pageCache.IsAuthorized( Authorization.VIEW, null ) )
                    {
                        // Remove the 'logout' queryparam before redirecting
                        var pageReference = new PageReference( PageReference.PageId, PageReference.RouteId, PageReference.Parameters );
                        foreach ( string key in PageReference.QueryString )
                        {
                            if ( key != null && !key.Equals( "Logout", StringComparison.OrdinalIgnoreCase ) )
                            {
                                pageReference.Parameters.Add( key, PageReference.QueryString[key] );
                            }
                        }
                        Response.Redirect( pageReference.BuildUrl(), false );
                        Context.ApplicationInstance.CompleteRequest();
                    }
                    else
                    {
                        _pageCache.Layout.Site.RedirectToDefaultPage();
                    }
                    return;
                }
                else
                {
                    CurrentPerson = null;
                    CurrentUser = null;
                }
            }

            var rockContext = new RockContext();

            if ( _showDebugTimings )
            {
                stopwatchInitEvents.Stop();
                _debugTimingViewModels.Add( GetDebugTimingOutput( "Create Rock Context", stopwatchInitEvents.Elapsed.TotalMilliseconds, 1 ) );
                stopwatchInitEvents.Restart();
            }

            // If the impersonated query key was included or is in session then set the current person
            Page.Trace.Warn( "Checking for person impersonation" );
            if ( !ProcessImpersonation( rockContext ) )
            {
                return;
            }

            // Get current user/person info
            Page.Trace.Warn( "Getting CurrentUser" );
            Rock.Model.UserLogin user = CurrentUser;

            if ( _showDebugTimings )
            {
                stopwatchInitEvents.Stop();
                _debugTimingViewModels.Add( GetDebugTimingOutput( "Get Current User", stopwatchInitEvents.Elapsed.TotalMilliseconds, 1 ) );
                stopwatchInitEvents.Restart();
            }

            // If there is a logged in user, see if it has an associated Person Record.  If so, set the UserName to
            // the person's full name (which is then cached in the Session state for future page requests)
            if ( user != null )
            {
                Page.Trace.Warn( "Setting CurrentPerson" );
                UserName = user.UserName;
                int? personId = user.PersonId;

                if ( personId.HasValue )
                {
                    string personNameKey = "PersonName_" + personId.Value.ToString();
                    if ( Session[personNameKey] != null )
                    {
                        UserName = Session[personNameKey].ToString();
                    }
                    else
                    {
                        Rock.Model.PersonService personService = new Model.PersonService( rockContext );
                        Rock.Model.Person person = personService.Get( personId.Value );
                        if ( person != null )
                        {
                            UserName = person.FullName;
                            CurrentPerson = person;
                        }

                        Session[personNameKey] = UserName;
                    }
                }

                if ( _showDebugTimings )
                {
                    stopwatchInitEvents.Stop();
                    _debugTimingViewModels.Add( GetDebugTimingOutput( "Get Current Person", stopwatchInitEvents.Elapsed.TotalMilliseconds, 1 ) );
                    stopwatchInitEvents.Restart();
                }

                // check that they aren't required to change their password
                if ( user.IsPasswordChangeRequired == true && Site.ChangePasswordPageReference != null )
                {
                    // don't redirect if this is the change password page
                    if ( Site.ChangePasswordPageReference.PageId != this.PageId )
                    {
                        Site.RedirectToChangePasswordPage( true, true );
                    }
                }

                // Check that they are two-factor authenticated if two-factor authentication is required for their protection profile.
                var securitySettings = new SecuritySettingsService().SecuritySettings;

                if ( securitySettings.RequireTwoFactorAuthenticationForAccountProtectionProfiles?.Contains( user.Person.AccountProtectionProfile ) == true
                     && !user.IsTwoFactorAuthenticated )
                {
                    // Sign out and redirect to the login page to force two-factor authentication.
                    Authorization.SignOut();

                    var site = _pageCache.Layout.Site;

                    if ( site.LoginPageId.HasValue )
                    {
                        site.RedirectToLoginPage( true );
                    }
                    else
                    {
                        FormsAuthentication.RedirectToLoginPage();
                    }
                }

                // Check if there is a ROCK_PERSONALDEVICE_ADDRESS cookie, link person to device
                HandleRockWiFiCookie( CurrentPersonAliasId );
            }

            // If a PageInstance exists
            if ( _pageCache != null )
            {
                BrowserTitle = _pageCache.BrowserTitle;
                PageTitle = _pageCache.PageTitle;
                PageIcon = _pageCache.IconCssClass;
                BodyCssClass = _pageCache.BodyCssClass;

                // If there's a master page, update its reference to Current Page
                if ( this.Master is RockMasterPage )
                {
                    ( ( RockMasterPage ) this.Master ).SetPage( _pageCache );
                }

                // Add CSS class to body
                if ( !string.IsNullOrWhiteSpace( this.BodyCssClass ) && this.Master != null )
                {
                    // attempt to find the body tag
                    var body = ( HtmlGenericControl ) this.Master.FindControl( "body" );
                    if ( body != null )
                    {
                        // determine if we need to append or add the class
                        if ( body.Attributes["class"] != null )
                        {
                            body.Attributes["class"] += " " + this.BodyCssClass;
                        }
                        else
                        {
                            body.Attributes.Add( "class", this.BodyCssClass );
                        }
                    }
                }

                // Add Favicon
                if ( Site.FavIconBinaryFileId.HasValue )
                {
                    AddIconLink( Site.FavIconBinaryFileId.Value, 192, "shortcut icon" );
                    AddIconLink( Site.FavIconBinaryFileId.Value, 16 );
                    AddIconLink( Site.FavIconBinaryFileId.Value, 32 );
                    AddIconLink( Site.FavIconBinaryFileId.Value, 144 );
                    AddIconLink( Site.FavIconBinaryFileId.Value, 180 );
                    AddIconLink( Site.FavIconBinaryFileId.Value, 192 );
                }

                // check if page should have been loaded via ssl
                Page.Trace.Warn( "Checking for SSL request" );
                if ( !WebRequestHelper.IsSecureConnection( HttpContext.Current ) && ( _pageCache.RequiresEncryption || Site.RequiresEncryption ) )
                {
                    string redirectUrl = Request.UrlProxySafe().ToString().Replace( "http:", "https:" );

                    // Clear the session state cookie so it can be recreated as secured (see engineering note in Global.asax EndRequest)
                    SessionStateSection sessionState = ( SessionStateSection ) ConfigurationManager.GetSection( "system.web/sessionState" );
                    string sidCookieName = sessionState.CookieName; // ASP.NET_SessionId
                    var cookie = Response.Cookies[sidCookieName];
                    cookie.Expires = RockDateTime.SystemDateTime.AddDays( -1 );
                    AddOrUpdateCookie( cookie );

                    Response.Redirect( redirectUrl, false );
                    Context.ApplicationInstance.CompleteRequest();
                    return;
                }

                // Verify that the current user is allowed to view the page.
                Page.Trace.Warn( "Checking if user is authorized" );

                var isCurrentPersonAuthorized = _pageCache.IsAuthorized( Authorization.VIEW, CurrentPerson );

                if ( _showDebugTimings )
                {
                    stopwatchInitEvents.Stop();
                    _debugTimingViewModels.Add( GetDebugTimingOutput( "Is Current Person Authorized", stopwatchInitEvents.Elapsed.TotalMilliseconds, 1 ) );
                    stopwatchInitEvents.Restart();
                }

                if ( !isCurrentPersonAuthorized )
                {
                    if ( user == null )
                    {
                        // If not authorized, and the user hasn't logged in yet, redirect to the login page
                        Page.Trace.Warn( "Redirecting to login page" );

                        var site = _pageCache.Layout.Site;
                        if ( site.LoginPageId.HasValue )
                        {
                            site.RedirectToLoginPage( true );
                        }
                        else
                        {
                            FormsAuthentication.RedirectToLoginPage();
                        }
                    }
                    else
                    {
                        // If not authorized, and the user has logged in, redirect to error page
                        Page.Trace.Warn( "Redirecting to error page" );

                        if ( Site != null && !string.IsNullOrWhiteSpace( Site.ErrorPage ) )
                        {
                            Context.Response.Redirect( string.Format( "{0}?type=security", Site.ErrorPage.TrimEnd( new char[] { '/' } ) ), false );
                            Context.ApplicationInstance.CompleteRequest();
                            return;
                        }
                        else
                        {
                            Response.Redirect( "~/Error.aspx?type=security", false );
                            Context.ApplicationInstance.CompleteRequest();
                        }
                    }
                }
                else
                {
                    /* At this point, we know the Person (or NULL person) is authorized to View the page */

                    if ( Site.EnableVisitorTracking )
                    {
                        bool isLoggingIn = this.PageId == Site.LoginPageId;

                        // Check if this is the Login page. If so, we don't need do Visitor logic,
                        // and we can avoid a situation where an un-needed Ghost alias could get created.
                        if ( !isLoggingIn )
                        {
                            Page.Trace.Warn( "Processing Current Visitor" );

                            // Visitor Tracking is enabled, and we aren't logging in so do the visitor logic.
                            ProcessCurrentVisitor();
                        }
                    }

                    if ( Site.EnablePersonalization )
                    {
                        Page.Trace.Warn( "Loading Personalization Data" );
                        LoadPersonalizationSegments();
                        LoadPersonalizationRequestFilters();
                    }

                    // Set current models (context)
                    Page.Trace.Warn( "Checking for Context" );
                    try
                    {
                        // Check to see if a context from the query string should be saved to a cookie before
                        // building the model context for the page.
                        SetCookieContextFromQueryString( rockContext );

                        if ( _showDebugTimings )
                        {
                            stopwatchInitEvents.Stop();
                            _debugTimingViewModels.Add( GetDebugTimingOutput( "Set Page Context(s)", stopwatchInitEvents.Elapsed.TotalMilliseconds, 1 ) );
                            stopwatchInitEvents.Restart();
                        }

                        // Build the model context, including all context objects (site-wide and page-specific).
                        this.ModelContext = BuildPageContextData( ContextEntityScope.All );

                        if ( _showDebugTimings )
                        {
                            stopwatchInitEvents.Stop();
                            _debugTimingViewModels.Add( GetDebugTimingOutput( "Check Page Contexts", stopwatchInitEvents.Elapsed.TotalMilliseconds, 1 ) );
                            stopwatchInitEvents.Restart();
                        }
                    }
                    catch
                    {
                        // intentionally ignore exception
                    }

                    // set viewstate on/off
                    this.EnableViewState = _pageCache.EnableViewState;

                    Page.Trace.Warn( "Checking if user can administer" );
                    canAdministratePage = _pageCache.IsAuthorized( Authorization.ADMINISTRATE, CurrentPerson );

                    // The Short Link Modal in the System Dialogs need the page to have obsidian.
                    if ( canAdministratePage )
                    {
                        _pageNeedsObsidian = true;
                    }
                    canEditPage = _pageCache.IsAuthorized( Authorization.EDIT, CurrentPerson );

                    // If the current person isn't allowed to edit or administrate the page, check to see if they are being impersonated by someone who
                    // may have edit and/or administrate access to the page.
                    if ( !canAdministratePage || !canEditPage )
                    {
                        // if the current user is being impersonated by another user (typically an admin), then check their security
                        var impersonatedByUser = Session["ImpersonatedByUser"] as UserLogin;
                        var currentUserIsImpersonated = ( HttpContext.Current?.User?.Identity?.Name ?? string.Empty ).StartsWith( "rckipid=" );
                        if ( impersonatedByUser != null && currentUserIsImpersonated )
                        {
                            canAdministratePage = canAdministratePage || _pageCache.IsAuthorized( Authorization.ADMINISTRATE, impersonatedByUser.Person );
                            canEditPage = canEditPage || _pageCache.IsAuthorized( Authorization.EDIT, impersonatedByUser.Person );
                        }
                    }

                    if ( _showDebugTimings )
                    {
                        stopwatchInitEvents.Stop();
                        _debugTimingViewModels.Add( GetDebugTimingOutput( "Can Administrate Page", stopwatchInitEvents.Elapsed.TotalMilliseconds, 1 ) );
                        stopwatchInitEvents.Restart();
                    }

                    // Create a javascript object to store information about the current page for client side scripts to use
                    Page.Trace.Warn( "Creating JS objects" );
                    if ( !ClientScript.IsStartupScriptRegistered( "rock-js-object" ) )
                    {
                        var script = $@"
Rock.settings.initialize({{
    siteId: {_pageCache.Layout.SiteId},
    layoutId: {_pageCache.LayoutId},
    pageId: {_pageCache.Id},
    layout: '{_pageCache.Layout.FileName}',
    baseUrl: '{ResolveUrl( "~" )}'
}});";

                        ClientScript.RegisterStartupScript( this.Page.GetType(), "rock-js-object", script, true );
                    }

                    AddTriggerPanel();

                    // Add config elements
                    if ( _pageCache.IncludeAdminFooter )
                    {
                        Page.Trace.Warn( "Adding popup controls (footer elements)" );
                        AddPopupControls();

                        Page.Trace.Warn( "Adding zone elements" );
                        AddZoneElements( canAdministratePage );
                    }

                    // Initialize the list of breadcrumbs for the current page (and blocks on the page)
                    Page.Trace.Warn( "Setting breadcrumbs" );
                    PageReference.BreadCrumbs = new List<BreadCrumb>();

                    // If the page is configured to display in the breadcrumbs...
                    string bcName = _pageCache.BreadCrumbText;
                    if ( bcName != string.Empty )
                    {
                        PageReference.BreadCrumbs.Add( new BreadCrumb( bcName, PageReference.BuildUrl() ) );
                    }

                    // Add the Google Analytics Code script if a code was specified for the site
                    if ( !string.IsNullOrWhiteSpace( _pageCache.Layout.Site.GoogleAnalyticsCode ) )
                    {
                        AddGoogleAnalytics( _pageCache.Layout.Site.GoogleAnalyticsCode );
                    }

                    AddJesusHook();

                    // Flag indicating if user has rights to administer one or more of the blocks on page
                    bool canAdministrateBlockOnPage = false;

                    if ( _showDebugTimings )
                    {
                        stopwatchInitEvents.Stop();
                        _debugTimingViewModels.Add( GetDebugTimingOutput( "Server Block OnInit", stopwatchInitEvents.Elapsed.TotalMilliseconds, 1, true ) );
                        stopwatchInitEvents.Restart();
                    }

                    // If the block's AttributeProperty values have not yet been verified verify them.
                    // (This provides a mechanism for block developers to define the needed block
                    //  attributes in code and have them automatically added to the database)
                    Page.Trace.Warn( "\tChecking if block attributes need refresh" );
                    VerifyBlockTypeInstanceProperties();

                    // Load the blocks and insert them into page zones
                    Page.Trace.Warn( "Loading Blocks" );
                    var pageBlocks = _pageCache.Blocks;

                    foreach ( BlockCache block in pageBlocks )
                    {
                        var stopwatchBlockInit = Stopwatch.StartNew();
                        Page.Trace.Warn( string.Format( "\tLoading '{0}' block", block.Name ) );

                        // Get current user's permissions for the block instance
                        Page.Trace.Warn( "\tChecking permission" );
                        bool canAdministrate = block.IsAuthorized( Authorization.ADMINISTRATE, CurrentPerson );
                        bool canEdit = block.IsAuthorized( Authorization.EDIT, CurrentPerson );
                        bool canView = block.IsAuthorized( Authorization.VIEW, CurrentPerson );

                        // if this is a Site-wide block, only render it if its Zone exists on this page
                        // In other cases, Rock will add the block to the Form (at the very bottom of the page)
                        Control zone = FindZone( block.Zone, block.BlockLocation == BlockLocation.Site ? null : this.Form );

                        // Make sure there is a Zone for the block, and make sure user has access to view block instance
                        if ( zone != null && ( canAdministrate || canEdit || canView ) )
                        {
                            // Load the control and add to the control tree
                            Page.Trace.Warn( "\tLoading control" );
                            Control control = null;

                            // Check to see if block is configured to use a "Cache Duration'
                            if ( block.OutputCacheDuration > 0 )
                            {
                                // Cache object used for block output caching
                                Page.Trace.Warn( "Getting memory cache" );
                                string blockCacheKey = string.Format( "Rock:BlockOutput:{0}", block.Id );
                                var blockCacheString = RockCache.Get( blockCacheKey ) as string;
                                if ( blockCacheString.IsNotNullOrWhiteSpace() )
                                {
                                    // If the current block exists in our custom output cache, add the cached output instead of adding the control
                                    control = new LiteralControl( blockCacheString );
                                }
                            }

                            if ( control == null )
                            {
                                try
                                {
                                    if ( !string.IsNullOrWhiteSpace( block.BlockType.Path ) )
                                    {
                                        control = TemplateControl.LoadControl( block.BlockType.Path );
                                        control.ClientIDMode = ClientIDMode.AutoID;

                                        // These blocks needs Obsidian for their settings dialog to display properly.
                                        if ( _blocksToForceObsidianLoad.Any( blockTypePath => blockTypePath.Equals( block.BlockType.Path ) ) )
                                        {
                                            _pageNeedsObsidian = true;
                                        }
                                    }
                                    else if ( block.BlockType.EntityTypeId.HasValue )
                                    {
                                        var scope = CreateServiceScope();
                                        var blockEntity = ActivatorUtilities.CreateInstance( scope.ServiceProvider, block.BlockType.EntityType.GetEntityType() );

                                        if ( blockEntity is RockBlockType rockBlockType )
                                        {
                                            rockBlockType.RockContext = scope.ServiceProvider.GetRequiredService<RockContext>();
                                        }

                                        if ( blockEntity is IRockBlockType rockBlockEntity )
                                        {
                                            rockBlockEntity.RequestContext = RequestContext;

                                            var wrapper = new RockBlockTypeWrapper
                                            {
                                                Page = this,
                                                Block = rockBlockEntity
                                            };

                                            wrapper.InitializeAsUserControl( this );
                                            wrapper.AppRelativeTemplateSourceDirectory = "~";

                                            control = wrapper;
                                            control.ClientIDMode = ClientIDMode.AutoID;
                                        }

                                        if ( blockEntity is IRockObsidianBlockType )
                                        {
                                            _pageNeedsObsidian = true;
                                        }
                                    }

                                    if ( control == null )
                                    {
                                        throw new Exception( "Cannot instantiate unknown block type" );
                                    }
                                }
                                catch ( Exception ex )
                                {
                                    try
                                    {
                                        LogException( ex );
                                    }
                                    catch
                                    {
                                        //
                                    }

                                    NotificationBox nbBlockLoad = new NotificationBox();
                                    nbBlockLoad.ID = string.Format( "nbBlockLoad_{0}", block.Id );
                                    nbBlockLoad.CssClass = "system-error";
                                    nbBlockLoad.NotificationBoxType = NotificationBoxType.Danger;
                                    nbBlockLoad.Text = string.Format( "Error Loading Block: {0}", block.Name );
                                    nbBlockLoad.Details = string.Format( "{0}<pre>{1}</pre>", HttpUtility.HtmlEncode( ex.Message ), HttpUtility.HtmlEncode( ex.StackTrace ) );
                                    nbBlockLoad.Dismissable = true;
                                    control = nbBlockLoad;

                                    if ( this.IsPostBack )
                                    {
                                        // throw an error on PostBack so that the ErrorPage gets shown (vs nothing happening)
                                        throw;
                                    }
                                }
                            }

                            if ( control != null )
                            {
                                if ( canAdministrate || ( canEdit && control is RockBlockCustomSettings ) )
                                {
                                    canAdministrateBlockOnPage = true;
                                }

                                // If the current control is a block, set its properties
                                var blockControl = control as RockBlock;
                                if ( blockControl != null )
                                {
                                    Page.Trace.Warn( "\tSetting block properties" );
                                    blockControl.SetBlock( _pageCache, block, canEdit, canAdministrate );
                                    control = new RockBlockWrapper( blockControl );
                                }
                            }

                            zone.Controls.Add( control );
                            if ( control is RockBlockWrapper )
                            {
                                ( ( RockBlockWrapper ) control ).EnsureBlockControls();
                            }

                            if ( _showDebugTimings )
                            {

                                stopwatchBlockInit.Stop();
                                _debugTimingViewModels.Add( GetDebugTimingOutput( block.Name, stopwatchBlockInit.Elapsed.TotalMilliseconds, 2, false, $"({block.BlockType})" ) );
                            }
                        }
                    }

                    if ( _pageNeedsObsidian )
                    {
                        AddScriptLink( "~/Obsidian/obsidian-core.js", true );
                        AddCSSLink( "~/Obsidian/obsidian-vendor.min.css", true );

                        Page.Trace.Warn( "Initializing Obsidian" );

                        var body = ( HtmlGenericControl ) this.Master?.FindControl( "body" );
                        if ( body != null )
                        {
                            body.AddCssClass( "obsidian-loading" );
                        }

                        if ( !ClientScript.IsStartupScriptRegistered( "rock-obsidian-init" ) )
                        {
                            var currentPersonJson = "null";
                            var isAnonymousVisitor = false;

                            if ( CurrentPerson != null && CurrentPerson.Guid != new Guid( SystemGuid.Person.GIVER_ANONYMOUS ) )
                            {
                                currentPersonJson = new CurrentPersonBag
                                {
                                    IdKey = CurrentPerson.IdKey,
                                    Guid = CurrentPerson.Guid,
                                    PrimaryAliasIdKey = CurrentPerson.PrimaryAlias.IdKey,
                                    PrimaryAliasGuid = CurrentPerson.PrimaryAlias.Guid,
                                    FirstName = CurrentPerson.FirstName,
                                    NickName = CurrentPerson.NickName,
                                    LastName = CurrentPerson.LastName,
                                    FullName = CurrentPerson.FullName,
                                    Email = CurrentPerson.Email,
                                }.ToCamelCaseJson( false, false );
                            }
                            else if ( CurrentPerson != null )
                            {
                                isAnonymousVisitor = true;
                            }

                            // Prevent XSS attacks in page parameters.
                            var sanitizedPageParameters = new Dictionary<string, string>();
                            foreach ( var pageParam in PageParameters() )
                            {
                                var sanitizedKey = pageParam.Key.Replace( "</", "<\\/" );
                                var sanitizedValue = pageParam.Value.ToStringSafe().Replace( "</", "<\\/" );

                                sanitizedPageParameters.AddOrReplace( sanitizedKey, sanitizedValue );
                            }

                            var script = $@"
Obsidian.onReady(() => {{
    System.import('@Obsidian/Templates/rockPage.js').then(module => {{
        module.initializePage({{
            executionStartTime: new Date().getTime(),
            pageId: {_pageCache.Id},
            pageGuid: '{_pageCache.Guid}',
            pageParameters: {sanitizedPageParameters.ToJson()},
            currentPerson: {currentPersonJson},
            isAnonymousVisitor: {( isAnonymousVisitor ? "true" : "false" )},
            loginUrlWithReturnUrl: '{GetLoginUrlWithReturnUrl()}'
        }});
    }});
}});

Obsidian.init({{ debug: true, fingerprint: ""v={_obsidianFingerprint}"" }});
";

                            ClientScript.RegisterStartupScript( this.Page.GetType(), "rock-obsidian-init", script, true );
                        }
                    }

                    /*
                     * 2020-06-17 - JH
                     *
                     * When Rock is loaded via an iFrame modal (i.e. Block Properties), the PageReferences for the "main" instance of Rock
                     * are overwritten, causing some Blocks to no longer render their BreadCrumbs once the modal is closed, and subsequent
                     * Page loads/postbacks occur. By providing a suffix for the storage key when in an iFrame modal, we can preserve the
                     * main Rock instance's PageReference history.
                     */
                    Page.Trace.Warn( "Getting breadcrumbs" );

                    var pageReferencesKeySuffix = IsIFrameModal ? "_iFrameModal" : null;
                    var pageReferences = PageReference.GetBreadCrumbPageReferences( this, _pageCache, PageReference, pageReferencesKeySuffix );

                    BreadCrumbs = pageReferences.SelectMany( pr => pr.BreadCrumbs ).ToList();

                    // Update the current page reference to have the correct breadcrumbs.
                    var currentPageReference = pageReferences.FirstOrDefault( pr => pr.PageId == PageReference.PageId );
                    if ( currentPageReference != null )
                    {
                        PageReference.BreadCrumbs = currentPageReference.BreadCrumbs;

                        if ( PageReference.BreadCrumbs.Any() )
                        {
                            PageReference.BreadCrumbs.Last().Active = true;
                        }
                    }

                    // Add the page admin footer if the user is authorized to edit the page
                    if ( _pageCache.IncludeAdminFooter && ( canAdministratePage || canAdministrateBlockOnPage || canEditPage ) )
                    {
                        // Add the page admin script
                        AddScriptLink( Page, "~/Scripts/Bundles/RockAdmin", false );

                        Page.Trace.Warn( "Adding admin footer to page" );
                        HtmlGenericControl adminFooter = new HtmlGenericControl( "div" );
                        adminFooter.ID = "cms-admin-footer";
                        adminFooter.AddCssClass( "js-cms-admin-footer" );
                        adminFooter.ClientIDMode = System.Web.UI.ClientIDMode.Static;
                        this.Form.Controls.Add( adminFooter );

                        phLoadStats = new PlaceHolder();
                        adminFooter.Controls.Add( phLoadStats );

                        var cacheControlCookie = Request.Cookies[RockCache.CACHE_CONTROL_COOKIE];
                        var isCacheEnabled = cacheControlCookie == null || cacheControlCookie.Value.AsBoolean();

                        var cacheIndicator = isCacheEnabled ? "text-success" : "text-danger";
                        var cacheEnabled = isCacheEnabled ? "enabled" : "disabled";

                        var lbCacheControl = new LinkButton();
                        lbCacheControl.Click += lbCacheControl_Click;
                        lbCacheControl.CssClass = $"pull-left margin-l-md {cacheIndicator}";
                        lbCacheControl.ToolTip = $"Web cache {cacheEnabled}";
                        lbCacheControl.Text = "<i class='fa fa-running'></i>";
                        adminFooter.Controls.Add( lbCacheControl );

                        // If the current user is Impersonated by another user, show a link on the admin bar to log back in as the original user
                        var impersonatedByUser = Session["ImpersonatedByUser"] as UserLogin;
                        var currentUserIsImpersonated = ( HttpContext.Current?.User?.Identity?.Name ?? string.Empty ).StartsWith( "rckipid=" );
                        if ( canAdministratePage && currentUserIsImpersonated && impersonatedByUser != null )
                        {
                            HtmlGenericControl impersonatedByUserDiv = new HtmlGenericControl( "span" );
                            impersonatedByUserDiv.AddCssClass( "label label-default margin-l-md" );
                            _btnRestoreImpersonatedByUser = new LinkButton();
                            _btnRestoreImpersonatedByUser.ID = "_btnRestoreImpersonatedByUser";
                            //_btnRestoreImpersonatedByUser.CssClass = "btn";
                            _btnRestoreImpersonatedByUser.Visible = impersonatedByUser != null;
                            _btnRestoreImpersonatedByUser.Click += _btnRestoreImpersonatedByUser_Click;
                            _btnRestoreImpersonatedByUser.Text = $"<i class='fa-fw fa fa-unlock'></i> " + $"Restore {impersonatedByUser?.Person?.ToString()}";
                            impersonatedByUserDiv.Controls.Add( _btnRestoreImpersonatedByUser );
                            adminFooter.Controls.Add( impersonatedByUserDiv );
                        }

                        HtmlGenericControl buttonBar = new HtmlGenericControl( "div" );
                        adminFooter.Controls.Add( buttonBar );
                        buttonBar.Attributes.Add( "class", "button-bar" );

                        // RockBlock Config
                        if ( canAdministratePage || canAdministrateBlockOnPage )
                        {
                            HtmlGenericControl aBlockConfig = new HtmlGenericControl( "a" );
                            buttonBar.Controls.Add( aBlockConfig );
                            aBlockConfig.Attributes.Add( "class", "btn block-config js-block-config" );
                            aBlockConfig.Attributes.Add( "href", "javascript: Rock.admin.pageAdmin.showBlockConfig();" );
                            aBlockConfig.Attributes.Add( "Title", "Block Configuration (Alt-B)" );
                            HtmlGenericControl iBlockConfig = new HtmlGenericControl( "i" );
                            aBlockConfig.Controls.Add( iBlockConfig );
                            iBlockConfig.Attributes.Add( "class", "fa fa-th-large" );
                        }

                        if ( canEditPage || canAdministratePage )
                        {
                            // RockPage Properties
                            HtmlGenericControl aPageProperties = new HtmlGenericControl( "a" );
                            buttonBar.Controls.Add( aPageProperties );
                            aPageProperties.ID = "aPageProperties";
                            aPageProperties.ClientIDMode = System.Web.UI.ClientIDMode.Static;
                            aPageProperties.Attributes.Add( "class", "btn properties js-page-properties" );
                            aPageProperties.Attributes.Add( "href", "javascript: Rock.controls.modal.show($(this), '" + ResolveUrl( string.Format( "~/PageProperties/{0}?t=Page Properties", _pageCache.Id ) ) + "')" );
                            aPageProperties.Attributes.Add( "Title", "Page Properties (Alt+P)" );
                            HtmlGenericControl iPageProperties = new HtmlGenericControl( "i" );
                            aPageProperties.Controls.Add( iPageProperties );
                            iPageProperties.Attributes.Add( "class", "fa fa-cog" );
                        }

                        if ( canAdministratePage )
                        {
                            // Child Pages
                            HtmlGenericControl aChildPages = new HtmlGenericControl( "a" );
                            buttonBar.Controls.Add( aChildPages );
                            aChildPages.ID = "aChildPages";
                            aChildPages.ClientIDMode = System.Web.UI.ClientIDMode.Static;
                            aChildPages.Attributes.Add( "class", "btn page-child-pages js-page-child-pages" );
                            aChildPages.Attributes.Add( "href", "javascript: Rock.controls.modal.show($(this), '" + ResolveUrl( string.Format( "~/pages/{0}?t=Child Pages&pb=&sb=Done", _pageCache.Id ) ) + "')" );
                            aChildPages.Attributes.Add( "Title", "Child Pages (Alt+L)" );
                            HtmlGenericControl iChildPages = new HtmlGenericControl( "i" );
                            aChildPages.Controls.Add( iChildPages );
                            iChildPages.Attributes.Add( "class", "fa fa-sitemap" );

                            // RockPage Zones
                            HtmlGenericControl aPageZones = new HtmlGenericControl( "a" );
                            buttonBar.Controls.Add( aPageZones );
                            aPageZones.Attributes.Add( "class", "btn page-zones js-page-zones" );
                            aPageZones.Attributes.Add( "href", "javascript: Rock.admin.pageAdmin.showPageZones();" );
                            aPageZones.Attributes.Add( "Title", "Page Zones (Alt+Z)" );
                            HtmlGenericControl iPageZones = new HtmlGenericControl( "i" );
                            aPageZones.Controls.Add( iPageZones );
                            iPageZones.Attributes.Add( "class", "fa fa-columns" );

                            // RockPage Security
                            HtmlGenericControl aPageSecurity = new HtmlGenericControl( "a" );
                            buttonBar.Controls.Add( aPageSecurity );
                            aPageSecurity.ID = "aPageSecurity";
                            aPageSecurity.ClientIDMode = System.Web.UI.ClientIDMode.Static;
                            aPageSecurity.Attributes.Add( "class", "btn page-security" );
                            aPageSecurity.Attributes.Add( "href", "javascript: Rock.controls.modal.show($(this), '" + ResolveUrl( string.Format( "~/Secure/{0}/{1}?t=Page Security&pb=&sb=Done",
                                EntityTypeCache.Get( typeof( Rock.Model.Page ) ).Id, _pageCache.Id ) ) + "')" );
                            aPageSecurity.Attributes.Add( "Title", "Page Security" );
                            HtmlGenericControl iPageSecurity = new HtmlGenericControl( "i" );
                            aPageSecurity.Controls.Add( iPageSecurity );
                            iPageSecurity.Attributes.Add( "class", "fa fa-lock" );

                            // ShortLink Properties
                            var administratorShortlinkScript = $@"Obsidian.onReady(() => {{
    System.import('@Obsidian/Templates/rockPage.js').then(module => {{
        module.showShortLink('{ResolveUrl( string.Format( "~/ShortLink/{0}?t=Shortened Link&Url={1}", _pageCache.Id, Server.UrlEncode( HttpContext.Current.Request.UrlProxySafe().AbsoluteUri.ToString() ) ) )}');
    }});
}});";
                            HtmlGenericControl aShortLink = new HtmlGenericControl( "a" );
                            buttonBar.Controls.Add( aShortLink );
                            aShortLink.ID = "aShortLink";
                            aShortLink.ClientIDMode = System.Web.UI.ClientIDMode.Static;
                            aShortLink.Attributes.Add( "class", "btn properties" );
                            aShortLink.Attributes.Add( "href", "#" );
                            aShortLink.Attributes.Add( "onclick", $"event.preventDefault(); {administratorShortlinkScript}" );
                            aShortLink.Attributes.Add( "Title", "Add Short Link" );
                            HtmlGenericControl iShortLink = new HtmlGenericControl( "i" );
                            aShortLink.Controls.Add( iShortLink );
                            iShortLink.Attributes.Add( "class", "fa fa-link" );

                            // System Info
                            HtmlGenericControl aSystemInfo = new HtmlGenericControl( "a" );
                            buttonBar.Controls.Add( aSystemInfo );
                            aSystemInfo.ID = "aSystemInfo";
                            aSystemInfo.ClientIDMode = System.Web.UI.ClientIDMode.Static;
                            aSystemInfo.Attributes.Add( "class", "btn system-info" );
                            aSystemInfo.Attributes.Add( "href", "javascript: Rock.controls.modal.show($(this), '" + ResolveUrl( "~/SystemInfo?t=System Information&pb=&sb=Done" ) + "')" );
                            aSystemInfo.Attributes.Add( "Title", "Rock Information" );
                            HtmlGenericControl iSystemInfo = new HtmlGenericControl( "i" );
                            aSystemInfo.Controls.Add( iSystemInfo );
                            iSystemInfo.Attributes.Add( "class", "fa fa-info-circle" );
                        }
                    }

                    // Check to see if page output should be cached.  The RockRouteHandler
                    // saves the PageCacheData information for the current page to memorycache
                    // so it should always exist
                    if ( _pageCache.CacheControlHeader != null )
                    {
                        _pageCache.CacheControlHeader.SetupHttpCachePolicy( Response.Cache );
                    }
                }

                Page.Trace.Warn( "Setting meta tags" );

                stopwatchInitEvents.Restart();

                if ( !string.IsNullOrWhiteSpace( _pageCache.Description ) )
                {
                    HtmlMeta metaTag = new HtmlMeta();
                    metaTag.Attributes.Add( "name", "description" );
                    metaTag.Attributes.Add( "content", _pageCache.Description.Trim() );
                    AddMetaTag( this.Page, metaTag );
                }

                if ( !string.IsNullOrWhiteSpace( _pageCache.KeyWords ) )
                {
                    HtmlMeta metaTag = new HtmlMeta();
                    metaTag.Attributes.Add( "name", "keywords" );
                    metaTag.Attributes.Add( "content", _pageCache.KeyWords.Trim() );
                    AddMetaTag( this.Page, metaTag );
                }

                if ( !string.IsNullOrWhiteSpace( _pageCache.Layout.Site.PageHeaderContent ) )
                {
                    Page.Header.Controls.Add( new LiteralControl( _pageCache.Layout.Site.PageHeaderContent ) );
                }

                if ( !string.IsNullOrWhiteSpace( _pageCache.HeaderContent ) )
                {
                    Page.Header.Controls.Add( new LiteralControl( _pageCache.HeaderContent ) );
                }

                if ( !_pageCache.AllowIndexing || !_pageCache.Layout.Site.AllowIndexing )
                {
                    Page.Header.Controls.Add( new LiteralControl( "<meta name=\"robots\" content=\"noindex, nofollow\"/>" ) );
                }

                // Add reponse headers to request that the client tell us if they prefer dark mode
                Response.Headers.Add( "Accept-CH", "Sec-CH-Prefers-Color-Scheme" );
                Response.Headers.Add( "Vary", "Sec-CH-Prefers-Color-Scheme" );
                Response.Headers.Add( "Critical-CH", "Sec-CH-Prefers-Color-Scheme" );

                if ( _showDebugTimings )
                {
                    stopwatchInitEvents.Stop();
                    _debugTimingViewModels.Add( GetDebugTimingOutput( "Server Complete Initialization", stopwatchInitEvents.Elapsed.TotalMilliseconds, 0, true ) );
                    _debugTimingViewModels.Add( GetDebugTimingOutput( "Server Block OnLoad", stopwatchInitEvents.Elapsed.TotalMilliseconds, 0, true ) );
                    stopwatchInitEvents.Restart();
                }

                if ( _showDebugTimings && canAdministratePage )
                {
                    Page.Trace.Warn( "Initializing Obsidian Page Timings" );
                    Page.Form.Controls.Add( new Literal
                    {
                        ID = _obsidianPageTimingControlId,
                        Text = $@"
<span>
    <style>
        .debug-timestamp {{
            text-align: right;
        }}

        .debug-waterfall {{
            width: 40%;
            position: relative;
            vertical-align: middle !important;
            padding: 0 !important;
        }}

        .debug-chart-bar {{
            position: absolute;
            display: block;
            min-width: 1px;
            height: 1.125em;
            background: #009ce3;
            margin-top: -0.5625em;
        }}
    </style>
    <div id=""{_obsidianPageTimingControlId}""></div>
</span>"
                    } );
                }
            }
        }

        /// <summary>
        /// Checks to see if a context from query string should be saved to a cookie.  This is used during
        /// OnInit to ensure the context is set in the page data.
        /// </summary>
        /// <param name="rockContext">The <see cref="RockContext"/>.</param>
        private void SetCookieContextFromQueryString( RockContext rockContext )
        {
            char[] delim = new char[1] { ',' };

            foreach ( string param in PageParameter( "SetContext", true ).Split( delim, StringSplitOptions.RemoveEmptyEntries ) )
            {
                string[] parts = param.Split( '|' );
                if ( parts.Length != 2 )
                {
                    continue; // Cookie value is invalid (not delimited).
                }

                var contextModelEntityType = EntityTypeCache.Get( parts[0], false, rockContext );
                if ( contextModelEntityType == null )
                {
                    continue; // Couldn't load EntityType.
                }

                int? contextId = parts[1].AsIntegerOrNull();
                if ( contextId == null )
                {
                    continue;  // Invalid Entity Id.
                }

                var contextModelType = contextModelEntityType.GetEntityType();
                var contextDbContext = Reflection.GetDbContextForEntityType( contextModelType );
                if ( contextDbContext == null )
                {
                    continue;  // Failed to load DbContext.
                }

                var contextService = Reflection.GetServiceForEntityType( contextModelType, contextDbContext );
                if ( contextService == null )
                {
                    continue; // Couldn't load Entity service.
                }

                MethodInfo getMethod = contextService.GetType().GetMethod( "Get", new Type[] { typeof( int ) } );
                if ( getMethod == null )
                {
                    continue;  // Couldn't find method to fetch Entity.
                }

                var getResult = getMethod.Invoke( contextService, new object[] { contextId.Value } );
                var contextEntity = getResult as IEntity;
                if ( contextEntity == null )
                {
                    continue;  // Entity doesn't seem to exist.
                }

                // If all the checks up to this point have succeeded, we have a real entity and we can add it to the
                // Cookie Context.  Note that this is being added as a site-wide context object.
                SetContextCookie( contextEntity, false, false );
            }
        }

        /// <summary>
        /// Builds the <see cref="KeyEntity"/> dictionary for the page (this is used to set the
        /// ModelContext property as well as by the GetScopedContextEntities() method).
        /// </summary>
        private Dictionary<string, Data.KeyEntity> BuildPageContextData( ContextEntityScope scope )
        {
            var keyEntityDictionary = new Dictionary<string, Data.KeyEntity>();

            // The order things are added to the ModelContext collection is important.  Since we're using
            // AddOrReplace, the last object of any given type will be the context object that ends up in
            // the collection.

            // Cookie context objects are checked first, according to scope.  If objects exist in
            // pageContext, they will replace any objects added here (e.g., a context object set by the
            // Group Detail block will take precedence over a Group that was set in a Cookie Context.

            if ( scope == ContextEntityScope.All || scope == ContextEntityScope.Site )
            {
                // Load site-wide context objects from the cookie.
                var siteCookieName = GetContextCookieName( false );
                var siteCookie = FindCookie( siteCookieName );
                keyEntityDictionary = AddCookieContextEntities( siteCookie, keyEntityDictionary );
            }

            // If we're only looking for the "Site" scope, then we're done, now, and we can skip the rest
            // of this method.
            if ( scope == ContextEntityScope.Site )
            {
                return keyEntityDictionary;
            }

            // Load any page-specific context objects from the cookie.  These will replace any
            // site-wide values (if the scope is "All").
            var cookieName = GetContextCookieName( true );
            var cookie = FindCookie( cookieName );
            keyEntityDictionary = AddCookieContextEntities( cookie, keyEntityDictionary );


            // Check to see if any of the ModelContext.Keys that got set from Cookies included in the
            // query string.  If so, the URL value overrides the Cookie value.
            foreach ( var modelContextName in keyEntityDictionary.Keys.ToList() )
            {
                var type = Type.GetType( modelContextName, false, false );
                if ( type == null )
                {
                    continue;
                }

                // Look for Id first, this can be either integer, guid or IdKey.
                var contextId = PageParameter( type.Name + "Id" );
                if ( contextId.IsNotNullOrWhiteSpace() )
                {
                    if ( !Site.DisablePredictableIds && int.TryParse( contextId, out var id ) )
                    {
                        keyEntityDictionary.AddOrReplace( modelContextName, new KeyEntity( id ) );
                    }
                    else if ( Guid.TryParse( contextId, out var guid ) )
                    {
                        keyEntityDictionary.AddOrReplace( modelContextName, new KeyEntity( guid ) );
                    }
                    else if ( IdHasher.Instance.TryGetId( contextId, out id ) )
                    {
                        keyEntityDictionary.AddOrReplace( modelContextName, new KeyEntity( id ) );
                    }
                }

                // If Guid is present, it will override Id.
                Guid? contextGuid = PageParameter( type.Name + "Guid" ).AsGuidOrNull();
                if ( contextGuid.HasValue )
                {
                    keyEntityDictionary.AddOrReplace( modelContextName, new Data.KeyEntity( contextGuid.Value ) );
                }
            }

            // Check for page context that were explicitly set in Page Properties.  These will
            // override any values that were already set, either by cookies or the query string
            // (meaning an explicitly set Page Context overrides the generic Id/Guid from the
            // code block immediately preceding this one).
            foreach ( var pageContext in _pageCache.PageContexts )
            {
                var contextId = PageParameter( pageContext.Value );
                if ( contextId.IsNotNullOrWhiteSpace() )
                {
                    if ( !Site.DisablePredictableIds && int.TryParse( contextId, out var id ) )
                    {
                        keyEntityDictionary.AddOrReplace( pageContext.Key, new KeyEntity( id ) );
                    }
                    else if ( Guid.TryParse( contextId, out var guid ) )
                    {
                        keyEntityDictionary.AddOrReplace( pageContext.Key, new KeyEntity( guid ) );
                    }
                    else if ( IdHasher.Instance.TryGetId( contextId, out id ) )
                    {
                        keyEntityDictionary.AddOrReplace( pageContext.Key, new KeyEntity( id ) );
                    }
                }
            }

            // Check for any encrypted context keys specified in query string.  These take precedence
            // over any previously set context values.
            char[] delim = new char[1] { ',' };
            foreach ( string param in PageParameter( "context", true ).Split( delim, StringSplitOptions.RemoveEmptyEntries ) )
            {
                string contextItem = Rock.Security.Encryption.DecryptString( param );
                string[] parts = contextItem.Split( '|' );
                if ( parts.Length == 2 )
                {
                    keyEntityDictionary.AddOrReplace( parts[0], new Data.KeyEntity( parts[1] ) );
                }
            }

            return keyEntityDictionary;
        }

        /// <summary>
        /// If <see cref="SiteCache.EnableVisitorTracking" />, this will determine the <see cref="CurrentVisitor" />
        /// and do any additional processing needed to verify and validate the CurrentVisitor.
        /// </summary>
        private void ProcessCurrentVisitor()
        {
            if ( !Site.EnableVisitorTracking )
            {
                // Visitor Tracking isn't enabled, so we can just return.
                return;
            }

            var currentPersonAlias = this.CurrentPersonAlias;

            var currentPerson = currentPersonAlias?.Person;
            var currentPersonId = currentPersonAlias?.PersonId;

            var rockContext = new RockContext();

            var visitorKeyCookie = GetCookie( Rock.Personalization.RequestCookieKey.ROCK_VISITOR_KEY );
            PersonAlias currentVisitorCookiePersonAlias = null;
            if ( visitorKeyCookie != null )
            {
                var visitorKeyPersonAliasIdKey = visitorKeyCookie.Value;
                if ( visitorKeyPersonAliasIdKey.IsNullOrWhiteSpace() )
                {
                    // There is a ROCK_VISITOR_KEY key, but it doesn't have a value, so invalid visitor key. 
                    visitorKeyCookie = null;
                }
                else
                {
                    currentVisitorCookiePersonAlias = new PersonAliasService( rockContext ).Get( visitorKeyPersonAliasIdKey );
                    if ( currentVisitorCookiePersonAlias == null )
                    {
                        // There is a ROCK_VISITOR_KEY key with an IdKey, but that PersonAlias record
                        // isn't in the database, so it isn't a valid ROCK_VISITOR_KEY.
                        visitorKeyCookie = null;
                    }
                }
            }

            var currentUTCDateTime = RockDateTime.Now.ToUniversalTime();

            var persistedCookieExpirationDays = SystemSettings.GetValue( Rock.SystemKey.SystemSetting.VISITOR_COOKIE_PERSISTENCE_DAYS ).AsIntegerOrNull() ?? 365;
            var persistedCookieExpiration = currentUTCDateTime.AddDays( persistedCookieExpirationDays );

            // Set the Session Start DateTime cookie if it hasn't been set yet
            var rockSessionStartDatetimeCookie = GetCookie( Rock.Personalization.RequestCookieKey.ROCK_SESSION_START_DATETIME );
            if ( rockSessionStartDatetimeCookie == null || rockSessionStartDatetimeCookie.Value.IsNullOrWhiteSpace() )
            {
                rockSessionStartDatetimeCookie = new HttpCookie( Rock.Personalization.RequestCookieKey.ROCK_SESSION_START_DATETIME, currentUTCDateTime.ToISO8601DateString() );
                RockPage.AddOrUpdateCookie( rockSessionStartDatetimeCookie );
            }

            PersonAlias calculatedCurrentVisitor = null;

            if ( visitorKeyCookie == null )
            {
                if ( currentPersonAlias == null )
                {
                    // ROCK_VISITOR_KEY does not exist and there is no current login, so set the ROCK_FIRSTTIME_VISITOR cookie.
                    // This cookie does not specify an expiry, so it is automatically expired when the browser session ends.
                    var firstTimeCookie = new HttpCookie( Rock.Personalization.RequestCookieKey.ROCK_FIRSTTIME_VISITOR, true.ToString() );

                    RockPage.AddOrUpdateCookie( firstTimeCookie );
                }
                else
                {
                    // If ROCK_VISITOR_KEY does not exist and person *is* logged in, create a new ROCK_VISITOR_KEY cookie using the CurrentPersonAlias's IdKey
                    var visitorPersonAliasIdKey = currentPersonAlias.IdKey;
                    visitorKeyCookie = new System.Web.HttpCookie( Rock.Personalization.RequestCookieKey.ROCK_VISITOR_KEY, visitorPersonAliasIdKey )
                    {
                        Expires = persistedCookieExpiration
                    };

                    RockPage.AddOrUpdateCookie( visitorKeyCookie );

                    calculatedCurrentVisitor = currentPersonAlias;
                }
            }
            else
            {
                // ROCK_VISITOR_KEY exists
                if ( currentPersonAlias == null )
                {
                    // ROCK_VISITOR_KEY exists, but nobody is logged in
                    calculatedCurrentVisitor = currentVisitorCookiePersonAlias;

                    // renew, extend cookie
                    visitorKeyCookie.Expires = persistedCookieExpiration;
                    RockPage.AddOrUpdateCookie( visitorKeyCookie );
                }
                else
                {
                    // ROCK_VISITOR_KEY exists, and somebody is logged in
                    if ( currentVisitorCookiePersonAlias.PersonId == currentPersonId )
                    {
                        // Our visitor person alias is already associated with the current person,
                        // so we are good. Extend expiration.
                        visitorKeyCookie.Expires = persistedCookieExpiration;
                        RockPage.AddOrUpdateCookie( visitorKeyCookie );
                    }
                    else
                    {
                        // Visitor Person Alias is either for the core Anonymous Person ( GhostPerson ) or
                        // for some other person that has previously logged into rock with this browser
                        var ghostPersonId = new PersonService( rockContext ).GetOrCreateAnonymousVisitorPersonId();

                        // ROCK_VISITOR_KEY exists, and somebody is logged in
                        if ( currentVisitorCookiePersonAlias.PersonId == ghostPersonId )
                        {
                            // Our current visitor cookie was associated with GhostPerson, but now we have a current person,
                            // so convert the GhostVisitor PersonAlias to a PersonAlias of the CurrentPerson.
                            // NOTE: This needs to be done synchronously because we'll need to know which real person this
                            // PersonAlias is for on subsequent requests.
                            if ( new PersonAliasService( rockContext ).MigrateAnonymousVisitorAliasToRealPerson( currentVisitorCookiePersonAlias, currentPerson ) )
                            {
                                rockContext.SaveChanges();

                                /*  MP 06/16/2022

                                At this point, we might have set FirstTime visitor as true in this session, but then merged with a real person that has been here before.
                                This could mean a false-positive 'First Time Visitor' for the duration of the session, but that is OK.
                                 
                                */
                            }
                        }
                        else
                        {
                            // Our visitor person alias is for some other person that has previously logged into Rock with this browser
                            // So update the cookie to the current person's PersonAlias
                            visitorKeyCookie.Value = currentPersonAlias.IdKey;
                            visitorKeyCookie.Expires = persistedCookieExpiration;

                            RockPage.AddOrUpdateCookie( visitorKeyCookie );
                        }
                    }

                    calculatedCurrentVisitor = currentPersonAlias;
                }
            }

            CurrentVisitor = calculatedCurrentVisitor;

            RockPage.AddOrUpdateCookie( Rock.Personalization.RequestCookieKey.ROCK_VISITOR_LASTSEEN, currentUTCDateTime.ToISO8601DateString(), persistedCookieExpiration );

            if ( CurrentVisitor != null )
            {
                var message = new UpdatePersonAliasLastVisitDateTime.Message
                {
                    PersonAliasId = CurrentVisitor.Id,
                    LastVisitDateTime = RockDateTime.Now,
                };

                message.SendIfNeeded();
            }
        }

        /// <summary>
        /// Loads the matching <see cref="PersonalizationSegmentIds"/> for the <see cref="CurrentPerson"/> or <see cref="CurrentVisitor"/>.
        /// Only call this if the Site.EnablePersonalization is true. 
        /// </summary>
        private void LoadPersonalizationSegments()
        {
            var rockSegmentFiltersCookie = GetCookie( Rock.Personalization.RequestCookieKey.ROCK_SEGMENT_FILTERS );
            var personalizationPersonAliasId = CurrentVisitor?.Id ?? CurrentPersonAliasId;
            if ( !personalizationPersonAliasId.HasValue )
            {
                // no visitor or person logged in
                return;
            }

            var cookieValueJson = rockSegmentFiltersCookie?.Value;
            Personalization.SegmentFilterCookieData segmentFilterCookieData = null;
            if ( cookieValueJson != null )
            {
                segmentFilterCookieData = cookieValueJson.FromJsonOrNull<Personalization.SegmentFilterCookieData>();
                bool isCookieDataValid = false;
                if ( segmentFilterCookieData != null )
                {
                    if ( segmentFilterCookieData.IsSamePersonAlias( personalizationPersonAliasId.Value ) && segmentFilterCookieData.SegmentIdKeys != null )
                    {
                        isCookieDataValid = true;
                    }

                    if ( segmentFilterCookieData.IsStale( RockDateTime.Now ) )
                    {
                        isCookieDataValid = false;
                    }
                }

                if ( !isCookieDataValid )
                {
                    segmentFilterCookieData = null;
                }
            }

            if ( segmentFilterCookieData == null )
            {
                segmentFilterCookieData = new Personalization.SegmentFilterCookieData();
                segmentFilterCookieData.PersonAliasIdKey = IdHasher.Instance.GetHash( personalizationPersonAliasId.Value );
                segmentFilterCookieData.LastUpdateDateTime = RockDateTime.Now;
                var segmentIdKeys = new PersonalizationSegmentService( new RockContext() ).GetPersonalizationSegmentIdKeysForPersonAliasId( personalizationPersonAliasId.Value );
                segmentFilterCookieData.SegmentIdKeys = segmentIdKeys;
            }

            AddOrUpdateCookie( new HttpCookie( Rock.Personalization.RequestCookieKey.ROCK_SEGMENT_FILTERS, segmentFilterCookieData.ToJson() ) );

            this.PersonalizationSegmentIds = segmentFilterCookieData.GetSegmentIds();
        }

        /// <summary>
        /// Loads the matching <see cref="PersonalizationRequestFilterIds"/> for the current <see cref="Page.Request"/>.
        /// </summary>
        private void LoadPersonalizationRequestFilters()
        {
            var requestFilters = RequestFilterCache.All().Where( a => a.IsActive );
            var requestFilterIds = new List<int>();
            foreach ( var requestFilter in requestFilters )
            {
                if ( requestFilter.RequestMeetsCriteria( this.Request, this.Site ) )
                {
                    requestFilterIds.Add( requestFilter.Id );
                }
            }

            this.PersonalizationRequestFilterIds = requestFilterIds.ToArray();
        }

        /// <summary>
        /// Verifies the block type instance properties to make sure they are compiled and have the attributes updated.
        /// </summary>
        private void VerifyBlockTypeInstanceProperties()
        {
            var blockTypesIdToVerify = _pageCache.Blocks.Select( a => a.BlockType ).Distinct().Where( a => a.IsInstancePropertiesVerified == false ).Select( a => a.Id );

            if ( !blockTypesIdToVerify.Any() )
            {
                return;
            }

            Page.Trace.Warn( "\tCreating block attributes" );
            BlockTypeService.VerifyBlockTypeInstanceProperties( blockTypesIdToVerify.ToArray() );
        }

        /// <summary>
        /// Raises the <see cref="E:System.Web.UI.Page.LoadComplete" /> event at the end of the page load stage.
        /// </summary>
        /// <param name="e">An <see cref="T:System.EventArgs" /> that contains the event data.</param>
        protected override void OnLoadComplete( EventArgs e )
        {
            base.OnLoadComplete( e );

            // Set the title displayed in the browser on the base page.
            string pageTitle = BrowserTitle ?? string.Empty;
            string siteTitle = _pageCache.Layout.Site.Name;
            string seperator = pageTitle.Trim() != string.Empty && siteTitle.Trim() != string.Empty ? " | " : "";

            base.Title = pageTitle + seperator + siteTitle;

            // Make the last breadcrumb on this page the only one active. This
            // takes care of any late additions to the breadcrumbs by Lava or
            // Obsidian blocks.
            if ( BreadCrumbs != null && BreadCrumbs.Any() )
            {
                BreadCrumbs.ForEach( bc => bc.Active = false );
                BreadCrumbs.Last().Active = true;
            }

            // Finalize the debug settings
            if ( _showDebugTimings )
            {
                _tsDuration = RockDateTime.Now.Subtract( ( DateTime ) Context.Items["Request_Start_Time"] );

                if ( _pageNeedsObsidian )
                {
                    Page.Trace.Warn( "Finalizing Obsidian Page Timings" );
                    if ( !ClientScript.IsStartupScriptRegistered( "rock-obsidian-page-timings" ) )
                    {
                        var script = $@"
Obsidian.onReady(() => {{
    System.import('@Obsidian/Templates/rockPage.js').then(module => {{
        module.initializePageTimings({{
            elementId: '{_obsidianPageTimingControlId}',
            debugTimingViewModels: {_debugTimingViewModels.ToCamelCaseJson( false, true )}
        }});
    }});
}});";

                        ClientScript.RegisterStartupScript( this.Page.GetType(), "rock-obsidian-page-timings", script, true );
                    }
                }
            }
        }

        /// <summary>
        /// Handles the Click event of the _btnRestoreImpersonatedByUser control.
        /// </summary>
        /// <param name="sender">The source of the event.</param>
        /// <param name="e">The <see cref="EventArgs"/> instance containing the event data.</param>
        private void _btnRestoreImpersonatedByUser_Click( object sender, EventArgs e )
        {
            var impersonatedByUser = Session["ImpersonatedByUser"] as UserLogin;
            if ( impersonatedByUser != null )
            {
                Authorization.SignOut();
                UserLoginService.UpdateLastLogin( impersonatedByUser.UserName );

                /*
                    10/23/2023 - JMH

                    Bypass two-factor authentication when restoring the "impersonated by" user's session;
                    otherwise, they would have to use two-factor authentication again.

                    Reason: Two-Factor Authentication
                 */
                Rock.Security.Authorization.SetAuthCookie(
                    impersonatedByUser.UserName,
                    isPersisted: false,
                    isImpersonated: false,
                    isTwoFactorAuthenticated: true );
                Response.Redirect( PageReference.BuildUrl( true ), false );
                Context.ApplicationInstance.CompleteRequest();
            }
        }

        /// <summary>
        /// Checks for and processes any impersonation parameters
        /// Returns False if an invalid token was specified
        /// </summary>
        /// <param name="rockContext">The rock context.</param>
        private bool ProcessImpersonation( RockContext rockContext )
        {
            string impersonatedPersonKeyParam = PageParameter( "rckipid" );
            string impersonatedPersonKeyIdentity = string.Empty;
            if ( HttpContext.Current?.User?.Identity?.Name != null )
            {
                if ( HttpContext.Current.User.Identity.Name.StartsWith( "rckipid=" ) )
                {
                    // get the impersonatedPersonKey from the Auth ticket
                    impersonatedPersonKeyIdentity = HttpContext.Current.User.Identity.Name.Substring( 8 );
                }
            }

            // if there is a impersonatedPersonKeyParam specified, and it isn't already associated with the current HttpContext.Current.User.Identity,
            // then set the currentuser and ticket using the impersonatedPersonKeyParam
            if ( !string.IsNullOrEmpty( impersonatedPersonKeyParam ) && impersonatedPersonKeyParam != impersonatedPersonKeyIdentity )
            {
                Rock.Model.PersonService personService = new Model.PersonService( rockContext );

                Rock.Model.Person impersonatedPerson = personService.GetByImpersonationToken( impersonatedPersonKeyParam, true, this.PageId );
                if ( impersonatedPerson != null )
                {
                    // Is the impersonated person the same as the person who's already logged in?
                    // If so, don't ruin their existing session... just return true.
                    if ( CurrentUser != null && impersonatedPerson.Id == CurrentUser.PersonId )
                    {
                        return true;
                    }

                    Authorization.SignOut();

                    /*
                        10/19/2023 - JMH

                        Bypass the two-factor authentication requirement when impersonating;
                        otherwise, an administrator would be forced to provide username and password,
                        as well as complete a passwordless login.

                        Reason: Two-Factor Authentication
                     */
                    Rock.Security.Authorization.SetAuthCookie(
                        "rckipid=" + impersonatedPersonKeyParam,
                        isPersisted: false,
                        isImpersonated: true,
                        isTwoFactorAuthenticated: true );
                    CurrentUser = impersonatedPerson.GetImpersonatedUser();
                    UserLoginService.UpdateLastLogin( "rckipid=" + impersonatedPersonKeyParam );

                    // reload page as the impersonated user (we probably could remove the token from the URL, but some blocks might be looking for rckipid in the PageParameters, so just leave it)
                    Response.Redirect( Request.RawUrl, false );
                    Context.ApplicationInstance.CompleteRequest();
                }
                else
                {
                    // Attempting to use an impersonation token that doesn't exist or is no longer valid, so log them out
                    Authorization.SignOut();
                    Session["InvalidPersonToken"] = true;
                    Response.Redirect( PageReference.BuildUrl( true ), false );
                    Context.ApplicationInstance.CompleteRequest();
                    return false;
                }
            }
            else if ( !string.IsNullOrEmpty( impersonatedPersonKeyIdentity ) )
            {
                if ( !this.IsPostBack )
                {
                    var impersonationToken = impersonatedPersonKeyIdentity;
                    var personToken = new PersonTokenService( rockContext ).GetByImpersonationToken( impersonationToken );
                    if ( personToken != null )
                    {
                        // attempting to use a page specific impersonation token for a different page, so log them out
                        if ( personToken.PageId.HasValue && personToken.PageId != this.PageId )
                        {
                            Authorization.SignOut();
                            Session["InvalidPersonToken"] = true;
                            Response.Redirect( Request.RawUrl, false );
                            Context.ApplicationInstance.CompleteRequest();
                            return false;
                        }
                    }
                }
            }

            return true;
        }

        /// <summary>
        /// Adds the google maps javascript API to the page
        /// </summary>
        public void LoadGoogleMapsApi()
        {
            var googleAPIKey = GlobalAttributesCache.Get().GetValue( "GoogleAPIKey" );
            string keyParameter = string.IsNullOrWhiteSpace( googleAPIKey ) ? "" : string.Format( "key={0}&", googleAPIKey );
            string scriptUrl = string.Format( "https://maps.googleapis.com/maps/api/js?{0}libraries=drawing,visualization,geometry", keyParameter );

            // first, add it to the page to handle cases where the api is needed on first page load
            if ( this.Page != null && this.Page.Header != null )
            {
                var control = new LiteralControl();
                control.ClientIDMode = System.Web.UI.ClientIDMode.Static;

                // note: ID must match the what it is called in \RockWeb\Scripts\Rock\Controls\util.js
                control.ID = "googleMapsApi";
                control.Text = string.Format( "<script id=\"googleMapsApi\" src=\"{0}\" ></script>", scriptUrl );
                if ( !this.Page.Header.Controls.OfType<LiteralControl>().Any( a => a.ID == control.ID ) )
                {
                    this.Page.Header.Controls.Add( control );
                }
            }

            // also, do this in cases where the api is added on a postback, and the above didn't end up getting rendered
            if ( !ClientScript.IsStartupScriptRegistered( "googleMapsApiScript" ) )
            {
                string script = string.Format( @"Rock.controls.util.loadGoogleMapsApi('{0}');", scriptUrl );
                ScriptManager.RegisterStartupScript( this.Page, this.Page.GetType(), "googleMapsApiScript", script, true );
            }
        }

        /// <summary>
        /// Raises the <see cref="E:System.Web.UI.Control.Load"/> event.
        /// </summary>
        /// <param name="e">The <see cref="T:System.EventArgs"/> object that contains the event data.</param>
        protected override void OnLoad( EventArgs e )
        {
            _onLoadStopwatch = Stopwatch.StartNew();

            base.OnLoad( e );

            Page.Header.DataBind();

            try
            {
                bool showDebugTimings = this.PageParameter( "ShowDebugTimings" ).AsBoolean();
                if ( showDebugTimings && _onLoadStopwatch.Elapsed.TotalMilliseconds > 500 )
                {
                    if ( _pageCache.IsAuthorized( Authorization.ADMINISTRATE, CurrentPerson ) )
                    {
                        Page.Form.Controls.Add( new Literal
                        {

                            Text = string.Format( "OnLoad [{0} ms]", _onLoadStopwatch.Elapsed.TotalMilliseconds )
                        } );
                    }
                }
            }
            catch
            {
                // ignore
            }
        }

        /// <inheritdoc/>
        protected override void OnUnload( EventArgs e )
        {
            // Dispose of all the service scopes that were created during this
            // page's lifecycle.
            foreach ( var scope in _pageServiceScopes )
            {
                scope.Dispose();
            }

            base.OnUnload( e );
        }

        /// <summary>
        /// Raises the <see cref="E:System.Web.UI.Page.SaveStateComplete" /> event after the page state has been saved to the persistence medium.
        /// </summary>
        /// <param name="e">A <see cref="T:System.EventArgs" /> object containing the event data.</param>
        protected override void OnSaveStateComplete( EventArgs e )
        {
            base.OnSaveStateComplete( e );

            _tsDuration = RockDateTime.Now.Subtract( ( DateTime ) Context.Items["Request_Start_Time"] );

            ProcessPageInteraction();

            if ( phLoadStats != null )
            {
                var customPersister = this.PageStatePersister as RockHiddenFieldPageStatePersister;

                if ( customPersister != null )
                {
                    this.ViewStateSize = customPersister.ViewStateSize;
                    this.ViewStateSizeCompressed = customPersister.ViewStateSizeCompressed;
                    this.ViewStateIsCompressed = customPersister.ViewStateIsCompressed;
                }

                string showTimingsUrl = this.Request.UrlProxySafe().ToString();
                if ( showTimingsUrl.IndexOf( "ShowDebugTimings", StringComparison.OrdinalIgnoreCase ) < 0 )
                {
                    if ( showTimingsUrl.Contains( "?" ) )
                    {
                        showTimingsUrl += "&ShowDebugTimings=true";
                    }
                    else
                    {
                        showTimingsUrl += "?ShowDebugTimings=true";
                    }
                }

                phLoadStats.Controls.Add( new LiteralControl( $"<span class='cms-admin-footer-property'><a href='{showTimingsUrl}'> Page Load Time: {_tsDuration.TotalSeconds:N2}s </a></span><span class='margin-l-md js-view-state-stats cms-admin-footer-property'></span> <span class='margin-l-md js-html-size-stats cms-admin-footer-property'></span>" ) );

                if ( !ClientScript.IsStartupScriptRegistered( "rock-js-view-state-size" ) )
                {
                    string script = @"
Sys.Application.add_load(function () {
    if ($('#__CVIEWSTATESIZE').length > 0 && $('#__CVIEWSTATESIZE').val() != '0') {
        $('.js-view-state-stats').html('ViewState Size: ' + ($('#__CVIEWSTATESIZE').val() / 1024).toFixed(0) + ' KB (' + ($('#__CVIEWSTATE').val().length / 1024).toFixed(0) + ' KB Compressed)');
    } else {
        $('.js-view-state-stats').html('ViewState Size: ' + ($('#__CVIEWSTATE').val().length / 1024).toFixed(0) + ' KB');
    }
    $('.js-html-size-stats').html('HTML Size: ' + ($('html').html().length / 1024).toFixed(0) + ' KB');
});
";
                    ClientScript.RegisterStartupScript( this.Page.GetType(), "rock-js-view-state-size", script, true );
                }
            }
        }

        /// <inheritdoc/>
        protected override void Render( HtmlTextWriter writer )
        {
            base.Render( writer );

            // The page is rendered, so nothing else should be touching the context.
            RockRequestContextAccessor.RequestContext = null;
        }

        /// <summary>
        /// Process page view interactions if they are enabled for this website.
        /// </summary>
        private void ProcessPageInteraction()
        {
            // Do not process page interactions for a postback, or if not enabled for this site.
            if ( Page.IsPostBack )
            {
                return;
            }

            if ( _pageCache == null
                 || !( _pageCache?.Layout?.Site?.EnablePageViews ?? false ) )
            {
                return;
            }

            // Attempt to retrieve geolocation data.
            var geolocation = this.RequestContext?.ClientInformation?.Geolocation;

            // If we have identified a logged-in user, record the page interaction immediately and return.
            if ( CurrentPerson != null )
            {
                var interactionInfo = new InteractionTransactionInfo
                {
                    InteractionTimeToServe = _tsDuration.TotalSeconds,
                    InteractionChannelCustomIndexed1 = Request.UrlReferrerNormalize(),
                    InteractionChannelCustom2 = Request.UrlReferrerSearchTerms(),
                    GeolocationIpAddress = geolocation?.IpAddress,
                    GeolocationLookupDateTime = geolocation?.LookupDateTime,
                    City = geolocation?.City,
                    RegionName = geolocation?.RegionName,
                    RegionCode = geolocation?.RegionCode,
                    RegionValueId = geolocation?.RegionValueId,
                    CountryCode = geolocation?.CountryCode,
                    CountryValueId = geolocation?.CountryValueId,
                    PostalCode = geolocation?.PostalCode,
                    Latitude = geolocation?.Latitude,
                    Longitude = geolocation?.Longitude,
                    InteractionChannelCustom1 = Activity.Current?.TraceId.ToString()
                };

                // If we have a UTM cookie, add the information to the interaction.
                var utmInfo = UtmHelper.GetUtmCookieDataFromRequest( this.Request );
                UtmHelper.AddUtmInfoToInteractionTransactionInfo( interactionInfo, utmInfo );

                var pageViewTransaction = new InteractionTransaction( DefinedValueCache.Get( Rock.SystemGuid.DefinedValue.INTERACTIONCHANNELTYPE_WEBSITE ),
                    this.Site,
                    _pageCache,
                    interactionInfo );

                pageViewTransaction.Enqueue();

                InteractionService.RegisterIntentInteractions( _pageCache.InteractionIntentValueIds );

                return;
            }

            // Add a script to register an interaction for this page after it has been loaded by the browser.
            // The intention of using a client callback here is to delay the creation of the Anonymous Visitor
            // database records used to track interactions for visitors until we know that the page has been executed
            // on a valid client with Javascript and cookies enabled.
            if ( ClientScript.IsStartupScriptRegistered( "rock-js-register-interaction" ) )
            {
                return;
            }

            var rockSessionGuid = Session["RockSessionId"]?.ToString().AsGuidOrNull() ?? Guid.Empty;

            // Construct the page interaction data object that will be returned to the client.
            // This object is serialized into the page script, so we must be sure to sanitize values
            // extracted from the request header to prevent cross-site scripting (XSS) issues.
            var pageInteraction = new PageInteractionInfo
            {
                ActionName = "View",
                BrowserSessionGuid = rockSessionGuid,
                PageId = this.PageId,
                PageRequestUrl = Request.UrlProxySafe().ToString(),
                PageRequestDateTime = RockDateTime.Now,
                PageRequestTimeToServe = _tsDuration.TotalSeconds,
                UrlReferrerHostAddress = Request.UrlReferrerNormalize(),
                UrlReferrerSearchTerms = Request.UrlReferrerSearchTerms(),
                UserAgent = Request.UserAgent.SanitizeHtml(),
                UserHostAddress = GetClientIpAddress().SanitizeHtml(),
                UserIdKey = CurrentPersonAlias?.IdKey,
                GeolocationIpAddress = geolocation?.IpAddress,
                GeolocationLookupDateTime = geolocation?.LookupDateTime,
                City = geolocation?.City,
                RegionName = geolocation?.RegionName,
                RegionCode = geolocation?.RegionCode,
                RegionValueId = geolocation?.RegionValueId,
                CountryCode = geolocation?.CountryCode,
                CountryValueId = geolocation?.CountryValueId,
                PostalCode = geolocation?.PostalCode,
                Latitude = geolocation?.Latitude,
                Longitude = geolocation?.Longitude
            };

            // This script adds a callback to record a View interaction for this page.
            // If the user is logged in, they are identified by the supplied UserIdKey representing their current PersonAlias.
            // If the user is a visitor, the ROCK_VISITOR_KEY cookie is read from the client browser to obtain the
            // UserIdKey supplied to them. For a first visit, the cookie is set in this response.
            string script = @"
Sys.Application.add_load(function () {
    const getCookieValue = (name) => {
        const match = document.cookie.match('(^|;)\\s*' + name + '\\s*=\\s*([^;]+)');

        return !match ? '' : match.pop();
    };
    var interactionArgs = <jsonData>;
    if (!interactionArgs.<userIdProperty>) {
        interactionArgs.<userIdProperty> = getCookieValue('<rockVisitorCookieName>');
    }
    $.ajax({
        url: '/api/Interactions/RegisterPageInteraction',
        type: 'POST',
        data: interactionArgs
        });
});
";

            script = script.Replace( "<rockVisitorCookieName>", Rock.Personalization.RequestCookieKey.ROCK_VISITOR_KEY );
            script = script.Replace( "<jsonData>", pageInteraction.ToJson() );
            script = script.Replace( "<userIdProperty>", nameof( pageInteraction.UserIdKey ) );

            ClientScript.RegisterStartupScript( this.Page.GetType(), "rock-js-register-interaction", script, true );
        }

        #endregion

        #region Private Methods

        /// <summary>
        /// Gets the debug timing view model.
        /// </summary>
        /// <param name="eventTitle">The event title.</param>
        /// <param name="stepDuration">Duration of the step.</param>
        /// <param name="indentLevel">The indent level.</param>
        /// <param name="boldTitle">if set to <c>true</c> [bold title].</param>
        /// <param name="subtitle">The subtitle.</param>
        /// <returns></returns>
        private DebugTimingViewModel GetDebugTimingOutput( string eventTitle, double stepDuration, int indentLevel = 0, bool boldTitle = false, string subtitle = "" )
        {
            _tsDuration = RockDateTime.Now.Subtract( ( DateTime ) Context.Items["Request_Start_Time"] );
            _duration = Math.Round( stepDuration, 2 );

            var viewModel = new DebugTimingViewModel
            {
                TimestampMs = _previousTiming,
                DurationMs = _duration,
                Title = eventTitle,
                SubTitle = subtitle,
                IsTitleBold = boldTitle,
                IndentLevel = indentLevel
            };

            _previousTiming += _duration;

            return viewModel;
        }

        /// <summary>
        /// Creates the service provider that will provides services for all
        /// requests during the lifetime of this application.
        /// </summary>
        /// <returns>A new service provider.</returns>
        private static IServiceProvider CreateServiceProvider()
        {
            var serviceCollection = new ServiceCollection();
            serviceCollection.AddSingleton<IRockRequestContextAccessor, RockRequestContextAccessor>();
            serviceCollection.AddScoped<RockContext>();
            serviceCollection.AddSingleton<IWebHostEnvironment>( provider => new Utility.WebHostEnvironment
            {
                WebRootPath = AppDomain.CurrentDomain.BaseDirectory
            } );

            return serviceCollection.BuildServiceProvider();
        }

        /// <summary>
        /// Creates the service scope and initializes any required values.
        /// </summary>
        /// <returns>An new service scope.</returns>
        private IServiceScope CreateServiceScope()
        {
            var scope = _lazyServiceProvider.Value.CreateScope();

            _pageServiceScopes.Add( scope );

            var accessor = scope.ServiceProvider.GetRequiredService<IRockRequestContextAccessor>();

            if ( accessor is RockRequestContextAccessor internalAccessor )
            {
                internalAccessor.RockRequestContext = RequestContext;
            }

            return scope;
        }

        #endregion

        #region Public Methods

        /// <summary>
        /// Reports the debug timing.
        /// </summary>
        /// <param name="eventTitle">The event title.</param>
        /// <param name="subtitle">The subtitle.</param>
        /// <returns></returns>
        internal void ReportOnLoadDebugTiming( string eventTitle, string subtitle = "" )
        {
            if ( !_showDebugTimings || _onLoadStopwatch == null )
            {
                return;
            }

            _onLoadStopwatch.Stop();

            if ( !subtitle.IsNullOrWhiteSpace() && !subtitle.StartsWith( ")" ) )
            {
                subtitle = $"({subtitle})";
            }

            var duration = _onLoadStopwatch.Elapsed.TotalMilliseconds;
            _debugTimingViewModels.Add( GetDebugTimingOutput( eventTitle, duration, 1, false, subtitle ) );
            _onLoadStopwatch.Restart();
        }

        /// <summary>
        /// Sets the page.
        /// </summary>
        /// <param name="pageCache">The <see cref="PageCache"/>.</param>
        internal void SetPage( PageCache pageCache )
        {
            _pageCache = pageCache;

            SaveContextItem( "Rock:PageId", _pageCache.Id );
            SaveContextItem( "Rock:LayoutId", _pageCache.LayoutId );
            SaveContextItem( "Rock:SiteId", _pageCache.Layout.SiteId );

            if ( this.Master is RockMasterPage )
            {
                var masterPage = ( RockMasterPage ) this.Master;
                masterPage.SetPage( pageCache );
            }
        }

        /// <summary>
        /// Returns the current page's first value for the selected attribute
        /// If the attribute doesn't exist, null is returned
        /// </summary>
        /// <param name="key">A <see cref="System.String"/> representing the argument key.</param>
        /// <returns>A <see cref="System.String" /> representing the first attribute value, if the attribute doesn't exist, null is returned.</returns>
        public string GetAttributeValue( string key )
        {
            if ( _pageCache != null )
            {
                return _pageCache.GetAttributeValue( key );
            }
            return null;
        }

        /// <summary>
        /// Returns the current page's values for the selected attribute.
        /// If the attribute doesn't exist an empty list is returned.
        /// </summary>
        /// <param name="key"> A <see cref="System.String"/> representing the key of the selected attribute
        /// </param>
        /// <returns>A <see cref="System.Collections.Generic.List{String}"/> containing the attribute values for specified key or an empty list if none exists</returns>
        public List<string> GetAttributeValues( string key )
        {
            if ( _pageCache != null )
            {
                return _pageCache.GetAttributeValues( key );
            }

            return new List<string>();
        }

        #region HtmlLinks

        /// <summary>
        /// Adds a new CSS link that will be added to the page header prior to the page being rendered
        /// </summary>
        /// <param name="href">A <see cref="System.String" /> representing the path to css file.  Should be relative to layout template.  Will be resolved at runtime.</param>
        /// <param name="fingerprint">if set to <c>true</c> [fingerprint].</param>
        public void AddCSSLink( string href, bool fingerprint = true )
        {
            RockPage.AddCSSLink( this, href, fingerprint );
        }

        /// <summary>
        /// Adds the CSS link to the page
        /// </summary>
        /// <param name="href">A <see cref="System.String" /> representing the path to css file.  Should be relative to layout template.  Will be resolved at runtime</param>
        /// <param name="mediaType">A <see cref="System.String" /> representing the type of the media to use for the css link.</param>
        /// <param name="fingerprint">if set to <c>true</c> [fingerprint].</param>
        public void AddCSSLink( string href, string mediaType, bool fingerprint = true )
        {
            RockPage.AddCSSLink( this, href, mediaType, fingerprint );
        }

        /// <summary>
        /// Adds a meta tag to the page header prior to the page being rendered
        /// </summary>
        /// <param name="htmlMeta">The <see cref="System.Web.UI.HtmlControls.HtmlMeta"/> tag.</param>
        public void AddMetaTag( HtmlMeta htmlMeta )
        {
            RockPage.AddMetaTag( this, htmlMeta );
        }

        /// <summary>
        /// Adds a new Html literal link that will be added to the page header prior to the page being rendered.
        /// </summary>
        /// <param name="htmlLink">The <see cref="System.Web.UI.WebControls.Literal"/>.</param>
        private void AddHtmlLink( Literal htmlLink )
        {
            RockPage.AddHtmlLink( this, htmlLink );
        }

        /// <summary>
        /// Adds a new Html link that will be added to the page header prior to the page being rendered.
        /// </summary>
        /// <param name="htmlLink">The <see cref="System.Web.UI.HtmlControls.HtmlLink"/>.</param>
        public void AddHtmlLink( HtmlLink htmlLink )
        {
            RockPage.AddHtmlLink( this, htmlLink );
        }

        /// <summary>
        /// Adds a new script tag to the page body prior to the page being rendered.
        /// </summary>
        /// <param name="path">A <see cref="System.String" /> representing the path to the script link.</param>
        /// <param name="fingerprint">if set to <c>true</c> [fingerprint].</param>
        public void AddScriptLink( string path, bool fingerprint = true )
        {
            RockPage.AddScriptLink( this, path, fingerprint );
        }

        /// <summary>
        /// Adds the google analytics script
        /// </summary>
        /// <param name="code">The GoogleAnalyticsCode.</param>
        private void AddGoogleAnalytics( string code )
        {
            try
            {
                // If the script has already been loaded then don't do it again
                if ( Application["GoogleAnalyticsScript"] is string scriptTemplate )
                {
                    return;
                }

                // Parse the list of codes, we want the "G-" codes to be first because the first code is used as the default in the <script> src property.
                var gtagCodes = code.Split( ',' ).Select( a => a.Trim() ).Where( a => a.StartsWith( "G-", StringComparison.OrdinalIgnoreCase ) ).ToList() ?? new List<string>();

                // Add the measurement codes that start with 'UA' to the gtag script. If there are multiple measurement IDs the first one is used as the default.
                gtagCodes.AddRange( code.Split( ',' ).Select( a => a.Trim() ).Where( a => a.StartsWith( "UA-", StringComparison.OrdinalIgnoreCase ) ).ToList() ?? new List<string>() );

                if ( gtagCodes.Any() )
                {
                    var sb = new StringBuilder();
                    sb.Append( $@"
    <!-- BEGIN Global site tag (gtag.js) - Google Analytics -->
    <script async src=""https://www.googletagmanager.com/gtag/js?id={gtagCodes.First()}""></script>
    <script>
      window.dataLayer = window.dataLayer || [];
      function gtag(){{window.dataLayer.push(arguments);}}
      gtag('js', new Date());" );
                    sb.AppendLine( "" );
                    gtagCodes.ForEach( a => sb.AppendLine( $"      gtag('config', '{a}');" ) );
                    sb.AppendLine( "    </script>" );
                    sb.AppendLine( "    <!-- END Global site tag (gtag.js) - Google Analytics -->" );

                    AddScriptToHead( this.Page, sb.ToString(), false );
                }
            }
            catch ( Exception ex )
            {
                // Log any error but still let the page load.
                LogException( ex );
            }
        }

        /// <summary>
        /// Adds the Crafting Code For Christ script.
        /// </summary>
        private void AddJesusHook()
        {
            var script = $@"
    <script>
      console.info(
        '%cCrafting Code For Christ | Col. 3:23-24',
        'background: #ee7625; border-radius:0.5em; padding:0.2em 0.5em; color: white; font-weight: bold');
      console.info('{_rockVersion}');
    </script>";
            AddScriptToHead( this.Page, script, false );
        }

        /// <summary>
        /// Adds an icon icon (favicon) link using a binary file id.
        /// </summary>
        /// <param name="binaryFileId">The binary file identifier.</param>
        /// <param name="size">The size.</param>
        /// <param name="rel">The relative.</param>
        /// <returns></returns>
        public void AddIconLink( int binaryFileId, int size, string rel = "apple-touch-icon-precomposed" )
        {
            Literal favIcon = new Literal();
            favIcon.Mode = LiteralMode.PassThrough;
            var baseUrl = FileUrlHelper.GetImageUrl( binaryFileId );
            var url = ResolveRockUrl( $"{baseUrl}&width={size}&height={size}&mode=crop&format=png" );
            favIcon.Text = $"<link rel=\"{rel}\" sizes=\"{size}x{size}\" href=\"{url}\" />";
             
            AddHtmlLink( favIcon );
        }

        #endregion

        /// <summary>
        /// Hides any secondary blocks.
        /// </summary>
        /// <param name="caller">The <see cref="Rock.Web.UI.RockBlock"/> that is the caller</param>
        /// <param name="hidden">A <see cref="System.Boolean"/> value that signifies if secondary blocks should be hidden.</param>
        public void HideSecondaryBlocks( RockBlock caller, bool hidden )
        {
            foreach ( ISecondaryBlock secondaryBlock in this.RockBlocks.Where( a => a is ISecondaryBlock ) )
            {
                if ( secondaryBlock != caller )
                {
                    secondaryBlock.SetVisible( !hidden );
                }
            }
        }

        /// <summary>
        /// Disables the idle redirect blocks if disable = true, or re-enables them if disable = false
        /// </summary>
        /// <param name="caller">The caller.</param>
        /// <param name="disable">if set to <c>true</c> [disable].</param>
        public void DisableIdleRedirectBlocks( RockBlock caller, bool disable )
        {
            foreach ( IIdleRedirectBlock idleRedirectBlock in this.RockBlocks.Where( a => a is IIdleRedirectBlock ) )
            {
                if ( idleRedirectBlock != caller )
                {
                    idleRedirectBlock.Disable( disable );
                }
            }
        }

        /// <summary>
        /// Logs the exception.
        /// </summary>
        /// <param name="ex">The <see cref="System.Exception"/> to log.</param>
        public void LogException( Exception ex )
        {
            ExceptionLogService.LogException( ex, Context, _pageCache.Id, _pageCache.Layout.SiteId, CurrentPersonAlias );
        }

        /// <summary>
        /// Adds a history point to the ScriptManager.
        /// Note: ScriptManager's EnableHistory property must be set to True
        /// </summary>
        /// <param name="key">A <see cref="System.String"/> representing the key to use for the history point.</param>
        /// <param name="state">A <see cref="System.String"/> representing any state information to store for the history point.</param>
        /// <param name="title">A <see cref="System.String"/> representing the title to be used by the browser, will use an empty string by default.</param>
        public void AddHistory( string key, string state, string title = "" )
        {
            if ( ScriptManager.GetCurrent( Page ) != null )
            {
                ScriptManager sManager = ScriptManager.GetCurrent( Page );
                if ( string.IsNullOrWhiteSpace( title ) )
                {
                    sManager.AddHistoryPoint( key, state );
                }
                else
                {
                    sManager.AddHistoryPoint( key, state, title );
                }
            }
        }

        /// <summary>
        /// Returns a resolved Rock URL.  Similar to
        /// <see cref="System.Web.UI.Control">System.Web.UI.Control's</see>
        /// <c>ResolveUrl</c> method except that you can prefix
        /// a url with '~~' to indicate a virtual path to Rock's current theme root folder.
        /// </summary>
        /// <param name="url">A <see cref="System.String" /> representing the URL to resolve.</param>
        /// <returns>
        /// A <see cref="System.String" /> with the resolved URL.
        /// </returns>
        public string ResolveRockUrl( string url )
        {
            string themeUrl = url;
            if ( url.StartsWith( "~~" ) )
            {
                themeUrl = "~/Themes/" + _pageCache.Layout.Site.Theme + ( url.Length > 2 ? url.Substring( 2 ) : string.Empty );
            }

            return ResolveUrl( themeUrl );
        }

        /// <summary>
        /// Resolves the rock URL and includes root.
        /// </summary>
        /// <param name="url">The URL.</param>
        /// <returns></returns>
        public string ResolveRockUrlIncludeRoot( string url )
        {
            string virtualPath = this.ResolveRockUrl( url );
            if ( Context.Request != null && Context.Request.UrlProxySafe() != null )
            {
                /*
                     4/30/2021 - NA

                     Due to the interaction between Rock 2-3 Step Payment Gateways and a possible CDN,
                     the URL that is returned needs to be the proxy safe one, not the one that the
                     CDN uses (such as Origin)

                     Reason: CDN and Payment Gateways
                */

                string protocol = WebRequestHelper.IsSecureConnection( Context ) ? "https" : Context.Request.UrlProxySafe().Scheme;
                return string.Format( "{0}://{1}{2}", protocol, Context.Request.UrlProxySafe().Authority, virtualPath );
            }

            return GlobalAttributesCache.Get().GetValue( "PublicApplicationRoot" ) + virtualPath.RemoveLeadingForwardslash();
        }

        /// <summary>
        /// Resolves the rock URL.
        /// </summary>
        /// <param name="url">The URL.</param>
        /// <param name="fingerprint">if set to <c>true</c> [fingerprint].</param>
        /// <returns></returns>
        public string ResolveRockUrl( string url, bool fingerprint )
        {
            var resolvedUrl = this.ResolveRockUrl( url );

            if ( fingerprint )
            {
                resolvedUrl = Fingerprint.Tag( resolvedUrl );
            }

            return resolvedUrl;
        }

        /// <summary>
        /// Gets the login URL with return URL.
        /// </summary>
        /// <returns></returns>
        public string GetLoginUrlWithReturnUrl()
        {
            return Site.GetLoginUrlWithReturnUrl();
        }

        /// <summary>
        /// Gets the context entities.
        /// </summary>
        /// <returns></returns>
        internal Dictionary<string, IEntity> GetContextEntities()
        {
            var contextEntities = new Dictionary<string, IEntity>();

            foreach ( var contextEntityType in GetContextEntityTypes() )
            {
                var contextEntity = GetCurrentContext( contextEntityType );

                if ( contextEntity != null && LavaHelper.IsLavaDataObject( contextEntity ) )
                {
                    var type = Type.GetType( contextEntityType.AssemblyName ?? contextEntityType.Name );

                    if ( type != null )
                    {
                        contextEntities.Add( type.Name, contextEntity );
                    }
                }
            }

            return contextEntities;
        }

        /// <summary>
        /// Gets the context entities for the specified scope.
        /// </summary>
        /// <param name="scope">The scope.</param>
        /// <returns></returns>
        public Dictionary<string, IEntity> GetScopedContextEntities( ContextEntityScope scope )
        {
            var contextEntities = new Dictionary<string, IEntity>();

            var keyEntityDictionary = BuildPageContextData( scope );
            foreach ( var contextEntityTypeKey in keyEntityDictionary.Keys )
            {
                var entityType = EntityTypeCache.Get( contextEntityTypeKey );
                if ( entityType == null )
                {
                    continue;
                }

                var contextEntity = GetCurrentContext( entityType, keyEntityDictionary );
                if ( contextEntity == null )
                {
                    continue;
                }

                if ( !LavaHelper.IsLavaDataObject( contextEntity ) )
                {
                    continue;
                }

                var type = Type.GetType( entityType.AssemblyName ?? entityType.Name );
                if ( type == null )
                {
                    continue;
                }

                contextEntities.Add( type.Name, contextEntity );
            }

            return contextEntities;
        }

        /// <summary>
        /// Gets the context entity types for the specified scope.  This is useful for determining what context entity
        /// types a page is dealing with without causing extra database hits.
        /// </summary>
        /// <param name="scope">The scope.</param>
        /// <returns></returns>
        public Dictionary<string, EntityTypeCache> GetScopedContextEntityTypes( ContextEntityScope scope )
        {
            var contextEntityTypes = new Dictionary<string, EntityTypeCache>();
            var keyEntityDictionary = BuildPageContextData( scope );
            foreach ( var contextEntityTypeKey in keyEntityDictionary.Keys )
            {
                var entityType = EntityTypeCache.Get( contextEntityTypeKey );
                if ( entityType == null )
                {
                    continue;
                }

                var type = Type.GetType( entityType.AssemblyName ?? entityType.Name );
                if ( type == null )
                {
                    continue;
                }

                contextEntityTypes.Add( type.Name, entityType );
            }

            return contextEntityTypes;
        }

        /// <summary>
        /// Gets the context entity types.
        /// </summary>
        /// <returns></returns>
        public List<EntityTypeCache> GetContextEntityTypes()
        {
            var result = new List<EntityTypeCache>();

            if ( this.ModelContext != null )
            {
                foreach ( var item in this.ModelContext.Keys )
                {
                    var entityType = EntityTypeCache.Get( item );
                    if ( entityType != null )
                    {
                        result.Add( entityType );
                    }
                }
            }
            return result;
        }

        /// <summary>
        /// Gets the current context object for a given entity type.
        /// </summary>
        /// <param name="entity">The <see cref="EntityTypeCache"/> containing a reference to the entity.</param>
        /// <returns>An object that implements the <see cref="Rock.Data.IEntity"/> interface referencing the context object. </returns>
        public Rock.Data.IEntity GetCurrentContext( EntityTypeCache entity )
        {
            return GetCurrentContext( entity, this.ModelContext );
        }

        /// <summary>
        /// Gets the current context object for a given entity type.
        /// </summary>
        /// <param name="entity">The <see cref="EntityTypeCache"/> containing a reference to the entity.</param>
        /// <param name="keyEntityDictionary">The <see cref="KeyEntity"/> dictionary containing a reference to the context object (typically the ModelContext property, unless attempting to access a context entity within a specific scope).</param>
        /// <returns>An object that implements the <see cref="Rock.Data.IEntity"/> interface referencing the context object. </returns>
        internal Rock.Data.IEntity GetCurrentContext( EntityTypeCache entity, Dictionary<string, KeyEntity> keyEntityDictionary )
        {
            if ( entity == null || keyEntityDictionary == null )
            {
                return null;
            }

            if ( keyEntityDictionary.ContainsKey( entity.Name ) )
            {
                var keyModel = keyEntityDictionary[entity.Name];

                if ( keyModel.Entity == null )
                {
                    if ( entity.Name.Equals( "Rock.Model.Person", StringComparison.OrdinalIgnoreCase ) )
                    {
                        if ( keyModel.Id.HasValue || keyModel.Guid.HasValue )
                        {
                            var qry = new PersonService( new RockContext() )
                                .Queryable( true, true )
                                .Include( p => p.MaritalStatusValue )
                                .Include( p => p.ConnectionStatusValue )
                                .Include( p => p.RecordStatusValue )
                                .Include( p => p.RecordStatusReasonValue )
                                .Include( p => p.RecordTypeValue )
                                .Include( p => p.SuffixValue )
                                .Include( p => p.TitleValue )
                                .Include( p => p.GivingGroup )
                                .Include( p => p.Photo )
                                .Include( p => p.Aliases );

                            if ( keyModel.Id.HasValue )
                            {
                                qry = qry.Where( p => p.Id == keyModel.Id.Value );
                            }
                            else
                            {
                                qry = qry.Where( p => p.Guid == keyModel.Guid.Value );
                            }

                            keyModel.Entity = qry.FirstOrDefault();
                        }
                        else if ( keyModel.Key.IsNotNullOrWhiteSpace() )
                        {
                            keyModel.Entity = new PersonService( new RockContext() ).GetByPublicKey( keyModel.Key );
                        }
                    }
                    else
                    {

                        Type modelType = entity.GetEntityType();

                        if ( modelType == null && entity.AssemblyName.IsNotNullOrWhiteSpace() )
                        {
                            // if the Type isn't found in the Rock.dll (it might be from a Plugin), lookup which assembly it is in and look in there
                            string[] assemblyNameParts = entity.AssemblyName.Split( new char[] { ',' } );
                            if ( assemblyNameParts.Length > 1 )
                            {
                                modelType = Type.GetType( string.Format( "{0}, {1}", entity.Name, assemblyNameParts[1] ) );
                            }
                        }

                        if ( modelType != null )
                        {
                            // In the case of core Rock.dll Types, we'll just use Rock.Data.Service<> and Rock.Data.RockContext<>
                            // otherwise find the first (and hopefully only) Service<> and dbContext we can find in the Assembly.
                            System.Data.Entity.DbContext dbContext = Reflection.GetDbContextForEntityType( modelType );
                            IService serviceInstance = Reflection.GetServiceForEntityType( modelType, dbContext );

                            if ( keyModel.Id.HasValue )
                            {
                                MethodInfo getMethod = serviceInstance.GetType().GetMethod( "Get", new Type[] { typeof( int ) } );
                                keyModel.Entity = getMethod.Invoke( serviceInstance, new object[] { keyModel.Id } ) as Rock.Data.IEntity;
                            }
                            else if ( keyModel.Guid.HasValue )
                            {
                                MethodInfo getMethod = serviceInstance.GetType().GetMethod( "Get", new Type[] { typeof( Guid ) } );
                                keyModel.Entity = getMethod.Invoke( serviceInstance, new object[] { keyModel.Guid } ) as Rock.Data.IEntity;
                            }
                            else if ( keyModel.Key.IsNotNullOrWhiteSpace() )
                            {
                                MethodInfo getMethod = serviceInstance.GetType().GetMethod( "GetByPublicKey" );
                                keyModel.Entity = getMethod.Invoke( serviceInstance, new object[] { keyModel.Key } ) as Rock.Data.IEntity;
                            }
                        }

                    }

                    if ( keyModel.Entity != null && keyModel.Entity is IHasAttributes )
                    {
                        Attribute.Helper.LoadAttributes( keyModel.Entity as IHasAttributes );
                    }

                }

                return keyModel.Entity;
            }

            return null;
        }

        /// <summary>
        /// Sets the provided entity within the context cookie.
        /// </summary>
        /// <param name="entity">The entity to set within the cookie.</param>
        /// <param name="pageSpecific">Whether to set the entity within a page-specific cookie.</param>
        /// <param name="refreshPage">Whether to refresh the page after adding/updating the cookie.</param>
        public void SetContextCookie( IEntity entity, bool pageSpecific = false, bool refreshPage = true )
        {
            if ( entity == null )
            {
                return;
            }

            var entityType = entity.GetType();
            if ( entityType.IsDynamicProxyType() )
            {
                entityType = entityType.BaseType;
            }

            if ( entity.Guid == Guid.Empty )
            {
                // Clear this entity type from the context cookie instead.
                ClearContextCookie( entityType, pageSpecific, refreshPage );
                return;
            }

            try
            {
                var cookieName = GetContextCookieName( pageSpecific );
                var contextCookie = FindCookie( cookieName ) ?? new HttpCookie( cookieName );
                var contextItems = contextCookie.Value.FromJsonOrNull<Dictionary<string, string>>() ?? new Dictionary<string, string>();

                /*
                    12/1/2023 - JPH

                    Here's how this used to work:
                        1. `entity.ContextKey` returns an encrypted, encoded string;
                        2. We used to immediately decode the string before putting it into the cookie; not sure why;
                        3. The `System.Web` library's handling of cookies successfully wrote AND retrieved this
                           unencoded string; they gave it back to us exactly as we gave it to them, likely
                           auto-encoding and auto-decoding for us behind the scenes.

                    WHAT THE CODE USED TO BE:
                    contextItems.AddOrReplace( entityType.FullName, HttpUtility.UrlDecode( entity.ContextKey ) );

                    But when attempting to retrieve these `System.Web`-written cookies using our new, Obsidian request flow:
                        1. All of the "+" characters were replaced with " " characters, breaking our decryption attempt.
                        2. This is because the newer, `System.Net` library's retrieving of cookies seemingly double-decodes
                           the string values, leading to the plus sign replacement behavior we're seeing.
                           https://stackoverflow.com/a/55077150

                    WHAT THE CODE IS NOW:
                    contextItems.AddOrReplace( entityType.FullName, entity.ContextKey );

                    The "fix" is to leave the string encoded on the way into the cookie, which fixes the `System.Net` lib's
                    retrieval of the cookie. But this now means we need to manually decode the cookie on this (`System.Web`)
                    side, within the `AddCookieContextEntities()` method.

                    Reason: Context cookie compatibility between Web Forms and Obsidian.
                    https://github.com/SparkDevNetwork/Rock/issues/5634
                 */
                contextItems.AddOrReplace( entityType.FullName, entity.ContextKey );

                contextCookie.Value = contextItems.ToJson();
                contextCookie.Expires = RockDateTime.Now.AddYears( 1 );

                AddOrUpdateCookie( contextCookie );

                if ( refreshPage )
                {
                    Response.Redirect( Request.RawUrl, false );
                    Context.ApplicationInstance.CompleteRequest();
                }
            }
            catch
            {
                // Intentionally ignore exception in case JSON [de]serialization fails.
            }
        }

        /// <summary>
        /// Clears the specified entity type from the context cookie and deletes the cookie itself if
        /// no more entity types remain within its value.
        /// </summary>
        /// <param name="entityType">Type of the entity to clear from the cookie.</param>
        /// <param name="pageSpecific">Whether to clear the entity type from a page-specific cookie.</param>
        /// <param name="refreshPage">Whether to refresh the page after clearing the entity type from the cookie.</param>
        public void ClearContextCookie( Type entityType, bool pageSpecific = false, bool refreshPage = true )
        {
            if ( entityType == null )
            {
                return;
            }

            try
            {
                var cookieName = GetContextCookieName( pageSpecific );
                var contextCookie = FindCookie( cookieName ) ?? new HttpCookie( cookieName );
                var contextItems = contextCookie.Value.FromJsonOrNull<Dictionary<string, string>>();

                if ( entityType.IsDynamicProxyType() )
                {
                    entityType = entityType.BaseType;
                }

                contextItems?.Remove( entityType.FullName );

                if ( contextItems?.Any() == true )
                {
                    // Re-serialize the value and bump the expiration date out.
                    contextCookie.Value = contextItems.ToJson();
                    contextCookie.Expires = RockDateTime.Now.AddYears( 1 );
                }
                else
                {
                    // No more entity types remain; delete the cookie.
                    contextCookie.Value = null;
                    contextCookie.Expires = RockDateTime.Now.AddDays( -1 );
                }

                AddOrUpdateCookie( contextCookie );

                if ( refreshPage )
                {
                    Response.Redirect( Request.RawUrl, false );
                    Context.ApplicationInstance.CompleteRequest();
                }
            }
            catch
            {
                // Intentionally ignore exception in case JSON [de]serialization fails.
            }
        }

        /// <summary>
        /// Finds a cookie by name in the request or response collections.
        /// </summary>
        /// <param name="cookieName">The cookie name.</param>
        /// <returns></returns>
        private HttpCookie FindCookie( string cookieName )
        {
            HttpCookie cookie = null;

            if ( Response.Cookies.AllKeys.Contains( cookieName ) )
            {
                cookie = Response.Cookies[cookieName];
            }
            else if ( Request.Cookies.AllKeys.Contains( cookieName ) )
            {
                cookie = Request.Cookies[cookieName];
            }

            return cookie;
        }

        /// <summary>
        /// Converts the legacy, "structured" context cookies to a simpler, JSON format.
        /// </summary>
        [Obsolete( "Remove this method after a few major versions, hopefully allowing enough time to convert all legacy context cookies." )]
        [RockObsolete( "1.17" )]
        private void ConvertLegacyContextCookiesToJSON()
        {
            // Find any cookies whose names start with the legacy cookie name prefix.
            var legacyCookies = new List<HttpCookie>();
            foreach ( var cookieName in Request.Cookies.AllKeys )
            {
                if ( !cookieName.StartsWith( "Rock_Context" ) )
                {
                    continue;
                }

                legacyCookies.Add( Request.Cookies[cookieName] );
            }

            foreach ( var legacyCookie in legacyCookies )
            {
                try
                {
                    // Add each of the "structured" values to a simple dictionary.
                    var contextItems = new Dictionary<string, string>();

                    for ( var i = 0; i < legacyCookie.Values.Count; i++ )
                    {
                        var cookieValue = legacyCookie.Values[i];
                        if ( cookieValue.IsNullOrWhiteSpace() )
                        {
                            continue;
                        }

                        // We need to decrypt the value so we can use the entity type name for the key.
                        var contextItem = Rock.Security.Encryption.DecryptString( cookieValue );
                        var valueParts = contextItem.Split( '|' );
                        if ( valueParts.Length != 2 )
                        {
                            continue;
                        }

                        // Re-add the entire, encoded value, as the object loading process depends on this specific format.
                        var encodedCookieValue = HttpUtility.UrlEncode( cookieValue );
                        contextItems.Add( valueParts[0], encodedCookieValue );
                    }

                    // Add the new, JSON-based cookie.
                    if ( contextItems.Any() )
                    {
                        // We're changing the names of the cookies:
                        //  1. Renaming the site cookie from the old name (Rock_Context) will make it easier
                        //     to know when we've already converted to the new, JSON cookie on a given client,
                        //     without having to dig into the cookie's value, thereby making subsequent
                        //     request/response cycles faster.
                        //  2. Legacy, page-specific cookie names followed this format: "Rock_Context:n",
                        //     where n is the page ID. Since colons may not be used in cookie names, we'll
                        //     convert these names to a valid format.
                        var legacyCookieNameParts = legacyCookie.Name.Split( ':' );
                        int? pageId = null;

                        if ( legacyCookieNameParts.Length == 2 )
                        {
                            pageId = legacyCookieNameParts[1].AsIntegerOrNull();
                            if ( pageId.GetValueOrDefault() <= 0 )
                            {
                                // There was something wrong with this cookie name; skip it.
                                continue;
                            }
                        }

                        var newCookieName = pageId.HasValue
                            ? $"{RockRequestContext.PageContextCookieNamePrefix}{pageId.Value}"
                            : RockRequestContext.SiteContextCookieName;

                        var newCookie = new HttpCookie( newCookieName, contextItems.ToJson() )
                        {
                            Expires = legacyCookie.Expires // Leave the expiration date/time as it was.
                        };

                        AddOrUpdateCookie( newCookie );
                    }
                }
                catch
                {
                    // Intentionally ignore exception in case conversion fails.
                }

                // Always remove the legacy, "structured" cookie, regardless of conversion success.
                legacyCookie.Values.Clear();
                legacyCookie.Expires = RockDateTime.Now.AddDays( -1 );
                AddOrUpdateCookie( legacyCookie );
            }
        }

        /// <summary>
        /// Adds context entities from a cookie to a provided <see cref="KeyEntity"/> dictionary.
        /// </summary>
        /// <param name="cookie">The context cookie that contains the encrypted context entities.</param>
        /// <param name="keyEntityDictionary">The dictionary into which to place the decrypted context entities.</param>
        /// <returns>The dictionary holding the decrypted context entities.</returns>
        private Dictionary<string, Data.KeyEntity> AddCookieContextEntities( HttpCookie cookie, Dictionary<string, Data.KeyEntity> keyEntityDictionary )
        {
            if ( cookie == null )
            {
                return keyEntityDictionary; // nothing to do.
            }

            try
            {
                var contextItems = cookie.Value.FromJsonOrNull<Dictionary<string, string>>();
                if ( contextItems?.Any( c => c.Value.IsNotNullOrWhiteSpace() ) != true )
                {
                    // Delete the cookie since it holds no context items. Should never happen.
                    cookie.Value = null;
                    cookie.Expires = RockDateTime.Now.AddHours( -1 );

                    return keyEntityDictionary;
                }

                foreach ( var encryptedItem in contextItems.Values )
                {
                    if ( encryptedItem.IsNullOrWhiteSpace() )
                    {
                        continue;
                    }

                    var decodedItem = HttpUtility.UrlDecode( encryptedItem );
                    var decryptedItem = Rock.Security.Encryption.DecryptString( decodedItem );
                    var itemParts = decryptedItem.Split( '|' );
                    if ( itemParts.Length != 2 )
                    {
                        continue;
                    }

                    keyEntityDictionary.AddOrReplace( itemParts[0], new Data.KeyEntity( itemParts[1] ) );
                }
            }
            catch
            {
                // Intentionally ignore exception in case any part of this process fails.
            }

            return keyEntityDictionary;
        }

        private void HandleRockWiFiCookie( int? personAliasId )
        {
            if ( personAliasId == null )
            {
                return;
            }

            if ( Request.Cookies["rock_wifi"] != null )
            {
                HttpCookie httpCookie = Request.Cookies["rock_wifi"];
                if ( LinkPersonAliasToDevice( ( int ) personAliasId, httpCookie.Values["ROCK_PERSONALDEVICE_ADDRESS"] ) )
                {
                    var wiFiCookie = Response.Cookies["rock_wifi"];
                    wiFiCookie.Expires = RockDateTime.SystemDateTime.AddDays( -1 );
                    AddOrUpdateCookie( wiFiCookie );
                }
            }
        }

        /// <summary>
        /// Gets the name of the context cookie.
        /// </summary>
        /// <param name="pageSpecific">Whether to get the name for a page-specific context cookie.</param>
        /// <returns>The name of the context cookie or <c>null</c> if <paramref name="pageSpecific"/> == <c>true</c>
        /// and this request has not yet been prepared for a given page.</returns>
        public string GetContextCookieName( bool pageSpecific )
        {
            return RequestContext?.GetContextCookieName( pageSpecific );
        }

        /// <summary>
        /// Creates/Overwrites the specified cookie using the global default for the SameSite setting.
        /// </summary>
        /// <param name="name">The name.</param>
        /// <param name="value">The value.</param>
        /// <param name="expirationDate">The expiration date.</param>
        public static void AddOrUpdateCookie( string name, string value, DateTime? expirationDate )
        {
            WebRequestHelper.AddOrUpdateCookie( HttpContext.Current, name, value, expirationDate );
        }

        /// <summary>
        /// Creates/Overwrites the specified cookie using the global default for the SameSite setting.
        /// This method creates a new cookie using a deep clone of the provided cookie to ensure a cookie written to the response
        /// does not contain properties that are not compatible with .Net 4.5.2 (e.g. SameSite).
        /// Removes the cookie from the Request and Response using the cookie name, then adds the cloned clean cookie to the Response.
        /// </summary>
        /// <param name="cookie">The cookie.</param>
        public static void AddOrUpdateCookie( HttpCookie cookie )
        {
            WebRequestHelper.AddOrUpdateCookie( HttpContext.Current, cookie );
        }

        /// <summary>
        /// Gets the specified cookie. If the cookie is not found in the Request then it checks the Response, otherwise it will return null.
        /// </summary>
        /// <param name="name">The name.</param>
        /// <returns></returns>
        public HttpCookie GetCookie( string name )
        {
            return WebRequestHelper.GetCookieFromContext( this.Context, name );
        }

        /// <summary>
        /// Gets the cookie value from request.
        /// </summary>
        /// <param name="name">The name.</param>
        /// <returns>System.String.</returns>
        private string GetCookieValueFromRequest( string name )
        {
            if ( Request.Cookies.AllKeys.Contains( name ) )
            {
                return Request.Cookies[name]?.Value;
            }

            return null;
        }

        /// <summary>
        /// Gets the cookie value from response.
        /// </summary>
        /// <param name="name">The name.</param>
        /// <returns>System.String.</returns>
        private string GetCookieValueFromResponse( string name )
        {
            if ( Response.Cookies.AllKeys.Contains( name ) )
            {
                return Request.Cookies[name]?.Value;
            }

            return null;
        }

        /// <summary>
        /// Gets the cookie value.
        /// </summary>
        /// <param name="name">The name.</param>
        /// <param name="preferResponseCookie">The prefer response cookie.</param>
        /// <returns>string.</returns>
        private string GetCookieValue( string name, bool preferResponseCookie )
        {
            string requestValue = GetCookieValueFromRequest( name );
            string responseValue = GetCookieValueFromResponse( name );

            if ( preferResponseCookie )
            {
                return responseValue ?? requestValue;
            }
            else
            {
                return requestValue ?? responseValue;
            }
        }

        /// <summary>
        /// Adds an update trigger for when the block instance properties are updated.
        /// </summary>
        /// <param name="updatePanel">The <see cref="System.Web.UI.UpdatePanel"/> to add the <see cref="System.Web.UI.AsyncPostBackTrigger"/> to.</param>
        public void AddConfigurationUpdateTrigger( UpdatePanel updatePanel )
        {
            AsyncPostBackTrigger trigger = new AsyncPostBackTrigger();
            trigger.ControlID = "rock-config-trigger";
            trigger.EventName = "Click";
            updatePanel.Triggers.Add( trigger );
        }

        /// <summary>
        /// Links the person alias to device.
        /// </summary>
        /// <param name="personAliasId">The person alias identifier.</param>
        /// <param name="macAddress">The mac address.</param>
        public bool LinkPersonAliasToDevice( int personAliasId, string macAddress )
        {
            using ( var rockContext = new RockContext() )
            {
                PersonalDeviceService personalDeviceService = new PersonalDeviceService( rockContext );
                PersonalDevice personalDevice = personalDeviceService.GetByMACAddress( macAddress );

                // It's possible that the device was deleted from the DB but a cookie still exists
                if ( personalDevice == null || personAliasId == 0 )
                {
                    return false;
                }

                // Assign the current Person.Alias to the device and save
                if ( personalDevice.PersonAliasId == null || personalDevice.PersonAliasId != personAliasId )
                {
                    personalDevice.PersonAliasId = personAliasId;
                    rockContext.SaveChanges();
                }

                // Update interactions for this device with this person.alias if they don't already have one.
                InteractionService interactionService = new InteractionService( rockContext );
                interactionService.UpdateInteractionsWithPersonAliasIdForDeviceId( personAliasId, personalDevice.Id );

                return true;
            }
        }

        #endregion

        #region Cms Admin Content

        /// <summary>
        /// Adds the popup controls.
        /// </summary>
        private void AddPopupControls()
        {
            ModalIFrameDialog modalPopup = new ModalIFrameDialog();
            modalPopup.ID = "modal-popup";
            this.Form.Controls.Add( modalPopup );
        }

        // Adds the necessary script elements for managing the page/zone/blocks
        /// <summary>
        /// Adds the config elements.
        /// </summary>
        private void AddTriggerPanel()
        {
            CompiledTemplateBuilder upContent = new CompiledTemplateBuilder(
                delegate ( Control content )
                {
                    Button trigger = new Button();
                    trigger.ClientIDMode = System.Web.UI.ClientIDMode.Static;
                    trigger.ID = "rock-config-trigger";
                    trigger.Click += trigger_Click;
                    content.Controls.Add( trigger );

                    HiddenField triggerData = new HiddenField();
                    triggerData.ClientIDMode = System.Web.UI.ClientIDMode.Static;
                    triggerData.ID = "rock-config-trigger-data";
                    content.Controls.Add( triggerData );
                }
            );

            UpdatePanel upTrigger = new UpdatePanel();
            upTrigger.ContentTemplate = upContent;
            this.Form.Controls.Add( upTrigger );
            upTrigger.Attributes.Add( "style", "display:none" );
        }

        // Adds the necessary script elements for managing the page/zone/blocks
        /// <summary>
        /// Adds the config elements.
        /// </summary>
        private void AddZoneElements( bool canConfigPage )
        {
            if ( canConfigPage )
            {
                AddBlockMove();
            }

            // Add Zone Wrappers
            foreach ( KeyValuePair<string, KeyValuePair<string, Zone>> zoneControl in this.Zones )
            {
                var control = zoneControl.Value.Value;
                Control parent = zoneControl.Value.Value.Parent;

                HtmlGenericControl zoneWrapper = new HtmlGenericControl( "div" );
                parent.Controls.AddAt( parent.Controls.IndexOf( control ), zoneWrapper );
                zoneWrapper.ID = string.Format( "zone-{0}", zoneControl.Key.ToLower() );
                zoneWrapper.ClientIDMode = System.Web.UI.ClientIDMode.Static;
                zoneWrapper.Attributes.Add( "class", ( "zone-instance" + ( canConfigPage ? " can-configure " : " " ) + control.CssClass ).Trim() );

                if ( canConfigPage )
                {
                    // Zone content configuration widget
                    HtmlGenericControl zoneConfig = new HtmlGenericControl( "div" );
                    zoneWrapper.Controls.Add( zoneConfig );
                    zoneConfig.Attributes.Add( "class", "zone-configuration config-bar" );

                    HtmlGenericControl zoneConfigLink = new HtmlGenericControl( "a" );
                    zoneConfigLink.Attributes.Add( "class", "zoneinstance-config" );
                    zoneConfigLink.Attributes.Add( "href", "#" );
                    zoneConfig.Controls.Add( zoneConfigLink );
                    HtmlGenericControl iZoneConfig = new HtmlGenericControl( "i" );
                    iZoneConfig.Attributes.Add( "class", "fa fa-arrow-circle-right" );
                    zoneConfigLink.Controls.Add( iZoneConfig );

                    HtmlGenericControl zoneConfigBar = new HtmlGenericControl( "div" );
                    zoneConfigBar.Attributes.Add( "class", "zone-configuration-bar" );
                    zoneConfig.Controls.Add( zoneConfigBar );

                    HtmlGenericControl zoneConfigTitle = new HtmlGenericControl( "span" );
                    zoneConfigTitle.InnerText = zoneControl.Value.Key;
                    zoneConfigBar.Controls.Add( zoneConfigTitle );

                    // Configure Blocks icon
                    HtmlGenericControl aBlockConfig = new HtmlGenericControl( "a" );
                    zoneConfigBar.Controls.Add( aBlockConfig );
                    aBlockConfig.ID = string.Format( "aBlockConfig-{0}", zoneControl.Key );
                    aBlockConfig.ClientIDMode = System.Web.UI.ClientIDMode.Static;
                    aBlockConfig.Attributes.Add( "class", "zone-blocks" );
                    aBlockConfig.Attributes.Add( "href", "javascript: Rock.controls.modal.show($(this), '" + ResolveUrl( string.Format( "~/ZoneBlocks/{0}/{1}?t=Zone Blocks&pb=&sb=Done", _pageCache.Id, zoneControl.Key ) ) + "')" );
                    aBlockConfig.Attributes.Add( "Title", "Zone Blocks" );
                    aBlockConfig.Attributes.Add( "zone", zoneControl.Key );
                    //aBlockConfig.InnerText = "Blocks";
                    HtmlGenericControl iZoneBlocks = new HtmlGenericControl( "i" );
                    iZoneBlocks.Attributes.Add( "class", "fa fa-th-large" );
                    aBlockConfig.Controls.Add( iZoneBlocks );
                }

                HtmlGenericContainer zoneContent = new HtmlGenericContainer( "div" );
                zoneContent.Attributes.Add( "class", "zone-content" );
                zoneWrapper.Controls.Add( zoneContent );

                parent.Controls.Remove( control );
                zoneContent.Controls.Add( control );
            }
        }

        /// <summary>
        /// Adds a control to move the block to another zone on the page.
        /// </summary>
        private void AddBlockMove()
        {
            // Add Zone Selection Popup (for moving blocks to another zone)
            ModalDialog modalBlockMove = new ModalDialog();
            modalBlockMove.CssClass = "js-modal-block-move";
            modalBlockMove.Title = "Move Block";
            modalBlockMove.OnOkScript = "Rock.admin.pageAdmin.saveBlockMove();";
            this.Form.Controls.Add( modalBlockMove );
            modalBlockMove.Visible = true;

            HtmlGenericControl fsZoneSelect = new HtmlGenericControl( "fieldset" );
            fsZoneSelect.ClientIDMode = ClientIDMode.Static;
            fsZoneSelect.Attributes.Add( "id", "fsZoneSelect" );
            modalBlockMove.Content.Controls.Add( fsZoneSelect );

            HtmlGenericControl legend = new HtmlGenericControl( "legend" );
            legend.InnerText = "New Location";
            fsZoneSelect.Controls.Add( legend );

            RockDropDownList ddlZones = new RockDropDownList();
            ddlZones.ClientIDMode = ClientIDMode.Static;
            ddlZones.ID = "block-move-zone";
            ddlZones.Label = "Zone";
            foreach ( var zone in Zones )
                ddlZones.Items.Add( new ListItem( zone.Value.Key, zone.Key ) );
            fsZoneSelect.Controls.Add( ddlZones );

            RockRadioButtonList rblLocation = new RockRadioButtonList();
            rblLocation.RepeatDirection = RepeatDirection.Horizontal;
            rblLocation.ClientIDMode = ClientIDMode.Static;
            rblLocation.ID = "block-move-Location";
            rblLocation.CssClass = "inputs-list";
            rblLocation.Items.Add( new ListItem( string.Format( "Page ({0})", _pageCache.InternalName ), "Page" ) );
            rblLocation.Items.Add( new ListItem( string.Format( "Layout ({0})", _pageCache.Layout.Name ), "Layout" ) );
            rblLocation.Items.Add( new ListItem( string.Format( "Site ({0})", _pageCache.Layout.Site.Name ), "Site" ) );
            rblLocation.Label = "Parent";
            fsZoneSelect.Controls.Add( rblLocation );
        }

        #endregion

        #region SharedItemCaching

        /// <summary>
        /// Used to save an item to the current HTTPRequests items collection.  This is useful if multiple blocks
        /// on the same page will need access to the same object.  The first block can read the object and save
        /// it using this method for the other blocks to reference
        /// </summary>
        /// <param name="key">A <see cref="System.String"/> representing the item's key</param>
        /// <param name="item">The <see cref="System.Object"/> to save.</param>
        public void SaveSharedItem( string key, object item )
        {
            string itemKey = $"SharedItem:Page:{PageId}:Item:{key}";
            SaveContextItem( itemKey, item );
        }

        private void SaveContextItem( string key, object item )
        {
            System.Collections.IDictionary items = HttpContext.Current.Items;
            if ( items.Contains( key ) )
            {
                items[key] = item;
            }
            else
            {
                items.Add( key, item );
            }
        }

        /// <summary>
        /// Retrieves an item from the current HTTPRequest items collection.  This is useful to retrieve an object
        /// that was saved by a previous block on the same page.
        /// </summary>
        /// <param name="key">A <see cref="System.String"/> representing the object's key value.</param>
        /// <returns>The shared <see cref="System.Object"/>, if a match for the key is not found, a null value will be returned.</returns>
        public object GetSharedItem( string key )
        {
            string itemKey = $"SharedItem:Page:{PageId}:Item:{key}";

            System.Collections.IDictionary items = HttpContext.Current.Items;
            if ( items.Contains( itemKey ) )
            {
                return items[itemKey];
            }

            return null;
        }

        #endregion

        #region Page Parameters

        /// <summary>
        /// Checks the page's RouteData values and then the query string for a
        /// parameter matching the specified name, and if found returns the string
        /// value
        /// </summary>
        /// <param name="name">A <see cref="System.String" /> representing the name of the page parameter.</param>
        /// <param name="searchFormParams">if set to <c>true</c> [search form parameters].</param>
        /// <returns>
        /// A <see cref="System.String" /> containing the parameter value; otherwise an empty string.
        /// </returns>
        public string PageParameter( string name, bool searchFormParams = false )
        {
            if ( !string.IsNullOrWhiteSpace( name ) )
            {
                if ( Page.RouteData.Values.ContainsKey( name ) )
                {
                    return ( string ) Page.RouteData.Values[name];
                }

                if ( !string.IsNullOrEmpty( Request.QueryString[name] ) )
                {
                    return Request.QueryString[name];
                }

                if ( PageReference.Parameters.ContainsKey( name ) )
                {
                    return PageReference.Parameters[name];
                }

                if ( searchFormParams )
                {
                    if ( !string.IsNullOrEmpty( this.Page.Request.Params[name] ) )
                    {
                        return this.Page.Request.Params[name];
                    }
                }
            }

            return string.Empty;
        }

        /// <summary>
        /// Checks the page reference's parms and querystring for a
        /// parameter matching the specified name, and if found returns the string
        /// </summary>
        /// <param name="pageReference">The <see cref="Rock.Web.PageReference"/>.</param>
        /// <param name="name">A <see cref="System.String"/> containing the name of the parameter.</param>
        /// <returns>A <see cref="System.String"/> containing the value.</returns>
        public string PageParameter( PageReference pageReference, string name )
        {
            if ( String.IsNullOrEmpty( name ) )
            {
                return string.Empty;
            }

            if ( pageReference.Parameters.ContainsKey( name ) )
            {
                return ( string ) pageReference.Parameters[name];
            }

            if ( String.IsNullOrEmpty( pageReference.QueryString[name] ) )
            {
                return string.Empty;
            }
            else
            {
                return pageReference.QueryString[name];
            }
        }

        /// <summary>
        /// Gets the page route and query string parameters.
        /// </summary>
        /// <returns>A case-insensitive <see cref="System.Collections.Generic.Dictionary{String, Object}"/> containing the page route and query string values, where the Key is the parameter name and the object is the value.</returns>
        public Dictionary<string, object> PageParameters()
        {
            var parameters = new Dictionary<string, object>( StringComparer.OrdinalIgnoreCase );

            foreach ( var key in Page.RouteData.Values.Keys )
            {
                parameters.Add( key, Page.RouteData.Values[key] );
            }

            foreach ( string param in Request.QueryString.Keys )
            {
                if ( param != null )
                {
                    /*
                        2021-01-07 ETD
                        It is possible to get a route included in the list of QueryString.Keys when using a Page Route and the PageParameterFilter block.
                        When this occurs then the Dictionary.Add() will get a duplicate key exception. Since this is a route we should keep it as such
                        and ignore the value stored in the QueryString list (the value is the same). In any case if there is contention between a
                        Route Key and QueryString Key the Route will take precedence.
                    */
                    parameters.TryAdd( param, Request.QueryString[param] );
                }
            }

            return parameters;
        }

        /// <summary>
        /// Gets the page route and query string parameters.
        /// </summary>
        /// <returns>A case-insensitive <see cref="System.Collections.Generic.Dictionary{String, Object}"/> containing the page route and query string values, where the Key is the parameter name and the object is the value.</returns>
        public Dictionary<string, object> QueryParameters()
        {
            var parameters = new Dictionary<string, object>( StringComparer.OrdinalIgnoreCase );

            foreach ( string param in Request.QueryString.Keys )
            {
                if ( param != null )
                {
                    parameters.Add( param, Request.QueryString[param] );
                }
            }

            return parameters;
        }

        #endregion

        #region Static Helper Methods

        /// <summary>
        /// Adds a new CSS link that will be added to the page header prior to the page being rendered
        /// </summary>
        /// <param name="page">The <see cref="System.Web.UI.Page" />.</param>
        /// <param name="href">A <see cref="System.String" /> representing the path to css file.  Should be relative to layout template.  Will be resolved at runtime</param>
        /// <param name="fingerprint">if set to <c>true</c> [fingerprint].</param>
        public static void AddCSSLink( Page page, string href, bool fingerprint = true )
        {
            AddCSSLink( page, href, string.Empty, fingerprint );
        }

        /// <summary>
        /// Adds the CSS link to the page
        /// </summary>
        /// <param name="page">The <see cref="System.Web.UI.Page" />.</param>
        /// <param name="href">A <see cref="System.String" /> representing the path to css file.  Should be relative to layout template.  Will be resolved at runtime</param>
        /// <param name="mediaType">A <see cref="System.String" /> representing the type of the media to use for the css link.</param>
        /// <param name="fingerprint">if set to <c>true</c> [fingerprint].</param>
        public static void AddCSSLink( Page page, string href, string mediaType, bool fingerprint = true )
        {
            HtmlLink htmlLink = new HtmlLink();

            if ( fingerprint )
            {
                htmlLink.Attributes.Add( "href", Fingerprint.Tag( page.ResolveUrl( href ) ) );
            }
            else
            {
                htmlLink.Attributes.Add( "href", page.ResolveUrl( href ) );
            }

            htmlLink.Attributes.Add( "type", "text/css" );
            htmlLink.Attributes.Add( "rel", "stylesheet" );

            if ( mediaType != string.Empty )
            {
                htmlLink.Attributes.Add( "media", mediaType );
            }

            AddHtmlLink( page, htmlLink, "css" );
        }

        /// <summary>
        /// Adds a meta tag to the page
        /// </summary>
        /// <param name="page">The <see cref="System.Web.UI.Page"/>.</param>
        /// <param name="htmlMeta">A <see cref="System.String"/>representing the HTML meta tag.</param>
        public static void AddMetaTag( Page page, HtmlMeta htmlMeta )
        {
            if ( page != null && page.Header != null )
            {
                /*
                     6/26/2021 - SK

                     The AddMetaTagToHead in the lava filter removes some of the existing Meta tag
                     from the Head section at the later stage in page cycle. So at the time of
                     postback The control tree into which viewstate is being loaded doesn't match
                     the control tree that was used to save viewstate during the previous request.

                     So instead of removing it and adding some of the existing meta tag again at the
                     end, if we replace it with the new value at the same position, it will help
                     maintain the viewstate.

                     Reason: To fix issue #4560 (a viewstate error on any postback)
                */
                var isExisting = ReplaceHtmlMetaIfExists( page, htmlMeta );

                if ( isExisting )
                {
                    return;
                }

                // Find last meta element
                int index = 0;
                for ( int i = page.Header.Controls.Count - 1; i >= 0; i-- )
                {
                    if ( page.Header.Controls[i] is HtmlMeta )
                    {
                        index = i;
                        break;
                    }
                }

                if ( index == page.Header.Controls.Count )
                {
                    page.Header.Controls.Add( new LiteralControl( "\n\t" ) );
                    page.Header.Controls.Add( htmlMeta );
                }
                else
                {
                    page.Header.Controls.AddAt( ++index, new LiteralControl( "\n\t" ) );
                    page.Header.Controls.AddAt( ++index, htmlMeta );
                }

            }
        }

        /// <summary>
        /// Replaces an existing HtmlMeta control if all attributes match except for Content.
        /// Returns <c>true</c> if the meta tag already exists and was removed.
        /// </summary>
        /// <param name="page">The <see cref="System.Web.UI.Page"/>.</param>
        /// <param name="newMeta">The <see cref="System.Web.UI.HtmlControls.HtmlMeta"/> tag to check for.</param>
        /// <returns>A <see cref="System.Boolean"/> that is <c>true</c> if the meta tag already exists; otherwise <c>false</c>.</returns>
        private static bool ReplaceHtmlMetaIfExists( Page page, HtmlMeta newMeta )
        {
            bool existsAlready = false;

            if ( page != null && page.Header != null )
            {
                var index = 0;
                foreach ( Control control in page.Header.Controls )
                {
                    if ( control is HtmlMeta )
                    {
                        HtmlMeta existingMeta = ( HtmlMeta ) control;

                        bool sameAttributes = true;
                        bool hasContentAttribute_ExistingMeta = ( existingMeta.Attributes["Content"] != null );

                        foreach ( string attributeKey in newMeta.Attributes.Keys )
                        {
                            if ( attributeKey.ToLower() != "content" ) // ignore content attribute.
                            {
                                if ( existingMeta.Attributes[attributeKey] == null ||
                                    existingMeta.Attributes[attributeKey].ToLower() != newMeta.Attributes[attributeKey].ToLower() )
                                {
                                    sameAttributes = false;
                                    break;
                                }
                            }
                        }

                        if ( sameAttributes )
                        {
                            index = page.Header.Controls.IndexOf( control );
                            page.Header.Controls.Remove( control );
                            existsAlready = true;
                            break;
                        }
                    }
                }

                if ( existsAlready )
                {
                    page.Header.Controls.AddAt( index, newMeta );
                }
            }

            return existsAlready;
        }

        /// <summary>
        /// Adds a new Html link Literal that will be added to the page header prior to the page being rendered.
        /// NOTE: This method differs from the other AddHtmlLink because a literal whose Mode
        /// is set to PassThrough will not have its parameters/attributes encoded (the ampersande char changed to &amp;).
        /// </summary>
        /// <param name="page">The <see cref="System.Web.UI.Page"/>.</param>
        /// <param name="htmlLink">The <see cref="System.Web.UI.WebControls.Literal"/> to add to the page.</param>
        /// <param name="contentPlaceHolderId">A <see cref="System.String"/> representing the Id of the content placeholder to add the link to.</param>
        private static void AddHtmlLink( Page page, Literal htmlLink, string contentPlaceHolderId = "" )
        {
            if ( page != null && page.Header != null )
            {
                var header = page.Header;
                if ( !HtmlLinkExists( header, htmlLink ) )
                {
                    bool inserted = false;

                    if ( !string.IsNullOrWhiteSpace( contentPlaceHolderId ) )
                    {
                        for ( int i = 0; i < header.Controls.Count; i++ )
                        {
                            if ( header.Controls[i] is ContentPlaceHolder )
                            {
                                var ph = ( ContentPlaceHolder ) header.Controls[i];
                                if ( ph.ID == contentPlaceHolderId )
                                {
                                    ph.Controls.Add( new LiteralControl( "\n\t" ) );
                                    ph.Controls.Add( htmlLink );

                                    inserted = true;
                                    break;
                                }
                            }
                        }
                    }

                    if ( !inserted )
                    {
                        header.Controls.Add( new LiteralControl( "\n\t" ) );
                        header.Controls.Add( htmlLink );
                    }
                }
            }
        }

        /// <summary>
        /// Adds a new Html link that will be added to the page header prior to the page being rendered.
        /// </summary>
        /// <param name="page">The <see cref="System.Web.UI.Page"/>.</param>
        /// <param name="htmlLink">The <see cref="System.Web.UI.HtmlControls.HtmlLink"/> to add to the page.</param>
        /// <param name="contentPlaceHolderId">A <see cref="System.String"/> representing the Id of the content placeholder to add the link to.</param>
        public static void AddHtmlLink( Page page, HtmlLink htmlLink, string contentPlaceHolderId = "" )
        {
            if ( page != null && page.Header != null )
            {
                var header = page.Header;
                if ( !HtmlLinkExists( header, htmlLink ) )
                {
                    bool inserted = false;

                    if ( !string.IsNullOrWhiteSpace( contentPlaceHolderId ) )
                    {
                        for ( int i = 0; i < header.Controls.Count; i++ )
                        {
                            if ( header.Controls[i] is ContentPlaceHolder )
                            {
                                var ph = ( ContentPlaceHolder ) header.Controls[i];
                                if ( ph.ID == contentPlaceHolderId )
                                {
                                    ph.Controls.Add( new LiteralControl( "\n\t" ) );
                                    ph.Controls.Add( htmlLink );

                                    inserted = true;
                                    break;
                                }
                            }
                        }
                    }

                    if ( !inserted )
                    {
                        header.Controls.Add( new LiteralControl( "\n\t" ) );
                        header.Controls.Add( htmlLink );
                    }
                }
            }
        }

        /// <summary>
        /// Returns a <see cref="System.Boolean"/> flag indicating if a specified parent control contains the specified HtmlLink literal.
        /// </summary>
        /// <param name="parentControl">The <see cref="System.Web.UI.Control"/> to search for the HtmlLink.</param>
        /// <param name="newLink">The <see cref="System.Web.UI.WebControls.Literal"/> to search for.</param>
        /// <returns>A <see cref="System.Boolean"/> value that is <c>true</c> if the HtmlLink exists in the parent control; otherwise <c>false</c>.</returns>
        private static bool HtmlLinkExists( Control parentControl, Literal newLink )
        {
            bool existsAlready = false;

            if ( parentControl != null )
            {
                foreach ( Control control in parentControl.Controls )
                {
                    if ( control is ContentPlaceHolder )
                    {
                        if ( HtmlLinkExists( control, newLink ) )
                        {
                            existsAlready = true;
                            break;
                        }
                    }
                    else if ( control is Literal )
                    {
                        Literal existingLink = ( Literal ) control;

                        if ( newLink.Text == existingLink.Text )
                        {
                            existsAlready = true;
                            break;
                        }
                    }
                }
            }

            return existsAlready;
        }

        /// <summary>
        /// Returns a <see cref="System.Boolean"/> flag indicating if a specified parent control contains the specified HtmlLink.
        /// </summary>
        /// <param name="parentControl">The <see cref="System.Web.UI.Control"/> to search for the HtmlLink.</param>
        /// <param name="newLink">The <see cref="System.Web.UI.HtmlControls.HtmlLink"/> to search for.</param>
        /// <returns>A <see cref="System.Boolean"/> value that is <c>true</c> if the HtmlLink exists in the parent control; otherwise <c>false</c>.</returns>
        private static bool HtmlLinkExists( Control parentControl, HtmlLink newLink )
        {
            bool existsAlready = false;

            if ( parentControl != null )
            {
                foreach ( Control control in parentControl.Controls )
                {
                    if ( control is ContentPlaceHolder )
                    {
                        if ( HtmlLinkExists( control, newLink ) )
                        {
                            existsAlready = true;
                            break;
                        }
                    }
                    else if ( control is HtmlLink )
                    {
                        HtmlLink existingLink = ( HtmlLink ) control;

                        bool sameAttributes = true;

                        foreach ( string attributeKey in newLink.Attributes.Keys )
                            if ( existingLink.Attributes[attributeKey] != null &&
                                existingLink.Attributes[attributeKey].ToLower() != newLink.Attributes[attributeKey].ToLower() )
                            {
                                sameAttributes = false;
                                break;
                            }

                        if ( sameAttributes )
                        {
                            existsAlready = true;
                            break;
                        }
                    }
                }
            }

            return existsAlready;
        }

        /// <summary>
        /// Adds a new script tag to the page body prior to the page being rendered
        /// </summary>
        /// <param name="page">The <see cref="System.Web.UI.Page" />.</param>
        /// <param name="path">A <see cref="System.String" /> representing the path to script file.  Should be relative to layout template.  Will be resolved at runtime.</param>
        /// <param name="fingerprint">if set to <c>true</c> [fingerprint].</param>
        public static void AddScriptLink( Page page, string path, bool fingerprint = true )
        {
            var scriptManager = ScriptManager.GetCurrent( page );

            if ( fingerprint )
            {
                path = Fingerprint.Tag( page.ResolveUrl( path ) );
            }

            if ( scriptManager != null && !scriptManager.Scripts.Any( s => s.Path == path ) )
            {
                scriptManager.Scripts.Add( new ScriptReference( path ) );
            }
        }

        /// <summary>
        /// Adds the script to head.
        /// </summary>
        /// <param name="page">The page.</param>
        /// <param name="script">The script.</param>
        /// <param name="addScriptTags">if set to <c>true</c> [add script tags].</param>
        public static void AddScriptToHead( Page page, string script, bool addScriptTags )
        {
            if ( page != null && page.Header != null )
            {
                var header = page.Header;

                Literal l = new Literal();

                if ( addScriptTags )
                {
                    l.Text = string.Format( @"
    <script type=""text/javascript"">
{0}
    </script>

", script );
                }
                else
                {
                    l.Text = script;
                }

                header.Controls.Add( l );
            }
        }

        /// <summary>
        /// Adds a script tag with the specified id and source to head (if it doesn't already exist)
        /// </summary>
        /// <param name="scriptId">The script identifier.</param>
        /// <param name="src">The source.</param>
        public void AddScriptSrcToHead( string scriptId, string src )
        {
            RockPage.AddScriptSrcToHead( this.Page, scriptId, src );
        }

        /// <summary>
        /// Adds a script tag with the specified id and source to head (if it doesn't already exist)
        /// </summary>
        /// <param name="page">The page.</param>
        /// <param name="scriptId">The script identifier.</param>
        /// <param name="src">The source.</param>
        public static void AddScriptSrcToHead( Page page, string scriptId, string src )
        {
            AddScriptSrcToHead( page, scriptId, src, null );
        }

        /// <summary>
        /// Adds a script tag with the specified id, source, and attributes to head (if it doesn't already exist)
        /// </summary>
        /// <param name="page">The page.</param>
        /// <param name="scriptId">The script identifier.</param>
        /// <param name="src">The source.</param>
        /// <param name="additionalAttributes">The additional attributes.</param>
        public static void AddScriptSrcToHead( Page page, string scriptId, string src, Dictionary<string, string> additionalAttributes )
        {
            if ( page != null && page.Header != null )
            {
                var header = page.Header;

                if ( !header.Controls.OfType<Literal>().Any( a => a.ID == scriptId ) )
                {
                    Literal l = new Literal
                    {
                        ID = scriptId
                    };

                    StringBuilder sbScriptTagHTML = new StringBuilder();
                    sbScriptTagHTML.Append( $"<script id='{scriptId}' src='{src}'" );
                    string additionalAttributesHtml = additionalAttributes?
                        .Select( a =>
                            a.Value == null
                                ? $"{a.Key}"
                                : $"{a.Key}='{a.Value}'"
                        )
                        .ToList()
                        .AsDelimited( " " );

                    if ( additionalAttributesHtml.IsNotNullOrWhiteSpace() )
                    {
                        sbScriptTagHTML.Append( $" {additionalAttributesHtml}" );
                    }

                    sbScriptTagHTML.Append( "></script>" );
                    l.Text = sbScriptTagHTML.ToString();
                    header.Controls.Add( l );
                }
            }
        }

        /// <summary>
        /// Adds a style tag with the specified styleTagId and css
        /// </summary>
        /// <param name="styleTagId">The script identifier.</param>
        /// <param name="src">The source.</param>
        public void AddStyleToHead( string styleTagId, string src )
        {
            RockPage.AddStyleToHead( this.Page, styleTagId, src );
        }

        /// <summary>
        /// Adds a style tag with the specified styleTagId and css
        /// </summary>
        /// <param name="page">The page.</param>
        /// <param name="styleTagId">The style tag identifier.</param>
        /// <param name="css">The CSS.</param>
        public static void AddStyleToHead( Page page, string styleTagId, string css )
        {
            AddStyleToHead( page, styleTagId, css, null );
        }

        /// <summary>
        /// Adds a style tag with the specified styleTagId, css, and attributes to head (if it doesn't already exist)
        /// </summary>
        /// <param name="page">The page.</param>
        /// <param name="styleTagId">The style tag identifier.</param>
        /// <param name="css">The CSS.</param>
        /// <param name="additionalAttributes">The additional attributes.</param>
        public static void AddStyleToHead( Page page, string styleTagId, string css, Dictionary<string, string> additionalAttributes )
        {
            if ( page != null && page.Header != null )
            {
                var header = page.Header;
                if ( !header.Controls.OfType<Literal>().Any( a => a.ID == styleTagId ) )
                {
                    Literal l = new Literal
                    {
                        ID = styleTagId
                    };
                    StringBuilder sbStyleTagHTML = new StringBuilder();
                    sbStyleTagHTML.Append( $"<style id='{styleTagId}'" );
                    string additionalAttributesHtml = additionalAttributes?.Select( a => $"{a.Key}='{a.Value}'" ).ToList().AsDelimited( " " );
                    if ( additionalAttributesHtml.IsNotNullOrWhiteSpace() )
                    {
                        sbStyleTagHTML.Append( $" {additionalAttributesHtml}" );
                    }
                    sbStyleTagHTML.Append( $">\n{css}\n</style>" );
                    l.Text = sbStyleTagHTML.ToString();
                    header.Controls.Add( l );
                }
            }
        }

        /// <summary>
        /// Gets the client's ip address.
        /// </summary>
        /// <returns></returns>
        public static string GetClientIpAddress()
        {
            var request = HttpContext.Current?.Request;
            if ( request == null )
            {
                return string.Empty;
            }

            return WebRequestHelper.GetClientIpAddress( new HttpRequestWrapper(request) );
        }

        #endregion

        #region Obsidian Fingerprinting

        /// <summary>
        /// Initializes the obsidian file fingerprint. This sets the initial
        /// fingerprint value and then if we are in Debug mode it monitors for
        /// any file system changes related to Obsidian and updates the
        /// fingerprint used when loading files to bust cache.
        /// </summary>
        private static void InitializeObsidianFingerprint()
        {
            // Do everything in a try/catch because this is called from the
            // static initializer, meaning if something goes wrong Rock will
            // fail to start.
            try
            {
                var obsidianPath = System.Web.Hosting.HostingEnvironment.MapPath( "~/Obsidian" );
                var pluginsPath = System.Web.Hosting.HostingEnvironment.MapPath( "~/Plugins" );

                // Find the last date any obsidian file was modified.
                var lastWriteTime = Directory.EnumerateFiles( obsidianPath, "*.js", SearchOption.AllDirectories )
                    .Union( Directory.EnumerateFiles( pluginsPath, "*.js", SearchOption.AllDirectories ) )
                    .Select( f =>
                    {
                        try
                        {
                            return ( DateTime? ) new FileInfo( f ).LastWriteTime;
                        }
                        catch
                        {
                            return null;
                        }
                    } )
                    .Where( d => d.HasValue )
                    .Select( d => ( DateTime? ) RockDateTime.ConvertLocalDateTimeToRockDateTime( d.Value ) )
                    .OrderByDescending( d => d )
                    .FirstOrDefault();

                _obsidianFingerprint = ( lastWriteTime ?? RockDateTime.Now ).Ticks;

                // Check if we are in debug mode and if so enable the watchers.
                var cfg = ( CompilationSection ) ConfigurationManager.GetSection( "system.web/compilation" );
                if ( cfg != null && cfg.Debug )
                {
                    AddObsidianFileSystemWatcher( obsidianPath, "*.js" );
                    AddObsidianFileSystemWatcher( pluginsPath, "*.js" );
                }
            }
            catch ( Exception ex )
            {
                _obsidianFingerprint = RockDateTime.Now.Ticks;
                Debug.WriteLine( ex.Message );
            }
        }

        /// <summary>
        /// Add a new file system watcher for the specified <paramref name="directory"/>.
        /// It will update the fingerprint whenever a file matching the
        /// <paramref name="filter"/> changes.
        /// </summary>
        /// <param name="directory">The directory, and any sub-directories, to watch.</param>
        /// <param name="filter">The filename filter to use when watching for changes.</param>
        private static void AddObsidianFileSystemWatcher( string directory, string filter )
        {
            // Setup a watcher to notify us of any changes to the directory.
            var watcher = new FileSystemWatcher
            {
                Path = directory,
                IncludeSubdirectories = true,
                NotifyFilter = NotifyFilters.LastWrite | NotifyFilters.FileName | NotifyFilters.DirectoryName,
                Filter = filter
            };

            // Add event handlers.
            watcher.Changed += ObsidianFileSystemWatcher_OnChanged;
            watcher.Created += ObsidianFileSystemWatcher_OnChanged;
            watcher.Renamed += ObsidianFileSystemWatcher_OnRenamed;

            _obsidianFileWatchers.Add( watcher );

            // Begin watching.
            watcher.EnableRaisingEvents = true;
        }

        /// <summary>
        /// Handles the OnRenamed event of the Obsidian FileSystemWatcher.
        /// </summary>
        /// <param name="sender">The source of the event.</param>
        /// <param name="renamedEventArgs">The <see cref="RenamedEventArgs"/> instance containing the event data.</param>
        private static void ObsidianFileSystemWatcher_OnRenamed( object sender, RenamedEventArgs renamedEventArgs )
        {
            try
            {
                var dateTime = new FileInfo( renamedEventArgs.FullPath ).LastWriteTime;

                dateTime = RockDateTime.ConvertLocalDateTimeToRockDateTime( dateTime );

                _obsidianFingerprint = Math.Max( _obsidianFingerprint, dateTime.Ticks );
            }
            catch
            {
                _obsidianFingerprint = RockDateTime.Now.Ticks;
            }
        }

        /// <summary>
        /// Handles the OnChanged event of the Obsidian FileSystemWatcher.
        /// </summary>
        /// <param name="sender">The source of the event.</param>
        /// <param name="fileSystemEventArgs">The <see cref="FileSystemEventArgs"/> instance containing the event data.</param>
        private static void ObsidianFileSystemWatcher_OnChanged( object sender, FileSystemEventArgs fileSystemEventArgs )
        {
            try
            {
                var dateTime = new FileInfo( fileSystemEventArgs.FullPath ).LastWriteTime;

                dateTime = RockDateTime.ConvertLocalDateTimeToRockDateTime( dateTime );

                _obsidianFingerprint = Math.Max( _obsidianFingerprint, dateTime.Ticks );
            }
            catch
            {
                _obsidianFingerprint = RockDateTime.Now.Ticks;
            }
        }

        #endregion

        #region Person Preferences

        /// <summary>
        /// Gets the global person preferences. These are unique to the person
        /// but global across the entire system. Global preferences should be
        /// used with extreme caution and care.
        /// </summary>
        /// <returns>An instance of <see cref="PersonPreferenceCollection"/> that provides access to the preferences. This will never return <c>null</c>.</returns>
        public PersonPreferenceCollection GetGlobalPersonPreferences()
        {
            return RequestContext.GetGlobalPersonPreferences();
        }

        /// <summary>
        /// Gets the person preferences scoped to the specified entity.
        /// </summary>
        /// <param name="scopedEntity">The entity to use when scoping the preferences for a particular use.</param>
        /// <returns>An instance of <see cref="PersonPreferenceCollection"/> that provides access to the preferences. This will never return <c>null</c>.</returns>
        public PersonPreferenceCollection GetScopedPersonPreferences( IEntity scopedEntity )
        {
            return RequestContext.GetScopedPersonPreferences( scopedEntity );
        }

        /// <summary>
        /// Gets the person preferences scoped to the specified entity.
        /// </summary>
        /// <param name="scopedEntity">The entity to use when scoping the preferences for a particular use.</param>
        /// <returns>An instance of <see cref="PersonPreferenceCollection"/> that provides access to the preferences. This will never return <c>null</c>.</returns>
        public PersonPreferenceCollection GetScopedPersonPreferences( IEntityCache scopedEntity )
        {
            return RequestContext.GetScopedPersonPreferences( scopedEntity );
        }

        #endregion

        #region User Preferences (Obsolete)

        /// <summary>
        /// Returns a user preference for the current user and given key.
        /// </summary>
        /// <param name="key">A <see cref="System.String" /> representing the key to the user preference.</param>
        /// <returns>A <see cref="System.String" /> representing the specified user preference value, if a match is not found an empty string will be returned.</returns>
        [Obsolete( "Use the new PersonPreference methods instead." )]
        [RockObsolete( "1.16" )]
        public string GetUserPreference( string key )
        {
            return GetGlobalPersonPreferences().GetValue( key );
        }

        /// <summary>
        /// Returns the preference values for the current user that start with a given key.
        /// </summary>
        /// <param name="keyPrefix">A <see cref="System.String"/> representing the key prefix. Preference values, for the current user, with a key that begins with this value will be included.</param>
        /// <returns>A <see cref="System.Collections.Generic.Dictionary{String,String}"/> containing  the current user's preference values containing a key that begins with the specified value.
        /// Each <see cref="System.Collections.Generic.KeyValuePair{String,String}"/> contains a key that represents the user preference key and a value that contains the user preference value associated
        /// with that key.
        /// </returns>
        [Obsolete( "Use the new PersonPreference methods instead." )]
        [RockObsolete( "1.16" )]
        public Dictionary<string, string> GetUserPreferences( string keyPrefix )
        {
            var selectedValues = new Dictionary<string, string>();
            var preferences = GetGlobalPersonPreferences();

            foreach ( var key in preferences.GetKeys().Where( k => k.StartsWith( keyPrefix ) ) )
            {
                selectedValues.TryAdd( key, preferences.GetValue( key ) );
            }

            return selectedValues;
        }

        /// <summary>
        /// Sets a user preference value for the specified key. If the key already exists, the value will be updated,
        /// if it is a new key it will be added. Value is then optionally saved to database.
        /// </summary>
        /// <param name="key">A <see cref="System.String" /> representing the name of the key.</param>
        /// <param name="value">A <see cref="System.String" /> representing the preference value.</param>
        /// <param name="saveValue">if set to <c>true</c> [save value].</param>
        [Obsolete( "Use the new PersonPreference methods instead." )]
        [RockObsolete( "1.16" )]
        public void SetUserPreference( string key, string value, bool saveValue = true )
        {
            var preferences = GetGlobalPersonPreferences();

            preferences.SetValue( key, value );

            if ( saveValue )
            {
                preferences.Save();
            }
        }

        /// <summary>
        /// Saves the user preferences.
        /// </summary>
        /// <param name="keyPrefix">The key prefix.</param>
        [Obsolete( "Use the new PersonPreference methods instead." )]
        [RockObsolete( "1.16" )]
        public void SaveUserPreferences( string keyPrefix )
        {
            GetGlobalPersonPreferences().Save();
        }

        /// <summary>
        /// Deletes a user preference value for the specified key
        /// </summary>
        /// <param name="key">A <see cref="System.String"/> representing the name of the key.</param>
        [Obsolete( "Use the new PersonPreference methods instead." )]
        [RockObsolete( "1.16" )]
        public void DeleteUserPreference( string key )
        {
            GetGlobalPersonPreferences().SetValue( key, string.Empty );
        }

        /// <summary>
        /// Returns the current user's preferences, if they have previously been loaded into the session, they
        /// will be retrieved from there, otherwise they will be retrieved from the database, added to session and
        /// then returned
        /// </summary>
        /// <returns>A <see cref="System.Collections.Generic.Dictionary{String, List}"/> containing the user preferences
        /// for the current user. If the current user is anonymous or unknown an empty dictionary will be returned.</returns>
        [Obsolete( "Use the new PersonPreference methods instead." )]
        [RockObsolete( "1.16" )]
        public Dictionary<string, string> SessionUserPreferences()
        {
            var preferences = GetGlobalPersonPreferences();
            var userPreferences = new Dictionary<string, string>();

            foreach ( var key in preferences.GetKeys() )
            {
                userPreferences.TryAdd( key, preferences.GetValue( key ) );
            }

            return userPreferences;
        }

        #endregion

        #region Event Handlers

        /// <summary>
        /// Handles the Click event of the trigger control.
        /// </summary>
        /// <param name="sender">The source of the event.</param>
        /// <param name="e">The <see cref="EventArgs"/> instance containing the event data.</param>
        protected void trigger_Click( object sender, EventArgs e )
        {
            var dataControl = this.Form.FindControl( "rock-config-trigger-data" );
            if ( dataControl != null && dataControl is HiddenField )
            {
                string triggerData = ( ( HiddenField ) dataControl ).Value;

                if ( triggerData.StartsWith( "BLOCK_UPDATED:" ) )
                {
                    var dataSegments = triggerData.Split( ':' );

                    if ( int.TryParse( dataSegments[1], out var blockId ) )
                    {
                        OnBlockUpdated( blockId );
                    }
                }
            }
        }

        /// <summary>
        /// Updates the blocks.
        /// </summary>
        /// <param name="blockTypePath">The block type path.</param>
        public void UpdateBlocks( string blockTypePath )
        {
            foreach ( var rockBlock in RockBlocks )
            {
                if ( rockBlock.BlockCache.BlockType.Path?.Equals( blockTypePath, StringComparison.OrdinalIgnoreCase ) ?? false )
                {
                    OnBlockUpdated( rockBlock.BlockId );
                }
            }
        }

        /// <summary>
        /// Occurs when a block's properties are updated.
        /// </summary>
        internal event EventHandler<BlockUpdatedEventArgs> BlockUpdated;

        /// <summary>
        /// Called when a block's properties are updated.
        /// </summary>
        /// <param name="blockId">The block identifier.</param>
        private void OnBlockUpdated( int blockId )
        {
            if ( BlockUpdated != null )
            {
                BlockUpdated( this, new BlockUpdatedEventArgs( blockId ) );
            }
        }
        /// <summary>
        /// Handles the Navigate event of the scriptManager control.
        /// </summary>
        /// <param name="sender">The source of the event.</param>
        /// <param name="e">The <see cref="HistoryEventArgs"/> instance containing the event data.</param>
        protected void scriptManager_Navigate( object sender, HistoryEventArgs e )
        {
            if ( PageNavigate != null )
            {
                PageNavigate( this, e );
            }
        }

        /// <summary>
        /// Occurs when the ScriptManager detects a history change. This allows UpdatePanels to work when the
        /// browser's back button is pressed.
        /// </summary>
        public event PageNavigateEventHandler PageNavigate;

        /// <summary>
        /// Handles the Click event of the lbCacheControl control.
        /// </summary>
        /// <param name="sender">The source of the event.</param>
        /// <param name="e">The <see cref="EventArgs"/> instance containing the event data.</param>
        private void lbCacheControl_Click( object sender, EventArgs e )
        {
            var cacheControlCookie = Request.Cookies[RockCache.CACHE_CONTROL_COOKIE];
            var isCacheEnabled = cacheControlCookie == null || cacheControlCookie.Value.AsBoolean();

            if ( cacheControlCookie == null )
            {
                cacheControlCookie = new HttpCookie( RockCache.CACHE_CONTROL_COOKIE );
            }

            cacheControlCookie.Value = ( !isCacheEnabled ).ToString();

            AddOrUpdateCookie( cacheControlCookie );

            if ( PageReference != null )
            {
                string pageUrl = PageReference.BuildUrl();
                if ( !string.IsNullOrWhiteSpace( pageUrl ) )
                {
                    Response.Redirect( pageUrl, false );
                    Context.ApplicationInstance.CompleteRequest();
                }
            }
        }
        #endregion

        #region IHttpAsyncHandler Implementation

        /// <inheritdoc/>
        public IAsyncResult BeginProcessRequest( HttpContext context, AsyncCallback cb, object extraData )
        {
            return AsyncPageBeginProcessRequest( context, cb, extraData );
        }

        /// <inheritdoc/>
        public void EndProcessRequest( IAsyncResult result )
        {
            AsyncPageEndProcessRequest( result );
        }

        #endregion
    }

    #region Event Argument Classes

    /// <summary>
    /// Delegate used for the ScriptManager's Navigate Event
    /// </summary>
    /// <param name="sender">The sender.</param>
    /// <param name="e">The <see cref="System.Web.UI.HistoryEventArgs"/> instance containing the history data.</param>
    public delegate void PageNavigateEventHandler( object sender, HistoryEventArgs e );

    /// <summary>
    /// Event Argument used when block properties are updated
    /// </summary>
    internal class BlockUpdatedEventArgs : EventArgs
    {
        public int BlockID { get; private set; }

        public BlockUpdatedEventArgs( int blockId )
        {
            BlockID = blockId;
        }
    }

    /// <summary>
    /// JSON Object used for client/server communication
    /// </summary>
    internal class JsonResult
    {
        /// <summary>
        /// Gets or sets the action.
        /// </summary>
        /// <value>
        /// A <see cref="System.String"/> representing the Action.
        /// </value>
        public string Action { get; set; }

        /// <summary>
        /// Gets or sets the result.
        /// </summary>
        /// <value>
        /// The return <see cref="System.Object"/>
        /// </value>
        public object Result { get; set; }

        /// <summary>
        /// Initializes a new instance of the <see cref="JsonResult"/> class.
        /// </summary>
        /// <param name="action">A <see cref="System.String"/>representing the action.</param>
        /// <param name="result">A <see cref="System.Object"/> representing the result.</param>
        public JsonResult( string action, object result )
        {
            Action = action;
            Result = result;
        }

        /// <summary>
        /// Serializes this instance.
        /// </summary>
        /// <returns>A <see cref="System.String"/> representing a serialized version of this instance.</returns>
        public string Serialize()
        {
            System.Web.Script.Serialization.JavaScriptSerializer serializer =
                new System.Web.Script.Serialization.JavaScriptSerializer();

            StringBuilder sb = new StringBuilder();

            serializer.Serialize( this, sb );

            return sb.ToString();
        }
    }

    /// <summary>
    /// The Context Entity Scope 
    /// </summary>
    public enum ContextEntityScope
    {
        /// <summary>
        /// Context Entities scoped to the Page.
        /// </summary>
        Page,

        /// <summary>
        /// Context Entities scoped to the Site.
        /// </summary>
        Site,

        /// <summary>
        /// All Context Entities, in any scope.
        /// </summary>
        All
    }

    #endregion

    /// <summary>
    /// Debug Timing
    /// </summary>
    public sealed class DebugTimingViewModel
    {
        /// <summary>
        /// Gets or sets the timestamp milliseconds.
        /// </summary>
        /// <value>
        /// The timestamp.
        /// </value>
        public double TimestampMs { get; set; }

        /// <summary>
        /// Gets or sets the event title.
        /// </summary>
        /// <value>
        /// The event HTML.
        /// </value>
        public string Title { get; set; }

        /// <summary>
        /// Gets or sets the sub title.
        /// </summary>
        /// <value>
        /// The sub title.
        /// </value>
        public string SubTitle { get; set; }

        /// <summary>
        /// Gets or sets the indent level.
        /// </summary>
        /// <value>
        /// The indent level.
        /// </value>
        public int IndentLevel { get; set; }

        /// <summary>
        /// Gets or sets the duration ms.
        /// </summary>
        /// <value>
        /// The duration ms.
        /// </value>
        public double DurationMs { get; set; }

        /// <summary>
        /// Gets or sets a value indicating whether this instance is title bold.
        /// </summary>
        /// <value>
        ///   <c>true</c> if this instance is title bold; otherwise, <c>false</c>.
        /// </value>
        public bool IsTitleBold { get; set; }
    }
}
<|MERGE_RESOLUTION|>--- conflicted
+++ resolved
@@ -843,10 +843,6 @@
 
             var stopwatchInitEvents = Stopwatch.StartNew();
 
-<<<<<<< HEAD
-            RequestContext = new RockRequestContext( Request, new RockResponseContext( this ) );
-            RockRequestContextAccessor.RequestContext = RequestContext;
-=======
             // Register shortcut keys
             RegisterShortcutKeys();
 
@@ -855,7 +851,6 @@
 #pragma warning restore 618
 
             RequestContext = new RockRequestContext( Request, new RockResponseContext( this ), CurrentUser );
->>>>>>> fe45fa3a
 
             if ( _pageCache != null )
             {
@@ -2563,9 +2558,6 @@
         protected override void Render( HtmlTextWriter writer )
         {
             base.Render( writer );
-
-            // The page is rendered, so nothing else should be touching the context.
-            RockRequestContextAccessor.RequestContext = null;
         }
 
         /// <summary>
