﻿// <copyright>
// Copyright by the Spark Development Network
//
// Licensed under the Rock Community License (the "License");
// you may not use this file except in compliance with the License.
// You may obtain a copy of the License at
//
// http://www.rockrms.com/license
//
// Unless required by applicable law or agreed to in writing, software
// distributed under the License is distributed on an "AS IS" BASIS,
// WITHOUT WARRANTIES OR CONDITIONS OF ANY KIND, either express or implied.
// See the License for the specific language governing permissions and
// limitations under the License.
// </copyright>
//
using System;
using System.Collections.Generic;
using System.Configuration;
using System.Data.Entity;
using System.Diagnostics;
using System.IO;
using System.Linq;
using System.Reflection;
using System.Text;
using System.Web;
using System.Web.Configuration;
using System.Web.Security;
using System.Web.UI;
using System.Web.UI.HtmlControls;
using System.Web.UI.WebControls;

using Microsoft.AspNetCore.Hosting;
using Microsoft.Extensions.DependencyInjection;

using Rock.Attribute;
using Rock.Blocks;
using Rock.Cms.Utm;
using Rock.Data;
using Rock.Lava;
using Rock.Model;
using Rock.Net;
using Rock.Observability;
using Rock.Security;
using Rock.Tasks;
using Rock.Transactions;
using Rock.Utility;
using Rock.ViewModels.Crm;
using Rock.Web.Cache;
using Rock.Web.HttpModules;
using Rock.Web.UI.Controls;

using Page = System.Web.UI.Page;

namespace Rock.Web.UI
{
    /// <summary>
    /// RockPage is the base abstract class that all page templates in Rock should inherit from
    /// </summary>
    /// <seealso cref="System.Web.UI.Page" />
    public abstract class RockPage : Page, IHttpAsyncHandler
    {
        #region Private Variables

        private PlaceHolder phLoadStats;
        private LinkButton _btnRestoreImpersonatedByUser;
        private ScriptManager _scriptManager;
        private PageCache _pageCache = null;

        private string _clientType = null;
        private BrowserInfo _browserInfo = null;
        private BrowserClient _browserClient = null;

        private bool _showDebugTimings = false;
        private double _previousTiming = 0;
        private TimeSpan _tsDuration;
        private double _duration = 0;

        private PageStatePersister _PageStatePersister = null;

        /// <summary>
        /// Will be <c>true</c> if the page has anything on it that requires
        /// Obsidian libraries to be loaded.
        /// </summary>
        private bool _pageNeedsObsidian = false;

        private readonly string _obsidianPageTimingControlId = "lObsidianPageTimings";
        private readonly List<DebugTimingViewModel> _debugTimingViewModels = new List<DebugTimingViewModel>();
        private Stopwatch _onLoadStopwatch = null;

        /// <summary>
        /// The fingerprint to use with obsidian files.
        /// </summary>
        private static long _obsidianFingerprint = 0;

        /// <summary>
        /// The obsidian file watchers.
        /// </summary>
        private static readonly List<FileSystemWatcher> _obsidianFileWatchers = new List<FileSystemWatcher>();

        /// <summary>
        /// The service provider to use during requests.
        /// </summary>
        private static readonly Lazy<IServiceProvider> _lazyServiceProvider = new Lazy<IServiceProvider>( CreateServiceProvider );

        /// <summary>
        /// The service scopes that should be disposed.
        /// </summary>
        private readonly List<IServiceScope> _pageServiceScopes = new List<IServiceScope>();

        /// <summary>
        /// The currently running Rock version.
        /// </summary>
        private static string _rockVersion = "";
        
        /// <summary>
        /// A list of blocks (their paths) that will force the obsidian libraries to be loaded.
        /// This is particularly useful when a block has a settings dialog that is dependent on
        /// obsidian, but the block itself is not.
        /// </summary>
        private static readonly List<string> _blocksToForceObsidianLoad = new List<string>
        {
            "~/Blocks/Cms/PageZoneBlocksEditor.ascx",
            "~/Blocks/Mobile/MobilePageDetail.ascx"
        };

        #endregion

        #region Protected Variables

        /// <summary>
        /// The full name of the currently logged in user
        /// </summary>
        protected string UserName = string.Empty;

        /// <summary>
        /// Gets a dictionary of the current context items (models).
        /// </summary>
        internal Dictionary<string, Rock.Data.KeyEntity> ModelContext = new Dictionary<string, Data.KeyEntity>();

        #endregion

        #region Public Properties

        /// <summary>
        /// Gets the current <see cref="Rock.Model.Page">Page's</see> logical Rock Page Id.
        /// </summary>
        /// <value>
        /// A <see cref="System.Int32"/> representing the PageId of the current logical <see cref="Rock.Model.Page"/>.
        /// </value>
        public int PageId
        {
            get { return _pageCache.Id; }
        }

        /// <summary>
        /// Gets or sets the browser title.
        /// </summary>
        /// <value>
        /// The browser title.
        /// </value>
        public string BrowserTitle { get; set; }

        /// <summary>
        /// Gets or sets the page title.
        /// </summary>
        /// <value>
        /// The page title.
        /// </value>
        public string PageTitle { get; set; }

        /// <summary>
        /// Gets or sets the page title.
        /// </summary>
        /// <value>
        /// The page icon.
        /// </value>
        public string PageIcon { get; set; }

        /// <summary>
        /// Gets the title for the page and sets both the browser and template title
        /// </summary>
        /// <returns>The title of the page.</returns>
        public new string Title
        {
            get
            {
                return BrowserTitle;
            }
            set
            {
                BrowserTitle = value;
                PageTitle = value;
            }
        }

        /// <summary>
        /// Gets the current <see cref="Rock.Model.Page">Page's</see> logical Rock Page Guid.
        /// </summary>
        /// <value>
        /// A <see cref="System.Guid"/> representing the Guid identifier for the current logical <see cref="Rock.Model.Page"/>
        /// </value>
        public Guid Guid
        {
            get { return _pageCache.Guid; }
        }

        /// <summary>
        /// Gets or sets the body CSS class.
        /// </summary>
        /// <value>
        /// The body CSS class.
        /// </value>
        public string BodyCssClass { get; set; }

        /// <summary>
        /// Gets the current <see cref="Rock.Model.Page">Page's</see> layout.
        /// </summary>
        /// <value>
        /// The <see cref="LayoutCache"/> representing the current <see cref="Rock.Model.Page">Page's</see> layout.
        /// </value>
        public LayoutCache Layout
        {
            get { return _pageCache.Layout; }
        }

        /// <summary>
        /// Gets the <see cref="Rock.Model.Site"/> that the current <see cref="Rock.Model.Page"/> is on.
        /// </summary>
        /// <value>
        /// A <see cref="SiteCache"/> representing the <see cref="Rock.Model.Site"/> that the current <see cref="Rock.Model.Page"/>
        /// is on.
        /// </value>
        public new SiteCache Site
        {
            get { return _pageCache.Layout.Site; }
        }

        /// <summary>
        /// Gets or sets the current <see cref="Rock.Web.PageReference"/>
        /// </summary>
        /// <value>
        /// The current <see cref="Rock.Web.PageReference"/>.
        /// </value>
        public PageReference PageReference
        {
            get
            {
                if ( _PageReference == null && Context.Items.Contains( "Rock:PageReference" ) )
                {
                    _PageReference = Context.Items["Rock:PageReference"] as PageReference;
                }

                return _PageReference;
            }

            set
            {
                _PageReference = value;
                SaveContextItem( "Rock:PageReference", _PageReference );
            }
        }
        private PageReference _PageReference = null;

        /// <summary>
        /// Public gets and privately sets the content areas on a layout page that blocks can be added to.
        /// </summary>
        /// <value>
        /// A <see cref="System.Collections.Generic.Dictionary{String, KeyValuePair}"/> representing the content
        /// areas on the page that content can be added to. Each <see cref="System.Collections.Generic.KeyValuePair{String, KeyValuePair}"/>
        /// has a Key representing the <see cref="Rock.Web.UI.Controls.Zone">Zone's</see> ZoneKey and a value containing
        /// a <see cref="System.Collections.Generic.Dictionary{String, Zone}"/> with the key referencing the <see cref="Rock.Web.UI.Controls.Zone">Zone's</see>
        /// friendly name and the <see cref="Rock.Web.UI.Controls.Zone"/>.
        /// </value>
        /// <remarks>
        /// The Dictionary's key is the zonekey and the KeyValuePair is a combination
        /// of the friendly zone name and the zone control
        /// </remarks>
        public Dictionary<string, KeyValuePair<string, Zone>> Zones { get; private set; }

        /// <summary>
        /// Publicly Gets and privately sets a list containing the Page's <see cref="Rock.Web.UI.BreadCrumb">BreadCrumbs</see>
        /// </summary>
        /// <value>
        /// A <see cref="System.Collections.Generic.List{BreakdCrumb}"/> containing the <see cref="Rock.Web.UI.BreadCrumb">BreadCrumbs</see>
        /// for this Page.
        /// </value>
        public List<BreadCrumb> BreadCrumbs { get; private set; }

        /// <summary>
        /// Gets the current visitor if <see cref="Site.EnableVisitorTracking"/> is enabled.
        /// </summary>
        /// <value>The current visitor.</value>
        public Rock.Model.PersonAlias CurrentVisitor { get; private set; }

        /// <summary>
        /// Gets the Ids of <see cref="PersonalizationSegmentCache">Personalization Segments</see> for the <see cref="CurrentVisitor"/>
        /// or <see cref="CurrentPerson"/> if <see cref="Site.EnablePersonalization">personalization is enabled for the site</see>.
        /// </summary>
        /// <value>The personalization segment ids.</value>
        public int[] PersonalizationSegmentIds { get; private set; }

        /// <summary>
        /// Gets the Ids of <see cref="RequestFilterCache">Personalization Request Filters</see> for the current <see cref="Page.Request"/>
        /// if <see cref="Site.EnablePersonalization">personalization is enabled for the site</see>.
        /// </summary>
        /// <value>The personalization segment ids.</value>
        public int[] PersonalizationRequestFilterIds { get; private set; }

        /// <summary>
        /// Gets or sets the request context. This contains all the details
        /// about the network request.
        /// </summary>
        /// <value>
        /// The request context.
        /// </value>
        public RockRequestContext RequestContext { get; private set; }

        /// <summary>
        /// Publicly gets and privately sets the currently logged in user.
        /// </summary>
        /// <value>
        /// The <see cref="Rock.Model.UserLogin"/> of the currently logged in user.
        /// </value>
        public Rock.Model.UserLogin CurrentUser
        {
            get
            {
                if ( _CurrentUser != null )
                {
                    return _CurrentUser;
                }

                if ( Context.Items.Contains( "CurrentUser" ) )
                {
                    _CurrentUser = Context.Items["CurrentUser"] as Rock.Model.UserLogin;
                }

                if ( _CurrentUser == null )
                {
                    _CurrentUser = Rock.Model.UserLoginService.GetCurrentUser();
                    if ( _CurrentUser != null )
                    {
                        Context.AddOrReplaceItem( "CurrentUser", _CurrentUser );
                    }
                }

                if ( _CurrentUser != null && _CurrentUser.Person != null && _currentPerson == null )
                {
                    CurrentPerson = _CurrentUser.Person;
                }

                return _CurrentUser;
            }

            private set
            {
                Context.Items.Remove( "CurrentUser" );
                _CurrentUser = value;

                if ( _CurrentUser != null )
                {
                    Context.AddOrReplaceItem( "CurrentUser", _CurrentUser );
                    CurrentPerson = _CurrentUser.Person;
                }
                else
                {
                    CurrentPerson = null;
                }
            }
        }
        private Rock.Model.UserLogin _CurrentUser;

        /// <summary>
        /// Publicly gets the current <see cref="Rock.Model.Person"/>.  This is either the currently logged in user, or if the user
        /// has not logged in, it may also be an impersonated person determined from using the encrypted
        /// person key.
        /// </summary>
        /// <value>
        /// A <see cref="Rock.Model.Person"/> representing the currently logged in person or impersonated person.
        /// </value>
        public Person CurrentPerson
        {
            get
            {
                if ( _currentPerson != null )
                {
                    return _currentPerson;
                }

                if ( _currentPerson == null && Context.Items.Contains( "CurrentPerson" ) )
                {
                    _currentPerson = Context.Items["CurrentPerson"] as Person;
                    return _currentPerson;
                }

                return null;
            }

            private set
            {
                Context.Items.Remove( "CurrentPerson" );

                _currentPerson = value;
                if ( _currentPerson != null )
                {
                    Context.AddOrReplaceItem( "CurrentPerson", value );
                }

                _currentPersonAlias = null;
            }
        }
        private Person _currentPerson;

        /// <summary>
        /// The Person ID of the currently logged in user.  Returns null if there is not a user logged in
        /// </summary>
        /// <value>
        /// A <see cref="System.Int32" /> representing the PersonId of the <see cref="Rock.Model.Person"/>
        /// who is logged in as the current user. If a user is not logged in.
        /// </value>
        public int? CurrentPersonId
        {
            get
            {
                if ( CurrentPerson != null )
                {
                    return CurrentPerson.Id;
                }
                else
                {
                    return null;
                }
            }
        }

        /// <summary>
        /// Gets the current person alias.
        /// </summary>
        /// <value>
        /// The current person alias.
        /// </value>
        public PersonAlias CurrentPersonAlias
        {
            get
            {
                if ( _currentPersonAlias != null )
                {
                    return _currentPersonAlias;
                }

                if ( _currentPerson != null )
                {
                    _currentPersonAlias = _currentPerson.PrimaryAlias;
                    return _currentPersonAlias;
                }

                return null;
            }
        }
        private PersonAlias _currentPersonAlias = null;

        /// <summary>
        /// Gets the current person alias identifier.
        /// </summary>
        /// <value>
        /// The current person alias identifier.
        /// </value>
        public int? CurrentPersonAliasId
        {
            get
            {
                if ( CurrentPersonAlias != null )
                {
                    return CurrentPersonAlias.Id;
                }
                else
                {
                    return null;
                }
            }
        }

        /// <summary>
        /// Gets the all the <see cref="Rock.Web.UI.RockBlock">RockBlocks</see> on the Page.
        /// </summary>
        /// <value>
        /// A <see cref="System.Collections.Generic.List{RockBlock}"/> containing all the <see cref="Rock.Web.UI.RockBlock">RockBlocks</see> on the page.
        /// </value>
        public List<RockBlock> RockBlocks
        {
            get
            {
                return this.ControlsOfTypeRecursive<RockBlock>();
            }
        }

        /// <summary>
        /// Gets the type of the client.
        /// </summary>
        /// <value>
        /// The type of the client.
        /// </value>
        public string ClientType
        {
            get
            {
                if ( _clientType == null )
                {
                    _clientType = InteractionDeviceType.GetClientType( Request.UserAgent ?? "" );
                }
                return _clientType;
            }

        }

        /// <summary>
        /// Gets the client information.
        /// </summary>
        /// <value>
        /// The client information.
        /// </value>
        public BrowserInfo BrowserInfo
        {
            get
            {
                if ( _browserInfo == null )
                {
                    _browserInfo = new BrowserInfo( Request.UserAgent ?? "" );
                }
                return _browserInfo;
            }
        }

        /// <summary>
        /// Gets a value indicating whether this instance is mobile request.
        /// </summary>
        /// <value>
        /// <c>true</c> if this instance is mobile request; otherwise, <c>false</c>.
        /// </value>
        public bool IsMobileRequest
        {
            get
            {
                return this.ClientType == "Mobile";
            }
        }

        /// <summary>
        /// Gets a value indicating whether this instance is being served in a <see cref="ModalIFrameDialog"/>.
        /// </summary>
        /// <value>
        /// <c>true</c> if this instance is being served in a <see cref="ModalIFrameDialog"/>; otherwise, <c>false</c>.
        /// </value>
        public bool IsIFrameModal
        {
            get
            {
                return this.PageParameter( "IsIFrameModal" ).AsBoolean();
            }
        }

        /// <summary>
        /// Gets a single object that contains all of the information about the web browser.
        /// </summary>
        /// <value>
        /// The browser client.
        /// </value>
        public BrowserClient BrowserClient
        {
            get
            {
                if ( _browserClient == null )
                {
                    _browserClient = new BrowserClient();
                    _browserClient.BrowserInfo = BrowserInfo;
                    _browserClient.IsMobile = IsMobileRequest;
                    _browserClient.ClientType = ClientType;
                }
                return _browserClient;
            }
        }

        /// <summary>
        /// Gets the size of the view state.
        /// </summary>
        /// <value>
        /// The size of the view state.
        /// </value>
        public int ViewStateSize { get; private set; }

        /// <summary>
        /// Gets the view state size compressed.
        /// </summary>
        /// <value>
        /// The view state size compressed.
        /// </value>
        public int ViewStateSizeCompressed { get; private set; }

        /// <summary>
        /// Gets the view state value.
        /// </summary>
        /// <value>
        /// The view state value.
        /// </value>
        public string ViewStateValue { get; private set; }

        /// <summary>
        /// Gets a value indicating whether [view state is compressed].
        /// </summary>
        /// <value>
        /// <c>true</c> if [view state is compressed]; otherwise, <c>false</c>.
        /// </value>
        public bool ViewStateIsCompressed { get; private set; }

        /// <summary>
        /// Gets or sets a value indicating whether [enable view state inspection].
        /// </summary>
        /// <value>
        /// <c>true</c> if [enable view state inspection]; otherwise, <c>false</c>.
        /// </value>
        public bool EnableViewStateInspection { get; set; }

        #endregion

        #region Overridden Properties

        /// <summary>
        /// Gets the PageStatePersister object associated with the page.
        /// </summary>
        protected override PageStatePersister PageStatePersister
        {
            get
            {
                if ( _PageStatePersister == null )
                {
                    _PageStatePersister = new RockHiddenFieldPageStatePersister( this, RockHiddenFieldPageStatePersister.ViewStateCompressionThreshold );
                }
                return _PageStatePersister;
            }
        }

        #endregion

        #region Constructors

        /// <summary>
        /// Initializes the <see cref="RockPage"/> class.
        /// </summary>
        static RockPage()
        {
            InitializeObsidianFingerprint();
            _rockVersion = "Rock v" + typeof( Rock.Web.UI.RockPage ).Assembly.GetName().Version.ToString();
        }

        #endregion

        #region Protected Methods

        /// <summary>
        /// Recurses the page's <see cref="System.Web.UI.ControlCollection"/> looking for any <see cref="Rock.Web.UI.Controls.Zone"/> controls
        /// </summary>
        /// <param name="controls">A <see cref="System.Web.UI.ControlCollection"/> containing the page's controls.</param>
        protected virtual void FindRockControls( ControlCollection controls )
        {
            if ( controls != null )
            {
                foreach ( Control control in controls )
                {
                    if ( control is Zone )
                    {
                        Zone zone = control as Zone;
                        if ( zone != null )
                            Zones.Add( zone.Name.Replace( " ", "" ), new KeyValuePair<string, Zone>( zone.Name, zone ) );
                    }

                    FindRockControls( control.Controls );
                }
            }
        }

        /// <summary>
        /// Find the <see cref="Rock.Web.UI.Controls.Zone" /> for the specified zone name.  Looks in the
        /// <see cref="Zones" /> property to see if it has been defined.  If an existing zone
        /// <see cref="Rock.Web.UI.Controls.Zone" /> cannot be found, the defaultZone will be returned
        /// </summary>
        /// <param name="zoneName">A <see cref="System.String" /> representing the name of the zone.</param>
        /// <param name="defaultZone">The default zone.</param>
        /// <returns>
        /// The <see cref="System.Web.UI.Control" /> for the zone, if the zone is not found, the defaultZone is returned.
        /// </returns>
        protected virtual Control FindZone( string zoneName, Control defaultZone )
        {
            // First look in the Zones dictionary
            if ( Zones.ContainsKey( zoneName ) )
                return Zones[zoneName].Value;

            // If no match, return the defaultZone
            return defaultZone;
        }

        #endregion

        #region Custom Events
        /// <summary>
        /// Occurs when view state persisted.
        /// </summary>
        public event EventHandler ViewStatePersisted;

        /// <summary>
        /// Called when [view state persisted].
        /// </summary>
        protected void OnViewStatePersisted()
        {
            if ( this.ViewStatePersisted != null )
            {
                ViewStatePersisted( this, EventArgs.Empty );
            }
        }

        /// <summary>
        /// Occurs when [page initialized]. This event is for registering any custom event shortkeys for the page.
        /// </summary>
        protected virtual void RegisterShortcutKeys()
        {
            // Register the shortcut keys with debouncing
            string script = @"
                (function() {
                    var lastDispatchTime = 0;
                    var lastDispatchedElement = null;
                    var debounceDelay = 500;

                    document.addEventListener('keydown', function (event) {
                        if (event.altKey) {
                            var shortcutKey = event.key.toLowerCase();

                            // Check if a shortcut key is registered for the pressed key
                            var element = document.querySelector('[data-shortcut-key=""' + shortcutKey + '""]');

                    
                            if (element) {
                                var currentTime = performance.now();

                                if (lastDispatchedElement === element && (currentTime - lastDispatchTime) < debounceDelay) {
                                    return;
                                }

                                lastDispatchTime = currentTime;
                                lastDispatchedElement = element;

                                if (shortcutKey === 'arrowright' || shortcutKey === 'arrowleft') {
                                    event.preventDefault();
                                }

                                event.preventDefault();
                                element.click();
                            }
                        }
                    });
                })();
            ";

            ScriptManager.RegisterStartupScript( this, typeof( RockPage ), "ShortcutKeys", script, true );
        }

        #endregion

        #region Overridden Methods

        /// <summary>
        /// Saves any view-state and control-state information for the page.
        /// </summary>
        /// <param name="state">An <see cref="T:System.Object" /> in which to store the view-state information.</param>
        protected override void SavePageStateToPersistenceMedium( object state )
        {
            base.SavePageStateToPersistenceMedium( state );

            var customPersister = this.PageStatePersister as RockHiddenFieldPageStatePersister;

            if ( customPersister != null )
            {
                this.ViewStateValue = customPersister.ViewStateValue;
            }

            OnViewStatePersisted();
        }

        /// <summary>
        /// Initializes the page's culture to use the culture specified by the browser ("auto")
        /// </summary>
        protected override void InitializeCulture()
        {
            base.UICulture = "Auto";
            base.Culture = "Auto";

            base.InitializeCulture();
        }

        /// <summary>
        /// Loads all of the configured blocks for the current page into the control tree
        /// </summary>
        /// <param name="e"></param>
        protected override void OnInit( EventArgs e )
        {
            // Add configuration specific to Rock Page to the observability activity
            if ( Activity.Current != null )
            {
                Activity.Current.DisplayName = $"PAGE: {Context.Request.HttpMethod} {PageReference.Route}";

                // If the route has parameters show the route slug, otherwise use the request path
                if ( PageReference.Parameters.Count > 0 )
                {
                    Activity.Current.DisplayName = $"PAGE: {Context.Request.HttpMethod} {PageReference.Route}";
                }
                else
                {
                    Activity.Current.DisplayName = $"PAGE: {Context.Request.HttpMethod} {Context.Request.Path}";
                }

                // Highlight postbacks
                if ( this.IsPostBack )
                {
                    Activity.Current.DisplayName = Activity.Current.DisplayName + " [Postback]";
                }
                else
                {
                    // Only add a metric if for non-postback requests
                    var pageTags = RockMetricSource.CommonTags;
                    pageTags.Add( "rock-page", this.PageId );
                    pageTags.Add( "rock-site", this.Site.Name );
                    RockMetricSource.PageRequestCounter.Add( 1, pageTags );
                }

                // Add attributes
                Activity.Current.AddTag( "rock.otel_type", "rock-page" );
                Activity.Current.AddTag( "rock.current_user", this.CurrentUser?.UserName );
                Activity.Current.AddTag( "rock.current_person", this.CurrentPerson?.FullName );
                Activity.Current.AddTag( "rock.current_visitor", this.CurrentVisitor?.AliasPersonGuid );
                Activity.Current.AddTag( "rock.site.id", this.Site.Id );
                Activity.Current.AddTag( "rock.page.id", this.PageId );
                Activity.Current.AddTag( "rock.page.ispostback", this.IsPostBack );
            }

            var stopwatchInitEvents = Stopwatch.StartNew();

            // Register shortcut keys
            RegisterShortcutKeys();

#pragma warning disable 618
            ConvertLegacyContextCookiesToJSON();
#pragma warning restore 618

            RequestContext = new RockRequestContext( Request, new RockResponseContext( this ), CurrentUser );

            if ( _pageCache != null )
            {
                RequestContext.PrepareRequestForPage( _pageCache );
            }

            _showDebugTimings = this.PageParameter( "ShowDebugTimings" ).AsBoolean();

            if ( _showDebugTimings )
            {
                _tsDuration = RockDateTime.Now.Subtract( ( DateTime ) Context.Items["Request_Start_Time"] );
                _previousTiming = _tsDuration.TotalMilliseconds;
                _pageNeedsObsidian = true;
            }

            bool canAdministratePage = false;
            bool canEditPage = false;

            if ( _showDebugTimings )
            {
                stopwatchInitEvents.Stop();
                _debugTimingViewModels.Add( GetDebugTimingOutput( "Server Start Initialization", stopwatchInitEvents.Elapsed.TotalMilliseconds, 0, true ) );
                stopwatchInitEvents.Restart();
            }

            // Add the ScriptManager to each page
            _scriptManager = ScriptManager.GetCurrent( this.Page );

            if ( _scriptManager == null )
            {
                _scriptManager = new ScriptManager { ID = "sManager" };
                Page.Trace.Warn( "Adding script manager" );
                Page.Form.Controls.AddAt( 0, _scriptManager );
            }

            // enable history on the ScriptManager
            _scriptManager.EnableHistory = true;

            // increase the postback timeout
            _scriptManager.AsyncPostBackTimeout = 180;

            // wire up navigation event
            _scriptManager.Navigate += new EventHandler<HistoryEventArgs>( scriptManager_Navigate );

            _scriptManager.Scripts.Add( new ScriptReference( "~/Scripts/Bundles/RockLibs" ) );
            _scriptManager.Scripts.Add( new ScriptReference( "~/Scripts/Bundles/RockUi" ) );
            _scriptManager.Scripts.Add( new ScriptReference( "~/Scripts/Bundles/RockValidation" ) );

            /*
                2/16/2021 - JME
                The code below provides the opportunity for an external system to disable
                partial postbacks. This was put in place to allow dynamic language translation
                tools to be able to proxy Rock requests and translate the output. Partial postbacks
                were not able to be translated.
            */
            if ( Request.Headers["Disable_Postbacks"].AsBoolean() )
            {
                _scriptManager.EnablePartialRendering = false;
            }

            // Recurse the page controls to find the rock page title and zone controls
            Page.Trace.Warn( "Recursing layout to find zones" );
            Zones = new Dictionary<string, KeyValuePair<string, Zone>>();
            FindRockControls( this.Controls );

            // Add a Rock version meta tag
            Page.Trace.Warn( "Adding Rock metatag" );
            HtmlMeta rockVersion = new HtmlMeta();
            rockVersion.Attributes.Add( "name", "generator" );
            rockVersion.Attributes.Add( "content", _rockVersion );
            AddMetaTag( this.Page, rockVersion );

            if ( _showDebugTimings )
            {
                stopwatchInitEvents.Stop();
                _debugTimingViewModels.Add( GetDebugTimingOutput( "Check For Logout", stopwatchInitEvents.Elapsed.TotalMilliseconds, 1 ) );
                stopwatchInitEvents.Restart();
            }

            // If the logout parameter was entered, delete the user's forms authentication cookie and redirect them
            // back to the same page.
            Page.Trace.Warn( "Checking for logout request" );
            if ( PageParameter( "Logout" ) != string.Empty )
            {
                if ( CurrentUser != null )
                {
                    var message = new UpdateUserLastActivity.Message
                    {
                        UserId = CurrentUser.Id,
                        LastActivityDate = RockDateTime.Now,
                        IsOnline = false
                    };
                    message.Send();
                }

                Authorization.SignOut();

                // After logging out check to see if an anonymous user is allowed to view the current page.  If so
                // redirect back to the current page, otherwise redirect to the site's default page
                if ( _pageCache != null )
                {
                    if ( _pageCache.IsAuthorized( Authorization.VIEW, null ) )
                    {
                        // Remove the 'logout' queryparam before redirecting
                        var pageReference = new PageReference( PageReference.PageId, PageReference.RouteId, PageReference.Parameters );
                        foreach ( string key in PageReference.QueryString )
                        {
                            if ( key != null && !key.Equals( "Logout", StringComparison.OrdinalIgnoreCase ) )
                            {
                                pageReference.Parameters.Add( key, PageReference.QueryString[key] );
                            }
                        }
                        Response.Redirect( pageReference.BuildUrl(), false );
                        Context.ApplicationInstance.CompleteRequest();
                    }
                    else
                    {
                        _pageCache.Layout.Site.RedirectToDefaultPage();
                    }
                    return;
                }
                else
                {
                    CurrentPerson = null;
                    CurrentUser = null;
                }
            }

            var rockContext = new RockContext();

            if ( _showDebugTimings )
            {
                stopwatchInitEvents.Stop();
                _debugTimingViewModels.Add( GetDebugTimingOutput( "Create Rock Context", stopwatchInitEvents.Elapsed.TotalMilliseconds, 1 ) );
                stopwatchInitEvents.Restart();
            }

            // If the impersonated query key was included or is in session then set the current person
            Page.Trace.Warn( "Checking for person impersonation" );
            if ( !ProcessImpersonation( rockContext ) )
            {
                return;
            }

            // Get current user/person info
            Page.Trace.Warn( "Getting CurrentUser" );
            Rock.Model.UserLogin user = CurrentUser;

            if ( _showDebugTimings )
            {
                stopwatchInitEvents.Stop();
                _debugTimingViewModels.Add( GetDebugTimingOutput( "Get Current User", stopwatchInitEvents.Elapsed.TotalMilliseconds, 1 ) );
                stopwatchInitEvents.Restart();
            }

            // If there is a logged in user, see if it has an associated Person Record.  If so, set the UserName to
            // the person's full name (which is then cached in the Session state for future page requests)
            if ( user != null )
            {
                Page.Trace.Warn( "Setting CurrentPerson" );
                UserName = user.UserName;
                int? personId = user.PersonId;

                if ( personId.HasValue )
                {
                    string personNameKey = "PersonName_" + personId.Value.ToString();
                    if ( Session[personNameKey] != null )
                    {
                        UserName = Session[personNameKey].ToString();
                    }
                    else
                    {
                        Rock.Model.PersonService personService = new Model.PersonService( rockContext );
                        Rock.Model.Person person = personService.Get( personId.Value );
                        if ( person != null )
                        {
                            UserName = person.FullName;
                            CurrentPerson = person;
                        }

                        Session[personNameKey] = UserName;
                    }
                }

                if ( _showDebugTimings )
                {
                    stopwatchInitEvents.Stop();
                    _debugTimingViewModels.Add( GetDebugTimingOutput( "Get Current Person", stopwatchInitEvents.Elapsed.TotalMilliseconds, 1 ) );
                    stopwatchInitEvents.Restart();
                }

                // check that they aren't required to change their password
                if ( user.IsPasswordChangeRequired == true && Site.ChangePasswordPageReference != null )
                {
                    // don't redirect if this is the change password page
                    if ( Site.ChangePasswordPageReference.PageId != this.PageId )
                    {
                        Site.RedirectToChangePasswordPage( true, true );
                    }
                }

                // Check that they are two-factor authenticated if two-factor authentication is required for their protection profile.
                var securitySettings = new SecuritySettingsService().SecuritySettings;

                if ( securitySettings.RequireTwoFactorAuthenticationForAccountProtectionProfiles?.Contains( user.Person.AccountProtectionProfile ) == true
                     && !user.IsTwoFactorAuthenticated )
                {
                    // Sign out and redirect to the login page to force two-factor authentication.
                    Authorization.SignOut();

                    var site = _pageCache.Layout.Site;

                    if ( site.LoginPageId.HasValue )
                    {
                        site.RedirectToLoginPage( true );
                    }
                    else
                    {
                        FormsAuthentication.RedirectToLoginPage();
                    }
                }

                // Check if there is a ROCK_PERSONALDEVICE_ADDRESS cookie, link person to device
                HandleRockWiFiCookie( CurrentPersonAliasId );
            }

            // If a PageInstance exists
            if ( _pageCache != null )
            {
                BrowserTitle = _pageCache.BrowserTitle;
                PageTitle = _pageCache.PageTitle;
                PageIcon = _pageCache.IconCssClass;
                BodyCssClass = _pageCache.BodyCssClass;

                // If there's a master page, update its reference to Current Page
                if ( this.Master is RockMasterPage )
                {
                    ( ( RockMasterPage ) this.Master ).SetPage( _pageCache );
                }

                // Add CSS class to body
                if ( !string.IsNullOrWhiteSpace( this.BodyCssClass ) && this.Master != null )
                {
                    // attempt to find the body tag
                    var body = ( HtmlGenericControl ) this.Master.FindControl( "body" );
                    if ( body != null )
                    {
                        // determine if we need to append or add the class
                        if ( body.Attributes["class"] != null )
                        {
                            body.Attributes["class"] += " " + this.BodyCssClass;
                        }
                        else
                        {
                            body.Attributes.Add( "class", this.BodyCssClass );
                        }
                    }
                }

                // Add Favicon
                if ( Site.FavIconBinaryFileId.HasValue )
                {
                    AddIconLink( Site.FavIconBinaryFileId.Value, 192, "shortcut icon" );
                    AddIconLink( Site.FavIconBinaryFileId.Value, 16 );
                    AddIconLink( Site.FavIconBinaryFileId.Value, 32 );
                    AddIconLink( Site.FavIconBinaryFileId.Value, 144 );
                    AddIconLink( Site.FavIconBinaryFileId.Value, 180 );
                    AddIconLink( Site.FavIconBinaryFileId.Value, 192 );
                }

                // check if page should have been loaded via ssl
                Page.Trace.Warn( "Checking for SSL request" );
                if ( !WebRequestHelper.IsSecureConnection( HttpContext.Current ) && ( _pageCache.RequiresEncryption || Site.RequiresEncryption ) )
                {
                    string redirectUrl = Request.UrlProxySafe().ToString().Replace( "http:", "https:" );

                    // Clear the session state cookie so it can be recreated as secured (see engineering note in Global.asax EndRequest)
                    SessionStateSection sessionState = ( SessionStateSection ) ConfigurationManager.GetSection( "system.web/sessionState" );
                    string sidCookieName = sessionState.CookieName; // ASP.NET_SessionId
                    var cookie = Response.Cookies[sidCookieName];
                    cookie.Expires = RockDateTime.SystemDateTime.AddDays( -1 );
                    AddOrUpdateCookie( cookie );

                    Response.Redirect( redirectUrl, false );
                    Context.ApplicationInstance.CompleteRequest();
                    return;
                }

                // Verify that the current user is allowed to view the page.
                Page.Trace.Warn( "Checking if user is authorized" );

                var isCurrentPersonAuthorized = _pageCache.IsAuthorized( Authorization.VIEW, CurrentPerson );

                if ( _showDebugTimings )
                {
                    stopwatchInitEvents.Stop();
                    _debugTimingViewModels.Add( GetDebugTimingOutput( "Is Current Person Authorized", stopwatchInitEvents.Elapsed.TotalMilliseconds, 1 ) );
                    stopwatchInitEvents.Restart();
                }

                if ( !isCurrentPersonAuthorized )
                {
                    if ( user == null )
                    {
                        // If not authorized, and the user hasn't logged in yet, redirect to the login page
                        Page.Trace.Warn( "Redirecting to login page" );

                        var site = _pageCache.Layout.Site;
                        if ( site.LoginPageId.HasValue )
                        {
                            site.RedirectToLoginPage( true );
                        }
                        else
                        {
                            FormsAuthentication.RedirectToLoginPage();
                        }
                    }
                    else
                    {
                        // If not authorized, and the user has logged in, redirect to error page
                        Page.Trace.Warn( "Redirecting to error page" );

                        if ( Site != null && !string.IsNullOrWhiteSpace( Site.ErrorPage ) )
                        {
                            Context.Response.Redirect( string.Format( "{0}?type=security", Site.ErrorPage.TrimEnd( new char[] { '/' } ) ), false );
                            Context.ApplicationInstance.CompleteRequest();
                            return;
                        }
                        else
                        {
                            Response.Redirect( "~/Error.aspx?type=security", false );
                            Context.ApplicationInstance.CompleteRequest();
                        }
                    }
                }
                else
                {
                    /* At this point, we know the Person (or NULL person) is authorized to View the page */

                    if ( Site.EnableVisitorTracking )
                    {
                        bool isLoggingIn = this.PageId == Site.LoginPageId;

                        // Check if this is the Login page. If so, we don't need do Visitor logic,
                        // and we can avoid a situation where an un-needed Ghost alias could get created.
                        if ( !isLoggingIn )
                        {
                            Page.Trace.Warn( "Processing Current Visitor" );

                            // Visitor Tracking is enabled, and we aren't logging in so do the visitor logic.
                            ProcessCurrentVisitor();
                        }
                    }

                    if ( Site.EnablePersonalization )
                    {
                        Page.Trace.Warn( "Loading Personalization Data" );
                        LoadPersonalizationSegments();
                        LoadPersonalizationRequestFilters();
                    }

                    // Set current models (context)
                    Page.Trace.Warn( "Checking for Context" );
                    try
                    {
                        // Check to see if a context from the query string should be saved to a cookie before
                        // building the model context for the page.
                        SetCookieContextFromQueryString( rockContext );

                        if ( _showDebugTimings )
                        {
                            stopwatchInitEvents.Stop();
                            _debugTimingViewModels.Add( GetDebugTimingOutput( "Set Page Context(s)", stopwatchInitEvents.Elapsed.TotalMilliseconds, 1 ) );
                            stopwatchInitEvents.Restart();
                        }

                        // Build the model context, including all context objects (site-wide and page-specific).
                        this.ModelContext = BuildPageContextData( ContextEntityScope.All );

                        if ( _showDebugTimings )
                        {
                            stopwatchInitEvents.Stop();
                            _debugTimingViewModels.Add( GetDebugTimingOutput( "Check Page Contexts", stopwatchInitEvents.Elapsed.TotalMilliseconds, 1 ) );
                            stopwatchInitEvents.Restart();
                        }
                    }
                    catch
                    {
                        // intentionally ignore exception
                    }

                    // set viewstate on/off
                    this.EnableViewState = _pageCache.EnableViewState;

                    Page.Trace.Warn( "Checking if user can administer" );
                    canAdministratePage = _pageCache.IsAuthorized( Authorization.ADMINISTRATE, CurrentPerson );

                    // The Short Link Modal in the System Dialogs need the page to have obsidian.
                    if ( canAdministratePage )
                    {
                        _pageNeedsObsidian = true;
                    }
                    canEditPage = _pageCache.IsAuthorized( Authorization.EDIT, CurrentPerson );

                    // If the current person isn't allowed to edit or administrate the page, check to see if they are being impersonated by someone who
                    // may have edit and/or administrate access to the page.
                    if ( !canAdministratePage || !canEditPage )
                    {
                        // if the current user is being impersonated by another user (typically an admin), then check their security
                        var impersonatedByUser = Session["ImpersonatedByUser"] as UserLogin;
                        var currentUserIsImpersonated = ( HttpContext.Current?.User?.Identity?.Name ?? string.Empty ).StartsWith( "rckipid=" );
                        if ( impersonatedByUser != null && currentUserIsImpersonated )
                        {
                            canAdministratePage = canAdministratePage || _pageCache.IsAuthorized( Authorization.ADMINISTRATE, impersonatedByUser.Person );
                            canEditPage = canEditPage || _pageCache.IsAuthorized( Authorization.EDIT, impersonatedByUser.Person );
                        }
                    }

                    if ( _showDebugTimings )
                    {
                        stopwatchInitEvents.Stop();
                        _debugTimingViewModels.Add( GetDebugTimingOutput( "Can Administrate Page", stopwatchInitEvents.Elapsed.TotalMilliseconds, 1 ) );
                        stopwatchInitEvents.Restart();
                    }

                    // Create a javascript object to store information about the current page for client side scripts to use
                    Page.Trace.Warn( "Creating JS objects" );
                    if ( !ClientScript.IsStartupScriptRegistered( "rock-js-object" ) )
                    {
                        var script = $@"
Rock.settings.initialize({{
    siteId: {_pageCache.Layout.SiteId},
    layoutId: {_pageCache.LayoutId},
    pageId: {_pageCache.Id},
    layout: '{_pageCache.Layout.FileName}',
    baseUrl: '{ResolveUrl( "~" )}'
}});";

                        ClientScript.RegisterStartupScript( this.Page.GetType(), "rock-js-object", script, true );
                    }

                    AddTriggerPanel();

                    // Add config elements
                    if ( _pageCache.IncludeAdminFooter )
                    {
                        Page.Trace.Warn( "Adding popup controls (footer elements)" );
                        AddPopupControls();

                        Page.Trace.Warn( "Adding zone elements" );
                        AddZoneElements( canAdministratePage );
                    }

                    // Initialize the list of breadcrumbs for the current page (and blocks on the page)
                    Page.Trace.Warn( "Setting breadcrumbs" );
                    PageReference.BreadCrumbs = new List<BreadCrumb>();

                    // If the page is configured to display in the breadcrumbs...
                    string bcName = _pageCache.BreadCrumbText;
                    if ( bcName != string.Empty )
                    {
                        PageReference.BreadCrumbs.Add( new BreadCrumb( bcName, PageReference.BuildUrl() ) );
                    }

                    // Add the Google Analytics Code script if a code was specified for the site
                    if ( !string.IsNullOrWhiteSpace( _pageCache.Layout.Site.GoogleAnalyticsCode ) )
                    {
                        AddGoogleAnalytics( _pageCache.Layout.Site.GoogleAnalyticsCode );
                    }

                    AddJesusHook();

                    // Flag indicating if user has rights to administer one or more of the blocks on page
                    bool canAdministrateBlockOnPage = false;

                    if ( _showDebugTimings )
                    {
                        stopwatchInitEvents.Stop();
                        _debugTimingViewModels.Add( GetDebugTimingOutput( "Server Block OnInit", stopwatchInitEvents.Elapsed.TotalMilliseconds, 1, true ) );
                        stopwatchInitEvents.Restart();
                    }

                    // If the block's AttributeProperty values have not yet been verified verify them.
                    // (This provides a mechanism for block developers to define the needed block
                    //  attributes in code and have them automatically added to the database)
                    Page.Trace.Warn( "\tChecking if block attributes need refresh" );
                    VerifyBlockTypeInstanceProperties();

                    // Load the blocks and insert them into page zones
                    Page.Trace.Warn( "Loading Blocks" );
                    var pageBlocks = _pageCache.Blocks;

                    foreach ( BlockCache block in pageBlocks )
                    {
                        var stopwatchBlockInit = Stopwatch.StartNew();
                        Page.Trace.Warn( string.Format( "\tLoading '{0}' block", block.Name ) );

                        // Get current user's permissions for the block instance
                        Page.Trace.Warn( "\tChecking permission" );
                        bool canAdministrate = block.IsAuthorized( Authorization.ADMINISTRATE, CurrentPerson );
                        bool canEdit = block.IsAuthorized( Authorization.EDIT, CurrentPerson );
                        bool canView = block.IsAuthorized( Authorization.VIEW, CurrentPerson );

                        // if this is a Site-wide block, only render it if its Zone exists on this page
                        // In other cases, Rock will add the block to the Form (at the very bottom of the page)
                        Control zone = FindZone( block.Zone, block.BlockLocation == BlockLocation.Site ? null : this.Form );

                        // Make sure there is a Zone for the block, and make sure user has access to view block instance
                        if ( zone != null && ( canAdministrate || canEdit || canView ) )
                        {
                            // Load the control and add to the control tree
                            Page.Trace.Warn( "\tLoading control" );
                            Control control = null;

                            // Check to see if block is configured to use a "Cache Duration'
                            if ( block.OutputCacheDuration > 0 )
                            {
                                // Cache object used for block output caching
                                Page.Trace.Warn( "Getting memory cache" );
                                string blockCacheKey = string.Format( "Rock:BlockOutput:{0}", block.Id );
                                var blockCacheString = RockCache.Get( blockCacheKey ) as string;
                                if ( blockCacheString.IsNotNullOrWhiteSpace() )
                                {
                                    // If the current block exists in our custom output cache, add the cached output instead of adding the control
                                    control = new LiteralControl( blockCacheString );
                                }
                            }

                            if ( control == null )
                            {
                                try
                                {
                                    if ( !string.IsNullOrWhiteSpace( block.BlockType.Path ) )
                                    {
                                        control = TemplateControl.LoadControl( block.BlockType.Path );
                                        control.ClientIDMode = ClientIDMode.AutoID;

                                        // These blocks needs Obsidian for their settings dialog to display properly.
                                        if ( _blocksToForceObsidianLoad.Any( blockTypePath => blockTypePath.Equals( block.BlockType.Path ) ) )
                                        {
                                            _pageNeedsObsidian = true;
                                        }
                                    }
                                    else if ( block.BlockType.EntityTypeId.HasValue )
                                    {
                                        var scope = CreateServiceScope();
                                        var blockEntity = ActivatorUtilities.CreateInstance( scope.ServiceProvider, block.BlockType.EntityType.GetEntityType() );

                                        if ( blockEntity is RockBlockType rockBlockType )
                                        {
                                            rockBlockType.RockContext = scope.ServiceProvider.GetRequiredService<RockContext>();
                                        }

                                        if ( blockEntity is IRockBlockType rockBlockEntity )
                                        {
                                            rockBlockEntity.RequestContext = RequestContext;

                                            var wrapper = new RockBlockTypeWrapper
                                            {
                                                Page = this,
                                                Block = rockBlockEntity
                                            };

                                            wrapper.InitializeAsUserControl( this );
                                            wrapper.AppRelativeTemplateSourceDirectory = "~";

                                            control = wrapper;
                                            control.ClientIDMode = ClientIDMode.AutoID;
                                        }

                                        if ( blockEntity is IRockObsidianBlockType )
                                        {
                                            _pageNeedsObsidian = true;
                                        }
                                    }

                                    if ( control == null )
                                    {
                                        throw new Exception( "Cannot instantiate unknown block type" );
                                    }
                                }
                                catch ( Exception ex )
                                {
                                    try
                                    {
                                        LogException( ex );
                                    }
                                    catch
                                    {
                                        //
                                    }

                                    NotificationBox nbBlockLoad = new NotificationBox();
                                    nbBlockLoad.ID = string.Format( "nbBlockLoad_{0}", block.Id );
                                    nbBlockLoad.CssClass = "system-error";
                                    nbBlockLoad.NotificationBoxType = NotificationBoxType.Danger;
                                    nbBlockLoad.Text = string.Format( "Error Loading Block: {0}", block.Name );
                                    nbBlockLoad.Details = string.Format( "{0}<pre>{1}</pre>", HttpUtility.HtmlEncode( ex.Message ), HttpUtility.HtmlEncode( ex.StackTrace ) );
                                    nbBlockLoad.Dismissable = true;
                                    control = nbBlockLoad;

                                    if ( this.IsPostBack )
                                    {
                                        // throw an error on PostBack so that the ErrorPage gets shown (vs nothing happening)
                                        throw;
                                    }
                                }
                            }

                            if ( control != null )
                            {
                                if ( canAdministrate || ( canEdit && control is RockBlockCustomSettings ) )
                                {
                                    canAdministrateBlockOnPage = true;
                                }

                                // If the current control is a block, set its properties
                                var blockControl = control as RockBlock;
                                if ( blockControl != null )
                                {
                                    Page.Trace.Warn( "\tSetting block properties" );
                                    blockControl.SetBlock( _pageCache, block, canEdit, canAdministrate );
                                    control = new RockBlockWrapper( blockControl );
                                }
                            }

                            zone.Controls.Add( control );
                            if ( control is RockBlockWrapper )
                            {
                                ( ( RockBlockWrapper ) control ).EnsureBlockControls();
                            }

                            if ( _showDebugTimings )
                            {

                                stopwatchBlockInit.Stop();
                                _debugTimingViewModels.Add( GetDebugTimingOutput( block.Name, stopwatchBlockInit.Elapsed.TotalMilliseconds, 2, false, $"({block.BlockType})" ) );
                            }
                        }
                    }

                    if ( _pageNeedsObsidian )
                    {
                        AddScriptLink( "~/Obsidian/obsidian-core.js", true );
                        AddCSSLink( "~/Obsidian/obsidian-vendor.min.css", true );

                        Page.Trace.Warn( "Initializing Obsidian" );

                        var body = ( HtmlGenericControl ) this.Master?.FindControl( "body" );
                        if ( body != null )
                        {
                            body.AddCssClass( "obsidian-loading" );
                        }

                        if ( !ClientScript.IsStartupScriptRegistered( "rock-obsidian-init" ) )
                        {
                            var currentPersonJson = "null";
                            var isAnonymousVisitor = false;

                            if ( CurrentPerson != null && CurrentPerson.Guid != new Guid( SystemGuid.Person.GIVER_ANONYMOUS ) )
                            {
                                currentPersonJson = new CurrentPersonBag
                                {
                                    IdKey = CurrentPerson.IdKey,
                                    Guid = CurrentPerson.Guid,
                                    PrimaryAliasIdKey = CurrentPerson.PrimaryAlias.IdKey,
                                    PrimaryAliasGuid = CurrentPerson.PrimaryAlias.Guid,
                                    FirstName = CurrentPerson.FirstName,
                                    NickName = CurrentPerson.NickName,
                                    LastName = CurrentPerson.LastName,
                                    FullName = CurrentPerson.FullName,
                                    Email = CurrentPerson.Email,
                                }.ToCamelCaseJson( false, false );
                            }
                            else if ( CurrentPerson != null )
                            {
                                isAnonymousVisitor = true;
                            }

                            // Prevent XSS attacks in page parameters.
                            var sanitizedPageParameters = new Dictionary<string, string>();
                            foreach ( var pageParam in PageParameters() )
                            {
                                var sanitizedKey = pageParam.Key.Replace( "</", "<\\/" );
                                var sanitizedValue = pageParam.Value.ToStringSafe().Replace( "</", "<\\/" );

                                sanitizedPageParameters.AddOrReplace( sanitizedKey, sanitizedValue );
                            }

                            var script = $@"
Obsidian.onReady(() => {{
    System.import('@Obsidian/Templates/rockPage.js').then(module => {{
        module.initializePage({{
            executionStartTime: new Date().getTime(),
            pageId: {_pageCache.Id},
            pageGuid: '{_pageCache.Guid}',
            pageParameters: {sanitizedPageParameters.ToJson()},
            currentPerson: {currentPersonJson},
            isAnonymousVisitor: {( isAnonymousVisitor ? "true" : "false" )},
            loginUrlWithReturnUrl: '{GetLoginUrlWithReturnUrl()}'
        }});
    }});
}});

Obsidian.init({{ debug: true, fingerprint: ""v={_obsidianFingerprint}"" }});
";

                            ClientScript.RegisterStartupScript( this.Page.GetType(), "rock-obsidian-init", script, true );
                        }
                    }

                    /*
                     * 2020-06-17 - JH
                     *
                     * When Rock is loaded via an iFrame modal (i.e. Block Properties), the PageReferences for the "main" instance of Rock
                     * are overwritten, causing some Blocks to no longer render their BreadCrumbs once the modal is closed, and subsequent
                     * Page loads/postbacks occur. By providing a suffix for the storage key when in an iFrame modal, we can preserve the
                     * main Rock instance's PageReference history.
                     */
                    Page.Trace.Warn( "Getting breadcrumbs" );

                    var pageReferencesKeySuffix = IsIFrameModal ? "_iFrameModal" : null;
                    var pageReferences = PageReference.GetBreadCrumbPageReferences( this, _pageCache, PageReference, pageReferencesKeySuffix );

                    BreadCrumbs = pageReferences.SelectMany( pr => pr.BreadCrumbs ).ToList();

                    // Update the current page reference to have the correct breadcrumbs.
                    var currentPageReference = pageReferences.FirstOrDefault( pr => pr.PageId == PageReference.PageId );
                    if ( currentPageReference != null )
                    {
                        PageReference.BreadCrumbs = currentPageReference.BreadCrumbs;

                        if ( PageReference.BreadCrumbs.Any() )
                        {
                            PageReference.BreadCrumbs.Last().Active = true;
                        }
                    }

                    // Add the page admin footer if the user is authorized to edit the page
                    if ( _pageCache.IncludeAdminFooter && ( canAdministratePage || canAdministrateBlockOnPage || canEditPage ) )
                    {
                        // Add the page admin script
                        AddScriptLink( Page, "~/Scripts/Bundles/RockAdmin", false );

                        Page.Trace.Warn( "Adding admin footer to page" );
                        HtmlGenericControl adminFooter = new HtmlGenericControl( "div" );
                        adminFooter.ID = "cms-admin-footer";
                        adminFooter.AddCssClass( "js-cms-admin-footer" );
                        adminFooter.ClientIDMode = System.Web.UI.ClientIDMode.Static;
                        this.Form.Controls.Add( adminFooter );

                        phLoadStats = new PlaceHolder();
                        adminFooter.Controls.Add( phLoadStats );

                        var cacheControlCookie = Request.Cookies[RockCache.CACHE_CONTROL_COOKIE];
                        var isCacheEnabled = cacheControlCookie == null || cacheControlCookie.Value.AsBoolean();

                        var cacheIndicator = isCacheEnabled ? "text-success" : "text-danger";
                        var cacheEnabled = isCacheEnabled ? "enabled" : "disabled";

                        var lbCacheControl = new LinkButton();
                        lbCacheControl.Click += lbCacheControl_Click;
                        lbCacheControl.CssClass = $"pull-left margin-l-md {cacheIndicator}";
                        lbCacheControl.ToolTip = $"Web cache {cacheEnabled}";
                        lbCacheControl.Text = "<i class='fa fa-running'></i>";
                        adminFooter.Controls.Add( lbCacheControl );

                        // If the current user is Impersonated by another user, show a link on the admin bar to log back in as the original user
                        var impersonatedByUser = Session["ImpersonatedByUser"] as UserLogin;
                        var currentUserIsImpersonated = ( HttpContext.Current?.User?.Identity?.Name ?? string.Empty ).StartsWith( "rckipid=" );
                        if ( canAdministratePage && currentUserIsImpersonated && impersonatedByUser != null )
                        {
                            HtmlGenericControl impersonatedByUserDiv = new HtmlGenericControl( "span" );
                            impersonatedByUserDiv.AddCssClass( "label label-default margin-l-md" );
                            _btnRestoreImpersonatedByUser = new LinkButton();
                            _btnRestoreImpersonatedByUser.ID = "_btnRestoreImpersonatedByUser";
                            //_btnRestoreImpersonatedByUser.CssClass = "btn";
                            _btnRestoreImpersonatedByUser.Visible = impersonatedByUser != null;
                            _btnRestoreImpersonatedByUser.Click += _btnRestoreImpersonatedByUser_Click;
                            _btnRestoreImpersonatedByUser.Text = $"<i class='fa-fw fa fa-unlock'></i> " + $"Restore {impersonatedByUser?.Person?.ToString()}";
                            impersonatedByUserDiv.Controls.Add( _btnRestoreImpersonatedByUser );
                            adminFooter.Controls.Add( impersonatedByUserDiv );
                        }

                        HtmlGenericControl buttonBar = new HtmlGenericControl( "div" );
                        adminFooter.Controls.Add( buttonBar );
                        buttonBar.Attributes.Add( "class", "button-bar" );

                        // RockBlock Config
                        if ( canAdministratePage || canAdministrateBlockOnPage )
                        {
                            HtmlGenericControl aBlockConfig = new HtmlGenericControl( "a" );
                            buttonBar.Controls.Add( aBlockConfig );
                            aBlockConfig.Attributes.Add( "class", "btn block-config js-block-config" );
                            aBlockConfig.Attributes.Add( "href", "javascript: Rock.admin.pageAdmin.showBlockConfig();" );
                            aBlockConfig.Attributes.Add( "Title", "Block Configuration (Alt-B)" );
                            HtmlGenericControl iBlockConfig = new HtmlGenericControl( "i" );
                            aBlockConfig.Controls.Add( iBlockConfig );
                            iBlockConfig.Attributes.Add( "class", "fa fa-th-large" );
                        }

                        if ( canEditPage || canAdministratePage )
                        {
                            // RockPage Properties
                            HtmlGenericControl aPageProperties = new HtmlGenericControl( "a" );
                            buttonBar.Controls.Add( aPageProperties );
                            aPageProperties.ID = "aPageProperties";
                            aPageProperties.ClientIDMode = System.Web.UI.ClientIDMode.Static;
                            aPageProperties.Attributes.Add( "class", "btn properties js-page-properties" );
                            aPageProperties.Attributes.Add( "href", "javascript: Rock.controls.modal.show($(this), '" + ResolveUrl( string.Format( "~/PageProperties/{0}?t=Page Properties", _pageCache.Id ) ) + "')" );
                            aPageProperties.Attributes.Add( "Title", "Page Properties (Alt+P)" );
                            HtmlGenericControl iPageProperties = new HtmlGenericControl( "i" );
                            aPageProperties.Controls.Add( iPageProperties );
                            iPageProperties.Attributes.Add( "class", "fa fa-cog" );
                        }

                        if ( canAdministratePage )
                        {
                            // Child Pages
                            HtmlGenericControl aChildPages = new HtmlGenericControl( "a" );
                            buttonBar.Controls.Add( aChildPages );
                            aChildPages.ID = "aChildPages";
                            aChildPages.ClientIDMode = System.Web.UI.ClientIDMode.Static;
                            aChildPages.Attributes.Add( "class", "btn page-child-pages js-page-child-pages" );
                            aChildPages.Attributes.Add( "href", "javascript: Rock.controls.modal.show($(this), '" + ResolveUrl( string.Format( "~/pages/{0}?t=Child Pages&pb=&sb=Done", _pageCache.Id ) ) + "')" );
                            aChildPages.Attributes.Add( "Title", "Child Pages (Alt+L)" );
                            HtmlGenericControl iChildPages = new HtmlGenericControl( "i" );
                            aChildPages.Controls.Add( iChildPages );
                            iChildPages.Attributes.Add( "class", "fa fa-sitemap" );

                            // RockPage Zones
                            HtmlGenericControl aPageZones = new HtmlGenericControl( "a" );
                            buttonBar.Controls.Add( aPageZones );
                            aPageZones.Attributes.Add( "class", "btn page-zones js-page-zones" );
                            aPageZones.Attributes.Add( "href", "javascript: Rock.admin.pageAdmin.showPageZones();" );
                            aPageZones.Attributes.Add( "Title", "Page Zones (Alt+Z)" );
                            HtmlGenericControl iPageZones = new HtmlGenericControl( "i" );
                            aPageZones.Controls.Add( iPageZones );
                            iPageZones.Attributes.Add( "class", "fa fa-columns" );

                            // RockPage Security
                            HtmlGenericControl aPageSecurity = new HtmlGenericControl( "a" );
                            buttonBar.Controls.Add( aPageSecurity );
                            aPageSecurity.ID = "aPageSecurity";
                            aPageSecurity.ClientIDMode = System.Web.UI.ClientIDMode.Static;
                            aPageSecurity.Attributes.Add( "class", "btn page-security" );
                            aPageSecurity.Attributes.Add( "href", "javascript: Rock.controls.modal.show($(this), '" + ResolveUrl( string.Format( "~/Secure/{0}/{1}?t=Page Security&pb=&sb=Done",
                                EntityTypeCache.Get( typeof( Rock.Model.Page ) ).Id, _pageCache.Id ) ) + "')" );
                            aPageSecurity.Attributes.Add( "Title", "Page Security" );
                            HtmlGenericControl iPageSecurity = new HtmlGenericControl( "i" );
                            aPageSecurity.Controls.Add( iPageSecurity );
                            iPageSecurity.Attributes.Add( "class", "fa fa-lock" );

                            // ShortLink Properties
                            var administratorShortlinkScript = $@"Obsidian.onReady(() => {{
    System.import('@Obsidian/Templates/rockPage.js').then(module => {{
        module.showShortLink('{ResolveUrl( string.Format( "~/ShortLink/{0}?t=Shortened Link&Url={1}", _pageCache.Id, Server.UrlEncode( HttpContext.Current.Request.UrlProxySafe().AbsoluteUri.ToString() ) ) )}');
    }});
}});";
                            HtmlGenericControl aShortLink = new HtmlGenericControl( "a" );
                            buttonBar.Controls.Add( aShortLink );
                            aShortLink.ID = "aShortLink";
                            aShortLink.ClientIDMode = System.Web.UI.ClientIDMode.Static;
                            aShortLink.Attributes.Add( "class", "btn properties" );
                            aShortLink.Attributes.Add( "href", "#" );
                            aShortLink.Attributes.Add( "onclick", $"event.preventDefault(); {administratorShortlinkScript}" );
                            aShortLink.Attributes.Add( "Title", "Add Short Link" );
                            HtmlGenericControl iShortLink = new HtmlGenericControl( "i" );
                            aShortLink.Controls.Add( iShortLink );
                            iShortLink.Attributes.Add( "class", "fa fa-link" );

                            // System Info
                            HtmlGenericControl aSystemInfo = new HtmlGenericControl( "a" );
                            buttonBar.Controls.Add( aSystemInfo );
                            aSystemInfo.ID = "aSystemInfo";
                            aSystemInfo.ClientIDMode = System.Web.UI.ClientIDMode.Static;
                            aSystemInfo.Attributes.Add( "class", "btn system-info" );
                            aSystemInfo.Attributes.Add( "href", "javascript: Rock.controls.modal.show($(this), '" + ResolveUrl( "~/SystemInfo?t=System Information&pb=&sb=Done" ) + "')" );
                            aSystemInfo.Attributes.Add( "Title", "Rock Information" );
                            HtmlGenericControl iSystemInfo = new HtmlGenericControl( "i" );
                            aSystemInfo.Controls.Add( iSystemInfo );
                            iSystemInfo.Attributes.Add( "class", "fa fa-info-circle" );
                        }
                    }

                    // Check to see if page output should be cached.  The RockRouteHandler
                    // saves the PageCacheData information for the current page to memorycache
                    // so it should always exist
                    if ( _pageCache.CacheControlHeader != null )
                    {
                        _pageCache.CacheControlHeader.SetupHttpCachePolicy( Response.Cache );
                    }
                }

                Page.Trace.Warn( "Setting meta tags" );

                stopwatchInitEvents.Restart();

                if ( !string.IsNullOrWhiteSpace( _pageCache.Description ) )
                {
                    HtmlMeta metaTag = new HtmlMeta();
                    metaTag.Attributes.Add( "name", "description" );
                    metaTag.Attributes.Add( "content", _pageCache.Description.Trim() );
                    AddMetaTag( this.Page, metaTag );
                }

                if ( !string.IsNullOrWhiteSpace( _pageCache.KeyWords ) )
                {
                    HtmlMeta metaTag = new HtmlMeta();
                    metaTag.Attributes.Add( "name", "keywords" );
                    metaTag.Attributes.Add( "content", _pageCache.KeyWords.Trim() );
                    AddMetaTag( this.Page, metaTag );
                }

                if ( !string.IsNullOrWhiteSpace( _pageCache.Layout.Site.PageHeaderContent ) )
                {
                    Page.Header.Controls.Add( new LiteralControl( _pageCache.Layout.Site.PageHeaderContent ) );
                }

                if ( !string.IsNullOrWhiteSpace( _pageCache.HeaderContent ) )
                {
                    Page.Header.Controls.Add( new LiteralControl( _pageCache.HeaderContent ) );
                }

                if ( !_pageCache.AllowIndexing || !_pageCache.Layout.Site.AllowIndexing )
                {
                    Page.Header.Controls.Add( new LiteralControl( "<meta name=\"robots\" content=\"noindex, nofollow\"/>" ) );
                }

                // Add reponse headers to request that the client tell us if they prefer dark mode
                Response.Headers.Add( "Accept-CH", "Sec-CH-Prefers-Color-Scheme" );
                Response.Headers.Add( "Vary", "Sec-CH-Prefers-Color-Scheme" );
                Response.Headers.Add( "Critical-CH", "Sec-CH-Prefers-Color-Scheme" );

                if ( _showDebugTimings )
                {
                    stopwatchInitEvents.Stop();
                    _debugTimingViewModels.Add( GetDebugTimingOutput( "Server Complete Initialization", stopwatchInitEvents.Elapsed.TotalMilliseconds, 0, true ) );
                    _debugTimingViewModels.Add( GetDebugTimingOutput( "Server Block OnLoad", stopwatchInitEvents.Elapsed.TotalMilliseconds, 0, true ) );
                    stopwatchInitEvents.Restart();
                }

                if ( _showDebugTimings && canAdministratePage )
                {
                    Page.Trace.Warn( "Initializing Obsidian Page Timings" );
                    Page.Form.Controls.Add( new Literal
                    {
                        ID = _obsidianPageTimingControlId,
                        Text = $@"
<span>
    <style>
        .debug-timestamp {{
            text-align: right;
        }}

        .debug-waterfall {{
            width: 40%;
            position: relative;
            vertical-align: middle !important;
            padding: 0 !important;
        }}

        .debug-chart-bar {{
            position: absolute;
            display: block;
            min-width: 1px;
            height: 1.125em;
            background: #009ce3;
            margin-top: -0.5625em;
        }}
    </style>
    <div id=""{_obsidianPageTimingControlId}""></div>
</span>"
                    } );
                }
            }
        }

        /// <summary>
        /// Checks to see if a context from query string should be saved to a cookie.  This is used during
        /// OnInit to ensure the context is set in the page data.
        /// </summary>
        /// <param name="rockContext">The <see cref="RockContext"/>.</param>
        private void SetCookieContextFromQueryString( RockContext rockContext )
        {
            char[] delim = new char[1] { ',' };

            foreach ( string param in PageParameter( "SetContext", true ).Split( delim, StringSplitOptions.RemoveEmptyEntries ) )
            {
                string[] parts = param.Split( '|' );
                if ( parts.Length != 2 )
                {
                    continue; // Cookie value is invalid (not delimited).
                }

                var contextModelEntityType = EntityTypeCache.Get( parts[0], false, rockContext );
                if ( contextModelEntityType == null )
                {
                    continue; // Couldn't load EntityType.
                }

                int? contextId = parts[1].AsIntegerOrNull();
                if ( contextId == null )
                {
                    continue;  // Invalid Entity Id.
                }

                var contextModelType = contextModelEntityType.GetEntityType();
                var contextDbContext = Reflection.GetDbContextForEntityType( contextModelType );
                if ( contextDbContext == null )
                {
                    continue;  // Failed to load DbContext.
                }

                var contextService = Reflection.GetServiceForEntityType( contextModelType, contextDbContext );
                if ( contextService == null )
                {
                    continue; // Couldn't load Entity service.
                }

                MethodInfo getMethod = contextService.GetType().GetMethod( "Get", new Type[] { typeof( int ) } );
                if ( getMethod == null )
                {
                    continue;  // Couldn't find method to fetch Entity.
                }

                var getResult = getMethod.Invoke( contextService, new object[] { contextId.Value } );
                var contextEntity = getResult as IEntity;
                if ( contextEntity == null )
                {
                    continue;  // Entity doesn't seem to exist.
                }

                // If all the checks up to this point have succeeded, we have a real entity and we can add it to the
                // Cookie Context.  Note that this is being added as a site-wide context object.
                SetContextCookie( contextEntity, false, false );
            }
        }

        /// <summary>
        /// Builds the <see cref="KeyEntity"/> dictionary for the page (this is used to set the
        /// ModelContext property as well as by the GetScopedContextEntities() method).
        /// </summary>
        private Dictionary<string, Data.KeyEntity> BuildPageContextData( ContextEntityScope scope )
        {
            var keyEntityDictionary = new Dictionary<string, Data.KeyEntity>();

            // The order things are added to the ModelContext collection is important.  Since we're using
            // AddOrReplace, the last object of any given type will be the context object that ends up in
            // the collection.

            // Cookie context objects are checked first, according to scope.  If objects exist in
            // pageContext, they will replace any objects added here (e.g., a context object set by the
            // Group Detail block will take precedence over a Group that was set in a Cookie Context.

            if ( scope == ContextEntityScope.All || scope == ContextEntityScope.Site )
            {
                // Load site-wide context objects from the cookie.
                var siteCookieName = GetContextCookieName( false );
                var siteCookie = FindCookie( siteCookieName );
                keyEntityDictionary = AddCookieContextEntities( siteCookie, keyEntityDictionary );
            }

            // If we're only looking for the "Site" scope, then we're done, now, and we can skip the rest
            // of this method.
            if ( scope == ContextEntityScope.Site )
            {
                return keyEntityDictionary;
            }

            // Load any page-specific context objects from the cookie.  These will replace any
            // site-wide values (if the scope is "All").
            var cookieName = GetContextCookieName( true );
            var cookie = FindCookie( cookieName );
            keyEntityDictionary = AddCookieContextEntities( cookie, keyEntityDictionary );


            // Check to see if any of the ModelContext.Keys that got set from Cookies included in the
            // query string.  If so, the URL value overrides the Cookie value.
            foreach ( var modelContextName in keyEntityDictionary.Keys.ToList() )
            {
                var type = Type.GetType( modelContextName, false, false );
                if ( type == null )
                {
                    continue;
                }

                // Look for Id first, this can be either integer, guid or IdKey.
                var contextId = PageParameter( type.Name + "Id" );
                if ( contextId.IsNotNullOrWhiteSpace() )
                {
                    if ( !Site.DisablePredictableIds && int.TryParse( contextId, out var id ) )
                    {
                        keyEntityDictionary.AddOrReplace( modelContextName, new KeyEntity( id ) );
                    }
                    else if ( Guid.TryParse( contextId, out var guid ) )
                    {
                        keyEntityDictionary.AddOrReplace( modelContextName, new KeyEntity( guid ) );
                    }
                    else if ( IdHasher.Instance.TryGetId( contextId, out id ) )
                    {
                        keyEntityDictionary.AddOrReplace( modelContextName, new KeyEntity( id ) );
                    }
                }

                // If Guid is present, it will override Id.
                Guid? contextGuid = PageParameter( type.Name + "Guid" ).AsGuidOrNull();
                if ( contextGuid.HasValue )
                {
                    keyEntityDictionary.AddOrReplace( modelContextName, new Data.KeyEntity( contextGuid.Value ) );
                }
            }

            // Check for page context that were explicitly set in Page Properties.  These will
            // override any values that were already set, either by cookies or the query string
            // (meaning an explicitly set Page Context overrides the generic Id/Guid from the
            // code block immediately preceding this one).
            foreach ( var pageContext in _pageCache.PageContexts )
            {
                var contextId = PageParameter( pageContext.Value );
                if ( contextId.IsNotNullOrWhiteSpace() )
                {
                    if ( !Site.DisablePredictableIds && int.TryParse( contextId, out var id ) )
                    {
                        keyEntityDictionary.AddOrReplace( pageContext.Key, new KeyEntity( id ) );
                    }
                    else if ( Guid.TryParse( contextId, out var guid ) )
                    {
                        keyEntityDictionary.AddOrReplace( pageContext.Key, new KeyEntity( guid ) );
                    }
                    else if ( IdHasher.Instance.TryGetId( contextId, out id ) )
                    {
                        keyEntityDictionary.AddOrReplace( pageContext.Key, new KeyEntity( id ) );
                    }
                }
            }

            // Check for any encrypted context keys specified in query string.  These take precedence
            // over any previously set context values.
            char[] delim = new char[1] { ',' };
            foreach ( string param in PageParameter( "context", true ).Split( delim, StringSplitOptions.RemoveEmptyEntries ) )
            {
                string contextItem = Rock.Security.Encryption.DecryptString( param );
                string[] parts = contextItem.Split( '|' );
                if ( parts.Length == 2 )
                {
                    keyEntityDictionary.AddOrReplace( parts[0], new Data.KeyEntity( parts[1] ) );
                }
            }

            return keyEntityDictionary;
        }

        /// <summary>
        /// If <see cref="SiteCache.EnableVisitorTracking" />, this will determine the <see cref="CurrentVisitor" />
        /// and do any additional processing needed to verify and validate the CurrentVisitor.
        /// </summary>
        private void ProcessCurrentVisitor()
        {
            if ( !Site.EnableVisitorTracking )
            {
                // Visitor Tracking isn't enabled, so we can just return.
                return;
            }

            var currentPersonAlias = this.CurrentPersonAlias;

            var currentPerson = currentPersonAlias?.Person;
            var currentPersonId = currentPersonAlias?.PersonId;

            var rockContext = new RockContext();

            var visitorKeyCookie = GetCookie( Rock.Personalization.RequestCookieKey.ROCK_VISITOR_KEY );
            PersonAlias currentVisitorCookiePersonAlias = null;
            if ( visitorKeyCookie != null )
            {
                var visitorKeyPersonAliasIdKey = visitorKeyCookie.Value;
                if ( visitorKeyPersonAliasIdKey.IsNullOrWhiteSpace() )
                {
                    // There is a ROCK_VISITOR_KEY key, but it doesn't have a value, so invalid visitor key. 
                    visitorKeyCookie = null;
                }
                else
                {
                    currentVisitorCookiePersonAlias = new PersonAliasService( rockContext ).Get( visitorKeyPersonAliasIdKey );
                    if ( currentVisitorCookiePersonAlias == null )
                    {
                        // There is a ROCK_VISITOR_KEY key with an IdKey, but that PersonAlias record
                        // isn't in the database, so it isn't a valid ROCK_VISITOR_KEY.
                        visitorKeyCookie = null;
                    }
                }
            }

            var currentUTCDateTime = RockDateTime.Now.ToUniversalTime();

            var persistedCookieExpirationDays = SystemSettings.GetValue( Rock.SystemKey.SystemSetting.VISITOR_COOKIE_PERSISTENCE_DAYS ).AsIntegerOrNull() ?? 365;
            var persistedCookieExpiration = currentUTCDateTime.AddDays( persistedCookieExpirationDays );

            // Set the Session Start DateTime cookie if it hasn't been set yet
            var rockSessionStartDatetimeCookie = GetCookie( Rock.Personalization.RequestCookieKey.ROCK_SESSION_START_DATETIME );
            if ( rockSessionStartDatetimeCookie == null || rockSessionStartDatetimeCookie.Value.IsNullOrWhiteSpace() )
            {
                rockSessionStartDatetimeCookie = new HttpCookie( Rock.Personalization.RequestCookieKey.ROCK_SESSION_START_DATETIME, currentUTCDateTime.ToISO8601DateString() );
                RockPage.AddOrUpdateCookie( rockSessionStartDatetimeCookie );
            }

            PersonAlias calculatedCurrentVisitor = null;

            if ( visitorKeyCookie == null )
            {
                if ( currentPersonAlias == null )
                {
                    // ROCK_VISITOR_KEY does not exist and there is no current login, so set the ROCK_FIRSTTIME_VISITOR cookie.
                    // This cookie does not specify an expiry, so it is automatically expired when the browser session ends.
                    var firstTimeCookie = new HttpCookie( Rock.Personalization.RequestCookieKey.ROCK_FIRSTTIME_VISITOR, true.ToString() );

                    RockPage.AddOrUpdateCookie( firstTimeCookie );
                }
                else
                {
                    // If ROCK_VISITOR_KEY does not exist and person *is* logged in, create a new ROCK_VISITOR_KEY cookie using the CurrentPersonAlias's IdKey
                    var visitorPersonAliasIdKey = currentPersonAlias.IdKey;
                    visitorKeyCookie = new System.Web.HttpCookie( Rock.Personalization.RequestCookieKey.ROCK_VISITOR_KEY, visitorPersonAliasIdKey )
                    {
                        Expires = persistedCookieExpiration
                    };

                    RockPage.AddOrUpdateCookie( visitorKeyCookie );

                    calculatedCurrentVisitor = currentPersonAlias;
                }
            }
            else
            {
                // ROCK_VISITOR_KEY exists
                if ( currentPersonAlias == null )
                {
                    // ROCK_VISITOR_KEY exists, but nobody is logged in
                    calculatedCurrentVisitor = currentVisitorCookiePersonAlias;

                    // renew, extend cookie
                    visitorKeyCookie.Expires = persistedCookieExpiration;
                    RockPage.AddOrUpdateCookie( visitorKeyCookie );
                }
                else
                {
                    // ROCK_VISITOR_KEY exists, and somebody is logged in
                    if ( currentVisitorCookiePersonAlias.PersonId == currentPersonId )
                    {
                        // Our visitor person alias is already associated with the current person,
                        // so we are good. Extend expiration.
                        visitorKeyCookie.Expires = persistedCookieExpiration;
                        RockPage.AddOrUpdateCookie( visitorKeyCookie );
                    }
                    else
                    {
                        // Visitor Person Alias is either for the core Anonymous Person ( GhostPerson ) or
                        // for some other person that has previously logged into rock with this browser
                        var ghostPersonId = new PersonService( rockContext ).GetOrCreateAnonymousVisitorPersonId();

                        // ROCK_VISITOR_KEY exists, and somebody is logged in
                        if ( currentVisitorCookiePersonAlias.PersonId == ghostPersonId )
                        {
                            // Our current visitor cookie was associated with GhostPerson, but now we have a current person,
                            // so convert the GhostVisitor PersonAlias to a PersonAlias of the CurrentPerson.
                            // NOTE: This needs to be done synchronously because we'll need to know which real person this
                            // PersonAlias is for on subsequent requests.
                            if ( new PersonAliasService( rockContext ).MigrateAnonymousVisitorAliasToRealPerson( currentVisitorCookiePersonAlias, currentPerson ) )
                            {
                                rockContext.SaveChanges();

                                /*  MP 06/16/2022

                                At this point, we might have set FirstTime visitor as true in this session, but then merged with a real person that has been here before.
                                This could mean a false-positive 'First Time Visitor' for the duration of the session, but that is OK.
                                 
                                */
                            }
                        }
                        else
                        {
                            // Our visitor person alias is for some other person that has previously logged into Rock with this browser
                            // So update the cookie to the current person's PersonAlias
                            visitorKeyCookie.Value = currentPersonAlias.IdKey;
                            visitorKeyCookie.Expires = persistedCookieExpiration;

                            RockPage.AddOrUpdateCookie( visitorKeyCookie );
                        }
                    }

                    calculatedCurrentVisitor = currentPersonAlias;
                }
            }

            CurrentVisitor = calculatedCurrentVisitor;

            RockPage.AddOrUpdateCookie( Rock.Personalization.RequestCookieKey.ROCK_VISITOR_LASTSEEN, currentUTCDateTime.ToISO8601DateString(), persistedCookieExpiration );

            if ( CurrentVisitor != null )
            {
                var message = new UpdatePersonAliasLastVisitDateTime.Message
                {
                    PersonAliasId = CurrentVisitor.Id,
                    LastVisitDateTime = RockDateTime.Now,
                };

                message.SendIfNeeded();
            }
        }

        /// <summary>
        /// Loads the matching <see cref="PersonalizationSegmentIds"/> for the <see cref="CurrentPerson"/> or <see cref="CurrentVisitor"/>.
        /// Only call this if the Site.EnablePersonalization is true. 
        /// </summary>
        private void LoadPersonalizationSegments()
        {
            var rockSegmentFiltersCookie = GetCookie( Rock.Personalization.RequestCookieKey.ROCK_SEGMENT_FILTERS );
            var personalizationPersonAliasId = CurrentVisitor?.Id ?? CurrentPersonAliasId;
            if ( !personalizationPersonAliasId.HasValue )
            {
                // no visitor or person logged in
                return;
            }

            var cookieValueJson = rockSegmentFiltersCookie?.Value;
            Personalization.SegmentFilterCookieData segmentFilterCookieData = null;
            if ( cookieValueJson != null )
            {
                segmentFilterCookieData = cookieValueJson.FromJsonOrNull<Personalization.SegmentFilterCookieData>();
                bool isCookieDataValid = false;
                if ( segmentFilterCookieData != null )
                {
                    if ( segmentFilterCookieData.IsSamePersonAlias( personalizationPersonAliasId.Value ) && segmentFilterCookieData.SegmentIdKeys != null )
                    {
                        isCookieDataValid = true;
                    }

                    if ( segmentFilterCookieData.IsStale( RockDateTime.Now ) )
                    {
                        isCookieDataValid = false;
                    }
                }

                if ( !isCookieDataValid )
                {
                    segmentFilterCookieData = null;
                }
            }

            if ( segmentFilterCookieData == null )
            {
                segmentFilterCookieData = new Personalization.SegmentFilterCookieData();
                segmentFilterCookieData.PersonAliasIdKey = IdHasher.Instance.GetHash( personalizationPersonAliasId.Value );
                segmentFilterCookieData.LastUpdateDateTime = RockDateTime.Now;
                var segmentIdKeys = new PersonalizationSegmentService( new RockContext() ).GetPersonalizationSegmentIdKeysForPersonAliasId( personalizationPersonAliasId.Value );
                segmentFilterCookieData.SegmentIdKeys = segmentIdKeys;
            }

            AddOrUpdateCookie( new HttpCookie( Rock.Personalization.RequestCookieKey.ROCK_SEGMENT_FILTERS, segmentFilterCookieData.ToJson() ) );

            this.PersonalizationSegmentIds = segmentFilterCookieData.GetSegmentIds();
        }

        /// <summary>
        /// Loads the matching <see cref="PersonalizationRequestFilterIds"/> for the current <see cref="Page.Request"/>.
        /// </summary>
        private void LoadPersonalizationRequestFilters()
        {
            var requestFilters = RequestFilterCache.All().Where( a => a.IsActive );
            var requestFilterIds = new List<int>();
            foreach ( var requestFilter in requestFilters )
            {
                if ( requestFilter.RequestMeetsCriteria( this.Request, this.Site ) )
                {
                    requestFilterIds.Add( requestFilter.Id );
                }
            }

            this.PersonalizationRequestFilterIds = requestFilterIds.ToArray();
        }

        /// <summary>
        /// Verifies the block type instance properties to make sure they are compiled and have the attributes updated.
        /// </summary>
        private void VerifyBlockTypeInstanceProperties()
        {
            var blockTypesIdToVerify = _pageCache.Blocks.Select( a => a.BlockType ).Distinct().Where( a => a.IsInstancePropertiesVerified == false ).Select( a => a.Id );

            if ( !blockTypesIdToVerify.Any() )
            {
                return;
            }

            Page.Trace.Warn( "\tCreating block attributes" );
            BlockTypeService.VerifyBlockTypeInstanceProperties( blockTypesIdToVerify.ToArray() );
        }

        /// <summary>
        /// Raises the <see cref="E:System.Web.UI.Page.LoadComplete" /> event at the end of the page load stage.
        /// </summary>
        /// <param name="e">An <see cref="T:System.EventArgs" /> that contains the event data.</param>
        protected override void OnLoadComplete( EventArgs e )
        {
            base.OnLoadComplete( e );

            // Set the title displayed in the browser on the base page.
            string pageTitle = BrowserTitle ?? string.Empty;
            string siteTitle = _pageCache.Layout.Site.Name;
            string seperator = pageTitle.Trim() != string.Empty && siteTitle.Trim() != string.Empty ? " | " : "";

            base.Title = pageTitle + seperator + siteTitle;

            // Make the last breadcrumb on this page the only one active. This
            // takes care of any late additions to the breadcrumbs by Lava or
            // Obsidian blocks.
            if ( BreadCrumbs != null && BreadCrumbs.Any() )
            {
                BreadCrumbs.ForEach( bc => bc.Active = false );
                BreadCrumbs.Last().Active = true;
            }

            // Finalize the debug settings
            if ( _showDebugTimings )
            {
                _tsDuration = RockDateTime.Now.Subtract( ( DateTime ) Context.Items["Request_Start_Time"] );

                if ( _pageNeedsObsidian )
                {
                    Page.Trace.Warn( "Finalizing Obsidian Page Timings" );
                    if ( !ClientScript.IsStartupScriptRegistered( "rock-obsidian-page-timings" ) )
                    {
                        var script = $@"
Obsidian.onReady(() => {{
    System.import('@Obsidian/Templates/rockPage.js').then(module => {{
        module.initializePageTimings({{
            elementId: '{_obsidianPageTimingControlId}',
            debugTimingViewModels: {_debugTimingViewModels.ToCamelCaseJson( false, true )}
        }});
    }});
}});";

                        ClientScript.RegisterStartupScript( this.Page.GetType(), "rock-obsidian-page-timings", script, true );
                    }
                }
            }
        }

        /// <summary>
        /// Handles the Click event of the _btnRestoreImpersonatedByUser control.
        /// </summary>
        /// <param name="sender">The source of the event.</param>
        /// <param name="e">The <see cref="EventArgs"/> instance containing the event data.</param>
        private void _btnRestoreImpersonatedByUser_Click( object sender, EventArgs e )
        {
            var impersonatedByUser = Session["ImpersonatedByUser"] as UserLogin;
            if ( impersonatedByUser != null )
            {
                Authorization.SignOut();
                UserLoginService.UpdateLastLogin( impersonatedByUser.UserName );

                /*
                    10/23/2023 - JMH

                    Bypass two-factor authentication when restoring the "impersonated by" user's session;
                    otherwise, they would have to use two-factor authentication again.

                    Reason: Two-Factor Authentication
                 */
                Rock.Security.Authorization.SetAuthCookie(
                    impersonatedByUser.UserName,
                    isPersisted: false,
                    isImpersonated: false,
                    isTwoFactorAuthenticated: true );
                Response.Redirect( PageReference.BuildUrl( true ), false );
                Context.ApplicationInstance.CompleteRequest();
            }
        }

        /// <summary>
        /// Checks for and processes any impersonation parameters
        /// Returns False if an invalid token was specified
        /// </summary>
        /// <param name="rockContext">The rock context.</param>
        private bool ProcessImpersonation( RockContext rockContext )
        {
            string impersonatedPersonKeyParam = PageParameter( "rckipid" );
            string impersonatedPersonKeyIdentity = string.Empty;
            if ( HttpContext.Current?.User?.Identity?.Name != null )
            {
                if ( HttpContext.Current.User.Identity.Name.StartsWith( "rckipid=" ) )
                {
                    // get the impersonatedPersonKey from the Auth ticket
                    impersonatedPersonKeyIdentity = HttpContext.Current.User.Identity.Name.Substring( 8 );
                }
            }

            // if there is a impersonatedPersonKeyParam specified, and it isn't already associated with the current HttpContext.Current.User.Identity,
            // then set the currentuser and ticket using the impersonatedPersonKeyParam
            if ( !string.IsNullOrEmpty( impersonatedPersonKeyParam ) && impersonatedPersonKeyParam != impersonatedPersonKeyIdentity )
            {
                Rock.Model.PersonService personService = new Model.PersonService( rockContext );

                Rock.Model.Person impersonatedPerson = personService.GetByImpersonationToken( impersonatedPersonKeyParam, true, this.PageId );
                if ( impersonatedPerson != null )
                {
                    // Is the impersonated person the same as the person who's already logged in?
                    // If so, don't ruin their existing session... just return true.
                    if ( CurrentUser != null && impersonatedPerson.Id == CurrentUser.PersonId )
                    {
                        return true;
                    }

                    Authorization.SignOut();

                    /*
                        10/19/2023 - JMH

                        Bypass the two-factor authentication requirement when impersonating;
                        otherwise, an administrator would be forced to provide username and password,
                        as well as complete a passwordless login.

                        Reason: Two-Factor Authentication
                     */
                    Rock.Security.Authorization.SetAuthCookie(
                        "rckipid=" + impersonatedPersonKeyParam,
                        isPersisted: false,
                        isImpersonated: true,
                        isTwoFactorAuthenticated: true );
                    CurrentUser = impersonatedPerson.GetImpersonatedUser();
                    UserLoginService.UpdateLastLogin( "rckipid=" + impersonatedPersonKeyParam );

                    // reload page as the impersonated user (we probably could remove the token from the URL, but some blocks might be looking for rckipid in the PageParameters, so just leave it)
                    Response.Redirect( Request.RawUrl, false );
                    Context.ApplicationInstance.CompleteRequest();
                }
                else
                {
                    // Attempting to use an impersonation token that doesn't exist or is no longer valid, so log them out
                    Authorization.SignOut();
                    Session["InvalidPersonToken"] = true;
                    Response.Redirect( PageReference.BuildUrl( true ), false );
                    Context.ApplicationInstance.CompleteRequest();
                    return false;
                }
            }
            else if ( !string.IsNullOrEmpty( impersonatedPersonKeyIdentity ) )
            {
                if ( !this.IsPostBack )
                {
                    var impersonationToken = impersonatedPersonKeyIdentity;
                    var personToken = new PersonTokenService( rockContext ).GetByImpersonationToken( impersonationToken );
                    if ( personToken != null )
                    {
                        // attempting to use a page specific impersonation token for a different page, so log them out
                        if ( personToken.PageId.HasValue && personToken.PageId != this.PageId )
                        {
                            Authorization.SignOut();
                            Session["InvalidPersonToken"] = true;
                            Response.Redirect( Request.RawUrl, false );
                            Context.ApplicationInstance.CompleteRequest();
                            return false;
                        }
                    }
                }
            }

            return true;
        }

        /// <summary>
        /// Adds the google maps javascript API to the page
        /// </summary>
        public void LoadGoogleMapsApi()
        {
            var googleAPIKey = GlobalAttributesCache.Get().GetValue( "GoogleAPIKey" );
            string keyParameter = string.IsNullOrWhiteSpace( googleAPIKey ) ? "" : string.Format( "key={0}&", googleAPIKey );
            string scriptUrl = string.Format( "https://maps.googleapis.com/maps/api/js?{0}libraries=drawing,visualization,geometry", keyParameter );

            // first, add it to the page to handle cases where the api is needed on first page load
            if ( this.Page != null && this.Page.Header != null )
            {
                var control = new LiteralControl();
                control.ClientIDMode = System.Web.UI.ClientIDMode.Static;

                // note: ID must match the what it is called in \RockWeb\Scripts\Rock\Controls\util.js
                control.ID = "googleMapsApi";
                control.Text = string.Format( "<script id=\"googleMapsApi\" src=\"{0}\" ></script>", scriptUrl );
                if ( !this.Page.Header.Controls.OfType<LiteralControl>().Any( a => a.ID == control.ID ) )
                {
                    this.Page.Header.Controls.Add( control );
                }
            }

            // also, do this in cases where the api is added on a postback, and the above didn't end up getting rendered
            if ( !ClientScript.IsStartupScriptRegistered( "googleMapsApiScript" ) )
            {
                string script = string.Format( @"Rock.controls.util.loadGoogleMapsApi('{0}');", scriptUrl );
                ScriptManager.RegisterStartupScript( this.Page, this.Page.GetType(), "googleMapsApiScript", script, true );
            }
        }

        /// <summary>
        /// Raises the <see cref="E:System.Web.UI.Control.Load"/> event.
        /// </summary>
        /// <param name="e">The <see cref="T:System.EventArgs"/> object that contains the event data.</param>
        protected override void OnLoad( EventArgs e )
        {
            _onLoadStopwatch = Stopwatch.StartNew();

            base.OnLoad( e );

            Page.Header.DataBind();

            try
            {
                bool showDebugTimings = this.PageParameter( "ShowDebugTimings" ).AsBoolean();
                if ( showDebugTimings && _onLoadStopwatch.Elapsed.TotalMilliseconds > 500 )
                {
                    if ( _pageCache.IsAuthorized( Authorization.ADMINISTRATE, CurrentPerson ) )
                    {
                        Page.Form.Controls.Add( new Literal
                        {

                            Text = string.Format( "OnLoad [{0} ms]", _onLoadStopwatch.Elapsed.TotalMilliseconds )
                        } );
                    }
                }
            }
            catch
            {
                // ignore
            }
        }

        /// <inheritdoc/>
        protected override void OnUnload( EventArgs e )
        {
            // Dispose of all the service scopes that were created during this
            // page's lifecycle.
            foreach ( var scope in _pageServiceScopes )
            {
                scope.Dispose();
            }

            base.OnUnload( e );
        }

        /// <summary>
        /// Raises the <see cref="E:System.Web.UI.Page.SaveStateComplete" /> event after the page state has been saved to the persistence medium.
        /// </summary>
        /// <param name="e">A <see cref="T:System.EventArgs" /> object containing the event data.</param>
        protected override void OnSaveStateComplete( EventArgs e )
        {
            base.OnSaveStateComplete( e );

            _tsDuration = RockDateTime.Now.Subtract( ( DateTime ) Context.Items["Request_Start_Time"] );

            ProcessPageInteraction();

            if ( phLoadStats != null )
            {
                var customPersister = this.PageStatePersister as RockHiddenFieldPageStatePersister;

                if ( customPersister != null )
                {
                    this.ViewStateSize = customPersister.ViewStateSize;
                    this.ViewStateSizeCompressed = customPersister.ViewStateSizeCompressed;
                    this.ViewStateIsCompressed = customPersister.ViewStateIsCompressed;
                }

                string showTimingsUrl = this.Request.UrlProxySafe().ToString();
                if ( showTimingsUrl.IndexOf( "ShowDebugTimings", StringComparison.OrdinalIgnoreCase ) < 0 )
                {
                    if ( showTimingsUrl.Contains( "?" ) )
                    {
                        showTimingsUrl += "&ShowDebugTimings=true";
                    }
                    else
                    {
                        showTimingsUrl += "?ShowDebugTimings=true";
                    }
                }

                phLoadStats.Controls.Add( new LiteralControl( $"<span class='cms-admin-footer-property'><a href='{showTimingsUrl}'> Page Load Time: {_tsDuration.TotalSeconds:N2}s </a></span><span class='margin-l-md js-view-state-stats cms-admin-footer-property'></span> <span class='margin-l-md js-html-size-stats cms-admin-footer-property'></span>" ) );

                if ( !ClientScript.IsStartupScriptRegistered( "rock-js-view-state-size" ) )
                {
                    string script = @"
Sys.Application.add_load(function () {
    if ($('#__CVIEWSTATESIZE').length > 0 && $('#__CVIEWSTATESIZE').val() != '0') {
        $('.js-view-state-stats').html('ViewState Size: ' + ($('#__CVIEWSTATESIZE').val() / 1024).toFixed(0) + ' KB (' + ($('#__CVIEWSTATE').val().length / 1024).toFixed(0) + ' KB Compressed)');
    } else {
        $('.js-view-state-stats').html('ViewState Size: ' + ($('#__CVIEWSTATE').val().length / 1024).toFixed(0) + ' KB');
    }
    $('.js-html-size-stats').html('HTML Size: ' + ($('html').html().length / 1024).toFixed(0) + ' KB');
});
";
                    ClientScript.RegisterStartupScript( this.Page.GetType(), "rock-js-view-state-size", script, true );
                }
            }
        }

        /// <summary>
        /// Process page view interactions if they are enabled for this website.
        /// </summary>
        private void ProcessPageInteraction()
        {
            // Do not process page interactions for a postback, or if not enabled for this site.
            if ( Page.IsPostBack )
            {
                return;
            }

            if ( _pageCache == null
                 || !( _pageCache?.Layout?.Site?.EnablePageViews ?? false ) )
            {
                return;
            }

            // Attempt to retrieve geolocation data.
            var geolocation = this.RequestContext?.ClientInformation?.Geolocation;

            // If we have identified a logged-in user, record the page interaction immediately and return.
            if ( CurrentPerson != null )
            {
                var interactionInfo = new InteractionTransactionInfo
                {
                    InteractionTimeToServe = _tsDuration.TotalSeconds,
                    InteractionChannelCustomIndexed1 = Request.UrlReferrerNormalize(),
                    InteractionChannelCustom2 = Request.UrlReferrerSearchTerms(),
<<<<<<< HEAD
                    GeolocationIpAddress = geolocation?.IpAddress,
                    GeolocationLookupDateTime = geolocation?.LookupDateTime,
                    City = geolocation?.City,
                    RegionName = geolocation?.RegionName,
                    RegionCode = geolocation?.RegionCode,
                    RegionValueId = geolocation?.RegionValueId,
                    CountryCode = geolocation?.CountryCode,
                    CountryValueId = geolocation?.CountryValueId,
                    PostalCode = geolocation?.PostalCode,
                    Latitude = geolocation?.Latitude,
                    Longitude = geolocation?.Longitude
=======
                    InteractionChannelCustom1 = Activity.Current?.TraceId.ToString()
>>>>>>> 67cdf95f
                };

                // If we have a UTM cookie, add the information to the interaction.
                var utmInfo = UtmHelper.GetUtmCookieDataFromRequest( this.Request );
                UtmHelper.AddUtmInfoToInteractionTransactionInfo( interactionInfo, utmInfo );

                var pageViewTransaction = new InteractionTransaction( DefinedValueCache.Get( Rock.SystemGuid.DefinedValue.INTERACTIONCHANNELTYPE_WEBSITE ),
                    this.Site,
                    _pageCache,
                    interactionInfo );

                pageViewTransaction.Enqueue();

                InteractionService.RegisterIntentInteractions( _pageCache.InteractionIntentValueIds );

                return;
            }

            // Add a script to register an interaction for this page after it has been loaded by the browser.
            // The intention of using a client callback here is to delay the creation of the Anonymous Visitor
            // database records used to track interactions for visitors until we know that the page has been executed
            // on a valid client with Javascript and cookies enabled.
            if ( ClientScript.IsStartupScriptRegistered( "rock-js-register-interaction" ) )
            {
                return;
            }

            var rockSessionGuid = Session["RockSessionId"]?.ToString().AsGuidOrNull() ?? Guid.Empty;

            // Construct the page interaction data object that will be returned to the client.
            // This object is serialized into the page script, so we must be sure to sanitize values
            // extracted from the request header to prevent cross-site scripting (XSS) issues.
            var pageInteraction = new PageInteractionInfo
            {
                ActionName = "View",
                BrowserSessionGuid = rockSessionGuid,
                PageId = this.PageId,
                PageRequestUrl = Request.UrlProxySafe().ToString(),
                PageRequestDateTime = RockDateTime.Now,
                PageRequestTimeToServe = _tsDuration.TotalSeconds,
                UrlReferrerHostAddress = Request.UrlReferrerNormalize(),
                UrlReferrerSearchTerms = Request.UrlReferrerSearchTerms(),
                UserAgent = Request.UserAgent.SanitizeHtml(),
                UserHostAddress = GetClientIpAddress().SanitizeHtml(),
                UserIdKey = CurrentPersonAlias?.IdKey,
                GeolocationIpAddress = geolocation?.IpAddress,
                GeolocationLookupDateTime = geolocation?.LookupDateTime,
                City = geolocation?.City,
                RegionName = geolocation?.RegionName,
                RegionCode = geolocation?.RegionCode,
                RegionValueId = geolocation?.RegionValueId,
                CountryCode = geolocation?.CountryCode,
                CountryValueId = geolocation?.CountryValueId,
                PostalCode = geolocation?.PostalCode,
                Latitude = geolocation?.Latitude,
                Longitude = geolocation?.Longitude
            };

            // This script adds a callback to record a View interaction for this page.
            // If the user is logged in, they are identified by the supplied UserIdKey representing their current PersonAlias.
            // If the user is a visitor, the ROCK_VISITOR_KEY cookie is read from the client browser to obtain the
            // UserIdKey supplied to them. For a first visit, the cookie is set in this response.
            string script = @"
Sys.Application.add_load(function () {
    const getCookieValue = (name) => {
        const match = document.cookie.match('(^|;)\\s*' + name + '\\s*=\\s*([^;]+)');

        return !match ? '' : match.pop();
    };
    var interactionArgs = <jsonData>;
    if (!interactionArgs.<userIdProperty>) {
        interactionArgs.<userIdProperty> = getCookieValue('<rockVisitorCookieName>');
    }
    $.ajax({
        url: '/api/Interactions/RegisterPageInteraction',
        type: 'POST',
        data: interactionArgs
        });
});
";

            script = script.Replace( "<rockVisitorCookieName>", Rock.Personalization.RequestCookieKey.ROCK_VISITOR_KEY );
            script = script.Replace( "<jsonData>", pageInteraction.ToJson() );
            script = script.Replace( "<userIdProperty>", nameof( pageInteraction.UserIdKey ) );

            ClientScript.RegisterStartupScript( this.Page.GetType(), "rock-js-register-interaction", script, true );
        }

        #endregion

        #region Private Methods

        /// <summary>
        /// Gets the debug timing view model.
        /// </summary>
        /// <param name="eventTitle">The event title.</param>
        /// <param name="stepDuration">Duration of the step.</param>
        /// <param name="indentLevel">The indent level.</param>
        /// <param name="boldTitle">if set to <c>true</c> [bold title].</param>
        /// <param name="subtitle">The subtitle.</param>
        /// <returns></returns>
        private DebugTimingViewModel GetDebugTimingOutput( string eventTitle, double stepDuration, int indentLevel = 0, bool boldTitle = false, string subtitle = "" )
        {
            _tsDuration = RockDateTime.Now.Subtract( ( DateTime ) Context.Items["Request_Start_Time"] );
            _duration = Math.Round( stepDuration, 2 );

            var viewModel = new DebugTimingViewModel
            {
                TimestampMs = _previousTiming,
                DurationMs = _duration,
                Title = eventTitle,
                SubTitle = subtitle,
                IsTitleBold = boldTitle,
                IndentLevel = indentLevel
            };

            _previousTiming += _duration;

            return viewModel;
        }

        /// <summary>
        /// Creates the service provider that will provides services for all
        /// requests during the lifetime of this application.
        /// </summary>
        /// <returns>A new service provider.</returns>
        private static IServiceProvider CreateServiceProvider()
        {
            var serviceCollection = new ServiceCollection();
            serviceCollection.AddSingleton<IRockRequestContextAccessor, RockRequestContextAccessor>();
            serviceCollection.AddScoped<RockContext>();
            serviceCollection.AddSingleton<IWebHostEnvironment>( provider => new Utility.WebHostEnvironment
            {
                WebRootPath = AppDomain.CurrentDomain.BaseDirectory
            } );

            return serviceCollection.BuildServiceProvider();
        }

        /// <summary>
        /// Creates the service scope and initializes any required values.
        /// </summary>
        /// <returns>An new service scope.</returns>
        private IServiceScope CreateServiceScope()
        {
            var scope = _lazyServiceProvider.Value.CreateScope();

            _pageServiceScopes.Add( scope );

            var accessor = scope.ServiceProvider.GetRequiredService<IRockRequestContextAccessor>();

            if ( accessor is RockRequestContextAccessor internalAccessor )
            {
                internalAccessor.RockRequestContext = RequestContext;
            }

            return scope;
        }

        #endregion

        #region Public Methods

        /// <summary>
        /// Reports the debug timing.
        /// </summary>
        /// <param name="eventTitle">The event title.</param>
        /// <param name="subtitle">The subtitle.</param>
        /// <returns></returns>
        internal void ReportOnLoadDebugTiming( string eventTitle, string subtitle = "" )
        {
            if ( !_showDebugTimings || _onLoadStopwatch == null )
            {
                return;
            }

            _onLoadStopwatch.Stop();

            if ( !subtitle.IsNullOrWhiteSpace() && !subtitle.StartsWith( ")" ) )
            {
                subtitle = $"({subtitle})";
            }

            var duration = _onLoadStopwatch.Elapsed.TotalMilliseconds;
            _debugTimingViewModels.Add( GetDebugTimingOutput( eventTitle, duration, 1, false, subtitle ) );
            _onLoadStopwatch.Restart();
        }

        /// <summary>
        /// Sets the page.
        /// </summary>
        /// <param name="pageCache">The <see cref="PageCache"/>.</param>
        internal void SetPage( PageCache pageCache )
        {
            _pageCache = pageCache;

            SaveContextItem( "Rock:PageId", _pageCache.Id );
            SaveContextItem( "Rock:LayoutId", _pageCache.LayoutId );
            SaveContextItem( "Rock:SiteId", _pageCache.Layout.SiteId );

            if ( this.Master is RockMasterPage )
            {
                var masterPage = ( RockMasterPage ) this.Master;
                masterPage.SetPage( pageCache );
            }
        }

        /// <summary>
        /// Returns the current page's first value for the selected attribute
        /// If the attribute doesn't exist, null is returned
        /// </summary>
        /// <param name="key">A <see cref="System.String"/> representing the argument key.</param>
        /// <returns>A <see cref="System.String" /> representing the first attribute value, if the attribute doesn't exist, null is returned.</returns>
        public string GetAttributeValue( string key )
        {
            if ( _pageCache != null )
            {
                return _pageCache.GetAttributeValue( key );
            }
            return null;
        }

        /// <summary>
        /// Returns the current page's values for the selected attribute.
        /// If the attribute doesn't exist an empty list is returned.
        /// </summary>
        /// <param name="key"> A <see cref="System.String"/> representing the key of the selected attribute
        /// </param>
        /// <returns>A <see cref="System.Collections.Generic.List{String}"/> containing the attribute values for specified key or an empty list if none exists</returns>
        public List<string> GetAttributeValues( string key )
        {
            if ( _pageCache != null )
            {
                return _pageCache.GetAttributeValues( key );
            }

            return new List<string>();
        }

        #region HtmlLinks

        /// <summary>
        /// Adds a new CSS link that will be added to the page header prior to the page being rendered
        /// </summary>
        /// <param name="href">A <see cref="System.String" /> representing the path to css file.  Should be relative to layout template.  Will be resolved at runtime.</param>
        /// <param name="fingerprint">if set to <c>true</c> [fingerprint].</param>
        public void AddCSSLink( string href, bool fingerprint = true )
        {
            RockPage.AddCSSLink( this, href, fingerprint );
        }

        /// <summary>
        /// Adds the CSS link to the page
        /// </summary>
        /// <param name="href">A <see cref="System.String" /> representing the path to css file.  Should be relative to layout template.  Will be resolved at runtime</param>
        /// <param name="mediaType">A <see cref="System.String" /> representing the type of the media to use for the css link.</param>
        /// <param name="fingerprint">if set to <c>true</c> [fingerprint].</param>
        public void AddCSSLink( string href, string mediaType, bool fingerprint = true )
        {
            RockPage.AddCSSLink( this, href, mediaType, fingerprint );
        }

        /// <summary>
        /// Adds a meta tag to the page header prior to the page being rendered
        /// </summary>
        /// <param name="htmlMeta">The <see cref="System.Web.UI.HtmlControls.HtmlMeta"/> tag.</param>
        public void AddMetaTag( HtmlMeta htmlMeta )
        {
            RockPage.AddMetaTag( this, htmlMeta );
        }

        /// <summary>
        /// Adds a new Html literal link that will be added to the page header prior to the page being rendered.
        /// </summary>
        /// <param name="htmlLink">The <see cref="System.Web.UI.WebControls.Literal"/>.</param>
        private void AddHtmlLink( Literal htmlLink )
        {
            RockPage.AddHtmlLink( this, htmlLink );
        }

        /// <summary>
        /// Adds a new Html link that will be added to the page header prior to the page being rendered.
        /// </summary>
        /// <param name="htmlLink">The <see cref="System.Web.UI.HtmlControls.HtmlLink"/>.</param>
        public void AddHtmlLink( HtmlLink htmlLink )
        {
            RockPage.AddHtmlLink( this, htmlLink );
        }

        /// <summary>
        /// Adds a new script tag to the page body prior to the page being rendered.
        /// </summary>
        /// <param name="path">A <see cref="System.String" /> representing the path to the script link.</param>
        /// <param name="fingerprint">if set to <c>true</c> [fingerprint].</param>
        public void AddScriptLink( string path, bool fingerprint = true )
        {
            RockPage.AddScriptLink( this, path, fingerprint );
        }

        /// <summary>
        /// Adds the google analytics script
        /// </summary>
        /// <param name="code">The GoogleAnalyticsCode.</param>
        private void AddGoogleAnalytics( string code )
        {
            try
            {
                // If the script has already been loaded then don't do it again
                if ( Application["GoogleAnalyticsScript"] is string scriptTemplate )
                {
                    return;
                }

                // Parse the list of codes, we want the "G-" codes to be first because the first code is used as the default in the <script> src property.
                var gtagCodes = code.Split( ',' ).Select( a => a.Trim() ).Where( a => a.StartsWith( "G-", StringComparison.OrdinalIgnoreCase ) ).ToList() ?? new List<string>();

                // Add the measurement codes that start with 'UA' to the gtag script. If there are multiple measurement IDs the first one is used as the default.
                gtagCodes.AddRange( code.Split( ',' ).Select( a => a.Trim() ).Where( a => a.StartsWith( "UA-", StringComparison.OrdinalIgnoreCase ) ).ToList() ?? new List<string>() );

                if ( gtagCodes.Any() )
                {
                    var sb = new StringBuilder();
                    sb.Append( $@"
    <!-- BEGIN Global site tag (gtag.js) - Google Analytics -->
    <script async src=""https://www.googletagmanager.com/gtag/js?id={gtagCodes.First()}""></script>
    <script>
      window.dataLayer = window.dataLayer || [];
      function gtag(){{window.dataLayer.push(arguments);}}
      gtag('js', new Date());" );
                    sb.AppendLine( "" );
                    gtagCodes.ForEach( a => sb.AppendLine( $"      gtag('config', '{a}');" ) );
                    sb.AppendLine( "    </script>" );
                    sb.AppendLine( "    <!-- END Global site tag (gtag.js) - Google Analytics -->" );

                    AddScriptToHead( this.Page, sb.ToString(), false );
                }
            }
            catch ( Exception ex )
            {
                // Log any error but still let the page load.
                LogException( ex );
            }
        }

        /// <summary>
        /// Adds the Crafting Code For Christ script.
        /// </summary>
        private void AddJesusHook()
        {
            var script = $@"
    <script>
      console.info(
        '%cCrafting Code For Christ | Col. 3:23-24',
        'background: #ee7625; border-radius:0.5em; padding:0.2em 0.5em; color: white; font-weight: bold');
      console.info('{_rockVersion}');
    </script>";
            AddScriptToHead( this.Page, script, false );
        }

        /// <summary>
        /// Adds an icon icon (favicon) link using a binary file id.
        /// </summary>
        /// <param name="binaryFileId">The binary file identifier.</param>
        /// <param name="size">The size.</param>
        /// <param name="rel">The relative.</param>
        /// <returns></returns>
        public void AddIconLink( int binaryFileId, int size, string rel = "apple-touch-icon-precomposed" )
        {
            Literal favIcon = new Literal();
            favIcon.Mode = LiteralMode.PassThrough;
            var baseUrl = FileUrlHelper.GetImageUrl( binaryFileId );
            var url = ResolveRockUrl( $"{baseUrl}&width={size}&height={size}&mode=crop&format=png" );
            favIcon.Text = $"<link rel=\"{rel}\" sizes=\"{size}x{size}\" href=\"{url}\" />";
             
            AddHtmlLink( favIcon );
        }

        #endregion

        /// <summary>
        /// Hides any secondary blocks.
        /// </summary>
        /// <param name="caller">The <see cref="Rock.Web.UI.RockBlock"/> that is the caller</param>
        /// <param name="hidden">A <see cref="System.Boolean"/> value that signifies if secondary blocks should be hidden.</param>
        public void HideSecondaryBlocks( RockBlock caller, bool hidden )
        {
            foreach ( ISecondaryBlock secondaryBlock in this.RockBlocks.Where( a => a is ISecondaryBlock ) )
            {
                if ( secondaryBlock != caller )
                {
                    secondaryBlock.SetVisible( !hidden );
                }
            }
        }

        /// <summary>
        /// Disables the idle redirect blocks if disable = true, or re-enables them if disable = false
        /// </summary>
        /// <param name="caller">The caller.</param>
        /// <param name="disable">if set to <c>true</c> [disable].</param>
        public void DisableIdleRedirectBlocks( RockBlock caller, bool disable )
        {
            foreach ( IIdleRedirectBlock idleRedirectBlock in this.RockBlocks.Where( a => a is IIdleRedirectBlock ) )
            {
                if ( idleRedirectBlock != caller )
                {
                    idleRedirectBlock.Disable( disable );
                }
            }
        }

        /// <summary>
        /// Logs the exception.
        /// </summary>
        /// <param name="ex">The <see cref="System.Exception"/> to log.</param>
        public void LogException( Exception ex )
        {
            ExceptionLogService.LogException( ex, Context, _pageCache.Id, _pageCache.Layout.SiteId, CurrentPersonAlias );
        }

        /// <summary>
        /// Adds a history point to the ScriptManager.
        /// Note: ScriptManager's EnableHistory property must be set to True
        /// </summary>
        /// <param name="key">A <see cref="System.String"/> representing the key to use for the history point.</param>
        /// <param name="state">A <see cref="System.String"/> representing any state information to store for the history point.</param>
        /// <param name="title">A <see cref="System.String"/> representing the title to be used by the browser, will use an empty string by default.</param>
        public void AddHistory( string key, string state, string title = "" )
        {
            if ( ScriptManager.GetCurrent( Page ) != null )
            {
                ScriptManager sManager = ScriptManager.GetCurrent( Page );
                if ( string.IsNullOrWhiteSpace( title ) )
                {
                    sManager.AddHistoryPoint( key, state );
                }
                else
                {
                    sManager.AddHistoryPoint( key, state, title );
                }
            }
        }

        /// <summary>
        /// Returns a resolved Rock URL.  Similar to
        /// <see cref="System.Web.UI.Control">System.Web.UI.Control's</see>
        /// <c>ResolveUrl</c> method except that you can prefix
        /// a url with '~~' to indicate a virtual path to Rock's current theme root folder.
        /// </summary>
        /// <param name="url">A <see cref="System.String" /> representing the URL to resolve.</param>
        /// <returns>
        /// A <see cref="System.String" /> with the resolved URL.
        /// </returns>
        public string ResolveRockUrl( string url )
        {
            string themeUrl = url;
            if ( url.StartsWith( "~~" ) )
            {
                themeUrl = "~/Themes/" + _pageCache.Layout.Site.Theme + ( url.Length > 2 ? url.Substring( 2 ) : string.Empty );
            }

            return ResolveUrl( themeUrl );
        }

        /// <summary>
        /// Resolves the rock URL and includes root.
        /// </summary>
        /// <param name="url">The URL.</param>
        /// <returns></returns>
        public string ResolveRockUrlIncludeRoot( string url )
        {
            string virtualPath = this.ResolveRockUrl( url );
            if ( Context.Request != null && Context.Request.UrlProxySafe() != null )
            {
                /*
                     4/30/2021 - NA

                     Due to the interaction between Rock 2-3 Step Payment Gateways and a possible CDN,
                     the URL that is returned needs to be the proxy safe one, not the one that the
                     CDN uses (such as Origin)

                     Reason: CDN and Payment Gateways
                */

                string protocol = WebRequestHelper.IsSecureConnection( Context ) ? "https" : Context.Request.UrlProxySafe().Scheme;
                return string.Format( "{0}://{1}{2}", protocol, Context.Request.UrlProxySafe().Authority, virtualPath );
            }

            return GlobalAttributesCache.Get().GetValue( "PublicApplicationRoot" ) + virtualPath.RemoveLeadingForwardslash();
        }

        /// <summary>
        /// Resolves the rock URL.
        /// </summary>
        /// <param name="url">The URL.</param>
        /// <param name="fingerprint">if set to <c>true</c> [fingerprint].</param>
        /// <returns></returns>
        public string ResolveRockUrl( string url, bool fingerprint )
        {
            var resolvedUrl = this.ResolveRockUrl( url );

            if ( fingerprint )
            {
                resolvedUrl = Fingerprint.Tag( resolvedUrl );
            }

            return resolvedUrl;
        }

        /// <summary>
        /// Gets the login URL with return URL.
        /// </summary>
        /// <returns></returns>
        public string GetLoginUrlWithReturnUrl()
        {
            return Site.GetLoginUrlWithReturnUrl();
        }

        /// <summary>
        /// Gets the context entities.
        /// </summary>
        /// <returns></returns>
        internal Dictionary<string, IEntity> GetContextEntities()
        {
            var contextEntities = new Dictionary<string, IEntity>();

            foreach ( var contextEntityType in GetContextEntityTypes() )
            {
                var contextEntity = GetCurrentContext( contextEntityType );

                if ( contextEntity != null && LavaHelper.IsLavaDataObject( contextEntity ) )
                {
                    var type = Type.GetType( contextEntityType.AssemblyName ?? contextEntityType.Name );

                    if ( type != null )
                    {
                        contextEntities.Add( type.Name, contextEntity );
                    }
                }
            }

            return contextEntities;
        }

        /// <summary>
        /// Gets the context entities for the specified scope.
        /// </summary>
        /// <param name="scope">The scope.</param>
        /// <returns></returns>
        public Dictionary<string, IEntity> GetScopedContextEntities( ContextEntityScope scope )
        {
            var contextEntities = new Dictionary<string, IEntity>();

            var keyEntityDictionary = BuildPageContextData( scope );
            foreach ( var contextEntityTypeKey in keyEntityDictionary.Keys )
            {
                var entityType = EntityTypeCache.Get( contextEntityTypeKey );
                if ( entityType == null )
                {
                    continue;
                }

                var contextEntity = GetCurrentContext( entityType, keyEntityDictionary );
                if ( contextEntity == null )
                {
                    continue;
                }

                if ( !LavaHelper.IsLavaDataObject( contextEntity ) )
                {
                    continue;
                }

                var type = Type.GetType( entityType.AssemblyName ?? entityType.Name );
                if ( type == null )
                {
                    continue;
                }

                contextEntities.Add( type.Name, contextEntity );
            }

            return contextEntities;
        }

        /// <summary>
        /// Gets the context entity types for the specified scope.  This is useful for determining what context entity
        /// types a page is dealing with without causing extra database hits.
        /// </summary>
        /// <param name="scope">The scope.</param>
        /// <returns></returns>
        public Dictionary<string, EntityTypeCache> GetScopedContextEntityTypes( ContextEntityScope scope )
        {
            var contextEntityTypes = new Dictionary<string, EntityTypeCache>();
            var keyEntityDictionary = BuildPageContextData( scope );
            foreach ( var contextEntityTypeKey in keyEntityDictionary.Keys )
            {
                var entityType = EntityTypeCache.Get( contextEntityTypeKey );
                if ( entityType == null )
                {
                    continue;
                }

                var type = Type.GetType( entityType.AssemblyName ?? entityType.Name );
                if ( type == null )
                {
                    continue;
                }

                contextEntityTypes.Add( type.Name, entityType );
            }

            return contextEntityTypes;
        }

        /// <summary>
        /// Gets the context entity types.
        /// </summary>
        /// <returns></returns>
        public List<EntityTypeCache> GetContextEntityTypes()
        {
            var result = new List<EntityTypeCache>();

            if ( this.ModelContext != null )
            {
                foreach ( var item in this.ModelContext.Keys )
                {
                    var entityType = EntityTypeCache.Get( item );
                    if ( entityType != null )
                    {
                        result.Add( entityType );
                    }
                }
            }
            return result;
        }

        /// <summary>
        /// Gets the current context object for a given entity type.
        /// </summary>
        /// <param name="entity">The <see cref="EntityTypeCache"/> containing a reference to the entity.</param>
        /// <returns>An object that implements the <see cref="Rock.Data.IEntity"/> interface referencing the context object. </returns>
        public Rock.Data.IEntity GetCurrentContext( EntityTypeCache entity )
        {
            return GetCurrentContext( entity, this.ModelContext );
        }

        /// <summary>
        /// Gets the current context object for a given entity type.
        /// </summary>
        /// <param name="entity">The <see cref="EntityTypeCache"/> containing a reference to the entity.</param>
        /// <param name="keyEntityDictionary">The <see cref="KeyEntity"/> dictionary containing a reference to the context object (typically the ModelContext property, unless attempting to access a context entity within a specific scope).</param>
        /// <returns>An object that implements the <see cref="Rock.Data.IEntity"/> interface referencing the context object. </returns>
        internal Rock.Data.IEntity GetCurrentContext( EntityTypeCache entity, Dictionary<string, KeyEntity> keyEntityDictionary )
        {
            if ( entity == null || keyEntityDictionary == null )
            {
                return null;
            }

            if ( keyEntityDictionary.ContainsKey( entity.Name ) )
            {
                var keyModel = keyEntityDictionary[entity.Name];

                if ( keyModel.Entity == null )
                {
                    if ( entity.Name.Equals( "Rock.Model.Person", StringComparison.OrdinalIgnoreCase ) )
                    {
                        if ( keyModel.Id.HasValue || keyModel.Guid.HasValue )
                        {
                            var qry = new PersonService( new RockContext() )
                                .Queryable( true, true )
                                .Include( p => p.MaritalStatusValue )
                                .Include( p => p.ConnectionStatusValue )
                                .Include( p => p.RecordStatusValue )
                                .Include( p => p.RecordStatusReasonValue )
                                .Include( p => p.RecordTypeValue )
                                .Include( p => p.SuffixValue )
                                .Include( p => p.TitleValue )
                                .Include( p => p.GivingGroup )
                                .Include( p => p.Photo )
                                .Include( p => p.Aliases );

                            if ( keyModel.Id.HasValue )
                            {
                                qry = qry.Where( p => p.Id == keyModel.Id.Value );
                            }
                            else
                            {
                                qry = qry.Where( p => p.Guid == keyModel.Guid.Value );
                            }

                            keyModel.Entity = qry.FirstOrDefault();
                        }
                        else if ( keyModel.Key.IsNotNullOrWhiteSpace() )
                        {
                            keyModel.Entity = new PersonService( new RockContext() ).GetByPublicKey( keyModel.Key );
                        }
                    }
                    else
                    {

                        Type modelType = entity.GetEntityType();

                        if ( modelType == null && entity.AssemblyName.IsNotNullOrWhiteSpace() )
                        {
                            // if the Type isn't found in the Rock.dll (it might be from a Plugin), lookup which assembly it is in and look in there
                            string[] assemblyNameParts = entity.AssemblyName.Split( new char[] { ',' } );
                            if ( assemblyNameParts.Length > 1 )
                            {
                                modelType = Type.GetType( string.Format( "{0}, {1}", entity.Name, assemblyNameParts[1] ) );
                            }
                        }

                        if ( modelType != null )
                        {
                            // In the case of core Rock.dll Types, we'll just use Rock.Data.Service<> and Rock.Data.RockContext<>
                            // otherwise find the first (and hopefully only) Service<> and dbContext we can find in the Assembly.
                            System.Data.Entity.DbContext dbContext = Reflection.GetDbContextForEntityType( modelType );
                            IService serviceInstance = Reflection.GetServiceForEntityType( modelType, dbContext );

                            if ( keyModel.Id.HasValue )
                            {
                                MethodInfo getMethod = serviceInstance.GetType().GetMethod( "Get", new Type[] { typeof( int ) } );
                                keyModel.Entity = getMethod.Invoke( serviceInstance, new object[] { keyModel.Id } ) as Rock.Data.IEntity;
                            }
                            else if ( keyModel.Guid.HasValue )
                            {
                                MethodInfo getMethod = serviceInstance.GetType().GetMethod( "Get", new Type[] { typeof( Guid ) } );
                                keyModel.Entity = getMethod.Invoke( serviceInstance, new object[] { keyModel.Guid } ) as Rock.Data.IEntity;
                            }
                            else if ( keyModel.Key.IsNotNullOrWhiteSpace() )
                            {
                                MethodInfo getMethod = serviceInstance.GetType().GetMethod( "GetByPublicKey" );
                                keyModel.Entity = getMethod.Invoke( serviceInstance, new object[] { keyModel.Key } ) as Rock.Data.IEntity;
                            }
                        }

                    }

                    if ( keyModel.Entity != null && keyModel.Entity is IHasAttributes )
                    {
                        Attribute.Helper.LoadAttributes( keyModel.Entity as IHasAttributes );
                    }

                }

                return keyModel.Entity;
            }

            return null;
        }

        /// <summary>
        /// Sets the provided entity within the context cookie.
        /// </summary>
        /// <param name="entity">The entity to set within the cookie.</param>
        /// <param name="pageSpecific">Whether to set the entity within a page-specific cookie.</param>
        /// <param name="refreshPage">Whether to refresh the page after adding/updating the cookie.</param>
        public void SetContextCookie( IEntity entity, bool pageSpecific = false, bool refreshPage = true )
        {
            if ( entity == null )
            {
                return;
            }

            var entityType = entity.GetType();
            if ( entityType.IsDynamicProxyType() )
            {
                entityType = entityType.BaseType;
            }

            if ( entity.Guid == Guid.Empty )
            {
                // Clear this entity type from the context cookie instead.
                ClearContextCookie( entityType, pageSpecific, refreshPage );
                return;
            }

            try
            {
                var cookieName = GetContextCookieName( pageSpecific );
                var contextCookie = FindCookie( cookieName ) ?? new HttpCookie( cookieName );
                var contextItems = contextCookie.Value.FromJsonOrNull<Dictionary<string, string>>() ?? new Dictionary<string, string>();

                /*
                    12/1/2023 - JPH

                    Here's how this used to work:
                        1. `entity.ContextKey` returns an encrypted, encoded string;
                        2. We used to immediately decode the string before putting it into the cookie; not sure why;
                        3. The `System.Web` library's handling of cookies successfully wrote AND retrieved this
                           unencoded string; they gave it back to us exactly as we gave it to them, likely
                           auto-encoding and auto-decoding for us behind the scenes.

                    WHAT THE CODE USED TO BE:
                    contextItems.AddOrReplace( entityType.FullName, HttpUtility.UrlDecode( entity.ContextKey ) );

                    But when attempting to retrieve these `System.Web`-written cookies using our new, Obsidian request flow:
                        1. All of the "+" characters were replaced with " " characters, breaking our decryption attempt.
                        2. This is because the newer, `System.Net` library's retrieving of cookies seemingly double-decodes
                           the string values, leading to the plus sign replacement behavior we're seeing.
                           https://stackoverflow.com/a/55077150

                    WHAT THE CODE IS NOW:
                    contextItems.AddOrReplace( entityType.FullName, entity.ContextKey );

                    The "fix" is to leave the string encoded on the way into the cookie, which fixes the `System.Net` lib's
                    retrieval of the cookie. But this now means we need to manually decode the cookie on this (`System.Web`)
                    side, within the `AddCookieContextEntities()` method.

                    Reason: Context cookie compatibility between Web Forms and Obsidian.
                    https://github.com/SparkDevNetwork/Rock/issues/5634
                 */
                contextItems.AddOrReplace( entityType.FullName, entity.ContextKey );

                contextCookie.Value = contextItems.ToJson();
                contextCookie.Expires = RockDateTime.Now.AddYears( 1 );

                AddOrUpdateCookie( contextCookie );

                if ( refreshPage )
                {
                    Response.Redirect( Request.RawUrl, false );
                    Context.ApplicationInstance.CompleteRequest();
                }
            }
            catch
            {
                // Intentionally ignore exception in case JSON [de]serialization fails.
            }
        }

        /// <summary>
        /// Clears the specified entity type from the context cookie and deletes the cookie itself if
        /// no more entity types remain within its value.
        /// </summary>
        /// <param name="entityType">Type of the entity to clear from the cookie.</param>
        /// <param name="pageSpecific">Whether to clear the entity type from a page-specific cookie.</param>
        /// <param name="refreshPage">Whether to refresh the page after clearing the entity type from the cookie.</param>
        public void ClearContextCookie( Type entityType, bool pageSpecific = false, bool refreshPage = true )
        {
            if ( entityType == null )
            {
                return;
            }

            try
            {
                var cookieName = GetContextCookieName( pageSpecific );
                var contextCookie = FindCookie( cookieName ) ?? new HttpCookie( cookieName );
                var contextItems = contextCookie.Value.FromJsonOrNull<Dictionary<string, string>>();

                if ( entityType.IsDynamicProxyType() )
                {
                    entityType = entityType.BaseType;
                }

                contextItems?.Remove( entityType.FullName );

                if ( contextItems?.Any() == true )
                {
                    // Re-serialize the value and bump the expiration date out.
                    contextCookie.Value = contextItems.ToJson();
                    contextCookie.Expires = RockDateTime.Now.AddYears( 1 );
                }
                else
                {
                    // No more entity types remain; delete the cookie.
                    contextCookie.Value = null;
                    contextCookie.Expires = RockDateTime.Now.AddDays( -1 );
                }

                AddOrUpdateCookie( contextCookie );

                if ( refreshPage )
                {
                    Response.Redirect( Request.RawUrl, false );
                    Context.ApplicationInstance.CompleteRequest();
                }
            }
            catch
            {
                // Intentionally ignore exception in case JSON [de]serialization fails.
            }
        }

        /// <summary>
        /// Finds a cookie by name in the request or response collections.
        /// </summary>
        /// <param name="cookieName">The cookie name.</param>
        /// <returns></returns>
        private HttpCookie FindCookie( string cookieName )
        {
            HttpCookie cookie = null;

            if ( Response.Cookies.AllKeys.Contains( cookieName ) )
            {
                cookie = Response.Cookies[cookieName];
            }
            else if ( Request.Cookies.AllKeys.Contains( cookieName ) )
            {
                cookie = Request.Cookies[cookieName];
            }

            return cookie;
        }

        /// <summary>
        /// Converts the legacy, "structured" context cookies to a simpler, JSON format.
        /// </summary>
        [Obsolete( "Remove this method after a few major versions, hopefully allowing enough time to convert all legacy context cookies." )]
        [RockObsolete( "1.17" )]
        private void ConvertLegacyContextCookiesToJSON()
        {
            // Find any cookies whose names start with the legacy cookie name prefix.
            var legacyCookies = new List<HttpCookie>();
            foreach ( var cookieName in Request.Cookies.AllKeys )
            {
                if ( !cookieName.StartsWith( "Rock_Context" ) )
                {
                    continue;
                }

                legacyCookies.Add( Request.Cookies[cookieName] );
            }

            foreach ( var legacyCookie in legacyCookies )
            {
                try
                {
                    // Add each of the "structured" values to a simple dictionary.
                    var contextItems = new Dictionary<string, string>();

                    for ( var i = 0; i < legacyCookie.Values.Count; i++ )
                    {
                        var cookieValue = legacyCookie.Values[i];
                        if ( cookieValue.IsNullOrWhiteSpace() )
                        {
                            continue;
                        }

                        // We need to decrypt the value so we can use the entity type name for the key.
                        var contextItem = Rock.Security.Encryption.DecryptString( cookieValue );
                        var valueParts = contextItem.Split( '|' );
                        if ( valueParts.Length != 2 )
                        {
                            continue;
                        }

                        // Re-add the entire, encoded value, as the object loading process depends on this specific format.
                        var encodedCookieValue = HttpUtility.UrlEncode( cookieValue );
                        contextItems.Add( valueParts[0], encodedCookieValue );
                    }

                    // Add the new, JSON-based cookie.
                    if ( contextItems.Any() )
                    {
                        // We're changing the names of the cookies:
                        //  1. Renaming the site cookie from the old name (Rock_Context) will make it easier
                        //     to know when we've already converted to the new, JSON cookie on a given client,
                        //     without having to dig into the cookie's value, thereby making subsequent
                        //     request/response cycles faster.
                        //  2. Legacy, page-specific cookie names followed this format: "Rock_Context:n",
                        //     where n is the page ID. Since colons may not be used in cookie names, we'll
                        //     convert these names to a valid format.
                        var legacyCookieNameParts = legacyCookie.Name.Split( ':' );
                        int? pageId = null;

                        if ( legacyCookieNameParts.Length == 2 )
                        {
                            pageId = legacyCookieNameParts[1].AsIntegerOrNull();
                            if ( pageId.GetValueOrDefault() <= 0 )
                            {
                                // There was something wrong with this cookie name; skip it.
                                continue;
                            }
                        }

                        var newCookieName = pageId.HasValue
                            ? $"{RockRequestContext.PageContextCookieNamePrefix}{pageId.Value}"
                            : RockRequestContext.SiteContextCookieName;

                        var newCookie = new HttpCookie( newCookieName, contextItems.ToJson() )
                        {
                            Expires = legacyCookie.Expires // Leave the expiration date/time as it was.
                        };

                        AddOrUpdateCookie( newCookie );
                    }
                }
                catch
                {
                    // Intentionally ignore exception in case conversion fails.
                }

                // Always remove the legacy, "structured" cookie, regardless of conversion success.
                legacyCookie.Values.Clear();
                legacyCookie.Expires = RockDateTime.Now.AddDays( -1 );
                AddOrUpdateCookie( legacyCookie );
            }
        }

        /// <summary>
        /// Adds context entities from a cookie to a provided <see cref="KeyEntity"/> dictionary.
        /// </summary>
        /// <param name="cookie">The context cookie that contains the encrypted context entities.</param>
        /// <param name="keyEntityDictionary">The dictionary into which to place the decrypted context entities.</param>
        /// <returns>The dictionary holding the decrypted context entities.</returns>
        private Dictionary<string, Data.KeyEntity> AddCookieContextEntities( HttpCookie cookie, Dictionary<string, Data.KeyEntity> keyEntityDictionary )
        {
            if ( cookie == null )
            {
                return keyEntityDictionary; // nothing to do.
            }

            try
            {
                var contextItems = cookie.Value.FromJsonOrNull<Dictionary<string, string>>();
                if ( contextItems?.Any( c => c.Value.IsNotNullOrWhiteSpace() ) != true )
                {
                    // Delete the cookie since it holds no context items. Should never happen.
                    cookie.Value = null;
                    cookie.Expires = RockDateTime.Now.AddHours( -1 );

                    return keyEntityDictionary;
                }

                foreach ( var encryptedItem in contextItems.Values )
                {
                    if ( encryptedItem.IsNullOrWhiteSpace() )
                    {
                        continue;
                    }

                    var decodedItem = HttpUtility.UrlDecode( encryptedItem );
                    var decryptedItem = Rock.Security.Encryption.DecryptString( decodedItem );
                    var itemParts = decryptedItem.Split( '|' );
                    if ( itemParts.Length != 2 )
                    {
                        continue;
                    }

                    keyEntityDictionary.AddOrReplace( itemParts[0], new Data.KeyEntity( itemParts[1] ) );
                }
            }
            catch
            {
                // Intentionally ignore exception in case any part of this process fails.
            }

            return keyEntityDictionary;
        }

        private void HandleRockWiFiCookie( int? personAliasId )
        {
            if ( personAliasId == null )
            {
                return;
            }

            if ( Request.Cookies["rock_wifi"] != null )
            {
                HttpCookie httpCookie = Request.Cookies["rock_wifi"];
                if ( LinkPersonAliasToDevice( ( int ) personAliasId, httpCookie.Values["ROCK_PERSONALDEVICE_ADDRESS"] ) )
                {
                    var wiFiCookie = Response.Cookies["rock_wifi"];
                    wiFiCookie.Expires = RockDateTime.SystemDateTime.AddDays( -1 );
                    AddOrUpdateCookie( wiFiCookie );
                }
            }
        }

        /// <summary>
        /// Gets the name of the context cookie.
        /// </summary>
        /// <param name="pageSpecific">Whether to get the name for a page-specific context cookie.</param>
        /// <returns>The name of the context cookie or <c>null</c> if <paramref name="pageSpecific"/> == <c>true</c>
        /// and this request has not yet been prepared for a given page.</returns>
        public string GetContextCookieName( bool pageSpecific )
        {
            return RequestContext?.GetContextCookieName( pageSpecific );
        }

        /// <summary>
        /// Creates/Overwrites the specified cookie using the global default for the SameSite setting.
        /// </summary>
        /// <param name="name">The name.</param>
        /// <param name="value">The value.</param>
        /// <param name="expirationDate">The expiration date.</param>
        public static void AddOrUpdateCookie( string name, string value, DateTime? expirationDate )
        {
            WebRequestHelper.AddOrUpdateCookie( HttpContext.Current, name, value, expirationDate );
        }

        /// <summary>
        /// Creates/Overwrites the specified cookie using the global default for the SameSite setting.
        /// This method creates a new cookie using a deep clone of the provided cookie to ensure a cookie written to the response
        /// does not contain properties that are not compatible with .Net 4.5.2 (e.g. SameSite).
        /// Removes the cookie from the Request and Response using the cookie name, then adds the cloned clean cookie to the Response.
        /// </summary>
        /// <param name="cookie">The cookie.</param>
        public static void AddOrUpdateCookie( HttpCookie cookie )
        {
            WebRequestHelper.AddOrUpdateCookie( HttpContext.Current, cookie );
        }

        /// <summary>
        /// Gets the specified cookie. If the cookie is not found in the Request then it checks the Response, otherwise it will return null.
        /// </summary>
        /// <param name="name">The name.</param>
        /// <returns></returns>
        public HttpCookie GetCookie( string name )
        {
            return WebRequestHelper.GetCookieFromContext( this.Context, name );
        }

        /// <summary>
        /// Gets the cookie value from request.
        /// </summary>
        /// <param name="name">The name.</param>
        /// <returns>System.String.</returns>
        private string GetCookieValueFromRequest( string name )
        {
            if ( Request.Cookies.AllKeys.Contains( name ) )
            {
                return Request.Cookies[name]?.Value;
            }

            return null;
        }

        /// <summary>
        /// Gets the cookie value from response.
        /// </summary>
        /// <param name="name">The name.</param>
        /// <returns>System.String.</returns>
        private string GetCookieValueFromResponse( string name )
        {
            if ( Response.Cookies.AllKeys.Contains( name ) )
            {
                return Request.Cookies[name]?.Value;
            }

            return null;
        }

        /// <summary>
        /// Gets the cookie value.
        /// </summary>
        /// <param name="name">The name.</param>
        /// <param name="preferResponseCookie">The prefer response cookie.</param>
        /// <returns>string.</returns>
        private string GetCookieValue( string name, bool preferResponseCookie )
        {
            string requestValue = GetCookieValueFromRequest( name );
            string responseValue = GetCookieValueFromResponse( name );

            if ( preferResponseCookie )
            {
                return responseValue ?? requestValue;
            }
            else
            {
                return requestValue ?? responseValue;
            }
        }

        /// <summary>
        /// Adds an update trigger for when the block instance properties are updated.
        /// </summary>
        /// <param name="updatePanel">The <see cref="System.Web.UI.UpdatePanel"/> to add the <see cref="System.Web.UI.AsyncPostBackTrigger"/> to.</param>
        public void AddConfigurationUpdateTrigger( UpdatePanel updatePanel )
        {
            AsyncPostBackTrigger trigger = new AsyncPostBackTrigger();
            trigger.ControlID = "rock-config-trigger";
            trigger.EventName = "Click";
            updatePanel.Triggers.Add( trigger );
        }

        /// <summary>
        /// Links the person alias to device.
        /// </summary>
        /// <param name="personAliasId">The person alias identifier.</param>
        /// <param name="macAddress">The mac address.</param>
        public bool LinkPersonAliasToDevice( int personAliasId, string macAddress )
        {
            using ( var rockContext = new RockContext() )
            {
                PersonalDeviceService personalDeviceService = new PersonalDeviceService( rockContext );
                PersonalDevice personalDevice = personalDeviceService.GetByMACAddress( macAddress );

                // It's possible that the device was deleted from the DB but a cookie still exists
                if ( personalDevice == null || personAliasId == 0 )
                {
                    return false;
                }

                // Assign the current Person.Alias to the device and save
                if ( personalDevice.PersonAliasId == null || personalDevice.PersonAliasId != personAliasId )
                {
                    personalDevice.PersonAliasId = personAliasId;
                    rockContext.SaveChanges();
                }

                // Update interactions for this device with this person.alias if they don't already have one.
                InteractionService interactionService = new InteractionService( rockContext );
                interactionService.UpdateInteractionsWithPersonAliasIdForDeviceId( personAliasId, personalDevice.Id );

                return true;
            }
        }

        #endregion

        #region Cms Admin Content

        /// <summary>
        /// Adds the popup controls.
        /// </summary>
        private void AddPopupControls()
        {
            ModalIFrameDialog modalPopup = new ModalIFrameDialog();
            modalPopup.ID = "modal-popup";
            this.Form.Controls.Add( modalPopup );
        }

        // Adds the necessary script elements for managing the page/zone/blocks
        /// <summary>
        /// Adds the config elements.
        /// </summary>
        private void AddTriggerPanel()
        {
            CompiledTemplateBuilder upContent = new CompiledTemplateBuilder(
                delegate ( Control content )
                {
                    Button trigger = new Button();
                    trigger.ClientIDMode = System.Web.UI.ClientIDMode.Static;
                    trigger.ID = "rock-config-trigger";
                    trigger.Click += trigger_Click;
                    content.Controls.Add( trigger );

                    HiddenField triggerData = new HiddenField();
                    triggerData.ClientIDMode = System.Web.UI.ClientIDMode.Static;
                    triggerData.ID = "rock-config-trigger-data";
                    content.Controls.Add( triggerData );
                }
            );

            UpdatePanel upTrigger = new UpdatePanel();
            upTrigger.ContentTemplate = upContent;
            this.Form.Controls.Add( upTrigger );
            upTrigger.Attributes.Add( "style", "display:none" );
        }

        // Adds the necessary script elements for managing the page/zone/blocks
        /// <summary>
        /// Adds the config elements.
        /// </summary>
        private void AddZoneElements( bool canConfigPage )
        {
            if ( canConfigPage )
            {
                AddBlockMove();
            }

            // Add Zone Wrappers
            foreach ( KeyValuePair<string, KeyValuePair<string, Zone>> zoneControl in this.Zones )
            {
                var control = zoneControl.Value.Value;
                Control parent = zoneControl.Value.Value.Parent;

                HtmlGenericControl zoneWrapper = new HtmlGenericControl( "div" );
                parent.Controls.AddAt( parent.Controls.IndexOf( control ), zoneWrapper );
                zoneWrapper.ID = string.Format( "zone-{0}", zoneControl.Key.ToLower() );
                zoneWrapper.ClientIDMode = System.Web.UI.ClientIDMode.Static;
                zoneWrapper.Attributes.Add( "class", ( "zone-instance" + ( canConfigPage ? " can-configure " : " " ) + control.CssClass ).Trim() );

                if ( canConfigPage )
                {
                    // Zone content configuration widget
                    HtmlGenericControl zoneConfig = new HtmlGenericControl( "div" );
                    zoneWrapper.Controls.Add( zoneConfig );
                    zoneConfig.Attributes.Add( "class", "zone-configuration config-bar" );

                    HtmlGenericControl zoneConfigLink = new HtmlGenericControl( "a" );
                    zoneConfigLink.Attributes.Add( "class", "zoneinstance-config" );
                    zoneConfigLink.Attributes.Add( "href", "#" );
                    zoneConfig.Controls.Add( zoneConfigLink );
                    HtmlGenericControl iZoneConfig = new HtmlGenericControl( "i" );
                    iZoneConfig.Attributes.Add( "class", "fa fa-arrow-circle-right" );
                    zoneConfigLink.Controls.Add( iZoneConfig );

                    HtmlGenericControl zoneConfigBar = new HtmlGenericControl( "div" );
                    zoneConfigBar.Attributes.Add( "class", "zone-configuration-bar" );
                    zoneConfig.Controls.Add( zoneConfigBar );

                    HtmlGenericControl zoneConfigTitle = new HtmlGenericControl( "span" );
                    zoneConfigTitle.InnerText = zoneControl.Value.Key;
                    zoneConfigBar.Controls.Add( zoneConfigTitle );

                    // Configure Blocks icon
                    HtmlGenericControl aBlockConfig = new HtmlGenericControl( "a" );
                    zoneConfigBar.Controls.Add( aBlockConfig );
                    aBlockConfig.ID = string.Format( "aBlockConfig-{0}", zoneControl.Key );
                    aBlockConfig.ClientIDMode = System.Web.UI.ClientIDMode.Static;
                    aBlockConfig.Attributes.Add( "class", "zone-blocks" );
                    aBlockConfig.Attributes.Add( "href", "javascript: Rock.controls.modal.show($(this), '" + ResolveUrl( string.Format( "~/ZoneBlocks/{0}/{1}?t=Zone Blocks&pb=&sb=Done", _pageCache.Id, zoneControl.Key ) ) + "')" );
                    aBlockConfig.Attributes.Add( "Title", "Zone Blocks" );
                    aBlockConfig.Attributes.Add( "zone", zoneControl.Key );
                    //aBlockConfig.InnerText = "Blocks";
                    HtmlGenericControl iZoneBlocks = new HtmlGenericControl( "i" );
                    iZoneBlocks.Attributes.Add( "class", "fa fa-th-large" );
                    aBlockConfig.Controls.Add( iZoneBlocks );
                }

                HtmlGenericContainer zoneContent = new HtmlGenericContainer( "div" );
                zoneContent.Attributes.Add( "class", "zone-content" );
                zoneWrapper.Controls.Add( zoneContent );

                parent.Controls.Remove( control );
                zoneContent.Controls.Add( control );
            }
        }

        /// <summary>
        /// Adds a control to move the block to another zone on the page.
        /// </summary>
        private void AddBlockMove()
        {
            // Add Zone Selection Popup (for moving blocks to another zone)
            ModalDialog modalBlockMove = new ModalDialog();
            modalBlockMove.CssClass = "js-modal-block-move";
            modalBlockMove.Title = "Move Block";
            modalBlockMove.OnOkScript = "Rock.admin.pageAdmin.saveBlockMove();";
            this.Form.Controls.Add( modalBlockMove );
            modalBlockMove.Visible = true;

            HtmlGenericControl fsZoneSelect = new HtmlGenericControl( "fieldset" );
            fsZoneSelect.ClientIDMode = ClientIDMode.Static;
            fsZoneSelect.Attributes.Add( "id", "fsZoneSelect" );
            modalBlockMove.Content.Controls.Add( fsZoneSelect );

            HtmlGenericControl legend = new HtmlGenericControl( "legend" );
            legend.InnerText = "New Location";
            fsZoneSelect.Controls.Add( legend );

            RockDropDownList ddlZones = new RockDropDownList();
            ddlZones.ClientIDMode = ClientIDMode.Static;
            ddlZones.ID = "block-move-zone";
            ddlZones.Label = "Zone";
            foreach ( var zone in Zones )
                ddlZones.Items.Add( new ListItem( zone.Value.Key, zone.Key ) );
            fsZoneSelect.Controls.Add( ddlZones );

            RockRadioButtonList rblLocation = new RockRadioButtonList();
            rblLocation.RepeatDirection = RepeatDirection.Horizontal;
            rblLocation.ClientIDMode = ClientIDMode.Static;
            rblLocation.ID = "block-move-Location";
            rblLocation.CssClass = "inputs-list";
            rblLocation.Items.Add( new ListItem( string.Format( "Page ({0})", _pageCache.InternalName ), "Page" ) );
            rblLocation.Items.Add( new ListItem( string.Format( "Layout ({0})", _pageCache.Layout.Name ), "Layout" ) );
            rblLocation.Items.Add( new ListItem( string.Format( "Site ({0})", _pageCache.Layout.Site.Name ), "Site" ) );
            rblLocation.Label = "Parent";
            fsZoneSelect.Controls.Add( rblLocation );
        }

        #endregion

        #region SharedItemCaching

        /// <summary>
        /// Used to save an item to the current HTTPRequests items collection.  This is useful if multiple blocks
        /// on the same page will need access to the same object.  The first block can read the object and save
        /// it using this method for the other blocks to reference
        /// </summary>
        /// <param name="key">A <see cref="System.String"/> representing the item's key</param>
        /// <param name="item">The <see cref="System.Object"/> to save.</param>
        public void SaveSharedItem( string key, object item )
        {
            string itemKey = $"SharedItem:Page:{PageId}:Item:{key}";
            SaveContextItem( itemKey, item );
        }

        private void SaveContextItem( string key, object item )
        {
            System.Collections.IDictionary items = HttpContext.Current.Items;
            if ( items.Contains( key ) )
            {
                items[key] = item;
            }
            else
            {
                items.Add( key, item );
            }
        }

        /// <summary>
        /// Retrieves an item from the current HTTPRequest items collection.  This is useful to retrieve an object
        /// that was saved by a previous block on the same page.
        /// </summary>
        /// <param name="key">A <see cref="System.String"/> representing the object's key value.</param>
        /// <returns>The shared <see cref="System.Object"/>, if a match for the key is not found, a null value will be returned.</returns>
        public object GetSharedItem( string key )
        {
            string itemKey = $"SharedItem:Page:{PageId}:Item:{key}";

            System.Collections.IDictionary items = HttpContext.Current.Items;
            if ( items.Contains( itemKey ) )
            {
                return items[itemKey];
            }

            return null;
        }

        #endregion

        #region Page Parameters

        /// <summary>
        /// Checks the page's RouteData values and then the query string for a
        /// parameter matching the specified name, and if found returns the string
        /// value
        /// </summary>
        /// <param name="name">A <see cref="System.String" /> representing the name of the page parameter.</param>
        /// <param name="searchFormParams">if set to <c>true</c> [search form parameters].</param>
        /// <returns>
        /// A <see cref="System.String" /> containing the parameter value; otherwise an empty string.
        /// </returns>
        public string PageParameter( string name, bool searchFormParams = false )
        {
            if ( !string.IsNullOrWhiteSpace( name ) )
            {
                if ( Page.RouteData.Values.ContainsKey( name ) )
                {
                    return ( string ) Page.RouteData.Values[name];
                }

                if ( !string.IsNullOrEmpty( Request.QueryString[name] ) )
                {
                    return Request.QueryString[name];
                }

                if ( PageReference.Parameters.ContainsKey( name ) )
                {
                    return PageReference.Parameters[name];
                }

                if ( searchFormParams )
                {
                    if ( !string.IsNullOrEmpty( this.Page.Request.Params[name] ) )
                    {
                        return this.Page.Request.Params[name];
                    }
                }
            }

            return string.Empty;
        }

        /// <summary>
        /// Checks the page reference's parms and querystring for a
        /// parameter matching the specified name, and if found returns the string
        /// </summary>
        /// <param name="pageReference">The <see cref="Rock.Web.PageReference"/>.</param>
        /// <param name="name">A <see cref="System.String"/> containing the name of the parameter.</param>
        /// <returns>A <see cref="System.String"/> containing the value.</returns>
        public string PageParameter( PageReference pageReference, string name )
        {
            if ( String.IsNullOrEmpty( name ) )
            {
                return string.Empty;
            }

            if ( pageReference.Parameters.ContainsKey( name ) )
            {
                return ( string ) pageReference.Parameters[name];
            }

            if ( String.IsNullOrEmpty( pageReference.QueryString[name] ) )
            {
                return string.Empty;
            }
            else
            {
                return pageReference.QueryString[name];
            }
        }

        /// <summary>
        /// Gets the page route and query string parameters.
        /// </summary>
        /// <returns>A case-insensitive <see cref="System.Collections.Generic.Dictionary{String, Object}"/> containing the page route and query string values, where the Key is the parameter name and the object is the value.</returns>
        public Dictionary<string, object> PageParameters()
        {
            var parameters = new Dictionary<string, object>( StringComparer.OrdinalIgnoreCase );

            foreach ( var key in Page.RouteData.Values.Keys )
            {
                parameters.Add( key, Page.RouteData.Values[key] );
            }

            foreach ( string param in Request.QueryString.Keys )
            {
                if ( param != null )
                {
                    /*
                        2021-01-07 ETD
                        It is possible to get a route included in the list of QueryString.Keys when using a Page Route and the PageParameterFilter block.
                        When this occurs then the Dictionary.Add() will get a duplicate key exception. Since this is a route we should keep it as such
                        and ignore the value stored in the QueryString list (the value is the same). In any case if there is contention between a
                        Route Key and QueryString Key the Route will take precedence.
                    */
                    parameters.TryAdd( param, Request.QueryString[param] );
                }
            }

            return parameters;
        }

        /// <summary>
        /// Gets the page route and query string parameters.
        /// </summary>
        /// <returns>A case-insensitive <see cref="System.Collections.Generic.Dictionary{String, Object}"/> containing the page route and query string values, where the Key is the parameter name and the object is the value.</returns>
        public Dictionary<string, object> QueryParameters()
        {
            var parameters = new Dictionary<string, object>( StringComparer.OrdinalIgnoreCase );

            foreach ( string param in Request.QueryString.Keys )
            {
                if ( param != null )
                {
                    parameters.Add( param, Request.QueryString[param] );
                }
            }

            return parameters;
        }

        #endregion

        #region Static Helper Methods

        /// <summary>
        /// Adds a new CSS link that will be added to the page header prior to the page being rendered
        /// </summary>
        /// <param name="page">The <see cref="System.Web.UI.Page" />.</param>
        /// <param name="href">A <see cref="System.String" /> representing the path to css file.  Should be relative to layout template.  Will be resolved at runtime</param>
        /// <param name="fingerprint">if set to <c>true</c> [fingerprint].</param>
        public static void AddCSSLink( Page page, string href, bool fingerprint = true )
        {
            AddCSSLink( page, href, string.Empty, fingerprint );
        }

        /// <summary>
        /// Adds the CSS link to the page
        /// </summary>
        /// <param name="page">The <see cref="System.Web.UI.Page" />.</param>
        /// <param name="href">A <see cref="System.String" /> representing the path to css file.  Should be relative to layout template.  Will be resolved at runtime</param>
        /// <param name="mediaType">A <see cref="System.String" /> representing the type of the media to use for the css link.</param>
        /// <param name="fingerprint">if set to <c>true</c> [fingerprint].</param>
        public static void AddCSSLink( Page page, string href, string mediaType, bool fingerprint = true )
        {
            HtmlLink htmlLink = new HtmlLink();

            if ( fingerprint )
            {
                htmlLink.Attributes.Add( "href", Fingerprint.Tag( page.ResolveUrl( href ) ) );
            }
            else
            {
                htmlLink.Attributes.Add( "href", page.ResolveUrl( href ) );
            }

            htmlLink.Attributes.Add( "type", "text/css" );
            htmlLink.Attributes.Add( "rel", "stylesheet" );

            if ( mediaType != string.Empty )
            {
                htmlLink.Attributes.Add( "media", mediaType );
            }

            AddHtmlLink( page, htmlLink, "css" );
        }

        /// <summary>
        /// Adds a meta tag to the page
        /// </summary>
        /// <param name="page">The <see cref="System.Web.UI.Page"/>.</param>
        /// <param name="htmlMeta">A <see cref="System.String"/>representing the HTML meta tag.</param>
        public static void AddMetaTag( Page page, HtmlMeta htmlMeta )
        {
            if ( page != null && page.Header != null )
            {
                /*
                     6/26/2021 - SK

                     The AddMetaTagToHead in the lava filter removes some of the existing Meta tag
                     from the Head section at the later stage in page cycle. So at the time of
                     postback The control tree into which viewstate is being loaded doesn't match
                     the control tree that was used to save viewstate during the previous request.

                     So instead of removing it and adding some of the existing meta tag again at the
                     end, if we replace it with the new value at the same position, it will help
                     maintain the viewstate.

                     Reason: To fix issue #4560 (a viewstate error on any postback)
                */
                var isExisting = ReplaceHtmlMetaIfExists( page, htmlMeta );

                if ( isExisting )
                {
                    return;
                }

                // Find last meta element
                int index = 0;
                for ( int i = page.Header.Controls.Count - 1; i >= 0; i-- )
                {
                    if ( page.Header.Controls[i] is HtmlMeta )
                    {
                        index = i;
                        break;
                    }
                }

                if ( index == page.Header.Controls.Count )
                {
                    page.Header.Controls.Add( new LiteralControl( "\n\t" ) );
                    page.Header.Controls.Add( htmlMeta );
                }
                else
                {
                    page.Header.Controls.AddAt( ++index, new LiteralControl( "\n\t" ) );
                    page.Header.Controls.AddAt( ++index, htmlMeta );
                }

            }
        }

        /// <summary>
        /// Replaces an existing HtmlMeta control if all attributes match except for Content.
        /// Returns <c>true</c> if the meta tag already exists and was removed.
        /// </summary>
        /// <param name="page">The <see cref="System.Web.UI.Page"/>.</param>
        /// <param name="newMeta">The <see cref="System.Web.UI.HtmlControls.HtmlMeta"/> tag to check for.</param>
        /// <returns>A <see cref="System.Boolean"/> that is <c>true</c> if the meta tag already exists; otherwise <c>false</c>.</returns>
        private static bool ReplaceHtmlMetaIfExists( Page page, HtmlMeta newMeta )
        {
            bool existsAlready = false;

            if ( page != null && page.Header != null )
            {
                var index = 0;
                foreach ( Control control in page.Header.Controls )
                {
                    if ( control is HtmlMeta )
                    {
                        HtmlMeta existingMeta = ( HtmlMeta ) control;

                        bool sameAttributes = true;
                        bool hasContentAttribute_ExistingMeta = ( existingMeta.Attributes["Content"] != null );

                        foreach ( string attributeKey in newMeta.Attributes.Keys )
                        {
                            if ( attributeKey.ToLower() != "content" ) // ignore content attribute.
                            {
                                if ( existingMeta.Attributes[attributeKey] == null ||
                                    existingMeta.Attributes[attributeKey].ToLower() != newMeta.Attributes[attributeKey].ToLower() )
                                {
                                    sameAttributes = false;
                                    break;
                                }
                            }
                        }

                        if ( sameAttributes )
                        {
                            index = page.Header.Controls.IndexOf( control );
                            page.Header.Controls.Remove( control );
                            existsAlready = true;
                            break;
                        }
                    }
                }

                if ( existsAlready )
                {
                    page.Header.Controls.AddAt( index, newMeta );
                }
            }

            return existsAlready;
        }

        /// <summary>
        /// Adds a new Html link Literal that will be added to the page header prior to the page being rendered.
        /// NOTE: This method differs from the other AddHtmlLink because a literal whose Mode
        /// is set to PassThrough will not have its parameters/attributes encoded (the ampersande char changed to &amp;).
        /// </summary>
        /// <param name="page">The <see cref="System.Web.UI.Page"/>.</param>
        /// <param name="htmlLink">The <see cref="System.Web.UI.WebControls.Literal"/> to add to the page.</param>
        /// <param name="contentPlaceHolderId">A <see cref="System.String"/> representing the Id of the content placeholder to add the link to.</param>
        private static void AddHtmlLink( Page page, Literal htmlLink, string contentPlaceHolderId = "" )
        {
            if ( page != null && page.Header != null )
            {
                var header = page.Header;
                if ( !HtmlLinkExists( header, htmlLink ) )
                {
                    bool inserted = false;

                    if ( !string.IsNullOrWhiteSpace( contentPlaceHolderId ) )
                    {
                        for ( int i = 0; i < header.Controls.Count; i++ )
                        {
                            if ( header.Controls[i] is ContentPlaceHolder )
                            {
                                var ph = ( ContentPlaceHolder ) header.Controls[i];
                                if ( ph.ID == contentPlaceHolderId )
                                {
                                    ph.Controls.Add( new LiteralControl( "\n\t" ) );
                                    ph.Controls.Add( htmlLink );

                                    inserted = true;
                                    break;
                                }
                            }
                        }
                    }

                    if ( !inserted )
                    {
                        header.Controls.Add( new LiteralControl( "\n\t" ) );
                        header.Controls.Add( htmlLink );
                    }
                }
            }
        }

        /// <summary>
        /// Adds a new Html link that will be added to the page header prior to the page being rendered.
        /// </summary>
        /// <param name="page">The <see cref="System.Web.UI.Page"/>.</param>
        /// <param name="htmlLink">The <see cref="System.Web.UI.HtmlControls.HtmlLink"/> to add to the page.</param>
        /// <param name="contentPlaceHolderId">A <see cref="System.String"/> representing the Id of the content placeholder to add the link to.</param>
        public static void AddHtmlLink( Page page, HtmlLink htmlLink, string contentPlaceHolderId = "" )
        {
            if ( page != null && page.Header != null )
            {
                var header = page.Header;
                if ( !HtmlLinkExists( header, htmlLink ) )
                {
                    bool inserted = false;

                    if ( !string.IsNullOrWhiteSpace( contentPlaceHolderId ) )
                    {
                        for ( int i = 0; i < header.Controls.Count; i++ )
                        {
                            if ( header.Controls[i] is ContentPlaceHolder )
                            {
                                var ph = ( ContentPlaceHolder ) header.Controls[i];
                                if ( ph.ID == contentPlaceHolderId )
                                {
                                    ph.Controls.Add( new LiteralControl( "\n\t" ) );
                                    ph.Controls.Add( htmlLink );

                                    inserted = true;
                                    break;
                                }
                            }
                        }
                    }

                    if ( !inserted )
                    {
                        header.Controls.Add( new LiteralControl( "\n\t" ) );
                        header.Controls.Add( htmlLink );
                    }
                }
            }
        }

        /// <summary>
        /// Returns a <see cref="System.Boolean"/> flag indicating if a specified parent control contains the specified HtmlLink literal.
        /// </summary>
        /// <param name="parentControl">The <see cref="System.Web.UI.Control"/> to search for the HtmlLink.</param>
        /// <param name="newLink">The <see cref="System.Web.UI.WebControls.Literal"/> to search for.</param>
        /// <returns>A <see cref="System.Boolean"/> value that is <c>true</c> if the HtmlLink exists in the parent control; otherwise <c>false</c>.</returns>
        private static bool HtmlLinkExists( Control parentControl, Literal newLink )
        {
            bool existsAlready = false;

            if ( parentControl != null )
            {
                foreach ( Control control in parentControl.Controls )
                {
                    if ( control is ContentPlaceHolder )
                    {
                        if ( HtmlLinkExists( control, newLink ) )
                        {
                            existsAlready = true;
                            break;
                        }
                    }
                    else if ( control is Literal )
                    {
                        Literal existingLink = ( Literal ) control;

                        if ( newLink.Text == existingLink.Text )
                        {
                            existsAlready = true;
                            break;
                        }
                    }
                }
            }

            return existsAlready;
        }

        /// <summary>
        /// Returns a <see cref="System.Boolean"/> flag indicating if a specified parent control contains the specified HtmlLink.
        /// </summary>
        /// <param name="parentControl">The <see cref="System.Web.UI.Control"/> to search for the HtmlLink.</param>
        /// <param name="newLink">The <see cref="System.Web.UI.HtmlControls.HtmlLink"/> to search for.</param>
        /// <returns>A <see cref="System.Boolean"/> value that is <c>true</c> if the HtmlLink exists in the parent control; otherwise <c>false</c>.</returns>
        private static bool HtmlLinkExists( Control parentControl, HtmlLink newLink )
        {
            bool existsAlready = false;

            if ( parentControl != null )
            {
                foreach ( Control control in parentControl.Controls )
                {
                    if ( control is ContentPlaceHolder )
                    {
                        if ( HtmlLinkExists( control, newLink ) )
                        {
                            existsAlready = true;
                            break;
                        }
                    }
                    else if ( control is HtmlLink )
                    {
                        HtmlLink existingLink = ( HtmlLink ) control;

                        bool sameAttributes = true;

                        foreach ( string attributeKey in newLink.Attributes.Keys )
                            if ( existingLink.Attributes[attributeKey] != null &&
                                existingLink.Attributes[attributeKey].ToLower() != newLink.Attributes[attributeKey].ToLower() )
                            {
                                sameAttributes = false;
                                break;
                            }

                        if ( sameAttributes )
                        {
                            existsAlready = true;
                            break;
                        }
                    }
                }
            }

            return existsAlready;
        }

        /// <summary>
        /// Adds a new script tag to the page body prior to the page being rendered
        /// </summary>
        /// <param name="page">The <see cref="System.Web.UI.Page" />.</param>
        /// <param name="path">A <see cref="System.String" /> representing the path to script file.  Should be relative to layout template.  Will be resolved at runtime.</param>
        /// <param name="fingerprint">if set to <c>true</c> [fingerprint].</param>
        public static void AddScriptLink( Page page, string path, bool fingerprint = true )
        {
            var scriptManager = ScriptManager.GetCurrent( page );

            if ( fingerprint )
            {
                path = Fingerprint.Tag( page.ResolveUrl( path ) );
            }

            if ( scriptManager != null && !scriptManager.Scripts.Any( s => s.Path == path ) )
            {
                scriptManager.Scripts.Add( new ScriptReference( path ) );
            }
        }

        /// <summary>
        /// Adds the script to head.
        /// </summary>
        /// <param name="page">The page.</param>
        /// <param name="script">The script.</param>
        /// <param name="addScriptTags">if set to <c>true</c> [add script tags].</param>
        public static void AddScriptToHead( Page page, string script, bool addScriptTags )
        {
            if ( page != null && page.Header != null )
            {
                var header = page.Header;

                Literal l = new Literal();

                if ( addScriptTags )
                {
                    l.Text = string.Format( @"
    <script type=""text/javascript"">
{0}
    </script>

", script );
                }
                else
                {
                    l.Text = script;
                }

                header.Controls.Add( l );
            }
        }

        /// <summary>
        /// Adds a script tag with the specified id and source to head (if it doesn't already exist)
        /// </summary>
        /// <param name="scriptId">The script identifier.</param>
        /// <param name="src">The source.</param>
        public void AddScriptSrcToHead( string scriptId, string src )
        {
            RockPage.AddScriptSrcToHead( this.Page, scriptId, src );
        }

        /// <summary>
        /// Adds a script tag with the specified id and source to head (if it doesn't already exist)
        /// </summary>
        /// <param name="page">The page.</param>
        /// <param name="scriptId">The script identifier.</param>
        /// <param name="src">The source.</param>
        public static void AddScriptSrcToHead( Page page, string scriptId, string src )
        {
            AddScriptSrcToHead( page, scriptId, src, null );
        }

        /// <summary>
        /// Adds a script tag with the specified id, source, and attributes to head (if it doesn't already exist)
        /// </summary>
        /// <param name="page">The page.</param>
        /// <param name="scriptId">The script identifier.</param>
        /// <param name="src">The source.</param>
        /// <param name="additionalAttributes">The additional attributes.</param>
        public static void AddScriptSrcToHead( Page page, string scriptId, string src, Dictionary<string, string> additionalAttributes )
        {
            if ( page != null && page.Header != null )
            {
                var header = page.Header;

                if ( !header.Controls.OfType<Literal>().Any( a => a.ID == scriptId ) )
                {
                    Literal l = new Literal
                    {
                        ID = scriptId
                    };

                    StringBuilder sbScriptTagHTML = new StringBuilder();
                    sbScriptTagHTML.Append( $"<script id='{scriptId}' src='{src}'" );
                    string additionalAttributesHtml = additionalAttributes?
                        .Select( a =>
                            a.Value == null
                                ? $"{a.Key}"
                                : $"{a.Key}='{a.Value}'"
                        )
                        .ToList()
                        .AsDelimited( " " );

                    if ( additionalAttributesHtml.IsNotNullOrWhiteSpace() )
                    {
                        sbScriptTagHTML.Append( $" {additionalAttributesHtml}" );
                    }

                    sbScriptTagHTML.Append( "></script>" );
                    l.Text = sbScriptTagHTML.ToString();
                    header.Controls.Add( l );
                }
            }
        }

        /// <summary>
        /// Adds a style tag with the specified styleTagId and css
        /// </summary>
        /// <param name="styleTagId">The script identifier.</param>
        /// <param name="src">The source.</param>
        public void AddStyleToHead( string styleTagId, string src )
        {
            RockPage.AddStyleToHead( this.Page, styleTagId, src );
        }

        /// <summary>
        /// Adds a style tag with the specified styleTagId and css
        /// </summary>
        /// <param name="page">The page.</param>
        /// <param name="styleTagId">The style tag identifier.</param>
        /// <param name="css">The CSS.</param>
        public static void AddStyleToHead( Page page, string styleTagId, string css )
        {
            AddStyleToHead( page, styleTagId, css, null );
        }

        /// <summary>
        /// Adds a style tag with the specified styleTagId, css, and attributes to head (if it doesn't already exist)
        /// </summary>
        /// <param name="page">The page.</param>
        /// <param name="styleTagId">The style tag identifier.</param>
        /// <param name="css">The CSS.</param>
        /// <param name="additionalAttributes">The additional attributes.</param>
        public static void AddStyleToHead( Page page, string styleTagId, string css, Dictionary<string, string> additionalAttributes )
        {
            if ( page != null && page.Header != null )
            {
                var header = page.Header;
                if ( !header.Controls.OfType<Literal>().Any( a => a.ID == styleTagId ) )
                {
                    Literal l = new Literal
                    {
                        ID = styleTagId
                    };
                    StringBuilder sbStyleTagHTML = new StringBuilder();
                    sbStyleTagHTML.Append( $"<style id='{styleTagId}'" );
                    string additionalAttributesHtml = additionalAttributes?.Select( a => $"{a.Key}='{a.Value}'" ).ToList().AsDelimited( " " );
                    if ( additionalAttributesHtml.IsNotNullOrWhiteSpace() )
                    {
                        sbStyleTagHTML.Append( $" {additionalAttributesHtml}" );
                    }
                    sbStyleTagHTML.Append( $">\n{css}\n</style>" );
                    l.Text = sbStyleTagHTML.ToString();
                    header.Controls.Add( l );
                }
            }
        }

        /// <summary>
        /// Gets the client's ip address.
        /// </summary>
        /// <returns></returns>
        public static string GetClientIpAddress()
        {
            var request = HttpContext.Current?.Request;
            if ( request == null )
            {
                return string.Empty;
            }

            return WebRequestHelper.GetClientIpAddress( new HttpRequestWrapper(request) );
        }

        #endregion

        #region Obsidian Fingerprinting

        /// <summary>
        /// Initializes the obsidian file fingerprint. This sets the initial
        /// fingerprint value and then if we are in Debug mode it monitors for
        /// any file system changes related to Obsidian and updates the
        /// fingerprint used when loading files to bust cache.
        /// </summary>
        private static void InitializeObsidianFingerprint()
        {
            // Do everything in a try/catch because this is called from the
            // static initializer, meaning if something goes wrong Rock will
            // fail to start.
            try
            {
                var obsidianPath = System.Web.Hosting.HostingEnvironment.MapPath( "~/Obsidian" );
                var pluginsPath = System.Web.Hosting.HostingEnvironment.MapPath( "~/Plugins" );

                // Find the last date any obsidian file was modified.
                var lastWriteTime = Directory.EnumerateFiles( obsidianPath, "*.js", SearchOption.AllDirectories )
                    .Union( Directory.EnumerateFiles( pluginsPath, "*.js", SearchOption.AllDirectories ) )
                    .Select( f =>
                    {
                        try
                        {
                            return ( DateTime? ) new FileInfo( f ).LastWriteTime;
                        }
                        catch
                        {
                            return null;
                        }
                    } )
                    .Where( d => d.HasValue )
                    .Select( d => ( DateTime? ) RockDateTime.ConvertLocalDateTimeToRockDateTime( d.Value ) )
                    .OrderByDescending( d => d )
                    .FirstOrDefault();

                _obsidianFingerprint = ( lastWriteTime ?? RockDateTime.Now ).Ticks;

                // Check if we are in debug mode and if so enable the watchers.
                var cfg = ( CompilationSection ) ConfigurationManager.GetSection( "system.web/compilation" );
                if ( cfg != null && cfg.Debug )
                {
                    AddObsidianFileSystemWatcher( obsidianPath, "*.js" );
                    AddObsidianFileSystemWatcher( pluginsPath, "*.js" );
                }
            }
            catch ( Exception ex )
            {
                _obsidianFingerprint = RockDateTime.Now.Ticks;
                Debug.WriteLine( ex.Message );
            }
        }

        /// <summary>
        /// Add a new file system watcher for the specified <paramref name="directory"/>.
        /// It will update the fingerprint whenever a file matching the
        /// <paramref name="filter"/> changes.
        /// </summary>
        /// <param name="directory">The directory, and any sub-directories, to watch.</param>
        /// <param name="filter">The filename filter to use when watching for changes.</param>
        private static void AddObsidianFileSystemWatcher( string directory, string filter )
        {
            // Setup a watcher to notify us of any changes to the directory.
            var watcher = new FileSystemWatcher
            {
                Path = directory,
                IncludeSubdirectories = true,
                NotifyFilter = NotifyFilters.LastWrite | NotifyFilters.FileName | NotifyFilters.DirectoryName,
                Filter = filter
            };

            // Add event handlers.
            watcher.Changed += ObsidianFileSystemWatcher_OnChanged;
            watcher.Created += ObsidianFileSystemWatcher_OnChanged;
            watcher.Renamed += ObsidianFileSystemWatcher_OnRenamed;

            _obsidianFileWatchers.Add( watcher );

            // Begin watching.
            watcher.EnableRaisingEvents = true;
        }

        /// <summary>
        /// Handles the OnRenamed event of the Obsidian FileSystemWatcher.
        /// </summary>
        /// <param name="sender">The source of the event.</param>
        /// <param name="renamedEventArgs">The <see cref="RenamedEventArgs"/> instance containing the event data.</param>
        private static void ObsidianFileSystemWatcher_OnRenamed( object sender, RenamedEventArgs renamedEventArgs )
        {
            try
            {
                var dateTime = new FileInfo( renamedEventArgs.FullPath ).LastWriteTime;

                dateTime = RockDateTime.ConvertLocalDateTimeToRockDateTime( dateTime );

                _obsidianFingerprint = Math.Max( _obsidianFingerprint, dateTime.Ticks );
            }
            catch
            {
                _obsidianFingerprint = RockDateTime.Now.Ticks;
            }
        }

        /// <summary>
        /// Handles the OnChanged event of the Obsidian FileSystemWatcher.
        /// </summary>
        /// <param name="sender">The source of the event.</param>
        /// <param name="fileSystemEventArgs">The <see cref="FileSystemEventArgs"/> instance containing the event data.</param>
        private static void ObsidianFileSystemWatcher_OnChanged( object sender, FileSystemEventArgs fileSystemEventArgs )
        {
            try
            {
                var dateTime = new FileInfo( fileSystemEventArgs.FullPath ).LastWriteTime;

                dateTime = RockDateTime.ConvertLocalDateTimeToRockDateTime( dateTime );

                _obsidianFingerprint = Math.Max( _obsidianFingerprint, dateTime.Ticks );
            }
            catch
            {
                _obsidianFingerprint = RockDateTime.Now.Ticks;
            }
        }

        #endregion

        #region Person Preferences

        /// <summary>
        /// Gets the global person preferences. These are unique to the person
        /// but global across the entire system. Global preferences should be
        /// used with extreme caution and care.
        /// </summary>
        /// <returns>An instance of <see cref="PersonPreferenceCollection"/> that provides access to the preferences. This will never return <c>null</c>.</returns>
        public PersonPreferenceCollection GetGlobalPersonPreferences()
        {
            return RequestContext.GetGlobalPersonPreferences();
        }

        /// <summary>
        /// Gets the person preferences scoped to the specified entity.
        /// </summary>
        /// <param name="scopedEntity">The entity to use when scoping the preferences for a particular use.</param>
        /// <returns>An instance of <see cref="PersonPreferenceCollection"/> that provides access to the preferences. This will never return <c>null</c>.</returns>
        public PersonPreferenceCollection GetScopedPersonPreferences( IEntity scopedEntity )
        {
            return RequestContext.GetScopedPersonPreferences( scopedEntity );
        }

        /// <summary>
        /// Gets the person preferences scoped to the specified entity.
        /// </summary>
        /// <param name="scopedEntity">The entity to use when scoping the preferences for a particular use.</param>
        /// <returns>An instance of <see cref="PersonPreferenceCollection"/> that provides access to the preferences. This will never return <c>null</c>.</returns>
        public PersonPreferenceCollection GetScopedPersonPreferences( IEntityCache scopedEntity )
        {
            return RequestContext.GetScopedPersonPreferences( scopedEntity );
        }

        #endregion

        #region User Preferences (Obsolete)

        /// <summary>
        /// Returns a user preference for the current user and given key.
        /// </summary>
        /// <param name="key">A <see cref="System.String" /> representing the key to the user preference.</param>
        /// <returns>A <see cref="System.String" /> representing the specified user preference value, if a match is not found an empty string will be returned.</returns>
        [Obsolete( "Use the new PersonPreference methods instead." )]
        [RockObsolete( "1.16" )]
        public string GetUserPreference( string key )
        {
            return GetGlobalPersonPreferences().GetValue( key );
        }

        /// <summary>
        /// Returns the preference values for the current user that start with a given key.
        /// </summary>
        /// <param name="keyPrefix">A <see cref="System.String"/> representing the key prefix. Preference values, for the current user, with a key that begins with this value will be included.</param>
        /// <returns>A <see cref="System.Collections.Generic.Dictionary{String,String}"/> containing  the current user's preference values containing a key that begins with the specified value.
        /// Each <see cref="System.Collections.Generic.KeyValuePair{String,String}"/> contains a key that represents the user preference key and a value that contains the user preference value associated
        /// with that key.
        /// </returns>
        [Obsolete( "Use the new PersonPreference methods instead." )]
        [RockObsolete( "1.16" )]
        public Dictionary<string, string> GetUserPreferences( string keyPrefix )
        {
            var selectedValues = new Dictionary<string, string>();
            var preferences = GetGlobalPersonPreferences();

            foreach ( var key in preferences.GetKeys().Where( k => k.StartsWith( keyPrefix ) ) )
            {
                selectedValues.TryAdd( key, preferences.GetValue( key ) );
            }

            return selectedValues;
        }

        /// <summary>
        /// Sets a user preference value for the specified key. If the key already exists, the value will be updated,
        /// if it is a new key it will be added. Value is then optionally saved to database.
        /// </summary>
        /// <param name="key">A <see cref="System.String" /> representing the name of the key.</param>
        /// <param name="value">A <see cref="System.String" /> representing the preference value.</param>
        /// <param name="saveValue">if set to <c>true</c> [save value].</param>
        [Obsolete( "Use the new PersonPreference methods instead." )]
        [RockObsolete( "1.16" )]
        public void SetUserPreference( string key, string value, bool saveValue = true )
        {
            var preferences = GetGlobalPersonPreferences();

            preferences.SetValue( key, value );

            if ( saveValue )
            {
                preferences.Save();
            }
        }

        /// <summary>
        /// Saves the user preferences.
        /// </summary>
        /// <param name="keyPrefix">The key prefix.</param>
        [Obsolete( "Use the new PersonPreference methods instead." )]
        [RockObsolete( "1.16" )]
        public void SaveUserPreferences( string keyPrefix )
        {
            GetGlobalPersonPreferences().Save();
        }

        /// <summary>
        /// Deletes a user preference value for the specified key
        /// </summary>
        /// <param name="key">A <see cref="System.String"/> representing the name of the key.</param>
        [Obsolete( "Use the new PersonPreference methods instead." )]
        [RockObsolete( "1.16" )]
        public void DeleteUserPreference( string key )
        {
            GetGlobalPersonPreferences().SetValue( key, string.Empty );
        }

        /// <summary>
        /// Returns the current user's preferences, if they have previously been loaded into the session, they
        /// will be retrieved from there, otherwise they will be retrieved from the database, added to session and
        /// then returned
        /// </summary>
        /// <returns>A <see cref="System.Collections.Generic.Dictionary{String, List}"/> containing the user preferences
        /// for the current user. If the current user is anonymous or unknown an empty dictionary will be returned.</returns>
        [Obsolete( "Use the new PersonPreference methods instead." )]
        [RockObsolete( "1.16" )]
        public Dictionary<string, string> SessionUserPreferences()
        {
            var preferences = GetGlobalPersonPreferences();
            var userPreferences = new Dictionary<string, string>();

            foreach ( var key in preferences.GetKeys() )
            {
                userPreferences.TryAdd( key, preferences.GetValue( key ) );
            }

            return userPreferences;
        }

        #endregion

        #region Event Handlers

        /// <summary>
        /// Handles the Click event of the trigger control.
        /// </summary>
        /// <param name="sender">The source of the event.</param>
        /// <param name="e">The <see cref="EventArgs"/> instance containing the event data.</param>
        protected void trigger_Click( object sender, EventArgs e )
        {
            var dataControl = this.Form.FindControl( "rock-config-trigger-data" );
            if ( dataControl != null && dataControl is HiddenField )
            {
                string triggerData = ( ( HiddenField ) dataControl ).Value;

                if ( triggerData.StartsWith( "BLOCK_UPDATED:" ) )
                {
                    var dataSegments = triggerData.Split( ':' );

                    if ( int.TryParse( dataSegments[1], out var blockId ) )
                    {
                        OnBlockUpdated( blockId );
                    }
                }
            }
        }

        /// <summary>
        /// Updates the blocks.
        /// </summary>
        /// <param name="blockTypePath">The block type path.</param>
        public void UpdateBlocks( string blockTypePath )
        {
            foreach ( var rockBlock in RockBlocks )
            {
                if ( rockBlock.BlockCache.BlockType.Path?.Equals( blockTypePath, StringComparison.OrdinalIgnoreCase ) ?? false )
                {
                    OnBlockUpdated( rockBlock.BlockId );
                }
            }
        }

        /// <summary>
        /// Occurs when a block's properties are updated.
        /// </summary>
        internal event EventHandler<BlockUpdatedEventArgs> BlockUpdated;

        /// <summary>
        /// Called when a block's properties are updated.
        /// </summary>
        /// <param name="blockId">The block identifier.</param>
        private void OnBlockUpdated( int blockId )
        {
            if ( BlockUpdated != null )
            {
                BlockUpdated( this, new BlockUpdatedEventArgs( blockId ) );
            }
        }
        /// <summary>
        /// Handles the Navigate event of the scriptManager control.
        /// </summary>
        /// <param name="sender">The source of the event.</param>
        /// <param name="e">The <see cref="HistoryEventArgs"/> instance containing the event data.</param>
        protected void scriptManager_Navigate( object sender, HistoryEventArgs e )
        {
            if ( PageNavigate != null )
            {
                PageNavigate( this, e );
            }
        }

        /// <summary>
        /// Occurs when the ScriptManager detects a history change. This allows UpdatePanels to work when the
        /// browser's back button is pressed.
        /// </summary>
        public event PageNavigateEventHandler PageNavigate;

        /// <summary>
        /// Handles the Click event of the lbCacheControl control.
        /// </summary>
        /// <param name="sender">The source of the event.</param>
        /// <param name="e">The <see cref="EventArgs"/> instance containing the event data.</param>
        private void lbCacheControl_Click( object sender, EventArgs e )
        {
            var cacheControlCookie = Request.Cookies[RockCache.CACHE_CONTROL_COOKIE];
            var isCacheEnabled = cacheControlCookie == null || cacheControlCookie.Value.AsBoolean();

            if ( cacheControlCookie == null )
            {
                cacheControlCookie = new HttpCookie( RockCache.CACHE_CONTROL_COOKIE );
            }

            cacheControlCookie.Value = ( !isCacheEnabled ).ToString();

            AddOrUpdateCookie( cacheControlCookie );

            if ( PageReference != null )
            {
                string pageUrl = PageReference.BuildUrl();
                if ( !string.IsNullOrWhiteSpace( pageUrl ) )
                {
                    Response.Redirect( pageUrl, false );
                    Context.ApplicationInstance.CompleteRequest();
                }
            }
        }
        #endregion

        #region IHttpAsyncHandler Implementation

        /// <inheritdoc/>
        public IAsyncResult BeginProcessRequest( HttpContext context, AsyncCallback cb, object extraData )
        {
            return AsyncPageBeginProcessRequest( context, cb, extraData );
        }

        /// <inheritdoc/>
        public void EndProcessRequest( IAsyncResult result )
        {
            AsyncPageEndProcessRequest( result );
        }

        #endregion
    }

    #region Event Argument Classes

    /// <summary>
    /// Delegate used for the ScriptManager's Navigate Event
    /// </summary>
    /// <param name="sender">The sender.</param>
    /// <param name="e">The <see cref="System.Web.UI.HistoryEventArgs"/> instance containing the history data.</param>
    public delegate void PageNavigateEventHandler( object sender, HistoryEventArgs e );

    /// <summary>
    /// Event Argument used when block properties are updated
    /// </summary>
    internal class BlockUpdatedEventArgs : EventArgs
    {
        public int BlockID { get; private set; }

        public BlockUpdatedEventArgs( int blockId )
        {
            BlockID = blockId;
        }
    }

    /// <summary>
    /// JSON Object used for client/server communication
    /// </summary>
    internal class JsonResult
    {
        /// <summary>
        /// Gets or sets the action.
        /// </summary>
        /// <value>
        /// A <see cref="System.String"/> representing the Action.
        /// </value>
        public string Action { get; set; }

        /// <summary>
        /// Gets or sets the result.
        /// </summary>
        /// <value>
        /// The return <see cref="System.Object"/>
        /// </value>
        public object Result { get; set; }

        /// <summary>
        /// Initializes a new instance of the <see cref="JsonResult"/> class.
        /// </summary>
        /// <param name="action">A <see cref="System.String"/>representing the action.</param>
        /// <param name="result">A <see cref="System.Object"/> representing the result.</param>
        public JsonResult( string action, object result )
        {
            Action = action;
            Result = result;
        }

        /// <summary>
        /// Serializes this instance.
        /// </summary>
        /// <returns>A <see cref="System.String"/> representing a serialized version of this instance.</returns>
        public string Serialize()
        {
            System.Web.Script.Serialization.JavaScriptSerializer serializer =
                new System.Web.Script.Serialization.JavaScriptSerializer();

            StringBuilder sb = new StringBuilder();

            serializer.Serialize( this, sb );

            return sb.ToString();
        }
    }

    /// <summary>
    /// The Context Entity Scope 
    /// </summary>
    public enum ContextEntityScope
    {
        /// <summary>
        /// Context Entities scoped to the Page.
        /// </summary>
        Page,

        /// <summary>
        /// Context Entities scoped to the Site.
        /// </summary>
        Site,

        /// <summary>
        /// All Context Entities, in any scope.
        /// </summary>
        All
    }

    #endregion

    /// <summary>
    /// Debug Timing
    /// </summary>
    public sealed class DebugTimingViewModel
    {
        /// <summary>
        /// Gets or sets the timestamp milliseconds.
        /// </summary>
        /// <value>
        /// The timestamp.
        /// </value>
        public double TimestampMs { get; set; }

        /// <summary>
        /// Gets or sets the event title.
        /// </summary>
        /// <value>
        /// The event HTML.
        /// </value>
        public string Title { get; set; }

        /// <summary>
        /// Gets or sets the sub title.
        /// </summary>
        /// <value>
        /// The sub title.
        /// </value>
        public string SubTitle { get; set; }

        /// <summary>
        /// Gets or sets the indent level.
        /// </summary>
        /// <value>
        /// The indent level.
        /// </value>
        public int IndentLevel { get; set; }

        /// <summary>
        /// Gets or sets the duration ms.
        /// </summary>
        /// <value>
        /// The duration ms.
        /// </value>
        public double DurationMs { get; set; }

        /// <summary>
        /// Gets or sets a value indicating whether this instance is title bold.
        /// </summary>
        /// <value>
        ///   <c>true</c> if this instance is title bold; otherwise, <c>false</c>.
        /// </value>
        public bool IsTitleBold { get; set; }
    }
}
<|MERGE_RESOLUTION|>--- conflicted
+++ resolved
@@ -2582,7 +2582,6 @@
                     InteractionTimeToServe = _tsDuration.TotalSeconds,
                     InteractionChannelCustomIndexed1 = Request.UrlReferrerNormalize(),
                     InteractionChannelCustom2 = Request.UrlReferrerSearchTerms(),
-<<<<<<< HEAD
                     GeolocationIpAddress = geolocation?.IpAddress,
                     GeolocationLookupDateTime = geolocation?.LookupDateTime,
                     City = geolocation?.City,
@@ -2593,10 +2592,8 @@
                     CountryValueId = geolocation?.CountryValueId,
                     PostalCode = geolocation?.PostalCode,
                     Latitude = geolocation?.Latitude,
-                    Longitude = geolocation?.Longitude
-=======
+                    Longitude = geolocation?.Longitude,
                     InteractionChannelCustom1 = Activity.Current?.TraceId.ToString()
->>>>>>> 67cdf95f
                 };
 
                 // If we have a UTM cookie, add the information to the interaction.
