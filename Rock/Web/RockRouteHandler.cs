﻿// <copyright>
// Copyright by the Spark Development Network
//
// Licensed under the Rock Community License (the "License");
// you may not use this file except in compliance with the License.
// You may obtain a copy of the License at
//
// http://www.rockrms.com/license
//
// Unless required by applicable law or agreed to in writing, software
// distributed under the License is distributed on an "AS IS" BASIS,
// WITHOUT WARRANTIES OR CONDITIONS OF ANY KIND, either express or implied.
// See the License for the specific language governing permissions and
// limitations under the License.
// </copyright>
//
using System;
using System.Collections.Generic;
using System.Linq;
using System.IO;
using System.Web.Compilation;
using System.Web.Routing;
using Rock.Model;
using Rock.Web.Cache;
using Rock.Transactions;
using System.Web;
using Rock.Utility;

namespace Rock.Web
{
    /// <summary>
    /// Rock custom route handler
    /// </summary>
    public sealed class RockRouteHandler : IRouteHandler
    {
        /// <summary>
        /// Determine the logical page being requested by evaluating the routedata, or querystring and
        /// then loading the appropriate layout (ASPX) page
        /// 
        /// Pick url on the following priority order:
        /// 1. PageId
        /// 2. Route match and site match
        /// 3. ShortLink match and site match
        /// 4. Route and no site match
        /// 5. ShortLink with no site match
        /// 6. If there is no routing info in the request then set to default page
        /// 7. 404 if route does not exist
        /// 
        /// </summary>
        /// <param name="requestContext"></param>
        /// <returns></returns>
        System.Web.IHttpHandler IRouteHandler.GetHttpHandler( RequestContext requestContext )
        {
            string pageId = string.Empty;
            int routeId = 0;
            bool isSiteMatch = false;
            Dictionary<string, string> parms;
            string host;
            HttpRequestBase routeHttpRequest;
            HttpCookie siteCookie;

            // Context cannot be null
<<<<<<< HEAD
            RouteRequestContext = requestContext ?? throw new ArgumentNullException( "requestContext" );

            PageId = string.Empty;
            RouteId = 0;
            IsSiteMatch = false;
=======
            if ( requestContext == null )
            {
                throw new ArgumentNullException( "requestContext" );
            }
>>>>>>> fe899502

            try
            {
                routeHttpRequest = requestContext.HttpContext.Request;
                siteCookie = routeHttpRequest.Cookies["last_site"];
                parms = new Dictionary<string, string>();
                host = WebRequestHelper.GetHostNameFromRequest( HttpContext.Current );

                if ( requestContext.RouteData.Values["PageId"] != null )
                {
                    // Pages using the default routing URL will have the page id in the RouteData.Values collection
                    pageId = ( string ) requestContext.RouteData.Values["PageId"];
                    isSiteMatch = true;
                }
                else if ( requestContext.RouteData.DataTokens["PageRoutes"] != null )
                {
                    SiteCache site = GetSite(routeHttpRequest, host, siteCookie );
                    // Pages that use a custom URL route will have the page id in the RouteData.DataTokens collection
                    GetPageIdFromDataTokens(requestContext, site, out pageId, out routeId, out isSiteMatch );

                    foreach ( var routeParm in requestContext.RouteData.Values )
                    {
                        parms.Add( routeParm.Key, ( string ) routeParm.Value );
                    }
                }
                else if ( ( ( System.Web.Routing.Route ) requestContext.RouteData.Route ).Url.IsNullOrWhiteSpace() )
                {
                    // if we don't have routing info then set the page ID to the default page for the site.

                    // Get the site, if not found use the default site
                    SiteCache site = GetSite( routeHttpRequest, host, siteCookie );
                    if ( site == null )
                    {
                        site = SiteCache.Get( SystemGuid.Site.SITE_ROCK_INTERNAL.AsGuid() );
                    }

                    if ( site.DefaultPageId.HasValue )
                    {
                        pageId = site.DefaultPageId.Value.ToString();
                        isSiteMatch = true;
                    }
                    else
                    {
                        throw new SystemException( "Invalid Site Configuration" );
                    }
                }

                // If the the page ID and site has not yet been matched
                if ( string.IsNullOrEmpty( pageId ) || !isSiteMatch )
                {
                    SiteCache site = GetSite( routeHttpRequest, host, siteCookie );

                    // if not found use the default site
                    if ( site == null )
                    {
                        site = SiteCache.Get( SystemGuid.Site.SITE_ROCK_INTERNAL.AsGuid() );
                    }

                    if ( site != null )
                    {
                        // Check to see if this is a short link route
                        string shortlink = null;
                        if ( requestContext.RouteData.Values.ContainsKey( "shortlink" ) )
                        {
                            shortlink = requestContext.RouteData.Values["shortlink"].ToString();
                        }

                        // If shortlink have the same name as route and route's site did not match, then check if shortlink site match.
                        if ( shortlink.IsNullOrWhiteSpace() && requestContext.RouteData.DataTokens["RouteName"] != null )
                        {
                            shortlink = requestContext.RouteData.DataTokens["RouteName"].ToString();
                        }

                        if ( shortlink.IsNotNullOrWhiteSpace() )
                        {
                            using ( var rockContext = new Rock.Data.RockContext() )
                            {
                                var pageShortLink = new PageShortLinkService( rockContext ).GetByToken( shortlink, site.Id );

                                if ( pageShortLink != null && ( pageShortLink.SiteId == site.Id || requestContext.RouteData.DataTokens["RouteName"] == null ) )
                                {
                                    pageId = string.Empty;
                                    routeId = 0;

                                    string trimmedUrl = pageShortLink.Url.RemoveCrLf().Trim();

                                    var transaction = new ShortLinkTransaction();
                                    transaction.PageShortLinkId = pageShortLink.Id;
                                    transaction.Token = pageShortLink.Token;
                                    transaction.Url = trimmedUrl;
                                    if ( requestContext.HttpContext.User != null )
                                    {
                                        transaction.UserName = requestContext.HttpContext.User.Identity.Name;
                                    }

                                    transaction.DateViewed = RockDateTime.Now;
                                    transaction.IPAddress = WebRequestHelper.GetClientIpAddress( routeHttpRequest );
                                    transaction.UserAgent = routeHttpRequest.UserAgent ?? string.Empty;
                                    RockQueue.TransactionQueue.Enqueue( transaction );

                                    requestContext.HttpContext.Response.Redirect( trimmedUrl );
                                    return null;
                                }
                            }
                        }

                        // If site has has been enabled for mobile redirect, then we'll need to check what type of device is being used
                        if ( site.EnableMobileRedirect )
                        {
                            // get the device type
                            string u = routeHttpRequest.UserAgent;

                            var clientType = InteractionDeviceType.GetClientType( u );

                            bool redirect = false;

                            // first check if device is a mobile device
                            if ( clientType == "Mobile" )
                            {
                                redirect = true;
                            }

                            // if not, mobile device and tables should be redirected also, check if device is a tablet
                            if ( !redirect && site.RedirectTablets && clientType == "Tablet")
                            {
                                redirect = true;
                            }

                            if ( redirect )
                            {
                                if ( site.MobilePageId.HasValue )
                                {
                                    pageId = site.MobilePageId.Value.ToString();
                                    routeId = 0;
                                }
                                else if ( !string.IsNullOrWhiteSpace( site.ExternalUrl ) )
                                {
                                    requestContext.HttpContext.Response.Redirect( site.ExternalUrl );
                                    return null;
                                }
                            }
                        }
                    }
                }

                PageCache page = null;
                if ( !string.IsNullOrEmpty( pageId ) )
                {
                    int pageIdNumber = 0;
                    if ( int.TryParse( pageId, out pageIdNumber ) )
                    {
                        page = PageCache.Get( pageIdNumber );
                    }
                }

                if ( page == null )
                {
                    // try to get site's 404 page
                    SiteCache site = GetSite( routeHttpRequest, host, siteCookie );
                    if ( site != null && site.PageNotFoundPageId != null )
                    {
                        if ( Convert.ToBoolean( GlobalAttributesCache.Get().GetValue( "Log404AsException" ) ) )
                        {
                            Rock.Model.ExceptionLogService.LogException(
                                new Exception( $"404 Error: {routeHttpRequest.Url.AbsoluteUri}" ),
                                requestContext.HttpContext.ApplicationInstance.Context );
                        }

                        page = PageCache.Get( site.PageNotFoundPageId ?? 0 );
                        requestContext.HttpContext.Response.StatusCode = 404;
                        requestContext.HttpContext.Response.TrySkipIisCustomErrors = true;
                    }
                    else
                    {
                        // no 404 page found for the site, return the default 404 error page
                        return ( System.Web.UI.Page ) BuildManager.CreateInstanceFromVirtualPath( "~/Http404Error.aspx", typeof( System.Web.UI.Page ) );
                    }
                }

                CreateOrUpdateSiteCookie( siteCookie, requestContext, page );

                string theme = page.Layout.Site.Theme;
                string layout = page.Layout.FileName;
                string layoutPath = PageCache.FormatPath( theme, layout );
                
                try
                {
                    return CreateRockPage( page, layoutPath, routeId, parms, routeHttpRequest );
                }
                catch ( System.Web.HttpException )
                {
                    // The Selected theme and/or layout didn't exist so try to use the layout in the default theme.
                    theme = "Rock";

                    // Verify that Layout exists in the default theme directory and if not try use the default layout of the default theme
                    string layoutPagePath = string.Format( "~/Themes/Rock/Layouts/{0}.aspx", layout );
                    if ( !File.Exists( requestContext.HttpContext.Server.MapPath( layoutPagePath ) ) )
                    {
                        layout = "FullWidth";
                    }

                    layoutPath = PageCache.FormatPath( theme, layout );

                    return CreateRockPage( page, layoutPath, routeId, parms, routeHttpRequest );
                }
            }
            catch ( Exception ex )
            {
                if ( requestContext.HttpContext != null )
                {
                    requestContext.HttpContext.Cache["RockExceptionOrder"] = "66";
                    requestContext.HttpContext.Cache["RockLastException"] = ex;
                }

                return ( System.Web.UI.Page ) BuildManager.CreateInstanceFromVirtualPath( "~/Error.aspx", typeof( System.Web.UI.Page ) );
            }
        }

        /// <summary>
        /// Uses the DataTokens to contstruct a list of PageAndRouteIds
        /// If any exist then set page and route ID to the first one found.
        /// Then loop through the collection looking for a site match, if one is found then set the page and route ID to that
        /// and the IsSiteMatch property to true.
        /// </summary>
        private void GetPageIdFromDataTokens( RequestContext routeRequestContext, SiteCache site, out string pageId, out int routeId, out bool isSiteMatch )
        {
            pageId = string.Empty;
            routeId = 0;
            isSiteMatch = false;

            // Pages that use a custom URL route will have the page id in the RouteData.DataTokens collection
            List<PageAndRouteId> pageAndRouteIds = routeRequestContext.RouteData.DataTokens["PageRoutes"] as List<PageAndRouteId>;

            if ( pageAndRouteIds != null && pageAndRouteIds.Any() )
            {
                // Default to first site/page
                var pageAndRouteIdDefault = pageAndRouteIds.First();
                pageId = pageAndRouteIdDefault.PageId.ToJson();
                routeId = pageAndRouteIdDefault.RouteId;

                // Then check to see if any can be matched by site
                

                if ( site == null )
                {
                    return;
                }

                foreach ( var pageAndRouteId in pageAndRouteIds )
                {
                    var pageCache = PageCache.Get( pageAndRouteId.PageId );
                    if ( pageCache != null && pageCache.Layout != null && pageCache.Layout.SiteId == site.Id )
                    {
                        pageId = pageAndRouteId.PageId.ToJson();
                        routeId = pageAndRouteId.RouteId;
                        isSiteMatch = true;
                        break;
                    }
                }
            }
        }

        /// <summary>
        /// Gets the site from the site cache in the following order:
        /// 1. check the query string and try to get the site
        /// 2. Get the site using the domain of the current request
        /// 3. Get the last site from the site cookie
        /// </summary>
        /// <returns></returns>
        private SiteCache GetSite(HttpRequestBase routeHttpRequest, string host, HttpCookie siteCookie )
        {
            SiteCache site = null;

            // First check to see if site was specified in querystring
            int? siteId = routeHttpRequest.QueryString["SiteId"].AsIntegerOrNull();
            if ( siteId.HasValue )
            {
                site = SiteCache.Get( siteId.Value );
            }

            // Then check to see if site can be determined by domain
            if ( site == null )
            {
                site = SiteCache.GetSiteByDomain( host );
            }

            // Then check the last site
            if ( site == null )
            {
                if ( siteCookie != null && siteCookie.Value != null )
                {
                    site = SiteCache.Get( siteCookie.Value.AsInteger() );
                }
            }

            return site;
        }

        /// <summary>
        /// Creates the or updates site cookie with the last_site value using the site ID of the page
        /// </summary>
        /// <param name="page">The page.</param>
        private void CreateOrUpdateSiteCookie( HttpCookie siteCookie, RequestContext routeRequestContext, PageCache page )
        {
            if ( siteCookie == null )
            {
                siteCookie = new System.Web.HttpCookie( "last_site", page.Layout.SiteId.ToString() );
            }
            else
            {
                siteCookie.Value = page.Layout.SiteId.ToString();
            }

            routeRequestContext.HttpContext.Response.SetCookie( siteCookie );
        }

        /// <summary>
        /// Creates the rock page for the selected theme and layout.
        /// </summary>
        /// <param name="page">The page.</param>
        /// <param name="layoutPath">The layout path.</param>
        /// <returns></returns>
        private Rock.Web.UI.RockPage CreateRockPage( PageCache page, string layoutPath, int routeId, Dictionary<string, string> parms, HttpRequestBase routeHttpRequest )
        {
            // Return the page for the selected theme and layout
            Rock.Web.UI.RockPage cmsPage = ( Rock.Web.UI.RockPage ) BuildManager.CreateInstanceFromVirtualPath( layoutPath, typeof( Rock.Web.UI.RockPage ) );
            cmsPage.SetPage( page );
            cmsPage.PageReference = new PageReference( page.Id, routeId, parms, routeHttpRequest.QueryString );
            return cmsPage;
        }
    }

    /// <summary>
    /// Helper for storing page an route ids in a System.Web.Routing.Route datatoken
    /// </summary>
    public class PageAndRouteId
    {
        /// <summary>
        /// Gets or sets the page identifier.
        /// </summary>
        /// <value>
        /// The page identifier.
        /// </value>
        public int PageId { get; set; }

        /// <summary>
        /// Gets or sets the route identifier.
        /// </summary>
        /// <value>
        /// The route identifier.
        /// </value>
        public int RouteId { get; set; }
    }

    /// <summary>
    /// Handler used when an error occurs
    /// </summary>
    public class HttpHandlerError : System.Web.IHttpHandler
    {
        /// <summary>
        /// Gets the status code.
        /// </summary>
        public int StatusCode { get; private set; }

        /// <summary>
        /// Initializes a new instance of the <see cref="HttpHandlerError"/> class.
        /// </summary>
        /// <param name="statusCode">The status code.</param>
        public HttpHandlerError( int statusCode )
        {
            StatusCode = statusCode;
        }

        /// <summary>
        /// Gets a value indicating whether another request can use the <see cref="T:System.Web.IHttpHandler"/> instance.
        /// </summary>
        /// <returns>true if the <see cref="T:System.Web.IHttpHandler"/> instance is reusable; otherwise, false.</returns>
        public bool IsReusable
        {
            get { return true; }
        }

        /// <summary>
        /// Enables processing of HTTP Web requests by a custom HttpHandler that implements the <see cref="T:System.Web.IHttpHandler"/> interface.
        /// </summary>
        /// <param name="context">An <see cref="T:System.Web.HttpContext"/> object that provides references to the intrinsic server objects (for example, Request, Response, Session, and Server) used to service HTTP requests.</param>
        public void ProcessRequest( System.Web.HttpContext context )
        {
            context.Response.StatusCode = StatusCode;
            context.Response.End();
            return;
        }
    }
}<|MERGE_RESOLUTION|>--- conflicted
+++ resolved
@@ -60,18 +60,10 @@
             HttpCookie siteCookie;
 
             // Context cannot be null
-<<<<<<< HEAD
-            RouteRequestContext = requestContext ?? throw new ArgumentNullException( "requestContext" );
-
-            PageId = string.Empty;
-            RouteId = 0;
-            IsSiteMatch = false;
-=======
             if ( requestContext == null )
             {
                 throw new ArgumentNullException( "requestContext" );
             }
->>>>>>> fe899502
 
             try
             {
