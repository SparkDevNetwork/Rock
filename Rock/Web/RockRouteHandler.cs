--- conflicted
+++ resolved
@@ -296,10 +296,6 @@
         /// <summary>
         /// Registers the routes from PageRoute and default routes.
         /// </summary>
-<<<<<<< HEAD
-        /// <param name="routes">The routes.</param>
-=======
->>>>>>> 6efcdc4e
         public static void RegisterRoutes()
         {
             RouteCollection routes = RouteTable.Routes;
