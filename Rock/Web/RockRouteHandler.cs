﻿// <copyright>
// Copyright by the Spark Development Network
//
// Licensed under the Rock Community License (the "License");
// you may not use this file except in compliance with the License.
// You may obtain a copy of the License at
//
// http://www.rockrms.com/license
//
// Unless required by applicable law or agreed to in writing, software
// distributed under the License is distributed on an "AS IS" BASIS,
// WITHOUT WARRANTIES OR CONDITIONS OF ANY KIND, either express or implied.
// See the License for the specific language governing permissions and
// limitations under the License.
// </copyright>
//
using System;
using System.Collections.Generic;
using System.Data.Entity;
using System.IO;
using System.Linq;
using System.Web;
using System.Web.Compilation;
using System.Web.Routing;

using Rock.Model;
using Rock.Transactions;
using Rock.Data;
using Rock.Utility;
using Rock.Web.Cache;

namespace Rock.Web
{
    /// <summary>
    /// Rock custom route handler
    /// </summary>
    public sealed class RockRouteHandler : IRouteHandler
    {

        private class PageCacheAndRouteId
        {
            public PageCache Page { get; set; }
            public int RouteId { get; set; }
        }

        // Page Functions

        private PageCache GetPageForDefaultRoute( RequestContext requestContext )
        {
            int? routeData_PageId = requestContext.RouteData.Values["PageId"]?.ToString()?.AsIntegerOrNull();
            if ( routeData_PageId.HasValue )
            {
                return PageCache.Get( routeData_PageId.Value );
            }
            else
            {
                return null;
            }
        }

        private IEnumerable<PageCacheAndRouteId> GetPagesForRoute( RequestContext requestContext )
        {
            List<PageAndRouteId> matchedRoutes = requestContext.RouteData.DataTokens["PageRoutes"] as List<PageAndRouteId>;

            if ( matchedRoutes != null )
            {
                return matchedRoutes.Select( r => new PageCacheAndRouteId { Page = PageCache.Get( r.PageId ), RouteId = r.RouteId } ).Where( p => p.Page != null ).ToList();
            }
            else
            {
                return new List<PageCacheAndRouteId>();
            }
        }

        private IEnumerable<PageShortLink> GetShortLinksForRoute( RequestContext requestContext, RockContext rockContext = null )
        {
            if ( rockContext == null ) rockContext = new RockContext();

            // Get the shortlink
            string shortlink = (string)requestContext.RouteData.Values["shortlink"];

            // The shortlink might have gotten matched as if it were a route, so test the route name too
            if ( string.IsNullOrWhiteSpace( shortlink ) ) shortlink = (string)requestContext.RouteData.DataTokens["RouteName"];

            if ( !string.IsNullOrWhiteSpace( shortlink ) )
            {

                return new PageShortLinkService( rockContext ).Queryable().Where( l => l.Token == shortlink ).ToList();

            }
            else
            {
                return new List<PageShortLink>();
            }
        }

        // Site Functions

        private SiteCache GetSiteByQueryString( RequestContext requestContext )
        {
            int? query_SiteId = requestContext.HttpContext.Request.QueryString["SiteId"].AsIntegerOrNull();
            if ( query_SiteId.HasValue )
            {
                return SiteCache.Get( query_SiteId.Value );
            }
            return null;
        }

        private SiteCache GetSiteByDomainName( RequestContext requestContext )
        {
            return SiteCache.GetSiteByDomain( WebRequestHelper.GetHostNameFromRequest( HttpContext.Current ) );
        }

        private SiteCache GetSiteFromLastSite( RequestContext requestContext )
        {
            var siteCookie = requestContext.HttpContext.Request.Cookies["last_site"];
            if ( siteCookie != null && siteCookie.Value != null )
            {
                return SiteCache.Get( siteCookie.Value.AsInteger() );
            }
            return null;
        }

        private SiteCache GetDefaultSite()
        {
            return SiteCache.Get( SystemGuid.Site.SITE_ROCK_INTERNAL.AsGuid() );
        }

        // Handlers

        private System.Web.IHttpHandler GetHandlerForPage( RequestContext requestContext, PageCache page, int routeId = 0, bool checkMobile = true )
        {
            var site = page.Layout.Site;

            // Check for a mobile redirect on the site
            if ( checkMobile && site.EnableMobileRedirect )
            {
                var clientType = InteractionDeviceType.GetClientType( requestContext.HttpContext.Request.UserAgent );

                if ( clientType == "Mobile" || ( site.RedirectTablets && clientType == "Tablet" ) )
                {
                    if ( site.MobilePageId.HasValue )
                    {
                        var mobilePage = PageCache.Get( site.MobilePageId.Value );
                        if(mobilePage != null)
                        {
                            return GetHandlerForPage( requestContext, mobilePage, routeId, false );
                        }

                    }
                    else if ( !string.IsNullOrWhiteSpace( site.ExternalUrl ) )
                    {
                        requestContext.HttpContext.Response.Redirect( site.ExternalUrl );
                        return null;
                    }
                }
            }

            // Set the last site cookie
            var siteCookie = requestContext.HttpContext.Request.Cookies["last_site"];
            if ( siteCookie == null )
            {
                siteCookie = new System.Web.HttpCookie( "last_site", page.Layout.SiteId.ToString() );
            }
            else
            {
                siteCookie.Value = page.Layout.SiteId.ToString();
            }
            requestContext.HttpContext.Response.SetCookie( siteCookie );

            // Get the Layout & Theme Details
            string theme = page.Layout.Site.Theme;
            string layout = page.Layout.FileName;
            string layoutPath = PageCache.FormatPath( theme, layout );

            // Get any route parameters
            var parms = new Dictionary<string, string>();
            foreach ( var routeParm in requestContext.RouteData.Values )
            {
                if(routeParm.Key != "PageId")
                    parms.Add( routeParm.Key, (string)routeParm.Value );
            }

            try
            {
                // Return the page for the selected theme and layout
                Rock.Web.UI.RockPage cmsPage = (Rock.Web.UI.RockPage)BuildManager.CreateInstanceFromVirtualPath( layoutPath, typeof( Rock.Web.UI.RockPage ) );
                cmsPage.SetPage( page );
                cmsPage.PageReference = new PageReference( page.Id, routeId, parms, requestContext.HttpContext.Request.QueryString );
                return cmsPage;
            }
            catch ( System.Web.HttpException )
            {
                // The Selected theme and/or layout didn't exist, attempt first to use the layout in the default theme.
                theme = "Rock";

                // If not using the default layout, verify that Layout exists in the default theme directory
                if ( layout != "FullWidth" &&
                    !File.Exists( requestContext.HttpContext.Server.MapPath( string.Format( "~/Themes/Rock/Layouts/{0}.aspx", layout ) ) ) )
                {
                    // If selected layout doesn't exist in the default theme, switch to the Default layout
                    layout = "FullWidth";
                }

                // Build the path to the aspx file to
                layoutPath = PageCache.FormatPath( theme, layout );

                // Return the default layout and/or theme
                Rock.Web.UI.RockPage cmsPage = (Rock.Web.UI.RockPage)BuildManager.CreateInstanceFromVirtualPath( layoutPath, typeof( Rock.Web.UI.RockPage ) );
                cmsPage.SetPage( page );
                cmsPage.PageReference = new PageReference( page.Id, routeId, parms, requestContext.HttpContext.Request.QueryString );
                return cmsPage;
            }
        }

        private System.Web.IHttpHandler GetHandlerFor404( RequestContext requestContext, SiteCache site )
        {
            // If we couldn't match a route because it's the root, use the home page
            if ( site != null && requestContext.HttpContext.Request.Path == "/" ) return GetHandlerForPage( requestContext, site.DefaultPage, site.DefaultPageRouteId ?? 0 );

            if ( site != null && site.PageNotFoundPageId.HasValue )
            {
                if ( Convert.ToBoolean( GlobalAttributesCache.Get().GetValue( "Log404AsException" ) ) )
                {
                    Rock.Model.ExceptionLogService.LogException(
                        new Exception( string.Format( "404 Error: {0}", requestContext.HttpContext.Request.Url.AbsoluteUri ) ),
                        requestContext.HttpContext.ApplicationInstance.Context );
                }

                var page = PageCache.Get( site.PageNotFoundPageId.Value );
                requestContext.HttpContext.Response.StatusCode = 404;
                requestContext.HttpContext.Response.TrySkipIisCustomErrors = true;

                return GetHandlerForPage( requestContext, page );
            }
            else
            {
                // no 404 page found for the site, return the default 404 error page
                return (System.Web.UI.Page)BuildManager.CreateInstanceFromVirtualPath( "~/Http404Error.aspx", typeof( System.Web.UI.Page ) );
            }
        }

        private System.Web.IHttpHandler GetHandlerForShortLink( RequestContext requestContext, PageShortLink pageShortLink )
        {
            using ( var rockContext = new Rock.Data.RockContext() )
            {
                string trimmedUrl = pageShortLink.Url.RemoveCrLf().Trim();

                RockQueue.TransactionQueue.Enqueue( new ShortLinkTransaction
                {
                    PageShortLinkId = pageShortLink.Id,
                    Token = pageShortLink.Token,
                    Url = trimmedUrl,
                    UserName = requestContext.HttpContext.User?.Identity?.Name,
                    DateViewed = RockDateTime.Now,
                    IPAddress = UI.RockPage.GetClientIpAddress(),
                    UserAgent = requestContext.HttpContext.Request.UserAgent ?? ""
                } );

                requestContext.HttpContext.Response.Redirect( trimmedUrl );

                return null;
            }
        }


        /// <summary>
        /// Determine the logical page being requested by evaluating the routedata, or querystring and
        /// then loading the appropriate layout (ASPX) page
        /// </summary>
        /// <param name="requestContext"></param>
        /// <returns></returns>
        System.Web.IHttpHandler IRouteHandler.GetHttpHandler( RequestContext requestContext )
        {
            if ( requestContext == null )
            {
                throw new ArgumentNullException( "requestContext" );
            }

            try
            {
<<<<<<< HEAD
=======
                routeHttpRequest = requestContext.HttpContext.Request;
                siteCookie = routeHttpRequest.Cookies["last_site"];
                parms = new Dictionary<string, string>();
                host = WebRequestHelper.GetHostNameFromRequest( HttpContext.Current );
                site = GetSite( host, siteCookie );
>>>>>>> 99c99f9d

                /*
                 * By default, Rock allows accessing any page/route from any site (unless a more specific route is available).
                 * We've found that causes issues when a search engine accidentaly finds a page from a different site - it'll
                 * start indexing everything with the wrong domain! It also means it's impossible to completely seperate the
                 * pages/routes for two different sites. If one site has an /about page, all of your sites have that page (unless they
                 * overwrite it with their own route).
                 *
                 * Here we attempt to remedy that by enforcing a "strict mode" for pages when we can reliably determine the
                 * site a person is requesting. In this mode, we require the page being matched to be a part of the site that
                 * was requested. This causes a few issues with some system pages that need to be available on all sites, but
                 * is otherwise effective.
                 *
                 *
                 * Need to determine:
                 * 1. The Site
                 * 2. The Page OR Shortlink
                 *
                 * URL Formats:
                 * 1. domain/page/{PageId}
                 * 2. domain/route
                 * 3. domain/shortlink
                 *
                 * We can get the Site from:
                 * 1. The domain
                 *
                 * We can infer the Site from:
                 * 1. The "last_site" cookie
                 * 2. The default site
                 *
                 * We can get the Page from:
                 * 1. The Page Id
                 *
                 * We can infer the Page from:
                 * 1. The first matching site + route
                 * 2. The first matching site + shortlink
                 * 3. The Site's default page
                 * 4. The first matching route
                 * 5. The first matching shortlink
                 *
                 * What are the possibilities?
                 *
                 * - domain + page id
                 * - domain + route
                 * - domain + shortlink
                 * - last site + page id
                 * - last site + route
                 * - last site + shortlink
                 * - default site + page id
                 * - default site + route
                 * - default site + shortlink
                 * - page id
                 * - route
                 * - shortlink
                 *
                 *
                 * How are we prioritizing them?
                 * - If site id or domain (strict matching mode)
                 *   - domain + page id
                 *   - domain + route
                 *   - domain + shortlink
                 *   - any site + page id + dialog layout
                 *   - any site + route + dialog layout
                 * - Else (loose matching mode)
                 *   - any site + page id
                 *   - last site + route
                 *   - last site + shortlink
                 *   - default site + shortlink
                 *   - default site + route
                 *   - any site + route
                 *   - any site + shortlink
                 *
                 * Note 1: page id can't be restricted by matched site because that breaks Block Properties dialogs.
                 * Note 2: restricting routes breaks the Child Pages dialog, grrr. Let's try prioritizing layout type == Dialog.
                 * Note 3: page id can't be restricted by site id because that breaks the CMS -> Sites details page.
                 * Note 4: the sites config block also uses the SiteId= parameter, which messes with things and can lock you out of those settings
                 *
                 * Conclusion: We either need a better way of deciding when to use "strict mode" (page or site setting?),
                 * or we need to refactor how system pages work so they behave properly
                 *
                 */

                // Get page id
                var defaultRoutePage = GetPageForDefaultRoute( requestContext );


                // Get possible routes
                var routePages = GetPagesForRoute( requestContext );

                // Get possible shortlinks
                var routeShortLinks = GetShortLinksForRoute( requestContext );


                // domain
                var domainSite = GetSiteByDomainName( requestContext );
                if ( domainSite != null )
                {

                    // domain + page id
                    if ( defaultRoutePage != null && domainSite.Id == defaultRoutePage.SiteId) return GetHandlerForPage( requestContext, defaultRoutePage );

<<<<<<< HEAD
                    // domain + route
                    var domainSiteRoutePage = routePages.Where( p => domainSite.Id == p.Page.SiteId ).FirstOrDefault();
                    if ( domainSiteRoutePage != null ) return GetHandlerForPage( requestContext, domainSiteRoutePage.Page, domainSiteRoutePage.RouteId );

                    // domain + shortlink
                    var domainSiteRouteShortLink = routeShortLinks.Where( l => domainSite.Id == l.SiteId ).FirstOrDefault();
                    if ( domainSiteRouteShortLink != null ) return GetHandlerForShortLink( requestContext, domainSiteRouteShortLink );
=======
                    if ( site.EnableExclusiveRoutes && !isSiteMatch )
                    {
                        // If the site has to match and does not then don't use the page ID. Set it to empty so the 404 can be returned.
                        pageId = string.Empty;
                    }
                    else if ( !isSiteMatch )
                    {
                        // This page belongs to another site, make sure it is allowed to be loaded.
                        if ( IsPageExclusiveToAnotherSite( site, pageId.AsIntegerOrNull(), null ) )
                        {
                            // If the page has to match the site and does not then don't use the page ID. Set it to empty so the 404 can be returned.
                            pageId = string.Empty;
                        }
                    }
                }
                else if ( requestContext.RouteData.DataTokens["PageRoutes"] != null )
                {
                    // Pages that use a custom URL route will have the page id in the RouteData.DataTokens collection
                    GetPageIdFromDataTokens( requestContext, site, out pageId, out routeId, out isSiteMatch );
>>>>>>> 99c99f9d

                }


                // Match pages and routes with dialog layouts so dialogs still work properly

                // any site + page id + dialog layout
                if ( defaultRoutePage != null && defaultRoutePage.Layout.Name == "Dialog" ) return GetHandlerForPage( requestContext, defaultRoutePage );

                // any site + route + dialog layout
                var anySiteRouteDialogPage = routePages.Where( p => p.Page.Layout.Name == "Dialog" ).FirstOrDefault();
                if ( anySiteRouteDialogPage != null ) return GetHandlerForPage( requestContext, anySiteRouteDialogPage.Page, anySiteRouteDialogPage.RouteId );


                // Strict matching for domain matches (We don't want routes from one domain to be accessible from all others - It makes a complete mess of SEO)
                if ( domainSite != null ) return GetHandlerFor404( requestContext, domainSite );


                // any site + page id
                if ( defaultRoutePage != null ) return GetHandlerForPage( requestContext, defaultRoutePage );

                // last site
                var lastSite = GetSiteFromLastSite( requestContext );
                if ( lastSite != null )
                {

                    // last site + route
                    var lastSiteRoutePage = routePages.Where( p => lastSite.Id == p.Page.SiteId ).FirstOrDefault();
                    if ( lastSiteRoutePage != null ) return GetHandlerForPage( requestContext, lastSiteRoutePage.Page, lastSiteRoutePage.RouteId );

                    // last site + shortlink
                    var lastSiteRouteShortLink = routeShortLinks.Where( l => lastSite.Id == l.SiteId ).FirstOrDefault();
                    if ( lastSiteRouteShortLink != null ) return GetHandlerForShortLink( requestContext, lastSiteRouteShortLink );

                }


                // default site
                var defaultSite = GetDefaultSite();
                if ( defaultSite != null )
                {

                    // default site + route
                    var defaultSiteRoutePage = routePages.Where( p => defaultSite.Id == p.Page.SiteId ).FirstOrDefault();
                    if ( defaultSiteRoutePage != null ) return GetHandlerForPage( requestContext, defaultSiteRoutePage.Page, defaultSiteRoutePage.RouteId );

                    // default site + shortlink
                    var defaultSiteRouteShortLink = routeShortLinks.Where( l => defaultSite.Id == l.SiteId ).FirstOrDefault();
                    if ( defaultSiteRouteShortLink != null ) return GetHandlerForShortLink( requestContext, defaultSiteRouteShortLink );

                }

                // any site + route
                var firstRoutePage = routePages.FirstOrDefault();
                if ( firstRoutePage != null ) return GetHandlerForPage( requestContext, firstRoutePage.Page, firstRoutePage.RouteId );

                // any site + shortlink
                var firstRouteShortLink = routeShortLinks.FirstOrDefault();
                if ( firstRouteShortLink != null ) return GetHandlerForShortLink( requestContext, firstRouteShortLink );

                // If we got this far without any matches, do a 404
                return GetHandlerFor404( requestContext, lastSite ?? defaultSite );

            }
            catch ( Exception ex )
            {
                if ( requestContext.HttpContext != null )
                {
                    requestContext.HttpContext.Cache["RockExceptionOrder"] = "66";
                    requestContext.HttpContext.Cache["RockLastException"] = ex;
                }

                System.Web.UI.Page errorPage = (System.Web.UI.Page)BuildManager.CreateInstanceFromVirtualPath( "~/Error.aspx", typeof( System.Web.UI.Page ) );
                return errorPage;
            }
        }



        /// <summary>
        /// Determines whether the given PageId or Route exists on the requesting site
        /// </summary>
        /// <param name="requestingSite">The requesting site.</param>
        /// <param name="pageId">The page identifier.</param>
        /// <returns>
        ///   <c>true</c> if [is site match] [the specified requesting site]; otherwise, <c>false</c>.
        /// </returns>
        private static bool IsSiteMatch( SiteCache requestingSite, int? pageId )
        {
            // No requesting site, no page, no match
            if ( requestingSite == null || pageId == null )
            {
                return false;
            }

            int? pageSiteId = PageCache.Get( pageId.Value )?.Layout.SiteId;
            if ( pageSiteId != null && pageSiteId == requestingSite.Id)
            {
                return true;
            }

            return false;
        }

        /// <summary>
        /// Determines whether the given PageId or Route is exclusive to another site.
        /// </summary>
        /// <param name="requestingSite">The requesting site.</param>
        /// <param name="pageId">The page identifier.</param>
        /// <param name="routeId">The route identifier. Provide this to check the route's IsGlobal property.</param>
        /// <returns>
        ///   <c>true</c> if [is page exclusive to another site] [the specified requesting site]; otherwise, <c>false</c>.
        /// </returns>
        private static bool IsPageExclusiveToAnotherSite( SiteCache requestingSite, int? pageId, int? routeId )
        {
            if ( pageId != null )
            {
                var pageCache = PageCache.Get( pageId.Value );
                var pageSite = pageCache?.Layout.Site;

                if ( pageSite == null )
                {
                    return false;
                }

                bool isGlobalRoute = routeId != null ? pageCache.PageRoutes.Where( r => r.Id == routeId ).Select( r => r.IsGlobal ).FirstOrDefault() : false;

                // If pageRoute.IsGlobal then return false, this page is usable by all sites.
                if ( isGlobalRoute )
                {
                    return false;
                }

                // See if the requesting site is exclusive and if the requesting site is different from the page's site
                return pageSite.EnableExclusiveRoutes && requestingSite.Id != pageSite.Id;
            }

            // The default value is not to be exclusive
            return false;
        }

        /// <summary>
        /// Reregisters the routes from PageRoute and default routes. Does not affect ODataService routes. Call this method after saving changes to PageRoute entities.
        /// </summary>
        public static void ReregisterRoutes()
        {
            RemoveRockPageRoutes();
            RegisterRoutes();
        }

        /// <summary>
        /// Registers the routes from PageRoute and default routes.
        /// </summary>
        public static void RegisterRoutes()
        {
            RouteCollection routes = RouteTable.Routes;

            PageRouteService pageRouteService = new PageRouteService( new Rock.Data.RockContext() );

            var routesToInsert = new RouteCollection();

            // Add ignore rule for asp.net ScriptManager files.
            routesToInsert.Ignore( "{resource}.axd/{*pathInfo}" );

            //Add page routes, order is very important here as IIS takes the first match
            IOrderedEnumerable<PageRoute> pageRoutes = pageRouteService.Queryable().AsNoTracking().ToList().OrderBy( r => r.Route, StringComparer.OrdinalIgnoreCase );

            foreach ( var pageRoute in pageRoutes )
            {
                routesToInsert.AddPageRoute( pageRoute.Route, new Rock.Web.PageAndRouteId { PageId = pageRoute.PageId, RouteId = pageRoute.Id } );
            }

            // Add a default page route
            routesToInsert.Add( new Route( "page/{PageId}", new Rock.Web.RockRouteHandler() ) );

            // Add a default route for when no parameters are passed
            routesToInsert.Add( new Route( "", new Rock.Web.RockRouteHandler() ) );

            // Add a default route for shortlinks
            routesToInsert.Add( new Route( "{shortlink}", new Rock.Web.RockRouteHandler() ) );

            // Insert the list of routes to the beginning of the Routes so that PageRoutes, etc are before OdataRoutes. Even when Re-Registering routes
            // Since we are inserting at 0, reverse the list to they end up in the original order
            foreach ( var pageRoute in routesToInsert.Reverse() )
            {
                routes.Insert( 0, pageRoute );
            }
        }

        /// <summary>
        /// Removes the rock page and default routes from RouteTable.Routes but leaves the ones created by ODataService.
        /// </summary>
        public static void RemoveRockPageRoutes()
        {
            RouteCollection routes = RouteTable.Routes;
            PageRouteService pageRouteService = new PageRouteService( new Rock.Data.RockContext() );
            var pageRoutes = pageRouteService.Queryable().ToList();

            // First we have to remove the routes stored in the DB without removing the ODataService routes because we can't reload them.
            // Routes that were removed from the DB have already been removed from the RouteTable in PreSaveChanges()
            foreach( var pageRoute in pageRoutes )
            {
                var route = routes.OfType<Route>().Where( a => a.Url == pageRoute.Route ).FirstOrDefault();

                if ( route != null )
                {
                    routes.Remove( route );
                }
            }

            // Remove the shortlink route
            var shortLinkRoute = routes.OfType<Route>().Where( r => r.Url == "{shortlink}" ).FirstOrDefault();
            if ( shortLinkRoute != null )
            {
                routes.Remove( shortLinkRoute );
            }

            // Remove the page route
            var pageIdRoute = routes.OfType<Route>().Where( r => r.Url == "page/{PageId}" ).FirstOrDefault();
            if ( pageIdRoute != null )
            {
                routes.Remove( pageIdRoute );
            }

            // Remove the default route for when no parameters are passed
            var defaultRoute = routes.OfType<Route>().Where( r => r.Url == "" ).FirstOrDefault();
            if( defaultRoute != null )
            {
                routes.Remove( pageIdRoute );
            }

            // Remove scriptmanager ignore route
            var scriptmanagerRoute = routes.OfType<Route>().Where( r => r.Url == "{resource}.axd/{*pathInfo}" ).FirstOrDefault();
            if ( scriptmanagerRoute != null )
            {
                routes.Remove( scriptmanagerRoute );
            }
        }

<<<<<<< HEAD
=======
        /// <summary>
        /// Uses the DataTokens to contstruct a list of PageAndRouteIds
        /// If any exist then set page and route ID to the first one found.
        /// Then loop through the collection looking for a site match, if one is found then set the page and route ID to that
        /// and the IsSiteMatch property to true.
        /// </summary>
        private void GetPageIdFromDataTokens( RequestContext routeRequestContext, SiteCache site, out string pageId, out int routeId, out bool isSiteMatch )
        {
            pageId = string.Empty;
            routeId = 0;
            isSiteMatch = false;

            // Pages that use a custom URL route will have the page id in the RouteData.DataTokens collection
            var pageAndRouteIds = ( List<PageAndRouteId> ) routeRequestContext.RouteData.DataTokens["PageRoutes"];

            if ( pageAndRouteIds == null && !pageAndRouteIds.Any() )
            {
                return;
            }

            // First try to find a match for the site
            if ( site != null )
            {
                // See if this is a possible shortlink
                if ( routeRequestContext.RouteData.DataTokens["RouteName"] != null && routeRequestContext.RouteData.DataTokens["RouteName"].ToStringSafe().StartsWith( "{" ) )
                {
                    // Get the route value
                    string routeValue = routeRequestContext.RouteData.Values.Values.FirstOrDefault().ToStringSafe();

                    // See if the route value string matches a shortlink for this site.
                    var pageShortLink = new PageShortLinkService( new Rock.Data.RockContext() ).GetByToken( routeValue, site.Id );
                    if ( pageShortLink != null && pageShortLink.SiteId == site.Id )
                    {
                        // The route entered matches a shortlink for the site, so lets NOT set the page ID for a catch-all route and let the shortlink logic take over.
                        return;
                    }
                }
                
                // Not a short link so cycle through the pages and routes to find a match for the site.
                foreach ( var pageAndRouteId in pageAndRouteIds )
                {
                    var pageCache = PageCache.Get( pageAndRouteId.PageId );
                    if ( pageCache != null && pageCache.Layout != null && pageCache.Layout.SiteId == site.Id )
                    {
                        pageId = pageAndRouteId.PageId.ToStringSafe();
                        routeId = pageAndRouteId.RouteId;
                        isSiteMatch = true;
                        return;
                    }
                }

                // If the requesting site uses exclusive routes and we didn't find anything for the site then just return
                if ( site.EnableExclusiveRoutes )
                {
                    return;
                }
            }

            // Default to first site/page that is not Exclusive
            foreach ( var pageAndRouteId in pageAndRouteIds )
            {
                if ( !IsPageExclusiveToAnotherSite( site, pageAndRouteId.PageId, pageAndRouteId.RouteId ) )
                {
                    // These are safe to assign as defaults
                    pageId = pageAndRouteId.PageId.ToStringSafe();
                    routeId = pageAndRouteId.RouteId;

                    return;
                }
            }
        }
        
        /// <summary>
        /// Gets the site from the site cache in the following order:
        /// 1. check the query string and try to get the site
        /// 2. Get the site using the domain of the current request
        /// 3. Get the last site from the site cookie
        /// </summary>
        /// <returns></returns>
        [Obsolete("The query string 'siteId' should not be used to specify the current site.")]
        [RockObsolete("1.10")]
        private SiteCache GetSite(HttpRequestBase routeHttpRequest, string host, HttpCookie siteCookie )
        {
            /*
             * 2020-02-27 edrotning
             * Keeping this version of the GetSite method in case it is needed later.
             * Removed the option to use the SiteId parameter to determine what site the route belongs to.
             * The intent of the parameter was to specify a site to use if multiple Rock sites are sharing a domain and route.
             * This was removed because many blocks use the parameter name "SiteId" to specify the site the block should be using and not where the route should directed to (e.g. SiteDetails.ascx).
             * It is believed this was put into place for debugging purposes where one domain name (localhost:6229) is the norm.
            */

            SiteCache site = null;

            // First check to see if site was specified in querystring
            int? siteId = routeHttpRequest.QueryString["SiteId"].AsIntegerOrNull();
            if ( siteId.HasValue )
            {
                site = SiteCache.Get( siteId.Value );
            }

            // Then check to see if site can be determined by domain
            if ( site == null )
            {
                site = SiteCache.GetSiteByDomain( host );
            }

            // Then check the last site
            if ( site == null )
            {
                if ( siteCookie != null && siteCookie.Value != null )
                {
                    site = SiteCache.Get( siteCookie.Value.AsInteger() );
                }
            }

            return site;
        }

        /// <summary>
        /// Gets the site from the site cache in the following order:
        /// 1. Get the site using the domain of the current request
        /// 2. Get the last site from the site cookie
        /// </summary>
        /// <param name="host">The host.</param>
        /// <param name="siteCookie">The site cookie.</param>
        /// <returns></returns>
        private SiteCache GetSite( string host, HttpCookie siteCookie )
        {
            // Check to see if site can be determined by domain
            SiteCache site = SiteCache.GetSiteByDomain( host );

            // Then check the last site
            if ( site == null && siteCookie != null && siteCookie.Value != null)
            {
                site = SiteCache.Get( siteCookie.Value.AsInteger() );
            }

            return site;
        }

        /// <summary>
        /// Creates the or updates site cookie with the last_site value using the site ID of the page
        /// </summary>
        /// <param name="page">The page.</param>
        /// <param name="routeRequestContext">The routeRequestContext.</param>
        /// <param name="siteCookie">The siteCookie.</param>
        private void CreateOrUpdateSiteCookie( HttpCookie siteCookie, RequestContext routeRequestContext, PageCache page )
        {
            if ( siteCookie == null )
            {
                siteCookie = new System.Web.HttpCookie( "last_site", page.Layout.SiteId.ToString() );
            }
            else
            {
                siteCookie.Value = page.Layout.SiteId.ToString();
            }

            routeRequestContext.HttpContext.Response.SetCookie( siteCookie );
        }

        /// <summary>
        /// Creates the rock page for the selected theme and layout.
        /// </summary>
        /// <param name="page">The page.</param>
        /// <param name="layoutPath">The layout path.</param>
        /// <param name="routeHttpRequest">The routeHttpRequest.</param>
        /// <param name="parms">The parms.</param>
        /// /// <param name="routeId">The routeId.</param>
        /// <returns></returns>
        private Rock.Web.UI.RockPage CreateRockPage( PageCache page, string layoutPath, int routeId, Dictionary<string, string> parms, HttpRequestBase routeHttpRequest )
        {
            // Return the page for the selected theme and layout
            Rock.Web.UI.RockPage cmsPage = ( Rock.Web.UI.RockPage ) BuildManager.CreateInstanceFromVirtualPath( layoutPath, typeof( Rock.Web.UI.RockPage ) );
            cmsPage.SetPage( page );
            cmsPage.PageReference = new PageReference( page.Id, routeId, parms, routeHttpRequest.QueryString );
            return cmsPage;
        }
>>>>>>> 99c99f9d
    }

    /// <summary>
    /// Helper for storing page an route ids in a System.Web.Routing.Route datatoken
    /// </summary>
    public class PageAndRouteId
    {
        /// <summary>
        /// Gets or sets the page identifier.
        /// </summary>
        /// <value>
        /// The page identifier.
        /// </value>
        public int PageId { get; set; }

        /// <summary>
        /// Gets or sets the route identifier.
        /// </summary>
        /// <value>
        /// The route identifier.
        /// </value>
        public int RouteId { get; set; }
    }

    /// <summary>
    /// Handler used when an error occurs
    /// </summary>
    public class HttpHandlerError : System.Web.IHttpHandler
    {
        /// <summary>
        /// Gets the status code.
        /// </summary>
        public int StatusCode { get; private set; }

        /// <summary>
        /// Initializes a new instance of the <see cref="HttpHandlerError"/> class.
        /// </summary>
        /// <param name="statusCode">The status code.</param>
        public HttpHandlerError( int statusCode )
        {
            StatusCode = statusCode;
        }

        /// <summary>
        /// Gets a value indicating whether another request can use the <see cref="T:System.Web.IHttpHandler"/> instance.
        /// </summary>
        /// <returns>true if the <see cref="T:System.Web.IHttpHandler"/> instance is reusable; otherwise, false.</returns>
        public bool IsReusable
        {
            get { return true; }
        }

        /// <summary>
        /// Enables processing of HTTP Web requests by a custom HttpHandler that implements the <see cref="T:System.Web.IHttpHandler"/> interface.
        /// </summary>
        /// <param name="context">An <see cref="T:System.Web.HttpContext"/> object that provides references to the intrinsic server objects (for example, Request, Response, Session, and Server) used to service HTTP requests.</param>
        public void ProcessRequest( System.Web.HttpContext context )
        {
            context.Response.StatusCode = StatusCode;
            context.Response.End();
            return;
        }
    }

}<|MERGE_RESOLUTION|>--- conflicted
+++ resolved
@@ -25,7 +25,6 @@
 
 using Rock.Model;
 using Rock.Transactions;
-using Rock.Data;
 using Rock.Utility;
 using Rock.Web.Cache;
 
@@ -36,242 +35,34 @@
     /// </summary>
     public sealed class RockRouteHandler : IRouteHandler
     {
-
-        private class PageCacheAndRouteId
-        {
-            public PageCache Page { get; set; }
-            public int RouteId { get; set; }
-        }
-
-        // Page Functions
-
-        private PageCache GetPageForDefaultRoute( RequestContext requestContext )
-        {
-            int? routeData_PageId = requestContext.RouteData.Values["PageId"]?.ToString()?.AsIntegerOrNull();
-            if ( routeData_PageId.HasValue )
-            {
-                return PageCache.Get( routeData_PageId.Value );
-            }
-            else
-            {
-                return null;
-            }
-        }
-
-        private IEnumerable<PageCacheAndRouteId> GetPagesForRoute( RequestContext requestContext )
-        {
-            List<PageAndRouteId> matchedRoutes = requestContext.RouteData.DataTokens["PageRoutes"] as List<PageAndRouteId>;
-
-            if ( matchedRoutes != null )
-            {
-                return matchedRoutes.Select( r => new PageCacheAndRouteId { Page = PageCache.Get( r.PageId ), RouteId = r.RouteId } ).Where( p => p.Page != null ).ToList();
-            }
-            else
-            {
-                return new List<PageCacheAndRouteId>();
-            }
-        }
-
-        private IEnumerable<PageShortLink> GetShortLinksForRoute( RequestContext requestContext, RockContext rockContext = null )
-        {
-            if ( rockContext == null ) rockContext = new RockContext();
-
-            // Get the shortlink
-            string shortlink = (string)requestContext.RouteData.Values["shortlink"];
-
-            // The shortlink might have gotten matched as if it were a route, so test the route name too
-            if ( string.IsNullOrWhiteSpace( shortlink ) ) shortlink = (string)requestContext.RouteData.DataTokens["RouteName"];
-
-            if ( !string.IsNullOrWhiteSpace( shortlink ) )
-            {
-
-                return new PageShortLinkService( rockContext ).Queryable().Where( l => l.Token == shortlink ).ToList();
-
-            }
-            else
-            {
-                return new List<PageShortLink>();
-            }
-        }
-
-        // Site Functions
-
-        private SiteCache GetSiteByQueryString( RequestContext requestContext )
-        {
-            int? query_SiteId = requestContext.HttpContext.Request.QueryString["SiteId"].AsIntegerOrNull();
-            if ( query_SiteId.HasValue )
-            {
-                return SiteCache.Get( query_SiteId.Value );
-            }
-            return null;
-        }
-
-        private SiteCache GetSiteByDomainName( RequestContext requestContext )
-        {
-            return SiteCache.GetSiteByDomain( WebRequestHelper.GetHostNameFromRequest( HttpContext.Current ) );
-        }
-
-        private SiteCache GetSiteFromLastSite( RequestContext requestContext )
-        {
-            var siteCookie = requestContext.HttpContext.Request.Cookies["last_site"];
-            if ( siteCookie != null && siteCookie.Value != null )
-            {
-                return SiteCache.Get( siteCookie.Value.AsInteger() );
-            }
-            return null;
-        }
-
-        private SiteCache GetDefaultSite()
-        {
-            return SiteCache.Get( SystemGuid.Site.SITE_ROCK_INTERNAL.AsGuid() );
-        }
-
-        // Handlers
-
-        private System.Web.IHttpHandler GetHandlerForPage( RequestContext requestContext, PageCache page, int routeId = 0, bool checkMobile = true )
-        {
-            var site = page.Layout.Site;
-
-            // Check for a mobile redirect on the site
-            if ( checkMobile && site.EnableMobileRedirect )
-            {
-                var clientType = InteractionDeviceType.GetClientType( requestContext.HttpContext.Request.UserAgent );
-
-                if ( clientType == "Mobile" || ( site.RedirectTablets && clientType == "Tablet" ) )
-                {
-                    if ( site.MobilePageId.HasValue )
-                    {
-                        var mobilePage = PageCache.Get( site.MobilePageId.Value );
-                        if(mobilePage != null)
-                        {
-                            return GetHandlerForPage( requestContext, mobilePage, routeId, false );
-                        }
-
-                    }
-                    else if ( !string.IsNullOrWhiteSpace( site.ExternalUrl ) )
-                    {
-                        requestContext.HttpContext.Response.Redirect( site.ExternalUrl );
-                        return null;
-                    }
-                }
-            }
-
-            // Set the last site cookie
-            var siteCookie = requestContext.HttpContext.Request.Cookies["last_site"];
-            if ( siteCookie == null )
-            {
-                siteCookie = new System.Web.HttpCookie( "last_site", page.Layout.SiteId.ToString() );
-            }
-            else
-            {
-                siteCookie.Value = page.Layout.SiteId.ToString();
-            }
-            requestContext.HttpContext.Response.SetCookie( siteCookie );
-
-            // Get the Layout & Theme Details
-            string theme = page.Layout.Site.Theme;
-            string layout = page.Layout.FileName;
-            string layoutPath = PageCache.FormatPath( theme, layout );
-
-            // Get any route parameters
-            var parms = new Dictionary<string, string>();
-            foreach ( var routeParm in requestContext.RouteData.Values )
-            {
-                if(routeParm.Key != "PageId")
-                    parms.Add( routeParm.Key, (string)routeParm.Value );
-            }
-
-            try
-            {
-                // Return the page for the selected theme and layout
-                Rock.Web.UI.RockPage cmsPage = (Rock.Web.UI.RockPage)BuildManager.CreateInstanceFromVirtualPath( layoutPath, typeof( Rock.Web.UI.RockPage ) );
-                cmsPage.SetPage( page );
-                cmsPage.PageReference = new PageReference( page.Id, routeId, parms, requestContext.HttpContext.Request.QueryString );
-                return cmsPage;
-            }
-            catch ( System.Web.HttpException )
-            {
-                // The Selected theme and/or layout didn't exist, attempt first to use the layout in the default theme.
-                theme = "Rock";
-
-                // If not using the default layout, verify that Layout exists in the default theme directory
-                if ( layout != "FullWidth" &&
-                    !File.Exists( requestContext.HttpContext.Server.MapPath( string.Format( "~/Themes/Rock/Layouts/{0}.aspx", layout ) ) ) )
-                {
-                    // If selected layout doesn't exist in the default theme, switch to the Default layout
-                    layout = "FullWidth";
-                }
-
-                // Build the path to the aspx file to
-                layoutPath = PageCache.FormatPath( theme, layout );
-
-                // Return the default layout and/or theme
-                Rock.Web.UI.RockPage cmsPage = (Rock.Web.UI.RockPage)BuildManager.CreateInstanceFromVirtualPath( layoutPath, typeof( Rock.Web.UI.RockPage ) );
-                cmsPage.SetPage( page );
-                cmsPage.PageReference = new PageReference( page.Id, routeId, parms, requestContext.HttpContext.Request.QueryString );
-                return cmsPage;
-            }
-        }
-
-        private System.Web.IHttpHandler GetHandlerFor404( RequestContext requestContext, SiteCache site )
-        {
-            // If we couldn't match a route because it's the root, use the home page
-            if ( site != null && requestContext.HttpContext.Request.Path == "/" ) return GetHandlerForPage( requestContext, site.DefaultPage, site.DefaultPageRouteId ?? 0 );
-
-            if ( site != null && site.PageNotFoundPageId.HasValue )
-            {
-                if ( Convert.ToBoolean( GlobalAttributesCache.Get().GetValue( "Log404AsException" ) ) )
-                {
-                    Rock.Model.ExceptionLogService.LogException(
-                        new Exception( string.Format( "404 Error: {0}", requestContext.HttpContext.Request.Url.AbsoluteUri ) ),
-                        requestContext.HttpContext.ApplicationInstance.Context );
-                }
-
-                var page = PageCache.Get( site.PageNotFoundPageId.Value );
-                requestContext.HttpContext.Response.StatusCode = 404;
-                requestContext.HttpContext.Response.TrySkipIisCustomErrors = true;
-
-                return GetHandlerForPage( requestContext, page );
-            }
-            else
-            {
-                // no 404 page found for the site, return the default 404 error page
-                return (System.Web.UI.Page)BuildManager.CreateInstanceFromVirtualPath( "~/Http404Error.aspx", typeof( System.Web.UI.Page ) );
-            }
-        }
-
-        private System.Web.IHttpHandler GetHandlerForShortLink( RequestContext requestContext, PageShortLink pageShortLink )
-        {
-            using ( var rockContext = new Rock.Data.RockContext() )
-            {
-                string trimmedUrl = pageShortLink.Url.RemoveCrLf().Trim();
-
-                RockQueue.TransactionQueue.Enqueue( new ShortLinkTransaction
-                {
-                    PageShortLinkId = pageShortLink.Id,
-                    Token = pageShortLink.Token,
-                    Url = trimmedUrl,
-                    UserName = requestContext.HttpContext.User?.Identity?.Name,
-                    DateViewed = RockDateTime.Now,
-                    IPAddress = UI.RockPage.GetClientIpAddress(),
-                    UserAgent = requestContext.HttpContext.Request.UserAgent ?? ""
-                } );
-
-                requestContext.HttpContext.Response.Redirect( trimmedUrl );
-
-                return null;
-            }
-        }
-
-
         /// <summary>
         /// Determine the logical page being requested by evaluating the routedata, or querystring and
         /// then loading the appropriate layout (ASPX) page
+        /// 
+        /// Pick url on the following priority order:
+        /// 1. PageId
+        /// 2. Route match and site match
+        /// 3. ShortLink match and site match
+        /// 4. Route and no site match
+        /// 5. ShortLink with no site match
+        /// 6. If there is no routing info in the request then set to default page
+        /// 7. 404 if route does not exist
+        /// 
         /// </summary>
         /// <param name="requestContext"></param>
         /// <returns></returns>
         System.Web.IHttpHandler IRouteHandler.GetHttpHandler( RequestContext requestContext )
         {
+            string pageId = string.Empty;
+            int routeId = 0;
+            bool isSiteMatch = false;
+            Dictionary<string, string> parms;
+            string host;
+            HttpRequestBase routeHttpRequest;
+            HttpCookie siteCookie;
+            SiteCache site;
+
+            // Context cannot be null
             if ( requestContext == null )
             {
                 throw new ArgumentNullException( "requestContext" );
@@ -279,124 +70,20 @@
 
             try
             {
-<<<<<<< HEAD
-=======
                 routeHttpRequest = requestContext.HttpContext.Request;
                 siteCookie = routeHttpRequest.Cookies["last_site"];
                 parms = new Dictionary<string, string>();
                 host = WebRequestHelper.GetHostNameFromRequest( HttpContext.Current );
                 site = GetSite( host, siteCookie );
->>>>>>> 99c99f9d
-
-                /*
-                 * By default, Rock allows accessing any page/route from any site (unless a more specific route is available).
-                 * We've found that causes issues when a search engine accidentaly finds a page from a different site - it'll
-                 * start indexing everything with the wrong domain! It also means it's impossible to completely seperate the
-                 * pages/routes for two different sites. If one site has an /about page, all of your sites have that page (unless they
-                 * overwrite it with their own route).
-                 *
-                 * Here we attempt to remedy that by enforcing a "strict mode" for pages when we can reliably determine the
-                 * site a person is requesting. In this mode, we require the page being matched to be a part of the site that
-                 * was requested. This causes a few issues with some system pages that need to be available on all sites, but
-                 * is otherwise effective.
-                 *
-                 *
-                 * Need to determine:
-                 * 1. The Site
-                 * 2. The Page OR Shortlink
-                 *
-                 * URL Formats:
-                 * 1. domain/page/{PageId}
-                 * 2. domain/route
-                 * 3. domain/shortlink
-                 *
-                 * We can get the Site from:
-                 * 1. The domain
-                 *
-                 * We can infer the Site from:
-                 * 1. The "last_site" cookie
-                 * 2. The default site
-                 *
-                 * We can get the Page from:
-                 * 1. The Page Id
-                 *
-                 * We can infer the Page from:
-                 * 1. The first matching site + route
-                 * 2. The first matching site + shortlink
-                 * 3. The Site's default page
-                 * 4. The first matching route
-                 * 5. The first matching shortlink
-                 *
-                 * What are the possibilities?
-                 *
-                 * - domain + page id
-                 * - domain + route
-                 * - domain + shortlink
-                 * - last site + page id
-                 * - last site + route
-                 * - last site + shortlink
-                 * - default site + page id
-                 * - default site + route
-                 * - default site + shortlink
-                 * - page id
-                 * - route
-                 * - shortlink
-                 *
-                 *
-                 * How are we prioritizing them?
-                 * - If site id or domain (strict matching mode)
-                 *   - domain + page id
-                 *   - domain + route
-                 *   - domain + shortlink
-                 *   - any site + page id + dialog layout
-                 *   - any site + route + dialog layout
-                 * - Else (loose matching mode)
-                 *   - any site + page id
-                 *   - last site + route
-                 *   - last site + shortlink
-                 *   - default site + shortlink
-                 *   - default site + route
-                 *   - any site + route
-                 *   - any site + shortlink
-                 *
-                 * Note 1: page id can't be restricted by matched site because that breaks Block Properties dialogs.
-                 * Note 2: restricting routes breaks the Child Pages dialog, grrr. Let's try prioritizing layout type == Dialog.
-                 * Note 3: page id can't be restricted by site id because that breaks the CMS -> Sites details page.
-                 * Note 4: the sites config block also uses the SiteId= parameter, which messes with things and can lock you out of those settings
-                 *
-                 * Conclusion: We either need a better way of deciding when to use "strict mode" (page or site setting?),
-                 * or we need to refactor how system pages work so they behave properly
-                 *
-                 */
-
-                // Get page id
-                var defaultRoutePage = GetPageForDefaultRoute( requestContext );
-
-
-                // Get possible routes
-                var routePages = GetPagesForRoute( requestContext );
-
-                // Get possible shortlinks
-                var routeShortLinks = GetShortLinksForRoute( requestContext );
-
-
-                // domain
-                var domainSite = GetSiteByDomainName( requestContext );
-                if ( domainSite != null )
-                {
-
-                    // domain + page id
-                    if ( defaultRoutePage != null && domainSite.Id == defaultRoutePage.SiteId) return GetHandlerForPage( requestContext, defaultRoutePage );
-
-<<<<<<< HEAD
-                    // domain + route
-                    var domainSiteRoutePage = routePages.Where( p => domainSite.Id == p.Page.SiteId ).FirstOrDefault();
-                    if ( domainSiteRoutePage != null ) return GetHandlerForPage( requestContext, domainSiteRoutePage.Page, domainSiteRoutePage.RouteId );
-
-                    // domain + shortlink
-                    var domainSiteRouteShortLink = routeShortLinks.Where( l => domainSite.Id == l.SiteId ).FirstOrDefault();
-                    if ( domainSiteRouteShortLink != null ) return GetHandlerForShortLink( requestContext, domainSiteRouteShortLink );
-=======
+
+                if ( requestContext.RouteData.Values["PageId"] != null )
+                {
+                    // Pages using the default routing URL will have the page id in the RouteData.Values collection
+                    pageId = ( string ) requestContext.RouteData.Values["PageId"];
+
+                    // Does the page ID exist on the requesting site
+                    isSiteMatch = IsSiteMatch( site, pageId.AsIntegerOrNull() );
+
                     if ( site.EnableExclusiveRoutes && !isSiteMatch )
                     {
                         // If the site has to match and does not then don't use the page ID. Set it to empty so the 404 can be returned.
@@ -416,70 +103,213 @@
                 {
                     // Pages that use a custom URL route will have the page id in the RouteData.DataTokens collection
                     GetPageIdFromDataTokens( requestContext, site, out pageId, out routeId, out isSiteMatch );
->>>>>>> 99c99f9d
-
-                }
-
-
-                // Match pages and routes with dialog layouts so dialogs still work properly
-
-                // any site + page id + dialog layout
-                if ( defaultRoutePage != null && defaultRoutePage.Layout.Name == "Dialog" ) return GetHandlerForPage( requestContext, defaultRoutePage );
-
-                // any site + route + dialog layout
-                var anySiteRouteDialogPage = routePages.Where( p => p.Page.Layout.Name == "Dialog" ).FirstOrDefault();
-                if ( anySiteRouteDialogPage != null ) return GetHandlerForPage( requestContext, anySiteRouteDialogPage.Page, anySiteRouteDialogPage.RouteId );
-
-
-                // Strict matching for domain matches (We don't want routes from one domain to be accessible from all others - It makes a complete mess of SEO)
-                if ( domainSite != null ) return GetHandlerFor404( requestContext, domainSite );
-
-
-                // any site + page id
-                if ( defaultRoutePage != null ) return GetHandlerForPage( requestContext, defaultRoutePage );
-
-                // last site
-                var lastSite = GetSiteFromLastSite( requestContext );
-                if ( lastSite != null )
-                {
-
-                    // last site + route
-                    var lastSiteRoutePage = routePages.Where( p => lastSite.Id == p.Page.SiteId ).FirstOrDefault();
-                    if ( lastSiteRoutePage != null ) return GetHandlerForPage( requestContext, lastSiteRoutePage.Page, lastSiteRoutePage.RouteId );
-
-                    // last site + shortlink
-                    var lastSiteRouteShortLink = routeShortLinks.Where( l => lastSite.Id == l.SiteId ).FirstOrDefault();
-                    if ( lastSiteRouteShortLink != null ) return GetHandlerForShortLink( requestContext, lastSiteRouteShortLink );
-
-                }
-
-
-                // default site
-                var defaultSite = GetDefaultSite();
-                if ( defaultSite != null )
-                {
-
-                    // default site + route
-                    var defaultSiteRoutePage = routePages.Where( p => defaultSite.Id == p.Page.SiteId ).FirstOrDefault();
-                    if ( defaultSiteRoutePage != null ) return GetHandlerForPage( requestContext, defaultSiteRoutePage.Page, defaultSiteRoutePage.RouteId );
-
-                    // default site + shortlink
-                    var defaultSiteRouteShortLink = routeShortLinks.Where( l => defaultSite.Id == l.SiteId ).FirstOrDefault();
-                    if ( defaultSiteRouteShortLink != null ) return GetHandlerForShortLink( requestContext, defaultSiteRouteShortLink );
-
-                }
-
-                // any site + route
-                var firstRoutePage = routePages.FirstOrDefault();
-                if ( firstRoutePage != null ) return GetHandlerForPage( requestContext, firstRoutePage.Page, firstRoutePage.RouteId );
-
-                // any site + shortlink
-                var firstRouteShortLink = routeShortLinks.FirstOrDefault();
-                if ( firstRouteShortLink != null ) return GetHandlerForShortLink( requestContext, firstRouteShortLink );
-
-                // If we got this far without any matches, do a 404
-                return GetHandlerFor404( requestContext, lastSite ?? defaultSite );
-
+
+                    foreach ( var routeParm in requestContext.RouteData.Values )
+                    {
+                        parms.Add( routeParm.Key, ( string ) routeParm.Value );
+                    }
+                }
+                else if ( ( ( System.Web.Routing.Route ) requestContext.RouteData.Route ).Url.IsNullOrWhiteSpace() )
+                {
+                    // if we don't have routing info then set the page ID to the default page for the site.
+
+                    // Get the site, if not found use the default site
+                    if ( site == null )
+                    {
+                        site = SiteCache.Get( SystemGuid.Site.SITE_ROCK_INTERNAL.AsGuid() );
+                    }
+
+                    if ( site.DefaultPageId.HasValue )
+                    {
+                        pageId = site.DefaultPageId.Value.ToString();
+                        isSiteMatch = true;
+                    }
+                    else
+                    {
+                        throw new SystemException( "Invalid Site Configuration" );
+                    }
+                }
+
+                // If the the page ID and site has not yet been matched
+                if ( string.IsNullOrEmpty( pageId ) || !isSiteMatch )
+                {
+                    // if not found use the default site
+                    if ( site == null )
+                    {
+                        site = SiteCache.Get( SystemGuid.Site.SITE_ROCK_INTERNAL.AsGuid() );
+                    }
+
+                    // Are shortlinks enabled for this site? If so, check for a matching shortlink route.
+                    if ( site != null )
+                    {
+                        if ( site.EnabledForShortening )
+                        {
+                            // Check to see if this is a short link route
+                            string shortlink = null;
+                            if ( requestContext.RouteData.Values.ContainsKey( "shortlink" ) )
+                            {
+                                shortlink = requestContext.RouteData.Values["shortlink"].ToString();
+                            }
+                            else
+                            {
+                                // Because we implemented shortlinks using a {shortlink} (catchall) route, it's
+                                // possible the organization added a custom {catchall} route (at root level; no slashes)
+                                // and it is overriding our shortlink route.  If they did, use it for a possible 'shortlink'
+                                // route match.
+                                if ( requestContext.RouteData.DataTokens["RouteName"] != null && requestContext.RouteData.DataTokens["RouteName"].ToStringSafe().StartsWith( "{" ) )
+                                {
+                                    var routeName = requestContext.RouteData.DataTokens["RouteName"].ToStringSafe().Trim( new Char[] { '{', '}' } );
+                                    shortlink = requestContext.RouteData.Values[routeName].ToStringSafe();
+                                }
+                            }
+
+                            if ( shortlink.IsNullOrWhiteSpace() && requestContext.RouteData.DataTokens["RouteName"] != null )
+                            {
+                                shortlink = requestContext.RouteData.DataTokens["RouteName"].ToString();
+                            }
+
+                            if ( shortlink.IsNotNullOrWhiteSpace() )
+                            {
+                                using ( var rockContext = new Rock.Data.RockContext() )
+                                {
+                                    var pageShortLink = new PageShortLinkService( rockContext ).GetByToken( shortlink, site.Id );
+
+                                    // Use the short link if the site IDs match or the current site and shortlink site are not exclusive.
+                                    // Note: this is only a restriction based on the site chosen as the owner of the shortlink, the acutal URL can go anywhere.
+                                    if ( pageShortLink != null && ( pageShortLink.SiteId == site.Id || ( !site.EnableExclusiveRoutes && !pageShortLink.Site.EnableExclusiveRoutes ) ) )
+                                    {
+                                        if ( pageShortLink.SiteId == site.Id || requestContext.RouteData.DataTokens["RouteName"] == null )
+                                        {
+                                            pageId = string.Empty;
+                                            routeId = 0;
+
+                                            string trimmedUrl = pageShortLink.Url.RemoveCrLf().Trim();
+
+                                            var transaction = new ShortLinkTransaction
+                                            {
+                                                PageShortLinkId = pageShortLink.Id,
+                                                Token = pageShortLink.Token,
+                                                Url = trimmedUrl,
+                                                DateViewed = RockDateTime.Now,
+                                                IPAddress = WebRequestHelper.GetClientIpAddress( routeHttpRequest ),
+                                                UserAgent = routeHttpRequest.UserAgent ?? string.Empty,
+                                                UserName = requestContext.HttpContext.User?.Identity.Name
+                                            };
+
+                                            RockQueue.TransactionQueue.Enqueue( transaction );
+
+                                            requestContext.HttpContext.Response.Redirect( trimmedUrl, false );
+                                            requestContext.HttpContext.ApplicationInstance.CompleteRequest();
+
+                                            // Global.asax.cs will throw and log an exception if null is returned, so just return a new page.
+                                            return new System.Web.UI.Page();
+                                        }
+                                    }
+                                }
+                            }
+                        }
+
+                        // If site has has been enabled for mobile redirect, then we'll need to check what type of device is being used
+                        if ( site.EnableMobileRedirect )
+                        {
+                            // get the device type
+                            string u = routeHttpRequest.UserAgent;
+
+                            var clientType = InteractionDeviceType.GetClientType( u );
+
+                            bool redirect = false;
+
+                            // first check if device is a mobile device
+                            if ( clientType == "Mobile" )
+                            {
+                                redirect = true;
+                            }
+
+                            // if not, mobile device and tables should be redirected also, check if device is a tablet
+                            if ( !redirect && site.RedirectTablets && clientType == "Tablet")
+                            {
+                                redirect = true;
+                            }
+
+                            if ( redirect )
+                            {
+                                if ( site.MobilePageId.HasValue )
+                                {
+                                    pageId = site.MobilePageId.Value.ToString();
+                                    routeId = 0;
+                                }
+                                else if ( !string.IsNullOrWhiteSpace( site.ExternalUrl ) )
+                                {
+                                    requestContext.HttpContext.Response.Redirect( site.ExternalUrl, false );
+                                    requestContext.HttpContext.ApplicationInstance.CompleteRequest();
+
+                                    // Global.asax.cs will throw and log an exception if null is returned, so just return a new page.
+                                    return new System.Web.UI.Page();
+                                }
+                            }
+                        }
+                    }
+                }
+
+                PageCache page = null;
+                if ( !string.IsNullOrEmpty( pageId ) )
+                {
+                    int pageIdNumber = 0;
+                    if ( int.TryParse( pageId, out pageIdNumber ) )
+                    {
+                        page = PageCache.Get( pageIdNumber );
+                    }
+                }
+
+                if ( page == null )
+                {
+                    // try to get site's 404 page
+                    if ( site != null && site.PageNotFoundPageId != null )
+                    {
+                        if ( Convert.ToBoolean( GlobalAttributesCache.Get().GetValue( "Log404AsException" ) ) )
+                        {
+                            Rock.Model.ExceptionLogService.LogException(
+                                new Exception( $"404 Error: {routeHttpRequest.Url.AbsoluteUri}" ),
+                                requestContext.HttpContext.ApplicationInstance.Context );
+                        }
+
+                        page = PageCache.Get( site.PageNotFoundPageId ?? 0 );
+                        requestContext.HttpContext.Response.StatusCode = 404;
+                        requestContext.HttpContext.Response.TrySkipIisCustomErrors = true;
+                    }
+                    else
+                    {
+                        // no 404 page found for the site, return the default 404 error page
+                        return ( System.Web.UI.Page ) BuildManager.CreateInstanceFromVirtualPath( "~/Http404Error.aspx", typeof( System.Web.UI.Page ) );
+                    }
+                }
+
+                CreateOrUpdateSiteCookie( siteCookie, requestContext, page );
+
+                string theme = page.Layout.Site.Theme;
+                string layout = page.Layout.FileName;
+                string layoutPath = PageCache.FormatPath( theme, layout );
+                
+                try
+                {
+                    return CreateRockPage( page, layoutPath, routeId, parms, routeHttpRequest );
+                }
+                catch ( System.Web.HttpException )
+                {
+                    // The Selected theme and/or layout didn't exist so try to use the layout in the default theme.
+                    theme = "Rock";
+
+                    // Verify that Layout exists in the default theme directory and if not try use the default layout of the default theme
+                    string layoutPagePath = string.Format( "~/Themes/Rock/Layouts/{0}.aspx", layout );
+                    if ( !File.Exists( requestContext.HttpContext.Server.MapPath( layoutPagePath ) ) )
+                    {
+                        layout = "FullWidth";
+                    }
+
+                    layoutPath = PageCache.FormatPath( theme, layout );
+
+                    return CreateRockPage( page, layoutPath, routeId, parms, routeHttpRequest );
+                }
             }
             catch ( Exception ex )
             {
@@ -489,12 +319,9 @@
                     requestContext.HttpContext.Cache["RockLastException"] = ex;
                 }
 
-                System.Web.UI.Page errorPage = (System.Web.UI.Page)BuildManager.CreateInstanceFromVirtualPath( "~/Error.aspx", typeof( System.Web.UI.Page ) );
-                return errorPage;
-            }
-        }
-
-
+                return ( System.Web.UI.Page ) BuildManager.CreateInstanceFromVirtualPath( "~/Error.aspx", typeof( System.Web.UI.Page ) );
+            }
+        }
 
         /// <summary>
         /// Determines whether the given PageId or Route exists on the requesting site
@@ -578,7 +405,7 @@
 
             var routesToInsert = new RouteCollection();
 
-            // Add ignore rule for asp.net ScriptManager files.
+            // Add ignore rule for asp.net ScriptManager files. 
             routesToInsert.Ignore( "{resource}.axd/{*pathInfo}" );
 
             //Add page routes, order is very important here as IIS takes the first match
@@ -656,8 +483,6 @@
             }
         }
 
-<<<<<<< HEAD
-=======
         /// <summary>
         /// Uses the DataTokens to contstruct a list of PageAndRouteIds
         /// If any exist then set page and route ID to the first one found.
@@ -836,7 +661,6 @@
             cmsPage.PageReference = new PageReference( page.Id, routeId, parms, routeHttpRequest.QueryString );
             return cmsPage;
         }
->>>>>>> 99c99f9d
     }
 
     /// <summary>
@@ -900,5 +724,4 @@
             return;
         }
     }
-
 }