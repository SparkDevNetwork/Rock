﻿// <copyright>
// Copyright by the Spark Development Network
//
// Licensed under the Rock Community License (the "License");
// you may not use this file except in compliance with the License.
// You may obtain a copy of the License at
//
// http://www.rockrms.com/license
//
// Unless required by applicable law or agreed to in writing, software
// distributed under the License is distributed on an "AS IS" BASIS,
// WITHOUT WARRANTIES OR CONDITIONS OF ANY KIND, either express or implied.
// See the License for the specific language governing permissions and
// limitations under the License.
// </copyright>
//
using System;
using System.Collections.Generic;
using System.Data.Entity;
using System.IO;
using System.Linq;
using System.Web;
using System.Web.Compilation;
using System.Web.Routing;

using Rock.Model;
using Rock.Transactions;
<<<<<<< HEAD
using Rock.Data;
using Rock.Utility;
using System.Web;
=======
using Rock.Utility;
using Rock.Web.Cache;
>>>>>>> 89ca3112

namespace Rock.Web
{
    /// <summary>
    /// Rock custom route handler
    /// </summary>
    public sealed class RockRouteHandler : IRouteHandler
    {

        private class PageCacheAndRouteId
        {
            public PageCache Page { get; set; }
            public int RouteId { get; set; }
        }

        // Page Functions

        private PageCache GetPageForDefaultRoute( RequestContext requestContext )
        {
            int? routeData_PageId = requestContext.RouteData.Values["PageId"]?.ToString()?.AsIntegerOrNull();
            if ( routeData_PageId.HasValue )
            {
                return PageCache.Get( routeData_PageId.Value );
            }
            else
            {
                return null;
            }
        }

        private IEnumerable<PageCacheAndRouteId> GetPagesForRoute( RequestContext requestContext )
        {
            List<PageAndRouteId> matchedRoutes = requestContext.RouteData.DataTokens["PageRoutes"] as List<PageAndRouteId>;

            if ( matchedRoutes != null )
            {
                return matchedRoutes.Select( r => new PageCacheAndRouteId { Page = PageCache.Get( r.PageId ), RouteId = r.RouteId } ).Where( p => p.Page != null ).ToList();
            }
            else
            {
                return new List<PageCacheAndRouteId>();
            }
        }

        private IEnumerable<PageShortLink> GetShortLinksForRoute( RequestContext requestContext, RockContext rockContext = null )
        {
            if ( rockContext == null ) rockContext = new RockContext();

            // Get the shortlink
            string shortlink = (string)requestContext.RouteData.Values["shortlink"];

            // The shortlink might have gotten matched as if it were a route, so test the route name too
            if ( string.IsNullOrWhiteSpace( shortlink ) ) shortlink = (string)requestContext.RouteData.DataTokens["RouteName"];

            if ( !string.IsNullOrWhiteSpace( shortlink ) )
            {

                return new PageShortLinkService( rockContext ).Queryable().Where( l => l.Token == shortlink ).ToList();

            }
            else
            {
                return new List<PageShortLink>();
            }
        }

<<<<<<< HEAD
        // Site Functions
=======
                    // Are shortlinks enabled for this site? If so, check for a matching shortlink route.
                    if ( site != null && site.EnabledForShortening )
                    {
                        // Check to see if this is a short link route
                        string shortlink = null;
                        if ( requestContext.RouteData.Values.ContainsKey( "shortlink" ) )
                        {
                            shortlink = requestContext.RouteData.Values["shortlink"].ToString();
                        }
                        else
                        {
                            // Because we implemented shortlinks using a {shortlink} (catchall) route, it's
                            // possible the organization added a custom {catchall} route (at root level; no slashes)
                            // and it is overriding our shortlink route.  If they did, use it for a possible 'shortlink'
                            // route match.
                            if ( requestContext.RouteData.DataTokens["RouteName"] != null && requestContext.RouteData.DataTokens["RouteName"].ToStringSafe().StartsWith( "{" ) )
                            {
                                var routeName = requestContext.RouteData.DataTokens["RouteName"].ToStringSafe().Trim( new Char[] { '{', '}' } );
                                shortlink = requestContext.RouteData.Values[routeName].ToStringSafe();
                            }
                        }
>>>>>>> 89ca3112

        private SiteCache GetSiteByQueryString( RequestContext requestContext )
        {
            int? query_SiteId = requestContext.HttpContext.Request.QueryString["SiteId"].AsIntegerOrNull();
            if ( query_SiteId.HasValue )
            {
                return SiteCache.Get( query_SiteId.Value );
            }
            return null;
        }

        private SiteCache GetSiteByDomainName( RequestContext requestContext )
        {
            return SiteCache.GetSiteByDomain( WebRequestHelper.GetHostNameFromRequest( HttpContext.Current ) );
        }

        private SiteCache GetSiteFromLastSite( RequestContext requestContext )
        {
            var siteCookie = requestContext.HttpContext.Request.Cookies["last_site"];
            if ( siteCookie != null && siteCookie.Value != null )
            {
                return SiteCache.Get( siteCookie.Value.AsInteger() );
            }
            return null;
        }

        private SiteCache GetDefaultSite()
        {
            return SiteCache.Get( SystemGuid.Site.SITE_ROCK_INTERNAL.AsGuid() );
        }

        // Handlers

        private System.Web.IHttpHandler GetHandlerForPage( RequestContext requestContext, PageCache page, int routeId = 0, bool checkMobile = true )
        {
            var site = page.Layout.Site;

            // Check for a mobile redirect on the site
            if ( checkMobile && site.EnableMobileRedirect )
            {
                var clientType = InteractionDeviceType.GetClientType( requestContext.HttpContext.Request.UserAgent );
                
                if ( clientType == "Mobile" || ( site.RedirectTablets && clientType == "Tablet" ) )
                {
                    if ( site.MobilePageId.HasValue )
                    {
                        var mobilePage = PageCache.Get( site.MobilePageId.Value );
                        if(mobilePage != null)
                        {
                            return GetHandlerForPage( requestContext, mobilePage, routeId, false );
                        }

                    }
                    else if ( !string.IsNullOrWhiteSpace( site.ExternalUrl ) )
                    {
                        requestContext.HttpContext.Response.Redirect( site.ExternalUrl );
                        return null;
                    }
                }
            }

            // Set the last site cookie
            var siteCookie = requestContext.HttpContext.Request.Cookies["last_site"];
            if ( siteCookie == null )
            {
                siteCookie = new System.Web.HttpCookie( "last_site", page.Layout.SiteId.ToString() );
            }
            else
            {
                siteCookie.Value = page.Layout.SiteId.ToString();
            }
            requestContext.HttpContext.Response.SetCookie( siteCookie );

            // Get the Layout & Theme Details
            string theme = page.Layout.Site.Theme;
            string layout = page.Layout.FileName;
            string layoutPath = PageCache.FormatPath( theme, layout );

            // Get any route parameters
            var parms = new Dictionary<string, string>();
            foreach ( var routeParm in requestContext.RouteData.Values )
            {
                if(routeParm.Key != "PageId")
                    parms.Add( routeParm.Key, (string)routeParm.Value );
            }

            try
            {
                // Return the page for the selected theme and layout
                Rock.Web.UI.RockPage cmsPage = (Rock.Web.UI.RockPage)BuildManager.CreateInstanceFromVirtualPath( layoutPath, typeof( Rock.Web.UI.RockPage ) );
                cmsPage.SetPage( page );
                cmsPage.PageReference = new PageReference( page.Id, routeId, parms, requestContext.HttpContext.Request.QueryString );
                return cmsPage;
            }
            catch ( System.Web.HttpException )
            {
                // The Selected theme and/or layout didn't exist, attempt first to use the layout in the default theme.
                theme = "Rock";

                // If not using the default layout, verify that Layout exists in the default theme directory
                if ( layout != "FullWidth" &&
                    !File.Exists( requestContext.HttpContext.Server.MapPath( string.Format( "~/Themes/Rock/Layouts/{0}.aspx", layout ) ) ) )
                {
                    // If selected layout doesn't exist in the default theme, switch to the Default layout
                    layout = "FullWidth";
                }

                // Build the path to the aspx file to
                layoutPath = PageCache.FormatPath( theme, layout );

                // Return the default layout and/or theme
                Rock.Web.UI.RockPage cmsPage = (Rock.Web.UI.RockPage)BuildManager.CreateInstanceFromVirtualPath( layoutPath, typeof( Rock.Web.UI.RockPage ) );
                cmsPage.SetPage( page );
                cmsPage.PageReference = new PageReference( page.Id, routeId, parms, requestContext.HttpContext.Request.QueryString );
                return cmsPage;
            }
        }

<<<<<<< HEAD
        private System.Web.IHttpHandler GetHandlerFor404( RequestContext requestContext, SiteCache site )
=======
        /// <summary>
        /// Reregisters the routes from PageRoute and default routes. Does not affect ODataService routes. Call this method after saving changes to PageRoute entities.
        /// </summary>
        public static void ReregisterRoutes()
        {
            RemoveRockPageRoutes();
            RegisterRoutes();
        }

        /// <summary>
        /// Registers the routes from PageRoute and default routes.
        /// </summary>
        public static void RegisterRoutes()
        {
            RouteCollection routes = RouteTable.Routes;

            PageRouteService pageRouteService = new PageRouteService( new Rock.Data.RockContext() );

            var routesToInsert = new RouteCollection();

            // Add ignore rule for asp.net ScriptManager files. 
            routesToInsert.Ignore( "{resource}.axd/{*pathInfo}" );

            //Add page routes, order is very important here as IIS takes the first match
            IOrderedEnumerable<PageRoute> pageRoutes = pageRouteService.Queryable().AsNoTracking().ToList().OrderBy( r => r.Route, StringComparer.OrdinalIgnoreCase );

            foreach ( var pageRoute in pageRoutes )
            {
                routesToInsert.AddPageRoute( pageRoute.Route, new Rock.Web.PageAndRouteId { PageId = pageRoute.PageId, RouteId = pageRoute.Id } );
            }

            // Add a default page route
            routesToInsert.Add( new Route( "page/{PageId}", new Rock.Web.RockRouteHandler() ) );

            // Add a default route for when no parameters are passed
            routesToInsert.Add( new Route( "", new Rock.Web.RockRouteHandler() ) );

            // Add a default route for shortlinks
            routesToInsert.Add( new Route( "{shortlink}", new Rock.Web.RockRouteHandler() ) );

            // Insert the list of routes to the beginning of the Routes so that PageRoutes, etc are before OdataRoutes. Even when Re-Registering routes
            // Since we are inserting at 0, reverse the list to they end up in the original order
            foreach ( var pageRoute in routesToInsert.Reverse() )
            {
                routes.Insert( 0, pageRoute );
            }
        }

        /// <summary>
        /// Removes the rock page and default routes from RouteTable.Routes but leaves the ones created by ODataService.
        /// </summary>
        public static void RemoveRockPageRoutes()
        {
            RouteCollection routes = RouteTable.Routes;
            PageRouteService pageRouteService = new PageRouteService( new Rock.Data.RockContext() );
            var pageRoutes = pageRouteService.Queryable().ToList();

            // First we have to remove the routes stored in the DB without removing the ODataService routes because we can't reload them.
            // Routes that were removed from the DB have already been removed from the RouteTable in PreSaveChanges()
            foreach( var pageRoute in pageRoutes )
            {
                var route = routes.OfType<Route>().Where( a => a.Url == pageRoute.Route ).FirstOrDefault();

                if ( route != null )
                {
                    routes.Remove( route );
                }
            }

            // Remove the shortlink route
            var shortLinkRoute = routes.OfType<Route>().Where( r => r.Url == "{shortlink}" ).FirstOrDefault();
            if ( shortLinkRoute != null )
            {
                routes.Remove( shortLinkRoute );
            }

            // Remove the page route
            var pageIdRoute = routes.OfType<Route>().Where( r => r.Url == "page/{PageId}" ).FirstOrDefault();
            if ( pageIdRoute != null )
            {
                routes.Remove( pageIdRoute );
            }

            // Remove the default route for when no parameters are passed
            var defaultRoute = routes.OfType<Route>().Where( r => r.Url == "" ).FirstOrDefault();
            if( defaultRoute != null )
            {
                routes.Remove( pageIdRoute );
            }

            // Remove scriptmanager ignore route
            var scriptmanagerRoute = routes.OfType<Route>().Where( r => r.Url == "{resource}.axd/{*pathInfo}" ).FirstOrDefault();
            if ( scriptmanagerRoute != null )
            {
                routes.Remove( scriptmanagerRoute );
            }
        }

        /// <summary>
        /// Uses the DataTokens to contstruct a list of PageAndRouteIds
        /// If any exist then set page and route ID to the first one found.
        /// Then loop through the collection looking for a site match, if one is found then set the page and route ID to that
        /// and the IsSiteMatch property to true.
        /// </summary>
        private void GetPageIdFromDataTokens( RequestContext routeRequestContext, SiteCache site, out string pageId, out int routeId, out bool isSiteMatch )
>>>>>>> 89ca3112
        {
            // If we couldn't match a route because it's the root, use the home page
            if ( site != null && requestContext.HttpContext.Request.Path == "/" ) return GetHandlerForPage( requestContext, site.DefaultPage, site.DefaultPageRouteId ?? 0 );

            if ( site != null && site.PageNotFoundPageId.HasValue )
            {
                if ( Convert.ToBoolean( GlobalAttributesCache.Get().GetValue( "Log404AsException" ) ) )
                {
                    Rock.Model.ExceptionLogService.LogException(
                        new Exception( string.Format( "404 Error: {0}", requestContext.HttpContext.Request.Url.AbsoluteUri ) ),
                        requestContext.HttpContext.ApplicationInstance.Context );
                }

                var page = PageCache.Get( site.PageNotFoundPageId.Value );
                requestContext.HttpContext.Response.StatusCode = 404;
                requestContext.HttpContext.Response.TrySkipIisCustomErrors = true;

                return GetHandlerForPage( requestContext, page );
            }
            else
            {
                // no 404 page found for the site, return the default 404 error page
                return (System.Web.UI.Page)BuildManager.CreateInstanceFromVirtualPath( "~/Http404Error.aspx", typeof( System.Web.UI.Page ) );
            }
        }

        private System.Web.IHttpHandler GetHandlerForShortLink( RequestContext requestContext, PageShortLink pageShortLink )
        {
            using ( var rockContext = new Rock.Data.RockContext() )
            {
                string trimmedUrl = pageShortLink.Url.RemoveCrLf().Trim();
                
                RockQueue.TransactionQueue.Enqueue( new ShortLinkTransaction
                {
                    PageShortLinkId = pageShortLink.Id,
                    Token = pageShortLink.Token,
                    Url = trimmedUrl,
                    UserName = requestContext.HttpContext.User?.Identity?.Name,
                    DateViewed = RockDateTime.Now,
                    IPAddress = UI.RockPage.GetClientIpAddress(),
                    UserAgent = requestContext.HttpContext.Request.UserAgent ?? ""
                } );

                requestContext.HttpContext.Response.Redirect( trimmedUrl );

                return null;
            }
        }


        /// <summary>
        /// Determine the logical page being requested by evaluating the routedata, or querystring and
        /// then loading the appropriate layout (ASPX) page
        /// </summary>
        /// <param name="requestContext"></param>
        /// <returns></returns>
        System.Web.IHttpHandler IRouteHandler.GetHttpHandler( RequestContext requestContext )
        {
            if ( requestContext == null )
            {
                throw new ArgumentNullException( "requestContext" );
            }

            try
            {

                /*
                 * By default, Rock allows accessing any page/route from any site (unless a more specific route is available).
                 * We've found that causes issues when a search engine accidentaly finds a page from a different site - it'll
                 * start indexing everything with the wrong domain! It also means it's impossible to completely seperate the
                 * pages/routes for two different sites. If one site has an /about page, all of your sites have that page (unless they
                 * overwrite it with their own route).
                 *
                 * Here we attempt to remedy that by enforcing a "strict mode" for pages when we can reliably determine the
                 * site a person is requesting. In this mode, we require the page being matched to be a part of the site that
                 * was requested. This causes a few issues with some system pages that need to be available on all sites, but
                 * is otherwise effective.
                 * 
                 *
                 * Need to determine:
                 * 1. The Site
                 * 2. The Page OR Shortlink
                 *
                 * URL Formats:
                 * 1. domain/page/{PageId}
                 * 2. domain/route
                 * 3. domain/shortlink
                 *
                 * We can get the Site from:
                 * 1. The "SiteId" query string
                 * 2. The domain
                 *
                 * We can infer the Site from:
                 * 1. The "last_site" cookie
                 * 2. The default site
                 *
                 * We can get the Page from:
                 * 1. The Page Id
                 * 
                 * We can infer the Page from:
                 * 1. The first matching site + route
                 * 2. The first matching site + shortlink
                 * 3. The Site's default page
                 * 4. The first matching route
                 * 5. The first matching shortlink
                 *
                 * What are the possibilities?
                 * 
                 * - site id + page id
                 * - site id + route
                 * - site id + shortlink
                 * - domain + page id
                 * - domain + route
                 * - domain + shortlink
                 * - last site + page id
                 * - last site + route
                 * - last site + shortlink
                 * - default site + page id
                 * - default site + route
                 * - default site + shortlink
                 * - page id
                 * - route
                 * - shortlink
                 *
                 *
                 * How are we prioritizing them?
                 * - If site id or domain (strict matching mode)
                 *   - domain + page id
                 *   - domain + route
                 *   - domain + shortlink
                 *   - site id + page id
                 *   - site id + route
                 *   - site id + shortlink
                 *   - any site + page id + dialog layout
                 *   - any site + route + dialog layout
                 * - Else (loose matching mode)
                 *   - any site + page id
                 *   - last site + route
                 *   - last site + shortlink
                 *   - default site + shortlink
                 *   - default site + route
                 *   - any site + route
                 *   - any site + shortlink
                 *
                 * Note 1: page id can't be restricted by matched site because that breaks Block Properties dialogs.
                 * Note 2: restricting routes breaks the Child Pages dialog, grrr. Let's try prioritizing layout type == Dialog.
                 * Note 3: page id can't be restricted by site id because that breaks the CMS -> Sites details page.
                 * 
                 * Conclusion: We either need a better way of deciding when to use "strict mode" (page or site setting?),
                 * or we need to refactor how system pages work so they behave properly
                 *
                 */

                // Get page id
                var defaultRoutePage = GetPageForDefaultRoute( requestContext );


                // Get possible routes
                var routePages = GetPagesForRoute( requestContext );

                // Get possible shortlinks
                var routeShortLinks = GetShortLinksForRoute( requestContext );


                // domain
                var domainSite = GetSiteByDomainName( requestContext );
                if ( domainSite != null )
                {

                    // domain + page id
                    if ( defaultRoutePage != null && domainSite.Id == defaultRoutePage.SiteId) return GetHandlerForPage( requestContext, defaultRoutePage );

                    // domain + route
                    var domainSiteRoutePage = routePages.Where( p => domainSite.Id == p.Page.SiteId ).FirstOrDefault();
                    if ( domainSiteRoutePage != null ) return GetHandlerForPage( requestContext, domainSiteRoutePage.Page, domainSiteRoutePage.RouteId );

                    // domain + shortlink
                    var domainSiteRouteShortLink = routeShortLinks.Where( l => domainSite.Id == l.SiteId ).FirstOrDefault();
                    if ( domainSiteRouteShortLink != null ) return GetHandlerForShortLink( requestContext, domainSiteRouteShortLink );

                }


                // site id
                var querySite = GetSiteByQueryString( requestContext );
                if ( querySite != null )
                {

                    // site id + page id
                    if ( defaultRoutePage != null && querySite.Id == defaultRoutePage.SiteId ) return GetHandlerForPage( requestContext, defaultRoutePage );

                    // site id + route
                    var querySiteRoutePage = routePages.Where( p => querySite.Id == p.Page.SiteId ).FirstOrDefault();
                    if ( querySiteRoutePage != null ) return GetHandlerForPage( requestContext, querySiteRoutePage.Page, querySiteRoutePage.RouteId );

                    // site id + shortlink
                    var querySiteRouteShortLink = routeShortLinks.Where( l => querySite.Id == l.SiteId ).FirstOrDefault();
                    if ( querySiteRouteShortLink != null ) return GetHandlerForShortLink( requestContext, querySiteRouteShortLink );

                }


                // Match pages and routes with dialog layouts so dialogs still work properly

                // any site + page id + dialog layout
                if ( defaultRoutePage != null && defaultRoutePage.Layout.Name == "Dialog" ) return GetHandlerForPage( requestContext, defaultRoutePage );

                // any site + route + dialog layout
                var anySiteRouteDialogPage = routePages.Where( p => p.Page.Layout.Name == "Dialog" ).FirstOrDefault();
                if ( anySiteRouteDialogPage != null ) return GetHandlerForPage( requestContext, anySiteRouteDialogPage.Page, anySiteRouteDialogPage.RouteId );


                // Strict matching for site id or domain matches (We don't want routes from one site to be accessible from all others - It makes a complete mess of SEO)
                if ( domainSite != null || querySite != null ) return GetHandlerFor404( requestContext, domainSite ?? querySite );


                // any site + page id
                if ( defaultRoutePage != null ) return GetHandlerForPage( requestContext, defaultRoutePage );

                // last site
                var lastSite = GetSiteFromLastSite( requestContext );
                if ( lastSite != null )
                {

                    // last site + route
                    var lastSiteRoutePage = routePages.Where( p => lastSite.Id == p.Page.SiteId ).FirstOrDefault();
                    if ( lastSiteRoutePage != null ) return GetHandlerForPage( requestContext, lastSiteRoutePage.Page, lastSiteRoutePage.RouteId );

                    // last site + shortlink
                    var lastSiteRouteShortLink = routeShortLinks.Where( l => lastSite.Id == l.SiteId ).FirstOrDefault();
                    if ( lastSiteRouteShortLink != null ) return GetHandlerForShortLink( requestContext, lastSiteRouteShortLink );

                }


                // default site
                var defaultSite = GetDefaultSite();
                if ( defaultSite != null )
                {

                    // default site + route
                    var defaultSiteRoutePage = routePages.Where( p => defaultSite.Id == p.Page.SiteId ).FirstOrDefault();
                    if ( defaultSiteRoutePage != null ) return GetHandlerForPage( requestContext, defaultSiteRoutePage.Page, defaultSiteRoutePage.RouteId );

                    // default site + shortlink
                    var defaultSiteRouteShortLink = routeShortLinks.Where( l => defaultSite.Id == l.SiteId ).FirstOrDefault();
                    if ( defaultSiteRouteShortLink != null ) return GetHandlerForShortLink( requestContext, defaultSiteRouteShortLink );

                }

                // any site + route
                var firstRoutePage = routePages.FirstOrDefault();
                if ( firstRoutePage != null ) return GetHandlerForPage( requestContext, firstRoutePage.Page, firstRoutePage.RouteId );

                // any site + shortlink
                var firstRouteShortLink = routeShortLinks.FirstOrDefault();
                if ( firstRouteShortLink != null ) return GetHandlerForShortLink( requestContext, firstRouteShortLink );

                // If we got this far without any matches, do a 404
                return GetHandlerFor404( requestContext, lastSite ?? defaultSite );
                
            }
            catch ( Exception ex )
            {
                if ( requestContext.HttpContext != null )
                {
                    requestContext.HttpContext.Cache["RockExceptionOrder"] = "66";
                    requestContext.HttpContext.Cache["RockLastException"] = ex;
                }

                System.Web.UI.Page errorPage = (System.Web.UI.Page)BuildManager.CreateInstanceFromVirtualPath( "~/Error.aspx", typeof( System.Web.UI.Page ) );
                return errorPage;
            }
        }
    }

    /// <summary>
    /// Helper for storing page an route ids in a System.Web.Routing.Route datatoken
    /// </summary>
    public class PageAndRouteId
    {
        /// <summary>
        /// Gets or sets the page identifier.
        /// </summary>
        /// <value>
        /// The page identifier.
        /// </value>
        public int PageId { get; set; }

        /// <summary>
        /// Gets or sets the route identifier.
        /// </summary>
        /// <value>
        /// The route identifier.
        /// </value>
        public int RouteId { get; set; }
    }

    /// <summary>
    /// Handler used when an error occurs
    /// </summary>
    public class HttpHandlerError : System.Web.IHttpHandler
    {
        /// <summary>
        /// Gets the status code.
        /// </summary>
        public int StatusCode { get; private set; }

        /// <summary>
        /// Initializes a new instance of the <see cref="HttpHandlerError"/> class.
        /// </summary>
        /// <param name="statusCode">The status code.</param>
        public HttpHandlerError( int statusCode )
        {
            StatusCode = statusCode;
        }

        /// <summary>
        /// Gets a value indicating whether another request can use the <see cref="T:System.Web.IHttpHandler"/> instance.
        /// </summary>
        /// <returns>true if the <see cref="T:System.Web.IHttpHandler"/> instance is reusable; otherwise, false.</returns>
        public bool IsReusable
        {
            get { return true; }
        }

        /// <summary>
        /// Enables processing of HTTP Web requests by a custom HttpHandler that implements the <see cref="T:System.Web.IHttpHandler"/> interface.
        /// </summary>
        /// <param name="context">An <see cref="T:System.Web.HttpContext"/> object that provides references to the intrinsic server objects (for example, Request, Response, Session, and Server) used to service HTTP requests.</param>
        public void ProcessRequest( System.Web.HttpContext context )
        {
            context.Response.StatusCode = StatusCode;
            context.Response.End();
            return;
        }
    }

}<|MERGE_RESOLUTION|>--- conflicted
+++ resolved
@@ -25,14 +25,9 @@
 
 using Rock.Model;
 using Rock.Transactions;
-<<<<<<< HEAD
 using Rock.Data;
 using Rock.Utility;
-using System.Web;
-=======
-using Rock.Utility;
 using Rock.Web.Cache;
->>>>>>> 89ca3112
 
 namespace Rock.Web
 {
@@ -99,31 +94,7 @@
             }
         }
 
-<<<<<<< HEAD
         // Site Functions
-=======
-                    // Are shortlinks enabled for this site? If so, check for a matching shortlink route.
-                    if ( site != null && site.EnabledForShortening )
-                    {
-                        // Check to see if this is a short link route
-                        string shortlink = null;
-                        if ( requestContext.RouteData.Values.ContainsKey( "shortlink" ) )
-                        {
-                            shortlink = requestContext.RouteData.Values["shortlink"].ToString();
-                        }
-                        else
-                        {
-                            // Because we implemented shortlinks using a {shortlink} (catchall) route, it's
-                            // possible the organization added a custom {catchall} route (at root level; no slashes)
-                            // and it is overriding our shortlink route.  If they did, use it for a possible 'shortlink'
-                            // route match.
-                            if ( requestContext.RouteData.DataTokens["RouteName"] != null && requestContext.RouteData.DataTokens["RouteName"].ToStringSafe().StartsWith( "{" ) )
-                            {
-                                var routeName = requestContext.RouteData.DataTokens["RouteName"].ToStringSafe().Trim( new Char[] { '{', '}' } );
-                                shortlink = requestContext.RouteData.Values[routeName].ToStringSafe();
-                            }
-                        }
->>>>>>> 89ca3112
 
         private SiteCache GetSiteByQueryString( RequestContext requestContext )
         {
@@ -165,7 +136,7 @@
             if ( checkMobile && site.EnableMobileRedirect )
             {
                 var clientType = InteractionDeviceType.GetClientType( requestContext.HttpContext.Request.UserAgent );
-                
+
                 if ( clientType == "Mobile" || ( site.RedirectTablets && clientType == "Tablet" ) )
                 {
                     if ( site.MobilePageId.HasValue )
@@ -242,115 +213,7 @@
             }
         }
 
-<<<<<<< HEAD
         private System.Web.IHttpHandler GetHandlerFor404( RequestContext requestContext, SiteCache site )
-=======
-        /// <summary>
-        /// Reregisters the routes from PageRoute and default routes. Does not affect ODataService routes. Call this method after saving changes to PageRoute entities.
-        /// </summary>
-        public static void ReregisterRoutes()
-        {
-            RemoveRockPageRoutes();
-            RegisterRoutes();
-        }
-
-        /// <summary>
-        /// Registers the routes from PageRoute and default routes.
-        /// </summary>
-        public static void RegisterRoutes()
-        {
-            RouteCollection routes = RouteTable.Routes;
-
-            PageRouteService pageRouteService = new PageRouteService( new Rock.Data.RockContext() );
-
-            var routesToInsert = new RouteCollection();
-
-            // Add ignore rule for asp.net ScriptManager files. 
-            routesToInsert.Ignore( "{resource}.axd/{*pathInfo}" );
-
-            //Add page routes, order is very important here as IIS takes the first match
-            IOrderedEnumerable<PageRoute> pageRoutes = pageRouteService.Queryable().AsNoTracking().ToList().OrderBy( r => r.Route, StringComparer.OrdinalIgnoreCase );
-
-            foreach ( var pageRoute in pageRoutes )
-            {
-                routesToInsert.AddPageRoute( pageRoute.Route, new Rock.Web.PageAndRouteId { PageId = pageRoute.PageId, RouteId = pageRoute.Id } );
-            }
-
-            // Add a default page route
-            routesToInsert.Add( new Route( "page/{PageId}", new Rock.Web.RockRouteHandler() ) );
-
-            // Add a default route for when no parameters are passed
-            routesToInsert.Add( new Route( "", new Rock.Web.RockRouteHandler() ) );
-
-            // Add a default route for shortlinks
-            routesToInsert.Add( new Route( "{shortlink}", new Rock.Web.RockRouteHandler() ) );
-
-            // Insert the list of routes to the beginning of the Routes so that PageRoutes, etc are before OdataRoutes. Even when Re-Registering routes
-            // Since we are inserting at 0, reverse the list to they end up in the original order
-            foreach ( var pageRoute in routesToInsert.Reverse() )
-            {
-                routes.Insert( 0, pageRoute );
-            }
-        }
-
-        /// <summary>
-        /// Removes the rock page and default routes from RouteTable.Routes but leaves the ones created by ODataService.
-        /// </summary>
-        public static void RemoveRockPageRoutes()
-        {
-            RouteCollection routes = RouteTable.Routes;
-            PageRouteService pageRouteService = new PageRouteService( new Rock.Data.RockContext() );
-            var pageRoutes = pageRouteService.Queryable().ToList();
-
-            // First we have to remove the routes stored in the DB without removing the ODataService routes because we can't reload them.
-            // Routes that were removed from the DB have already been removed from the RouteTable in PreSaveChanges()
-            foreach( var pageRoute in pageRoutes )
-            {
-                var route = routes.OfType<Route>().Where( a => a.Url == pageRoute.Route ).FirstOrDefault();
-
-                if ( route != null )
-                {
-                    routes.Remove( route );
-                }
-            }
-
-            // Remove the shortlink route
-            var shortLinkRoute = routes.OfType<Route>().Where( r => r.Url == "{shortlink}" ).FirstOrDefault();
-            if ( shortLinkRoute != null )
-            {
-                routes.Remove( shortLinkRoute );
-            }
-
-            // Remove the page route
-            var pageIdRoute = routes.OfType<Route>().Where( r => r.Url == "page/{PageId}" ).FirstOrDefault();
-            if ( pageIdRoute != null )
-            {
-                routes.Remove( pageIdRoute );
-            }
-
-            // Remove the default route for when no parameters are passed
-            var defaultRoute = routes.OfType<Route>().Where( r => r.Url == "" ).FirstOrDefault();
-            if( defaultRoute != null )
-            {
-                routes.Remove( pageIdRoute );
-            }
-
-            // Remove scriptmanager ignore route
-            var scriptmanagerRoute = routes.OfType<Route>().Where( r => r.Url == "{resource}.axd/{*pathInfo}" ).FirstOrDefault();
-            if ( scriptmanagerRoute != null )
-            {
-                routes.Remove( scriptmanagerRoute );
-            }
-        }
-
-        /// <summary>
-        /// Uses the DataTokens to contstruct a list of PageAndRouteIds
-        /// If any exist then set page and route ID to the first one found.
-        /// Then loop through the collection looking for a site match, if one is found then set the page and route ID to that
-        /// and the IsSiteMatch property to true.
-        /// </summary>
-        private void GetPageIdFromDataTokens( RequestContext routeRequestContext, SiteCache site, out string pageId, out int routeId, out bool isSiteMatch )
->>>>>>> 89ca3112
         {
             // If we couldn't match a route because it's the root, use the home page
             if ( site != null && requestContext.HttpContext.Request.Path == "/" ) return GetHandlerForPage( requestContext, site.DefaultPage, site.DefaultPageRouteId ?? 0 );
@@ -382,7 +245,7 @@
             using ( var rockContext = new Rock.Data.RockContext() )
             {
                 string trimmedUrl = pageShortLink.Url.RemoveCrLf().Trim();
-                
+
                 RockQueue.TransactionQueue.Enqueue( new ShortLinkTransaction
                 {
                     PageShortLinkId = pageShortLink.Id,
@@ -428,7 +291,7 @@
                  * site a person is requesting. In this mode, we require the page being matched to be a part of the site that
                  * was requested. This causes a few issues with some system pages that need to be available on all sites, but
                  * is otherwise effective.
-                 * 
+                 *
                  *
                  * Need to determine:
                  * 1. The Site
@@ -449,7 +312,7 @@
                  *
                  * We can get the Page from:
                  * 1. The Page Id
-                 * 
+                 *
                  * We can infer the Page from:
                  * 1. The first matching site + route
                  * 2. The first matching site + shortlink
@@ -458,7 +321,7 @@
                  * 5. The first matching shortlink
                  *
                  * What are the possibilities?
-                 * 
+                 *
                  * - site id + page id
                  * - site id + route
                  * - site id + shortlink
@@ -498,7 +361,7 @@
                  * Note 1: page id can't be restricted by matched site because that breaks Block Properties dialogs.
                  * Note 2: restricting routes breaks the Child Pages dialog, grrr. Let's try prioritizing layout type == Dialog.
                  * Note 3: page id can't be restricted by site id because that breaks the CMS -> Sites details page.
-                 * 
+                 *
                  * Conclusion: We either need a better way of deciding when to use "strict mode" (page or site setting?),
                  * or we need to refactor how system pages work so they behave properly
                  *
@@ -611,7 +474,7 @@
 
                 // If we got this far without any matches, do a 404
                 return GetHandlerFor404( requestContext, lastSite ?? defaultSite );
-                
+
             }
             catch ( Exception ex )
             {
@@ -625,6 +488,107 @@
                 return errorPage;
             }
         }
+
+
+
+        /// <summary>
+        /// Reregisters the routes from PageRoute and default routes. Does not affect ODataService routes. Call this method after saving changes to PageRoute entities.
+        /// </summary>
+        public static void ReregisterRoutes()
+        {
+            RemoveRockPageRoutes();
+            RegisterRoutes();
+        }
+
+        /// <summary>
+        /// Registers the routes from PageRoute and default routes.
+        /// </summary>
+        public static void RegisterRoutes()
+        {
+            RouteCollection routes = RouteTable.Routes;
+
+            PageRouteService pageRouteService = new PageRouteService( new Rock.Data.RockContext() );
+
+            var routesToInsert = new RouteCollection();
+
+            // Add ignore rule for asp.net ScriptManager files.
+            routesToInsert.Ignore( "{resource}.axd/{*pathInfo}" );
+
+            //Add page routes, order is very important here as IIS takes the first match
+            IOrderedEnumerable<PageRoute> pageRoutes = pageRouteService.Queryable().AsNoTracking().ToList().OrderBy( r => r.Route, StringComparer.OrdinalIgnoreCase );
+
+            foreach ( var pageRoute in pageRoutes )
+            {
+                routesToInsert.AddPageRoute( pageRoute.Route, new Rock.Web.PageAndRouteId { PageId = pageRoute.PageId, RouteId = pageRoute.Id } );
+            }
+
+            // Add a default page route
+            routesToInsert.Add( new Route( "page/{PageId}", new Rock.Web.RockRouteHandler() ) );
+
+            // Add a default route for when no parameters are passed
+            routesToInsert.Add( new Route( "", new Rock.Web.RockRouteHandler() ) );
+
+            // Add a default route for shortlinks
+            routesToInsert.Add( new Route( "{shortlink}", new Rock.Web.RockRouteHandler() ) );
+
+            // Insert the list of routes to the beginning of the Routes so that PageRoutes, etc are before OdataRoutes. Even when Re-Registering routes
+            // Since we are inserting at 0, reverse the list to they end up in the original order
+            foreach ( var pageRoute in routesToInsert.Reverse() )
+            {
+                routes.Insert( 0, pageRoute );
+            }
+        }
+
+        /// <summary>
+        /// Removes the rock page and default routes from RouteTable.Routes but leaves the ones created by ODataService.
+        /// </summary>
+        public static void RemoveRockPageRoutes()
+        {
+            RouteCollection routes = RouteTable.Routes;
+            PageRouteService pageRouteService = new PageRouteService( new Rock.Data.RockContext() );
+            var pageRoutes = pageRouteService.Queryable().ToList();
+
+            // First we have to remove the routes stored in the DB without removing the ODataService routes because we can't reload them.
+            // Routes that were removed from the DB have already been removed from the RouteTable in PreSaveChanges()
+            foreach( var pageRoute in pageRoutes )
+            {
+                var route = routes.OfType<Route>().Where( a => a.Url == pageRoute.Route ).FirstOrDefault();
+
+                if ( route != null )
+                {
+                    routes.Remove( route );
+                }
+            }
+
+            // Remove the shortlink route
+            var shortLinkRoute = routes.OfType<Route>().Where( r => r.Url == "{shortlink}" ).FirstOrDefault();
+            if ( shortLinkRoute != null )
+            {
+                routes.Remove( shortLinkRoute );
+            }
+
+            // Remove the page route
+            var pageIdRoute = routes.OfType<Route>().Where( r => r.Url == "page/{PageId}" ).FirstOrDefault();
+            if ( pageIdRoute != null )
+            {
+                routes.Remove( pageIdRoute );
+            }
+
+            // Remove the default route for when no parameters are passed
+            var defaultRoute = routes.OfType<Route>().Where( r => r.Url == "" ).FirstOrDefault();
+            if( defaultRoute != null )
+            {
+                routes.Remove( pageIdRoute );
+            }
+
+            // Remove scriptmanager ignore route
+            var scriptmanagerRoute = routes.OfType<Route>().Where( r => r.Url == "{resource}.axd/{*pathInfo}" ).FirstOrDefault();
+            if ( scriptmanagerRoute != null )
+            {
+                routes.Remove( scriptmanagerRoute );
+            }
+        }
+
     }
 
     /// <summary>
