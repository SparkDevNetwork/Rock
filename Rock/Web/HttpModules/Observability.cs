--- conflicted
+++ resolved
@@ -41,14 +41,11 @@
     public class Observability : HttpModuleComponent
     {
         /// <summary>
-<<<<<<< HEAD
-=======
         /// The key used to store the Activity on the HttpContext.
         /// </summary>
         private const string ContextKey = "__AspnetObservabilityContext__";
 
         /// <summary>
->>>>>>> ebd4cac0
         /// This is used to ensure single access when adding the control adapter
         /// to the browser context.
         /// </summary>
