--- conflicted
+++ resolved
@@ -26,11 +26,7 @@
 namespace Rock.Web.Utilities
 {
     /// <summary>
-<<<<<<< HEAD
-    /// 
-=======
     /// Helper class for collecting enviromental information about Rock install that is saved during update
->>>>>>> 474a5b56
     /// </summary>
     public static class RockUpdateHelper
     {
