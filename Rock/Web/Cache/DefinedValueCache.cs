﻿//
// THIS WORK IS LICENSED UNDER A CREATIVE COMMONS ATTRIBUTION-NONCOMMERCIAL-
// SHAREALIKE 3.0 UNPORTED LICENSE:
// http://creativecommons.org/licenses/by-nc-sa/3.0/
//

using System;
using System.Runtime.Caching;

using Rock.Model;
using Rock.Security;

namespace Rock.Web.Cache
{
    /// <summary>
    /// Information about a definedValue that is required by the rendering engine.
    /// This information will be cached by the engine
    /// </summary>
    [Serializable]
    public class DefinedValueCache : CachedModel<DefinedValue>
    {
        #region Constructors

        private DefinedValueCache()
        {
        }

        private DefinedValueCache( DefinedValue model )
        {
        }

        #endregion

        #region Properties

        /// <summary>
        /// Gets or sets a value indicating whether this instance is system.
        /// </summary>
        /// <value>
        ///   <c>true</c> if this instance is system; otherwise, <c>false</c>.
        /// </value>
        public bool IsSystem { get; set; }

        /// <summary>
        /// Gets or sets the defined type id.
        /// </summary>
        /// <value>
        /// The defined type id.
        /// </value>
        public int DefinedTypeId { get; set; }

        /// <summary>
        /// Gets or sets the order.
        /// </summary>
        /// <value>
        /// The order.
        /// </value>
        public int Order { get; set; }

        /// <summary>
        /// Gets or sets the name.
        /// </summary>
        /// <value>
        /// The name.
        /// </value>
        public string Name { get; set; }

        /// <summary>
        /// Gets or sets the description.
        /// </summary>
        /// <value>
        /// The description.
        /// </value>
        public string Description { get; set; }

        /// <summary>
        /// Gets the type of the field.
        /// </summary>
        /// <value>
        /// The type of the field.
        /// </value>
        public DefinedTypeCache DefinedType
        {
            get { return DefinedTypeCache.Read( DefinedTypeId ); }
        }

        /// <summary>
        /// Gets the parent authority.
        /// </summary>
        /// <value>
        /// The parent authority.
        /// </value>
        public override ISecured ParentAuthority
        {
            get
            {
                return DefinedType;
            }
        }

        #endregion

        #region Public Methods

        /// <summary>
        /// Copies the model property values to the DTO properties
        /// </summary>
        /// <param name="model">The model.</param>
        public override void CopyFromModel( Data.IEntity model )
        {
            base.CopyFromModel( model );

            if ( model is DefinedValue )
            {
                var definedValue = (DefinedValue)model;
                this.IsSystem = definedValue.IsSystem;
                this.DefinedTypeId = definedValue.DefinedTypeId;
                this.Order = definedValue.Order;
                this.Name = definedValue.Name;
                this.Description = definedValue.Description;
            }
        }

        /// <summary>
        /// Returns a <see cref="System.String" /> that represents this instance.
        /// </summary>
        /// <returns>
        /// A <see cref="System.String" /> that represents this instance.
        /// </returns>
        public override string ToString()
        {
            return this.Name;
        }

        #endregion

        #region Static Methods

        private static string CacheKey( int id )
        {
            return string.Format( "Rock:DefinedValue:{0}", id );
        }

        /// <summary>
        /// Returns DefinedValue object from cache.  If definedValue does not already exist in cache, it
        /// will be read and added to cache
        /// </summary>
        /// <param name="id"></param>
        /// <returns></returns>
        public static DefinedValueCache Read( int id )
        {
            string cacheKey = DefinedValueCache.CacheKey( id );

            ObjectCache cache = MemoryCache.Default;
            DefinedValueCache definedValue = cache[cacheKey] as DefinedValueCache;

            if ( definedValue != null )
            {
                return definedValue;
            }
            else
            {
                var definedValueService = new DefinedValueService();
                var definedValueModel = definedValueService.Get( id );
                if ( definedValueModel != null )
                {
                    definedValueModel.LoadAttributes();
                    definedValue = new DefinedValueCache( definedValueModel );

                    var cachePolicy = new CacheItemPolicy();
                    cache.Set( cacheKey, definedValue, cachePolicy );
                    cache.Set( definedValue.Guid.ToString(), definedValue.Id, cachePolicy );

                    return definedValue;
                }
                else
                {
                    return null;
                }
            }
        }

        /// <summary>
        /// Reads the specified GUID.
<<<<<<< HEAD
        /// </summary>
        /// <param name="guid">The GUID.</param>
        /// <returns></returns>
        public static DefinedValueCache Read( Guid guid )
        {
            ObjectCache cache = MemoryCache.Default;
            object cacheObj = cache[guid.ToString()];

            if ( cacheObj != null )
            {
                return Read( (int)cacheObj );
            }
            else
            {
                Rock.Model.DefinedValueService definedValueService = new Rock.Model.DefinedValueService();
                Rock.Model.DefinedValue definedValueModel = definedValueService.Get( guid );

                if ( definedValueModel != null )
                {
                    var definedValue = new DefinedValueCache( definedValueModel );

                    var cachePolicy = new CacheItemPolicy();
                    cache.Set( DefinedValueCache.CacheKey(definedValue.Id), definedValue, cachePolicy );
                    cache.Set( definedValue.Guid.ToString(), definedValue.Id, cachePolicy );

                    return definedValue;
                }
                else
                {
                    return null;
                }
            }
        }

        /// <summary>
        /// Reads the specified defined value model.
=======
>>>>>>> 431a2546
        /// </summary>
        /// <param name="guid">The GUID.</param>
        /// <returns></returns>
        public static DefinedValueCache Read( Guid guid )
        {
            ObjectCache cache = MemoryCache.Default;
            object cacheObj = cache[guid.ToString()];

            if ( cacheObj != null )
            {
                return Read( (int)cacheObj );
            }
            else
            {
                var definedValueService = new DefinedValueService();
                var definedValueModel = definedValueService.Get( guid );
                if ( definedValueModel != null )
                {
                    definedValueModel.LoadAttributes();
                    var definedValue = new DefinedValueCache( definedValueModel );

                    var cachePolicy = new CacheItemPolicy();
                    cache.Set( DefinedValueCache.CacheKey( definedValue.Id ), definedValue, cachePolicy );
                    cache.Set( definedValue.Guid.ToString(), definedValue.Id, cachePolicy );

                    return definedValue;
                }
                else
                {
                    return null;
                }
            }
        }

        /// <summary>
        /// Reads the specified defined value model.
        /// </summary>
        /// <param name="definedValueModel">The defined value model.</param>
        /// <returns></returns>
        public static DefinedValueCache Read( DefinedValue definedValueModel )
        {
            string cacheKey = DefinedValueCache.CacheKey( definedValueModel.Id );

            ObjectCache cache = MemoryCache.Default;
            DefinedValueCache definedValue = cache[cacheKey] as DefinedValueCache;

            if ( definedValue != null )
            {
                return definedValue;
            }
            else
            {
                definedValue = new DefinedValueCache( definedValueModel );

                var cachePolicy = new CacheItemPolicy();
                cache.Set( cacheKey, definedValue, cachePolicy );
                cache.Set( definedValue.Guid.ToString(), definedValue.Id, cachePolicy );

                return definedValue;
            }
        }

        /// <summary>
        /// Removes definedValue from cache
        /// </summary>
        /// <param name="id"></param>
        public static void Flush( int id )
        {
            ObjectCache cache = MemoryCache.Default;
            cache.Remove( DefinedValueCache.CacheKey( id ) );
        }

        #endregion

    }
}<|MERGE_RESOLUTION|>--- conflicted
+++ resolved
@@ -182,7 +182,6 @@
 
         /// <summary>
         /// Reads the specified GUID.
-<<<<<<< HEAD
         /// </summary>
         /// <param name="guid">The GUID.</param>
         /// <returns></returns>
@@ -197,44 +196,6 @@
             }
             else
             {
-                Rock.Model.DefinedValueService definedValueService = new Rock.Model.DefinedValueService();
-                Rock.Model.DefinedValue definedValueModel = definedValueService.Get( guid );
-
-                if ( definedValueModel != null )
-                {
-                    var definedValue = new DefinedValueCache( definedValueModel );
-
-                    var cachePolicy = new CacheItemPolicy();
-                    cache.Set( DefinedValueCache.CacheKey(definedValue.Id), definedValue, cachePolicy );
-                    cache.Set( definedValue.Guid.ToString(), definedValue.Id, cachePolicy );
-
-                    return definedValue;
-                }
-                else
-                {
-                    return null;
-                }
-            }
-        }
-
-        /// <summary>
-        /// Reads the specified defined value model.
-=======
->>>>>>> 431a2546
-        /// </summary>
-        /// <param name="guid">The GUID.</param>
-        /// <returns></returns>
-        public static DefinedValueCache Read( Guid guid )
-        {
-            ObjectCache cache = MemoryCache.Default;
-            object cacheObj = cache[guid.ToString()];
-
-            if ( cacheObj != null )
-            {
-                return Read( (int)cacheObj );
-            }
-            else
-            {
                 var definedValueService = new DefinedValueService();
                 var definedValueModel = definedValueService.Get( guid );
                 if ( definedValueModel != null )
