﻿// <copyright>
// Copyright by the Spark Development Network
//
// Licensed under the Rock Community License (the "License");
// you may not use this file except in compliance with the License.
// You may obtain a copy of the License at
//
// http://www.rockrms.com/license
//
// Unless required by applicable law or agreed to in writing, software
// distributed under the License is distributed on an "AS IS" BASIS,
// WITHOUT WARRANTIES OR CONDITIONS OF ANY KIND, either express or implied.
// See the License for the specific language governing permissions and
// limitations under the License.
// </copyright>
//
using System;
using System.Collections.Generic;
using System.Linq;
using System.Runtime.Serialization;

using Rock.Data;
using Rock.Model;

namespace Rock.Web.Cache
{
    /// <summary>
    /// Information about a Lava shortcode that is required by the rendering engine.
    /// This information will be cached by the engine
    /// </summary>
    [Serializable]
    [DataContract]
    public class LavaShortcodeCache : ModelCache<LavaShortcodeCache, LavaShortcode>
    {

        #region Properties

        /// <summary>
        /// Gets or sets a value indicating whether this instance is system.
        /// </summary>
        /// <value>
        ///   <c>true</c> if this instance is system; otherwise, <c>false</c>.
        /// </value>
        [DataMember]
        public bool IsSystem { get; private set; }

        /// <summary>
        /// Gets or sets the name.
        /// </summary>
        /// <value>
        /// The name.
        /// </value>
        [DataMember]
        public string Name { get; private set; }

        /// <summary>
        /// Gets or sets the description.
        /// </summary>
        /// <value>
        /// The description.
        /// </value>
        [DataMember]
        public string Description { get; private set; }

        /// <summary>
        /// Gets or sets the documentation.
        /// </summary>
        /// <value>
        /// The documentation.
        /// </value>
        [DataMember]
        public string Documentation { get; private set; }

        /// <summary>
        /// Gets or sets the is active.
        /// </summary>
        /// <value>
        /// The is active.
        /// </value>
        [DataMember]
        public bool IsActive { get; private set; }

        /// <summary>
        /// Gets or sets the name of the tag.
        /// </summary>
        /// <value>
        /// The name of the tag.
        /// </value>
        [DataMember]
        public string TagName { get; private set; }

        /// <summary>
        /// Gets or sets the markup.
        /// </summary>
        /// <value>
        /// The markup.
        /// </value>
        [DataMember]
        public string Markup { get; private set; }

        /// <summary>
        /// Gets or sets the type of the tag.
        /// </summary>
        /// <value>
        /// The type of the tag.
        /// </value>
        [DataMember]
        public TagType TagType { get; private set; }

        /// <summary>
        /// Gets or sets the parameters.
        /// </summary>
        /// <value>
        /// The parameters.
        /// </value>
        [DataMember]
        public string Parameters { get; private set; }

        /// <summary>
        /// Gets or sets the enabled lava commands.
        /// </summary>
        /// <value>
        /// The enabled lava commands.
        /// </value>
        [DataMember]
        public string EnabledLavaCommands { get; private set; }

        #endregion

        #region Public Methods

        /// <summary>
        /// Copies from model.
        /// </summary>
        /// <param name="entity">The entity.</param>
        public override void SetFromEntity( IEntity entity )
        {
            base.SetFromEntity( entity );

            var shortcode = entity as LavaShortcode;
            if ( shortcode == null )
                return;

            IsSystem = shortcode.IsSystem;
            Name = shortcode.Name;
            Description = shortcode.Description;
            IsActive = shortcode.IsActive;
            Documentation = shortcode.Documentation;
            TagName = shortcode.TagName;
            Markup = shortcode.Markup;
            TagType = shortcode.TagType;
            Parameters = shortcode.Parameters;
            EnabledLavaCommands = shortcode.EnabledLavaCommands;
            CategoryIds = shortcode.Categories.Select( c => c.Id ).ToList();
        }

        /// <summary>
        /// Gets or sets the category ids.
        /// </summary>
        /// <value>
        /// The category ids.
        /// </value>
        [DataMember]
        public List<int> CategoryIds { get; private set; }

        /// <summary>
        /// Returns a <see cref="System.String" /> that represents this instance.
        /// </summary>
        /// <returns>
        /// A <see cref="System.String" /> that represents this instance.
        /// </returns>
        public override string ToString()
        {
            return Name;
        }
        
        /// <summary>
        /// Returns all Lava shortcodes
        /// </summary>
        /// <param name="includeInactive">if set to <c>true</c> [include inactive].</param>
        /// <returns></returns>
        public static List<LavaShortcodeCache> All( bool includeInactive )
        {
            return All().Where( a => includeInactive || a.IsActive ).ToList();
        }

        #endregion

        #region Static Methods

        /// <summary>
        /// Returns all Lava shortcodes
        /// </summary>
        /// <returns></returns>
        public static List<LavaShortcodeCache> AllActive()
        {
            return All().Where( s => s.IsActive ).ToList();
        }

        /// <summary>
        /// Removes Lava shortcode from cache
        /// </summary>
        /// <param name="id"></param>
        public new static void Remove( int id )
        {
            Remove( id.ToString() );
<<<<<<< HEAD

#if REVIEW_WEBFORMS
            // some of the cached lavatemplates might have a reference to this shortcode, so flush them all just in case
#pragma warning disable CS0618 // Type or member is obsolete
            // This obsolete code can be deleted when support for the DotLiquid Lava implementation is removed.
            LavaTemplateCache.Clear();
#pragma warning restore CS0618 // Type or member is obsolete
#endif
=======
>>>>>>> a3feeb82
        }

        #endregion
    }
}<|MERGE_RESOLUTION|>--- conflicted
+++ resolved
@@ -204,17 +204,6 @@
         public new static void Remove( int id )
         {
             Remove( id.ToString() );
-<<<<<<< HEAD
-
-#if REVIEW_WEBFORMS
-            // some of the cached lavatemplates might have a reference to this shortcode, so flush them all just in case
-#pragma warning disable CS0618 // Type or member is obsolete
-            // This obsolete code can be deleted when support for the DotLiquid Lava implementation is removed.
-            LavaTemplateCache.Clear();
-#pragma warning restore CS0618 // Type or member is obsolete
-#endif
-=======
->>>>>>> a3feeb82
         }
 
         #endregion
