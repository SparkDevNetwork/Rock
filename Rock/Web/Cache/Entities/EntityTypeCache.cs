﻿// <copyright>
// Copyright by the Spark Development Network
//
// Licensed under the Rock Community License (the "License");
// you may not use this file except in compliance with the License.
// You may obtain a copy of the License at
//
// http://www.rockrms.com/license
//
// Unless required by applicable law or agreed to in writing, software
// distributed under the License is distributed on an "AS IS" BASIS,
// WITHOUT WARRANTIES OR CONDITIONS OF ANY KIND, either express or implied.
// See the License for the specific language governing permissions and
// limitations under the License.
// </copyright>
//
using System;
using System.Collections.Concurrent;
using System.Collections.Generic;
using System.Linq;
using System.Reflection;
using System.Runtime.Serialization;

using Rock.Data;
using Rock.Model;

namespace Rock.Web.Cache
{
    /// <summary>
    /// Information about a entityType that is required by the rendering engine.
    /// This information will be cached by the engine
    /// </summary>
    [Serializable]
    [DataContract]
    public class EntityTypeCache : EntityCache<EntityTypeCache, EntityType>
    {
        #region Static Fields

        private static readonly ConcurrentDictionary<string, int> EntityTypes = new ConcurrentDictionary<string, int>();

        #endregion

        #region Properties

        /// <summary>
        /// Gets or sets the name.
        /// </summary>
        /// <value>
        /// The name.
        /// </value>
        [DataMember]
        public string Name { get; private set; }

        /// <summary>
        /// Gets or sets the name of the assembly.
        /// </summary>
        /// <value>
        /// The name of the assembly.
        /// </value>
        [DataMember]
        public string AssemblyName { get; private set; }

        /// <summary>
        /// Gets or sets the name of the friendly.
        /// </summary>
        /// <value>
        /// The name of the friendly.
        /// </value>
        [DataMember]
        public string FriendlyName { get; private set; }

        /// <summary>
        /// Gets or sets a value indicating whether this instance is entity.
        /// </summary>
        /// <value>
        ///   <c>true</c> if this instance is entity; otherwise, <c>false</c>.
        /// </value>
        [DataMember]
        public bool IsEntity { get; private set; }

        /// <summary>
        /// Gets or sets a value indicating whether this instance is secured.
        /// </summary>
        /// <value>
        /// <c>true</c> if this instance is secured; otherwise, <c>false</c>.
        /// </value>
        [DataMember]
        public bool IsSecured { get; private set; }

        /// <summary>
        /// Gets or sets the single value field type identifier.
        /// </summary>
        /// <value>
        /// The single value field type identifier.
        /// </value>
        [DataMember]
        internal int? SingleValueFieldTypeId { get; private set; }

        /// <summary>
        /// The properties
        /// </summary>
        [IgnoreDataMember]
        private Dictionary<string, PropertyInfo> _properties = null;

        /// <summary>
        /// Gets a dictionary of the names of all the properties for this type of entity, along with <see cref="PropertyInfo"/> about the property
        /// </summary>
        /// <value>
        /// The properties.
        /// </value>
        [IgnoreDataMember]
        public Dictionary<string, PropertyInfo> Properties
        {
            get
            {
                if ( _properties == null )
                {
<<<<<<< HEAD
                    _properties = this.GetType().GetProperties().ToDictionary( k => k.Name, v => v );
=======
                    _properties = this.GetEntityType().GetProperties().ToDictionary( k => k.Name, v => v );
>>>>>>> 8834bcd7
                }

                return _properties;
            }
        }

        /// <summary>
        /// Gets the type of the single value field.
        /// </summary>
        /// <value>
        /// The type of the single value field.
        /// </value>
        public FieldTypeCache SingleValueFieldType
        {
            get
            {
                if ( SingleValueFieldTypeId.HasValue )
                {
                    return FieldTypeCache.Get( SingleValueFieldTypeId.Value );
                }

                return null;
            }
        }

        /// <summary>
        /// Gets or sets the multi value field type identifier.
        /// </summary>
        /// <value>
        /// The multi value field type identifier.
        /// </value>
        [DataMember]
        internal int? MultiValueFieldTypeId { get; private set; }

        /// <summary>
        /// Gets the type of the multi value field.
        /// </summary>
        /// <value>
        /// The type of the multi value field.
        /// </value>
        public FieldTypeCache MultiValueFieldType
        {
            get
            {
                if ( MultiValueFieldTypeId.HasValue )
                {
                    return FieldTypeCache.Get( MultiValueFieldTypeId.Value );
                }

                return null;
            }
        }

        /// <summary>
        /// Gets or sets a value indicating whether this instance is indexing enabled.
        /// </summary>
        /// <value>
        /// <c>true</c> if this instance is indexing enabled; otherwise, <c>false</c>.
        /// </value>
        [DataMember]
        public bool IsIndexingEnabled { get; private set; }

        /// <summary>
        /// Gets or sets a value indicating whether attributes of this entity type support a Pre-HTML and Post-HTML option.
        /// </summary>
        /// <value>
        ///   <c>true</c> if [attributes support pre post HTML]; otherwise, <c>false</c>.
        /// </value>
        [DataMember]
        public bool AttributesSupportPrePostHtml { get; private set; }

        /// <summary>
        /// Gets or sets a value indicating whether this instance is indexing supported.
        /// </summary>
        /// <value>
        /// <c>true</c> if this instance is indexing supported; otherwise, <c>false</c>.
        /// </value>
        [DataMember]
        public bool IsIndexingSupported { get; private set; }

        /// <summary>
        /// Gets or sets a value indicating whether this instance is analytic supported.
        /// </summary>
        /// <value>
        /// <c>true</c> if this instance is analytic supported; otherwise, <c>false</c>.
        /// </value>
        [RockObsolete( "1.7" )]
        [Obsolete( "Use IsAnalyticsSupported( string entityTypeQualifierColumn, string entityTypeQualifierValue ) instead", true)]
        [DataMember]
        public bool IsAnalyticSupported { get; private set; }

        /// <summary>
        /// Gets or sets a value indicating whether this instance is analytic historical supported.
        /// </summary>
        /// <value>
        /// <c>true</c> if this instance is analytic historical supported; otherwise, <c>false</c>.
        /// </value>
        [RockObsolete( "1.7" )]
        [Obsolete( "Use IsAnalyticsHistoricalSupported( string entityTypeQualifierColumn, string entityTypeQualifierValue ) instead", true )]
        [DataMember]
        public bool IsAnalyticHistoricalSupported { get; private set; }

        /// <summary>
        /// Determines whether [is analytics supported] [the specified entity type qualifier column].
        /// </summary>
        /// <param name="entityTypeQualifierColumn">The entity type qualifier column.</param>
        /// <param name="entityTypeQualifierValue">The entity type qualifier value.</param>
        /// <returns>
        ///   <c>true</c> if [is analytics supported] [the specified entity type qualifier column]; otherwise, <c>false</c>.
        /// </returns>
        public bool IsAnalyticsSupported( string entityTypeQualifierColumn, string entityTypeQualifierValue )
        {
            var type = GetEntityType();

            if ( type != null )
            {
                return type.GetCustomAttributes( true ).OfType<AnalyticsAttribute>()
                        .Any( x =>
                            ( string.IsNullOrEmpty( x.EntityTypeQualifierColumn ) && string.IsNullOrEmpty( entityTypeQualifierColumn ) )
                                || ( x.EntityTypeQualifierColumn == entityTypeQualifierColumn && x.EntityTypeQualifierValue == entityTypeQualifierValue )
                            );
            }

            return false;
        }

        /// <summary>
        /// Determines whether [is analytics historical supported] [the specified entity type qualifier column].
        /// </summary>
        /// <param name="entityTypeQualifierColumn">The entity type qualifier column.</param>
        /// <param name="entityTypeQualifierValue">The entity type qualifier value.</param>
        /// <returns>
        ///   <c>true</c> if [is analytics historical supported] [the specified entity type qualifier column]; otherwise, <c>false</c>.
        /// </returns>
        public bool IsAnalyticsHistoricalSupported( string entityTypeQualifierColumn, string entityTypeQualifierValue )
        {
            var type = GetEntityType();

            if ( type != null )
            {
                return type.GetCustomAttributes( true ).OfType<AnalyticsAttribute>()
                        .Where( a => a.SupportsHistory )
                        .Any( x =>
                            ( string.IsNullOrEmpty( x.EntityTypeQualifierColumn ) && string.IsNullOrEmpty( entityTypeQualifierColumn ) )
                                || ( x.EntityTypeQualifierColumn == entityTypeQualifierColumn && x.EntityTypeQualifierValue == entityTypeQualifierValue )
                            );
            }

            return false;
        }

        /// <summary>
        /// Gets a value indicating whether this instance support dynamically added Attributes for the Analytic Tables for the specified Attribute
        /// </summary>
        /// <param name="entityTypeQualifierColumn">The entity type qualifier column.</param>
        /// <param name="entityTypeQualifierValue">The entity type qualifier value.</param>
        /// <returns>
        ///   <c>true</c> if [is analytic attributes supported] [the specified attribute]; otherwise, <c>false</c>.
        /// </returns>
        /// <value></value>
        public bool IsAnalyticAttributesSupported( string entityTypeQualifierColumn, string entityTypeQualifierValue )
        {
            var type = GetEntityType();

            if ( type != null )
            {
                return type.GetCustomAttributes( true ).OfType<AnalyticsAttribute>()
                        .Where( a => a.SupportsAttributes )
                        .Any( x =>
                            ( string.IsNullOrEmpty( x.EntityTypeQualifierColumn ) && string.IsNullOrEmpty( entityTypeQualifierColumn ) )
                                || ( x.EntityTypeQualifierColumn == entityTypeQualifierColumn && x.EntityTypeQualifierValue == entityTypeQualifierValue )
                            );
            }

            return false;
        }

        /// <summary>
        /// Gets or sets the index result template.
        /// </summary>
        /// <value>
        /// The index result template.
        /// </value>
        [DataMember]
        public string IndexResultTemplate { get; private set; }

        /// <summary>
        /// Gets or sets the index document URL.
        /// </summary>
        /// <value>
        /// The index document URL.
        /// </value>
        [DataMember]
        public string IndexDocumentUrl { get; private set; }

        /// <summary>
        /// Gets or sets a lava template that can be used for generating a link to view details for this entity (i.e. "~/person/{{ Entity.Id }}").
        /// </summary>
        /// <value>
        /// The link URL.
        /// </value>
        [DataMember]
        public string LinkUrlLavaTemplate { get; private set; }

        #endregion

        #region Cache Related Methods

        private static Dictionary<int, Type> _cacheableEntityTypeIds = null;
        private System.Reflection.MethodInfo _cachedItemGetMethod = null;
        private System.Reflection.MethodInfo _cachedItemFlushItemMethod = null;
        private System.Reflection.MethodInfo _cachedItemClearMethod = null;

        /// <summary>
        /// Determines whether there is an IEntityCache associated with this EntityType
        /// </summary>
        /// <returns>
        ///   <c>true</c> if [has entity cache]; otherwise, <c>false</c>.
        /// </returns>
        public bool HasEntityCache()
        {
            return GetEntityCacheType() != null;
        }

        /// <summary>
        /// Gets the Rock Cached Item
        /// </summary>
        /// <param name="entityId">The entity identifier.</param>
        /// <returns></returns>
        internal IEntityCache GetCachedItem( int entityId )
        {
            _cachedItemGetMethod = _cachedItemGetMethod ?? GetEntityCacheType()?.GetMethod( "Get", System.Reflection.BindingFlags.Static | System.Reflection.BindingFlags.NonPublic | System.Reflection.BindingFlags.Public | System.Reflection.BindingFlags.FlattenHierarchy, null, new Type[] { typeof( Int32 ) }, null );

            return _cachedItemGetMethod?.Invoke( null, new object[] { entityId } ) as IEntityCache;
        }

        /// <summary>
        /// Flushes the cached item.
        /// </summary>
        /// <param name="entityId">The entity identifier.</param>
        internal void FlushCachedItem( int entityId )
        {
            _cachedItemFlushItemMethod = _cachedItemFlushItemMethod ?? GetEntityCacheType()?.GetMethod( "FlushItem", System.Reflection.BindingFlags.Static | System.Reflection.BindingFlags.NonPublic | System.Reflection.BindingFlags.Public | System.Reflection.BindingFlags.FlattenHierarchy, null, new Type[] { typeof( Int32 ) }, null );

            _cachedItemFlushItemMethod?.Invoke( null, new object[] { entityId } );
        }

        /// <summary>
        /// Clears all the cached items for this EntityType
        /// </summary>
        internal void ClearCachedItems()
        {
            _cachedItemClearMethod = _cachedItemClearMethod ?? GetEntityCacheType()?.GetMethod( "Clear", System.Reflection.BindingFlags.Static | System.Reflection.BindingFlags.NonPublic | System.Reflection.BindingFlags.Public | System.Reflection.BindingFlags.FlattenHierarchy, null, new Type[] {}, null );

            _cachedItemClearMethod?.Invoke( null, new object[] {} );
        }

        #endregion Cache Related Methods

        #region Methods

        /// <summary>
        /// Gets the type of the entity cache associated with this EntityType (if applicable)
        /// </summary>
        /// <returns></returns>
        public Type GetEntityCacheType()
        {
            if ( _cacheableEntityTypeIds == null )
            {
                _cacheableEntityTypeIds = Reflection.FindTypes( typeof( IEntityCache ) ).Values
                    .Select( a => new
                    {
                        CacheTypeType = a.BaseType.GenericTypeArguments[0],
                        EntityTypeType = a.BaseType.GenericTypeArguments[1]
                    } )
                    .ToDictionary( k => EntityTypeCache.Get( k.EntityTypeType ).Id, v => v.CacheTypeType );
            }

            var entityCacheType = _cacheableEntityTypeIds?.GetValueOrNull( this.Id );

            return entityCacheType;
        }

        /// <summary>
        /// Gets the type of the entity.
        /// </summary>
        /// <returns></returns>
        public Type GetEntityType()
        {
            return !string.IsNullOrWhiteSpace( AssemblyName ) ? Type.GetType( AssemblyName ) : null;
        }

        /// <summary>
        /// Copies from model.
        /// </summary>
        /// <param name="entity">The entity.</param>
        public override void SetFromEntity( IEntity entity )
        {
            base.SetFromEntity( entity );

            var entityType = entity as EntityType;
            if ( entityType == null ) return;

            Name = entityType.Name;
            AssemblyName = entityType.AssemblyName;
            FriendlyName = entityType.FriendlyName;
            IsEntity = entityType.IsEntity;
            IsSecured = entityType.IsSecured;
            SingleValueFieldTypeId = entityType.SingleValueFieldTypeId;
            MultiValueFieldTypeId = entityType.MultiValueFieldTypeId;
            IsIndexingEnabled = entityType.IsIndexingEnabled;
            AttributesSupportPrePostHtml = entityType.AttributesSupportPrePostHtml;
            IsIndexingSupported = entityType.IsIndexingSupported;
            IndexResultTemplate = entityType.IndexResultTemplate;
            IndexDocumentUrl = entityType.IndexDocumentUrl;
            LinkUrlLavaTemplate = entityType.LinkUrlLavaTemplate;

            EntityTypes.AddOrUpdate( entityType.Name, entityType.Id, ( k, v ) => entityType.Id );
        }

        /// <summary>
        /// Returns a <see cref="System.String" /> that represents this instance.
        /// </summary>
        /// <returns>
        /// A <see cref="System.String" /> that represents this instance.
        /// </returns>
        public override string ToString()
        {
            return Name;
        }

        #endregion

        #region Static Methods

        /// <summary>
        /// Gets the id.
        /// </summary>
        /// <param name="type">The type.</param>
        /// <returns></returns>
        public static int? GetId( Type type )
        {
            return Get( type ).Id;
        }

        /// <summary>
        /// Gets the id.
        /// </summary>
        /// <typeparam name="T"></typeparam>
        /// <returns></returns>
        public static int? GetId<T>()
        {
            return GetId( typeof( T ) );
        }

        /// <summary>
        /// Gets the id.
        /// </summary>
        /// <param name="name">The name.</param>
        /// <returns></returns>
        public static int? GetId( string name )
        {
            if ( string.IsNullOrEmpty( name ) )
            {
                return null;
            }

            return Get( name ).Id;
        }

        /// <summary>
        /// Gets an EntityType cache object based on the specified type.
        /// </summary>
        /// <typeparam name="T"></typeparam>
        /// <param name="createIfNotFound">if set to <c>true</c> [create if not found].</param>
        /// <param name="rockContext">The rock context.</param>
        /// <returns></returns>
        public static EntityTypeCache Get<T>( bool createIfNotFound = true, RockContext rockContext = null )
        {
            return Get( typeof( T ), createIfNotFound, rockContext );
        }

        #region Obsolete Methods

        /// <summary>
        /// Reads the specified type.
        /// </summary>
        /// <param name="type">The type.</param>
        /// <param name="createIfNotFound">if set to <c>true</c> [create if not found].</param>
        /// <param name="rockContext">The rock context.</param>
        /// <returns></returns>
        [RockObsolete( "1.8" )]
        [Obsolete("Use Get instead")]
        public static EntityTypeCache Read( Type type, bool createIfNotFound = true, RockContext rockContext = null )
        {
            return Get( type, createIfNotFound, rockContext );
        }

        /// <summary>
        /// Reads the specified type
        /// </summary>
        /// <typeparam name="T"></typeparam>
        /// <param name="createIfNotFound">if set to <c>true</c> [create if not found].</param>
        /// <param name="rockContext">The rock context.</param>
        /// <returns></returns>
        [RockObsolete( "1.8" )]
        [Obsolete( "Use Get instead" )]
        public static EntityTypeCache Read<T>( bool createIfNotFound = true, RockContext rockContext = null )
        {
            return Get<T>( createIfNotFound, rockContext );
        }

        /// <summary>
        /// Returns EntityType object from cache.  If entityBlockType does not already exist in cache, it
        /// will be read and added to cache
        /// </summary>
        /// <param name="name">The name.</param>
        /// <returns></returns>
        [RockObsolete( "1.8" )]
        [Obsolete( "Use Get instead" )]
        public static EntityTypeCache Read( string name )
        {
            return Get( name, true );
        }

        /// <summary>
        /// Reads the specified name.
        /// </summary>
        /// <param name="name">The name.</param>
        /// <param name="createNew">if set to <c>true</c> [create new].</param>
        /// <param name="rockContext">The rock context.</param>
        /// <returns></returns>
        [RockObsolete( "1.8" )]
        [Obsolete( "Use Get instead" )]
        public static EntityTypeCache Read( string name, bool createNew, RockContext rockContext = null )
        {
            return Get( name, createNew, rockContext );
        }

        #endregion

        /// <summary>
        /// Gets an EntityType cache object based on the specified type.
        /// </summary>
        /// <param name="type">The type.</param>
        /// <param name="createIfNotFound">if set to <c>true</c> [create if not found].</param>
        /// <param name="rockContext">The rock context.</param>
        /// <returns></returns>
        public static EntityTypeCache Get( Type type, bool createIfNotFound = true, RockContext rockContext = null )
        {
            if ( type == null ) return null;

            if ( type.IsDynamicProxyType() && type.BaseType != null )
            {
                type = type.BaseType;
            }

            int entityTypeId;
            if ( EntityTypes.TryGetValue( type.FullName, out entityTypeId ) )
            {
                return Get( entityTypeId );
            }

            EntityTypeCache entityType = null;

            if ( rockContext != null )
            {
                var entityTypeModel = new EntityTypeService( rockContext ).Get( type, createIfNotFound, null );
                if ( entityTypeModel != null )
                {
                    entityType = Get( entityTypeModel );
                }
            }
            else
            {
                using ( var myRockContext = new RockContext() )
                {
                    var entityTypeModel = new EntityTypeService( myRockContext ).Get( type, createIfNotFound, null );
                    if ( entityTypeModel != null )
                    {
                        entityType = Get( entityTypeModel );
                    }
                }
            }

            if ( entityType != null )
            {
                EntityTypes.AddOrUpdate( entityType.Name, entityType.Id, ( k, v ) => entityType.Id );
            }

            return entityType;
        }

        /// <summary>
        /// Gets an EntityType cache object based on the specified type name.
        /// </summary>
        /// <param name="name">The name.</param>
        /// <returns></returns>
        public new static EntityTypeCache Get( string name )
        {
            return Get( name, true );
        }

        /// <summary>
        /// Gets an EntityType cache object based on the specified type name.
        /// </summary>
        /// <param name="name">The name.</param>
        /// <param name="createNew">if set to <c>true</c> [create new].</param>
        /// <param name="rockContext">The rock context.</param>
        /// <returns></returns>
        public static EntityTypeCache Get( string name, bool createNew, RockContext rockContext = null )
        {
            // First try to find by guid
            var entityType = EntityCache<EntityTypeCache, EntityType>.Get( name );
            if ( entityType != null )
            {
                return entityType;
            }

            int entityTypeId;
            if ( EntityTypes.TryGetValue( name, out entityTypeId ) )
            {
                return Get( entityTypeId );
            }

            if ( rockContext != null )
            {
                var entityTypeModel = new EntityTypeService( rockContext ).Get( name, createNew );
                if ( entityTypeModel != null )
                {
                    entityType = Get( entityTypeModel );
                }
            }
            else
            {
                using ( var myRockContext = new RockContext() )
                {
                    var entityTypeModel = new EntityTypeService( myRockContext ).Get( name, createNew );
                    if ( entityTypeModel != null )
                    {
                        entityType = Get( entityTypeModel );
                    }
                }
            }

            if ( entityType != null )
            {
                EntityTypes.AddOrUpdate( entityType.Name, entityType.Id, ( k, v ) => entityType.Id );
            }

            return entityType;
        }

        #endregion

    }
}<|MERGE_RESOLUTION|>--- conflicted
+++ resolved
@@ -115,11 +115,7 @@
             {
                 if ( _properties == null )
                 {
-<<<<<<< HEAD
-                    _properties = this.GetType().GetProperties().ToDictionary( k => k.Name, v => v );
-=======
                     _properties = this.GetEntityType().GetProperties().ToDictionary( k => k.Name, v => v );
->>>>>>> 8834bcd7
                 }
 
                 return _properties;
