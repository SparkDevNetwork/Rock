﻿// <copyright>
// Copyright by the Spark Development Network
//
// Licensed under the Rock Community License (the "License");
// you may not use this file except in compliance with the License.
// You may obtain a copy of the License at
//
// http://www.rockrms.com/license
//
// Unless required by applicable law or agreed to in writing, software
// distributed under the License is distributed on an "AS IS" BASIS,
// WITHOUT WARRANTIES OR CONDITIONS OF ANY KIND, either express or implied.
// See the License for the specific language governing permissions and
// limitations under the License.
// </copyright>
//
using System;
using System.Collections.Generic;
using System.Linq;
using System.Reflection;
using System.Runtime.Serialization;
using System.Web.UI;
using System.Web.UI.WebControls;

using Newtonsoft.Json;

using Rock.Data;
using Rock.Field;
using Rock.Model;
using Rock.Lava;
using Rock.Security;
using Rock.Web.UI.Controls;
using Rock.Attribute;

namespace Rock.Web.Cache
{
    /// <summary>
    /// Cached Attribute model
    /// </summary>
    [Serializable]
    [DataContract]
    [JsonConverter( typeof( Utility.AttributeCacheJsonConverter ) )]
    public class AttributeCache : ModelCache<AttributeCache, Model.Attribute>
    {
        #region Fields

        private const string AttributePropertyDependenciesCacheKey = "AttributeCache_AttributePropertyDependencyCacheKey";

        #endregion

        #region Properties

        /// <summary>
        /// Gets or sets a value indicating whether this instance is system.
        /// </summary>
        /// <value>
        ///   <c>true</c> if this instance is system; otherwise, <c>false</c>.
        /// </value>
        [DataMember]
        public bool IsSystem { get; private set; }

        /// <summary>
        /// Gets or sets the field type identifier.
        /// </summary>
        /// <value>
        /// The field type identifier.
        /// </value>
        [DataMember]
        public int FieldTypeId { get; private set; }

        /// <summary>
        /// Gets or sets the entity type identifier.
        /// </summary>
        /// <value>
        /// The entity type identifier.
        /// </value>
        [DataMember]
        public int? EntityTypeId { get; private set; }

        /// <summary>
        /// Gets or sets the entity type qualifier column.
        /// </summary>
        /// <value>
        /// The entity type qualifier column.
        /// </value>
        [DataMember]
        public string EntityTypeQualifierColumn { get; private set; }

        /// <summary>
        /// Gets or sets the entity type qualifier value.
        /// </summary>
        /// <value>
        /// The entity type qualifier value.
        /// </value>
        [DataMember]
        public string EntityTypeQualifierValue { get; private set; }

        /// <summary>
        /// Gets or sets the key.
        /// </summary>
        /// <value>
        /// The key.
        /// </value>
        [DataMember]
        public string Key { get; private set; }

        /// <summary>
        /// Gets or sets the name.
        /// </summary>
        /// <value>
        /// The name.
        /// </value>
        [DataMember]
        public string Name { get; private set; }

        /// <summary>
        /// Gets or sets the description.
        /// </summary>
        /// <value>
        /// The description.
        /// </value>
        [DataMember]
        public string Description { get; private set; }

        /// <summary>
        /// Gets or sets the order.
        /// </summary>
        /// <value>
        /// The order.
        /// </value>
        [DataMember]
        public int Order { get; private set; }

        /// <summary>
        /// Gets or sets the icon CSS class.
        /// </summary>
        /// <value>
        /// The icon CSS class.
        /// </value>
        [DataMember]
        public string IconCssClass { get; private set; }

        /// <summary>
        /// Gets or sets a value indicating whether this instance is grid column.
        /// </summary>
        /// <value>
        ///   <c>true</c> if this instance is grid column; otherwise, <c>false</c>.
        /// </value>
        [DataMember]
        public bool IsGridColumn { get; private set; }

        /// <summary>
        /// Gets or sets the default value.
        /// </summary>
        /// <value>
        /// The default value.
        /// </value>
        [DataMember]
        public string DefaultValue { get; private set; }

        /// <summary>
        /// Gets the persisted text value.
        /// </summary>
        /// <value>The persisted text value.</value>
        [DataMember]
        public string DefaultPersistedTextValue { get; private set; }

        /// <summary>
        /// Gets the persisted HTML value.
        /// </summary>
        /// <value>The persisted HTML value.</value>
        [DataMember]
        public string DefaultPersistedHtmlValue { get; private set; }

        /// <summary>
        /// Gets the persisted condensed text value.
        /// </summary>
        /// <value>The persisted condensed text value.</value>
        [DataMember]
        public string DefaultPersistedCondensedTextValue { get; private set; }

        /// <summary>
        /// Gets the persisted condensed HTML value.
        /// </summary>
        /// <value>The persisted condensed HTML value.</value>
        [DataMember]
        public string DefaultPersistedCondensedHtmlValue { get; private set; }

        /// <summary>
        /// Gets a value indicating whether the persisted values are
        /// considered dirty. If the values are dirty then it should be assumed
        /// that they are not in sync with the <see cref="DefaultValue"/> property.
        /// </summary>
        /// <value><c>true</c> if the persisted values are considered dirty; otherwise, <c>false</c>.</value>
        [DataMember]
        public bool IsDefaultPersistedValueDirty { get; private set; }

        /// <summary>
        /// Gets a value indicating whether this attribute supports persisted values.
        /// </summary>
        /// <value><c>true</c> if this attribute supports persisted values; otherwise, <c>false</c>.</value>
        [DataMember]
        public bool IsPersistedValueSupported
        {
            get
            {
                if ( !_isPersistedValueSupported.HasValue )
                {
                    _isPersistedValueSupported = FieldType.Field?.IsPersistedValueSupported( ConfigurationValues ) == true;
                }

                return _isPersistedValueSupported.Value;
            }
        }
        private bool? _isPersistedValueSupported;

        /// <summary>
        /// Gets or sets a value indicating whether this instance is multi value.
        /// </summary>
        /// <value>
        ///   <c>true</c> if this instance is multi value; otherwise, <c>false</c>.
        /// </value>
        [DataMember]
        public bool IsMultiValue { get; private set; }

        /// <summary>
        /// Gets or sets a value indicating whether this instance is required.
        /// </summary>
        /// <value>
        ///   <c>true</c> if this instance is required; otherwise, <c>false</c>.
        /// </value>
        [DataMember]
        public bool IsRequired { get; private set; }

        /// <summary>
        /// Gets or sets a value indicating whether [allow search].
        /// </summary>
        /// <value>
        ///   <c>true</c> if [allow search]; otherwise, <c>false</c>.
        /// </value>
        [DataMember]
        public bool AllowSearch { get; private set; }

        /// <inheritdoc cref="Rock.Model.Attribute.AttributeColor"/>
        [DataMember]
        public string AttributeColor { get; private set; }

        /// <summary>
        /// Gets or sets a value indicating whether this instance is index enabled.
        /// </summary>
        /// <value>
        ///   <c>true</c> if this instance is index enabled; otherwise, <c>false</c>.
        /// </value>
        [DataMember]
        public bool IsIndexEnabled { get; private set; }

        /// <summary>
        /// Gets or sets a value indicating whether this instance is analytic.
        /// </summary>
        /// <value>
        ///   <c>true</c> if this instance is analytic; otherwise, <c>false</c>.
        /// </value>
        [DataMember]
        public bool IsAnalytic { get; private set; }

        /// <summary>
        /// Gets or sets a value indicating whether this instance is analytic history.
        /// </summary>
        /// <value>
        ///   <c>true</c> if this instance is analytic history; otherwise, <c>false</c>.
        /// </value>
        [DataMember]
        public bool IsAnalyticHistory { get; private set; }

        /// <summary>
        /// Gets or sets a value indicating whether changes to this attribute's attribute values should be logged in AttributeValueHistorical.
        /// </summary>
        /// <value>
        ///   <c>true</c> if [enable history]; otherwise, <c>false</c>.
        /// </value>
        [DataMember]
        public bool EnableHistory { get; private set; }

        /// <summary>
        /// Gets or sets any HTML to be rendered before the attribute's edit control
        /// </summary>
        /// <value>
        /// The pre HTML.
        /// </value>
        [DataMember]
        public string PreHtml { get; private set; }

        /// <summary>
        /// Gets or sets any HTML to be rendered after the attribute's edit control
        /// </summary>
        /// <value>
        /// The post HTML.
        /// </value>
        [DataMember]
        public string PostHtml { get; private set; }

        /// <summary>
        /// Gets or sets the shortened name of the attribute.
        /// If null or whitespace then the full name is returned.
        /// </summary>
        /// <value>
        /// The abbreviated name of the Attribute.
        /// </value>
        [DataMember]
        public string AbbreviatedName { get; private set; }

        /// <summary>
        /// Gets or sets a flag indicating if this attribute shows when doing a bulk entry form.
        /// </summary>
        [DataMember]
        public bool ShowOnBulk { get; private set; }

        /// <summary>
        /// Indicates whether or not this attribute should be displayed in public contexts (e.g., responding to an RSVP without logging in).
        /// </summary>
        /// <value>
        /// A boolean value.
        /// </value>
        [DataMember]
        public bool IsPublic { get; private set; }

        /// <summary>
        /// Gets or sets a flag indicating if changes to the attribute values should be recorded into the generic History log table.
        /// </summary>
        [DataMember]
        public bool IsSuppressHistoryLogging { get; set; }

        /// <summary>
        /// Gets a value indicating whether changes to this attribute's attribute values should be logged in AttributeValueHistorical
        /// </summary>
        /// <value>
        ///   <c>true</c> if this instance is active; otherwise, <c>false</c>.
        /// </value>
        [DataMember]
        public bool IsActive { get; private set; }

        /// <summary>
        /// Gets or sets the category ids.
        /// </summary>
        /// <value>
        /// The category ids.
        /// </value>
        [DataMember]
        public List<int> CategoryIds { get; private set; }

        /// <summary>
        /// Gets the type of the field.
        /// </summary>
        /// <value>
        /// The type of the field.
        /// </value>
        public FieldTypeCache FieldType => FieldTypeCache.Get( FieldTypeId );

        /// <summary>
        /// Gets a value indicating whether the <see cref="FieldType"/> is a referenced entity field type.
        /// </summary>
        /// <value><c>true</c> if this the <see cref="FieldType"/> is a referenced entity field type; otherwise, <c>false</c>.</value>
        public bool IsReferencedEntityFieldType
        {
            get
            {
                if ( !_isReferencedEntityFieldType.HasValue )
                {
                    _isReferencedEntityFieldType = FieldType?.Field is IEntityReferenceFieldType;
                }

                return _isReferencedEntityFieldType.Value;
            }
        }
        private bool? _isReferencedEntityFieldType;

        /// <summary>
        /// Gets the categories.
        /// </summary>
        /// <value>
        /// The categories.
        /// </value>
        public List<CategoryCache> Categories
        {
            get
            {
                var categories = new List<CategoryCache>();

                if ( CategoryIds == null )
                {
                    return categories;
                }

                foreach ( var id in CategoryIds.ToList() )
                {
                    categories.Add( CategoryCache.Get( id ) );
                }

                return categories;
            }
        }

        /// <summary>
        /// Gets the configuration values that define the behavior of the attribute.
        /// </summary>
        /// <value>The configuration values.</value>
        [DataMember]
        public Dictionary<string, string> ConfigurationValues { get; private set; }

        /// <summary>
        /// Gets the qualifier values.
        /// </summary>
        /// <value>
        /// The qualifier values.
        /// </value>
        [DataMember]
        public Dictionary<string, ConfigurationValue> QualifierValues { get; private set; }

        /// <summary>
        /// The default value using the most appropriate datatype
        /// </summary>
        /// <value>
        /// The default type of the value as.
        /// </value>
#if REVIEW_NET5_0_OR_GREATER
        public object DefaultValueAsType => FieldType.Field.ValueAsFieldType( DefaultValue, QualifierValues );
#else
        public object DefaultValueAsType => FieldType.Field.ValueAsFieldType( null, DefaultValue, QualifierValues );
#endif

        /// <summary>
        /// The default value formatted based on the field type and qualifiers
        /// </summary>
        /// <value>
        /// The default value as formatted.
        /// </value>
        public string DefaultValueAsFormatted => FieldType.Field.FormatValue( null, DefaultValue, QualifierValues, false );

        /// <summary>
        /// Gets the default sort value.
        /// </summary>
        /// <value>
        /// The default sort value.
        /// </value>
        public object DefaultSortValue => FieldType.Field.SortValue( null, DefaultValue, QualifierValues );

        #endregion

        #region Public Methods

        /// <summary>
        /// WARNING: This will contain all the Attribute records that in the database.
        /// This could be an expensive call.
        /// Please use <code> AttributeCache.AllForEntityType(int entityTypeId)</code> if you only need the attributes
        /// for a specific EntityType. This will be much more efficient.
        /// </summary>
        /// <returns></returns>
        public static new List<AttributeCache> All()
        {
            return All( null );
        }

        /// <summary>
        /// WARNING: This will contain all the Attribute records that in the database.
        /// This could be an expensive call.
        /// Please use <code> AttributeCache.AllForEntityType(int entityTypeId)</code> if you only need the attributes
        /// for a specific EntityType. This will be much more efficient.
        /// </summary>
        /// <returns></returns>
        public static new List<AttributeCache> All( RockContext rockContext )
        {
            return ModelCache<AttributeCache, Model.Attribute>.All( rockContext );
        }

        /// <summary>
        /// Gets all <seealso cref="AttributeCache">Attributes</seealso> for a specific entityTypeId.
        /// </summary>
        /// <param name="entityTypeId">The entity type identifier.</param>
        /// <returns></returns>
        public static AttributeCache[] AllForEntityType( int entityTypeId )
        {
            return GetByEntityType( entityTypeId );
        }

        /// <summary>
        /// Gets all <seealso cref="AttributeCache">Attributes</seealso> for a specific entityTypeId.
        /// </summary>
        /// <param name="entityTypeId">The entity type identifier.</param>
        /// <returns></returns>
        internal static AttributeCache[] GetByEntityType( int? entityTypeId )
        {
            var attributeIds = EntityTypeAttributesCache.Get( entityTypeId ).AttributeIds;

            if ( attributeIds.Length == 0 )
            {
                return new AttributeCache[0];
            }

            return GetMany( attributeIds, null ).ToArray();
        }

        /// <summary>
        /// Gets a list of all <seealso cref="AttributeCache">Attributes</seealso> for a specific entityType.
        /// </summary>
        /// <returns></returns>
        public static AttributeCache[] AllForEntityType<T>()
        {
            var entityTypeId = EntityTypeCache.Get<T>()?.Id;
            return AllForEntityType( entityTypeId ?? 0 );
        }

        /// <summary>
        /// Set's the cached objects properties from the model/entities properties.
        /// </summary>
        /// <param name="entity">The entity.</param>
        public override void SetFromEntity( IEntity entity )
        {
            base.SetFromEntity( entity );

            var attribute = entity as Model.Attribute;
            if ( attribute == null )
            {
                return;
            }

            var qualifiers = new Dictionary<string, string>();
            if ( attribute.AttributeQualifiers != null )
            {
                foreach ( var qualifier in attribute.AttributeQualifiers )
                {
                    qualifiers.Add( qualifier.Key, qualifier.Value );
                }
            }

            SetFromEntity( attribute, qualifiers );
        }

        /// <summary>
        /// Sets from entity.
        /// </summary>
        /// <param name="attribute">The attribute.</param>
        /// <param name="qualifiers">The qualifiers.</param>
        public void SetFromEntity( Model.Attribute attribute, Dictionary<string, string> qualifiers )
        {
            base.SetFromEntity( attribute );

            IsSystem = attribute.IsSystem;
            FieldTypeId = attribute.FieldTypeId;
            EntityTypeId = attribute.EntityTypeId;
            EntityTypeQualifierColumn = attribute.EntityTypeQualifierColumn;
            EntityTypeQualifierValue = attribute.EntityTypeQualifierValue;
            Key = attribute.Key;
            Name = attribute.Name;
            Description = attribute.Description;
            Order = attribute.Order;
            IconCssClass = attribute.IconCssClass;
            IsGridColumn = attribute.IsGridColumn;
            DefaultValue = attribute.DefaultValue;
            DefaultPersistedTextValue = attribute.DefaultPersistedTextValue;
            DefaultPersistedHtmlValue = attribute.DefaultPersistedHtmlValue;
            DefaultPersistedCondensedTextValue = attribute.DefaultPersistedCondensedTextValue;
            DefaultPersistedCondensedHtmlValue = attribute.DefaultPersistedCondensedHtmlValue;
            IsDefaultPersistedValueDirty = attribute.IsDefaultPersistedValueDirty;
            IsMultiValue = attribute.IsMultiValue;
            IsRequired = attribute.IsRequired;
            AllowSearch = attribute.AllowSearch;
            AttributeColor = attribute.AttributeColor;
            IsIndexEnabled = attribute.IsIndexEnabled;
            IsAnalytic = attribute.IsAnalytic;
            IsAnalyticHistory = attribute.IsAnalyticHistory;
            IsActive = attribute.IsActive;
            EnableHistory = attribute.EnableHistory;
            PreHtml = attribute.PreHtml;
            PostHtml = attribute.PostHtml;
            AbbreviatedName = attribute.AbbreviatedName;
            ShowOnBulk = attribute.ShowOnBulk;
            IsPublic = attribute.IsPublic;
            IsSuppressHistoryLogging = attribute.IsSuppressHistoryLogging;

            ConfigurationValues = new Dictionary<string, string>( qualifiers );
            QualifierValues = new Dictionary<string, ConfigurationValue>();
            foreach ( var qualifier in qualifiers )
            {
                QualifierValues.Add( qualifier.Key, new ConfigurationValue( qualifier.Value ) );
            }

            CategoryIds = attribute.Categories.Select( c => c.Id ).ToList();
        }

        /// <summary>
        /// Returns a <see cref="System.String" /> that represents this instance.
        /// </summary>
        /// <returns>
        /// A <see cref="System.String" /> that represents this instance.
        /// </returns>
        public override string ToString()
        {
            return Name;
        }

        /// <summary>
        /// A parent authority.  If a user is not specifically allowed or denied access to
        /// this object, Rock will check access to the parent authority specified by this property.
        /// </summary>
        public override ISecured ParentAuthority => new Model.Attribute { Id = 0, EntityTypeId = EntityTypeId };

#if REVIEW_WEBFORMS
        /// <summary>
        /// Adds the control.
        /// </summary>
        /// <param name="controls">The controls.</param>
        /// <param name="value">The value.</param>
        /// <param name="validationGroup">The validation group.</param>
        /// <param name="setValue">if set to <c>true</c> [set value].</param>
        /// <param name="setId">if set to <c>true</c> [set id].</param>
        /// <param name="required">The required.</param>
        /// <param name="labelText">The label text.</param>
        /// <param name="helpText">The help text.</param>
        /// <param name="warningText">The warning text.</param>
        /// <returns></returns>
        public Control AddControl( ControlCollection controls, string value, string validationGroup, bool setValue, bool setId, bool? required = null, string labelText = null, string helpText = null, string warningText = null )
        {
            return AddControl( controls, value, validationGroup, setValue, setId, required, labelText, helpText, warningText, null );
        }

        /// <summary>
        /// Adds the control.
        /// </summary>
        /// <param name="controls">The controls.</param>
        /// <param name="value">The value.</param>
        /// <param name="validationGroup">The validation group.</param>
        /// <param name="setValue">if set to <c>true</c> [set value].</param>
        /// <param name="setId">if set to <c>true</c> [set identifier].</param>
        /// <param name="required">The required.</param>
        /// <param name="labelText">The label text.</param>
        /// <param name="helpText">The help text.</param>
        /// <param name="warningText">The warning text.</param>
        /// <param name="attributeControlId">The attribute control identifier.</param>
        /// <returns></returns>
        public Control AddControl( ControlCollection controls, string value, string validationGroup, bool setValue, bool setId, bool? required, string labelText, string helpText, string warningText, string attributeControlId )
        {
            AttributeControlOptions attributeControlOptions = new AttributeControlOptions
            {
                Value = value,
                ValidationGroup = validationGroup,
                SetValue = setValue,
                SetId = setId,
                Required = required,
                LabelText = labelText,
                HelpText = helpText,
                WarningText = warningText,
                AttributeControlId = attributeControlId
            };

            return AddControl( controls, attributeControlOptions );
        }

        /// <summary>
        /// Adds the control.
        /// </summary>
        /// <param name="controls">The controls.</param>
        /// <param name="options">The options.</param>
        /// <returns></returns>
        public Control AddControl( ControlCollection controls, AttributeControlOptions options )
        {
            options.LabelText = options.LabelText ?? Name;
            options.HelpText = options.HelpText ?? Description;
            options.AttributeControlId = options.AttributeControlId ?? $"attribute_field_{Id}";

            EntityTypeCache entityType = EntityTypeId.HasValue ? EntityTypeCache.Get( this.EntityTypeId.Value ) : null;

            bool showPrePostHtml = ( entityType?.AttributesSupportPrePostHtml ?? false ) && ( options?.ShowPrePostHtml ?? true );

            var attributeControl = FieldType.Field.EditControl( QualifierValues, options.SetId ? options.AttributeControlId : string.Empty );
            if ( attributeControl == null )
            {
                return null;
            }

            var hasAttributeIdControl = attributeControl as IHasAttributeId;
            if ( hasAttributeIdControl != null )
            {
                hasAttributeIdControl.AttributeId = this.Id;
            }

            if ( options.SetId )
            {
                attributeControl.ClientIDMode = ClientIDMode.AutoID;
            }

            // If the control is a RockControl
            var rockControl = attributeControl as IRockControl;
            var controlHasRequired = attributeControl as IHasRequired;

            if ( showPrePostHtml )
            {
                if ( this.PreHtml.IsNotNullOrWhiteSpace() )
                {
                    controls.Add( new Literal { Text = this.PreHtml } );
                }
            }

            if ( rockControl != null )
            {
                var isRequired = options.Required ?? IsRequired;
                rockControl.Label = options.LabelText;
                rockControl.Help = options.HelpText;
                rockControl.Warning = options.WarningText;
                rockControl.Required = isRequired;
                rockControl.ValidationGroup = options.ValidationGroup;
                if ( options.LabelText.IsNullOrWhiteSpace() && isRequired && rockControl.RequiredErrorMessage.IsNullOrWhiteSpace() )
                {
                    rockControl.RequiredErrorMessage = $"{Name} is required.";
                }

                controls.Add( attributeControl );
            }
            else
            {
                if ( controlHasRequired != null )
                {
                    controlHasRequired.Required = options.Required ?? IsRequired;
                    controlHasRequired.ValidationGroup = options.ValidationGroup;
                }

                bool renderLabel = !string.IsNullOrEmpty( options.LabelText );
                bool renderHelp = !string.IsNullOrWhiteSpace( options.HelpText );
                bool renderWarning = !string.IsNullOrWhiteSpace( options.WarningText );

                if ( renderLabel || renderHelp || renderWarning )
                {
                    var div = new DynamicControlsHtmlGenericControl( "div" )
                    {
                        ID = $"_formgroup_div_{Id}"
                    };
                    controls.Add( div );

                    div.Controls.Clear();
                    div.AddCssClass( "form-group" );
                    if ( IsRequired )
                    {
                        div.AddCssClass( "required" );
                    }

                    div.ClientIDMode = ClientIDMode.AutoID;

                    if ( renderLabel )
                    {
                        var label = new Label
                        {
                            ID = $"_label_{Id}",
                            ClientIDMode = ClientIDMode.AutoID,
                            Text = options.LabelText,
                            CssClass = "control-label",
                            AssociatedControlID = attributeControl.ID
                        };
                        div.Controls.Add( label );
                    }

                    if ( renderHelp )
                    {
                        var helpBlock = new HelpBlock
                        {
                            ID = $"_helpBlock_{Id}",
                            ClientIDMode = ClientIDMode.AutoID,
                            Text = options.HelpText
                        };
                        div.Controls.Add( helpBlock );
                    }

                    if ( renderWarning )
                    {
                        var warningBlock = new WarningBlock
                        {
                            ID = $"_warningBlock_{Id}",
                            ClientIDMode = ClientIDMode.AutoID,
                            Text = options.WarningText
                        };
                        div.Controls.Add( warningBlock );
                    }

                    div.Controls.Add( attributeControl );
                }
                else
                {
                    controls.Add( attributeControl );
                }
            }

            if ( options.ShowPrePostHtml )
            {
                if ( this.PostHtml.IsNotNullOrWhiteSpace() )
                {
                    controls.Add( new Literal { Text = this.PostHtml } );
                }
            }

            if ( options.SetValue )
            {
                FieldType.Field.SetEditValue( attributeControl, QualifierValues, options.Value );
            }

            return attributeControl;
        }

        /// <summary>
        /// Gets the field control from the control that was added using the CreateControl method
        /// </summary>
        /// <param name="attributeControl">The attribute control.</param>
        /// <returns></returns>
        public Control GetControl( Control attributeControl )
        {
            var id = $"attribute_field_{Id}";
            return attributeControl.ID == id ? attributeControl : attributeControl.FindControl( id );
        }
#endif

        #endregion

        #region Static Methods

        /// <summary>
        /// Gets a collection of <see cref="Rock.Model.Attribute">Attributes</see> by <see cref="Rock.Model.EntityType"/>, EntityQualifierColumn and EntityQualifierValue.
        /// </summary>
        /// <param name="entityTypeId">The entity type identifier.</param>
        /// <param name="entityQualifierColumn">The entity qualifier column.</param>
        /// <param name="entityQualifierValue">The entity qualifier value.</param>
        /// <param name="includeInactive">if set to <c>true</c> [include inactive].</param>
        /// <returns></returns>
        public static List<AttributeCache> GetByEntityTypeQualifier( int? entityTypeId, string entityQualifierColumn, string entityQualifierValue, bool includeInactive )
        {
            return EntityTypeAttributesCache.GetByEntityTypeQualifier( entityTypeId, entityQualifierColumn, entityQualifierValue, includeInactive ).ToList();
        }

        /// <summary>
        /// Gets an ordered list of attributes that match the <paramref name="entityQualifierColumn"/>
        /// and <paramref name="entityQualifierValue"/> values for the <paramref name="entityTypeId"/>.
        /// </summary>
        /// <returns>A list of <see cref="AttributeCache"/> objects.</returns>
        [RockInternal( "1.16" )]
        internal static List<AttributeCache> GetOrderedGridAttributes( int? entityTypeId, string entityQualifierColumn, string entityQualifierValue )
        {
            return GetByEntityTypeQualifier( entityTypeId, entityQualifierColumn, entityQualifierValue, false )
                .Where( a => a.IsGridColumn )
                .OrderBy( a => a.Order )
                .ThenBy( a => a.Name )
                .ThenBy( a => a.Id )
                .ToList();
        }

        /// <summary>
        /// Gets the specified entity.
        /// </summary>
        /// <param name="entity">The entity.</param>
        /// <param name="qualifiers">The qualifiers.</param>
        /// <returns></returns>
        public static AttributeCache Get( Model.Attribute entity, Dictionary<string, string> qualifiers )
        {
            if ( entity == null )
            {
                return null;
            }

            var value = new AttributeCache();
            value.SetFromEntity( entity, qualifiers );

            RockCacheManager<AttributeCache>.Instance.AddOrUpdate( QualifiedKey( entity.Id.ToString() ), value );

            return value;
        }

        /// <summary>
        /// Clears the referenced entity dependency cache. This should be called
        /// anytime an Attribute is created, modified or deleted.
        /// </summary>
        internal static void ClearReferencedEntityDependencies()
        {
            RockCache.Remove( AttributePropertyDependenciesCacheKey );
        }

        /// <summary>
        /// Loads the referenced entity dependency cache if it is empty. This can be called
        /// before an Attribute is created, modified or deleted if there is the possibility
        /// the cache might be empty to prevent a deadlock.
        /// </summary>
        internal static void GetReferencedEntityDependencies()
        {
            RockCache.GetOrAddExisting( AttributePropertyDependenciesCacheKey, GetAttributePropertyDependencies );
        }

        /// <summary>
        /// Gets the dependencies that all attributes have on entity types
        /// whose properties get modified.
        /// </summary>
        /// <returns>
        /// A dictionary whose key is the entity type identifier and value
        /// is another dictionary whose key is the property name and value
        /// is the list of attribute identifiers.
        /// </returns>
        private static Dictionary<int, Dictionary<string, List<int>>> GetAttributePropertyDependencies()
        {
            var dependencies = new Dictionary<int, Dictionary<string, List<int>>>();
            var attributes = All().Where( a => a.FieldType.Field is IEntityReferenceFieldType );

            foreach ( var attribute in attributes )
            {
                var referencedProperties = ( ( IEntityReferenceFieldType ) attribute.FieldType.Field ).GetReferencedProperties( attribute.ConfigurationValues );

                foreach ( var referencedProperty in referencedProperties )
                {
                    if ( !dependencies.TryGetValue( referencedProperty.EntityTypeId, out var entityTypeDependencies ) )
                    {
                        entityTypeDependencies = new Dictionary<string, List<int>>();
                        dependencies.Add( referencedProperty.EntityTypeId, entityTypeDependencies );
                    }

                    if ( !entityTypeDependencies.TryGetValue( referencedProperty.PropertyName, out var attributeIds ) )
                    {
                        attributeIds = new List<int>();
                        entityTypeDependencies.Add( referencedProperty.PropertyName, attributeIds );
                    }

                    attributeIds.Add( attribute.Id );
                }
            }

            return dependencies;
        }

        /// <summary>
        /// Gets the dirty attribute identifiers for an entity of a given
        /// type whose properties were modified.
        /// </summary>
        /// <remarks>
        /// Determining the modified propery names can be a relatively expensive
        /// operation. Since most entity types won't be monitored for changes
        /// like this we use a factory so that we don't need to run that
        /// operation unless we absolutely need to.
        /// </remarks>
        /// <param name="entityTypeId">The entity type identifier of the entity that was modified.</param>
        /// <param name="modifiedPropertyNamesFactory">A factory method that returns the property names that were modified.</param>
        /// <returns>A list of attribute identifiers that might need their values updated.</returns>
        internal static List<int> GetDirtyAttributeIdsForPropertyChange( int entityTypeId, Func<IReadOnlyList<string>> modifiedPropertyNamesFactory )
        {
            var cache = ( Dictionary<int, Dictionary<string, List<int>>> ) RockCache.GetOrAddExisting( AttributePropertyDependenciesCacheKey, GetAttributePropertyDependencies );

            if ( !cache.TryGetValue(entityTypeId, out var entityDependencyCache ) )
            {
                return new List<int>();
            }

            var attributeIds = new List<int>();

            foreach ( var propertyName in modifiedPropertyNamesFactory() )
            {
                if ( entityDependencyCache.TryGetValue( propertyName, out var dependentAttributeIds ) )
                {
                    attributeIds.AddRange( dependentAttributeIds );
                }
            }

            return attributeIds.Distinct().ToList();
        }

        /// <summary>
        /// Gets any non-empty EntityTypeQualifiedColumn values for the entity
        /// specified by the generic type. If this entity type has no attributes
        /// with qualified columns then an empty list will be returned.
        /// </summary>
        /// <typeparam name="TEntity">The type of the entity whose attributes will be inspected.</typeparam>
        /// <returns>A list of distinct EntityTypeQualifiedColumn values for <typeparamref name="TEntity"/>.</returns>
        public static List<string> GetAttributeQualifiedColumns<TEntity>()
        {
            var entityTypeId = EntityTypeCache.Get<TEntity>( false )?.Id;

            if ( !entityTypeId.HasValue )
            {
                return new List<string>();
            }

            var attributes = GetByEntityType( entityTypeId );

            var qualifiedColumns = attributes.Select( a => a.EntityTypeQualifierColumn )
                .Distinct()
                .Where( c => !c.IsNullOrWhiteSpace() )
                .ToList();

            return qualifiedColumns;
        }

        /// <summary>
        /// Flushes the attributes for a block type.
        /// </summary>
        /// <param name="blockTypeId">The block type identifier.</param>
        [RockInternal( "1.16.1" )]
        public static void FlushAttributesForBlockType( int blockTypeId )
        {
            if ( blockTypeId <= 0 )
            {
                return;
            }

            var blockTypeIdString = blockTypeId.ToString();

            foreach ( var attribute in All() )
            {
                if ( attribute != null && attribute.EntityTypeQualifierColumn == "BlockTypeId" && attribute.EntityTypeQualifierValue == blockTypeIdString )
                {
                    AttributeCache.FlushItem( attribute.Id );
                }
            }
        }

        #endregion

        #region ILiquidizable Implementation

        /// <summary>
        /// Gets the <see cref="System.Object"/> with the specified key.
        /// </summary>
        /// <value>
        /// The <see cref="System.Object"/>.
        /// </value>
        /// <param name="key">The key.</param>
        /// <returns></returns>
        [LavaHidden]
        public override object this[object key]
        {
            get
            {
                var propInfo = GetType().GetProperty( key.ToStringSafe() );
                if ( propInfo == null || propInfo.GetCustomAttributes( typeof( LavaHiddenAttribute ) ).Any() )
                {
                    return null;
                }

                var propValue = propInfo.GetValue( this, null );

                return ( propValue as Guid? )?.ToString() ?? propValue;
            }
        }

        /// <summary>
        /// Determines whether the specified key contains key.
        /// </summary>
        /// <remarks>
        /// </remarks>
        /// <param name="key">The key.</param>
        /// <returns></returns>
        public override bool ContainsKey( object key )
        {
            return ContainsKey( key.ToStringSafe() );
        }

        #endregion

        #region ILavaDataDictionary

        /// <summary>
        /// Determines whether the specified Attribute key exists.
        /// </summary>
        /// <remarks>
        /// </remarks>
        /// <param name="key">The key.</param>
        /// <returns></returns>
        public override bool ContainsKey( string key )
        {
            var propInfo = GetType().GetProperty( key );
            return propInfo != null && !propInfo.GetCustomAttributes( typeof( LavaHiddenAttribute ) ).Any();
        }

        #endregion

        #region Entity Attributes Cache

        /// <summary>
<<<<<<< HEAD
        /// Flushes the entity attributes.
        /// </summary>
        [RockObsolete( "1.12" )]
        [Obsolete( "Use EntityTypeAttributesCache.Clear() instead." )]
        public static void RemoveEntityAttributes()
        {
#if REVIEW_WEBFORMS
            EntityAttributesCache.Remove();
#endif
        }

        /// <summary>
=======
>>>>>>> c8e5dbba
        /// Gets the person attributes of given list of field types class names. If no Field types are specified, all the person attributes are retrieved.
        /// </summary>
        /// <returns>A queryable of the personAttributes</returns>
        public static IEnumerable<AttributeCache> GetPersonAttributes( ICollection<string> desiredFieldTypeClassNames = null )
        {
            int entityTypeIdPerson = EntityTypeCache.GetId<Person>().Value;
            bool shouldReturnAllPersonAttributes = desiredFieldTypeClassNames == null || desiredFieldTypeClassNames.Count == 0;
            if ( shouldReturnAllPersonAttributes )
            {
                return GetByEntityType( entityTypeIdPerson );
            }

            List<FieldTypeCache> fieldTypes = FieldTypeCache.All();

            return GetByEntityType( entityTypeIdPerson )
                .Join( fieldTypes, personAttribute => personAttribute.FieldTypeId, fieldType => fieldType.Id,
                    ( personAtrribute, fieldType ) => new { PersonAttribute = personAtrribute, FieldTypeClassName = fieldType.Class } )
                .Where( a => desiredFieldTypeClassNames.Contains( a.FieldTypeClassName ) )
                .Select( a => a.PersonAttribute );
        }

        #endregion
    }

    /// <summary>
    /// Defined options that be can used when calling AddControl
    /// </summary>
    public class AttributeControlOptions
    {
        /// <summary>
        /// The value that should be set to the control after it is created.
        /// </summary>
        /// <value>
        /// The value.
        /// </value>
        public string Value { get; set; }

        /// <summary>
        /// Gets or sets the validation group.
        /// </summary>
        /// <value>
        /// The validation group.
        /// </value>
        public string ValidationGroup { get; set; }

        /// <summary>
        /// Apply or not to apply the value provided in Value
        /// </summary>
        /// <value>
        ///   <c>true</c> if [set value]; otherwise, <c>false</c>.
        /// </value>
        public bool SetValue { get; set; }

        /// <summary>
        /// Set the control ID or not. This must be true in order to use the value in AttributeControlId
        /// </summary>
        /// <value>
        ///   <c>true</c> if [set identifier]; otherwise, <c>false</c>.
        /// </value>
        public bool SetId { get; set; }

        /// <summary>
        /// Overrides the required value of the attribute. Leave null to use the normal IsRequired of the attribute
        /// </summary>
        /// <value>
        /// The required.
        /// </value>
        public bool? Required { get; set; }

        /// <summary>
        /// Gets or sets the label text.
        /// </summary>
        /// <value>
        /// The label text.
        /// </value>
        public string LabelText { get; set; }

        /// <summary>
        /// Gets or sets the help text.
        /// </summary>
        /// <value>
        /// The help text.
        /// </value>
        public string HelpText { get; set; }

        /// <summary>
        /// Gets or sets the warning text.
        /// </summary>
        /// <value>
        /// The warning text.
        /// </value>
        public string WarningText { get; set; }

        /// <summary>
        /// If a custom ID is required put it here. If an auto generated one is okay then just set SetId to true and the control will be named attribute_field_{AttributeId}
        /// </summary>
        /// <value>
        /// The attribute control identifier.
        /// </value>
        public string AttributeControlId { get; set; }

        /// <summary>
        /// Gets or sets a value indicating whether [show pre post HTML] (if EntityType supports it)
        /// </summary>
        /// <value>
        ///   <c>true</c> if [show pre post HTML]; otherwise, <c>false</c>.
        /// </value>
        public bool ShowPrePostHtml { get; set; }
    }
}<|MERGE_RESOLUTION|>--- conflicted
+++ resolved
@@ -1074,21 +1074,6 @@
         #region Entity Attributes Cache
 
         /// <summary>
-<<<<<<< HEAD
-        /// Flushes the entity attributes.
-        /// </summary>
-        [RockObsolete( "1.12" )]
-        [Obsolete( "Use EntityTypeAttributesCache.Clear() instead." )]
-        public static void RemoveEntityAttributes()
-        {
-#if REVIEW_WEBFORMS
-            EntityAttributesCache.Remove();
-#endif
-        }
-
-        /// <summary>
-=======
->>>>>>> c8e5dbba
         /// Gets the person attributes of given list of field types class names. If no Field types are specified, all the person attributes are retrieved.
         /// </summary>
         /// <returns>A queryable of the personAttributes</returns>
