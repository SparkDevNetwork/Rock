﻿// <copyright>
// Copyright by the Spark Development Network
//
// Licensed under the Rock Community License (the "License");
// you may not use this file except in compliance with the License.
// You may obtain a copy of the License at
//
// http://www.rockrms.com/license
//
// Unless required by applicable law or agreed to in writing, software
// distributed under the License is distributed on an "AS IS" BASIS,
// WITHOUT WARRANTIES OR CONDITIONS OF ANY KIND, either express or implied.
// See the License for the specific language governing permissions and
// limitations under the License.
// </copyright>
//
using System;
using System.Collections.Concurrent;
using System.IO;
using System.Runtime.Serialization;

using Microsoft.Extensions.Logging;

using Rock.Attribute;
using Rock.Data;
using Rock.Enums.Cms;
using Rock.Logging;
using Rock.Model;
using Rock.Security;

namespace Rock.Web.Cache
{
    /// <summary>
    /// Information about a block type that is required by the rendering engine.
    /// This information will be cached by the engine
    /// </summary>
    [Serializable]
    [DataContract]
    [RockLoggingCategory]
    public class BlockTypeCache : ModelCache<BlockTypeCache, BlockType>
    {

        #region Properties

        /// <summary>
        /// Gets or sets a value indicating whether this instance is system.
        /// </summary>
        /// <value>
        ///   <c>true</c> if this instance is system; otherwise, <c>false</c>.
        /// </value>
        [DataMember]
        public bool IsSystem { get; private set; }

        /// <summary>
        /// Gets a value indicating whether this instance is common.
        /// </summary>
        /// <value>
        ///   <c>true</c> if this instance is common; otherwise, <c>false</c>.
        /// </value>
        [DataMember]
        public bool IsCommon { get; private set; }

        /// <summary>
        /// Gets or sets the path.
        /// </summary>
        /// <value>
        /// The path.
        /// </value>
        [DataMember]
        public string Path { get; private set; }

        /// <summary>
        /// Gets the entity type identifier.
        /// </summary>
        /// <value>
        /// The entity type identifier.
        /// </value>
        [DataMember]
        public int? EntityTypeId { get; private set; }

        /// <summary>
        /// Gets or sets the name.
        /// </summary>
        /// <value>
        /// The name.
        /// </value>
        [DataMember]
        public string Name { get; private set; }

        /// <summary>
        /// Gets or sets the user defined description of the BlockType.
        /// </summary>
        /// <value>
        /// A <see cref="System.String"/> that represents the Description of the BlockType
        /// </value>
        /// <example>
        /// Provides ability to log into the site.
        /// </example>
        [DataMember]
        public string Description { get; private set; }

        /// <summary>
        /// Gets or sets the category of the BlockType.  Blocks will be grouped by category when displayed to user
        /// </summary>
        /// <value>
        /// A <see cref="System.String"/> that represents the category of the BlockType.
        /// </value>
        /// <example>
        /// Security
        /// </example>
        [DataMember]
        public string Category { get; private set; }

        /// <summary>
        /// Gets a value indicating whether the  attributes have been
        /// verified for the block type.  If not, Rock will create and/or update the attributes associated with the block.
        /// </summary>
        /// <value>
        /// <c>true</c> if attributes have already been verified; otherwise, <c>false</c>.
        /// </value>
        [DataMember]
        public bool IsInstancePropertiesVerified { get; private set; }

        /// <summary>
        /// The flags for the <see cref="SiteType"/> this block supports.
        /// </summary>
        [RockInternal( "1.16.1" )]
        public SiteTypeFlags SiteTypeFlags { get; set; }

        private ConcurrentDictionary<string, string> _securityActions = null;

        /// <summary>
        /// Gets the security action attributes for the <seealso cref="SecurityActionAttribute">SecurityAction</seealso> attributes on this <seealso cref="System.Type"/> of this block
        /// </summary>
        /// <returns></returns>
        private ConcurrentDictionary<string, string> GetSecurityActionAttributes()
        {
            var blockType = this.GetCompiledType();

            if ( blockType == null )
            {
                return new ConcurrentDictionary<string, string>();
            }

            var securityActions = new ConcurrentDictionary<string, string>();
            object[] customAttributes = blockType.GetCustomAttributes( typeof( SecurityActionAttribute ), true );
            foreach ( var customAttribute in customAttributes )
            {
                var securityActionAttribute = customAttribute as SecurityActionAttribute;
                if ( securityActionAttribute != null )
                {
                    securityActions.TryAdd( securityActionAttribute.Action, securityActionAttribute.Description );
                }
            }

            return securityActions;
        }

        /// <summary>
        /// Gets the security actions.
        /// </summary>
        /// <value>
        /// The security actions.
        /// </value>
        [DataMember]
        public ConcurrentDictionary<string, string> SecurityActions
        {
            get
            {
                /* MDP 2020-03-17
                This was changed to Load On Demand instead of getting set by RockPage.
                This was done because nothing in core was using SecurityActions, and because loading them without needing them causes unneccessary overhead
                 */

                if ( _securityActions == null )
                {
                    _securityActions = GetSecurityActionAttributes();
                }

                return _securityActions;
            }
        }

        /// <summary>
        /// Gets the type of the entity.
        /// </summary>
        /// <value>
        /// The type of the entity.
        /// </value>
        public EntityTypeCache EntityType => EntityTypeId.HasValue ? EntityTypeCache.Get( EntityTypeId.Value ) : null;

        #endregion

        #region Public Methods

        /// <summary>
        /// Copies from model.
        /// </summary>
        /// <param name="entity">The entity.</param>
        public override void SetFromEntity( IEntity entity )
        {
            base.SetFromEntity( entity );

            var blockType = entity as BlockType;
            if ( blockType == null )
            {
                return;
            }

            IsSystem = blockType.IsSystem;
            IsCommon = blockType.IsCommon;
            Path = blockType.Path;
            EntityTypeId = blockType.EntityTypeId;
            Name = blockType.Name;
            Description = blockType.Description;
            Category = blockType.Category;
            IsInstancePropertiesVerified = false;
            SiteTypeFlags = blockType.SiteTypeFlags;
        }

        /// <summary>
        /// Method that is called by the framework immediately after being added to cache
        /// </summary>
        public override void PostCached()
        {
            base.PostCached();

            //
            // This method is only necessary if there is an associated file on disk.
            //
            if ( string.IsNullOrWhiteSpace( Path ) )
            {
                return;
            }

#if REVIEW_WEBFORMS
            string physicalPath;

            // This will add a file system watcher so that when the block on the file system changes, this
            // object will be removed from cache. This is to force the cmsPage object to revalidate any
            // BlockPropery attributes that may have been added or modified.
            if ( System.Web.HttpContext.Current != null )
            {
                physicalPath = System.Web.HttpContext.Current.Request.MapPath( Path );
            }
            else
            {
                physicalPath = System.Web.Hosting.HostingEnvironment.MapPath( Path );
            }

            var fileinfo = new FileInfo( physicalPath );
            if ( !fileinfo.Exists )
            {
                return;
            }

            // Create a new FileSystemWatcher and set its properties.
            var watcher = new FileSystemWatcher
            {
                Path = fileinfo.DirectoryName,
                NotifyFilter = NotifyFilters.LastWrite | NotifyFilters.FileName | NotifyFilters.DirectoryName,
                Filter = fileinfo.Name + ".*"
            };

            // Add event handlers.
            watcher.Changed += FileSystemWatcher_OnChanged;
            watcher.Deleted += FileSystemWatcher_OnChanged;
            watcher.Renamed += FileSystemWatcher_OnRenamed;

            // Begin watching.
            watcher.EnableRaisingEvents = true;
#endif
        }

        /// <summary>
        /// Updates the Is Instance Properties Verified flag
        /// </summary>
        public void MarkInstancePropertiesVerified( bool verified )
        {
            IsInstancePropertiesVerified = verified;
            UpdateCacheItem( this.Id.ToString(), this );
        }

        /// <summary>
        /// Gets the compiled type of this block type. If this is a legacy ASCX block then it
        /// is dynamically compiled (and cached), otherwise a lookup is done via Entity Type.
        /// WARNING: This could be an expensive operation if the Types are not in the tempDirectory.
        /// </summary>
        /// <returns>A Type that represents the logic class of this block type.</returns>
        public Type GetCompiledType()
        {
            if ( !string.IsNullOrWhiteSpace( this.Path ) )
            {
#if REVIEW_WEBFORMS
                try
                {
                    return System.Web.Compilation.BuildManager.GetCompiledType( Path );
                }
                catch ( Exception ex )
                {
                    // Added some diagnostics to record where this code is being called from
                    // since our current exceptions are missing this detail.
                    var stackTrace = new System.Diagnostics.StackTrace( true );
                    RockLogger.LoggerFactory.CreateLogger<BlockTypeCache>()
                        .LogDebug( ex, $"Path: {Path}" + System.Environment.NewLine + stackTrace.ToString() );
                    ExceptionLogService.LogException( ex );
                    return null;
                }
<<<<<<< HEAD
#endif

=======
>>>>>>> c8e5dbba
            }
            else if ( EntityTypeId.HasValue )
            {
                try
                {
                    return EntityType.GetEntityType();
                }
                catch ( Exception ex )
                {
                    ExceptionLogService.LogException( ex );
                    return null;
                }

            }

            return null;
        }

        /// <summary>
        /// Returns a <see cref="System.String" /> that represents this instance.
        /// </summary>
        /// <returns>
        /// A <see cref="System.String" /> that represents this instance.
        /// </returns>
        public override string ToString()
        {
            return Name;
        }

        #endregion

        #region File Watcher Events

        private void FileSystemWatcher_OnRenamed( object sender, RenamedEventArgs renamedEventArgs )
        {
            FlushItem( Id );
        }

        private void FileSystemWatcher_OnChanged( object sender, FileSystemEventArgs fileSystemEventArgs )
        {
            FlushItem( Id );
        }

        #endregion

    }
}<|MERGE_RESOLUTION|>--- conflicted
+++ resolved
@@ -306,11 +306,8 @@
                     ExceptionLogService.LogException( ex );
                     return null;
                 }
-<<<<<<< HEAD
 #endif
 
-=======
->>>>>>> c8e5dbba
             }
             else if ( EntityTypeId.HasValue )
             {
