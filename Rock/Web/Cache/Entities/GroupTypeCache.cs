--- conflicted
+++ resolved
@@ -794,15 +794,11 @@
             ScheduleConfirmationEmailOffsetDays = groupType.ScheduleConfirmationEmailOffsetDays;
             ScheduleReminderEmailOffsetDays = groupType.ScheduleReminderEmailOffsetDays;
             RequiresReasonIfDeclineSchedule = groupType.RequiresReasonIfDeclineSchedule;
-<<<<<<< HEAD
             AllowAnyChildGroupType = groupType.AllowAnyChildGroupType;
-=======
-
 #pragma warning disable CS0618 // Type or member is obsolete
             ScheduleConfirmationSystemEmailId = groupType.ScheduleConfirmationSystemEmailId;
             ScheduleReminderSystemEmailId = groupType.ScheduleReminderSystemEmailId;
 #pragma warning restore CS0618 // Type or member is obsolete
->>>>>>> 6dd9d547
         }
 
         /// <summary>
