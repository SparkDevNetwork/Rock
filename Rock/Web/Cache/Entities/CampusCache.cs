--- conflicted
+++ resolved
@@ -457,12 +457,6 @@
 		[Serializable]
         [DataContract]
         [LavaType( "Day", "Time" )]
-<<<<<<< HEAD
-#if REVIEW_WEBFORMS
-        [DotLiquid.LiquidType( "Day", "Time" )]
-#endif
-=======
->>>>>>> 7705268f
         public class ServiceTime
         {
             /// <summary>
@@ -490,12 +484,6 @@
         [Serializable]
         [DataContract]
         [LavaType( "Street1", "Street2", "City", "State", "PostalCode", "Country", "Latitude", "Longitude", "ImageUrl" )]
-<<<<<<< HEAD
-#if REVIEW_WEBFORMS
-        [DotLiquid.LiquidType( "Street1", "Street2", "City", "State", "PostalCode", "Country", "Latitude", "Longitude", "ImageUrl" )]
-#endif
-=======
->>>>>>> 7705268f
         public class CampusLocation
         {
             /// <summary>
