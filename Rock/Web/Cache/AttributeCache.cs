﻿// <copyright>
// Copyright 2013 by the Spark Development Network
//
// Licensed under the Apache License, Version 2.0 (the "License");
// you may not use this file except in compliance with the License.
// You may obtain a copy of the License at
//
// http://www.apache.org/licenses/LICENSE-2.0
//
// Unless required by applicable law or agreed to in writing, software
// distributed under the License is distributed on an "AS IS" BASIS,
// WITHOUT WARRANTIES OR CONDITIONS OF ANY KIND, either express or implied.
// See the License for the specific language governing permissions and
// limitations under the License.
// </copyright>
//
using System;
using System.Collections.Generic;
using System.Linq;
using System.Runtime.Caching;
using System.Runtime.Serialization;
using System.Web.UI;
using System.Web.UI.HtmlControls;
using System.Web.UI.WebControls;

using Rock.Data;
using Rock.Field;
using Rock.Model;
using Rock.Security;
using Rock.Web.UI.Controls;

namespace Rock.Web.Cache
{
    /// <summary>
    /// Information about an attribute that is required by the rendering engine.
    /// This information will be cached by Rock. 
    /// 
    /// NOTE: Because this attribute object is cached and shared by all entities 
    /// using the attribute, a particlar instance's values are not included as a 
    /// property of this attribute object.
    /// </summary>
    [Serializable]
    [DataContract]
    public class AttributeCache : ISecured
    {
        #region constructors

        private AttributeCache()
        {
        }

        private AttributeCache( Rock.Model.Attribute model )
        {
            CopyFromModel( model );
        }

        private AttributeCache( Rock.Model.Attribute model, Dictionary<string, string> qualifiers )
        {
            CopyFromModel( model, qualifiers );
        }

        #endregion

        #region Properties

        /// <summary>
        /// Gets or sets the id.
        /// </summary>
        /// <value>
        /// The id.
        /// </value>
        [DataMember]
        public virtual int Id { get; set; }

        /// <summary>
        /// Gets or sets the GUID.
        /// </summary>
        /// <value>
        /// The GUID.
        /// </value>
        [DataMember]
        public virtual Guid Guid { get; set; }

        /// <summary>
        /// Gets or sets a value indicating whether this instance is system.
        /// </summary>
        /// <value>
        ///   <c>true</c> if this instance is system; otherwise, <c>false</c>.
        /// </value>
        [DataMember]
        public bool IsSystem { get; set; }

        /// <summary>
        /// Gets or sets the field type id.
        /// </summary>
        /// <value>
        /// The field type id.
        /// </value>
        [DataMember]
        public int FieldTypeId { get; set; }

        /// <summary>
        /// Gets or sets the entity type id.
        /// </summary>
        /// <value>
        /// The entity type id.
        /// </value>
        [DataMember]
        public int? EntityTypeId { get; set; }

        /// <summary>
        /// Gets or sets the entity type qualifier column.
        /// </summary>
        /// <value>
        /// The entity type qualifier column.
        /// </value>
        [DataMember]
        public string EntityTypeQualifierColumn { get; set; }

        /// <summary>
        /// Gets or sets the entity type qualifier value.
        /// </summary>
        /// <value>
        /// The entity type qualifier value.
        /// </value>
        [DataMember]
        public string EntityTypeQualifierValue { get; set; }

        /// <summary>
        /// Gets or sets the key.
        /// </summary>
        /// <value>
        /// The key.
        /// </value>
        [DataMember]
        public string Key { get; set; }

        /// <summary>
        /// Gets or sets the name.
        /// </summary>
        /// <value>
        /// The name.
        /// </value>
        [DataMember]
        public string Name { get; set; }

        /// <summary>
        /// Gets or sets the description.
        /// </summary>
        /// <value>
        /// The description.
        /// </value>
        [DataMember]
        public string Description { get; set; }

        /// <summary>
        /// Gets or sets the order.
        /// </summary>
        /// <value>
        /// The order.
        /// </value>
        [DataMember]
        public int Order { get; set; }

        /// <summary>
        /// Gets or sets the icon CSS class.
        /// </summary>
        /// <value>
        /// The icon CSS class.
        /// </value>
        [DataMember]
        public string IconCssClass { get; set; }

        /// <summary>
        /// Gets or sets a value indicating whether this instance is grid column.
        /// </summary>
        /// <value>
        /// <c>true</c> if this instance is grid column; otherwise, <c>false</c>.
        /// </value>
        [DataMember]
        public bool IsGridColumn { get; set; }

        /// <summary>
        /// Gets or sets the default value.
        /// </summary>
        /// <value>
        /// The default value.
        /// </value>
        [DataMember]
        public string DefaultValue { get; set; }

        /// <summary>
        /// Gets or sets a value indicating whether this instance is multi value.
        /// </summary>
        /// <value>
        /// <c>true</c> if this instance is multi value; otherwise, <c>false</c>.
        /// </value>
        [DataMember]
        public bool IsMultiValue { get; set; }

        /// <summary>
        /// Gets or sets a value indicating whether this instance is required.
        /// </summary>
        /// <value>
        /// <c>true</c> if this instance is required; otherwise, <c>false</c>.
        /// </value>
        [DataMember]
        public bool IsRequired { get; set; }

        /// <summary>
        /// Gets the type of the field.
        /// </summary>
        /// <value>
        /// The type of the field.
        /// </value>
        [DataMember]
        public FieldTypeCache FieldType
        {
            get { return FieldTypeCache.Read( FieldTypeId ); }
        }

        /// <summary>
        /// Gets the qualifier values if any have been defined for the attribute
        /// </summary>
        [DataMember]
        public Dictionary<string, ConfigurationValue> QualifierValues { get; private set; }

        /// <summary>
        /// Gets the categories.
        /// </summary>
        /// <value>
        /// The categories.
        /// </value>
        public List<CategoryCache> Categories
        {
            get
            {
                List<CategoryCache> categories = new List<CategoryCache>();

                if ( categoryIds != null )
                {
                    foreach ( int id in categoryIds.ToList() )
                    {
                        categories.Add( CategoryCache.Read( id ) );
                    }
                }

                return categories;
            }
        }

        /// <summary>
        /// Gets or sets the category ids.
        /// </summary>
        /// <value>
        /// The category ids.
        /// </value>
        [DataMember]
        public List<int> CategoryIds
        {
            get { return categoryIds; }
            set { categoryIds = value; }
        }

        private List<int> categoryIds = null;

        #endregion

        #region Methods

        /// <summary>
        /// Copies from model.
        /// </summary>
        /// <param name="attribute">The attribute.</param>
        public void CopyFromModel( Rock.Model.Attribute attribute )
        {
            var qualifiers = new Dictionary<string, string>();

            if ( attribute.AttributeQualifiers != null )
            {
                foreach ( Rock.Model.AttributeQualifier qualifier in attribute.AttributeQualifiers )
                {
                    qualifiers.Add( qualifier.Key, qualifier.Value );
                }
            }

            CopyFromModel( attribute, qualifiers );
        }

        /// <summary>
        /// Copies from model.
        /// </summary>
        /// <param name="attribute">The attribute.</param>
        /// <param name="qualifiers">The qualifiers.</param>
        public void CopyFromModel( Rock.Model.Attribute attribute, Dictionary<string, string> qualifiers )
        {
            this.Id = attribute.Id;
            this.Guid = attribute.Guid;
            this.IsSystem = attribute.IsSystem;
            this.FieldTypeId = attribute.FieldTypeId;
            this.EntityTypeId = attribute.EntityTypeId;
            this.EntityTypeQualifierColumn = attribute.EntityTypeQualifierColumn;
            this.EntityTypeQualifierValue = attribute.EntityTypeQualifierValue;
            this.Key = attribute.Key;
            this.Name = attribute.Name;
            this.Description = attribute.Description;
            this.Order = attribute.Order;
            this.IconCssClass = attribute.IconCssClass;
            this.IsGridColumn = attribute.IsGridColumn;
            this.DefaultValue = attribute.DefaultValue;
            this.IsMultiValue = attribute.IsMultiValue;
            this.IsRequired = attribute.IsRequired;

            this.TypeId = attribute.TypeId;
            this.TypeName = attribute.TypeName;
            this.SupportedActions = attribute.SupportedActions;

            this.QualifierValues = new Dictionary<string, ConfigurationValue>();
            foreach ( var qualifier in qualifiers )
                this.QualifierValues.Add( qualifier.Key, new ConfigurationValue( qualifier.Value ) );

            this.categoryIds = attribute.Categories.Select( c => c.Id ).ToList();
        }

        /// <summary>
        /// Adds the control.
        /// </summary>
        /// <param name="controls">The controls.</param>
        /// <param name="value">The value.</param>
        /// <param name="validationGroup">The validation group.</param>
        /// <param name="setValue">if set to <c>true</c> [set value].</param>
        /// <param name="setId">if set to <c>true</c> [set id].</param>
        /// <param name="required">The required.</param>
        /// <param name="labelText">The label text.</param>
        /// <returns></returns>
<<<<<<< HEAD
        public Control AddControl( ControlCollection controls, string value, string validationGroup, bool setValue, bool setId, bool? required = null, string labelText = "" )
        {
            labelText = string.IsNullOrWhiteSpace( labelText ) ? this.Name : labelText;
=======
        public Control AddControl( ControlCollection controls, string value, string validationGroup, bool setValue, bool setId, bool? required = null, string labelText = null )
        {
            if (labelText == null)
            {
                labelText = this.Name;
            }
>>>>>>> e00317b5

            Control attributeControl = this.FieldType.Field.EditControl( QualifierValues, setId ? string.Format( "attribute_field_{0}", this.Id ) : string.Empty );
            if ( attributeControl != null )
            {
                if ( setId )
                {
                    attributeControl.ClientIDMode = ClientIDMode.AutoID;
                }

                // If the control is a RockControl
                var rockControl = attributeControl as IRockControl;
                if ( rockControl != null )
                {
                    controls.Add( attributeControl );

                    rockControl.Label = labelText;
                    rockControl.Help = this.Description;
                    rockControl.Required = required.HasValue ? required.Value : this.IsRequired;
                    rockControl.ValidationGroup = validationGroup;
                }
                else
                {
                    bool renderLabel = ( !string.IsNullOrEmpty( labelText ) );
                    bool renderHelp = ( !string.IsNullOrWhiteSpace( Description ) );

                    if ( renderLabel || renderHelp )
                    {
                        HtmlGenericControl div = new HtmlGenericControl( "div" );
                        controls.Add( div );

                        div.Controls.Clear();
                        div.AddCssClass( "form-group" );
                        if ( this.IsRequired )
                        {
                            div.AddCssClass( "required" );
                        }
                        div.ClientIDMode = ClientIDMode.AutoID;

                        if ( renderLabel )
                        {
                            Label label = new Label();
                            div.Controls.Add( label );
                            label.ClientIDMode = ClientIDMode.AutoID;
                            label.Text = labelText;
                            label.CssClass = "control-label";
                            label.AssociatedControlID = attributeControl.ID;
                        }
                        if ( renderHelp )
                        {
                            var HelpBlock = new Rock.Web.UI.Controls.HelpBlock();
                            div.Controls.Add( HelpBlock );
                            HelpBlock.ClientIDMode = ClientIDMode.AutoID;
                            HelpBlock.Text = this.Description;
                        }
                        div.Controls.Add( attributeControl );
                    }
                    else
                    {
                        controls.Add( attributeControl );
                    }
                }

                if ( setValue )
                {
                    this.FieldType.Field.SetEditValue( attributeControl, QualifierValues, value );
                }
            }

            return attributeControl;
        }

        /// <summary>
        /// Gets the field control from the control that was added using the CreateControl method
        /// </summary>
        /// <param name="attributeControl">The attribute control.</param>
        /// <returns></returns>
        public Control GetControl( Control attributeControl )
        {
            string id = string.Format( "attribute_field_{0}", this.Id );

            if ( attributeControl.ID == id )
            {
                return attributeControl;
            }
            {
                return attributeControl.FindControl( id );
            }
        }

        /// <summary>
        /// Returns a <see cref="System.String" /> that represents this instance.
        /// </summary>
        /// <returns>
        /// A <see cref="System.String" /> that represents this instance.
        /// </returns>
        public override string ToString()
        {
            return this.Name;
        }

        #endregion

        #region ISecured implementation

        /// <summary>
        /// Gets the Entity Type ID for this entity.
        /// </summary>
        /// <value>
        /// The type id.
        /// </value>
        [DataMember]
        public virtual int TypeId { get; private set; }

        /// <summary>
        /// The auth entity. Classes that implement the <see cref="ISecured" /> interface should return
        /// a value that is unique across all <see cref="ISecured" /> classes.  Typically this is the
        /// qualified name of the class.
        /// </summary>
        [DataMember]
        public virtual string TypeName { get; private set; }

        /// <summary>
        /// A parent authority.  If a user is not specifically allowed or denied access to
        /// this object, Rock will check access to the parent authority specified by this property.
        /// </summary>
        public virtual ISecured ParentAuthority
        {
            get
            {
                return new Rock.Model.Attribute { Id = 0, EntityTypeId = this.EntityTypeId };
            }
        }

        /// <summary>
        /// A dictionary of actions that this class supports and the description of each.
        /// </summary>
        public virtual Dictionary<string, string> SupportedActions { get; private set; }

        /// <summary>
        /// Return <c>true</c> if the user is authorized to perform the selected action on this object.
        /// </summary>
        /// <param name="action">The action.</param>
        /// <param name="person">The person.</param>
        /// <param name="rockContext">The rock context.</param>
        /// <returns>
        ///   <c>true</c> if the specified action is authorized; otherwise, <c>false</c>.
        /// </returns>
        public virtual bool IsAuthorized( string action, Person person, RockContext rockContext = null )
        {
            return Security.Authorization.Authorized( this, action, person, rockContext );
        }

        /// <summary>
        /// If a user or role is not specifically allowed or denied to perform the selected action,
        /// return <c>true</c> if they should be allowed anyway or <c>false</c> if not.
        /// </summary>
        /// <param name="action">The action.</param>
        /// <returns></returns>
        public virtual bool IsAllowedByDefault( string action )
        {
            return action == Authorization.VIEW;
        }

        /// <summary>
        /// Determines whether the specified action is private (Only the current user has access).
        /// </summary>
        /// <param name="action">The action.</param>
        /// <param name="person">The person.</param>
        /// <param name="rockContext">The rock context.</param>
        /// <returns>
        ///   <c>true</c> if the specified action is private; otherwise, <c>false</c>.
        /// </returns>
        public virtual bool IsPrivate( string action, Person person, RockContext rockContext = null )
        {
            return Security.Authorization.IsPrivate( this, action, person, rockContext );
        }

        /// <summary>
        /// Makes the action on the current entity private (Only the current user will have access).
        /// </summary>
        /// <param name="action">The action.</param>
        /// <param name="person">The person.</param>
        /// <param name="rockContext">The rock context.</param>
        public virtual void MakePrivate( string action, Person person, RockContext rockContext = null )
        {
            Security.Authorization.MakePrivate( this, action, person, rockContext );
        }

        /// <summary>
        /// If action on the current entity is private, removes security that made it private.
        /// </summary>
        /// <param name="action">The action.</param>
        /// <param name="person">The person.</param>
        /// <param name="rockContext">The rock context.</param>
        public virtual void MakeUnPrivate( string action, Person person, RockContext rockContext = null )
        {
            Security.Authorization.MakePrivate( this, action, person, rockContext );
        }

        #endregion

        #region Static Methods

        private static string CacheKey( int id )
        {
            return string.Format( "Rock:Attribute:{0}", id );
        }

        /// <summary>
        /// Returns Attribute object from cache.  If attribute does not already exist in cache, it
        /// will be read and added to cache
        /// </summary>
        /// <param name="id">The id of the Attribute to read</param>
        /// <param name="rockContext">The rock context.</param>
        /// <returns></returns>
        public static AttributeCache Read( int id, RockContext rockContext = null )
        {
            string cacheKey = AttributeCache.CacheKey( id );

            ObjectCache cache = RockMemoryCache.Default;
            AttributeCache attribute = cache[cacheKey] as AttributeCache;

            if ( attribute == null )
            {
                rockContext = rockContext ?? new RockContext();
                var attributeService = new Rock.Model.AttributeService( rockContext );
                var attributeModel = attributeService.Get( id );
                if ( attributeModel != null )
                {
                    attribute = new AttributeCache( attributeModel );

                    var cachePolicy = new CacheItemPolicy();
                    cache.Set( cacheKey, attribute, cachePolicy );
                    cache.Set( attribute.Guid.ToString(), attribute.Id, cachePolicy );
                }
            }

            return attribute;
        }

        /// <summary>
        /// Reads the specified GUID.
        /// </summary>
        /// <param name="guid">The GUID.</param>
        /// <param name="rockContext">The rock context.</param>
        /// <returns></returns>
        public static AttributeCache Read( Guid guid, RockContext rockContext = null )
        {
            ObjectCache cache = RockMemoryCache.Default;
            object cacheObj = cache[guid.ToString()];

            AttributeCache attribute = null;
            if ( cacheObj != null )
            {
                attribute = Read( (int)cacheObj, rockContext );
            }

            if ( attribute == null )
            {
                rockContext = rockContext ?? new RockContext();
                var attributeService = new AttributeService( rockContext );
                var attributeModel = attributeService.Get( guid );
                if ( attributeModel != null )
                {
                    attribute = new AttributeCache( attributeModel );

                    var cachePolicy = new CacheItemPolicy();
                    cache.Set( AttributeCache.CacheKey( attribute.Id ), attribute, cachePolicy );
                    cache.Set( attribute.Guid.ToString(), attribute.Id, cachePolicy );
                }
            }

            return attribute;
        }

        /// <summary>
        /// Adds Attribute model to cache, and returns cached object
        /// </summary>
        /// <param name="attributeModel">The attributeModel to cache</param>
        /// <returns></returns>
        public static AttributeCache Read( Rock.Model.Attribute attributeModel )
        {
            string cacheKey = AttributeCache.CacheKey( attributeModel.Id );

            ObjectCache cache = RockMemoryCache.Default;
            AttributeCache attribute = cache[cacheKey] as AttributeCache;

            if ( attribute != null )
            {
                attribute.CopyFromModel( attributeModel );
            }
            else
            {
                attribute = new AttributeCache( attributeModel );
                var cachePolicy = new CacheItemPolicy();
                cache.Set( cacheKey, attribute, cachePolicy );
                cache.Set( attribute.Guid.ToString(), attribute.Id, cachePolicy );
            }

            return attribute;
        }

        /// <summary>
        /// Adds Attribute model to cache, and returns cached object.  
        /// </summary>
        /// <param name="attributeModel">The attribute model.</param>
        /// <param name="qualifiers">The qualifiers.</param>
        /// <returns></returns>
        public static AttributeCache Read( Rock.Model.Attribute attributeModel, Dictionary<string, string> qualifiers )
        {
            AttributeCache attribute = new AttributeCache( attributeModel, qualifiers );

            string cacheKey = AttributeCache.CacheKey( attributeModel.Id );

            ObjectCache cache = RockMemoryCache.Default;

            var cachePolicy = new CacheItemPolicy();
            cache.Set( cacheKey, attribute, cachePolicy );
            cache.Set( attribute.Guid.ToString(), attribute.Id, cachePolicy );

            return attribute;
        }

        /// <summary>
        /// Removes attribute from cache
        /// </summary>
        /// <param name="id">The id of the attribute to remove from cache</param>
        public static void Flush( int id )
        {
            ObjectCache cache = RockMemoryCache.Default;
            cache.Remove( AttributeCache.CacheKey( id ) );
        }

        #endregion


    }
}<|MERGE_RESOLUTION|>--- conflicted
+++ resolved
@@ -333,18 +333,12 @@
         /// <param name="required">The required.</param>
         /// <param name="labelText">The label text.</param>
         /// <returns></returns>
-<<<<<<< HEAD
-        public Control AddControl( ControlCollection controls, string value, string validationGroup, bool setValue, bool setId, bool? required = null, string labelText = "" )
-        {
-            labelText = string.IsNullOrWhiteSpace( labelText ) ? this.Name : labelText;
-=======
         public Control AddControl( ControlCollection controls, string value, string validationGroup, bool setValue, bool setId, bool? required = null, string labelText = null )
         {
             if (labelText == null)
             {
                 labelText = this.Name;
             }
->>>>>>> e00317b5
 
             Control attributeControl = this.FieldType.Field.EditControl( QualifierValues, setId ? string.Format( "attribute_field_{0}", this.Id ) : string.Empty );
             if ( attributeControl != null )
