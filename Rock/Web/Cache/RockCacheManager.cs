﻿// <copyright>
// Copyright by the Spark Development Network
//
// Licensed under the Rock Community License (the "License");
// you may not use this file except in compliance with the License.
// You may obtain a copy of the License at
//
// http://www.rockrms.com/license
//
// Unless required by applicable law or agreed to in writing, software
// distributed under the License is distributed on an "AS IS" BASIS,
// WITHOUT WARRANTIES OR CONDITIONS OF ANY KIND, either express or implied.
// See the License for the specific language governing permissions and
// limitations under the License.
// </copyright>
//
using System;
using System.Collections.Generic;

using CacheManager.Core;
using CacheManager.Core.Internal;

using Rock.Bus;
using Rock.Bus.Message;
using Rock.Logging;

namespace Rock.Web.Cache
{
    /// <summary>
    /// Singleton class for managing cache
    /// </summary>
    /// <remarks>
    /// Follows Singleton Pattern #2 Here: http://csharpindepth.com/Articles/General/Singleton.aspx 
    /// (Did not use #4 as we need to know when instance is instantiated for adding to collection)
    /// </remarks>
    /// <typeparam name="T"></typeparam>
    /// <seealso cref="IRockCacheManager" />
    public sealed class RockCacheManager<T> : IRockCacheManager
    {
        private static RockCacheManager<T> instance;

        // ReSharper disable once StaticMemberInGenericType
        private static readonly object _obj = new object();

        private static BaseCacheManager<T> _cacheManager;

        static RockCacheManager()
        {
            RockCache.AddManager( Instance );
        }

        /// <summary>
        /// Prevents a default instance of the <see cref="RockCacheManager{T}"/> class from being created.
        /// </summary>
        private RockCacheManager()
        {
        }

        /// <summary>
        /// Gets the singleton instance of this class
        /// </summary>
        public static RockCacheManager<T> Instance
        {
            get
            {
                lock ( _obj )
                {
                    if ( instance == null )
                    {
                        instance = new RockCacheManager<T>();
                    }
                }

                return instance;
            }
        }

        /// <summary>
        /// Gets the cache.
        /// </summary>
        /// <value>
        /// The cache.
        /// </value>
        [RockObsolete( "1.12" )]
        [Obsolete( "Do not access the cache manager directly. Instead use the method available on this class." )]
        public BaseCacheManager<T> Cache => CacheManager;

        /// <summary>
        /// Gets the cache.
        /// </summary>
        /// <value>
        /// The cache.
        /// </value>
        private BaseCacheManager<T> CacheManager
        {
            get
            {
                if ( _cacheManager != null )
                {
                    return _cacheManager;
                }

                lock ( _obj )
                {
                    return _cacheManager ?? ( _cacheManager = new BaseCacheManager<T>( GetCacheConfig() ) );
                }
            }
        }

        /// <summary>
        /// Gets the cache configuration.
        /// </summary>
        /// <returns></returns>
        private static ICacheManagerConfiguration GetCacheConfig()
        {
#if REVIEW_NET5_0_OR_GREATER
            bool cacheStatisticsEnabled = false;
#else
            bool cacheStatisticsEnabled = Rock.Web.SystemSettings.GetValueFromWebConfig( SystemKey.SystemSetting.CACHE_MANAGER_ENABLE_STATISTICS )?.AsBoolean() ?? false;

<<<<<<< HEAD
            bool redisEnabled = Rock.Web.SystemSettings.GetValueFromWebConfig( SystemKey.SystemSetting.REDIS_ENABLE_CACHE_CLUSTER )?.AsBoolean() ?? false;
            if ( redisEnabled == false )
#endif
            {
                var config = new ConfigurationBuilder( "InProcess" )
                .WithDictionaryHandle();
                if ( cacheStatisticsEnabled )
                {
                    config = config.EnableStatistics().EnablePerformanceCounters();
                }
                else
                {
                    config = config.DisablePerformanceCounters().DisableStatistics();
                }

                return config.Build();
            }

#if REVIEW_WEBFORMS
            string redisPassword = Web.SystemSettings.GetValueFromWebConfig( SystemKey.SystemSetting.REDIS_PASSWORD ) ?? string.Empty;
            string[] redisEndPointList = Web.SystemSettings.GetValueFromWebConfig( SystemKey.SystemSetting.REDIS_ENDPOINT_LIST )?.Split( ',' );
            int redisDbIndex = Web.SystemSettings.GetValueFromWebConfig( SystemKey.SystemSetting.REDIS_DATABASE_NUMBER )?.AsIntegerOrNull() ?? 0;

            var cacheConfig = new ConfigurationBuilder( "InProcess With Redis Backplane" )
                .WithJsonSerializer()
                .WithDictionaryHandle()
                .And
                .WithRedisConfiguration(
                    "redis",
                    redisConfig =>
                    {
                        redisConfig.WithAllowAdmin().WithDatabase( redisDbIndex );

                        if ( redisPassword.IsNotNullOrWhiteSpace() )
                        {
                            redisConfig.WithPassword( redisPassword );
                        }

                        foreach ( var redisEndPoint in redisEndPointList )
                        {
                            string[] info = redisEndPoint.Split( ':' );
                            if ( info.Length == 2 )
                            {
                                redisConfig.WithEndpoint( info[0], info[1].AsIntegerOrNull() ?? 6379 );
                            }
                            else
                            {
                                redisConfig.WithEndpoint( info[0], 6379 );
                            }
                        }
                    } )
                .WithMaxRetries( 100 )
                .WithRetryTimeout( 10 )
                .WithRedisBackplane( "redis" )
                .WithRedisCacheHandle( "redis", true );
=======

            var config = new ConfigurationBuilder( "InProcess" ).WithDictionaryHandle();
>>>>>>> bfae48b3

            if ( cacheStatisticsEnabled )
            {
                config = config.EnableStatistics().EnablePerformanceCounters();
            }
            else
            {
                config = config.DisablePerformanceCounters().DisableStatistics();
            }

<<<<<<< HEAD
            return cacheConfig.Build();
#endif
=======
            return config.Build();
>>>>>>> bfae48b3
        }

        /// <summary>
        /// Adds or updates an item in cache
        /// </summary>
        /// <param name="key">The key.</param>
        /// <param name="updateValue">The update value.</param>
        internal void AddOrUpdate( string key, T updateValue )
        {
            AddOrUpdate( key, null, updateValue );
        }

        /// <summary>
        /// Adds or updates an item in cache
        /// </summary>
        /// <param name="key">The key.</param>
        /// <param name="updateValue">The update value.</param>
        /// <param name="expiration">The expiration.</param>
        internal void AddOrUpdate( string key, T updateValue, TimeSpan expiration )
        {
            AddOrUpdate( key, null, updateValue, expiration );
        }

        /// <summary>
        /// Adds or updates an item in cache
        /// </summary>
        /// <param name="key">The key.</param>
        /// <param name="region">The region.</param>
        /// <param name="updateValue">The update value.</param>
        internal void AddOrUpdate( string key, string region, T updateValue )
        {
            AddOrUpdate( key, region, updateValue, TimeSpan.MaxValue );
        }

        /// <summary>
        /// Adds or updates an item in cache
        /// </summary>
        /// <param name="key">The key.</param>
        /// <param name="region">The region.</param>
        /// <param name="updateValue">The update value.</param>
        /// <param name="expiration">The expiration.</param>
        internal void AddOrUpdate( string key, string region, T updateValue, TimeSpan expiration )
        {
            // If an expiration timespan was specific, will need to use a CacheItem to add item to cache.
            if ( expiration != TimeSpan.MaxValue )
            {
                var cacheItem = region.IsNotNullOrWhiteSpace() ? CacheManager.GetCacheItem( key, region ) : CacheManager.GetCacheItem( key );
                if ( cacheItem != null )
                {
                    CacheManager.Put( cacheItem.WithAbsoluteExpiration( expiration ) );
                }
                else
                {
                    cacheItem = region.IsNotNullOrWhiteSpace() ?
                        new CacheItem<T>( key, region, updateValue, ExpirationMode.Absolute, expiration ) :
                        new CacheItem<T>( key, updateValue, ExpirationMode.Absolute, expiration );
                    CacheManager.Add( cacheItem );
                }
            }

            if ( region.IsNotNullOrWhiteSpace() )
            {
                CacheManager.AddOrUpdate( key, region, updateValue, v => updateValue );
                UpdateCacheReferences( key, region, updateValue );
            }
            else
            {
                CacheManager.AddOrUpdate( key, updateValue, v => updateValue );
                UpdateCacheReferences( key, region, updateValue );
            }
        }

        /// <summary>
        /// Gets a value for the specified key and will cast it to the specified type.
        /// </summary>
        /// <param name="key">The key.</param>
        /// <returns></returns>
        public T Get( string key )
        {
            return CacheManager.Get( key );
        }

        /// <summary>
        /// Gets a value for the specified key and region and will cast it to the specified type.
        /// </summary>
        /// <param name="key">The key.</param>
        /// <param name="region">The region.</param>
        /// <returns></returns>
        public T Get( string key, string region )
        {
            return CacheManager.Get( key, region );
        }

        /// <summary>
        /// Clears the cache instance.
        /// </summary>
        public void Clear()
        {
            /* 07-29-2021 MDP
             We want to clear the local cache immediately for this Instance of Rock.
             Then send a CacheWasUpdatedMessage so that other Instances of Rock know that the cache was Updated.
             This instance of Rock will also receive this CacheWasUpdatedMessage, but we already took care of that in this instance.
             So, if we detect CacheWasUpdatedMessage is from this Instance, we can ignore it since we already took care of it.
             */

            CacheManager.Clear();
            CacheWasUpdatedMessage.Publish<T>();
        }

        /// <summary>
        /// Receives the clear message from the message bus.
        /// </summary>
        /// <param name="message">The message.</param>
        internal void ReceiveClearMessage( CacheWasUpdatedMessage message )
        {
            if ( RockMessageBus.IsFromSelf( message ) )
            {
                // We already took care of Clearing the cache for our instance, so
                // we can ignore this message.
                RockLogger.Log.Debug( RockLogDomains.Bus, $"Cache ClearMessage was from ourselves( {message.SenderNodeName} ). Skipping. {message.ToDebugString()}." );
                return;
            }

            CacheManager.Clear();
        }

        /// <summary>
        /// Removes a value from the cache for the specified key.
        /// </summary>
        /// <param name="key">The key.</param>
        /// <returns></returns>
        public bool Remove( string key )
        {
            /* 07-29-2021 MDP
             We want to remove this item from local cache immediately for this Instance of Rock.
             Then send a CacheWasUpdatedMessage so that other Instances of Rock know that the cache was Updated.
             This instance of Rock will also receive this CacheWasUpdatedMessage, but we already took care of that in this instance.
             So, if we detect CacheWasUpdatedMessage is from this Instance, we can ignore it since we already took care of it.
             */

            CacheManager.Remove( key );
            CacheWasUpdatedMessage.Publish<T>( key );
            return true;
        }

        /// <summary>
        /// Removes a value from the cache for the specified key and region.
        /// </summary>
        /// <param name="key">The key.</param>
        /// <param name="region">The region.</param>
        /// <returns></returns>
        public bool Remove( string key, string region )
        {
            /* 07-29-2021 MDP
             We want to remove this item from local cache immediately for this Instance of Rock.
             Then send a CacheWasUpdatedMessage so that other Instances of Rock know that the cache was Updated.
             This instance of Rock will also receive this CacheWasUpdatedMessage, but we already took care of that in this instance.
             So, if we detect CacheWasUpdatedMessage is from this Instance, we can ignore it since we already took care of it.
             */

            CacheManager.Remove( key, region );
            CacheWasUpdatedMessage.Publish<T>( key, region );
            return true;
        }

        /// <summary>
        /// Receives the remove message from the bus.
        /// </summary>
        /// <param name="message">The message.</param>
        internal void ReceiveRemoveMessage( CacheWasUpdatedMessage message )
        {
            if ( RockMessageBus.IsFromSelf( message ) )
            {
                // We already took care of Clearing the cache for our instance, so
                // we can ignore this message.
                RockLogger.Log.Debug( RockLogDomains.Bus, $"Cache RemoveMessage was from ourselves( {message.SenderNodeName} ). Skipping. {message.ToDebugString()}." );
                return;
            }

            if ( message.Key.IsNullOrWhiteSpace() )
            {
                // A Key needs to be specified
                return;
            }

            if ( message.Region.IsNotNullOrWhiteSpace() )
            {
                CacheManager.Remove( message.Key, message.Region );
            }
            else
            {
                CacheManager.Remove( message.Key );
            }
        }

        /// <summary>
        /// Gets the statistics for the cache instance.
        /// </summary>
        /// <returns></returns>
        public CacheItemStatistics GetStatistics()
        {
            var type = typeof( T );

            string name = type.Name;
            if ( type.IsGenericType && type.GenericTypeArguments[0] != null )
            {
                name = type.GenericTypeArguments[0].ToString();
            }

            var cacheStatistics = new CacheItemStatistics( name );

            foreach ( var handle in CacheManager.CacheHandles )
            {
                var handleStatistics = new CacheHandleStatistics( handle.Configuration.HandleType.Name );
                cacheStatistics.HandleStats.Add( handleStatistics );

                var stats = handle.Stats;
                foreach ( CacheStatsCounterType statType in Enum.GetValues( typeof( CacheStatsCounterType ) ) )
                {
                    handleStatistics.Stats.Add( new CacheStatistic( statType, stats.GetStatistic( statType ) ) );
                }
            }

            return cacheStatistics;
        }

        #region Private Methods
        /// <summary>
        /// Updates the cache references for lists of strings and objects. This allows us to retrieve all items from the cache.
        /// </summary>
        /// <param name="key">The key.</param>
        /// <param name="region">The region.</param>
        /// <param name="item">Type of the item.</param>
        private void UpdateCacheReferences( string key, string region, T item )
        {
            if ( item is List<string> )
            {
                RockCache.StringCacheKeyReferences.Add( new RockCache.CacheKeyReference { Key = key, Region = region } );
            }

            if ( item is List<object> )
            {
                RockCache.ObjectCacheKeyReferences.Add( new RockCache.CacheKeyReference { Key = key, Region = region } );
            }
        }
        #endregion
    }

    /// <summary>
    /// Statistics for a cache item
    /// </summary>
    public class CacheItemStatistics
    {
        /// <summary>
        /// Gets or sets the name.
        /// </summary>
        /// <value>
        /// The name.
        /// </value>
        public string Name { get; set; }

        /// <summary>
        /// Gets or sets the handle stats.
        /// </summary>
        /// <value>
        /// The handle stats.
        /// </value>
        public List<CacheHandleStatistics> HandleStats { get; set; } = new List<CacheHandleStatistics>();

        /// <summary>
        /// Initializes a new instance of the <see cref="CacheItemStatistics"/> class.
        /// </summary>
        /// <param name="name">The name.</param>
        public CacheItemStatistics( string name )
        {
            Name = name;
        }
    }

    /// <summary>
    /// Statistics for a cache handle
    /// </summary>
    public class CacheHandleStatistics
    {
        /// <summary>
        /// Gets or sets the name.
        /// </summary>
        /// <value>
        /// The name.
        /// </value>
        public string Name { get; set; }

        /// <summary>
        /// Gets or sets the stats.
        /// </summary>
        /// <value>
        /// The stats.
        /// </value>
        public List<CacheStatistic> Stats { get; set; } = new List<CacheStatistic>();

        /// <summary>
        /// Initializes a new instance of the <see cref="CacheHandleStatistics"/> class.
        /// </summary>
        /// <param name="name">The name.</param>
        public CacheHandleStatistics( string name )
        {
            Name = name;
        }
    }

    /// <summary>
    /// Cache Statistic Count
    /// </summary>
    public class CacheStatistic
    {
        /// <summary>
        /// Gets or sets the type of the counter.
        /// </summary>
        /// <value>
        /// The type of the counter.
        /// </value>
        public CacheStatsCounterType CounterType { get; set; }

        /// <summary>
        /// Gets or sets the count.
        /// </summary>
        /// <value>
        /// The count.
        /// </value>
        public long Count { get; set; }

        /// <summary>
        /// Initializes a new instance of the <see cref="CacheStatistic"/> class.
        /// </summary>
        /// <param name="counterType">Type of the counter.</param>
        /// <param name="count">The count.</param>
        public CacheStatistic( CacheStatsCounterType counterType, long count )
        {
            CounterType = counterType;
            Count = count;
        }
    }
}<|MERGE_RESOLUTION|>--- conflicted
+++ resolved
@@ -118,66 +118,9 @@
 #else
             bool cacheStatisticsEnabled = Rock.Web.SystemSettings.GetValueFromWebConfig( SystemKey.SystemSetting.CACHE_MANAGER_ENABLE_STATISTICS )?.AsBoolean() ?? false;
 
-<<<<<<< HEAD
-            bool redisEnabled = Rock.Web.SystemSettings.GetValueFromWebConfig( SystemKey.SystemSetting.REDIS_ENABLE_CACHE_CLUSTER )?.AsBoolean() ?? false;
-            if ( redisEnabled == false )
 #endif
-            {
-                var config = new ConfigurationBuilder( "InProcess" )
-                .WithDictionaryHandle();
-                if ( cacheStatisticsEnabled )
-                {
-                    config = config.EnableStatistics().EnablePerformanceCounters();
-                }
-                else
-                {
-                    config = config.DisablePerformanceCounters().DisableStatistics();
-                }
-
-                return config.Build();
-            }
-
-#if REVIEW_WEBFORMS
-            string redisPassword = Web.SystemSettings.GetValueFromWebConfig( SystemKey.SystemSetting.REDIS_PASSWORD ) ?? string.Empty;
-            string[] redisEndPointList = Web.SystemSettings.GetValueFromWebConfig( SystemKey.SystemSetting.REDIS_ENDPOINT_LIST )?.Split( ',' );
-            int redisDbIndex = Web.SystemSettings.GetValueFromWebConfig( SystemKey.SystemSetting.REDIS_DATABASE_NUMBER )?.AsIntegerOrNull() ?? 0;
-
-            var cacheConfig = new ConfigurationBuilder( "InProcess With Redis Backplane" )
-                .WithJsonSerializer()
-                .WithDictionaryHandle()
-                .And
-                .WithRedisConfiguration(
-                    "redis",
-                    redisConfig =>
-                    {
-                        redisConfig.WithAllowAdmin().WithDatabase( redisDbIndex );
-
-                        if ( redisPassword.IsNotNullOrWhiteSpace() )
-                        {
-                            redisConfig.WithPassword( redisPassword );
-                        }
-
-                        foreach ( var redisEndPoint in redisEndPointList )
-                        {
-                            string[] info = redisEndPoint.Split( ':' );
-                            if ( info.Length == 2 )
-                            {
-                                redisConfig.WithEndpoint( info[0], info[1].AsIntegerOrNull() ?? 6379 );
-                            }
-                            else
-                            {
-                                redisConfig.WithEndpoint( info[0], 6379 );
-                            }
-                        }
-                    } )
-                .WithMaxRetries( 100 )
-                .WithRetryTimeout( 10 )
-                .WithRedisBackplane( "redis" )
-                .WithRedisCacheHandle( "redis", true );
-=======
 
             var config = new ConfigurationBuilder( "InProcess" ).WithDictionaryHandle();
->>>>>>> bfae48b3
 
             if ( cacheStatisticsEnabled )
             {
@@ -188,12 +131,7 @@
                 config = config.DisablePerformanceCounters().DisableStatistics();
             }
 
-<<<<<<< HEAD
-            return cacheConfig.Build();
-#endif
-=======
             return config.Build();
->>>>>>> bfae48b3
         }
 
         /// <summary>
