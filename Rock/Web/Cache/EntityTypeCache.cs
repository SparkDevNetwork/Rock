﻿// <copyright>
// Copyright 2013 by the Spark Development Network
//
// Licensed under the Apache License, Version 2.0 (the "License");
// you may not use this file except in compliance with the License.
// You may obtain a copy of the License at
//
// http://www.apache.org/licenses/LICENSE-2.0
//
// Unless required by applicable law or agreed to in writing, software
// distributed under the License is distributed on an "AS IS" BASIS,
// WITHOUT WARRANTIES OR CONDITIONS OF ANY KIND, either express or implied.
// See the License for the specific language governing permissions and
// limitations under the License.
// </copyright>
//
using System;
using System.Collections.Concurrent;
using System.Collections.Generic;
using System.Runtime.Caching;
using Rock.Data;
using Rock.Model;

namespace Rock.Web.Cache
{
    /// <summary>
    /// Information about a entityType that is required by the rendering engine.
    /// This information will be cached by the engine
    /// </summary>
    [Serializable]
    public class EntityTypeCache
    {
        #region Static Fields

<<<<<<< HEAD
        // Locking object
        private static readonly object obj = new object();

        private static Dictionary<string, int> entityTypes = new Dictionary<string, int>();
=======
        private static ConcurrentDictionary<string, int> entityTypes = new ConcurrentDictionary<string, int>();
>>>>>>> 52ad8c9a

        #endregion

        #region Constructors

        private EntityTypeCache()
        {
        }

        private EntityTypeCache( EntityType model )
        {
            CopyFromModel( model );
        }

        #endregion

        #region Properties

        /// <summary>
        /// Gets or sets the id.
        /// </summary>
        /// <value>
        /// The id.
        /// </value>
        public virtual int Id { get; set; }

        /// <summary>
        /// Gets or sets the GUID.
        /// </summary>
        /// <value>
        /// The GUID.
        /// </value>
        public virtual Guid Guid { get; set; }

        /// <summary>
        /// Gets or sets the name.
        /// </summary>
        /// <value>
        /// The name.
        /// </value>
        public string Name { get; set; }

        /// <summary>
        /// Gets or sets the name of the assembly.
        /// </summary>
        /// <value>
        /// The name of the assembly.
        /// </value>
        public string AssemblyName { get; set; }

        /// <summary>
        /// Gets or sets the name of the friendly.
        /// </summary>
        /// <value>
        /// The name of the friendly.
        /// </value>
        public string FriendlyName { get; set; }

        /// <summary>
        /// Gets or sets a value indicating whether this instance is entity.
        /// </summary>
        /// <value>
        ///   <c>true</c> if this instance is entity; otherwise, <c>false</c>.
        /// </value>
        public bool IsEntity { get; set; }

        /// <summary>
        /// Gets or sets a value indicating whether this instance is secured.
        /// </summary>
        /// <value>
        /// <c>true</c> if this instance is secured; otherwise, <c>false</c>.
        /// </value>
        public bool IsSecured { get; set; }

        /// <summary>
        /// Gets or sets the single value field type identifier.
        /// </summary>
        /// <value>
        /// The single value field type identifier.
        /// </value>
        private int? SingleValueFieldTypeId { get; set; }

        /// <summary>
        /// Gets the type of the single value field.
        /// </summary>
        /// <value>
        /// The type of the single value field.
        /// </value>
        public FieldTypeCache SingleValueFieldType
        {
            get
            {
                return FieldTypeCache.Read( this.SingleValueFieldTypeId ?? 0 );
            }
        }

        /// <summary>
        /// Gets or sets the multi value field type identifier.
        /// </summary>
        /// <value>
        /// The multi value field type identifier.
        /// </value>
        private int? MultiValueFieldTypeId { get; set; }

        /// <summary>
        /// Gets the type of the multi value field.
        /// </summary>
        /// <value>
        /// The type of the multi value field.
        /// </value>
        public FieldTypeCache MultiValueFieldType
        {
            get
            {
                return FieldTypeCache.Read( this.MultiValueFieldTypeId ?? 0 );
            }
        }

        #endregion

        #region Methods

        /// <summary>
        /// Gets the type of the entity.
        /// </summary>
        /// <returns></returns>
        public Type GetEntityType()
        {
            if ( !string.IsNullOrWhiteSpace( this.AssemblyName ) )
            {
                return Type.GetType( this.AssemblyName );
            }

            return null;
        }

        /// <summary>
        /// Copies from model.
        /// </summary>
        /// <param name="entityType">Type of the entity.</param>
        public void CopyFromModel( EntityType entityType )
        {
            this.Id = entityType.Id;
            this.Guid = entityType.Guid;
            this.Name = entityType.Name;
            this.AssemblyName = entityType.AssemblyName;
            this.FriendlyName = entityType.FriendlyName;
            this.IsEntity = entityType.IsEntity;
            this.IsSecured = entityType.IsSecured;
            this.SingleValueFieldTypeId = entityType.SingleValueFieldTypeId;
            this.MultiValueFieldTypeId = entityType.MultiValueFieldTypeId;

            entityTypes.AddOrUpdate( entityType.Name, entityType.Id, ( k, v ) => entityType.Id );
        }

        /// <summary>
        /// Returns a <see cref="System.String" /> that represents this instance.
        /// </summary>
        /// <returns>
        /// A <see cref="System.String" /> that represents this instance.
        /// </returns>
        public override string ToString()
        {
            return this.Name;
        }

        #endregion

        #region Static Methods

        private static string CacheKey( int id )
        {
            return string.Format( "Rock:EntityType:{0}", id );
        }

        /// <summary>
        /// Gets the id.
        /// </summary>
        /// <param name="type">The type.</param>
        /// <returns></returns>
        public static int? GetId( Type type )
        {
            return Read( type ).Id;
        }

        /// <summary>
        /// Gets the id.
        /// </summary>
        /// <param name="name">The name.</param>
        /// <returns></returns>
        public static int? GetId( string name )
        {
            if ( string.IsNullOrEmpty( name ) )
            {
                return null;
            }

            return Read( name ).Id;
        }

        /// <summary>
        /// Reads the specified type.
        /// </summary>
        /// <param name="type">The type.</param>
        /// <param name="createIfNotFound">if set to <c>true</c> [create if not found].</param>
        /// <param name="rockContext">The rock context.</param>
        /// <returns></returns>
        public static EntityTypeCache Read( Type type, bool createIfNotFound = true, RockContext rockContext = null )
        {
<<<<<<< HEAD
            int? entityTypeId = null;

            if ( type.IsDynamicProxyType() )
=======
            if ( type.Namespace == "System.Data.Entity.DynamicProxies" )
>>>>>>> 52ad8c9a
            {
                type = type.BaseType;
            }

            int entityTypeId = 0;
            if ( entityTypes.TryGetValue( type.FullName, out entityTypeId ) )
            {
                return Read( entityTypeId );
            }

            if ( rockContext != null )
            {
                var entityTypeModel = new EntityTypeService( rockContext ).Get( type, createIfNotFound, null );
                if ( entityTypeModel != null )
                {
                    return Read( entityTypeModel );
                }
            }
            else
            {
                using ( var myRockContext = new RockContext() )
                {
                    var entityTypeModel = new EntityTypeService( myRockContext ).Get( type, createIfNotFound, null );
                    if ( entityTypeModel != null )
                    {
                        return Read( entityTypeModel );
                    }
                }
            }

            return null;
        }

        /// <summary>
        /// Reads the specified type
        /// </summary>
        /// <typeparam name="T"></typeparam>
        /// <param name="createIfNotFound">if set to <c>true</c> [create if not found].</param>
        /// <param name="rockContext">The rock context.</param>
        /// <returns></returns>
        public static EntityTypeCache Read<T>( bool createIfNotFound = true, RockContext rockContext = null )
        {
            return EntityTypeCache.Read( typeof( T ), createIfNotFound, rockContext );
        }

        /// <summary>
        /// Returns EntityType object from cache.  If entityBlockType does not already exist in cache, it
        /// will be read and added to cache
        /// </summary>
        /// <param name="name">The name.</param>
        /// <returns></returns>
        public static EntityTypeCache Read( string name )
        {
            return Read( name, true );
        }

        /// <summary>
        /// Reads the specified name.
        /// </summary>
        /// <param name="name">The name.</param>
        /// <param name="createNew">if set to <c>true</c> [create new].</param>
        /// <param name="rockContext">The rock context.</param>
        /// <returns></returns>
        public static EntityTypeCache Read( string name, bool createNew, RockContext rockContext = null )
        {
            int entityTypeId = 0;
            if ( entityTypes.TryGetValue( name, out entityTypeId ) )
            {
                return Read( entityTypeId );
            }

            if ( rockContext != null )
            {
                var entityTypeModel = new EntityTypeService( rockContext ).Get( name, createNew );
                if ( entityTypeModel != null )
                {
                    return Read( entityTypeModel );
                }
            }
            else
            {
                using ( var myRockContext = new RockContext() )
                {
                    var entityTypeModel = new EntityTypeService( myRockContext ).Get( name, createNew );
                    if ( entityTypeModel != null )
                    {
                        return Read( entityTypeModel );
                    }
                }
            }

            return null;
        }

        /// <summary>
        /// Returns EntityType object from cache.  If entityBlockType does not already exist in cache, it
        /// will be read and added to cache
        /// </summary>
        /// <param name="id">The identifier.</param>
        /// <param name="rockContext">The rock context.</param>
        /// <returns></returns>
        public static EntityTypeCache Read( int id, RockContext rockContext = null )
        {
            string cacheKey = EntityTypeCache.CacheKey( id );
            ObjectCache cache = RockMemoryCache.Default;
            EntityTypeCache entityType = cache[cacheKey] as EntityTypeCache;

            if ( entityType == null )
            {
                if ( rockContext != null )
                {
                    entityType = LoadById( id, rockContext );
                }
                else
                {
                    using ( var myRockContext = new RockContext() )
                    {
                        entityType = LoadById( id, myRockContext );
                    }
                }

                if ( entityType != null )
                {
                    var cachePolicy = new CacheItemPolicy();
                    cache.Set( cacheKey, entityType, cachePolicy );
                    cache.Set( entityType.Guid.ToString(), entityType.Id, cachePolicy );
                }
            }

            return entityType;
        }

        private static EntityTypeCache LoadById( int id, RockContext rockContext )
        {
            var entityTypeService = new EntityTypeService( rockContext );
            var entityTypeModel = entityTypeService.Get( id );
            if ( entityTypeModel != null )
            {
                return new EntityTypeCache( entityTypeModel );
            }

            return null;
        }

        /// <summary>
        /// Reads the specified GUID.
        /// </summary>
        /// <param name="guid">The GUID.</param>
        /// <param name="rockContext">The rock context.</param>
        /// <returns></returns>
        public static EntityTypeCache Read( Guid guid, RockContext rockContext = null )
        {
            ObjectCache cache = RockMemoryCache.Default;
            object cacheObj = cache[guid.ToString()];

            EntityTypeCache entityType = null;
            if ( cacheObj != null )
            {
                entityType = Read( (int)cacheObj, rockContext );
            }

            if ( entityType == null )
            {
                if ( rockContext != null )
                {
                    entityType = LoadByGuid( guid, rockContext );
                }
                else
                {
                    using ( var myRockContext = new RockContext() )
                    {
                        entityType = LoadByGuid( guid, myRockContext );
                    }
                }

                if ( entityType != null )
                {
                    var cachePolicy = new CacheItemPolicy();
                    cache.Set( EntityTypeCache.CacheKey( entityType.Id ), entityType, cachePolicy );
                    cache.Set( entityType.Guid.ToString(), entityType.Id, cachePolicy );
                }
            }

            return entityType;
        }

        private static EntityTypeCache LoadByGuid( Guid guid, RockContext rockContext )
        {
            var entityTypeService = new EntityTypeService( rockContext );
            var entityTypeModel = entityTypeService.Get( guid );
            if ( entityTypeModel != null )
            {
                return new EntityTypeCache( entityTypeModel );
            }

            return null;
        }

        /// <summary>
        /// Reads the specified field type model.
        /// </summary>
        /// <param name="entityTypeModel">The field type model.</param>
        /// <returns></returns>
        public static EntityTypeCache Read( EntityType entityTypeModel )
        {
            string cacheKey = EntityTypeCache.CacheKey( entityTypeModel.Id );
            ObjectCache cache = RockMemoryCache.Default;
            EntityTypeCache entityType = cache[cacheKey] as EntityTypeCache;

            if ( entityType != null )
            {
                entityType.CopyFromModel( entityTypeModel );
            }
            else
            {
                entityType = new EntityTypeCache( entityTypeModel );
                var cachePolicy = new CacheItemPolicy();
                cache.Set( cacheKey, entityType, cachePolicy );
                cache.Set( entityType.Guid.ToString(), entityType.Id, cachePolicy );
            }

            return entityType;
        }

        /// <summary>
        /// Removes entityType from cache
        /// </summary>
        /// <param name="id"></param>
        public static void Flush( int id )
        {
            ObjectCache cache = RockMemoryCache.Default;
            cache.Remove( EntityTypeCache.CacheKey( id ) );
        }

        #endregion
    }
}<|MERGE_RESOLUTION|>--- conflicted
+++ resolved
@@ -32,14 +32,7 @@
     {
         #region Static Fields
 
-<<<<<<< HEAD
-        // Locking object
-        private static readonly object obj = new object();
-
-        private static Dictionary<string, int> entityTypes = new Dictionary<string, int>();
-=======
         private static ConcurrentDictionary<string, int> entityTypes = new ConcurrentDictionary<string, int>();
->>>>>>> 52ad8c9a
 
         #endregion
 
@@ -249,13 +242,7 @@
         /// <returns></returns>
         public static EntityTypeCache Read( Type type, bool createIfNotFound = true, RockContext rockContext = null )
         {
-<<<<<<< HEAD
-            int? entityTypeId = null;
-
             if ( type.IsDynamicProxyType() )
-=======
-            if ( type.Namespace == "System.Data.Entity.DynamicProxies" )
->>>>>>> 52ad8c9a
             {
                 type = type.BaseType;
             }
