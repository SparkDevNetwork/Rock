--- conflicted
+++ resolved
@@ -14,14 +14,9 @@
 // limitations under the License.
 // </copyright>
 //
-<<<<<<< HEAD
-using System;
-using System.Collections.Generic;
 #if NET5_0_OR_GREATER
 using Microsoft.EntityFrameworkCore;
 #else
-=======
->>>>>>> f4dba25d
 using System.Data.Entity;
 #endif
 using System.Linq;
