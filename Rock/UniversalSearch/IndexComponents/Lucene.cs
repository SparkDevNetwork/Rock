--- conflicted
+++ resolved
@@ -67,16 +67,12 @@
         /// </summary>
         public Lucene()
         {
-<<<<<<< HEAD
 
         }
 
         private void OpenWriter()
         {
             lock ( lockWriter )
-=======
-            if ( this.IsActive && writer == null )
->>>>>>> 210eafa0
             {
                 if ( writer == null )
                 {
