﻿// <copyright>
// Copyright by the Spark Development Network
//
// Licensed under the Rock Community License (the "License");
// you may not use this file except in compliance with the License.
// You may obtain a copy of the License at
//
// http://www.rockrms.com/license
//
// Unless required by applicable law or agreed to in writing, software
// distributed under the License is distributed on an "AS IS" BASIS,
// WITHOUT WARRANTIES OR CONDITIONS OF ANY KIND, either express or implied.
// See the License for the specific language governing permissions and
// limitations under the License.
// </copyright>
//
using System;
using System.Collections.Generic;
using System.IO;
using System.Linq;
using System.Net;
using System.Text;
using System.Web;

using HtmlAgilityPack;
using RestSharp;

using Rock.Model;
using Rock.Security;
using Rock.UniversalSearch.Crawler.RobotsTxt;
using Rock.UniversalSearch.IndexModels;

namespace Rock.UniversalSearch.Crawler
{
    /// <summary>
    /// Crawler
    /// </summary>
    public class Crawler
    {
        #region Private Fields
        private string _userAgent = "Rock Web Indexer";
        private List<string> _previouslyCrawledPages = new List<string>();
        private Site _site = null;
        private string _baseUrl = string.Empty;
        private Robots _robotHelper = null;
        private string _startUrl = string.Empty;
        private CookieContainer _cookieContainer = null;
        private Queue<string> _urlQueue = new Queue<string>();

        string[] nonLinkStartsWith = new string[] { "#", "javascript:", "mailto:" };
        #endregion

        /// <summary>
        /// Initializes a new instance of the <see cref="Crawler"/> class.
        /// </summary>
        public Crawler() { }

        /// <summary>
        /// Initializes a new instance of the <see cref="Crawler"/> class.
        /// </summary>
        /// <param name="site">The site.</param>
        public Crawler( Site site )
        {
            this.CrawlSite( site );
        }

        /// <summary>
        /// Crawls a site.
        /// </summary>
        /// <param name="site">The site.</param>
        /// <returns></returns>
        public int CrawlSite(Site site)
        {
            return CrawlSite( site, null, null );
        }

        /// <summary>
        /// Crawls a site.
        /// </summary>
        /// <param name="site">The site.</param>
        /// <param name="loginId">The login identifier.</param>
        /// <param name="password">The password.</param>
        /// <returns></returns>
        public int CrawlSite( Site site, string loginId, string password )
        {
            _site = site;

            _startUrl = _site.IndexStartingLocation;
            var startingUri = new Uri( _startUrl );

            _baseUrl = startingUri.Scheme + "://" + startingUri.Authority;
            var baseUri = new Uri( _baseUrl );

            // get the robot helper class up and running
            var robotsUri = new Uri( baseUri, "robots.txt" );
            var robotsTxt = GetWebText( robotsUri );
            _robotHelper = Robots.Load( robotsTxt );

            _cookieContainer = new CookieContainer();

            // If a loginId and password were included, get an authentication cookie
            if ( loginId.IsNotNullOrWhitespace() && password.IsNotNullOrWhitespace() )
            {
                var loginParam = new LoginParameters();
                loginParam.Username = loginId;
                loginParam.Password = password;
                loginParam.Persisted = false;

                var authUri = new Uri( baseUri, "api/Auth/Login" );
                var restClient = new RestClient( authUri );
                restClient.CookieContainer = _cookieContainer;

                var request = new RestRequest( Method.POST );
                request.RequestFormat = DataFormat.Json;
                request.AddBody( loginParam );

                var response = restClient.Execute( request );
            }

            _urlQueue.Enqueue( _site.IndexStartingLocation );
            while ( _urlQueue.Any() )
            {
                string url = _urlQueue.Dequeue();
                CrawlPage( url );
            }

            return _previouslyCrawledPages.Count;
        }

        /// <summary>
        /// Crawls a page.
        /// </summary>
        /// <param name="url">The url to crawl.</param>
        private void CrawlPage( string url )
        {
            try
            {
                // clean up the url a bit
                url = StandardizeUrl( url );

                if ( !PageHasBeenCrawled( url ) )
                {
                    _previouslyCrawledPages.Add( url );

                    if ( url.StartsWith( _baseUrl ) && _robotHelper.IsPathAllowed( _userAgent, url.Replace( _baseUrl, "" ) ) )
                    {
                        string rawPage = GetWebText( url );

                        if ( !string.IsNullOrWhiteSpace( rawPage ) )
                        {
                            var htmlDoc = new HtmlDocument();
                            htmlDoc.LoadHtml( rawPage );

                            // ensure the page should be indexed by looking at the robot and rock conventions
                            HtmlNode metaRobot = htmlDoc.DocumentNode.SelectSingleNode( "//meta[@name='robot']" );
                            if ( metaRobot == null || metaRobot.Attributes["content"] == null || !metaRobot.Attributes["content"].Value.Contains( "noindex" ) )
                            {
                                // index the page
                                SitePageIndex sitePage = new SitePageIndex();

                                sitePage.Content = GetPageText( htmlDoc );
                                sitePage.Url = url;
                                sitePage.Id = url.MakeInt64HashCode();
                                sitePage.SourceIndexModel = "Rock.Model.Site";
                                sitePage.PageTitle = GetPageTitle( htmlDoc, url );
                                sitePage.DocumentName = sitePage.PageTitle;
                                sitePage.SiteName = _site.Name;
                                sitePage.SiteId = _site.Id;
                                sitePage.LastIndexedDateTime = RockDateTime.Now;

                                HtmlNode metaDescription = htmlDoc.DocumentNode.SelectSingleNode( "//meta[@name='description']" );
                                if ( metaDescription != null && metaDescription.Attributes["content"] != null )
                                {
                                    sitePage.PageSummary = metaDescription.Attributes["content"].Value;
                                }

                                HtmlNode metaKeynotes = htmlDoc.DocumentNode.SelectSingleNode( "//meta[@name='keywords']" );
                                if ( metaKeynotes != null && metaKeynotes.Attributes["content"] != null )
                                {
                                    sitePage.PageKeywords = metaKeynotes.Attributes["content"].Value;
                                }

                                IndexContainer.IndexDocument( sitePage );

                                // crawl all the links found on the page.
                                var links = ParseLinks( htmlDoc );

                                foreach ( string link in links )
                                {
                                    _urlQueue.Enqueue( link );
                                }
                            }
                        }
                    }
                }
            }
            catch { }
        }

        /// <summary>
        /// Parses the links in the HTML document.
        /// </summary>
        /// <param name="page">The page.</param>
        /// <returns></returns>
        public List<string> ParseLinks( HtmlDocument page )
        {
            var links = new List<string>();

            if ( page.DocumentNode.SelectNodes( "//a[@href]" ) != null )
            {
                foreach ( HtmlNode link in page.DocumentNode.SelectNodes( "//a[@href]" ) )
                {
                    HtmlAttribute hrefAttribute = link.Attributes["href"];
                    string anchorLink = hrefAttribute.Value;

                    // check for links that aren't pages (javascript:, mailto:)
                    if ( IsValidLink( anchorLink ) )
                    {

                        // make link absolute
                        var uri = new Uri( anchorLink, UriKind.RelativeOrAbsolute );

                        if ( !uri.IsAbsoluteUri )
                        {
                            uri = new Uri( new Uri( _baseUrl ), uri );
                        }

                        links.Add( uri.ToString() );
                    }
                }
            }

            return links;
        }

        /// <summary>
        /// Determines whether [is valid link] [the specified link].
        /// </summary>
        /// <param name="link">The link.</param>
        /// <returns></returns>
        private bool IsValidLink(string link )
        {
            foreach ( string test in nonLinkStartsWith )
            {
                if ( link.StartsWith( test, StringComparison.OrdinalIgnoreCase ) )
                {
                    return false;
                }
            }

            return true;
        }

        /// <summary>
        /// Standardizes the URL.
        /// </summary>
        /// <param name="url">The URL.</param>
        /// <returns></returns>
        private string StandardizeUrl(string url )
        {
            // lower case string for comparisons
            url = url.ToLower();

            // remove any named anchors (otherwise the look like unique matches)
            var poundIndex = url.IndexOf( '#' );
            if ( poundIndex > 0 )
            {
                url = url.Substring( 0, url.IndexOf( '#' ) );
            }

            // strip trailing /
            url = url.TrimEnd( '/' );

            return url;
        }

        /// <summary>
        /// Gets the page title.
        /// </summary>
        /// <param name="htmlDoc">The HTML document.</param>
        /// <param name="url">The URL.</param>
        /// <returns></returns>
        private string GetPageTitle( HtmlDocument htmlDoc, string url )
        {
            string title;

            if ( htmlDoc.DocumentNode.SelectSingleNode( "//head/title" ) != null )
            {
                title = htmlDoc.DocumentNode.SelectSingleNode( "//head/title" ).InnerText.Trim();

                if ( title.Contains( "|" ) )
                {
                    title = title.Substring( 0, ( title.IndexOf( '|' ) - 1) ).Trim();

                }
                else
                {
                    title = title.Trim();
                }
            }
            else
            {
                title = url;
            }

            return title;
        }

        /// <summary>
        /// Gets the page text.
        /// </summary>
        /// <param name="page">The page.</param>
        /// <returns></returns>
        private string GetPageText(HtmlDocument page )
        {
            if ( page.DocumentNode.SelectSingleNode( "//body" ) != null )
            {
                StringBuilder cleanText = new StringBuilder();

                foreach ( var childNode in page.DocumentNode.SelectSingleNode( "//body" ).ChildNodes )
                {
                    GetNodeText( childNode, cleanText );
                }

                return cleanText.ToString().SanitizeHtml();
            }
            else
            {
                return page.ToString(); // must be a text file
            }
        }

        /// <summary>
        /// Gets the node text.
        /// </summary>
        /// <param name="node">The node.</param>
        /// <param name="cleanText">The clean text.</param>
        private void GetNodeText(HtmlNode node, StringBuilder cleanText )
        {
            if ( node.Name == "script" || node.Name == "style" )
            {
                return;
            }
                
            // make sure it's not an element we don't want text from 
            var classValue = string.Empty;

            if ( node.Attributes["class"] != null )
            {
                classValue = node.Attributes["class"].Value;

                if ( classValue.Contains( "no-index" ) || classValue.Contains( "nav" ) || classValue.Contains( "navbar" ) )
                {
                    return;
                }
            }

            // add node's text
            if ( node.NodeType == HtmlNodeType.Text )
            {
                if ( node.InnerText.Trim() != "" )
                {
                    cleanText.Append( node.InnerText.Trim() + " " );
                }
            }

            // get any child node text
            foreach( var childNode in node.ChildNodes )
            {
                GetNodeText( childNode, cleanText );
            }
        }

        /// <summary>
        /// Checks to see if the page has been crawled.
        /// </summary>
        /// <param name="url">The url that has potentially been crawled.</param>
        /// <returns>Boolean indicating whether or not the page has been crawled.</returns>
        private bool PageHasBeenCrawled( string url )
        {
            string matchUrl = url.ToLower();

            return _previouslyCrawledPages.Contains( matchUrl );
        }

        /// <summary>
        /// Merges a two lists of strings.
        /// </summary>
        /// <param name="targetList">The list into which to merge.</param>
        /// <param name="sourceList">The list whose values need to be merged.</param>
        private void AddRangeButNoDuplicates( List<string> targetList, List<string> sourceList )
        {
            foreach ( string str in sourceList )
            {
                if ( !targetList.Contains( str ) )
                    targetList.Add( str );
            }
        }

        /// <summary>
        /// Gets the response text for a given url.
        /// </summary>
        /// <param name="url">The url whose text needs to be fetched.</param>
        /// <returns>The text of the response.</returns>
        private string GetWebText( string url )
        {
            try
            {
                Uri requestURL;

                if ( Uri.TryCreate( url, UriKind.RelativeOrAbsolute, out requestURL ) && IsValidUrl( url ) )
                {
                    return GetWebText( requestURL );
                }
            }
            catch
            {
            }

            return string.Empty;
        }

        /// <summary>
        /// Gets the response text for a given uri.
        /// </summary>
        /// <param name="requestURL">The request URL.</param>
        /// <returns>
        /// The text of the response.
        /// </returns>
        private string GetWebText( Uri requestURL )
        {
            try
            {
                if ( requestURL.Scheme == Uri.UriSchemeHttp || requestURL.Scheme == Uri.UriSchemeHttps )
                {
                    HttpWebRequest request = (HttpWebRequest)HttpWebRequest.Create( requestURL );
                    request.CookieContainer = _cookieContainer;
                    request.AllowAutoRedirect = false;
                    request.UserAgent = _userAgent;

                    HttpWebResponse response = (HttpWebResponse)request.GetResponse();

                    // make sure the response was text
                    if ( response.ContentType.StartsWith( "text" ) )
                    {
                        // handle redirects by indexing the redirect only if it shares the same hostname
                        if ( (int)response.StatusCode >= 300 && (int)response.StatusCode <= 399 )
                        {
                            if ( response.Headers["Location"] != null )
                            {
                                string redirectUrl = response.Headers["Location"];

                                var redirectUri = new Uri( redirectUrl, UriKind.RelativeOrAbsolute );
                                if ( !redirectUri.IsAbsoluteUri )
                                {
                                    redirectUri = new Uri( new Uri( _baseUrl ), redirectUri );
                                }

                                if ( requestURL.Host == redirectUri.Host )
                                {
                                    return GetWebText( redirectUri );
                                }
                                else
                                {
                                    return string.Empty;
                                }
                            }
                            else
                            {
                                return string.Empty;
                            }
                        }

                        string htmlText;

                        using ( Stream stream = response.GetResponseStream() )
                        {
                            using ( StreamReader reader = new StreamReader( stream ) )
                            {
                                htmlText = reader.ReadToEnd();
                            }
                        }

                        return htmlText;
                    }
                }
            }
            catch { }

            return string.Empty;
        }

        /// <summary>
        /// Determines whether the specified URL is valid.
        /// </summary>
        /// <param name="url">The URL.</param>
        /// <returns></returns>
        private bool IsValidUrl(string url )
        {
            if( url.Length > 2000 )
            {
                return false;
            }

            if( url.Split('?').Length > 1 )
            {
                return false;
            }

            if (url.Contains( " " ) )
            {
                return false;
            }

            if( url.Contains( "../" ) )
            {
                return false;
            }

            return true;
        }

<<<<<<< HEAD
=======
        /// <summary>
        /// 
        /// </summary>
        public class CrawlUrl
        {
            /// <summary>
            /// Gets or sets the level.
            /// </summary>
            /// <value>
            /// The level.
            /// </value>
            public int Level { get; set; }

            /// <summary>
            /// Gets or sets the URL.
            /// </summary>
            /// <value>
            /// The URL.
            /// </value>
            public string Url { get; set; }
        }
>>>>>>> 2be4c6c3
    }
}<|MERGE_RESOLUTION|>--- conflicted
+++ resolved
@@ -520,8 +520,6 @@
             return true;
         }
 
-<<<<<<< HEAD
-=======
         /// <summary>
         /// 
         /// </summary>
@@ -543,6 +541,5 @@
             /// </value>
             public string Url { get; set; }
         }
->>>>>>> 2be4c6c3
     }
 }