--- conflicted
+++ resolved
@@ -16,10 +16,7 @@
 //
 using System;
 using System.Collections.Generic;
-<<<<<<< HEAD
-=======
-
->>>>>>> 9c27241b
+
 using Rock.Extension;
 using Rock.Model;
 using Rock.Web.Cache;
