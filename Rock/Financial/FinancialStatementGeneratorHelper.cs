﻿// <copyright>
// Copyright by the Spark Development Network
//
// Licensed under the Rock Community License (the "License");
// you may not use this file except in compliance with the License.
// You may obtain a copy of the License at
//
// http://www.rockrms.com/license
//
// Unless required by applicable law or agreed to in writing, software
// distributed under the License is distributed on an "AS IS" BASIS,
// WITHOUT WARRANTIES OR CONDITIONS OF ANY KIND, either express or implied.
// See the License for the specific language governing permissions and
// limitations under the License.
// </copyright>
using System;
using System.Collections.Generic;
using System.Data.Entity;
using System.Diagnostics;
using System.IO;
using System.Linq;

using Rock.Data;
using Rock.Model;
using Rock.Observability;
using Rock.Utility;
using Rock.Web.Cache;

namespace Rock.Financial
{
    /// <summary>
    ///
    /// </summary>
    public static class FinancialStatementGeneratorHelper
    {
        #region MergeField Keys

        /// <summary>
        /// Keys to use for Lava MergeField keys
        /// </summary>
        private static class MergeFieldKey
        {
            public const string RenderMedium = "RenderMedium";
            public const string FinancialStatementTemplate = "FinancialStatementTemplate";
            public const string RenderedPageCount = "RenderedPageCount";
            public const string Person = "Person";
            public const string PersonList = "PersonList";
            public const string StatementStartDate = "StatementStartDate";
            public const string StatementEndDate = "StatementEndDate";
            public const string Salutation = "Salutation";
            public const string MailingAddress = "MailingAddress";
            public const string StreetAddress1 = "StreetAddress1";
            public const string StreetAddress2 = "StreetAddress2";
            public const string City = "City";
            public const string State = "State";
            public const string PostalCode = "PostalCode";
            public const string Country = "Country";
            public const string Transactions = "Transactions";
            public const string TransactionsNonCash = "TransactionsNonCash";
            public const string TransactionDetails = "TransactionDetails";
            public const string TransactionDetailsNonCash = "TransactionDetailsNonCash";
            public const string TotalContributionAmount = "TotalContributionAmount";
            public const string TotalContributionCount = "TotalContributionCount";
            public const string TotalContributionAmountNonCash = "TotalContributionAmountNonCash";
            public const string TotalContributionCountNonCash = "TotalContributionCountNonCash";
            public const string AccountSummary = "AccountSummary";
            public const string AccountSummaryNonCash = "AccountSummaryNonCash";
            public const string Pledges = "Pledges";
            public const string Options = "Options";
        }

        #endregion MergeField Keys

        /// <summary>
        /// Gets the financial statement generator recipients.
        /// </summary>
        /// <param name="financialStatementGeneratorOptions">The financial statement generator options.</param>
        /// <returns></returns>
        public static List<FinancialStatementGeneratorRecipient> GetFinancialStatementGeneratorRecipients( FinancialStatementGeneratorOptions financialStatementGeneratorOptions )
        {
            using ( var activity = ObservabilityHelper.StartActivity( $"ACT: Get Statement Recipients" ) )
            {

                if ( financialStatementGeneratorOptions == null )
                {
                    throw new FinancialGivingStatementArgumentException( "FinancialStatementGeneratorOptions options must be specified" );
                }

                using ( var rockContext = new RockContext() )
                {
                    FinancialStatementTemplate financialStatementTemplate = new FinancialStatementTemplateService( rockContext ).Get( financialStatementGeneratorOptions.FinancialStatementTemplateId ?? 0 );
                    if ( financialStatementTemplate == null )
                    {
                        throw new FinancialGivingStatementArgumentException( "FinancialStatementTemplate must be specified." );
                    }

                    var reportSettings = financialStatementTemplate.ReportSettings;
                    var transactionSettings = reportSettings.TransactionSettings;

                    var financialTransactionQry = FinancialStatementGeneratorHelper.GetFinancialTransactionQuery( financialStatementGeneratorOptions, rockContext, true );
                    var financialPledgeQry = FinancialStatementGeneratorHelper.GetFinancialPledgeQuery( financialStatementGeneratorOptions, rockContext, true );

                    // Get distinct Giving Groups for Persons that have a specific GivingGroupId and have transactions that match the filter
                    // These are Persons that give as part of a Group.For example, Husband and Wife
                    var qryGivingGroupIdsThatHaveTransactions = financialTransactionQry.Select( a => a.AuthorizedPersonAlias.Person.GivingGroupId ).Where( a => a.HasValue )
                        .Select( a => new
                        {
                            PersonId = ( int? ) null,
                            GroupId = a.Value
                        } ).Distinct();

                    var qryGivingGroupIdsThatHavePledges = financialPledgeQry.Select( a => a.PersonAlias.Person.GivingGroupId ).Where( a => a.HasValue )
                        .Select( a => new
                        {
                            PersonId = ( int? ) null,
                            GroupId = a.Value
                        } ).Distinct();

                    // Get Persons and their GroupId(s) that do not have GivingGroupId and have transactions that match the filter.
                    // These are the persons that give as individuals vs as part of a group. We need the Groups (families they belong to) in order
                    // to determine which address(es) the statements need to be mailed to
                    var groupTypeIdFamily = GroupTypeCache.GetFamilyGroupType().Id;
                    var groupMembersQry = new GroupMemberService( rockContext ).Queryable( true ).Where( m => m.Group.GroupTypeId == groupTypeIdFamily );

                    var qryIndividualGiversThatHaveTransactions = financialTransactionQry
                        .Where( a => !a.AuthorizedPersonAlias.Person.GivingGroupId.HasValue )
                        .Select( a => a.AuthorizedPersonAlias.PersonId ).Distinct()
                        .Join( groupMembersQry, p => p, m => m.PersonId, ( p, m ) => new { PersonId = ( int? ) p, GroupId = m.GroupId } );

                    var qryIndividualGiversThatHavePledges = financialPledgeQry
                        .Where( a => !a.PersonAlias.Person.GivingGroupId.HasValue )
                        .Select( a => a.PersonAlias.PersonId ).Distinct()
                        .Join( groupMembersQry, p => p, m => m.PersonId, ( p, m ) => new { PersonId = ( int? ) p, GroupId = m.GroupId } );

                    var unionQry = qryGivingGroupIdsThatHaveTransactions.Union( qryIndividualGiversThatHaveTransactions );

                    if ( reportSettings.PledgeSettings.AccountIds.Any() )
                    {
                        unionQry = unionQry.Union( qryGivingGroupIdsThatHavePledges ).Union( qryIndividualGiversThatHavePledges );
                    }

                    /*  Limit to Mailing Address and sort by ZipCode */
                    IQueryable<GroupLocation> groupLocationsQry = FinancialStatementGeneratorHelper.GetGroupLocationQuery( rockContext );

                    // Do an outer join on location so we can include people that don't have an address (if options.IncludeIndividualsWithNoAddress) //
                    var unionJoinLocationQry = from pg in unionQry
                                               join l in groupLocationsQry on pg.GroupId equals l.GroupId into u
                                               from l in u.DefaultIfEmpty()
                                               select new
                                               {
                                                   PersonId = pg.PersonId,
                                                   GroupId = pg.GroupId,
                                                   LocationId = ( int? ) l.Location.Id,
                                                   Street1 = l.Location.Street1,
                                                   PostalCode = l.Location.PostalCode,
                                                   Country = l.Location.Country
                                               };

                    var givingIdsQry = unionJoinLocationQry.Select( a => new { a.PersonId, a.GroupId, a.LocationId, a.PostalCode, a.Country, a.Street1 } );

                    var localCountry = GlobalAttributesCache.Get().OrganizationLocation?.Country;

                    var recipientList = givingIdsQry.ToList().Select( a =>
                        new FinancialStatementGeneratorRecipient
                        {
                            GroupId = a.GroupId,
                            PersonId = a.PersonId,
                            LocationId = a.LocationId,
                            PostalCode = a.PostalCode,
                            Country = a.Country,
                            HasValidMailingAddress = a.LocationId.HasValue && a.PostalCode.IsNotNullOrWhiteSpace() && a.Street1.IsNotNullOrWhiteSpace(),

                            // Indicate if it is a international address. Which is if Country is different than OrganizationLocation Country (and country is not blank)
                            IsInternationalAddress = a.Country.IsNotNullOrWhiteSpace() && localCountry.IsNotNullOrWhiteSpace() && !a.Country.Equals( localCountry, StringComparison.OrdinalIgnoreCase )
                        } ).ToList();

                    if ( financialStatementGeneratorOptions.DataViewId.HasValue )
                    {
                        var dataView = new DataViewService( new RockContext() ).Get( financialStatementGeneratorOptions.DataViewId.Value );
                        if ( dataView != null )
                        {
                            var personList = dataView.GetQuery().OfType<Rock.Model.Person>().Select( a => new { a.Id, a.GivingGroupId } ).ToList();
                            HashSet<int> personIds = new HashSet<int>( personList.Select( a => a.Id ) );
                            HashSet<int> groupsIds = new HashSet<int>( personList.Where( a => a.GivingGroupId.HasValue ).Select( a => a.GivingGroupId.Value ).Distinct() );

                            foreach ( var recipient in recipientList.ToList() )
                            {
                                if ( recipient.PersonId.HasValue )
                                {
                                    if ( !personIds.Contains( recipient.PersonId.Value ) )
                                    {
                                        recipientList.Remove( recipient );
                                    }
                                }
                                else
                                {
                                    if ( !groupsIds.Contains( recipient.GroupId ) )
                                    {
                                        recipientList.Remove( recipient );
                                    }
                                }
                            }
                        }
                    }

                    var personGivingIdsQuery = givingIdsQry.Where( a => a.PersonId.HasValue );
                    var personQuery = new PersonService( rockContext ).Queryable( true, true );

                    // get a query to look up LastName for recipients that give as a group
                    var qryNickNameLastNameAsIndividual = from p in personQuery
                                                          join gg in personGivingIdsQuery on p.Id equals gg.PersonId.Value
                                                          select new { gg.PersonId, p.NickName, p.LastName };

                    var nickNameLastNameLookupByPersonId = qryNickNameLastNameAsIndividual
                        .Select( a => new { a.PersonId, a.NickName, a.LastName } )
                        .ToList()
                        .Where( a => a.PersonId.HasValue )
                        .GroupBy( a => a.PersonId.Value )
                        .ToDictionary( k => k.Key, v => v.Select( a => new { a.NickName, a.LastName } ).FirstOrDefault() );

                    var givingLeaderGivingIdsQuery = givingIdsQry.Where( a => !a.PersonId.HasValue );
                    var qryNickNameLastNameAsGivingLeader = from p in personQuery.Where( a => a.GivingGroupId.HasValue )
                                                            join gg in givingLeaderGivingIdsQuery on p.GivingGroupId equals gg.GroupId
                                                            select new { gg.GroupId, p.NickName, p.LastName, p.GivingLeaderId, PersonId = p.Id };

                    // Get the NickName and LastName of the GivingLeader of each group.
                    // If the Group somehow doesn't have a GivingLeader( which shouldn't happen ), use another person in that group.
                    var nickNameLastNameLookupByGivingGroupId = qryNickNameLastNameAsGivingLeader
                        .Select( a => new { a.GroupId, a.NickName, a.LastName, a.GivingLeaderId, a.PersonId } )
                        .ToList()
                        .GroupBy( a => a.GroupId )
                        .ToDictionary(
                            k => k.Key,
                            v => v
                                .Select( a => new { a.NickName, a.LastName, IsGivingLeader = a.PersonId == a.GivingLeaderId } )
                                .OrderByDescending( a => a.IsGivingLeader )
                                .FirstOrDefault() );

                    foreach ( var recipient in recipientList )
                    {
                        if ( recipient.PersonId.HasValue )
                        {
                            var lookupValue = nickNameLastNameLookupByPersonId.GetValueOrNull( recipient.PersonId.Value );

                            // lookupValue for individual giver should never be null, but just in case, do a null check
                            recipient.NickName = lookupValue?.NickName ?? string.Empty;
                            recipient.LastName = lookupValue?.LastName ?? string.Empty;
                        }
                        else
                        {
                            var lookupValue = nickNameLastNameLookupByGivingGroupId.GetValueOrNull( recipient.GroupId );
                            recipient.NickName = lookupValue?.NickName ?? string.Empty;
                            recipient.LastName = lookupValue?.LastName ?? string.Empty;
                        }
                    }

                    // A statement Generator can have more than report configuration. If they have more than one, then
                    // the generator will be in charge of sorting. However, let's take care of sorting the first
                    // Report Configuration. That'll help in cases where the caller doesn't support more than one report configuration
                    var defaultReportConfiguration = financialStatementGeneratorOptions.ReportConfigurationList?.OrderByDescending( x => x.CreatedDateTime ).FirstOrDefault();

                    if ( defaultReportConfiguration != null )
                    {
                        // use C# to sort the recipients by specified PrimarySortOrder and SecondarySortOrder
                        if ( defaultReportConfiguration.PrimarySortOrder == FinancialStatementOrderBy.LastName )
                        {
                            var sortedRecipientList = recipientList.OrderBy( a => a.LastName ).ThenBy( a => a.NickName );
                            if ( defaultReportConfiguration.SecondarySortOrder == FinancialStatementOrderBy.PostalCode )
                            {
                                sortedRecipientList = sortedRecipientList.ThenBy( a => a.PostalCode );
                            }

                            recipientList = sortedRecipientList.ToList();
                        }
                        else if ( defaultReportConfiguration.PrimarySortOrder == FinancialStatementOrderBy.PostalCode )
                        {
                            var sortedRecipientList = recipientList.OrderBy( a => a.PostalCode );
                            if ( defaultReportConfiguration.SecondarySortOrder == FinancialStatementOrderBy.LastName )
                            {
                                sortedRecipientList = sortedRecipientList.ThenBy( a => a.LastName ).ThenBy( a => a.NickName );
                            }

                            recipientList = sortedRecipientList.ToList();
                        }
                    }

                    return recipientList;
                }
            }
        }

        /// <summary>
        /// Gets the statement generator recipient result.
        /// </summary>
        /// <param name="financialStatementGeneratorRecipientRequest">The financial statement generator recipient request.</param>
        /// <param name="currentPerson">The current person.</param>
        /// <returns></returns>
        public static FinancialStatementGeneratorRecipientResult GetStatementGeneratorRecipientResult( FinancialStatementGeneratorRecipientRequest financialStatementGeneratorRecipientRequest, Person currentPerson )
        {
            using ( var activity = ObservabilityHelper.StartActivity( $"ACT: Generate Statement" ) )
            {

                activity?.AddTag( "rock-activity-type", "generate-statement" );

                // START PREP
                var prepActivity = ObservabilityHelper.StartActivity( $"ACT: Generate Statement > Statement Prep" );

                if ( financialStatementGeneratorRecipientRequest == null )
                {
                    throw new FinancialGivingStatementArgumentException( "FinancialStatementGeneratorRecipientRequest must be specified" );
                }

                var financialStatementGeneratorOptions = financialStatementGeneratorRecipientRequest?.FinancialStatementGeneratorOptions;

<<<<<<< HEAD
                if ( financialStatementGeneratorOptions == null )
                {
                    throw new FinancialGivingStatementArgumentException( "FinancialStatementGeneratorOptions must be specified" );
                }

                if ( financialStatementGeneratorRecipientRequest.FinancialStatementGeneratorRecipient == null )
                {
                    throw new FinancialGivingStatementArgumentException( "FinancialStatementGeneratorRecipient must be specified" );
                }
=======
                IQueryable<Person> personQry = null;
                var personList = new List<Person>();
                Person person = null;
                if ( personId.HasValue )
                {
                    personQry = new PersonService( rockContext ).Queryable( true, true ).Where( a => a.Id == personId.Value );
                    person = personQry.Include( a => a.PrimaryFamily ).FirstOrDefault();
                    personList.Add( person );
                }
                else
                {
                    // get transactions for all the persons in the specified group that have specified that group as their GivingGroup
                    GroupMemberService groupMemberService = new GroupMemberService( rockContext );
                    personQry = groupMemberService.GetByGroupId( groupId, true ).Where( a => a.Person.GivingGroupId == groupId ).Select( s => s.Person );
                    personList = personQry.Include( a => a.PrimaryFamily ).ToList();
                    person = personList.FirstOrDefault();
                }

                // if *any* giving unit member has opted out, set the recipient as opted out
                recipientResult.OptedOut = FinancialStatementGeneratorHelper.GetOptedOutPersonIds( personList ).Any();

                /*
                    1/4/2024 - JPH

                    The following 2 usages of ".Contains(...)" result in JOINs rather than WHERE...IN clauses, since they're
                    leveraging an IQueryable<Person> instead of the List<int>[PersonAlias.Id] we were previously using.

                    Reason: Statement Generator times out when generating statements for people with an excessive number of
                            person alias records.
                */
                var personIdQry = personQry.Select( p => p.Id );

                var personAliasIds = new PersonAliasService( rockContext )
                    .Queryable()
                    .Where( pa => personIdQry.Contains( pa.PersonId ) )
                    .Select( pa => pa.Id )
                    .ToList();

                financialTransactionQry = financialTransactionQry.Where( a => personIdQry.Contains( a.AuthorizedPersonAlias.PersonId ) );
>>>>>>> cfd5b7b6

                var groupId = financialStatementGeneratorRecipientRequest.FinancialStatementGeneratorRecipient.GroupId;
                var personId = financialStatementGeneratorRecipientRequest.FinancialStatementGeneratorRecipient.PersonId;
                var locationId = financialStatementGeneratorRecipientRequest.FinancialStatementGeneratorRecipient.LocationId;

                var recipientResult = new FinancialStatementGeneratorRecipientResult( financialStatementGeneratorRecipientRequest.FinancialStatementGeneratorRecipient );

                prepActivity?.Dispose();
                // END PREP

                using ( var rockContext = new RockContext() )
                {
                    FinancialStatementTemplate financialStatementTemplate = new FinancialStatementTemplateService( rockContext ).GetNoTracking( financialStatementGeneratorOptions.FinancialStatementTemplateId ?? 0 );
                    if ( financialStatementTemplate == null )
                    {
                        throw new FinancialGivingStatementArgumentException( "FinancialStatementTemplate must be specified." );
                    }

                    var reportSettings = financialStatementTemplate.ReportSettings;
                    var transactionSettings = reportSettings.TransactionSettings;
                    var financialTransactionQry = FinancialStatementGeneratorHelper.GetFinancialTransactionQuery( financialStatementGeneratorOptions, rockContext, false );

                    var personList = new List<Person>();
                    Person person = null;
                    if ( personId.HasValue )
                    {
                        person = new PersonService( rockContext ).Queryable( true, true ).Include( a => a.Aliases ).Include( a => a.PrimaryFamily ).Where( a => a.Id == personId.Value ).FirstOrDefault();
                        personList.Add( person );
                    }
                    else
                    {
                        // get transactions for all the persons in the specified group that have specified that group as their GivingGroup
                        GroupMemberService groupMemberService = new GroupMemberService( rockContext );
                        personList = groupMemberService.GetByGroupId( groupId, true ).Where( a => a.Person.GivingGroupId == groupId ).Select( s => s.Person ).Include( a => a.Aliases ).Include( a => a.PrimaryFamily ).ToList();
                        person = personList.FirstOrDefault();
                    }

                    // if *any* giving unit member has opted out, set the recipient as opted out
                    recipientResult.OptedOut = FinancialStatementGeneratorHelper.GetFamilyOptOutStatus( personList );


                    List<int> personAliasIds;
                    using ( var childActivity = ObservabilityHelper.StartActivity( $"ACT: Generate Statement > Person Alias Ids" ) ) {
                        personAliasIds = personList.SelectMany( a => a.Aliases.Select( x => x.Id ) ).ToList();

                        if ( personAliasIds.Count == 1 )
                        {
                            var personAliasId = personAliasIds[0];
                            financialTransactionQry = financialTransactionQry.Where( a => a.AuthorizedPersonAliasId.Value == personAliasId );
                        }
                        else
                        {
                            financialTransactionQry = financialTransactionQry.Where( a => personAliasIds.Contains( a.AuthorizedPersonAliasId.Value ) );
                        }
                    }

                    using ( var childActivity = ObservabilityHelper.StartActivity( $"ACT: Generate Statement > Configure Transaction Query" ) )
                    {
                        financialTransactionQry = financialTransactionQry.Include( a => a.FinancialPaymentDetail )
                        .Include( a => a.FinancialPaymentDetail.CurrencyTypeValue )
                        .Include( a => a.TransactionDetails )
                        .Include( a => a.TransactionDetails.Select( x => x.Account ) )
                        .OrderBy( a => a.TransactionDateTime );
                    }

                    List<FinancialTransaction> financialTransactionsList;
                    using ( var childActivity = ObservabilityHelper.StartActivity( $"ACT: Generate Statement > Load Financial Transactions" ) )
                    {
                        financialTransactionsList = financialTransactionQry.AsNoTracking().ToList();
                    }

                    using ( var childActivity = ObservabilityHelper.StartActivity( $"ACT: Generate Statement > Post-processing Account Removal" ) )
                    {
                        var transactionAccountIds = transactionSettings.GetIncludedAccountIds( rockContext );

                        foreach ( var financialTransaction in financialTransactionsList )
                    {
                        if ( transactionAccountIds.Any() )
                        {
                            // remove any Accounts that were not included (in case there was a mix of included and not included accounts in the transaction)
                            financialTransaction.TransactionDetails = financialTransaction.TransactionDetails.Where( a => transactionAccountIds.Contains( a.AccountId ) ).ToList();
                        }

                        financialTransaction.TransactionDetails = financialTransaction.TransactionDetails.OrderBy( a => a.Account.Order ).ThenBy( a => a.Account.PublicName ).ToList();
                    }
                    }

                    var lavaTemplateLava = financialStatementTemplate.ReportTemplate;
                    var lavaTemplateFooterHtmlFragment = financialStatementTemplate.FooterSettings.HtmlFragment;

                    var mergeFields = Rock.Lava.LavaHelper.GetCommonMergeFields( null, null, new Lava.CommonMergeFieldsOptions { GetDeviceFamily = false, GetOSFamily = false, GetPageContext = false, GetPageParameters = false, GetCampuses = true, GetCurrentPerson = true } );
                    mergeFields.Add( MergeFieldKey.RenderMedium, financialStatementGeneratorOptions.RenderMedium );
                    mergeFields.Add( MergeFieldKey.FinancialStatementTemplate, financialStatementTemplate );
                    mergeFields.Add( MergeFieldKey.RenderedPageCount, financialStatementGeneratorRecipientRequest.FinancialStatementGeneratorRecipient.RenderedPageCount );

                    mergeFields.Add( MergeFieldKey.Person, person );
                    mergeFields.Add( MergeFieldKey.PersonList, personList );
                    mergeFields.Add( MergeFieldKey.StatementStartDate, financialStatementGeneratorOptions.StartDate );
                    var humanFriendlyEndDate = financialStatementGeneratorOptions.EndDate.HasValue ? financialStatementGeneratorOptions.EndDate.Value.AddDays( -1 ) : RockDateTime.Now.Date;
                    mergeFields.Add( MergeFieldKey.StatementEndDate, humanFriendlyEndDate );


                    // START SALUTATION
                    var salutationActivity = ObservabilityHelper.StartActivity( $"ACT: Generate Statement > Calculate Salutation" );

                    string salutation;
                    if ( personId.HasValue )
                    {
                        // Gives as Individual
                        // if the person gives as an individual, the salutation should be just the person's name
                        salutation = person.FullNameFormal;
                    }
                    else
                    {
                        // Gives as Giving Group
                        Group primaryFamily;
                        if ( person != null && person.PrimaryFamilyId == groupId )
                        {
                            // this is how PrimaryFamily should able to be determined in most cases
                            primaryFamily = person.PrimaryFamily;
                        }
                        else
                        {
                            // This could happen if the person is from multiple families, and specified groupId is not their PrimaryFamily
                            primaryFamily = new GroupService( rockContext ).Get( groupId );
                        }

                        /*
                            MP 1/27/2022
                            Note that the Statement Generator wants Formal Names, and also has an option to include inactive individuals.
                            So, we can't use Group.GroupSalution since that is NickNames and only includes active individuals.

                            In the case of the Statement generator, most of the performance hit is the PDF generation, and is also multi-threaded, so manually calculating
                            givingSalutation shouldn't be a noticeable performance impact.
                        */

                        string givingSalutation;

                        var calculateFamilySalutationArgs = new Person.CalculateFamilySalutationArgs( false )
                        {
                            RockContext = rockContext,
                            IncludeInactive = !financialStatementGeneratorOptions.ExcludeInActiveIndividuals,
                            UseFormalNames = true,
                            IncludeChildren = false,
                        };

                        givingSalutation = GroupService.CalculateFamilySalutation( primaryFamily, calculateFamilySalutationArgs );

                        if ( givingSalutation.IsNullOrWhiteSpace() )
                        {
                            // shouldn't happen, just in case the familyTitle is blank, just return the person's name
                            givingSalutation = person.FullNameFormal;
                        }

                        salutation = givingSalutation;

                        salutationActivity?.Dispose();
                        // END SALUTATION
                    }

                    mergeFields.Add( MergeFieldKey.Salutation, salutation );

                    // START DETERMINE MAILING ADDRESS
                    var addressActivity = ObservabilityHelper.StartActivity( $"ACT: Generate Statement > Determine Mailing Address" );

                    Location mailingAddress = null;

                    if ( locationId.HasValue )
                    {
                        // get the location that was specified for the recipient
                        mailingAddress = new LocationService( rockContext ).Get( locationId.Value );
                    }
                    /*  
                        12/7/2023 - NA
                        We discoverd the 'else' below was compensating for the fact that the ContributionStatementGenerator
                        block was failing to include the LocationId in the financialStatementGeneratorRecipientRequest.
                        Therefore, we're fixing it in that block.

                        9/22/2023 - JME 
                        This query below was taking 4 seconds on the Life.Church server and appears to be redundant to the original query. Said
                        a different way, if the request above didn't find a location this one won't either.

                        else
                        {
                            // for backwards compatibility, get the first address
                            IQueryable<GroupLocation> groupLocationsQry = FinancialStatementGeneratorHelper.GetGroupLocationQuery( rockContext );
                            mailingAddress = groupLocationsQry.Where( a => a.GroupId == groupId ).Select( a => a.Location ).FirstOrDefault();
                        }
                    */

                    mergeFields.Add( MergeFieldKey.MailingAddress, mailingAddress );

                    if ( mailingAddress != null )
                    {
                        mergeFields.Add( MergeFieldKey.StreetAddress1, mailingAddress.Street1 );
                        mergeFields.Add( MergeFieldKey.StreetAddress2, mailingAddress.Street2 );
                        mergeFields.Add( MergeFieldKey.City, mailingAddress.City );
                        mergeFields.Add( MergeFieldKey.State, mailingAddress.State );
                        mergeFields.Add( MergeFieldKey.PostalCode, mailingAddress.PostalCode );
                        mergeFields.Add( MergeFieldKey.Country, mailingAddress.Country );
                    }
                    else
                    {
                        mergeFields.Add( MergeFieldKey.StreetAddress1, string.Empty );
                        mergeFields.Add( MergeFieldKey.StreetAddress2, string.Empty );
                        mergeFields.Add( MergeFieldKey.City, string.Empty );
                        mergeFields.Add( MergeFieldKey.State, string.Empty );
                        mergeFields.Add( MergeFieldKey.PostalCode, string.Empty );
                        mergeFields.Add( MergeFieldKey.Country, string.Empty );
                    }

                    addressActivity?.Dispose();
                    // END DETERMINE MAILING ADDRESS


                    // START GROOM TRANSACTIONS
                    var groomActivity = ObservabilityHelper.StartActivity( $"ACT: Generate Statement > Groom Transactions" );

                    var transactionDetailListAll = financialTransactionsList.SelectMany( a => a.TransactionDetails ).ToList();

                    if ( transactionSettings.HideRefundedTransactions && transactionDetailListAll.Any( a => a.Amount < 0 ) )
                    {
                        var allRefunds = transactionDetailListAll.SelectMany( a => a.Transaction.Refunds ).ToList();
                        foreach ( var refund in allRefunds )
                        {
                            foreach ( var refundedOriginalTransactionDetail in refund.OriginalTransaction.TransactionDetails )
                            {
                                // remove the refund's original TransactionDetails from the results
                                if ( transactionDetailListAll.Contains( refundedOriginalTransactionDetail ) )
                                {
                                    foreach ( var refundDetailId in refund.FinancialTransaction.TransactionDetails.Select( a => a.Id ) )
                                    {
                                        var refundDetail = transactionDetailListAll.FirstOrDefault( a => a.Id == refundDetailId );
                                        if ( refundDetail != null )
                                        {
                                            // If this is full refund, remove it from the list of transactions.
                                            // If this is a partial refund, we'll need to keep it otherwise the totals won't match.
                                            if ( ( refundDetail.AccountId == refundedOriginalTransactionDetail.AccountId ) && ( refundDetail.Amount + refundedOriginalTransactionDetail.Amount == 0 ) )
                                            {
                                                transactionDetailListAll.Remove( refundDetail );
                                                transactionDetailListAll.Remove( refundedOriginalTransactionDetail );
                                            }
                                        }
                                    }
                                }
                            }
                        }
                    }

                    if ( transactionSettings.HideCorrectedTransactionOnSameData && transactionDetailListAll.Any( a => a.Amount < 0 ) )
                    {
                        // Hide transactions that are corrected on the same date. Transactions that have a matching negative dollar amount on the same date and same account will not be shown.

                        // get a list of dates that have at least one negative transaction
                        var transactionsByDateList = transactionDetailListAll.GroupBy( a => a.Transaction.TransactionDateTime.Value.Date ).Select( a => new
                        {
                            Date = a.Key,
                            TransactionDetails = a.ToList()
                        } )
                        .Where( a => a.TransactionDetails.Any( x => x.Amount < 0 ) )
                        .ToList();

                        foreach ( var transactionsByDate in transactionsByDateList )
                        {
                            foreach ( var negativeTransaction in transactionsByDate.TransactionDetails.Where( a => a.Amount < 0 ) )
                            {
                                // find the first transaction that has an amount that matches the negative amount (on the same day and same account)
                                // and make sure the matching transaction doesn't already have a refund associated with it
                                var correctedTransactionDetail = transactionsByDate.TransactionDetails
                                    .Where( a => ( a.Amount == ( -negativeTransaction.Amount ) && a.AccountId == negativeTransaction.AccountId ) && !a.Transaction.Refunds.Any() )
                                    .FirstOrDefault();
                                if ( correctedTransactionDetail != null )
                                {
                                    // if the transaction was corrected, remove it, and also remove the associated correction (the negative one) transaction
                                    transactionDetailListAll.Remove( correctedTransactionDetail );
                                    transactionDetailListAll.Remove( negativeTransaction );
                                }
                            }
                        }
                    }

                    List<FinancialTransactionDetail> transactionDetailListCash = transactionDetailListAll;
                    List<FinancialTransactionDetail> transactionDetailListNonCash = new List<FinancialTransactionDetail>();

                    var currencyTypesForCashGiftIds = transactionSettings.CurrencyTypesForCashGiftGuids?.Select( a => DefinedValueCache.GetId( a ) ).Where( a => a.HasValue ).Select( a => a.Value ).ToList();
                    var currencyTypesForNotCashGiftIds = transactionSettings.CurrencyTypesForNonCashGuids?.Select( a => DefinedValueCache.GetId( a ) ).Where( a => a.HasValue ).Select( a => a.Value ).ToList();

                    if ( currencyTypesForCashGiftIds != null )
                    {
                        // NOTE: if there isn't a FinancialPaymentDetail record, assume it is Cash
                        transactionDetailListCash = transactionDetailListCash.Where( a =>
                            ( a.Transaction.FinancialPaymentDetailId == null ) ||
                            ( a.Transaction.FinancialPaymentDetail.CurrencyTypeValueId.HasValue && currencyTypesForCashGiftIds.Contains( a.Transaction.FinancialPaymentDetail.CurrencyTypeValueId.Value ) ) ).ToList();
                    }

                    if ( currencyTypesForNotCashGiftIds != null )
                    {
                        transactionDetailListNonCash = transactionDetailListAll.Where( a =>
                            a.Transaction.FinancialPaymentDetailId.HasValue &&
                            a.Transaction.FinancialPaymentDetail.CurrencyTypeValueId.HasValue
                            && currencyTypesForNotCashGiftIds.Contains( a.Transaction.FinancialPaymentDetail.CurrencyTypeValueId.Value ) ).ToList();
                    }

                    groomActivity?.Dispose();
                    // END GROOM TRANSACTIONS

                    // Add Merge Fields for Transactions for custom Statements that might want to organize the output by Transaction instead of TransactionDetail
                    var transactionListCash = transactionDetailListCash.GroupBy( a => a.Transaction ).Select( a => a.Key ).ToList();
                    var transactionListNonCash = transactionDetailListNonCash.GroupBy( a => a.Transaction ).Select( a => a.Key ).ToList();
                    mergeFields.Add( MergeFieldKey.Transactions, transactionListCash );
                    mergeFields.Add( MergeFieldKey.TransactionsNonCash, transactionListNonCash );

                    // Add the standard TransactionDetails and TransactionDetailsNonCash that the default Rock templates use
                    mergeFields.Add( MergeFieldKey.TransactionDetails, transactionDetailListCash );
                    mergeFields.Add( MergeFieldKey.TransactionDetailsNonCash, transactionDetailListNonCash );

                    mergeFields.Add( MergeFieldKey.TotalContributionAmount, transactionDetailListCash.Sum( a => a.Amount ) );
                    mergeFields.Add( MergeFieldKey.TotalContributionCount, transactionDetailListCash.Count() );

                    mergeFields.Add( MergeFieldKey.TotalContributionAmountNonCash, transactionDetailListNonCash.Sum( a => a.Amount ) );
                    mergeFields.Add( MergeFieldKey.TotalContributionCountNonCash, transactionDetailListNonCash.Count() );

                    recipientResult.ContributionTotal = transactionDetailListCash.Sum( a => a.Amount );

                    mergeFields.Add(
                        MergeFieldKey.AccountSummary,
                        transactionDetailListCash
                            .GroupBy( t => t.Account.PublicName )
                            .Select( s => new AccountSummaryInfo
                            {
                                Account = s.FirstOrDefault().Account,
                                Total = s.Sum( a => a.Amount ),
                                Order = s.Max( a => a.Account.Order )
                            } )
                            .OrderBy( s => s.Order ) );

                    mergeFields.Add(
                        MergeFieldKey.AccountSummaryNonCash,
                        transactionDetailListNonCash
                            .GroupBy( t => t.Account.PublicName )
                            .Select( s => new AccountSummaryInfo
                            {
                                Account = s.FirstOrDefault().Account,
                                Total = s.Sum( a => a.Amount ),
                                Order = s.Max( a => a.Account.Order )
                            } )
                            .OrderBy( s => s.Order ) );

                    // START PLEDGES
                    var pledgeActivity = ObservabilityHelper.StartActivity( $"ACT: Generate Statement > Load Pledges" );

                    var pledgeSettings = reportSettings.PledgeSettings;
                    pledgeSettings.AccountIds = pledgeSettings.AccountIds.Where( a => a > 0 ).ToList();

                    if ( pledgeSettings.AccountIds != null && pledgeSettings.AccountIds.Any() )
                    {
                        var pledgeSummaryList = FinancialStatementGeneratorHelper.GetPledgeSummaryData( financialStatementGeneratorOptions, financialStatementTemplate, rockContext, personAliasIds );
                        recipientResult.PledgeTotal = pledgeSummaryList.Sum( s => s.AmountPledged );

                        // Pledges ( organized by each Account in case an account is used by more than one pledge )
                        mergeFields.Add( MergeFieldKey.Pledges, pledgeSummaryList );
                    }

                    pledgeActivity?.Dispose();
                    // END PLEDGES

                    mergeFields.Add( MergeFieldKey.Options, financialStatementGeneratorOptions );

                    using ( var renderActivity = ObservabilityHelper.StartActivity( $"ACT: Generate Statement > Render Statement Lava" ) )
                    {
                        recipientResult.Html = lavaTemplateLava.ResolveMergeFields( mergeFields, currentPerson );
                    }

                    if ( !string.IsNullOrEmpty( lavaTemplateFooterHtmlFragment ) )
                    {
                        using ( var footerActivity = ObservabilityHelper.StartActivity( $"ACT: Generate Statement > Render Footer Lava" ) )
                        {
                            recipientResult.FooterHtmlFragment = lavaTemplateFooterHtmlFragment.ResolveMergeFields( mergeFields, currentPerson );
                        }
                    }

                    recipientResult.Html = recipientResult.Html.Trim();
                }

                return recipientResult;
            }
        }

        /// <summary>
        /// Gets the pledge summary data.
        /// </summary>
        /// <param name="financialStatementGeneratorOptions">The financial statement generator options.</param>
        /// <param name="financialStatementTemplate">The financial statement template.</param>
        /// <param name="rockContext">The rock context.</param>
        /// <param name="personAliasIds">The person alias ids.</param>
        /// <returns></returns>
        private static List<PledgeSummary> GetPledgeSummaryData( FinancialStatementGeneratorOptions financialStatementGeneratorOptions, FinancialStatementTemplate financialStatementTemplate, RockContext rockContext, List<int> personAliasIds )
        {
            var financialPledgeQry = GetFinancialPledgeQuery( financialStatementGeneratorOptions, rockContext, false );
            var pledgeList = financialPledgeQry.Where( p => p.PersonAliasId.HasValue && personAliasIds.Contains( p.PersonAliasId.Value ) ).Include( a => a.Account ).OrderBy( a => a.Account.Order ).ThenBy( a => a.Account.PublicName ).ToList();

            var pledgeSummaryByPledgeList = pledgeList
                                .Select( p => new
                                {
                                    p.Account,
                                    Pledge = p
                                } )
                                .ToList();

            //// Pledges but organized by Account (in case more than one pledge goes to the same account)
            //// NOTE: In the case of multiple pledges to the same account (just in case they accidentally or intentionally had multiple pledges to the same account)
            ////  -- Date Range
            ////    -- StartDate: Earliest StartDate of all the pledges for that account
            ////    -- EndDate: Latest EndDate of all the pledges for that account
            ////  -- Amount Pledged: Sum of all Pledges to that account
            ////  -- Amount Given:
            ////    --  The sum of transaction amounts to that account between
            ////      -- Start Date: Earliest Start Date of all the pledges to that account
            ////      -- End Date: Whatever is earlier (Statement End Date or Pledges' End Date)
            var pledgeSummaryList = pledgeSummaryByPledgeList.GroupBy( a => a.Account ).Select( a => new PledgeSummary
            {
                Account = a.Key,
                PledgeList = a.Select( x => x.Pledge ).ToList()
            } ).ToList();

            // add detailed pledge information
            if ( pledgeSummaryList.Any() )
            {
                int statementPledgeYear = financialStatementGeneratorOptions.StartDate.Value.Year;

                var transactionSettings = financialStatementTemplate.ReportSettings.TransactionSettings;
                var pledgeSettings = financialStatementTemplate.ReportSettings.PledgeSettings;

                var currencyTypesForCashGiftIds = transactionSettings.CurrencyTypesForCashGiftGuids?.Select( a => DefinedValueCache.GetId( a ) ).Where( a => a.HasValue ).Select( a => a.Value ).ToList();
                var currencyTypesForNotCashGiftIds = transactionSettings.CurrencyTypesForNonCashGuids?.Select( a => DefinedValueCache.GetId( a ) ).Where( a => a.HasValue ).Select( a => a.Value ).ToList();

                List<int> pledgeCurrencyTypeIds = null;
                if ( currencyTypesForCashGiftIds != null )
                {
                    pledgeCurrencyTypeIds = currencyTypesForCashGiftIds;
                    if ( pledgeSettings.IncludeNonCashGifts && currencyTypesForNotCashGiftIds != null )
                    {
                        pledgeCurrencyTypeIds = currencyTypesForCashGiftIds.Union( currencyTypesForNotCashGiftIds ).ToList();
                    }
                }

                foreach ( var pledgeSummary in pledgeSummaryList )
                {
                    DateTime adjustedPledgeEndDate = pledgeSummary.PledgeEndDate.Value.Date;
                    if ( pledgeSummary.PledgeEndDate.Value.Date < DateTime.MaxValue.Date )
                    {
                        adjustedPledgeEndDate = pledgeSummary.PledgeEndDate.Value.Date.AddDays( 1 );
                    }

                    if ( financialStatementGeneratorOptions.EndDate.HasValue )
                    {
                        if ( adjustedPledgeEndDate > financialStatementGeneratorOptions.EndDate.Value )
                        {
                            adjustedPledgeEndDate = financialStatementGeneratorOptions.EndDate.Value;
                        }
                    }

                    var pledgeFinancialTransactionDetailQry = new FinancialTransactionDetailService( rockContext ).Queryable().Where( t =>
                                                     t.Transaction.AuthorizedPersonAliasId.HasValue && personAliasIds.Contains( t.Transaction.AuthorizedPersonAliasId.Value )
                                                     && t.Transaction.TransactionDateTime >= pledgeSummary.PledgeStartDate
                                                     && t.Transaction.TransactionDateTime < adjustedPledgeEndDate );

                    if ( pledgeSettings.IncludeGiftsToChildAccounts )
                    {
                        // If PledgesIncludeChildAccounts = true, we'll include transactions to those child accounts as part of the pledge
                        var childAccountIds = FinancialAccountCache.Get( pledgeSummary.AccountId )?.GetDescendentFinancialAccountIds() ?? new int[0];

                        pledgeFinancialTransactionDetailQry = pledgeFinancialTransactionDetailQry.Where( t =>
                            t.AccountId == pledgeSummary.AccountId
                            ||
                            ( childAccountIds.Contains( t.AccountId ) ) );
                    }
                    else
                    {
                        pledgeFinancialTransactionDetailQry = pledgeFinancialTransactionDetailQry.Where( t => t.AccountId == pledgeSummary.AccountId );
                    }

                    if ( pledgeCurrencyTypeIds != null )
                    {
                        pledgeFinancialTransactionDetailQry = pledgeFinancialTransactionDetailQry.Where( t =>
                            t.Transaction.FinancialPaymentDetailId.HasValue &&
                            t.Transaction.FinancialPaymentDetail.CurrencyTypeValueId.HasValue && pledgeCurrencyTypeIds.Contains( t.Transaction.FinancialPaymentDetail.CurrencyTypeValueId.Value ) );
                    }

                    pledgeSummary.AmountGiven = pledgeFinancialTransactionDetailQry.Sum( t => ( decimal? ) t.Amount ) ?? 0;
                }
            }

            return pledgeSummaryList;
        }

        /// <summary>
        /// Returns if the family is opted out of getting a statement.
        /// </summary>
        /// <param name="personList"></param>
        /// <returns></returns>
        private static bool GetFamilyOptOutStatus( List<Person> personList )
        {
            using ( var optOutActivity = ObservabilityHelper.StartActivity( $"ACT: Generate Statement > Process Opt-Outs" ) )
            {

                int? doNotSendGivingStatementAttributeId = AttributeCache.Get( Rock.SystemGuid.Attribute.PERSON_DO_NOT_SEND_GIVING_STATEMENT.AsGuid() )?.Id;
                var defaultIsOptOut = (AttributeCache.Get( Rock.SystemGuid.Attribute.PERSON_DO_NOT_SEND_GIVING_STATEMENT.AsGuid() )?.DefaultValue).AsBoolean();

                if ( !doNotSendGivingStatementAttributeId.HasValue )
                {
                    return false;
                }

                var personIds = personList.Select( a => a.Id ).ToList();
                var optedOutPersonQry = new AttributeValueService( new RockContext() ).Queryable().Where( a => a.AttributeId == doNotSendGivingStatementAttributeId );
                if ( personIds.Count == 1 )
                {
                    int entityPersonId = personIds[0];
                    optedOutPersonQry = optedOutPersonQry.Where( a => a.EntityId == entityPersonId );
                }
                else
                {
                    optedOutPersonQry = optedOutPersonQry.Where( a => personIds.Contains( a.EntityId.Value ) );
                }

                // Get the opt-out status of the individuals
                var optedOutPersonValues = optedOutPersonQry
                    .Select( a => new
                    {
                        PersonId = a.EntityId.Value,
                        a.Value
                    } ).ToList();

                // Process results based on the default opt-out status. This is stored as a person attribute "Do Not Send Giving Statement". When
                // the default value is False (typical) then we'd only return those with a value as true. When the default is True (simulates an
                // opt-in strategy then we will only return those who have an existing attribute value of false.
                if ( defaultIsOptOut )
                {
                    // The default value is that everyone is opted out. If any of them are false return false (don't opt out if anyone has a "Do Not Send" value of false)
                    return !optedOutPersonValues.Where( a => a.Value.AsBoolean() == false ).Select( a => a.PersonId ).Any();
                }
                else
                {
                    // The default is only those with values are opted out.If any have said they want to opt out then don't send a statement.
                    return optedOutPersonValues.Where( a => a.Value.AsBoolean() == true ).Select( a => a.PersonId ).Any();
                }
            }
        }

        /// <summary>
        /// Gets the group location query.
        /// </summary>
        /// <param name="rockContext">The rock context.</param>
        /// <returns></returns>
        private static IQueryable<GroupLocation> GetGroupLocationQuery( RockContext rockContext )
        {
            var groupLocationTypeIdHome = DefinedValueCache.Get( Rock.SystemGuid.DefinedValue.GROUP_LOCATION_TYPE_HOME.AsGuid() )?.Id;
            var groupLocationTypeIdWork = DefinedValueCache.Get( Rock.SystemGuid.DefinedValue.GROUP_LOCATION_TYPE_WORK.AsGuid() )?.Id;
            var groupLocationTypeIds = new List<int>();
            if ( groupLocationTypeIdHome.HasValue )
            {
                groupLocationTypeIds.Add( groupLocationTypeIdHome.Value );
            }

            if ( groupLocationTypeIdWork.HasValue )
            {
                groupLocationTypeIds.Add( groupLocationTypeIdWork.Value );
            }

            IQueryable<GroupLocation> groupLocationsQry = null;

            if ( groupLocationTypeIds.Count == 2 )
            {
                groupLocationsQry = new GroupLocationService( rockContext ).Queryable()
                    .Where( a => a.IsMailingLocation && a.GroupLocationTypeValueId.HasValue )
                    .Where( a => a.GroupLocationTypeValueId == groupLocationTypeIdHome.Value || a.GroupLocationTypeValueId == groupLocationTypeIdWork.Value )
                    .GroupBy( a => a.GroupId )
                    .Select( v => v.Select( a => a ).OrderBy( a => a.GroupId ).ThenByDescending( a => a.Location.ModifiedDateTime ).FirstOrDefault() );
            }
            else
            {
                groupLocationsQry = new GroupLocationService( rockContext ).Queryable()
                    .Where( a => a.IsMailingLocation && a.GroupLocationTypeValueId.HasValue && groupLocationTypeIds.Contains( a.GroupLocationTypeValueId.Value ) )
                    .GroupBy( a => a.GroupId )
                    .Select( v => v.Select( a => a ).OrderBy( a => a.GroupId ).ThenByDescending( a => a.Location.ModifiedDateTime ).FirstOrDefault() );
            }

            return groupLocationsQry;
        }

        /// <summary>
        /// Gets the financial pledge query.
        /// </summary>
        /// <param name="financialStatementGeneratorOptions">The financial statement generator options.</param>
        /// <param name="rockContext">The rock context.</param>
        /// <param name="usePersonFilters">if set to <c>true</c> [use person filters].</param>
        /// <returns></returns>
        private static IQueryable<FinancialPledge> GetFinancialPledgeQuery( Rock.Financial.FinancialStatementGeneratorOptions financialStatementGeneratorOptions, RockContext rockContext, bool usePersonFilters )
        {
            FinancialStatementTemplate financialStatementTemplate = new FinancialStatementTemplateService( rockContext ).Get( financialStatementGeneratorOptions.FinancialStatementTemplateId ?? 0 );
            if ( financialStatementTemplate == null )
            {
                throw new FinancialGivingStatementArgumentException( "FinancialStatementTemplate must be specified." );
            }

            var reportSettings = financialStatementTemplate.ReportSettings;
            var transactionSettings = reportSettings.TransactionSettings;
            var pledgeSettings = reportSettings.PledgeSettings;

            // pledge information
            var pledgeQry = new FinancialPledgeService( rockContext ).Queryable();

            // only include pledges that started *before* the end date of the statement ( we don't want pledges that start AFTER the statement end date )
            if ( financialStatementGeneratorOptions.EndDate.HasValue )
            {
                pledgeQry = pledgeQry.Where( p => p.StartDate < financialStatementGeneratorOptions.EndDate.Value );
            }

            // also only include pledges that ended *after* the statement start date ( we don't want pledges that ended BEFORE the statement start date )
            pledgeQry = pledgeQry.Where( p => p.EndDate >= financialStatementGeneratorOptions.StartDate.Value );

            // Filter to specified AccountIds (if specified)
            if ( pledgeSettings.AccountIds == null || !pledgeSettings.AccountIds.Any() )
            {
                // if no PledgeAccountIds where specified, don't include any pledges
                pledgeQry = pledgeQry.Where( a => false );
            }
            else
            {
                // NOTE: Only get the Pledges that were specifically pledged to the selected accounts
                // If the PledgesIncludeChildAccounts = true, we'll include transactions to those child accounts as part of the pledge
                var selectedAccountIds = pledgeSettings.AccountIds;
                pledgeQry = pledgeQry.Where( a => a.AccountId.HasValue && selectedAccountIds.Contains( a.AccountId.Value ) );
            }

            if ( usePersonFilters )
            {
                if ( financialStatementGeneratorOptions.PersonId.HasValue )
                {
                    // If PersonId is specified, then this statement is for a specific person, so don't do any other filtering
                    string personGivingId = new PersonService( rockContext ).Queryable( true, true ).Where( a => a.Id == financialStatementGeneratorOptions.PersonId.Value ).Select( a => a.GivingId ).FirstOrDefault();
                    if ( personGivingId != null )
                    {
                        pledgeQry = pledgeQry.Where( a => a.PersonAlias.Person.GivingId == personGivingId );
                    }
                    else
                    {
                        // shouldn't happen, but just in case person doesn't exist
                        pledgeQry = pledgeQry.Where( a => false );
                    }
                }
                else
                {
                    // unless we are using a DataView for filtering, filter based on the IncludeBusiness and ExcludeInActiveIndividuals options
                    if ( !financialStatementGeneratorOptions.DataViewId.HasValue )
                    {
                        if ( !financialStatementGeneratorOptions.IncludeBusinesses )
                        {
                            int recordTypeValueIdPerson = DefinedValueCache.Get( Rock.SystemGuid.DefinedValue.PERSON_RECORD_TYPE_PERSON.AsGuid() ).Id;
                            pledgeQry = pledgeQry.Where( a => a.PersonAlias.Person.RecordTypeValueId == recordTypeValueIdPerson );
                        }

                        if ( financialStatementGeneratorOptions.ExcludeInActiveIndividuals )
                        {
                            int recordStatusValueIdActive = DefinedValueCache.Get( Rock.SystemGuid.DefinedValue.PERSON_RECORD_STATUS_ACTIVE.AsGuid() ).Id;

                            // If the ExcludeInActiveIndividuals is enabled, don't include Pledges from Inactive Individuals, but only if they give as individuals.
                            // Pledges from Giving Groups should always be included regardless of the ExcludeInActiveIndividuals option.
                            // See https://app.asana.com/0/0/1200512694724254/f
                            pledgeQry = pledgeQry.Where( a => ( a.PersonAlias.Person.RecordStatusValueId == recordStatusValueIdActive ) || a.PersonAlias.Person.GivingGroupId.HasValue );
                        }

                        /* 06/23/2021 MDP
                         * Don't exclude pledges from Deceased. If the person pledged during the specified Date/Time range (probably while they weren't deceased), include them regardless of Deceased Status.
                         *
                         * see https://app.asana.com/0/0/1200512694724244/f
                         */
                    }
                }
            }

            return pledgeQry;
        }

        /// <summary>
        /// Gets the financial transaction query.
        /// </summary>
        /// <param name="financialStatementGeneratorOptions">The financial statement generator options.</param>
        /// <param name="rockContext">The rock context.</param>
        /// <param name="usePersonFilters">if set to <c>true</c> [use person filters].</param>
        /// <returns></returns>
        private static IQueryable<FinancialTransaction> GetFinancialTransactionQuery( FinancialStatementGeneratorOptions financialStatementGeneratorOptions, RockContext rockContext, bool usePersonFilters )
        {
            var financialTransactionService = new FinancialTransactionService( rockContext );
            var financialTransactionQry = financialTransactionService.Queryable();

            // filter to specified date range
            financialTransactionQry = financialTransactionQry.Where( a => a.TransactionDateTime >= financialStatementGeneratorOptions.StartDate );

            if ( financialStatementGeneratorOptions.EndDate.HasValue )
            {
                financialTransactionQry = financialTransactionQry.Where( a => a.TransactionDateTime < financialStatementGeneratorOptions.EndDate.Value );
            }

            FinancialStatementTemplate financialStatementTemplate = new FinancialStatementTemplateService( rockContext ).Get( financialStatementGeneratorOptions.FinancialStatementTemplateId ?? 0 );
            if ( financialStatementTemplate == null )
            {
                throw new FinancialGivingStatementArgumentException( "FinancialStatementTemplate must be specified." );
            }

            var reportSettings = financialStatementTemplate.ReportSettings;
            var transactionSettings = reportSettings.TransactionSettings;

            // default to Contributions if nothing specified
            var transactionTypeContribution = DefinedValueCache.Get( Rock.SystemGuid.DefinedValue.TRANSACTION_TYPE_CONTRIBUTION.AsGuid() );
            var transactionTypeIds = transactionSettings.TransactionTypeGuids?.Select( a => DefinedValueCache.GetId( a ) ).Where( a => a.HasValue ).Select( a => a.Value ).ToList();
            if ( transactionTypeIds == null || !transactionTypeIds.Any() )
            {
                transactionTypeIds = new List<int>();
                if ( transactionTypeContribution != null )
                {
                    transactionTypeIds.Add( transactionTypeContribution.Id );
                }
            }

            if ( transactionTypeIds.Count() == 1 )
            {
                int selectedTransactionTypeId = transactionTypeIds[0];
                financialTransactionQry = financialTransactionQry.Where( a => a.TransactionTypeValueId == selectedTransactionTypeId );
            }
            else
            {
                financialTransactionQry = financialTransactionQry.Where( a => transactionTypeIds.Contains( a.TransactionTypeValueId ) );
            }

            var includedTransactionAccountIds = transactionSettings.GetIncludedAccountIds( rockContext );

            // Filter to specified AccountIds (if specified)
            if ( !includedTransactionAccountIds.Any() )
            {
                // if TransactionAccountIds wasn't supplied, don't filter on AccountId
            }
            else
            {
                // narrow it down to recipients that have transactions involving any of the AccountIds
                financialTransactionQry = financialTransactionQry.Where( a => a.TransactionDetails.Any( x => includedTransactionAccountIds.Contains( x.AccountId ) ) );
            }

            if ( usePersonFilters )
            {
                if ( financialStatementGeneratorOptions.PersonId.HasValue )
                {
                    // If PersonId is specified, then this statement is for a specific person, so don't do any other filtering
                    string personGivingId = new PersonService( rockContext ).Queryable( true, true ).Where( a => a.Id == financialStatementGeneratorOptions.PersonId.Value ).Select( a => a.GivingId ).FirstOrDefault();
                    if ( personGivingId != null )
                    {
                        financialTransactionQry = financialTransactionQry.Where( a => a.AuthorizedPersonAlias.Person.GivingId == personGivingId );
                    }
                    else
                    {
                        // shouldn't happen, but just in case person doesn't exist
                        financialTransactionQry = financialTransactionQry.Where( a => false );
                    }
                }
                else
                {
                    // unless we are using a DataView for filtering, filter based on the IncludeBusiness and ExcludeInActiveIndividuals options
                    if ( !financialStatementGeneratorOptions.DataViewId.HasValue )
                    {
                        if ( !financialStatementGeneratorOptions.IncludeBusinesses )
                        {
                            int recordTypeValueIdPerson = DefinedValueCache.Get( Rock.SystemGuid.DefinedValue.PERSON_RECORD_TYPE_PERSON.AsGuid() ).Id;
                            financialTransactionQry = financialTransactionQry.Where( a => a.AuthorizedPersonAlias.Person.RecordTypeValueId == recordTypeValueIdPerson );
                        }

                        if ( financialStatementGeneratorOptions.ExcludeInActiveIndividuals )
                        {
                            int recordStatusValueIdActive = DefinedValueCache.Get( Rock.SystemGuid.DefinedValue.PERSON_RECORD_STATUS_ACTIVE.AsGuid() ).Id;

                            // If the ExcludeInActiveIndividuals is enabled, don't include transactions from Inactive Individuals, but only if they give as individuals.
                            // Transactions from Giving Groups should always be included regardless of the ExcludeInActiveIndividuals option.
                            // See https://app.asana.com/0/0/1200512694724254/f
                            financialTransactionQry = financialTransactionQry.Where( a => ( a.AuthorizedPersonAlias.Person.RecordStatusValueId == recordStatusValueIdActive ) || a.AuthorizedPersonAlias.Person.GivingGroupId.HasValue );
                        }
                    }

                    /* 06/23/2021 MDP
                      Don't exclude transactions from Deceased. If the person gave doing the specified Date/Time
                      range (probably while they weren't deceased), include them regardless of Deceased Status.

                      see https://app.asana.com/0/0/1200512694724244/f
                    */
                }
            }

            return financialTransactionQry;
        }

        /// <summary>
        /// Uploads the giving statement document.
        /// </summary>
        /// <param name="uploadGivingStatementData">The upload giving statement data.</param>
        /// <returns></returns>
        public static FinancialStatementGeneratorUploadGivingStatementResult UploadGivingStatementDocument( FinancialStatementGeneratorUploadGivingStatementData uploadGivingStatementData )
        {
            return UploadGivingStatementDocument( uploadGivingStatementData, out _ );
        }

        /// <summary>
        /// Uploads the giving statement document, and returns the <see cref="Rock.Model.BinaryFile"/> Id
        /// </summary>
        /// <param name="uploadGivingStatementData">The upload giving statement data.</param>
        /// <param name="firstBinaryFileId">Id of the first Binary File created for this upload.</param>
        /// <returns></returns>
        public static FinancialStatementGeneratorUploadGivingStatementResult UploadGivingStatementDocument( FinancialStatementGeneratorUploadGivingStatementData uploadGivingStatementData, out int? firstBinaryFileId )
        {
            firstBinaryFileId = null;

            if ( uploadGivingStatementData == null )
            {
                throw new FinancialGivingStatementArgumentException( "FinancialStatementGeneratorUploadGivingStatementData must be specified" );
            }

            var saveOptions = uploadGivingStatementData?.FinancialStatementIndividualSaveOptions;

            if ( saveOptions == null )
            {
                throw new FinancialGivingStatementArgumentException( "FinancialStatementIndividualSaveOptions must be specified" );
            }

            if ( !saveOptions.SaveStatementsForIndividuals )
            {
                throw new FinancialGivingStatementArgumentException( "FinancialStatementIndividualSaveOptions.SaveStatementsForIndividuals is not enabled." );
            }

            var documentTypeId = saveOptions.DocumentTypeId;

            if ( !documentTypeId.HasValue )
            {
                throw new FinancialGivingStatementArgumentException( "Document Type must be specified" );
            }

            var rockContext = new RockContext();
            var documentType = new DocumentTypeService( rockContext )
                    .Queryable()
                    .AsNoTracking()
                    .Where( dt => dt.Id == documentTypeId.Value )
                    .FirstOrDefault();

            if ( documentType == null )
            {
                throw new FinancialGivingStatementArgumentException( "DocumentType must be specified" );
            }

            var pdfData = uploadGivingStatementData.PDFData;

            var financialStatementGeneratorRecipient = uploadGivingStatementData.FinancialStatementGeneratorRecipient;
            if ( financialStatementGeneratorRecipient == null )
            {
                throw new FinancialGivingStatementArgumentException( "FinancialStatementGeneratorRecipient must be specified" );
            }

            var documentName = GetFinancialStatementDocumentName( uploadGivingStatementData, documentType );
            var fileName = $"{documentName.ReplaceSpecialCharacters( "_" )}.pdf";

            // In this case, we still need to create the document, but don't upload it to the Person
            var doNotSave = ( saveOptions.DocumentSaveFor == FinancialStatementGeneratorOptions.FinancialStatementIndividualSaveOptions.FinancialStatementIndividualSaveOptionsSaveFor.DoNotSave );

            List<int> documentPersonIds;
            if ( financialStatementGeneratorRecipient.PersonId.HasValue )
            {
                // If we are saving for a person that gives an individual, just give document to that person (ignore the FinancialStatementIndividualSaveOptionsSaveFor option)
                // only upload the document to the individual person
                documentPersonIds = new List<int>();
                documentPersonIds.Add( financialStatementGeneratorRecipient.PersonId.Value );
            }
            else
            {
                var groupId = financialStatementGeneratorRecipient.GroupId;
                var givingFamilyMembersQuery = new GroupMemberService( rockContext ).GetByGroupId( groupId, false );

                // limit to family members within the same giving group
                givingFamilyMembersQuery = givingFamilyMembersQuery.Where( a => a.Person.GivingGroupId.HasValue && a.Person.GivingGroupId == groupId );

                if ( saveOptions.DocumentSaveFor == FinancialStatementGeneratorOptions.FinancialStatementIndividualSaveOptions.FinancialStatementIndividualSaveOptionsSaveFor.AllActiveAdultsInGivingGroup )
                {
                    documentPersonIds = givingFamilyMembersQuery
                        .Where( a => a.Person.AgeClassification == AgeClassification.Adult ).Select( a => a.PersonId ).ToList();
                }
                else if ( saveOptions.DocumentSaveFor == FinancialStatementGeneratorOptions.FinancialStatementIndividualSaveOptions.FinancialStatementIndividualSaveOptionsSaveFor.AllActiveFamilyMembersInGivingGroup )
                {
                    documentPersonIds = givingFamilyMembersQuery
                        .Select( a => a.PersonId ).ToList();
                }
                else if ( saveOptions.DocumentSaveFor == FinancialStatementGeneratorOptions.FinancialStatementIndividualSaveOptions.FinancialStatementIndividualSaveOptionsSaveFor.PrimaryGiver ||
                    saveOptions.DocumentSaveFor == FinancialStatementGeneratorOptions.FinancialStatementIndividualSaveOptions.FinancialStatementIndividualSaveOptionsSaveFor.DoNotSave )
                {
                    // Set document for PrimaryGiver (aka Head of Household).
                    // Note that HeadOfHouseHold would calculated based on family members within the same giving group
                    var headOfHouseHoldPersonId = givingFamilyMembersQuery.GetHeadOfHousehold( s => ( int? ) s.PersonId );
                    documentPersonIds = new List<int>();
                    if ( headOfHouseHoldPersonId.HasValue )
                    {
                        documentPersonIds.Add( headOfHouseHoldPersonId.Value );
                    }
                }
                else
                {
                    // shouldn't happen
                    documentPersonIds = new List<int>();
                }
            }

            var today = RockDateTime.Today;
            var tomorrow = today.AddDays( 1 );

            foreach ( var documentPersonId in documentPersonIds )
            {
                // Create the document, linking the entity and binary file.
#pragma warning disable CS0618
                // This is obsolete, but we'll still need to use it until it this option is completely remove
                var overwriteDocumentsOfThisTypeCreatedOnSameDate = saveOptions.OverwriteDocumentsOfThisTypeCreatedOnSameDate;
#pragma warning restore CS0618

                if ( overwriteDocumentsOfThisTypeCreatedOnSameDate == true && doNotSave == false )
                {
                    using ( var deleteDocContext = new RockContext() )
                    {
                        var deleteDocumentService = new DocumentService( deleteDocContext );

                        // See if there is an existing one.
                        // Note include BinaryFile in the Get since we'll have to mark it temporary if it exists.
                        var existingDocument = deleteDocumentService.Queryable().Where(
                            a => a.DocumentTypeId == documentTypeId.Value
                            && a.EntityId == documentPersonId
                            && a.CreatedDateTime.HasValue
                            && a.CreatedDateTime >= today && a.CreatedDateTime < tomorrow )
                            .Include( a => a.BinaryFile ).FirstOrDefault();

                        // NOTE: Delete vs update since we normally don't change the contents of documents/binary files once they've been created
                        if ( existingDocument != null )
                        {
                            deleteDocumentService.Delete( existingDocument );
                            deleteDocContext.SaveChanges();
                        }
                    }
                }

                if ( saveOptions.OverwriteDocumentsOfThisTypeWithSamePurposeKey == true && doNotSave == false )
                {
                    using ( var deleteDocContext = new RockContext() )
                    {
                        var deleteDocumentService = new DocumentService( deleteDocContext );

                        // See if there is an existing one.
                        // Note include BinaryFile in the Get since we'll have to mark it temporary if it exists.
                        var existingDocument = deleteDocumentService.Queryable().Where(
                            a => a.DocumentTypeId == documentTypeId.Value
                            && a.EntityId == documentPersonId
                            && a.PurposeKey == saveOptions.DocumentPurposeKey )
                            .Include( a => a.BinaryFile ).FirstOrDefault();

                        // NOTE: Delete vs update since we normally don't change the contents of documents/binary files once they've been created
                        if ( existingDocument != null )
                        {
                            deleteDocumentService.Delete( existingDocument );
                            deleteDocContext.SaveChanges();
                        }
                    }
                }

                // Create the binary file.
                var binaryFile = new BinaryFile
                {
                    BinaryFileTypeId = documentType.BinaryFileTypeId,
                    MimeType = "application/pdf",
                    FileName = fileName,
                    FileSize = pdfData.Length,
                    IsTemporary = false,
                    ContentStream = new MemoryStream( pdfData )
                };

                new BinaryFileService( rockContext ).Add( binaryFile );
                rockContext.SaveChanges();

                if ( firstBinaryFileId == null )
                {
                    firstBinaryFileId = binaryFile.Id;

                    if ( doNotSave )
                    {
                        // Need the binary file for any workflow actions,
                        // but we do not need to continue through this loop.
                        break;
                    }
                }

                if ( doNotSave )
                {
                    continue;
                }

                Document document = new Document
                {
                    DocumentTypeId = documentTypeId.Value,
                    EntityId = documentPersonId,
                    PurposeKey = saveOptions.DocumentPurposeKey,
                    Name = documentName,
                    Description = saveOptions.DocumentDescription
                };

                document.SetBinaryFile( binaryFile.Id, rockContext );

                var documentService = new DocumentService( rockContext );

                documentService.Add( document );
            }

            rockContext.SaveChanges();

            return new FinancialStatementGeneratorUploadGivingStatementResult
            {
                NumberOfIndividuals = documentPersonIds.Count
            };
        }

        /// <summary>
        /// Gets the name of the financial statement document.
        /// </summary>
        /// <param name="uploadGivingStatementData">The upload giving statement data.</param>
        /// <param name="documentType">Type of the document.</param>
        /// <returns>System.String.</returns>
        /// <exception cref="T:Rock.Financial.FinancialGivingStatementArgumentException">FinancialStatementGeneratorUploadGivingStatementData must be specified</exception>
        /// <exception cref="T:Rock.Financial.FinancialGivingStatementArgumentException">FinancialStatementIndividualSaveOptions must be specified</exception>
        /// <exception cref="T:Rock.Financial.FinancialGivingStatementArgumentException">DocumentType must be specified</exception>
        public static string GetFinancialStatementDocumentName( FinancialStatementGeneratorUploadGivingStatementData uploadGivingStatementData, DocumentType documentType )
        {
            if ( uploadGivingStatementData == null )
            {
                throw new FinancialGivingStatementArgumentException( "FinancialStatementGeneratorUploadGivingStatementData must be specified" );
            }

            var saveOptions = uploadGivingStatementData?.FinancialStatementIndividualSaveOptions;

            if ( saveOptions == null )
            {
                throw new FinancialGivingStatementArgumentException( "FinancialStatementIndividualSaveOptions must be specified" );
            }

            if ( documentType == null )
            {
                throw new FinancialGivingStatementArgumentException( "DocumentType must be specified" );
            }

            /*
             * 9-MAY-2022 DMV
             *
             * If they didn't specify a document name we are going to set it
             * based on the Default Document Name Template from the Document Type.
             *
             */

            var documentName = saveOptions.DocumentName;
            var documentNameTemplate = documentType.DefaultDocumentNameTemplate;
            if ( documentName.IsNullOrWhiteSpace() &&
                 documentNameTemplate.IsNotNullOrWhiteSpace() )
            {
                var mergeFields = Rock.Lava.LavaHelper.GetCommonMergeFields( null, null, new Lava.CommonMergeFieldsOptions { GetDeviceFamily = false, GetOSFamily = false, GetPageContext = false, GetPageParameters = false, GetCampuses = true, GetCurrentPerson = true } );
                mergeFields.AddOrReplace( "NickName", uploadGivingStatementData.FinancialStatementGeneratorRecipient.NickName );
                mergeFields.AddOrReplace( "LastName", uploadGivingStatementData.FinancialStatementGeneratorRecipient.LastName );
                mergeFields.AddOrReplace( "DocumentPurposeKey", uploadGivingStatementData.FinancialStatementIndividualSaveOptions.DocumentPurposeKey );
                mergeFields.AddOrReplace( "DocumentTypeName", documentType.Name );
                documentName = documentNameTemplate.ResolveMergeFields( mergeFields );
            }

            if ( documentName.IsNullOrWhiteSpace() )
            {
                // If there isn't a DocumentName and the documentNameTemplate didn't result in a name, use Document Type name, or fail over to just "Document"
                documentName = documentType?.Name ?? "Document";
            }

            return documentName;
        }

        private class AccountSummaryInfo : RockDynamic
        {
            public string AccountName => Account?.PublicName;

            public int? ParentAccountId => Account?.ParentAccountId;

            public string ParentAccountName => Account?.ParentAccount.PublicName;

            public decimal Total { get; set; }

            public int Order { get; set; }

            public FinancialAccount Account { get; internal set; }
        }

        /// <summary>
        ///
        /// </summary>
        /// <seealso cref="Rock.Utility.RockDynamic" />
        private class PledgeSummary : RockDynamic
        {
            /// <summary>
            /// Gets or sets the pledge list.
            /// </summary>
            /// <value>
            /// The pledge list.
            /// </value>
            public List<Rock.Model.FinancialPledge> PledgeList { get; set; }

            /// <summary>
            /// Gets or sets the pledge start date.
            /// </summary>
            /// <value>
            /// The pledge start date.
            /// </value>
            public DateTime? PledgeStartDate => PledgeList.Min( a => a.StartDate );

            /// <summary>
            /// Gets or sets the pledge end date.
            /// </summary>
            /// <value>
            /// The pledge end date.
            /// </value>
            public DateTime? PledgeEndDate => PledgeList.Max( a => a.EndDate );

            /// <summary>
            /// Gets or sets the amount pledged.
            /// </summary>
            /// <value>
            /// The amount pledged.
            /// </value>
            public decimal AmountPledged => PledgeList.Sum( a => a.TotalAmount );

            /// <summary>
            /// Gets or sets the pledge account identifier.
            /// </summary>
            /// <value>
            /// The pledge account identifier.
            /// </value>
            public int AccountId
            {
                get
                {
                    return Account.Id;
                }
            }

            /// <summary>
            /// Gets or sets the pledge account.
            /// </summary>
            /// <value>
            /// The pledge account.
            /// </value>
            public string AccountName
            {
                get
                {
                    return Account.Name;
                }
            }

            /// <summary>
            /// Gets or sets the pledge account.
            /// </summary>
            /// <value>
            /// The pledge account.
            /// </value>
            public string AccountPublicName
            {
                get
                {
                    return Account.PublicName;
                }
            }

            /// <summary>
            /// Gets or sets the account.
            /// </summary>
            /// <value>
            /// The account.
            /// </value>
            public Rock.Model.FinancialAccount Account { get; set; }

            /// <summary>
            /// Gets the percent complete.
            /// </summary>
            /// <value>
            /// The percent complete.
            /// </value>
            public int PercentComplete => ( int ) ( ( this.AmountGiven * 100 ) / this.AmountPledged );

            /// <summary>
            /// Gets or sets the amount remaining.
            /// </summary>
            /// <value>
            /// The amount remaining.
            /// </value>
            public decimal AmountRemaining => ( this.AmountGiven > this.AmountPledged ) ? 0 : ( this.AmountPledged - this.AmountGiven );

            /// <summary>
            /// Gets or sets the amount given.
            /// </summary>
            /// <value>
            /// The amount given.
            /// </value>
            public decimal AmountGiven { get; set; }

            /// <summary>
            /// Returns a <see cref="System.String" /> that represents this instance.
            /// </summary>
            /// <returns>
            /// A <see cref="System.String" /> that represents this instance.
            /// </returns>
            public override string ToString()
            {
                return $"{this.AccountName} AmountGiven:{this.AmountGiven}, AmountPledged:{this.AmountPledged}";
            }
        }
    }

    /// <summary>
    ///
    /// </summary>
    /// <seealso cref="System.Exception" />
    public class FinancialGivingStatementException : Exception
    {
        /// <summary>
        /// Initializes a new instance of the <see cref="FinancialGivingStatementException"/> class.
        /// </summary>
        /// <param name="message">The message that describes the error.</param>
        public FinancialGivingStatementException( string message )
            : base( message )
        {
        }
    }

    /// <summary>
    ///
    /// </summary>
    /// <seealso cref="System.ArgumentException" />
    public class FinancialGivingStatementArgumentException : ArgumentException
    {
        /// <summary>
        /// Initializes a new instance of the <see cref="FinancialGivingStatementArgumentException"/> class.
        /// </summary>
        /// <param name="message">The error message that explains the reason for the exception.</param>
        public FinancialGivingStatementArgumentException( string message )
            : base( message )
        {
        }
    }
}<|MERGE_RESOLUTION|>--- conflicted
+++ resolved
@@ -312,7 +312,6 @@
 
                 var financialStatementGeneratorOptions = financialStatementGeneratorRecipientRequest?.FinancialStatementGeneratorOptions;
 
-<<<<<<< HEAD
                 if ( financialStatementGeneratorOptions == null )
                 {
                     throw new FinancialGivingStatementArgumentException( "FinancialStatementGeneratorOptions must be specified" );
@@ -322,47 +321,6 @@
                 {
                     throw new FinancialGivingStatementArgumentException( "FinancialStatementGeneratorRecipient must be specified" );
                 }
-=======
-                IQueryable<Person> personQry = null;
-                var personList = new List<Person>();
-                Person person = null;
-                if ( personId.HasValue )
-                {
-                    personQry = new PersonService( rockContext ).Queryable( true, true ).Where( a => a.Id == personId.Value );
-                    person = personQry.Include( a => a.PrimaryFamily ).FirstOrDefault();
-                    personList.Add( person );
-                }
-                else
-                {
-                    // get transactions for all the persons in the specified group that have specified that group as their GivingGroup
-                    GroupMemberService groupMemberService = new GroupMemberService( rockContext );
-                    personQry = groupMemberService.GetByGroupId( groupId, true ).Where( a => a.Person.GivingGroupId == groupId ).Select( s => s.Person );
-                    personList = personQry.Include( a => a.PrimaryFamily ).ToList();
-                    person = personList.FirstOrDefault();
-                }
-
-                // if *any* giving unit member has opted out, set the recipient as opted out
-                recipientResult.OptedOut = FinancialStatementGeneratorHelper.GetOptedOutPersonIds( personList ).Any();
-
-                /*
-                    1/4/2024 - JPH
-
-                    The following 2 usages of ".Contains(...)" result in JOINs rather than WHERE...IN clauses, since they're
-                    leveraging an IQueryable<Person> instead of the List<int>[PersonAlias.Id] we were previously using.
-
-                    Reason: Statement Generator times out when generating statements for people with an excessive number of
-                            person alias records.
-                */
-                var personIdQry = personQry.Select( p => p.Id );
-
-                var personAliasIds = new PersonAliasService( rockContext )
-                    .Queryable()
-                    .Where( pa => personIdQry.Contains( pa.PersonId ) )
-                    .Select( pa => pa.Id )
-                    .ToList();
-
-                financialTransactionQry = financialTransactionQry.Where( a => personIdQry.Contains( a.AuthorizedPersonAlias.PersonId ) );
->>>>>>> cfd5b7b6
 
                 var groupId = financialStatementGeneratorRecipientRequest.FinancialStatementGeneratorRecipient.GroupId;
                 var personId = financialStatementGeneratorRecipientRequest.FinancialStatementGeneratorRecipient.PersonId;
@@ -385,18 +343,21 @@
                     var transactionSettings = reportSettings.TransactionSettings;
                     var financialTransactionQry = FinancialStatementGeneratorHelper.GetFinancialTransactionQuery( financialStatementGeneratorOptions, rockContext, false );
 
+                    IQueryable<Person> personQry = null;
                     var personList = new List<Person>();
                     Person person = null;
                     if ( personId.HasValue )
                     {
-                        person = new PersonService( rockContext ).Queryable( true, true ).Include( a => a.Aliases ).Include( a => a.PrimaryFamily ).Where( a => a.Id == personId.Value ).FirstOrDefault();
+                        personQry = new PersonService( rockContext ).Queryable( true, true ).Where( a => a.Id == personId.Value );
+                        person = personQry.Include( a => a.PrimaryFamily ).FirstOrDefault();
                         personList.Add( person );
                     }
                     else
                     {
                         // get transactions for all the persons in the specified group that have specified that group as their GivingGroup
                         GroupMemberService groupMemberService = new GroupMemberService( rockContext );
-                        personList = groupMemberService.GetByGroupId( groupId, true ).Where( a => a.Person.GivingGroupId == groupId ).Select( s => s.Person ).Include( a => a.Aliases ).Include( a => a.PrimaryFamily ).ToList();
+                        personQry = groupMemberService.GetByGroupId( groupId, true ).Where( a => a.Person.GivingGroupId == groupId ).Select( s => s.Person );
+                        personList = personQry.Include( a => a.PrimaryFamily ).ToList();
                         person = personList.FirstOrDefault();
                     }
 
@@ -406,17 +367,24 @@
 
                     List<int> personAliasIds;
                     using ( var childActivity = ObservabilityHelper.StartActivity( $"ACT: Generate Statement > Person Alias Ids" ) ) {
-                        personAliasIds = personList.SelectMany( a => a.Aliases.Select( x => x.Id ) ).ToList();
-
-                        if ( personAliasIds.Count == 1 )
-                        {
-                            var personAliasId = personAliasIds[0];
-                            financialTransactionQry = financialTransactionQry.Where( a => a.AuthorizedPersonAliasId.Value == personAliasId );
-                        }
-                        else
-                        {
-                            financialTransactionQry = financialTransactionQry.Where( a => personAliasIds.Contains( a.AuthorizedPersonAliasId.Value ) );
-                        }
+                        /*
+                            1/4/2024 - JPH
+
+                            The following 2 usages of ".Contains(...)" result in JOINs rather than WHERE...IN clauses, since they're
+                            leveraging an IQueryable<Person> instead of the List<int>[PersonAlias.Id] we were previously using.
+
+                            Reason: Statement Generator times out when generating statements for people with an excessive number of
+                                    person alias records.
+                        */
+                        var personIdQry = personQry.Select( p => p.Id );
+
+                        personAliasIds = new PersonAliasService( rockContext )
+                            .Queryable()
+                            .Where( pa => personIdQry.Contains( pa.PersonId ) )
+                            .Select( pa => pa.Id )
+                            .ToList();
+
+                        financialTransactionQry = financialTransactionQry.Where( a => personIdQry.Contains( a.AuthorizedPersonAlias.PersonId ) );
                     }
 
                     using ( var childActivity = ObservabilityHelper.StartActivity( $"ACT: Generate Statement > Configure Transaction Query" ) )
