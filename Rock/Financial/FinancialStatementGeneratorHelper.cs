﻿// <copyright>
// Copyright by the Spark Development Network
//
// Licensed under the Rock Community License (the "License");
// you may not use this file except in compliance with the License.
// You may obtain a copy of the License at
//
// http://www.rockrms.com/license
//
// Unless required by applicable law or agreed to in writing, software
// distributed under the License is distributed on an "AS IS" BASIS,
// WITHOUT WARRANTIES OR CONDITIONS OF ANY KIND, either express or implied.
// See the License for the specific language governing permissions and
// limitations under the License.
// </copyright>
using System;
using System.Collections.Generic;
#if REVIEW_NET5_0_OR_GREATER
using Microsoft.EntityFrameworkCore;
#else
using System.Data.Entity;
<<<<<<< HEAD
#endif
=======
using System.IO;
>>>>>>> bfae48b3
using System.Linq;

using Rock.Data;
using Rock.Model;
using Rock.Utility;
using Rock.Web.Cache;

namespace Rock.Financial
{
    /// <summary>
    ///
    /// </summary>
    public static class FinancialStatementGeneratorHelper
    {
        #region MergeField Keys

        /// <summary>
        /// Keys to use for Lava MergeField keys
        /// </summary>
        private static class MergeFieldKey
        {
            public const string RenderMedium = "RenderMedium";
            public const string FinancialStatementTemplate = "FinancialStatementTemplate";
            public const string RenderedPageCount = "RenderedPageCount";
            public const string Person = "Person";
            public const string PersonList = "PersonList";
            public const string StatementStartDate = "StatementStartDate";
            public const string StatementEndDate = "StatementEndDate";
            public const string Salutation = "Salutation";
            public const string MailingAddress = "MailingAddress";
            public const string StreetAddress1 = "StreetAddress1";
            public const string StreetAddress2 = "StreetAddress2";
            public const string City = "City";
            public const string State = "State";
            public const string PostalCode = "PostalCode";
            public const string Country = "Country";
            public const string Transactions = "Transactions";
            public const string TransactionsNonCash = "TransactionsNonCash";
            public const string TransactionDetails = "TransactionDetails";
            public const string TransactionDetailsNonCash = "TransactionDetailsNonCash";
            public const string TotalContributionAmount = "TotalContributionAmount";
            public const string TotalContributionCount = "TotalContributionCount";
            public const string TotalContributionAmountNonCash = "TotalContributionAmountNonCash";
            public const string TotalContributionCountNonCash = "TotalContributionCountNonCash";
            public const string AccountSummary = "AccountSummary";
            public const string AccountSummaryNonCash = "AccountSummaryNonCash";
            public const string Pledges = "Pledges";
            public const string Options = "Options";
        }

        #endregion MergeField Keys

        /// <summary>
        /// Gets the financial statement generator recipients.
        /// </summary>
        /// <param name="financialStatementGeneratorOptions">The financial statement generator options.</param>
        /// <returns></returns>
        public static List<FinancialStatementGeneratorRecipient> GetFinancialStatementGeneratorRecipients( FinancialStatementGeneratorOptions financialStatementGeneratorOptions )
        {
            if ( financialStatementGeneratorOptions == null )
            {
                throw new FinancialGivingStatementArgumentException( "FinancialStatementGeneratorOptions options must be specified" );
            }

            using ( var rockContext = new RockContext() )
            {
                FinancialStatementTemplate financialStatementTemplate = new FinancialStatementTemplateService( rockContext ).Get( financialStatementGeneratorOptions.FinancialStatementTemplateId ?? 0 );
                if ( financialStatementTemplate == null )
                {
                    throw new FinancialGivingStatementArgumentException( "FinancialStatementTemplate must be specified." );
                }

                var reportSettings = financialStatementTemplate.ReportSettings;
                var transactionSettings = reportSettings.TransactionSettings;

                var financialTransactionQry = FinancialStatementGeneratorHelper.GetFinancialTransactionQuery( financialStatementGeneratorOptions, rockContext, true );
                var financialPledgeQry = FinancialStatementGeneratorHelper.GetFinancialPledgeQuery( financialStatementGeneratorOptions, rockContext, true );

                // Get distinct Giving Groups for Persons that have a specific GivingGroupId and have transactions that match the filter
                // These are Persons that give as part of a Group.For example, Husband and Wife
                var qryGivingGroupIdsThatHaveTransactions = financialTransactionQry.Select( a => a.AuthorizedPersonAlias.Person.GivingGroupId ).Where( a => a.HasValue )
                    .Select( a => new
                    {
                        PersonId = ( int? ) null,
                        GroupId = a.Value
                    } ).Distinct();

                var qryGivingGroupIdsThatHavePledges = financialPledgeQry.Select( a => a.PersonAlias.Person.GivingGroupId ).Where( a => a.HasValue )
                    .Select( a => new
                    {
                        PersonId = ( int? ) null,
                        GroupId = a.Value
                    } ).Distinct();

                // Get Persons and their GroupId(s) that do not have GivingGroupId and have transactions that match the filter.
                // These are the persons that give as individuals vs as part of a group. We need the Groups (families they belong to) in order
                // to determine which address(es) the statements need to be mailed to
                var groupTypeIdFamily = GroupTypeCache.GetFamilyGroupType().Id;
                var groupMembersQry = new GroupMemberService( rockContext ).Queryable( true ).Where( m => m.Group.GroupTypeId == groupTypeIdFamily );

                var qryIndividualGiversThatHaveTransactions = financialTransactionQry
                    .Where( a => !a.AuthorizedPersonAlias.Person.GivingGroupId.HasValue )
                    .Select( a => a.AuthorizedPersonAlias.PersonId ).Distinct()
                    .Join( groupMembersQry, p => p, m => m.PersonId, ( p, m ) => new { PersonId = ( int? ) p, GroupId = m.GroupId } );

                var qryIndividualGiversThatHavePledges = financialPledgeQry
                    .Where( a => !a.PersonAlias.Person.GivingGroupId.HasValue )
                    .Select( a => a.PersonAlias.PersonId ).Distinct()
                    .Join( groupMembersQry, p => p, m => m.PersonId, ( p, m ) => new { PersonId = ( int? ) p, GroupId = m.GroupId } );

                var unionQry = qryGivingGroupIdsThatHaveTransactions.Union( qryIndividualGiversThatHaveTransactions );

                if ( reportSettings.PledgeSettings.AccountIds.Any() )
                {
                    unionQry = unionQry.Union( qryGivingGroupIdsThatHavePledges ).Union( qryIndividualGiversThatHavePledges );
                }

                /*  Limit to Mailing Address and sort by ZipCode */
                IQueryable<GroupLocation> groupLocationsQry = FinancialStatementGeneratorHelper.GetGroupLocationQuery( rockContext );

                // Do an outer join on location so we can include people that don't have an address (if options.IncludeIndividualsWithNoAddress) //
                var unionJoinLocationQry = from pg in unionQry
                                           join l in groupLocationsQry on pg.GroupId equals l.GroupId into u
                                           from l in u.DefaultIfEmpty()
                                           select new
                                           {
                                               PersonId = pg.PersonId,
                                               GroupId = pg.GroupId,
                                               LocationId = ( int? ) l.Location.Id,
                                               Street1 = l.Location.Street1,
                                               PostalCode = l.Location.PostalCode,
                                               Country = l.Location.Country
                                           };

                var givingIdsQry = unionJoinLocationQry.Select( a => new { a.PersonId, a.GroupId, a.LocationId, a.PostalCode, a.Country, a.Street1 } );

                var localCountry = GlobalAttributesCache.Get().OrganizationLocation?.Country;

                var recipientList = givingIdsQry.ToList().Select( a =>
                    new FinancialStatementGeneratorRecipient
                    {
                        GroupId = a.GroupId,
                        PersonId = a.PersonId,
                        LocationId = a.LocationId,
                        PostalCode = a.PostalCode,
                        Country = a.Country,
                        HasValidMailingAddress = a.LocationId.HasValue && a.PostalCode.IsNotNullOrWhiteSpace() && a.Street1.IsNotNullOrWhiteSpace(),

                        // Indicate if it is a international address. Which is if Country is different than OrganizationLocation Country (and country is not blank)
                        IsInternationalAddress = a.Country.IsNotNullOrWhiteSpace() && localCountry.IsNotNullOrWhiteSpace() && !a.Country.Equals( localCountry, StringComparison.OrdinalIgnoreCase )
                    } ).ToList();

                if ( financialStatementGeneratorOptions.DataViewId.HasValue )
                {
                    var dataView = new DataViewService( new RockContext() ).Get( financialStatementGeneratorOptions.DataViewId.Value );
                    if ( dataView != null )
                    {
                        var dataViewGetQueryArgs = new DataViewGetQueryArgs();
                        var personList = dataView.GetQuery( dataViewGetQueryArgs ).OfType<Rock.Model.Person>().Select( a => new { a.Id, a.GivingGroupId } ).ToList();
                        HashSet<int> personIds = new HashSet<int>( personList.Select( a => a.Id ) );
                        HashSet<int> groupsIds = new HashSet<int>( personList.Where( a => a.GivingGroupId.HasValue ).Select( a => a.GivingGroupId.Value ).Distinct() );

                        foreach ( var recipient in recipientList.ToList() )
                        {
                            if ( recipient.PersonId.HasValue )
                            {
                                if ( !personIds.Contains( recipient.PersonId.Value ) )
                                {
                                    recipientList.Remove( recipient );
                                }
                            }
                            else
                            {
                                if ( !groupsIds.Contains( recipient.GroupId ) )
                                {
                                    recipientList.Remove( recipient );
                                }
                            }
                        }
                    }
                }

                var personGivingIdsQuery = givingIdsQry.Where( a => a.PersonId.HasValue );
                var personQuery = new PersonService( rockContext ).Queryable( true, true );

                // get a query to look up LastName for recipients that give as a group
                var qryNickNameLastNameAsIndividual = from p in personQuery
                                                      join gg in personGivingIdsQuery on p.Id equals gg.PersonId.Value
                                                      select new { gg.PersonId, p.NickName, p.LastName };

                var nickNameLastNameLookupByPersonId = qryNickNameLastNameAsIndividual
                    .Select( a => new { a.PersonId, a.NickName, a.LastName } )
                    .ToList()
                    .Where( a => a.PersonId.HasValue )
                    .GroupBy( a => a.PersonId.Value )
                    .ToDictionary( k => k.Key, v => v.Select( a => new { a.NickName, a.LastName } ).FirstOrDefault() );

                var givingLeaderGivingIdsQuery = givingIdsQry.Where( a => !a.PersonId.HasValue );
                var qryNickNameLastNameAsGivingLeader = from p in personQuery.Where( a => a.GivingGroupId.HasValue )
                                                        join gg in givingLeaderGivingIdsQuery on p.GivingGroupId equals gg.GroupId
                                                        select new { gg.GroupId, p.NickName, p.LastName, p.GivingLeaderId, PersonId = p.Id };

                // Get the NickName and LastName of the GivingLeader of each group.
                // If the Group somehow doesn't have a GivingLeader( which shouldn't happen ), use another person in that group.
                var nickNameLastNameLookupByGivingGroupId = qryNickNameLastNameAsGivingLeader
                    .Select( a => new { a.GroupId, a.NickName, a.LastName, a.GivingLeaderId, a.PersonId } )
                    .ToList()
                    .GroupBy( a => a.GroupId )
                    .ToDictionary(
                        k => k.Key,
                        v => v
                            .Select( a => new { a.NickName, a.LastName, IsGivingLeader = a.PersonId == a.GivingLeaderId } )
                            .OrderByDescending( a => a.IsGivingLeader )
                            .FirstOrDefault() );

                foreach ( var recipient in recipientList )
                {
                    if ( recipient.PersonId.HasValue )
                    {
                        var lookupValue = nickNameLastNameLookupByPersonId.GetValueOrNull( recipient.PersonId.Value );

                        // lookupValue for individual giver should never be null, but just in case, do a null check
                        recipient.NickName = lookupValue?.NickName ?? string.Empty;
                        recipient.LastName = lookupValue?.LastName ?? string.Empty;
                    }
                    else
                    {
                        var lookupValue = nickNameLastNameLookupByGivingGroupId.GetValueOrNull( recipient.GroupId );
                        recipient.NickName = lookupValue?.NickName ?? string.Empty;
                        recipient.LastName = lookupValue?.LastName ?? string.Empty;
                    }
                }

                // A statement Generator can have more than report configuration. If they have more than one, then
                // the generator will be in charge of sorting. However, let's take care of sorting the first
                // Report Configuration. That'll help in cases where the caller doesn't support more than one report configuration
                var defaultReportConfiguration = financialStatementGeneratorOptions.ReportConfigurationList?.OrderByDescending( x => x.CreatedDateTime ).FirstOrDefault();

                if ( defaultReportConfiguration != null )
                {
                    // use C# to sort the recipients by specified PrimarySortOrder and SecondarySortOrder
                    if ( defaultReportConfiguration.PrimarySortOrder == FinancialStatementOrderBy.LastName )
                    {
                        var sortedRecipientList = recipientList.OrderBy( a => a.LastName ).ThenBy( a => a.NickName );
                        if ( defaultReportConfiguration.SecondarySortOrder == FinancialStatementOrderBy.PostalCode )
                        {
                            sortedRecipientList = sortedRecipientList.ThenBy( a => a.PostalCode );
                        }

                        recipientList = sortedRecipientList.ToList();
                    }
                    else if ( defaultReportConfiguration.PrimarySortOrder == FinancialStatementOrderBy.PostalCode )
                    {
                        var sortedRecipientList = recipientList.OrderBy( a => a.PostalCode );
                        if ( defaultReportConfiguration.SecondarySortOrder == FinancialStatementOrderBy.LastName )
                        {
                            sortedRecipientList = sortedRecipientList.ThenBy( a => a.LastName ).ThenBy( a => a.NickName );
                        }

                        recipientList = sortedRecipientList.ToList();
                    }
                }

                return recipientList;
            }
        }

        /// <summary>
        /// Gets the statement generator recipient result.
        /// </summary>
        /// <param name="financialStatementGeneratorRecipientRequest">The financial statement generator recipient request.</param>
        /// <param name="currentPerson">The current person.</param>
        /// <returns></returns>
        public static FinancialStatementGeneratorRecipientResult GetStatementGeneratorRecipientResult( FinancialStatementGeneratorRecipientRequest financialStatementGeneratorRecipientRequest, Person currentPerson )
        {
            if ( financialStatementGeneratorRecipientRequest == null )
            {
                throw new FinancialGivingStatementArgumentException( "FinancialStatementGeneratorRecipientRequest must be specified" );
            }

            var financialStatementGeneratorOptions = financialStatementGeneratorRecipientRequest?.FinancialStatementGeneratorOptions;

            if ( financialStatementGeneratorOptions == null )
            {
                throw new FinancialGivingStatementArgumentException( "FinancialStatementGeneratorOptions must be specified" );
            }

            if ( financialStatementGeneratorRecipientRequest.FinancialStatementGeneratorRecipient == null )
            {
                throw new FinancialGivingStatementArgumentException( "FinancialStatementGeneratorRecipient must be specified" );
            }

            var groupId = financialStatementGeneratorRecipientRequest.FinancialStatementGeneratorRecipient.GroupId;
            var personId = financialStatementGeneratorRecipientRequest.FinancialStatementGeneratorRecipient.PersonId;
            var locationId = financialStatementGeneratorRecipientRequest.FinancialStatementGeneratorRecipient.LocationId;

            var recipientResult = new FinancialStatementGeneratorRecipientResult( financialStatementGeneratorRecipientRequest.FinancialStatementGeneratorRecipient );

            using ( var rockContext = new RockContext() )
            {
                FinancialStatementTemplate financialStatementTemplate = new FinancialStatementTemplateService( rockContext ).GetNoTracking( financialStatementGeneratorOptions.FinancialStatementTemplateId ?? 0 );
                if ( financialStatementTemplate == null )
                {
                    throw new FinancialGivingStatementArgumentException( "FinancialStatementTemplate must be specified." );
                }

                var reportSettings = financialStatementTemplate.ReportSettings;
                var transactionSettings = reportSettings.TransactionSettings;
                var financialTransactionQry = FinancialStatementGeneratorHelper.GetFinancialTransactionQuery( financialStatementGeneratorOptions, rockContext, false );

                var personList = new List<Person>();
                Person person = null;
                if ( personId.HasValue )
                {
                    person = new PersonService( rockContext ).Queryable( true, true ).Include( a => a.Aliases ).Include( a => a.PrimaryFamily ).Where( a => a.Id == personId.Value ).FirstOrDefault();
                    personList.Add( person );
                }
                else
                {
                    // get transactions for all the persons in the specified group that have specified that group as their GivingGroup
                    GroupMemberService groupMemberService = new GroupMemberService( rockContext );
                    personList = groupMemberService.GetByGroupId( groupId, true ).Where( a => a.Person.GivingGroupId == groupId ).Select( s => s.Person ).Include( a => a.Aliases ).Include( a => a.PrimaryFamily ).ToList();
                    person = personList.FirstOrDefault();
                }

                // if *any* giving unit member has opted out, set the recipient as opted out
                recipientResult.OptedOut = FinancialStatementGeneratorHelper.GetOptedOutPersonIds( personList ).Any();

                var personAliasIds = personList.SelectMany( a => a.Aliases.Select( x => x.Id ) ).ToList();
                if ( personAliasIds.Count == 1 )
                {
                    var personAliasId = personAliasIds[0];
                    financialTransactionQry = financialTransactionQry.Where( a => a.AuthorizedPersonAliasId.Value == personAliasId );
                }
                else
                {
                    financialTransactionQry = financialTransactionQry.Where( a => personAliasIds.Contains( a.AuthorizedPersonAliasId.Value ) );
                }

                var financialTransactionsList = financialTransactionQry
                    .Include( a => a.FinancialPaymentDetail )
                    .Include( a => a.FinancialPaymentDetail.CurrencyTypeValue )
                    .Include( a => a.TransactionDetails )
                    .Include( a => a.TransactionDetails.Select( x => x.Account ) )
                    .OrderBy( a => a.TransactionDateTime ).ToList();

                var transactionAccountIds = transactionSettings.GetIncludedAccountIds( rockContext );

                foreach ( var financialTransaction in financialTransactionsList )
                {
                    if ( transactionAccountIds.Any() )
                    {
                        // remove any Accounts that were not included (in case there was a mix of included and not included accounts in the transaction)
                        financialTransaction.TransactionDetails = financialTransaction.TransactionDetails.Where( a => transactionAccountIds.Contains( a.AccountId ) ).ToList();
                    }

                    financialTransaction.TransactionDetails = financialTransaction.TransactionDetails.OrderBy( a => a.Account.Order ).ThenBy( a => a.Account.PublicName ).ToList();
                }

                var lavaTemplateLava = financialStatementTemplate.ReportTemplate;
                var lavaTemplateFooterHtmlFragment = financialStatementTemplate.FooterSettings.HtmlFragment;

                var mergeFields = Rock.Lava.LavaHelper.GetCommonMergeFields( null, null, new Lava.CommonMergeFieldsOptions { GetLegacyGlobalMergeFields = false, GetDeviceFamily = false, GetOSFamily = false, GetPageContext = false, GetPageParameters = false, GetCampuses = true, GetCurrentPerson = true } );
                mergeFields.Add( MergeFieldKey.RenderMedium, financialStatementGeneratorOptions.RenderMedium );
                mergeFields.Add( MergeFieldKey.FinancialStatementTemplate, financialStatementTemplate );
                mergeFields.Add( MergeFieldKey.RenderedPageCount, financialStatementGeneratorRecipientRequest.FinancialStatementGeneratorRecipient.RenderedPageCount );

                mergeFields.Add( MergeFieldKey.Person, person );
                mergeFields.Add( MergeFieldKey.PersonList, personList );
                mergeFields.Add( MergeFieldKey.StatementStartDate, financialStatementGeneratorOptions.StartDate );
                var humanFriendlyEndDate = financialStatementGeneratorOptions.EndDate.HasValue ? financialStatementGeneratorOptions.EndDate.Value.AddDays( -1 ) : RockDateTime.Now.Date;
                mergeFields.Add( MergeFieldKey.StatementEndDate, humanFriendlyEndDate );

                string salutation;
                if ( personId.HasValue )
                {
                    // Gives as Individual
                    // if the person gives as an individual, the salutation should be just the person's name
                    salutation = person.FullNameFormal;
                }
                else
                {
                    // Gives as Giving Group
                    Group primaryFamily;
                    if ( person != null && person.PrimaryFamilyId == groupId )
                    {
                        // this is how PrimaryFamily should able to be determined in most cases
                        primaryFamily = person.PrimaryFamily;
                    }
                    else
                    {
                        // This could happen if the person is from multiple families, and specified groupId is not their PrimaryFamily
                        primaryFamily = new GroupService( rockContext ).Get( groupId );
                    }

                    /*
                        MP 1/27/2022
                        Note that the Statement Generator wants Formal Names, and also has an option to include inactive individuals.
                        So, we can't use Group.GroupSalution since that is NickNames and only includes active individuals.

                        In the case of the Statement generator, most of the performance hit is the PDF generation, and is also multithreaded, so manually calculating
                        givingSalutation shouldn't be a noticable performance impact.
                    */

                    string givingSalutation;

                    var calculateFamilySalutationArgs = new Person.CalculateFamilySalutationArgs( false )
                    {
                        RockContext = rockContext,
                        IncludeInactive = !financialStatementGeneratorOptions.ExcludeInActiveIndividuals,
                        UseFormalNames = true,
                        IncludeChildren = false,
                    };

                    givingSalutation = GroupService.CalculateFamilySalutation( primaryFamily, calculateFamilySalutationArgs );

                    if ( givingSalutation.IsNullOrWhiteSpace() )
                    {
                        // shouldn't happen, just in case the familyTitle is blank, just return the person's name
                        givingSalutation = person.FullNameFormal;
                    }

                    salutation = givingSalutation;
                }

                mergeFields.Add( MergeFieldKey.Salutation, salutation );

                Location mailingAddress;

                if ( locationId.HasValue )
                {
                    // get the location that was specified for the recipient
                    mailingAddress = new LocationService( rockContext ).Get( locationId.Value );
                }
                else
                {
                    // for backwards compatibility, get the first address
                    IQueryable<GroupLocation> groupLocationsQry = FinancialStatementGeneratorHelper.GetGroupLocationQuery( rockContext );
                    mailingAddress = groupLocationsQry.Where( a => a.GroupId == groupId ).Select( a => a.Location ).FirstOrDefault();
                }

                mergeFields.Add( MergeFieldKey.MailingAddress, mailingAddress );

                if ( mailingAddress != null )
                {
                    mergeFields.Add( MergeFieldKey.StreetAddress1, mailingAddress.Street1 );
                    mergeFields.Add( MergeFieldKey.StreetAddress2, mailingAddress.Street2 );
                    mergeFields.Add( MergeFieldKey.City, mailingAddress.City );
                    mergeFields.Add( MergeFieldKey.State, mailingAddress.State );
                    mergeFields.Add( MergeFieldKey.PostalCode, mailingAddress.PostalCode );
                    mergeFields.Add( MergeFieldKey.Country, mailingAddress.Country );
                }
                else
                {
                    mergeFields.Add( MergeFieldKey.StreetAddress1, string.Empty );
                    mergeFields.Add( MergeFieldKey.StreetAddress2, string.Empty );
                    mergeFields.Add( MergeFieldKey.City, string.Empty );
                    mergeFields.Add( MergeFieldKey.State, string.Empty );
                    mergeFields.Add( MergeFieldKey.PostalCode, string.Empty );
                    mergeFields.Add( MergeFieldKey.Country, string.Empty );
                }

                var transactionDetailListAll = financialTransactionsList.SelectMany( a => a.TransactionDetails ).ToList();

                if ( transactionSettings.HideRefundedTransactions && transactionDetailListAll.Any( a => a.Amount < 0 ) )
                {
                    var allRefunds = transactionDetailListAll.SelectMany( a => a.Transaction.Refunds ).ToList();
                    foreach ( var refund in allRefunds )
                    {
                        foreach ( var refundedOriginalTransactionDetail in refund.OriginalTransaction.TransactionDetails )
                        {
                            // remove the refund's original TransactionDetails from the results
                            if ( transactionDetailListAll.Contains( refundedOriginalTransactionDetail ) )
                            {
                                foreach ( var refundDetailId in refund.FinancialTransaction.TransactionDetails.Select( a => a.Id ) )
                                {
                                    var refundDetail = transactionDetailListAll.FirstOrDefault( a => a.Id == refundDetailId );
                                    if ( refundDetail != null )
                                    {
                                        // If this is full refund, remove it from the list of transactions.
                                        // If this is a partial refund, we'll need to keep it otherwise the totals won't match.
                                        if ( ( refundDetail.AccountId == refundedOriginalTransactionDetail.AccountId ) && ( refundDetail.Amount + refundedOriginalTransactionDetail.Amount == 0 ) )
                                        {
                                            transactionDetailListAll.Remove( refundDetail );
                                            transactionDetailListAll.Remove( refundedOriginalTransactionDetail );
                                        }
                                    }
                                }
                            }
                        }
                    }
                }

                if ( transactionSettings.HideCorrectedTransactionOnSameData && transactionDetailListAll.Any( a => a.Amount < 0 ) )
                {
                    // Hide transactions that are corrected on the same date. Transactions that have a matching negative dollar amount on the same date and same account will not be shown.

                    // get a list of dates that have at least one negative transaction
                    var transactionsByDateList = transactionDetailListAll.GroupBy( a => a.Transaction.TransactionDateTime.Value.Date ).Select( a => new
                    {
                        Date = a.Key,
                        TransactionDetails = a.ToList()
                    } )
                    .Where( a => a.TransactionDetails.Any( x => x.Amount < 0 ) )
                    .ToList();

                    foreach ( var transactionsByDate in transactionsByDateList )
                    {
                        foreach ( var negativeTransaction in transactionsByDate.TransactionDetails.Where( a => a.Amount < 0 ) )
                        {
                            // find the first transaction that has an amount that matches the negative amount (on the same day and same account)
                            // and make sure the matching transaction doesn't already have a refund associated with it
                            var correctedTransactionDetail = transactionsByDate.TransactionDetails
                                .Where( a => ( a.Amount == ( -negativeTransaction.Amount ) && a.AccountId == negativeTransaction.AccountId ) && !a.Transaction.Refunds.Any() )
                                .FirstOrDefault();
                            if ( correctedTransactionDetail != null )
                            {
                                // if the transaction was corrected, remove it, and also remove the associated correction (the negative one) transaction
                                transactionDetailListAll.Remove( correctedTransactionDetail );
                                transactionDetailListAll.Remove( negativeTransaction );
                            }
                        }
                    }
                }

                List<FinancialTransactionDetail> transactionDetailListCash = transactionDetailListAll;
                List<FinancialTransactionDetail> transactionDetailListNonCash = new List<FinancialTransactionDetail>();

                var currencyTypesForCashGiftIds = transactionSettings.CurrencyTypesForCashGiftGuids?.Select( a => DefinedValueCache.GetId( a ) ).Where( a => a.HasValue ).Select( a => a.Value ).ToList();
                var currencyTypesForNotCashGiftIds = transactionSettings.CurrencyTypesForNonCashGuids?.Select( a => DefinedValueCache.GetId( a ) ).Where( a => a.HasValue ).Select( a => a.Value ).ToList();

                if ( currencyTypesForCashGiftIds != null )
                {
                    // NOTE: if there isn't a FinancialPaymentDetail record, assume it is Cash
                    transactionDetailListCash = transactionDetailListCash.Where( a =>
                        ( a.Transaction.FinancialPaymentDetailId == null ) ||
                        ( a.Transaction.FinancialPaymentDetail.CurrencyTypeValueId.HasValue && currencyTypesForCashGiftIds.Contains( a.Transaction.FinancialPaymentDetail.CurrencyTypeValueId.Value ) ) ).ToList();
                }

                if ( currencyTypesForNotCashGiftIds != null )
                {
                    transactionDetailListNonCash = transactionDetailListAll.Where( a =>
                        a.Transaction.FinancialPaymentDetailId.HasValue &&
                        a.Transaction.FinancialPaymentDetail.CurrencyTypeValueId.HasValue
                        && currencyTypesForNotCashGiftIds.Contains( a.Transaction.FinancialPaymentDetail.CurrencyTypeValueId.Value ) ).ToList();
                }

                // Add Merge Fields for Transactions for custom Statements that might want to organize the output by Transaction instead of TransactionDetail
                var transactionListCash = transactionDetailListCash.GroupBy( a => a.Transaction ).Select( a => a.Key ).ToList();
                var transactionListNonCash = transactionDetailListNonCash.GroupBy( a => a.Transaction ).Select( a => a.Key ).ToList();
                mergeFields.Add( MergeFieldKey.Transactions, transactionListCash );
                mergeFields.Add( MergeFieldKey.TransactionsNonCash, transactionListNonCash );

                // Add the standard TransactionDetails and TransactionDetailsNonCash that the default Rock templates use
                mergeFields.Add( MergeFieldKey.TransactionDetails, transactionDetailListCash );
                mergeFields.Add( MergeFieldKey.TransactionDetailsNonCash, transactionDetailListNonCash );

                mergeFields.Add( MergeFieldKey.TotalContributionAmount, transactionDetailListCash.Sum( a => a.Amount ) );
                mergeFields.Add( MergeFieldKey.TotalContributionCount, transactionDetailListCash.Count() );

                mergeFields.Add( MergeFieldKey.TotalContributionAmountNonCash, transactionDetailListNonCash.Sum( a => a.Amount ) );
                mergeFields.Add( MergeFieldKey.TotalContributionCountNonCash, transactionDetailListNonCash.Count() );

                recipientResult.ContributionTotal = transactionDetailListCash.Sum( a => a.Amount );

                mergeFields.Add(
                    MergeFieldKey.AccountSummary,
                    transactionDetailListCash
                        .GroupBy( t => t.Account.PublicName )
                        .Select( s => new AccountSummaryInfo
                        {
                            Account = s.FirstOrDefault().Account,
                            Total = s.Sum( a => a.Amount ),
                            Order = s.Max( a => a.Account.Order )
                        } )
                        .OrderBy( s => s.Order ) );

                mergeFields.Add(
                    MergeFieldKey.AccountSummaryNonCash,
                    transactionDetailListNonCash
                        .GroupBy( t => t.Account.PublicName )
                        .Select( s => new AccountSummaryInfo
                        {
                            Account = s.FirstOrDefault().Account,
                            Total = s.Sum( a => a.Amount ),
                            Order = s.Max( a => a.Account.Order )
                        } )
                        .OrderBy( s => s.Order ) );

                var pledgeSettings = reportSettings.PledgeSettings;
                pledgeSettings.AccountIds = pledgeSettings.AccountIds.Where( a => a > 0 ).ToList();

                if ( pledgeSettings.AccountIds != null && pledgeSettings.AccountIds.Any() )
                {
                    var pledgeSummaryList = FinancialStatementGeneratorHelper.GetPledgeSummaryData( financialStatementGeneratorOptions, financialStatementTemplate, rockContext, personAliasIds );
                    recipientResult.PledgeTotal = pledgeSummaryList.Sum( s => s.AmountPledged );

                    // Pledges ( organized by each Account in case an account is used by more than one pledge )
                    mergeFields.Add( MergeFieldKey.Pledges, pledgeSummaryList );
                }

                mergeFields.Add( MergeFieldKey.Options, financialStatementGeneratorOptions );
                recipientResult.Html = lavaTemplateLava.ResolveMergeFields( mergeFields, currentPerson );
                if ( !string.IsNullOrEmpty( lavaTemplateFooterHtmlFragment ) )
                {
                    recipientResult.FooterHtmlFragment = lavaTemplateFooterHtmlFragment.ResolveMergeFields( mergeFields, currentPerson );
                }

                recipientResult.Html = recipientResult.Html.Trim();
            }

            return recipientResult;
        }

        /// <summary>
        /// Gets the pledge summary data.
        /// </summary>
        /// <param name="financialStatementGeneratorOptions">The financial statement generator options.</param>
        /// <param name="financialStatementTemplate">The financial statement template.</param>
        /// <param name="rockContext">The rock context.</param>
        /// <param name="personAliasIds">The person alias ids.</param>
        /// <returns></returns>
        private static List<PledgeSummary> GetPledgeSummaryData( FinancialStatementGeneratorOptions financialStatementGeneratorOptions, FinancialStatementTemplate financialStatementTemplate, RockContext rockContext, List<int> personAliasIds )
        {
            var financialPledgeQry = GetFinancialPledgeQuery( financialStatementGeneratorOptions, rockContext, false );
            var pledgeList = financialPledgeQry.Where( p => p.PersonAliasId.HasValue && personAliasIds.Contains( p.PersonAliasId.Value ) ).Include( a => a.Account ).OrderBy( a => a.Account.Order ).ThenBy( a => a.Account.PublicName ).ToList();

            var pledgeSummaryByPledgeList = pledgeList
                                .Select( p => new
                                {
                                    p.Account,
                                    Pledge = p
                                } )
                                .ToList();

            //// Pledges but organized by Account (in case more than one pledge goes to the same account)
            //// NOTE: In the case of multiple pledges to the same account (just in case they accidentally or intentionally had multiple pledges to the same account)
            ////  -- Date Range
            ////    -- StartDate: Earliest StartDate of all the pledges for that account
            ////    -- EndDate: Latest EndDate of all the pledges for that account
            ////  -- Amount Pledged: Sum of all Pledges to that account
            ////  -- Amount Given:
            ////    --  The sum of transaction amounts to that account between
            ////      -- Start Date: Earliest Start Date of all the pledges to that account
            ////      -- End Date: Whatever is earlier (Statement End Date or Pledges' End Date)
            var pledgeSummaryList = pledgeSummaryByPledgeList.GroupBy( a => a.Account ).Select( a => new PledgeSummary
            {
                Account = a.Key,
                PledgeList = a.Select( x => x.Pledge ).ToList()
            } ).ToList();

            // add detailed pledge information
            if ( pledgeSummaryList.Any() )
            {
                int statementPledgeYear = financialStatementGeneratorOptions.StartDate.Value.Year;

                var transactionSettings = financialStatementTemplate.ReportSettings.TransactionSettings;
                var pledgeSettings = financialStatementTemplate.ReportSettings.PledgeSettings;

                var currencyTypesForCashGiftIds = transactionSettings.CurrencyTypesForCashGiftGuids?.Select( a => DefinedValueCache.GetId( a ) ).Where( a => a.HasValue ).Select( a => a.Value ).ToList();
                var currencyTypesForNotCashGiftIds = transactionSettings.CurrencyTypesForNonCashGuids?.Select( a => DefinedValueCache.GetId( a ) ).Where( a => a.HasValue ).Select( a => a.Value ).ToList();

                List<int> pledgeCurrencyTypeIds = null;
                if ( currencyTypesForCashGiftIds != null )
                {
                    pledgeCurrencyTypeIds = currencyTypesForCashGiftIds;
                    if ( pledgeSettings.IncludeNonCashGifts && currencyTypesForNotCashGiftIds != null )
                    {
                        pledgeCurrencyTypeIds = currencyTypesForCashGiftIds.Union( currencyTypesForNotCashGiftIds ).ToList();
                    }
                }

                foreach ( var pledgeSummary in pledgeSummaryList )
                {
                    DateTime adjustedPledgeEndDate = pledgeSummary.PledgeEndDate.Value.Date;
                    if ( pledgeSummary.PledgeEndDate.Value.Date < DateTime.MaxValue.Date )
                    {
                        adjustedPledgeEndDate = pledgeSummary.PledgeEndDate.Value.Date.AddDays( 1 );
                    }

                    if ( financialStatementGeneratorOptions.EndDate.HasValue )
                    {
                        if ( adjustedPledgeEndDate > financialStatementGeneratorOptions.EndDate.Value )
                        {
                            adjustedPledgeEndDate = financialStatementGeneratorOptions.EndDate.Value;
                        }
                    }

                    var pledgeFinancialTransactionDetailQry = new FinancialTransactionDetailService( rockContext ).Queryable().Where( t =>
                                                     t.Transaction.AuthorizedPersonAliasId.HasValue && personAliasIds.Contains( t.Transaction.AuthorizedPersonAliasId.Value )
                                                     && t.Transaction.TransactionDateTime >= pledgeSummary.PledgeStartDate
                                                     && t.Transaction.TransactionDateTime < adjustedPledgeEndDate );

                    if ( pledgeSettings.IncludeGiftsToChildAccounts )
                    {
                        // If PledgesIncludeChildAccounts = true, we'll include transactions to those child accounts as part of the pledge
                        var childAccountIds = FinancialAccountCache.Get( pledgeSummary.AccountId )?.GetDescendentFinancialAccountIds() ?? new int[0];

                        pledgeFinancialTransactionDetailQry = pledgeFinancialTransactionDetailQry.Where( t =>
                            t.AccountId == pledgeSummary.AccountId
                            ||
                            ( childAccountIds.Contains( t.AccountId ) ) );
                    }
                    else
                    {
                        pledgeFinancialTransactionDetailQry = pledgeFinancialTransactionDetailQry.Where( t => t.AccountId == pledgeSummary.AccountId );
                    }

                    if ( pledgeCurrencyTypeIds != null )
                    {
                        pledgeFinancialTransactionDetailQry = pledgeFinancialTransactionDetailQry.Where( t =>
                            t.Transaction.FinancialPaymentDetailId.HasValue &&
                            t.Transaction.FinancialPaymentDetail.CurrencyTypeValueId.HasValue && pledgeCurrencyTypeIds.Contains( t.Transaction.FinancialPaymentDetail.CurrencyTypeValueId.Value ) );
                    }

                    pledgeSummary.AmountGiven = pledgeFinancialTransactionDetailQry.Sum( t => ( decimal? ) t.Amount ) ?? 0;
                }
            }

            return pledgeSummaryList;
        }

        /// <summary>
        /// Gets the opted out person ids.
        /// </summary>
        /// <param name="personList">The person list.</param>
        /// <returns></returns>
        private static int[] GetOptedOutPersonIds( List<Person> personList )
        {
            int? doNotSendGivingStatementAttributeId = AttributeCache.Get( Rock.SystemGuid.Attribute.PERSON_DO_NOT_SEND_GIVING_STATEMENT.AsGuid() )?.Id;
            if ( !doNotSendGivingStatementAttributeId.HasValue )
            {
                return new int[0];
            }

            var personIds = personList.Select( a => a.Id ).ToList();
            var optedOutPersonQry = new AttributeValueService( new RockContext() ).Queryable().Where( a => a.AttributeId == doNotSendGivingStatementAttributeId );
            if ( personIds.Count == 1 )
            {
                int entityPersonId = personIds[0];
                optedOutPersonQry = optedOutPersonQry.Where( a => a.EntityId == entityPersonId );
            }
            else
            {
                optedOutPersonQry = optedOutPersonQry.Where( a => personIds.Contains( a.EntityId.Value ) );
            }

            var optedOutPersonIds = optedOutPersonQry
                .Select( a => new
                {
                    PersonId = a.EntityId.Value,
                    a.Value
                } ).ToList().Where( a => a.Value.AsBoolean() == true ).Select( a => a.PersonId ).ToArray();

            return optedOutPersonIds;
        }

        /// <summary>
        /// Gets the group location query.
        /// </summary>
        /// <param name="rockContext">The rock context.</param>
        /// <returns></returns>
        private static IQueryable<GroupLocation> GetGroupLocationQuery( RockContext rockContext )
        {
            var groupLocationTypeIdHome = DefinedValueCache.Get( Rock.SystemGuid.DefinedValue.GROUP_LOCATION_TYPE_HOME.AsGuid() )?.Id;
            var groupLocationTypeIdWork = DefinedValueCache.Get( Rock.SystemGuid.DefinedValue.GROUP_LOCATION_TYPE_WORK.AsGuid() )?.Id;
            var groupLocationTypeIds = new List<int>();
            if ( groupLocationTypeIdHome.HasValue )
            {
                groupLocationTypeIds.Add( groupLocationTypeIdHome.Value );
            }

            if ( groupLocationTypeIdWork.HasValue )
            {
                groupLocationTypeIds.Add( groupLocationTypeIdWork.Value );
            }

            IQueryable<GroupLocation> groupLocationsQry = null;

            if ( groupLocationTypeIds.Count == 2 )
            {
                groupLocationsQry = new GroupLocationService( rockContext ).Queryable()
                    .Where( a => a.IsMailingLocation && a.GroupLocationTypeValueId.HasValue )
                    .Where( a => a.GroupLocationTypeValueId == groupLocationTypeIdHome.Value || a.GroupLocationTypeValueId == groupLocationTypeIdWork.Value )
                    .GroupBy( a => a.GroupId )
                    .Select( v => v.Select( a => a ).OrderBy( a => a.GroupId ).ThenByDescending( a => a.Location.ModifiedDateTime ).FirstOrDefault() );
            }
            else
            {
                groupLocationsQry = new GroupLocationService( rockContext ).Queryable()
                    .Where( a => a.IsMailingLocation && a.GroupLocationTypeValueId.HasValue && groupLocationTypeIds.Contains( a.GroupLocationTypeValueId.Value ) )
                    .GroupBy( a => a.GroupId )
                    .Select( v => v.Select( a => a ).OrderBy( a => a.GroupId ).ThenByDescending( a => a.Location.ModifiedDateTime ).FirstOrDefault() );
            }

            return groupLocationsQry;
        }

        /// <summary>
        /// Gets the financial pledge query.
        /// </summary>
        /// <param name="financialStatementGeneratorOptions">The financial statement generator options.</param>
        /// <param name="rockContext">The rock context.</param>
        /// <param name="usePersonFilters">if set to <c>true</c> [use person filters].</param>
        /// <returns></returns>
        private static IQueryable<FinancialPledge> GetFinancialPledgeQuery( Rock.Financial.FinancialStatementGeneratorOptions financialStatementGeneratorOptions, RockContext rockContext, bool usePersonFilters )
        {
            FinancialStatementTemplate financialStatementTemplate = new FinancialStatementTemplateService( rockContext ).Get( financialStatementGeneratorOptions.FinancialStatementTemplateId ?? 0 );
            if ( financialStatementTemplate == null )
            {
                throw new FinancialGivingStatementArgumentException( "FinancialStatementTemplate must be specified." );
            }

            var reportSettings = financialStatementTemplate.ReportSettings;
            var transactionSettings = reportSettings.TransactionSettings;
            var pledgeSettings = reportSettings.PledgeSettings;

            // pledge information
            var pledgeQry = new FinancialPledgeService( rockContext ).Queryable();

            // only include pledges that started *before* the end date of the statement ( we don't want pledges that start AFTER the statement end date )
            if ( financialStatementGeneratorOptions.EndDate.HasValue )
            {
                pledgeQry = pledgeQry.Where( p => p.StartDate < financialStatementGeneratorOptions.EndDate.Value );
            }

            // also only include pledges that ended *after* the statement start date ( we don't want pledges that ended BEFORE the statement start date )
            pledgeQry = pledgeQry.Where( p => p.EndDate >= financialStatementGeneratorOptions.StartDate.Value );

            // Filter to specified AccountIds (if specified)
            if ( pledgeSettings.AccountIds == null || !pledgeSettings.AccountIds.Any() )
            {
                // if no PledgeAccountIds where specified, don't include any pledges
                pledgeQry = pledgeQry.Where( a => false );
            }
            else
            {
                // NOTE: Only get the Pledges that were specifically pledged to the selected accounts
                // If the PledgesIncludeChildAccounts = true, we'll include transactions to those child accounts as part of the pledge
                var selectedAccountIds = pledgeSettings.AccountIds;
                pledgeQry = pledgeQry.Where( a => a.AccountId.HasValue && selectedAccountIds.Contains( a.AccountId.Value ) );
            }

            if ( usePersonFilters )
            {
                if ( financialStatementGeneratorOptions.PersonId.HasValue )
                {
                    // If PersonId is specified, then this statement is for a specific person, so don't do any other filtering
                    string personGivingId = new PersonService( rockContext ).Queryable( true, true ).Where( a => a.Id == financialStatementGeneratorOptions.PersonId.Value ).Select( a => a.GivingId ).FirstOrDefault();
                    if ( personGivingId != null )
                    {
                        pledgeQry = pledgeQry.Where( a => a.PersonAlias.Person.GivingId == personGivingId );
                    }
                    else
                    {
                        // shouldn't happen, but just in case person doesn't exist
                        pledgeQry = pledgeQry.Where( a => false );
                    }
                }
                else
                {
                    // unless we are using a DataView for filtering, filter based on the IncludeBusiness and ExcludeInActiveIndividuals options
                    if ( !financialStatementGeneratorOptions.DataViewId.HasValue )
                    {
                        if ( !financialStatementGeneratorOptions.IncludeBusinesses )
                        {
                            int recordTypeValueIdPerson = DefinedValueCache.Get( Rock.SystemGuid.DefinedValue.PERSON_RECORD_TYPE_PERSON.AsGuid() ).Id;
                            pledgeQry = pledgeQry.Where( a => a.PersonAlias.Person.RecordTypeValueId == recordTypeValueIdPerson );
                        }

                        if ( financialStatementGeneratorOptions.ExcludeInActiveIndividuals )
                        {
                            int recordStatusValueIdActive = DefinedValueCache.Get( Rock.SystemGuid.DefinedValue.PERSON_RECORD_STATUS_ACTIVE.AsGuid() ).Id;

                            // If the ExcludeInActiveIndividuals is enabled, don't include Pledges from Inactive Individuals, but only if they give as individuals.
                            // Pledges from Giving Groups should always be included regardless of the ExcludeInActiveIndividuals option.
                            // See https://app.asana.com/0/0/1200512694724254/f
                            pledgeQry = pledgeQry.Where( a => ( a.PersonAlias.Person.RecordStatusValueId == recordStatusValueIdActive ) || a.PersonAlias.Person.GivingGroupId.HasValue );
                        }

                        /* 06/23/2021 MDP
                         * Don't exclude pledges from Deceased. If the person pledged during the specified Date/Time range (probably while they weren't deceased), include them regardless of Deceased Status.
                         *
                         * see https://app.asana.com/0/0/1200512694724244/f
                         */
                    }
                }
            }

            return pledgeQry;
        }

        /// <summary>
        /// Gets the financial transaction query.
        /// </summary>
        /// <param name="financialStatementGeneratorOptions">The financial statement generator options.</param>
        /// <param name="rockContext">The rock context.</param>
        /// <param name="usePersonFilters">if set to <c>true</c> [use person filters].</param>
        /// <returns></returns>
        private static IQueryable<FinancialTransaction> GetFinancialTransactionQuery( FinancialStatementGeneratorOptions financialStatementGeneratorOptions, RockContext rockContext, bool usePersonFilters )
        {
            var financialTransactionService = new FinancialTransactionService( rockContext );
            var financialTransactionQry = financialTransactionService.Queryable();

            // filter to specified date range
            financialTransactionQry = financialTransactionQry.Where( a => a.TransactionDateTime >= financialStatementGeneratorOptions.StartDate );

            if ( financialStatementGeneratorOptions.EndDate.HasValue )
            {
                financialTransactionQry = financialTransactionQry.Where( a => a.TransactionDateTime < financialStatementGeneratorOptions.EndDate.Value );
            }

            FinancialStatementTemplate financialStatementTemplate = new FinancialStatementTemplateService( rockContext ).Get( financialStatementGeneratorOptions.FinancialStatementTemplateId ?? 0 );
            if ( financialStatementTemplate == null )
            {
                throw new FinancialGivingStatementArgumentException( "FinancialStatementTemplate must be specified." );
            }

            var reportSettings = financialStatementTemplate.ReportSettings;
            var transactionSettings = reportSettings.TransactionSettings;

            // default to Contributions if nothing specified
            var transactionTypeContribution = DefinedValueCache.Get( Rock.SystemGuid.DefinedValue.TRANSACTION_TYPE_CONTRIBUTION.AsGuid() );
            var transactionTypeIds = transactionSettings.TransactionTypeGuids?.Select( a => DefinedValueCache.GetId( a ) ).Where( a => a.HasValue ).Select( a => a.Value ).ToList();
            if ( transactionTypeIds == null || !transactionTypeIds.Any() )
            {
                transactionTypeIds = new List<int>();
                if ( transactionTypeContribution != null )
                {
                    transactionTypeIds.Add( transactionTypeContribution.Id );
                }
            }

            if ( transactionTypeIds.Count() == 1 )
            {
                int selectedTransactionTypeId = transactionTypeIds[0];
                financialTransactionQry = financialTransactionQry.Where( a => a.TransactionTypeValueId == selectedTransactionTypeId );
            }
            else
            {
                financialTransactionQry = financialTransactionQry.Where( a => transactionTypeIds.Contains( a.TransactionTypeValueId ) );
            }

            var includedTransactionAccountIds = transactionSettings.GetIncludedAccountIds( rockContext );

            // Filter to specified AccountIds (if specified)
            if ( !includedTransactionAccountIds.Any() )
            {
                // if TransactionAccountIds wasn't supplied, don't filter on AccountId
            }
            else
            {
                // narrow it down to recipients that have transactions involving any of the AccountIds
                financialTransactionQry = financialTransactionQry.Where( a => a.TransactionDetails.Any( x => includedTransactionAccountIds.Contains( x.AccountId ) ) );
            }

            if ( usePersonFilters )
            {
                if ( financialStatementGeneratorOptions.PersonId.HasValue )
                {
                    // If PersonId is specified, then this statement is for a specific person, so don't do any other filtering
                    string personGivingId = new PersonService( rockContext ).Queryable( true, true ).Where( a => a.Id == financialStatementGeneratorOptions.PersonId.Value ).Select( a => a.GivingId ).FirstOrDefault();
                    if ( personGivingId != null )
                    {
                        financialTransactionQry = financialTransactionQry.Where( a => a.AuthorizedPersonAlias.Person.GivingId == personGivingId );
                    }
                    else
                    {
                        // shouldn't happen, but just in case person doesn't exist
                        financialTransactionQry = financialTransactionQry.Where( a => false );
                    }
                }
                else
                {
                    // unless we are using a DataView for filtering, filter based on the IncludeBusiness and ExcludeInActiveIndividuals options
                    if ( !financialStatementGeneratorOptions.DataViewId.HasValue )
                    {
                        if ( !financialStatementGeneratorOptions.IncludeBusinesses )
                        {
                            int recordTypeValueIdPerson = DefinedValueCache.Get( Rock.SystemGuid.DefinedValue.PERSON_RECORD_TYPE_PERSON.AsGuid() ).Id;
                            financialTransactionQry = financialTransactionQry.Where( a => a.AuthorizedPersonAlias.Person.RecordTypeValueId == recordTypeValueIdPerson );
                        }

                        if ( financialStatementGeneratorOptions.ExcludeInActiveIndividuals )
                        {
                            int recordStatusValueIdActive = DefinedValueCache.Get( Rock.SystemGuid.DefinedValue.PERSON_RECORD_STATUS_ACTIVE.AsGuid() ).Id;

                            // If the ExcludeInActiveIndividuals is enabled, don't include transactions from Inactive Individuals, but only if they give as individuals.
                            // Transactions from Giving Groups should always be included regardless of the ExcludeInActiveIndividuals option.
                            // See https://app.asana.com/0/0/1200512694724254/f
                            financialTransactionQry = financialTransactionQry.Where( a => ( a.AuthorizedPersonAlias.Person.RecordStatusValueId == recordStatusValueIdActive ) || a.AuthorizedPersonAlias.Person.GivingGroupId.HasValue );
                        }
                    }

                    /* 06/23/2021 MDP
                      Don't exclude transactions from Deceased. If the person gave doing the specified Date/Time
                      range (probably while they weren't deceased), include them regardless of Deceased Status.

                      see https://app.asana.com/0/0/1200512694724244/f
                    */
                }
            }

            return financialTransactionQry;
        }

        /// <summary>
        /// Uploads the giving statement document.
        /// </summary>
        /// <param name="uploadGivingStatementData">The upload giving statement data.</param>
        /// <returns></returns>
        public static FinancialStatementGeneratorUploadGivingStatementResult UploadGivingStatementDocument( FinancialStatementGeneratorUploadGivingStatementData uploadGivingStatementData )
        {
            return UploadGivingStatementDocument( uploadGivingStatementData, out _ );
        }

        /// <summary>
        /// Uploads the giving statement document, and returns the <see cref="Rock.Model.BinaryFile"/> Id
        /// </summary>
        /// <param name="uploadGivingStatementData">The upload giving statement data.</param>
        /// <param name="firstBinaryFileId">Id of the first Binary File created for this upload.</param>
        /// <returns></returns>
        public static FinancialStatementGeneratorUploadGivingStatementResult UploadGivingStatementDocument( FinancialStatementGeneratorUploadGivingStatementData uploadGivingStatementData, out int? firstBinaryFileId )
        {
            firstBinaryFileId = null;

            if ( uploadGivingStatementData == null )
            {
                throw new FinancialGivingStatementArgumentException( "FinancialStatementGeneratorUploadGivingStatementData must be specified" );
            }

            var saveOptions = uploadGivingStatementData?.FinancialStatementIndividualSaveOptions;

            if ( saveOptions == null )
            {
                throw new FinancialGivingStatementArgumentException( "FinancialStatementIndividualSaveOptions must be specified" );
            }

            if ( !saveOptions.SaveStatementsForIndividuals )
            {
                throw new FinancialGivingStatementArgumentException( "FinancialStatementIndividualSaveOptions.SaveStatementsForIndividuals is not enabled." );
            }

            var documentTypeId = saveOptions.DocumentTypeId;

            if ( !documentTypeId.HasValue )
            {
                throw new FinancialGivingStatementArgumentException( "Document Type must be specified" );
            }

            var rockContext = new RockContext();
            var documentType = new DocumentTypeService( rockContext )
                    .Queryable()
                    .AsNoTracking()
                    .Where( dt => dt.Id == documentTypeId.Value )
                    .FirstOrDefault();

            if ( documentType == null )
            {
                throw new FinancialGivingStatementArgumentException( "DocumentType must be specified" );
            }

            var pdfData = uploadGivingStatementData.PDFData;

            var financialStatementGeneratorRecipient = uploadGivingStatementData.FinancialStatementGeneratorRecipient;
            if ( financialStatementGeneratorRecipient == null )
            {
                throw new FinancialGivingStatementArgumentException( "FinancialStatementGeneratorRecipient must be specified" );
            }

            var documentName = GetFinancialStatementDocumentName( uploadGivingStatementData, documentType );
            var fileName = $"{documentName.ReplaceSpecialCharacters( "_" )}.pdf";

            // In this case, we still need to create the document, but don't upload it to the Person
            var doNotSave = ( saveOptions.DocumentSaveFor == FinancialStatementGeneratorOptions.FinancialStatementIndividualSaveOptions.FinancialStatementIndividualSaveOptionsSaveFor.DoNotSave );

            List<int> documentPersonIds;
            if ( financialStatementGeneratorRecipient.PersonId.HasValue )
            {
                // If we are saving for a person that gives an individual, just give document to that person (ignore the FinancialStatementIndividualSaveOptionsSaveFor option)
                // only upload the document to the individual person
                documentPersonIds = new List<int>();
                documentPersonIds.Add( financialStatementGeneratorRecipient.PersonId.Value );
            }
            else
            {
                var groupId = financialStatementGeneratorRecipient.GroupId;
                var givingFamilyMembersQuery = new GroupMemberService( rockContext ).GetByGroupId( groupId, false );

                // limit to family members within the same giving group
                givingFamilyMembersQuery = givingFamilyMembersQuery.Where( a => a.Person.GivingGroupId.HasValue && a.Person.GivingGroupId == groupId );

                if ( saveOptions.DocumentSaveFor == FinancialStatementGeneratorOptions.FinancialStatementIndividualSaveOptions.FinancialStatementIndividualSaveOptionsSaveFor.AllActiveAdultsInGivingGroup )
                {
                    documentPersonIds = givingFamilyMembersQuery
                        .Where( a => a.Person.AgeClassification == AgeClassification.Adult ).Select( a => a.PersonId ).ToList();
                }
                else if ( saveOptions.DocumentSaveFor == FinancialStatementGeneratorOptions.FinancialStatementIndividualSaveOptions.FinancialStatementIndividualSaveOptionsSaveFor.AllActiveFamilyMembersInGivingGroup )
                {
                    documentPersonIds = givingFamilyMembersQuery
                        .Select( a => a.PersonId ).ToList();
                }
                else if ( saveOptions.DocumentSaveFor == FinancialStatementGeneratorOptions.FinancialStatementIndividualSaveOptions.FinancialStatementIndividualSaveOptionsSaveFor.PrimaryGiver ||
                    saveOptions.DocumentSaveFor == FinancialStatementGeneratorOptions.FinancialStatementIndividualSaveOptions.FinancialStatementIndividualSaveOptionsSaveFor.DoNotSave )
                {
                    // Set document for PrimaryGiver (aka Head of Household).
                    // Note that HeadOfHouseHold would calculated based on family members within the same giving group
                    var headOfHouseHoldPersonId = givingFamilyMembersQuery.GetHeadOfHousehold( s => ( int? ) s.PersonId );
                    documentPersonIds = new List<int>();
                    if ( headOfHouseHoldPersonId.HasValue )
                    {
                        documentPersonIds.Add( headOfHouseHoldPersonId.Value );
                    }
                }
                else
                {
                    // shouldn't happen
                    documentPersonIds = new List<int>();
                }
            }

            var today = RockDateTime.Today;
            var tomorrow = today.AddDays( 1 );

            foreach ( var documentPersonId in documentPersonIds )
            {
                // Create the document, linking the entity and binary file.
#pragma warning disable CS0618
                // This is obsolete, but we'll still need to use it until it this option is completely remove
                var overwriteDocumentsOfThisTypeCreatedOnSameDate = saveOptions.OverwriteDocumentsOfThisTypeCreatedOnSameDate;
#pragma warning restore CS0618

                if ( overwriteDocumentsOfThisTypeCreatedOnSameDate == true && doNotSave == false )
                {
                    using ( var deleteDocContext = new RockContext() )
                    {
                        var deleteDocumentService = new DocumentService( deleteDocContext );

                        // See if there is an existing one.
                        // Note include BinaryFile in the Get since we'll have to mark it temporary if it exists.
                        var existingDocument = deleteDocumentService.Queryable().Where(
                            a => a.DocumentTypeId == documentTypeId.Value
                            && a.EntityId == documentPersonId
                            && a.CreatedDateTime.HasValue
                            && a.CreatedDateTime >= today && a.CreatedDateTime < tomorrow )
                            .Include( a => a.BinaryFile ).FirstOrDefault();

                        // NOTE: Delete vs update since we normally don't change the contents of documents/binary files once they've been created
                        if ( existingDocument != null )
                        {
                            deleteDocumentService.Delete( existingDocument );
                            deleteDocContext.SaveChanges();
                        }
                    }
                }

                if ( saveOptions.OverwriteDocumentsOfThisTypeWithSamePurposeKey == true && doNotSave == false )
                {
                    using ( var deleteDocContext = new RockContext() )
                    {
                        var deleteDocumentService = new DocumentService( deleteDocContext );

                        // See if there is an existing one.
                        // Note include BinaryFile in the Get since we'll have to mark it temporary if it exists.
                        var existingDocument = deleteDocumentService.Queryable().Where(
                            a => a.DocumentTypeId == documentTypeId.Value
                            && a.EntityId == documentPersonId
                            && a.PurposeKey == saveOptions.DocumentPurposeKey )
                            .Include( a => a.BinaryFile ).FirstOrDefault();

                        // NOTE: Delete vs update since we normally don't change the contents of documents/binary files once they've been created
                        if ( existingDocument != null )
                        {
                            deleteDocumentService.Delete( existingDocument );
                            deleteDocContext.SaveChanges();
                        }
                    }
                }

                // Create the binary file.
                var binaryFile = new BinaryFile
                {
                    BinaryFileTypeId = documentType.BinaryFileTypeId,
                    MimeType = "application/pdf",
                    FileName = fileName,
                    FileSize = pdfData.Length,
                    IsTemporary = false,
                    ContentStream = new MemoryStream( pdfData )
                };

                new BinaryFileService( rockContext ).Add( binaryFile );
                rockContext.SaveChanges();

                if ( firstBinaryFileId == null )
                {
                    firstBinaryFileId = binaryFile.Id;

                    if ( doNotSave )
                    {
                        // Need the binary file for any workflow actions,
                        // but we do not need to continue through this loop.
                        break;
                    }
                }

                if ( doNotSave )
                {
                    continue;
                }

                Document document = new Document
                {
                    DocumentTypeId = documentTypeId.Value,
                    EntityId = documentPersonId,
                    PurposeKey = saveOptions.DocumentPurposeKey,
                    Name = documentName,
                    Description = saveOptions.DocumentDescription
                };

                document.SetBinaryFile( binaryFile.Id, rockContext );

                var documentService = new DocumentService( rockContext );

                documentService.Add( document );
            }

            rockContext.SaveChanges();

            return new FinancialStatementGeneratorUploadGivingStatementResult
            {
                NumberOfIndividuals = documentPersonIds.Count
            };
        }

        /// <summary>
        /// Gets the name of the financial statement document.
        /// </summary>
        /// <param name="uploadGivingStatementData">The upload giving statement data.</param>
        /// <param name="documentType">Type of the document.</param>
        /// <returns>System.String.</returns>
        /// <exception cref="T:Rock.Financial.FinancialGivingStatementArgumentException">FinancialStatementGeneratorUploadGivingStatementData must be specified</exception>
        /// <exception cref="T:Rock.Financial.FinancialGivingStatementArgumentException">FinancialStatementIndividualSaveOptions must be specified</exception>
        /// <exception cref="T:Rock.Financial.FinancialGivingStatementArgumentException">DocumentType must be specified</exception>
        public static string GetFinancialStatementDocumentName( FinancialStatementGeneratorUploadGivingStatementData uploadGivingStatementData, DocumentType documentType )
        {
            if ( uploadGivingStatementData == null )
            {
                throw new FinancialGivingStatementArgumentException( "FinancialStatementGeneratorUploadGivingStatementData must be specified" );
            }

            var saveOptions = uploadGivingStatementData?.FinancialStatementIndividualSaveOptions;

            if ( saveOptions == null )
            {
                throw new FinancialGivingStatementArgumentException( "FinancialStatementIndividualSaveOptions must be specified" );
            }

            if ( documentType == null )
            {
                throw new FinancialGivingStatementArgumentException( "DocumentType must be specified" );
            }

            /*
             * 9-MAY-2022 DMV
             *
             * If they didn't specify a document name we are going to set it
             * based on the Default Document Name Template from the Document Type.
             *
             */

            var documentName = saveOptions.DocumentName;
            var documentNameTemplate = documentType.DefaultDocumentNameTemplate;
            if ( documentName.IsNullOrWhiteSpace() &&
                 documentNameTemplate.IsNotNullOrWhiteSpace() )
            {
                var mergeFields = Rock.Lava.LavaHelper.GetCommonMergeFields( null, null, new Lava.CommonMergeFieldsOptions { GetLegacyGlobalMergeFields = false, GetDeviceFamily = false, GetOSFamily = false, GetPageContext = false, GetPageParameters = false, GetCampuses = true, GetCurrentPerson = true } );
                mergeFields.AddOrReplace( "NickName", uploadGivingStatementData.FinancialStatementGeneratorRecipient.NickName );
                mergeFields.AddOrReplace( "LastName", uploadGivingStatementData.FinancialStatementGeneratorRecipient.LastName );
                mergeFields.AddOrReplace( "DocumentPurposeKey", uploadGivingStatementData.FinancialStatementIndividualSaveOptions.DocumentPurposeKey );
                mergeFields.AddOrReplace( "DocumentTypeName", documentType.Name );
                documentName = documentNameTemplate.ResolveMergeFields( mergeFields );
            }

            if ( documentName.IsNullOrWhiteSpace() )
            {
                // If there isn't a DocumentName and the documentNameTemplate didn't result in a name, use Document Type name, or fail over to just "Document"
                documentName = documentType?.Name ?? "Document";
            }

            return documentName;
        }

        private class AccountSummaryInfo : RockDynamic
        {
            public string AccountName => Account?.PublicName;

            public int? ParentAccountId => Account?.ParentAccountId;

            public string ParentAccountName => Account?.ParentAccount.PublicName;

            public decimal Total { get; set; }

            public int Order { get; set; }

            public FinancialAccount Account { get; internal set; }
        }

        /// <summary>
        ///
        /// </summary>
        /// <seealso cref="Rock.Utility.RockDynamic" />
        private class PledgeSummary : RockDynamic
        {
            /// <summary>
            /// Gets or sets the pledge list.
            /// </summary>
            /// <value>
            /// The pledge list.
            /// </value>
            public List<Rock.Model.FinancialPledge> PledgeList { get; set; }

            /// <summary>
            /// Gets or sets the pledge start date.
            /// </summary>
            /// <value>
            /// The pledge start date.
            /// </value>
            public DateTime? PledgeStartDate => PledgeList.Min( a => a.StartDate );

            /// <summary>
            /// Gets or sets the pledge end date.
            /// </summary>
            /// <value>
            /// The pledge end date.
            /// </value>
            public DateTime? PledgeEndDate => PledgeList.Max( a => a.EndDate );

            /// <summary>
            /// Gets or sets the amount pledged.
            /// </summary>
            /// <value>
            /// The amount pledged.
            /// </value>
            public decimal AmountPledged => PledgeList.Sum( a => a.TotalAmount );

            /// <summary>
            /// Gets or sets the pledge account identifier.
            /// </summary>
            /// <value>
            /// The pledge account identifier.
            /// </value>
            public int AccountId
            {
                get
                {
                    return Account.Id;
                }
            }

            /// <summary>
            /// Gets or sets the pledge account.
            /// </summary>
            /// <value>
            /// The pledge account.
            /// </value>
            public string AccountName
            {
                get
                {
                    return Account.Name;
                }
            }

            /// <summary>
            /// Gets or sets the pledge account.
            /// </summary>
            /// <value>
            /// The pledge account.
            /// </value>
            public string AccountPublicName
            {
                get
                {
                    return Account.PublicName;
                }
            }

            /// <summary>
            /// Gets or sets the account.
            /// </summary>
            /// <value>
            /// The account.
            /// </value>
            public Rock.Model.FinancialAccount Account { get; set; }

            /// <summary>
            /// Gets the percent complete.
            /// </summary>
            /// <value>
            /// The percent complete.
            /// </value>
            public int PercentComplete => ( int ) ( ( this.AmountGiven * 100 ) / this.AmountPledged );

            /// <summary>
            /// Gets or sets the amount remaining.
            /// </summary>
            /// <value>
            /// The amount remaining.
            /// </value>
            public decimal AmountRemaining => ( this.AmountGiven > this.AmountPledged ) ? 0 : ( this.AmountPledged - this.AmountGiven );

            /// <summary>
            /// Gets or sets the amount given.
            /// </summary>
            /// <value>
            /// The amount given.
            /// </value>
            public decimal AmountGiven { get; set; }

            /// <summary>
            /// Returns a <see cref="System.String" /> that represents this instance.
            /// </summary>
            /// <returns>
            /// A <see cref="System.String" /> that represents this instance.
            /// </returns>
            public override string ToString()
            {
                return $"{this.AccountName} AmountGiven:{this.AmountGiven}, AmountPledged:{this.AmountPledged}";
            }
        }
    }

    /// <summary>
    ///
    /// </summary>
    /// <seealso cref="System.Exception" />
    public class FinancialGivingStatementException : Exception
    {
        /// <summary>
        /// Initializes a new instance of the <see cref="FinancialGivingStatementException"/> class.
        /// </summary>
        /// <param name="message">The message that describes the error.</param>
        public FinancialGivingStatementException( string message )
            : base( message )
        {
        }
    }

    /// <summary>
    ///
    /// </summary>
    /// <seealso cref="System.ArgumentException" />
    public class FinancialGivingStatementArgumentException : ArgumentException
    {
        /// <summary>
        /// Initializes a new instance of the <see cref="FinancialGivingStatementArgumentException"/> class.
        /// </summary>
        /// <param name="message">The error message that explains the reason for the exception.</param>
        public FinancialGivingStatementArgumentException( string message )
            : base( message )
        {
        }
    }
}<|MERGE_RESOLUTION|>--- conflicted
+++ resolved
@@ -19,11 +19,8 @@
 using Microsoft.EntityFrameworkCore;
 #else
 using System.Data.Entity;
-<<<<<<< HEAD
 #endif
-=======
 using System.IO;
->>>>>>> bfae48b3
 using System.Linq;
 
 using Rock.Data;
