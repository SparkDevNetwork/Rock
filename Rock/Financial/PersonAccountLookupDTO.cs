--- conflicted
+++ resolved
@@ -35,7 +35,6 @@
         {
         }
 
-<<<<<<< HEAD
 		/// <summary>
 		/// Instantiates a new DTO object from the entity
 		/// </summary>
@@ -77,47 +76,4 @@
 			}
 		}
 	}
-=======
-        /// <summary>
-        /// Instantiates a new DTO object from the model
-        /// </summary>
-        /// <param name="personAccountLookup"></param>
-        public PersonAccountLookupDto ( PersonAccountLookup personAccountLookup )
-        {
-            CopyFromModel( personAccountLookup );
-        }
-
-        /// <summary>
-        /// Copies the model property values to the DTO properties
-        /// </summary>
-        /// <param name="model">The model.</param>
-        public void CopyFromModel( IModel model )
-        {
-            if ( model is PersonAccountLookup )
-            {
-                var personAccountLookup = (PersonAccountLookup)model;
-                this.PersonId = personAccountLookup.PersonId;
-                this.Account = personAccountLookup.Account;
-                this.Id = personAccountLookup.Id;
-                this.Guid = personAccountLookup.Guid;
-            }
-        }
-
-        /// <summary>
-        /// Copies the DTO property values to the model properties
-        /// </summary>
-        /// <param name="model">The model.</param>
-        public void CopyToModel ( IModel model )
-        {
-            if ( model is PersonAccountLookup )
-            {
-                var personAccountLookup = (PersonAccountLookup)model;
-                personAccountLookup.PersonId = this.PersonId;
-                personAccountLookup.Account = this.Account;
-                personAccountLookup.Id = this.Id;
-                personAccountLookup.Guid = this.Guid;
-            }
-        }
-    }
->>>>>>> 32540396
 }