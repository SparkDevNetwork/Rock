--- conflicted
+++ resolved
@@ -43,30 +43,8 @@
 
         #endregion Configuration        
 
-<<<<<<< HEAD
-#if REVIEW_NET5_0_OR_GREATER
+#if REVIEW_WEBFORMS
         /// <inheritdoc/>
-        public override bool IsMatch( Rock.Net.RockRequestContext requestContext )
-        {
-            if ( !DeviceTypes.Any() )
-            {
-                // If there is no DeviceType criteria, return true;
-                return true;
-            }
-
-            var clientType = InteractionDeviceType.GetClientType( requestContext.ClientInformation.UserAgent );
-
-            return DeviceTypeStrings.Contains( clientType, StringComparer.OrdinalIgnoreCase );
-        }
-#else
-        /// <summary>
-        /// Determines whether the specified HTTP request meets the criteria of this filter.
-        /// </summary>
-        /// <param name="httpRequest">The HTTP request.</param>
-        /// <returns><c>true</c> if the specified HTTP request is match; otherwise, <c>false</c>.</returns>
-=======
-        /// <inheritdoc/>
->>>>>>> 94d9687d
         public override bool IsMatch( HttpRequest httpRequest )
         {
             if ( !DeviceTypes.Any() )
