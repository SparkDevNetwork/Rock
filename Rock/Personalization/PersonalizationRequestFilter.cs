﻿// <copyright>
// Copyright by the Spark Development Network
//
// Licensed under the Rock Community License (the "License");
// you may not use this file except in compliance with the License.
// You may obtain a copy of the License at
//
// http://www.rockrms.com/license
//
// Unless required by applicable law or agreed to in writing, software
// distributed under the License is distributed on an "AS IS" BASIS,
// WITHOUT WARRANTIES OR CONDITIONS OF ANY KIND, either express or implied.
// See the License for the specific language governing permissions and
// limitations under the License.
// </copyright>
//
using System.Web;

namespace Rock.Personalization
{
    /// <summary>
    /// Filter that determines if a Browser request meets criteria.
    /// </summary>
    public abstract class PersonalizationRequestFilter
    {
#if REVIEW_NET5_0_OR_GREATER
        /// <summary>
        /// Determines whether the specified HTTP request meets the criteria of this filter.
        /// </summary>
        /// <param name="requestContext">The HTTP request.</param>
        /// <returns><c>true</c> if the specified HTTP request is match; otherwise, <c>false</c>.</returns>
        public abstract bool IsMatch( Rock.Net.RockRequestContext requestContext );
#else
        /// <summary>
        /// Determines whether the specified HTTP request meets the criteria of this filter.
        /// </summary>
        /// <param name="httpRequest">The HTTP request.</param>
        /// <returns><c>true</c> if the specified HTTP request is a match; otherwise, <c>false</c>.</returns>
        public abstract bool IsMatch( HttpRequest httpRequest );
<<<<<<< HEAD
#endif
=======

        /// <summary>
        /// Determines whether the specified HTTP request meets the criteria of this filter.
        /// </summary>
        /// <param name="request">The request to be matched against.</param>
        /// <returns><c>true</c> if the specified request is a match; otherwise, <c>false</c>.</returns>
        internal virtual bool IsMatch( Net.RockRequestContext request )
        {
            return false;
        }
>>>>>>> 94d9687d
    }
}<|MERGE_RESOLUTION|>--- conflicted
+++ resolved
@@ -23,23 +23,14 @@
     /// </summary>
     public abstract class PersonalizationRequestFilter
     {
-#if REVIEW_NET5_0_OR_GREATER
-        /// <summary>
-        /// Determines whether the specified HTTP request meets the criteria of this filter.
-        /// </summary>
-        /// <param name="requestContext">The HTTP request.</param>
-        /// <returns><c>true</c> if the specified HTTP request is match; otherwise, <c>false</c>.</returns>
-        public abstract bool IsMatch( Rock.Net.RockRequestContext requestContext );
-#else
+#if REVIEW_WEBFORMS
         /// <summary>
         /// Determines whether the specified HTTP request meets the criteria of this filter.
         /// </summary>
         /// <param name="httpRequest">The HTTP request.</param>
         /// <returns><c>true</c> if the specified HTTP request is a match; otherwise, <c>false</c>.</returns>
         public abstract bool IsMatch( HttpRequest httpRequest );
-<<<<<<< HEAD
 #endif
-=======
 
         /// <summary>
         /// Determines whether the specified HTTP request meets the criteria of this filter.
@@ -50,6 +41,5 @@
         {
             return false;
         }
->>>>>>> 94d9687d
     }
 }