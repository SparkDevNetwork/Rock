--- conflicted
+++ resolved
@@ -170,15 +170,7 @@
             }
 #endif
 
-<<<<<<< HEAD
-#if REVIEW_NET5_0_OR_GREATER
-            bool dynamicAttributesBlock = false;
-#else
-            bool dynamicAttributesBlock = typeof( Rock.Web.UI.IDynamicAttributesBlock ).IsAssignableFrom( type );
-#endif
-
-=======
->>>>>>> a3feeb82
+
             // Create any attributes that need to be created
             foreach ( var entityProperty in entityProperties )
             {
