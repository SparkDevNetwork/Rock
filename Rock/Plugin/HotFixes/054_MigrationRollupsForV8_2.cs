﻿// <copyright>
// Copyright by the Spark Development Network
//
// Licensed under the Rock Community License (the "License");
// you may not use this file except in compliance with the License.
// You may obtain a copy of the License at
//
// http://www.rockrms.com/license
//
// Unless required by applicable law or agreed to in writing, software
// distributed under the License is distributed on an "AS IS" BASIS,
// WITHOUT WARRANTIES OR CONDITIONS OF ANY KIND, either express or implied.
// See the License for the specific language governing permissions and
// limitations under the License.
// </copyright>
//
namespace Rock.Plugin.HotFixes
{
    /// <summary>
    /// 
    /// </summary>
    /// <seealso cref="Rock.Plugin.Migration" />
    [MigrationNumber( 54, "1.8.1" )]
    public class MigrationRollupsForV8_2 : Migration
    {
        /// <summary>
        /// The commands to run to migrate plugin to the specific version
        /// </summary>
        public override void Up()
        {
//            // SK: Update group view lava template to display schedule when exist (ISSUE #3188)
//            // Update the default template
//            Sql( @"		  
//		  UPDATE 
//	[GroupType]
//SET 
//	[GroupViewLavaTemplate] = REPLACE([GroupViewLavaTemplate],'{{ Group.Schedule.ToString()','{{ Group.Schedule.FriendlyScheduleText')
//WHERE 
//	[GroupViewLavaTemplate] Like '%{{ Group.Schedule.ToString()%'
//" );

//            // Update the system setting 
//            Sql( @"UPDATE 
//	[Attribute]
//SET 
//	[DefaultValue] = REPLACE([DefaultValue],'{{ Group.Schedule.ToString()','{{ Group.Schedule.FriendlyScheduleText')
//WHERE 
//	[Key]='core_templates_GroupViewTemplate'" );

//            // SK: Added Other to Currency Type Defined Type
//            RockMigrationHelper.UpdateDefinedValue( Rock.SystemGuid.DefinedType.FINANCIAL_CURRENCY_TYPE, "Other", "The currency type is other.", SystemGuid.DefinedValue.CURRENCY_TYPE_OTHER, true );

//            // NA: Enable AllowGroupSync for Communication List type groups (Fixes #3223).
//            Sql( string.Format( "UPDATE [GroupType] SET [AllowGroupSync] = 1 WHERE [AllowGroupSync] = 0 AND [Guid] = '{0}'", Rock.SystemGuid.GroupType.GROUPTYPE_COMMUNICATIONLIST ) );

//            // NA: Make Personal Device Platform Defined Values IsSystem=true
//            // Fix Personal Device Platform Defined Values to IsSystem=true
//            Sql( string.Format( "UPDATE [DefinedValue] SET [IsSystem] = 1 WHERE [IsSystem] = 0 AND [Guid] = '{0}'", Rock.SystemGuid.DefinedValue.PERSONAL_DEVICE_PLATFORM_ANDROID ) );
//            Sql( string.Format( "UPDATE [DefinedValue] SET [IsSystem] = 1 WHERE [IsSystem] = 0 AND [Guid] = '{0}'", Rock.SystemGuid.DefinedValue.PERSONAL_DEVICE_PLATFORM_IOS ) );

<<<<<<< HEAD
            // NA: Fix FrontPorch Device Platform Defined Values IsSystem=true
            // Fix FrontPorch Device Platform Defined Values IsSystem=true
            // NOTE: These do not have a well-known GUIDs so we will target them via their value and description.
            Sql( string.Format( "UPDATE [DefinedValue] SET [IsSystem] = 1 WHERE [IsSystem] = 0 AND [DefinedTypeId] = ( SELECT [Id] FROM [DefinedType] WHERE [Guid] = '{0}' ) AND [Value] = 'Windows' AND [Description] = 'A Windows device'", Rock.SystemGuid.DefinedType.PERSONAL_DEVICE_PLATFORM ) );
            Sql( string.Format( "UPDATE [DefinedValue] SET [IsSystem] = 1 WHERE [IsSystem] = 0 AND [DefinedTypeId] = ( SELECT [Id] FROM [DefinedType] WHERE [Guid] = '{0}' ) AND [Value] = 'Mac' AND [Description] = 'A Macintosh device'", Rock.SystemGuid.DefinedType.PERSONAL_DEVICE_PLATFORM ) );

            // Fix for metrics that might have been added without a Created,Modified, or LastRunDateTime
            Sql( @"UPDATE Metric
SET ModifiedDateTime = SysDateTime()
WHERE ModifiedDateTime IS NULL" );
=======
//            // NA: Fix FrontPorch Device Platform Defined Values IsSystem=true
//            // Fix FrontPorch Device Platform Defined Values IsSystem=true
//            // NOTE: These do not have a well-known GUIDs so we will target them via their value and description.
//            Sql( string.Format( "UPDATE [DefinedValue] SET [IsSystem] = 1 WHERE [IsSystem] = 0 AND [DefinedTypeId] = ( SELECT [Id] FROM [DefinedType] WHERE [Guid] = '{0}' ) AND [Value] = 'Windows' AND [Description] = 'A Windows device'", Rock.SystemGuid.DefinedType.PERSONAL_DEVICE_PLATFORM ) );
//            Sql( string.Format( "UPDATE [DefinedValue] SET [IsSystem] = 1 WHERE [IsSystem] = 0 AND [DefinedTypeId] = ( SELECT [Id] FROM [DefinedType] WHERE [Guid] = '{0}' ) AND [Value] = 'Mac' AND [Description] = 'A Macintosh device'", Rock.SystemGuid.DefinedType.PERSONAL_DEVICE_PLATFORM ) );
>>>>>>> 89ca3112
        }


        /// <summary>
        /// The commands to undo a migration from a specific version
        /// </summary>
        public override void Down()
        {
        }
    }
}<|MERGE_RESOLUTION|>--- conflicted
+++ resolved
@@ -17,7 +17,7 @@
 namespace Rock.Plugin.HotFixes
 {
     /// <summary>
-    /// 
+    ///
     /// </summary>
     /// <seealso cref="Rock.Plugin.Migration" />
     [MigrationNumber( 54, "1.8.1" )]
@@ -30,21 +30,21 @@
         {
 //            // SK: Update group view lava template to display schedule when exist (ISSUE #3188)
 //            // Update the default template
-//            Sql( @"		  
-//		  UPDATE 
+//            Sql( @"
+//		  UPDATE
 //	[GroupType]
-//SET 
+//SET
 //	[GroupViewLavaTemplate] = REPLACE([GroupViewLavaTemplate],'{{ Group.Schedule.ToString()','{{ Group.Schedule.FriendlyScheduleText')
-//WHERE 
+//WHERE
 //	[GroupViewLavaTemplate] Like '%{{ Group.Schedule.ToString()%'
 //" );
 
-//            // Update the system setting 
-//            Sql( @"UPDATE 
+//            // Update the system setting
+//            Sql( @"UPDATE
 //	[Attribute]
-//SET 
+//SET
 //	[DefaultValue] = REPLACE([DefaultValue],'{{ Group.Schedule.ToString()','{{ Group.Schedule.FriendlyScheduleText')
-//WHERE 
+//WHERE
 //	[Key]='core_templates_GroupViewTemplate'" );
 
 //            // SK: Added Other to Currency Type Defined Type
@@ -58,24 +58,11 @@
 //            Sql( string.Format( "UPDATE [DefinedValue] SET [IsSystem] = 1 WHERE [IsSystem] = 0 AND [Guid] = '{0}'", Rock.SystemGuid.DefinedValue.PERSONAL_DEVICE_PLATFORM_ANDROID ) );
 //            Sql( string.Format( "UPDATE [DefinedValue] SET [IsSystem] = 1 WHERE [IsSystem] = 0 AND [Guid] = '{0}'", Rock.SystemGuid.DefinedValue.PERSONAL_DEVICE_PLATFORM_IOS ) );
 
-<<<<<<< HEAD
-            // NA: Fix FrontPorch Device Platform Defined Values IsSystem=true
-            // Fix FrontPorch Device Platform Defined Values IsSystem=true
-            // NOTE: These do not have a well-known GUIDs so we will target them via their value and description.
-            Sql( string.Format( "UPDATE [DefinedValue] SET [IsSystem] = 1 WHERE [IsSystem] = 0 AND [DefinedTypeId] = ( SELECT [Id] FROM [DefinedType] WHERE [Guid] = '{0}' ) AND [Value] = 'Windows' AND [Description] = 'A Windows device'", Rock.SystemGuid.DefinedType.PERSONAL_DEVICE_PLATFORM ) );
-            Sql( string.Format( "UPDATE [DefinedValue] SET [IsSystem] = 1 WHERE [IsSystem] = 0 AND [DefinedTypeId] = ( SELECT [Id] FROM [DefinedType] WHERE [Guid] = '{0}' ) AND [Value] = 'Mac' AND [Description] = 'A Macintosh device'", Rock.SystemGuid.DefinedType.PERSONAL_DEVICE_PLATFORM ) );
-
-            // Fix for metrics that might have been added without a Created,Modified, or LastRunDateTime
-            Sql( @"UPDATE Metric
-SET ModifiedDateTime = SysDateTime()
-WHERE ModifiedDateTime IS NULL" );
-=======
 //            // NA: Fix FrontPorch Device Platform Defined Values IsSystem=true
 //            // Fix FrontPorch Device Platform Defined Values IsSystem=true
 //            // NOTE: These do not have a well-known GUIDs so we will target them via their value and description.
 //            Sql( string.Format( "UPDATE [DefinedValue] SET [IsSystem] = 1 WHERE [IsSystem] = 0 AND [DefinedTypeId] = ( SELECT [Id] FROM [DefinedType] WHERE [Guid] = '{0}' ) AND [Value] = 'Windows' AND [Description] = 'A Windows device'", Rock.SystemGuid.DefinedType.PERSONAL_DEVICE_PLATFORM ) );
 //            Sql( string.Format( "UPDATE [DefinedValue] SET [IsSystem] = 1 WHERE [IsSystem] = 0 AND [DefinedTypeId] = ( SELECT [Id] FROM [DefinedType] WHERE [Guid] = '{0}' ) AND [Value] = 'Mac' AND [Description] = 'A Macintosh device'", Rock.SystemGuid.DefinedType.PERSONAL_DEVICE_PLATFORM ) );
->>>>>>> 89ca3112
         }
 
 
