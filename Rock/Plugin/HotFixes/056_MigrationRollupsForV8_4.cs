--- conflicted
+++ resolved
@@ -34,15 +34,11 @@
         /// </summary>
         public override void Up()
         {
-<<<<<<< HEAD
             //CorrectContentChannelSeries();
-=======
-            CorrectContentChannelSeries();
-            UpdateInteractionForeignKeyIndex();
-            FixShortcodeFunctionality();
-            AddDefaultBackgroundCheckSystemSetting();
-            ImproveFamilyAnalyticsJobPerf();
->>>>>>> e7480f1e
+            //UpdateInteractionForeignKeyIndex();
+            //FixShortcodeFunctionality();
+            //AddDefaultBackgroundCheckSystemSetting();
+            //ImproveFamilyAnalyticsJobPerf();
         }
 
 
@@ -54,167 +50,123 @@
         }
 
 
-//        /// <summary>
-//        /// ED: Add DetailPage block attribute to ContentChannelViewDetail and correct example
-//        /// </summary>
-//        private void CorrectContentChannelSeries()
-//        {
-//            string oldValue = @"<style>
-// .series-banner {
-//  height: 220px;
-//  background-size: cover;
-//  background-position: center center;
-//  background-repeat: no-repeat;
-// }
-// @media (min-width: 992px) {
-//  .series-banner {
-//   height: 420px;
-//  }
-// }
-// .series-title{
-//  margin-bottom: 4px;
-// }
-// .series-dates {
-//  opacity: .6;
-// }
-// .messages-title {
-//  font-size: 24px;
-// }
-// .messages {
-//  font-size: 18px;
-// }
-//</style>
-//{% if Item  %}
-// <article class=""series-detail"">
-//  {% assign seriesImageGuid = Item | Attribute:''SeriesImage'',''RawValue'' %}
-//  <div class=""series-banner"" style=""background-image: url(''/GetImage.ashx?Guid={{ seriesImageGuid }}'');"" ></div>
-//  <h1 class=""series-title"">{{ Item.Title }}</h1>
-//  <p class=""series-dates"">
-//   <strong>{{ Item.StartDateTime | Date:''M/d/yyyy'' }}
-//    {% if Item.StartDateTime != Item.ExpireDateTime %}
-//     - {{ Item.ExpireDateTime | Date:''M/d/yyyy'' }}
-//    {% endif %}
-//   </strong>
-//  </p>
-
-//  <script>function fbs_click() { u = location.href; t = document.title; window.open(''http://www.facebook.com/sharer.php?u='' + encodeURIComponent(u) + ''&t='' + encodeURIComponent(t), ''sharer'', ''toolbar=0,status=0,width=626,height=436''); return false; }</script>
-//  <script>function ics_click() { text = `{{ EventItemOccurrence.Schedule.iCalendarContent }}`.replace(''END:VEVENT'', ''SUMMARY: {{ Event.Name }}\r\nLOCATION: {{ EventItemOccurrence.Location }}\r\nEND:VEVENT''); var element = document.createElement(''a''); element.setAttribute(''href'', ''data:text/plain;charset=utf-8,'' + encodeURIComponent(text)); element.setAttribute(''download'', ''{{ Event.Name }}.ics''); element.style.display = ''none''; document.body.appendChild(element); element.click(); document.body.removeChild(element); }</script>
-//  <ul class=""socialsharing"">
-//   <li>
-//    <a href=""http://www.facebook.com/share.php?u=<url>"" onclick=""return fbs_click()"" target=""_blank"" class=""socialicon socialicon-facebook"" title="""" data-original-title=""Share via Facebook"">
-//     <i class=""fa fa-fw fa-facebook""></i>
-//    </a>
-//   </li>
-//   <li>
-//    <a href=""http://twitter.com/home?status={{ ''Global'' | Page:''Url'' | EscapeDataString }}"" class=""socialicon socialicon-twitter"" title="""" data-original-title=""Share via Twitter"">
-//     <i class=""fa fa-fw fa-twitter""></i>
-//    </a>
-//   </li>
-//   <li>
-//    <a href=""mailto:?Subject={{ Event.Name | EscapeDataString }}&Body={{ ''Global'' | Page:''Url'' }}""  class=""socialicon socialicon-email"" title="""" data-original-title=""Share via Email"">
-//     <i class=""fa fa-fw fa-envelope-o""></i>
-//    </a>
-//   </li>
-//  </ul>
-//  <div class=""margin-t-lg"">
-//   {{ Item.Content }}
-//  </div>
-//  <h4 class=""messages-title margin-t-lg"">In This Series</h4>
-//  <ol class=""messages"">
-//   {% for message in Item.ChildItems %}
-//    <li>
-//     <a href=""/page/461?Item={{ message.ChildContentChannelItem.Id }}"">
-//      {{ message.ChildContentChannelItem.Title }}
-//     </a>
-//        </li>
-//   {% endfor %}
-//  </ol>
-// </article>
-//{% else %}
-// <h1>Could not find series.</h1>
-//{% endif %}";
-//            string newValue = @"<style>
-// .series-banner {
-//  height: 220px;
-//  background-size: cover;
-//  background-position: center center;
-//  background-repeat: no-repeat;
-// }
-// @media (min-width: 992px) {
-//  .series-banner {
-//   height: 420px;
-//  }
-// }
-// .series-title{
-//  margin-bottom: 4px;
-// }
-// .series-dates {
-//  opacity: .6;
-// }
-// .messages-title {
-//  font-size: 24px;
-// }
-// .messages {
-//  font-size: 18px;
-// }
-//</style>
-//{% if Item  %}
-// <article class=""series-detail"">
-//  {% assign seriesImageGuid = Item | Attribute:''SeriesImage'',''RawValue'' %}
-//  <div class=""series-banner"" style=""background-image: url(''/GetImage.ashx?Guid={{ seriesImageGuid }}'');"" ></div>
-//  <h1 class=""series-title"">{{ Item.Title }}</h1>
-//  <p class=""series-dates"">
-//   <strong>{{ Item.StartDateTime | Date:''M/d/yyyy'' }}
-//    {% if Item.StartDateTime != Item.ExpireDateTime %}
-//     - {{ Item.ExpireDateTime | Date:''M/d/yyyy'' }}
-//    {% endif %}
-//   </strong>
-//  </p>
-
-<<<<<<< HEAD
-//  <script>function fbs_click() { u = location.href; t = document.title; window.open(''http://www.facebook.com/sharer.php?u='' + encodeURIComponent(u) + ''&t='' + encodeURIComponent(t), ''sharer'', ''toolbar=0,status=0,width=626,height=436''); return false; }</script>
-//  <script>function ics_click() { text = `{{ EventItemOccurrence.Schedule.iCalendarContent }}`.replace(''END:VEVENT'', ''SUMMARY: {{ Event.Name }}\r\nLOCATION: {{ EventItemOccurrence.Location }}\r\nEND:VEVENT''); var element = document.createElement(''a''); element.setAttribute(''href'', ''data:text/plain;charset=utf-8,'' + encodeURIComponent(text)); element.setAttribute(''download'', ''{{ Event.Name }}.ics''); element.style.display = ''none''; document.body.appendChild(element); element.click(); document.body.removeChild(element); }</script>
-//  <ul class=""socialsharing"">
-//   <li>
-//    <a href=""http://www.facebook.com/share.php?u=<url>"" onclick=""return fbs_click()"" target=""_blank"" class=""socialicon socialicon-facebook"" title="""" data-original-title=""Share via Facebook"">
-//     <i class=""fa fa-fw fa-facebook""></i>
-//    </a>
-//   </li>
-//   <li>
-//    <a href=""http://twitter.com/home?status={{ ''Global'' | Page:''Url'' | EscapeDataString }}"" class=""socialicon socialicon-twitter"" title="""" data-original-title=""Share via Twitter"">
-//     <i class=""fa fa-fw fa-twitter""></i>
-//    </a>
-//   </li>
-//   <li>
-//    <a href=""mailto:?Subject={{ Event.Name | EscapeDataString }}&Body={{ ''Global'' | Page:''Url'' }}""  class=""socialicon socialicon-email"" title="""" data-original-title=""Share via Email"">
-//     <i class=""fa fa-fw fa-envelope-o""></i>
-//    </a>
-//   </li>
-//  </ul>
-//  <div class=""margin-t-lg"">
-//   {{ Item.Content }}
-//  </div>
-//  <h4 class=""messages-title margin-t-lg"">In This Series</h4>
-//  <ol class=""messages"">
-//   {% for message in Item.ChildItems %}
-//    <li>
-//     <a href=""/page/{{ DetailPage }}?Item={{ message.ChildContentChannelItem.Id }}"">
-//      {{ message.ChildContentChannelItem.Title }}
-//     </a>
-//        </li>
-//   {% endfor %}
-//  </ol>
-// </article>
-//{% else %}
-// <h1>Could not find series.</h1>
-//{% endif %}";
-//            RockMigrationHelper.UpdateBlockAttributeValue( "847E12E0-A7FC-4BD5-BD7E-1E9D435510E7", "47C56661-FB70-4703-9781-8651B8B49485", newValue, oldValue );
-//            // Attrib for BlockType: Content Channel View Detail:Detail Page
-//            RockMigrationHelper.UpdateBlockTypeAttribute( "63659EBE-C5AF-4157-804A-55C7D565110E", "BD53F9C9-EBA9-4D3F-82EA-DE5DD34A8108", "Detail Page", "DetailPage", "", @"Page used to view a content item.", 1, @"", "769F832A-778B-454D-A9A6-0CC49E748547" );
-//            // Attrib Value for Block:Content Channel View Detail, Attribute:Detail Page Page: Series Detail, Site: External Website
-//            RockMigrationHelper.AddBlockAttributeValue( "847E12E0-A7FC-4BD5-BD7E-1E9D435510E7", "769F832A-778B-454D-A9A6-0CC49E748547", @"461" );
-//        }
-=======
+        /// <summary>
+        /// ED: Add DetailPage block attribute to ContentChannelViewDetail and correct example
+        /// </summary>
+        private void CorrectContentChannelSeries()
+        {
+            string oldValue = @"<style>
+ .series-banner {
+  height: 220px;
+  background-size: cover;
+  background-position: center center;
+  background-repeat: no-repeat;
+ }
+ @media (min-width: 992px) {
+  .series-banner {
+   height: 420px;
+  }
+ }
+ .series-title{
+  margin-bottom: 4px;
+ }
+ .series-dates {
+  opacity: .6;
+ }
+ .messages-title {
+  font-size: 24px;
+ }
+ .messages {
+  font-size: 18px;
+ }
+</style>
+{% if Item  %}
+ <article class=""series-detail"">
+  {% assign seriesImageGuid = Item | Attribute:''SeriesImage'',''RawValue'' %}
+  <div class=""series-banner"" style=""background-image: url(''/GetImage.ashx?Guid={{ seriesImageGuid }}'');"" ></div>
+  <h1 class=""series-title"">{{ Item.Title }}</h1>
+  <p class=""series-dates"">
+   <strong>{{ Item.StartDateTime | Date:''M/d/yyyy'' }}
+    {% if Item.StartDateTime != Item.ExpireDateTime %}
+     - {{ Item.ExpireDateTime | Date:''M/d/yyyy'' }}
+    {% endif %}
+   </strong>
+  </p>
+
+  <script>function fbs_click() { u = location.href; t = document.title; window.open(''http://www.facebook.com/sharer.php?u='' + encodeURIComponent(u) + ''&t='' + encodeURIComponent(t), ''sharer'', ''toolbar=0,status=0,width=626,height=436''); return false; }</script>
+  <script>function ics_click() { text = `{{ EventItemOccurrence.Schedule.iCalendarContent }}`.replace(''END:VEVENT'', ''SUMMARY: {{ Event.Name }}\r\nLOCATION: {{ EventItemOccurrence.Location }}\r\nEND:VEVENT''); var element = document.createElement(''a''); element.setAttribute(''href'', ''data:text/plain;charset=utf-8,'' + encodeURIComponent(text)); element.setAttribute(''download'', ''{{ Event.Name }}.ics''); element.style.display = ''none''; document.body.appendChild(element); element.click(); document.body.removeChild(element); }</script>
+  <ul class=""socialsharing"">
+   <li>
+    <a href=""http://www.facebook.com/share.php?u=<url>"" onclick=""return fbs_click()"" target=""_blank"" class=""socialicon socialicon-facebook"" title="""" data-original-title=""Share via Facebook"">
+     <i class=""fa fa-fw fa-facebook""></i>
+    </a>
+   </li>
+   <li>
+    <a href=""http://twitter.com/home?status={{ ''Global'' | Page:''Url'' | EscapeDataString }}"" class=""socialicon socialicon-twitter"" title="""" data-original-title=""Share via Twitter"">
+     <i class=""fa fa-fw fa-twitter""></i>
+    </a>
+   </li>
+   <li>
+    <a href=""mailto:?Subject={{ Event.Name | EscapeDataString }}&Body={{ ''Global'' | Page:''Url'' }}""  class=""socialicon socialicon-email"" title="""" data-original-title=""Share via Email"">
+     <i class=""fa fa-fw fa-envelope-o""></i>
+    </a>
+   </li>
+  </ul>
+  <div class=""margin-t-lg"">
+   {{ Item.Content }}
+  </div>
+  <h4 class=""messages-title margin-t-lg"">In This Series</h4>
+  <ol class=""messages"">
+   {% for message in Item.ChildItems %}
+    <li>
+     <a href=""/page/461?Item={{ message.ChildContentChannelItem.Id }}"">
+      {{ message.ChildContentChannelItem.Title }}
+     </a>
+        </li>
+   {% endfor %}
+  </ol>
+ </article>
+{% else %}
+ <h1>Could not find series.</h1>
+{% endif %}";
+            string newValue = @"<style>
+ .series-banner {
+  height: 220px;
+  background-size: cover;
+  background-position: center center;
+  background-repeat: no-repeat;
+ }
+ @media (min-width: 992px) {
+  .series-banner {
+   height: 420px;
+  }
+ }
+ .series-title{
+  margin-bottom: 4px;
+ }
+ .series-dates {
+  opacity: .6;
+ }
+ .messages-title {
+  font-size: 24px;
+ }
+ .messages {
+  font-size: 18px;
+ }
+</style>
+{% if Item  %}
+ <article class=""series-detail"">
+  {% assign seriesImageGuid = Item | Attribute:''SeriesImage'',''RawValue'' %}
+  <div class=""series-banner"" style=""background-image: url(''/GetImage.ashx?Guid={{ seriesImageGuid }}'');"" ></div>
+  <h1 class=""series-title"">{{ Item.Title }}</h1>
+  <p class=""series-dates"">
+   <strong>{{ Item.StartDateTime | Date:''M/d/yyyy'' }}
+    {% if Item.StartDateTime != Item.ExpireDateTime %}
+     - {{ Item.ExpireDateTime | Date:''M/d/yyyy'' }}
+    {% endif %}
+   </strong>
+  </p>
+
   <script>function fbs_click() { u = location.href; t = document.title; window.open(''http://www.facebook.com/sharer.php?u='' + encodeURIComponent(u) + ''&t='' + encodeURIComponent(t), ''sharer'', ''toolbar=0,status=0,width=626,height=436''); return false; }</script>
   <script>function ics_click() { text = `{{ EventItemOccurrence.Schedule.iCalendarContent }}`.replace(''END:VEVENT'', ''SUMMARY: {{ Event.Name }}\r\nLOCATION: {{ EventItemOccurrence.Location }}\r\nEND:VEVENT''); var element = document.createElement(''a''); element.setAttribute(''href'', ''data:text/plain;charset=utf-8,'' + encodeURIComponent(text)); element.setAttribute(''download'', ''{{ Event.Name }}.ics''); element.style.display = ''none''; document.body.appendChild(element); element.click(); document.body.removeChild(element); }</script>
   <ul class=""socialsharing"">
@@ -424,6 +376,5 @@
             Sql( HotFixMigrationResource._056_MigrationRollupsForV8_4_spCrm_FamilyAnalyticsEraDataset );
         }
 
->>>>>>> e7480f1e
     }
 }