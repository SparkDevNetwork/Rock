﻿// <copyright>
// Copyright by the Spark Development Network
//
// Licensed under the Rock Community License (the "License");
// you may not use this file except in compliance with the License.
// You may obtain a copy of the License at
//
// http://www.rockrms.com/license
//
// Unless required by applicable law or agreed to in writing, software
// distributed under the License is distributed on an "AS IS" BASIS,
// WITHOUT WARRANTIES OR CONDITIONS OF ANY KIND, either express or implied.
// See the License for the specific language governing permissions and
// limitations under the License.
// </copyright>
//
using System;
using System.Collections.Generic;
using System.Linq;
using System.Text;
using System.Web;
using System.Data.Entity;
using Quartz;
using Rock;
using Rock.Attribute;
using Rock.Data;
using Rock.Model;
using Rock.Web.UI;
using Rock.Web.UI.Controls;
using Rock.Web.Cache;
using Rock.Communication;

namespace Rock.Jobs
{
    /// <summary>
    /// Job to run quick SQL queries on a schedule
    /// </summary>
    [DisallowConcurrentExecution]
    [BooleanField( "Require Password Reset On New Logins", "Determines if new logins should be created in such a way that the individual will need to reset the password on their first login.", Key = "RequirePasswordReset" )]
    public class GroupSync : IJob
    {
        /// <summary> 
        /// Empty constructor for job initialization
        /// <para>
        /// Jobs require a public empty constructor so that the
        /// scheduler can instantiate the class whenever it needs.
        /// </para>
        /// </summary>
        public GroupSync()
        {
        }

        /// <summary>
        /// Job that will sync groups.
        /// 
        /// Called by the <see cref="IScheduler" /> when a
        /// <see cref="ITrigger" /> fires that is associated with
        /// the <see cref="IJob" />.
        /// </summary>
        public virtual void Execute( IJobExecutionContext context )
        {
            // Get the job setting(s)
            JobDataMap dataMap = context.JobDetail.JobDataMap;
            bool requirePasswordReset = dataMap.GetBoolean( "RequirePasswordReset" );

            // Counters for displaying results
            int groupsSynced = 0;
            int groupsChanged = 0;

            try
            {
                // get groups set to sync
                var activeSyncIds = new List<int>();
                using ( var rockContext = new RockContext() )
                {
                    activeSyncIds = new GroupSyncService( rockContext )
                        .Queryable().AsNoTracking()
                        .Select( x => x.Id )
                        .ToList();
                }

                foreach ( var syncId in activeSyncIds )
                {
                    bool hasSyncChanged = false;

                    // Use a fresh rockContext per syc so that ChangeTracker doesn't get bogged down
                    using ( var rockContext = new RockContext() )
                    {
                        // increase the timeout just in case the dataview source is slow
                        rockContext.Database.CommandTimeout = 180;

                        // Get the Sync
                        var sync = new GroupSyncService( rockContext )
                            .Queryable().AsNoTracking()
                            .FirstOrDefault( s => s.Id == syncId );

                        // Ensure that the group's Sync Data View is a person dataview
                        if ( sync.SyncDataView.EntityTypeId == EntityTypeCache.Read( typeof( Person ) ).Id )
                        {
                            List<string> errorMessages = new List<string>();

                            // Get the person id's from the dataview (source)
                            var personService = new PersonService( rockContext );
                            var parameterExpression = personService.ParameterExpression;
                            var whereExpression = sync.SyncDataView.GetExpression( personService, parameterExpression, out errorMessages );
                            var sourcePersonIds = new PersonService( rockContext )
                                .Get( parameterExpression, whereExpression )
                                .Select( q => q.Id )
                                .ToList();

                            // Get the person id's in the group (target)
                            var targetPersonIds = new GroupMemberService( rockContext )
                                .Queryable().AsNoTracking()
                                .Where( gm => gm.GroupId == sync.GroupId )
                                .Select( gm => gm.PersonId )
                                .ToList();

                            // Delete people from the group/role that are no longer in the dataview
                            foreach ( var personId in targetPersonIds.Where( t => !sourcePersonIds.Contains( t ) ) )
                            {
                                // Use a new context to limit the amount of change-tracking required
                                using ( var groupMemberContext = new RockContext() )
                                {
                                    // Delete any group members for the role with the person id
                                    var groupMemberService = new GroupMemberService( groupMemberContext );
                                    foreach ( var groupMember in groupMemberService
                                        .Queryable()
                                        .Where( m =>
                                            m.GroupId == sync.GroupId &&
                                            m.GroupRoleId == sync.GroupTypeRoleId &&
                                            m.PersonId == personId )
                                        .ToList() )
                                    {
                                        groupMemberService.Delete( groupMember );
                                    }

                                    groupMemberContext.SaveChanges();

                                    // If the Group has an exit email, and person has an email address, send them the exit email
                                    if ( sync.ExitSystemEmail != null )
                                    {
                                        var person = new PersonService( groupMemberContext ).Get( personId );
                                        if ( person.Email.IsNotNullOrWhitespace() )
                                        {
                                            // Send the exit email
                                            var mergeFields = new Dictionary<string, object>();
                                            mergeFields.Add( "Group", sync.Group );
                                            mergeFields.Add( "Person", person );
                                            var emailMessage = new RockEmailMessage( sync.ExitSystemEmail );
                                            emailMessage.AddRecipient( new RecipientData( person.Email, mergeFields ) );
                                            emailMessage.Send();
                                        }
                                    }
                                }

                                hasSyncChanged = true;
                            }

                            foreach ( var personId in sourcePersonIds.Where( s => !targetPersonIds.Contains( s ) ) )
                            {
                                // Use a new context to limit the amount of change-tracking required
                                using ( var groupMemberContext = new RockContext() )
                                {
                                    // Add new person to the group with the role specified in the sync
                                    var groupMemberService = new GroupMemberService( groupMemberContext );
                                    var newGroupMember = new GroupMember { Id = 0 };
                                    newGroupMember.PersonId = personId;
                                    newGroupMember.GroupId = sync.GroupId;
                                    newGroupMember.GroupMemberStatus = GroupMemberStatus.Active;
                                    newGroupMember.GroupRoleId = sync.GroupTypeRoleId;
                                    groupMemberService.Add( newGroupMember );
                                    groupMemberContext.SaveChanges();

                                    // If the Group has a welcome email, and person has an email address, send them the welcome email and possibly create a login
                                    if ( sync.WelcomeSystemEmail != null )
                                    {
                                        var person = new PersonService( groupMemberContext ).Get( personId );
                                        if ( person.Email.IsNotNullOrWhitespace() )
                                        {
                                            // If the group is configured to add a user account for anyone added to the group, and person does not yet have an
                                            // account, add one for them.
                                            string newPassword = string.Empty;
<<<<<<< HEAD
                                            bool createLogin = syncGroup.AddUserAccountsDuringSync ?? false;

                                            // Only create a login if requested, no logins exist and we have enough information to generate a username.
                                            if ( createLogin && !person.Users.Any() && !string.IsNullOrWhiteSpace( person.NickName ) && !string.IsNullOrWhiteSpace( person.LastName ) )
=======
                                            bool createLogin = sync.AddUserAccountsDuringSync;
                                            if ( createLogin && !person.Users.Any() )
>>>>>>> 67717d93
                                            {
                                                newPassword = System.Web.Security.Membership.GeneratePassword( 9, 1 );
                                                string username = Rock.Security.Authentication.Database.GenerateUsername( person.NickName, person.LastName );

                                                UserLogin login = UserLoginService.Create(
                                                    groupMemberContext,
                                                    person,
                                                    AuthenticationServiceType.Internal,
                                                    EntityTypeCache.Read( Rock.SystemGuid.EntityType.AUTHENTICATION_DATABASE.AsGuid() ).Id,
                                                    username,
                                                    newPassword,
                                                    true,
                                                    requirePasswordReset );
                                            }

                                            // Send the welcome email
                                            var mergeFields = new Dictionary<string, object>();
                                            mergeFields.Add( "Group", sync.Group );
                                            mergeFields.Add( "Person", person );
                                            mergeFields.Add( "NewPassword", newPassword );
                                            mergeFields.Add( "CreateLogin", createLogin );
                                            var emailMessage = new RockEmailMessage( sync.WelcomeSystemEmail );
                                            emailMessage.AddRecipient( new RecipientData( person.Email, mergeFields ) );
                                            emailMessage.Send();
                                        }
                                    }
                                }

                                hasSyncChanged = true;
                            }

                            // Increment Groups Changed Counter (if people were deleted or added to the group)
                            if ( hasSyncChanged )
                            {
                                groupsChanged++;
                            }

                            // Increment the Groups Synced Counter
                            groupsSynced++;

                            // If the group changed, and it was a security group, flush the security for the group
                            if ( hasSyncChanged && ( sync.Group.IsSecurityRole || sync.Group.GroupType.Guid.Equals( Rock.SystemGuid.GroupType.GROUPTYPE_SECURITY_ROLE.AsGuid() ) ) )
                            {
                                Rock.Security.Role.Flush( sync.GroupId );
                            }
                        }
                    }
                }

                // Format the result message
                var resultMessage = string.Empty;
                if ( groupsSynced == 0 )
                {
                    resultMessage = "No groups to sync";
                }
                else if ( groupsSynced == 1 )
                {
                    resultMessage = "1 group was sync'ed";
                }
                else
                {
                    resultMessage = string.Format( "{0} groups were sync'ed", groupsSynced );
                }

                resultMessage += string.Format( " and {0} groups were changed", groupsChanged );
                context.Result = resultMessage;
            }
            catch ( System.Exception ex )
            {
                HttpContext context2 = HttpContext.Current;
                ExceptionLogService.LogException( ex, context2 );
                throw;
            }
        }
    }
}<|MERGE_RESOLUTION|>--- conflicted
+++ resolved
@@ -180,15 +180,10 @@
                                             // If the group is configured to add a user account for anyone added to the group, and person does not yet have an
                                             // account, add one for them.
                                             string newPassword = string.Empty;
-<<<<<<< HEAD
-                                            bool createLogin = syncGroup.AddUserAccountsDuringSync ?? false;
-
+                                            bool createLogin = sync.AddUserAccountsDuringSync;
+                                            
                                             // Only create a login if requested, no logins exist and we have enough information to generate a username.
                                             if ( createLogin && !person.Users.Any() && !string.IsNullOrWhiteSpace( person.NickName ) && !string.IsNullOrWhiteSpace( person.LastName ) )
-=======
-                                            bool createLogin = sync.AddUserAccountsDuringSync;
-                                            if ( createLogin && !person.Users.Any() )
->>>>>>> 67717d93
                                             {
                                                 newPassword = System.Web.Security.Membership.GeneratePassword( 9, 1 );
                                                 string username = Rock.Security.Authentication.Database.GenerateUsername( person.NickName, person.LastName );
