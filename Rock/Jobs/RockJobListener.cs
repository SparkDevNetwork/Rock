﻿// <copyright>
// Copyright by the Spark Development Network
//
// Licensed under the Rock Community License (the "License");
// you may not use this file except in compliance with the License.
// You may obtain a copy of the License at
//
// http://www.rockrms.com/license
//
// Unless required by applicable law or agreed to in writing, software
// distributed under the License is distributed on an "AS IS" BASIS,
// WITHOUT WARRANTIES OR CONDITIONS OF ANY KIND, either express or implied.
// See the License for the specific language governing permissions and
// limitations under the License.
// </copyright>
//
using System;
using System.Diagnostics;
using System.Linq;
<<<<<<< HEAD
#if REVIEW_NET5_0_OR_GREATER
using System.Threading;
using System.Threading.Tasks;
#endif

using Quartz;
=======
>>>>>>> c8e5dbba

#if REVIEW_WEBFORMS
using DotLiquid;
#endif

using Microsoft.Extensions.Logging;

using Quartz;

using Rock.Communication;
using Rock.Data;
using Rock.Lava;
using Rock.Logging;
using Rock.Model;
using Rock.Observability;

namespace Rock.Jobs
{
    /// <summary>
    /// Summary description for JobListener
    /// </summary>
    [RockLoggingCategory]
    public class RockJobListener : IJobListener
    {
        /// <summary>
        /// The logger for this instance.
        /// </summary>
        private ILogger _logger;

        /// <summary>
        /// Get the name of the <see cref="IJobListener"/>.
        /// </summary>
        public string Name
        {
            get
            {
                return "RockJobListener";
            }
        }

        /// <summary>
        /// Gets the logger for this instance.
        /// </summary>
        /// <value>The logger for this instance.</value>
        protected ILogger Logger
        {
            get
            {
                if ( _logger == null )
                {
                    _logger = RockLogger.LoggerFactory.CreateLogger( GetType().FullName );
                }

                return _logger;
            }
        }

        /// <summary>
        /// Initializes a new instance of the <see cref="RockJobListener"/> class.
        /// </summary>
        public RockJobListener()
        {
        }

#if REVIEW_NET5_0_OR_GREATER
        /// <inheritdoc/>
        public Task JobToBeExecuted( IJobExecutionContext context, CancellationToken cancellationToken )
#else
        /// <summary>
        /// Called by the <see cref="IScheduler" /> when a <see cref="IJobDetail" />
        /// is about to be executed (an associated <see cref="ITrigger" />
        /// has occurred).
        /// <para>
        /// This method will not be invoked if the execution of the Job was vetoed
        /// by a <see cref="ITriggerListener" />.
        /// </para>
        /// </summary>
        /// <param name="context">The context.</param>
        /// <returns>Task.</returns>
        /// <seealso cref="M:Quartz.IJobListener.JobExecutionVetoed(Quartz.IJobExecutionContext,System.Threading.CancellationToken)" />
        public void JobToBeExecuted( IJobExecutionContext context )
#endif
        {
            // get job type id
            int jobId = context.JobDetail.Description.AsInteger();

            Logger.LogDebug( "Job ID: {jobId}, Job Key: {jobKey}, Job is about to be executed.", jobId, context.JobDetail?.Key );

            // load job
            var rockContext = new RockContext();
            var jobService = new ServiceJobService( rockContext );
            var job = jobService.Get( jobId );

            if ( job != null && job.Guid != Rock.SystemGuid.ServiceJob.JOB_PULSE.AsGuid() )
            {
                var now = RockDateTime.Now;
                job.LastStatus = "Running";
                job.LastStatusMessage = "Started at " + now.ToString();

                /* 
                     5/25/2023 - JMH
                     
                     Before the job executes, a partial "started" ServiceJobHistory record is created.
                     After the job is executed, the ServiceJobHistory record's status, started,
                     and stopped date times will be updated to match the job's last run.
                     
                     The job scheduler does not expose the job execution's actual start or stop time,
                     but it does expose the execution's run duration (in seconds) once the job is executed
                     (available in the "JobWasExecuted" callback).
                     
                     In the "JobWasExecuted" callback, we update the ServiceJob.LastRunDurationSeconds value
                     to the actual run duration returned by the scheduler, and the ServiceJob.LastRunDateTime
                     to the current system time. The last run start time is not stored in the ServiceJob.
                     
                     Lastly, the ServiceJobHistory data will be updated to match the ServiceJob's last run data.
                     
                     Reason: Rock Jobs Scheduler                     
                 */
                var jobHistoryService = new ServiceJobHistoryService( rockContext );
                jobHistoryService.AddStartedServiceJobHistory( job, now );

                rockContext.SaveChanges();
            }

#pragma warning disable CS0612 // Type or member is obsolete
            context.JobDetail.JobDataMap.LoadFromJobAttributeValues( job );
#pragma warning restore CS0612 // Type or member is obsolete

            // Add job observability if this is a legacy job.
            if ( !( context.JobInstance is RockJob ) )
            {
                var activity = ObservabilityHelper.StartActivity( $"JOB: {job.Class.Replace( "Rock.Jobs.", "" )} - {job.Name}" );
                activity?.AddTag( "rock.otel_type", "rock-job" );
                activity?.AddTag( "rock.job.id", job.Id );
                activity?.AddTag( "rock.job.type", job.Class.Replace( "Rock.Jobs.", "" ) );
                activity?.AddTag( "rock.job.description", job.Description );
            }

#if REVIEW_NET5_0_OR_GREATER
            return Task.CompletedTask;
#endif
        }

#if REVIEW_NET5_0_OR_GREATER
        /// <inheritdoc/>
        public Task JobExecutionVetoed( IJobExecutionContext context, CancellationToken cancellationToken )
        {
            RockLogger.Log.Debug( RockLogDomains.Jobs, "Job ID: {jobId}, Job Key: {jobKey}, Job was vetoed.", context.JobDetail?.Description.AsIntegerOrNull(), context.JobDetail?.Key );
            return Task.CompletedTask;
        }
#else
        /// <summary>
        /// Called by the <see cref="IScheduler" /> when a <see cref="IJobDetail" />
        /// was about to be executed (an associated <see cref="ITrigger" />
        /// has occurred), but a <see cref="ITriggerListener" /> vetoed its
        /// execution.
        /// </summary>
        /// <param name="context">The context.</param>
        /// <returns>Task.</returns>
        /// <seealso cref="M:Quartz.IJobListener.JobToBeExecuted(Quartz.IJobExecutionContext,System.Threading.CancellationToken)" />
        public virtual void JobExecutionVetoed( IJobExecutionContext context )
        {
            Logger.LogDebug( "Job ID: {jobId}, Job Key: {jobKey}, Job was vetoed.", context.JobDetail?.Description.AsIntegerOrNull(), context.JobDetail?.Key );
        }
#endif

#if REVIEW_NET5_0_OR_GREATER
        /// <inheritdoc/>
        public Task JobWasExecuted( IJobExecutionContext context, JobExecutionException jobException, CancellationToken cancellationToken )
#else
        /// <summary>
        /// Called by the <see cref="IScheduler" /> after a <see cref="IJobDetail" />
        /// has been executed, and before the associated <see cref="Quartz.Spi.IOperableTrigger" />'s
        /// <see cref="Quartz.Spi.IOperableTrigger.Triggered" /> method has been called.
        /// </summary>
        /// <param name="context">The context.</param>
        /// <param name="jobException">The job exception.</param>
        /// <returns>Task.</returns>
<<<<<<< HEAD
        public void JobWasExecuted( IJobExecutionContext context, JobExecutionException jobException )
#endif
=======
        public virtual void JobWasExecuted( IJobExecutionContext context, JobExecutionException jobException )
>>>>>>> c8e5dbba
        {
            // get job id
#pragma warning disable CS0612 // Type or member is obsolete
            int jobId = context.GetJobId();
#pragma warning restore CS0612 // Type or member is obsolete

            var rockJobInstance = context.JobInstance as RockJob;

            // Complete the observability if this is a legacy job.
            if ( !( context.JobInstance is RockJob ) )
            {
                Activity.Current?.AddTag( "rock.job.duration", context.JobRunTime.TotalSeconds );
                Activity.Current?.AddTag( "rock.job.message", rockJobInstance?.Result ?? context.Result as string );
                Activity.Current?.AddTag( "rock.job.result", jobException == null ? "Success" : "Failed" );
                Activity.Current?.Dispose();
            }

            // load job
            var rockContext = new RockContext();
            var jobService = new ServiceJobService( rockContext );
            var job = jobService.Get( jobId );

            if ( job == null )
            {
                // if job was deleted or wasn't found, just exit
<<<<<<< HEAD
                RockLogger.Log.Debug( RockLogDomains.Jobs, "Job ID: {jobId}, Job Key: {jobKey}, Job was not found.", jobId, context.JobDetail?.Key );
#if REVIEW_NET5_0_OR_GREATER
                return Task.CompletedTask;
#else
=======
                Logger.LogDebug( "Job ID: {jobId}, Job Key: {jobKey}, Job was not found.", jobId, context.JobDetail?.Key );
>>>>>>> c8e5dbba
                return;
#endif
            }

            // if notification status is all set flag to send message
            bool sendMessage = job.NotificationStatus == JobNotificationStatus.All;

            // set last run date
            job.LastRunDateTime = RockDateTime.Now;

            // set run time
            job.LastRunDurationSeconds = Convert.ToInt32( context.JobRunTime.TotalSeconds );

            // set the scheduler name
            job.LastRunSchedulerName = rockJobInstance?.Scheduler?.SchedulerName ?? context.Scheduler.SchedulerName;

            // determine if an error occurred
            if ( jobException == null )
            {
                job.LastSuccessfulRunDateTime = job.LastRunDateTime;
                job.LastStatus = "Success";

                var result = rockJobInstance?.Result ?? context.Result as string;
                job.LastStatusMessage = result ?? string.Empty;

                // determine if message should be sent
                if ( job.NotificationStatus == JobNotificationStatus.Success )
                {
                    sendMessage = true;
                }

                Logger.LogDebug( "Job ID: {jobId}, Job Key: {jobKey}, Job was executed.", jobId, context.JobDetail?.Key );
            }
            else
            {
                var exceptionToLog = GetExceptionToLog( jobException );

                var warningException = exceptionToLog as RockJobWarningException;

                // log the exception to the database (even if it is a RockJobWarningException)
                ExceptionLogService.LogException( exceptionToLog, null );

                if ( warningException == null )
                {
                    // put the exception into the status
                    job.LastStatus = "Exception";

                    AggregateException aggregateException = exceptionToLog as AggregateException;
                    if ( aggregateException != null && aggregateException.InnerExceptions != null && aggregateException.InnerExceptions.Count > 1 )
                    {
                        var firstException = aggregateException.InnerExceptions.First();
                        job.LastStatusMessage = "One or more exceptions occurred. First Exception: " + firstException.Message;
                    }
                    else
                    {
                        job.LastStatusMessage = exceptionToLog.Message;
                    }
                }
                else
                {
                    // if the this.Result hasn't been set, use the warningException.Message
                    job.LastStatus = "Warning";
                    job.LastStatusMessage = rockJobInstance?.Result ?? context.Result?.ToString() ?? warningException.Message;
                }

                if ( job.NotificationStatus == JobNotificationStatus.Error )
                {
                    sendMessage = true;
                }

                Logger.LogDebug( exceptionToLog, "Job ID: {jobId}, Job Key: {jobKey}, Job was executed with an exception.", jobId, context.JobDetail?.Key );
            }

            rockContext.SaveChanges();

            // Add job history
            var serviceJobHistoryService = new ServiceJobHistoryService( rockContext );
            serviceJobHistoryService.AddCompletedServiceJobHistory( job );
            rockContext.SaveChanges();

            // send notification
            if ( sendMessage )
            {
                SendNotificationMessage( jobException, job );
            }

#if REVIEW_NET5_0_OR_GREATER
            return Task.CompletedTask;
#endif
        }

        private static void SendNotificationMessage( JobExecutionException jobException, ServiceJob job )
        {
            var mergeFields = Rock.Lava.LavaHelper.GetCommonMergeFields( null, null, new Lava.CommonMergeFieldsOptions() );
            mergeFields.Add( "Job", job );
            try
            {
                if ( jobException != null )
                {
#if REVIEW_NET5_0_OR_GREATER
                    mergeFields.Add( "Exception", LavaDataObject.FromAnonymousObject( jobException ) );
#else
                    if ( LavaService.RockLiquidIsEnabled )
                    {
                        mergeFields.Add( "Exception", Hash.FromAnonymousObject( jobException ) );
                    }
                    else
                    {
                        mergeFields.Add( "Exception", LavaDataObject.FromAnonymousObject( jobException ) );
                    }
#endif
                }

            }
            catch
            {
                // ignore
            }

            var notificationEmailAddresses = job.NotificationEmails.ResolveMergeFields( mergeFields ).SplitDelimitedValues().ToList();
            var emailMessage = new RockEmailMessage( Rock.SystemGuid.SystemCommunication.CONFIG_JOB_NOTIFICATION.AsGuid() );
            emailMessage.AdditionalMergeFields = mergeFields;
            emailMessage.CreateCommunicationRecord = false;

            // NOTE: the EmailTemplate may also have TO: defined, so even if there are no notificationEmailAddress defined for this specific job, we still should send the mail
            foreach ( var notificationEmailAddress in notificationEmailAddresses )
            {
                emailMessage.AddRecipient( RockEmailMessageRecipient.CreateAnonymous( notificationEmailAddress, null ) );
            }

            emailMessage.Send();
        }

        private Exception GetExceptionToLog( JobExecutionException jobException )
        {
            Exception exceptionToLog = jobException;

            // drill down to the interesting exception
            while ( exceptionToLog is Quartz.SchedulerException && exceptionToLog.InnerException != null )
            {
                exceptionToLog = exceptionToLog.InnerException;
            }

            AggregateException aggregateException = exceptionToLog as AggregateException;
            if ( aggregateException != null && aggregateException.InnerExceptions != null && aggregateException.InnerExceptions.Count == 1 )
            {
                // if it's an aggregate, but there is only one, convert it to a single exception
                exceptionToLog = aggregateException.InnerExceptions[0];
                aggregateException = null;
            }

            return exceptionToLog;
        }


    }
}<|MERGE_RESOLUTION|>--- conflicted
+++ resolved
@@ -17,15 +17,10 @@
 using System;
 using System.Diagnostics;
 using System.Linq;
-<<<<<<< HEAD
 #if REVIEW_NET5_0_OR_GREATER
 using System.Threading;
 using System.Threading.Tasks;
 #endif
-
-using Quartz;
-=======
->>>>>>> c8e5dbba
 
 #if REVIEW_WEBFORMS
 using DotLiquid;
@@ -171,7 +166,7 @@
 
 #if REVIEW_NET5_0_OR_GREATER
         /// <inheritdoc/>
-        public Task JobExecutionVetoed( IJobExecutionContext context, CancellationToken cancellationToken )
+        public virtual Task JobExecutionVetoed( IJobExecutionContext context, CancellationToken cancellationToken )
         {
             RockLogger.Log.Debug( RockLogDomains.Jobs, "Job ID: {jobId}, Job Key: {jobKey}, Job was vetoed.", context.JobDetail?.Description.AsIntegerOrNull(), context.JobDetail?.Key );
             return Task.CompletedTask;
@@ -194,7 +189,7 @@
 
 #if REVIEW_NET5_0_OR_GREATER
         /// <inheritdoc/>
-        public Task JobWasExecuted( IJobExecutionContext context, JobExecutionException jobException, CancellationToken cancellationToken )
+        public virtual Task JobWasExecuted( IJobExecutionContext context, JobExecutionException jobException, CancellationToken cancellationToken )
 #else
         /// <summary>
         /// Called by the <see cref="IScheduler" /> after a <see cref="IJobDetail" />
@@ -204,12 +199,8 @@
         /// <param name="context">The context.</param>
         /// <param name="jobException">The job exception.</param>
         /// <returns>Task.</returns>
-<<<<<<< HEAD
-        public void JobWasExecuted( IJobExecutionContext context, JobExecutionException jobException )
-#endif
-=======
         public virtual void JobWasExecuted( IJobExecutionContext context, JobExecutionException jobException )
->>>>>>> c8e5dbba
+#endif
         {
             // get job id
 #pragma warning disable CS0612 // Type or member is obsolete
@@ -235,14 +226,10 @@
             if ( job == null )
             {
                 // if job was deleted or wasn't found, just exit
-<<<<<<< HEAD
-                RockLogger.Log.Debug( RockLogDomains.Jobs, "Job ID: {jobId}, Job Key: {jobKey}, Job was not found.", jobId, context.JobDetail?.Key );
+                Logger.LogDebug( "Job ID: {jobId}, Job Key: {jobKey}, Job was not found.", jobId, context.JobDetail?.Key );
 #if REVIEW_NET5_0_OR_GREATER
                 return Task.CompletedTask;
 #else
-=======
-                Logger.LogDebug( "Job ID: {jobId}, Job Key: {jobKey}, Job was not found.", jobId, context.JobDetail?.Key );
->>>>>>> c8e5dbba
                 return;
 #endif
             }
