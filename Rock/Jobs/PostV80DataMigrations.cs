﻿// <copyright>
// Copyright by the Spark Development Network
//
// Licensed under the Rock Community License (the "License");
// you may not use this file except in compliance with the License.
// You may obtain a copy of the License at
//
// http://www.rockrms.com/license
//
// Unless required by applicable law or agreed to in writing, software
// distributed under the License is distributed on an "AS IS" BASIS,
// WITHOUT WARRANTIES OR CONDITIONS OF ANY KIND, either express or implied.
// See the License for the specific language governing permissions and
// limitations under the License.
// </copyright>
//
using System;
using System.Collections.Generic;
using System.ComponentModel;
using System.Data.Entity;
using System.Linq;

using Quartz;
using Rock.Attribute;
using Rock.Data;
using Rock.Model;
using Rock.Security;
using Rock.Web.Cache;

namespace Rock.Jobs
{
    /// <summary>
    /// A run once job for V8
    /// </summary>
    /// <seealso cref="Quartz.IJob" />
    [DisallowConcurrentExecution]
    [DisplayName( "Data Migrations for v8.0" )]
    [Description( "This job will take care of any data migrations that need to occur after updating to v80. After all the operations are done, this job will delete itself." )]
    [IntegerField( "Command Timeout", "Maximum amount of time (in seconds) to wait for each SQL command to complete. Leave blank to use the default for this job (3600 seconds). Note that some of the tasks might take a while on larger databases, so you might need to set it higher.", false, 60 * 60, "General", 7, "CommandTimeout" )]
    public class PostV80DataMigrations : IJob
    {
        private int? _commandTimeout = null;

        /// <summary>
        /// Executes the specified context. When updating large data sets SQL will burn a lot of time updating the indexes. If performing multiple inserts/updates
        /// consider dropping the related indexes first and re-creating them once the operation is complete.
        /// Put all index creation method calls at the end of this method.
        /// </summary>
        /// <param name="context">The context.</param>
        /// <exception cref="NotImplementedException"></exception>
        public void Execute( IJobExecutionContext context )
        {
            JobDataMap dataMap = context.JobDetail.JobDataMap;

            // get the configured timeout, or default to 60 minutes if it is blank
            _commandTimeout = dataMap.GetString( "CommandTimeout" ).AsIntegerOrNull() ?? 3600;

<<<<<<< HEAD
            UpdateBulkUpdateSecurity();
=======
            List<Exception> exceptions = new List<Exception>();

            try
            {
                UpdateBulkUpdateSecurity();
            }
            catch ( Exception ex )
            {
                exceptions.Add( new Exception( "Exception running UpdateBulkUpdateSecurity", ex ) );
            }

            try
            {
                UpdateInteractionSummaryForPageViews();
            }
            catch ( Exception ex )
            {
                exceptions.Add( new Exception( "Exception running UpdateInteractionSummaryForPageViews", ex ) );
            }

            try
            {
                UpdateSlugForContentChannelItems();
            }
            catch ( Exception ex )
            {
                exceptions.Add( new Exception( "Exception running UpdateSlugForContentChannelItems", ex ) );
            }
>>>>>>> ccb7b123

            try
            {
                CreateIndexInteractionPersonAliasSession();
            }
            catch ( Exception ex )
            {
                exceptions.Add( new Exception( "Exception running CreateIndexInteractionPersonAliasSession", ex ) );
            }

            // Keep these two last.
            try
            {
                CreateIndexInteractionsForeignKey();
            }
            catch ( Exception ex )
            {
                exceptions.Add( new Exception( "Exception running CreateIndexInteractionsForeignKey", ex ) );
            }

            if ( !exceptions.Any() )
            {
                DeleteJob( context.GetJobId() );
            }
            else
            {
                throw new AggregateException( exceptions.ToArray() );
            }
        }

        /// <summary>
        /// Deletes the job.
        /// </summary>
        /// <param name="jobId">The job identifier.</param>
        public static void DeleteJob( int jobId )
        {
            using ( var rockContext = new RockContext() )
            {
                var jobService = new ServiceJobService( rockContext );
                var job = jobService.Get( jobId );

                if ( job != null )
                {
                    jobService.Delete( job );
                    rockContext.SaveChanges();
                    return;
                }
            }
        }

        /// <summary>
        /// Add an index to help with performance of the Session List block
        /// </summary>
        private void CreateIndexInteractionPersonAliasSession()
        {
            using ( RockContext rockContext = new RockContext() )
            {
                rockContext.Database.CommandTimeout = _commandTimeout;
                rockContext.Database.ExecuteSqlCommand( @"
    IF NOT EXISTS ( SELECT * FROM sys.indexes WHERE NAME = 'IX_PersonAliasId_InteractionSessionId' AND object_id = OBJECT_ID('Interaction') )
    BEGIN
        CREATE NONCLUSTERED INDEX [IX_PersonAliasId_InteractionSessionId]
        ON [dbo].[Interaction] ([PersonAliasId],[InteractionSessionId])
        INCLUDE ([InteractionDateTime],[InteractionComponentId])
    END
" );
            };
        }

        /// <summary>
        /// Creates the index on Interactions.ForeignKey.
        /// Includes were recommended by Query Analyzer
        /// </summary>
        public void CreateIndexInteractionsForeignKey()
        {
            using ( RockContext rockContext = new RockContext() )
            {
                rockContext.Database.CommandTimeout = _commandTimeout;
                rockContext.Database.ExecuteSqlCommand( @"
IF EXISTS (
		SELECT *
		FROM sys.indexes
		WHERE NAME = 'IX_ForeignKey'
			AND object_id = OBJECT_ID(N'[dbo].[Interaction]')
			AND has_filter = 0
		)
BEGIN
	DROP INDEX [IX_ForeignKey] ON [dbo].[Interaction]
END

IF NOT EXISTS (
		SELECT *
		FROM sys.indexes
		WHERE NAME = 'IX_ForeignKey'
			AND object_id = OBJECT_ID(N'[dbo].[Interaction]')
			AND has_filter = 1
		)
BEGIN
	CREATE NONCLUSTERED INDEX [IX_ForeignKey] ON [dbo].[Interaction] ([ForeignKey]) WHERE [ForeignKey] IS NOT NULL
END
" );
            }
        }

        /// <summary>
        /// Updates the bulk update security.
        /// </summary>
        private static void UpdateBulkUpdateSecurity()
        {
            var rockContext = new RockContext();
            var authService = new Rock.Model.AuthService( rockContext );

            var bulkUpdateBlockType = BlockTypeCache.Get( Rock.SystemGuid.BlockType.BULK_UPDATE.AsGuid() );
            var bulkUpdateBlocks = new BlockService( rockContext ).Queryable().Where( a => a.BlockTypeId == bulkUpdateBlockType.Id ).ToList();
            foreach ( var bulkUpdateBlock in bulkUpdateBlocks )
            {
                var alreadyUpdated = authService.Queryable().Where( a =>
                    ( a.Action == "EditConnectionStatus" || a.Action == "EditRecordStatus" )
                    && a.EntityTypeId == bulkUpdateBlock.TypeId
                    && a.EntityId == bulkUpdateBlock.Id ).Any();

                if ( alreadyUpdated )
                {
                    // EditConnectionStatus and/or EditRecordStatus has already been set, so don't copy VIEW auth to it
                    continue;
                }

                var groupIdAuthRules = new HashSet<int>();
                var personIdAuthRules = new HashSet<int>();
                var specialRoleAuthRules = new HashSet<SpecialRole>();
                var authRulesToAdd = new List<AuthRule>();

                Dictionary<ISecured, List<AuthRule>> parentAuthRulesList = new Dictionary<ISecured, List<AuthRule>>();
                ISecured secured = bulkUpdateBlock;
                while ( secured != null )
                {
                    var entityType = secured.TypeId;
                    List<AuthRule> authRules = Authorization.AuthRules( secured.TypeId, secured.Id, Authorization.VIEW ).OrderBy( a => a.Order ).ToList();

                    foreach ( var rule in authRules )
                    {
                        if ( rule.GroupId.HasValue )
                        {
                            if ( !groupIdAuthRules.Contains( rule.GroupId.Value ) )
                            {
                                groupIdAuthRules.Add( rule.GroupId.Value );
                                authRulesToAdd.Add( rule );
                            }
                        }

                        else if ( rule.PersonId.HasValue )
                        {
                            if ( !personIdAuthRules.Contains( rule.PersonId.Value ) )
                            {
                                personIdAuthRules.Add( rule.PersonId.Value );
                                authRulesToAdd.Add( rule );
                            }
                        }
                        else if ( rule.SpecialRole != SpecialRole.None )
                        {
                            if ( !specialRoleAuthRules.Contains( rule.SpecialRole ) )
                            {
                                specialRoleAuthRules.Add( rule.SpecialRole );
                                authRulesToAdd.Add( rule );
                            }
                        }
                    }

                    secured = secured.ParentAuthority;
                }

                List<Auth> authsToAdd = new List<Auth>();

                foreach ( var auth in authRulesToAdd )
                {
                    authsToAdd.Add( AddAuth( bulkUpdateBlock, auth, "EditConnectionStatus" ) );
                    authsToAdd.Add( AddAuth( bulkUpdateBlock, auth, "EditRecordStatus" ) );
                }

                int authOrder = 0;
                authsToAdd.ForEach( a => a.Order = authOrder++ );

                authService.AddRange( authsToAdd );
                Authorization.RefreshAction( bulkUpdateBlock.TypeId, bulkUpdateBlock.Id, "EditConnectionStatus" );
                Authorization.RefreshAction( bulkUpdateBlock.TypeId, bulkUpdateBlock.Id, "EditRecordStatus" );
            }

            rockContext.SaveChanges();
        }

        private static Auth AddAuth( Block bulkUpdateBlock, AuthRule authRule, string authAction )
        {
            var auth = new Auth();
            auth.EntityTypeId = bulkUpdateBlock.TypeId;
            auth.EntityId = bulkUpdateBlock.Id;
            auth.Order = authRule.Order;
            auth.Action = authAction;
            auth.AllowOrDeny = authRule.AllowOrDeny.ToString();
            auth.GroupId = authRule.GroupId;
            auth.PersonAliasId = authRule.PersonAliasId;
            auth.SpecialRole = authRule.SpecialRole;

            return auth;
        }

        /// <summary>
        /// Updates the interaction summary on Interactions for page views.
        /// </summary>
        private void UpdateInteractionSummaryForPageViews()
        {
            using ( RockContext rockContext = new RockContext() )
            {
                rockContext.Database.CommandTimeout = _commandTimeout;
                string sqlQuery = $@"DECLARE @ChannelMediumValueId INT = (SELECT [Id] FROM [DefinedValue] WHERE [Guid]='{SystemGuid.DefinedValue.INTERACTIONCHANNELTYPE_WEBSITE}')

                    UPDATE [Interaction]
                    SET [Interaction].[InteractionSummary] = [InteractionComponent].[Name]
                    FROM [Interaction]
                    INNER JOIN [InteractionComponent] ON [Interaction].[InteractionComponentId] = [InteractionComponent].[Id]
                    WHERE [InteractionComponent].[ChannelId] IN (SELECT [Id] FROM [InteractionChannel] WHERE [ChannelTypeMediumValueId] = @ChannelMediumValueId)
                    AND [Interaction].[InteractionSummary] != [InteractionComponent].[Name]";

                rockContext.Database.ExecuteSqlCommand( sqlQuery );
            }
        }

        /// <summary>
        /// Inserts the slug for Content Channel Items.
        /// </summary>
        private void UpdateSlugForContentChannelItems()
        {
            int recordsToProcess = 1000;
            bool isProcess = true;

            do
            {
                using ( var rockContext = new RockContext() )
                {
                    rockContext.Database.CommandTimeout = _commandTimeout;
                    var contentChannelItems = new ContentChannelItemService( rockContext )
                                        .Queryable()
                                        .AsNoTracking()
                                        .Where( a => !a.ContentChannelItemSlugs.Any() )
                                        .Take( recordsToProcess )
                                        .Select( a => new
                                        {
                                            a.Id,
                                            a.Title
                                        } ).ToList();

                    var slugService = new ContentChannelItemSlugService( rockContext );
                    if ( contentChannelItems.Any() )
                    {
                        foreach ( var item in contentChannelItems )
                        {
                            slugService.SaveSlug( item.Id, item.Title, null );
                        }
                    }
                    else
                    {
                        isProcess = false;
                    }
                }
            }
            while ( isProcess );
        }
    }
}<|MERGE_RESOLUTION|>--- conflicted
+++ resolved
@@ -55,9 +55,6 @@
             // get the configured timeout, or default to 60 minutes if it is blank
             _commandTimeout = dataMap.GetString( "CommandTimeout" ).AsIntegerOrNull() ?? 3600;
 
-<<<<<<< HEAD
-            UpdateBulkUpdateSecurity();
-=======
             List<Exception> exceptions = new List<Exception>();
 
             try
@@ -86,7 +83,6 @@
             {
                 exceptions.Add( new Exception( "Exception running UpdateSlugForContentChannelItems", ex ) );
             }
->>>>>>> ccb7b123
 
             try
             {
