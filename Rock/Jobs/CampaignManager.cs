--- conflicted
+++ resolved
@@ -400,72 +400,18 @@
 
         #region Helper Classes
 
-<<<<<<< HEAD
-        /// <summary>
-        /// 
-        /// </summary>
-        public class ConnectionConnector
-=======
         private class ConnectionConnector
->>>>>>> bf0f0470
-        {
-            /// <summary>
-            /// Gets or sets the person alias identifier.
-            /// </summary>
-            /// <value>
-            /// The person alias identifier.
-            /// </value>
+        {
             public int? PersonAliasId { get; set; }
 
-<<<<<<< HEAD
-            /// <summary>
-            /// Gets or sets the person identifier.
-            /// </summary>
-            /// <value>
-            /// The person identifier.
-            /// </value>
             public int PersonId { get; set; }
 
-            /// <summary>
-            /// Gets or sets the limit.
-            /// </summary>
-            /// <value>
-            /// The limit.
-            /// </value>
             public int Limit { get; set; }
 
-            /// <summary>
-            /// Gets or sets the current.
-            /// </summary>
-            /// <value>
-            /// The current.
-            /// </value>
             public int Current { get; set; }
 
-            /// <summary>
-            /// Gets or sets the campus identifier.
-            /// </summary>
-            /// <value>
-            /// The campus identifier.
-            /// </value>
             public int? CampusId { get; set; }
 
-            /// <summary>
-            /// Gets or sets the days of week.
-            /// </summary>
-            /// <value>
-            /// The days of week.
-            /// </value>
-=======
-            public int PersonId { get; set; }
-
-            public int Limit { get; set; }
-
-            public int Current { get; set; }
-
-            public int? CampusId { get; set; }
-
->>>>>>> bf0f0470
             public List<DayOfWeek> DaysOfWeek { get; set; }
         }
 
