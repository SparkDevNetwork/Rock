﻿// <copyright>
// Copyright by the Spark Development Network
//
// Licensed under the Rock Community License (the "License");
// you may not use this file except in compliance with the License.
// You may obtain a copy of the License at
//
// http://www.rockrms.com/license
//
// Unless required by applicable law or agreed to in writing, software
// distributed under the License is distributed on an "AS IS" BASIS,
// WITHOUT WARRANTIES OR CONDITIONS OF ANY KIND, either express or implied.
// See the License for the specific language governing permissions and
// limitations under the License.
// </copyright>
//

using System;
using System.Collections.Generic;
using System.ComponentModel;
using System.Diagnostics;
using System.Linq;
using System.Text;

using Microsoft.Extensions.Logging;

using Rock.Attribute;
using Rock.Data;
using Rock.Logging;
using Rock.Model;
using Rock.Observability;
using Rock.SystemKey;

namespace Rock.Jobs
{
    /// <summary>
    /// This job will update Interaction counts and Durations for InteractionSession records.
    /// </summary>
    [DisplayName( "Populate Interaction Session Data" )]
    [Description( "This job will update Interaction counts and Durations for InteractionSession records." )]

    [IntegerField(
        "Command Timeout",
        Description = "Maximum amount of time (in seconds) to wait for each SQL command to complete. On a large database with lots of Interactions, this could take several hours or more.",
        IsRequired = false,
<<<<<<< HEAD
        DefaultIntegerValue = AttributeDefaultValue.CommandTimeout )]

    [RockLoggingCategory]
=======
        DefaultIntegerValue = AttributeDefaultValue.CommandTimeout,
        Order = 3,
        Key = AttributeKey.CommandTimeout )]
    [IntegerField(
        "Lookback Maximum for Related (days)",
        Description = "The number of days into the past the job should look for unmatched related entities that reference the Interaction table. (default 1 day)",
        IsRequired = false,
        DefaultIntegerValue = 1,
        Order = 3,
        Key = AttributeKey.LookbackMaximumForRelated )]

>>>>>>> e63b766e
    public class PopulateInteractionSessionData : RockJob
    {
        #region Keys

        /// <summary>
        /// Keys to use for the attributes
        /// </summary>
        public static class AttributeKey
        {
            /// <summary>
            /// IP Address GeoCoding Component
            /// </summary>
            [RockObsolete( "1.17" )]
            [Obsolete]
            public const string IPAddressGeoCodingComponent = "IPAddressGeoCodingComponent";

            /// <summary>
            /// Lookback Maximum in Days
            /// </summary>
            [RockObsolete( "1.17" )]
            [Obsolete]
            public const string LookbackMaximumInDays = "LookbackMaximumInDays";

            /// <summary>
            /// The number of days into the past the job should look for
            /// unmatched <see cref="InteractionEntity"/> records that
            /// reference the <see cref="Interaction"/> table.
            /// </summary>
            public const string LookbackMaximumForRelated = "LookbackMaximumForRelated";

            /// <summary>
            /// How Many Records
            /// </summary>
            [RockObsolete( "1.17" )]
            [Obsolete]
            public const string MaxRecordsToProcessPerRun = "HowManyRecords";

            /// <summary>
            /// Command Timeout
            /// </summary>
            public const string CommandTimeout = "CommandTimeout";
        }

        /// <summary>
        /// Default Values for Attributes
        /// </summary>
        private static class AttributeDefaultValue
        {
            public const int CommandTimeout = 3600; // one hour in seconds
        }

        #endregion Keys

        #region Fields

        private List<string> _errors;

        private List<Exception> _exceptions;

        private int? _commandTimeout = null;

        #endregion

        /// <summary> 
        /// Empty constructor for job initialization
        /// <para>
        /// Jobs require a public empty constructor so that the
        /// scheduler can instantiate the class whenever it needs.
        /// </para>
        /// </summary>
        public PopulateInteractionSessionData()
        {
        }

        /// <inheritdoc cref="RockJob.Execute()"/>
        public override void Execute()
        {
            // Get the configured timeout, or default to 20 minutes if it is blank
            _commandTimeout = GetAttributeValue( AttributeKey.CommandTimeout ).AsIntegerOrNull() ?? 3600;

            var settings = Rock.Web.SystemSettings
                .GetValue( SystemSetting.POPULATE_INTERACTION_SESSION_DATA_JOB_SETTINGS )
                .FromJsonOrNull<PopulateInteractionSessionDataJobSettings>() ?? new PopulateInteractionSessionDataJobSettings();

            var jobResult = Execute( settings );

            this.Result = jobResult.GetResultSummaryHtml();

            // Log caught exceptions
            if ( jobResult.Exception != null )
            {
                throw jobResult.Exception;
            }
        }

        internal RockJobResult Execute( PopulateInteractionSessionDataJobSettings settings )
        {
            _errors = new List<string>();
            _exceptions = new List<Exception>();

            var jobResult = new RockJobResult();

<<<<<<< HEAD
            // Update Interaction Counts and Durations for Session
            var result = ProcessInteractionCountAndDuration( settings );
            if ( result.IsNotNullOrWhiteSpace() )
=======
            // STEP 1: Process IP location lookups
            using ( ObservabilityHelper.StartActivity( "Session IP Addresses" ) )
            {
                var result = ProcessInteractionSessionForIP( settings );
                if ( result.IsNotNullOrWhiteSpace() )
                {
                    jobResult.OutputMessages.Add( result );
                }
            }

            // STEP 2: Update Interaction Counts and Durations for Session
            using ( ObservabilityHelper.StartActivity( "Interaction Counts and Duration" ) )
>>>>>>> e63b766e
            {
                var result = ProcessInteractionCountAndDuration( settings );
                if ( result.IsNotNullOrWhiteSpace() )
                {
                    jobResult.OutputMessages.Add( result );
                }
            }

            // STEP 3: Update InteractionEntity references.
            using ( ObservabilityHelper.StartActivity( "Interaction Entity References" ) )
            {
                var result = ProcessMissingInteractionEntityReferences( settings );

                if ( result.IsNotNullOrWhiteSpace() )
                {
                    jobResult.OutputMessages.Add( result );
                }
            }

            // Print error messages
            foreach ( var error in _errors )
            {
                jobResult.OutputMessages.Add( $"<i class='fa fa-circle text-danger'></i> {error}" );
            }

            // Log caught exceptions
            if ( _exceptions.Any() )
            {
                var exceptionList = new AggregateException( "One or more exceptions occurred in Process Interaction Session Data.", _exceptions );
                jobResult.Exception = new RockJobWarningException( "Process Interaction Session Data completed with warnings", exceptionList );
            }

            return jobResult;
        }

        /// <summary>
        /// <para>Processes interaction sessions that are yet to have their interaction count and duration properties updated.</para>
        /// <para> If the job was run within the last 24 hours then all interaction sessions for interactions that happened within the last 24 hours are processed,</para>
        /// <para>if not then sessions that happened an hour before the last time the job was run are processed.</para>
        /// </summary>
        /// <param name="settings">The settings.</param>
        /// <returns>System.String.</returns>
        private string ProcessInteractionCountAndDuration( PopulateInteractionSessionDataJobSettings settings )
        {
            // This portion of the job looks for interaction sessions that need to have their interaction count and
            // duration properties updated. This de-normalization occurs to increase performance of the analytics.
            // We'll be looking for sessions that have not been processed yet OR have had interactions written
            // since their last update.

            var stopwatch = Stopwatch.StartNew();

            var batchSize = 500;
            var totalRecordsProcessed = 0;
            var interactionCalculationDateTime = RockDateTime.Now;
            var oneDayAgo = RockDateTime.Now.AddDays( -1 );

            // We'll limit our process to sessions that started in the last 24 hours, or ones that haven't been calculated.
            var startDate = oneDayAgo;

            var lastSuccessfulJobRunDateTime = settings.LastSuccessfulJobRunDateTime;
            DateTime? cutoffStartDateTime;
            if ( lastSuccessfulJobRunDateTime.HasValue )
            {
                if ( lastSuccessfulJobRunDateTime.Value > oneDayAgo )
                {
                    // Have the cutoffStartDateTime be at least 1 day ago
                    cutoffStartDateTime = oneDayAgo;
                }
                else
                {
                    // If it has been more than a day since the job ran, have cutoffStartDateTime be an hour before that
                    cutoffStartDateTime = lastSuccessfulJobRunDateTime.Value.AddHours( -1 );
                }
            }
            else
            {
                cutoffStartDateTime = null;
            }

            while ( true )
            {
                using ( var rockContext = new RockContext() )
                {
                    rockContext.Database.CommandTimeout = _commandTimeout;

                    var interactionSessions = GetInteractionSessionsForActivityUpdate( rockContext, startDate, cutoffStartDateTime, batchSize );

                    this.UpdateLastStatusMessage( $"Processing Interaction Count And Session Duration : {batchSize} sessions are being processed currently. Total {totalRecordsProcessed} Interaction Session{( totalRecordsProcessed < 2 ? "" : "s" )} are processed till now." );

                    if ( interactionSessions.Any() )
                    {
                        var minSessionId = interactionSessions.Min( s => s.Id );
                        var maxSessionId = interactionSessions.Max( s => s.Id );

                        LogDebugInfo( "Update Interaction Metadata", $"BatchSize={interactionSessions.Count}, SessionId={minSessionId} --> {maxSessionId}." );

                        foreach ( var interactionSession in interactionSessions )
                        {
                            // If a Guid.Empty value exists in the database, subsequent attempts to update the record
                            // will cause a validation error. In this case, flag the invalid record so the source can be tracked and corrected.
                            if ( interactionSession.Guid == Guid.Empty )
                            {
                                _errors.Add( $"Interaction Session with invalid Guid ignored. [Id={interactionSession.Id}]" );
                                continue;
                            }

                            // Special Query to only get what we need to know.
                            // This could cause a lot of database calls, but it is consistently just a few milliseconds.
                            // This seems to increase overall performance vs Eager loading all the interactions of the session
                            var interactionStats = new InteractionSessionService( rockContext ).Queryable().Where( a => a.Id == interactionSession.Id ).Select( s => new
                            {
                                Count = s.Interactions.Count(),
                                MaxDateTime = s.Interactions.Max( i => ( DateTime? ) i.InteractionDateTime ),
                                MinDateTime = s.Interactions.Min( i => ( DateTime? ) i.InteractionDateTime ),
                                InteractionChannelId = s.Interactions.FirstOrDefault().InteractionComponent.InteractionChannelId
                            } ).FirstOrDefault();

                            interactionSession.InteractionCount = interactionStats?.Count ?? 0;
                            interactionSession.InteractionChannelId = interactionStats?.InteractionChannelId;

                            // Calculate the session duration depending on the number of interactions. Note that we won't know the
                            // duration of time spend on the last page so we'll assume 60 seconds as the average amount of time
                            // spent on a page is 52 seconds https://www.klipfolio.com/metrics/marketing/average-time-on-page
                            switch ( interactionSession.InteractionCount )
                            {
                                case int x when x > 1:
                                    {
                                        // When there is 2 or more interactions calculate the time between the interaction dates
                                        interactionSession.DurationSeconds = ( int ) ( ( interactionStats.MaxDateTime - interactionStats.MinDateTime )?.TotalSeconds ?? 0 ) + 60;
                                        break;
                                    }
                                case 1:
                                    {
                                        // Only one page view so we'll assume 60 seconds
                                        interactionSession.DurationSeconds = 60;
                                        break;
                                    }
                                default:
                                    {
                                        // Not sure how a session was created without an interaction but we give that a zero
                                        interactionSession.DurationSeconds = 0;
                                        break;
                                    }
                            }

                            interactionSession.DurationLastCalculatedDateTime = interactionCalculationDateTime;

                            totalRecordsProcessed += 1;
                        }

                        rockContext.SaveChanges( disablePrePostProcessing: true );
                    }

                    // Stop looping if we're out of sessions to process
                    if ( interactionSessions.Count() < batchSize )
                    {
                        break;
                    }
                }
            }

            settings.LastSuccessfulJobRunDateTime = interactionCalculationDateTime;
            settings.LastNullDurationLastCalculatedDateTimeUpdateDateTime = interactionCalculationDateTime;

            stopwatch.Stop();
            LogDebugInfo( "Process Interaction Count And Duration", $"Completed in {stopwatch.Elapsed.TotalSeconds:0.00}s." );

            Rock.Web.SystemSettings.SetValue( SystemSetting.POPULATE_INTERACTION_SESSION_DATA_JOB_SETTINGS, settings.ToJson() );

            return $"<i class='fa fa-circle text-success'></i> Updated Interaction Count And Session Duration for {totalRecordsProcessed} {"interaction session".PluralizeIf( totalRecordsProcessed != 1 )} in {Math.Round( stopwatch.Elapsed.TotalSeconds, 2 )} secs.";
        }

        /// <summary>
        /// Get recent sessions that have had new interactions since it was last processed and sessions that have not been processed yet.
        /// </summary>
        /// <param name="rockContext">The rock context.</param>
        /// <param name="startDate">The start date.</param>
        /// <param name="cutoffStartDateTime">The cutoff start date time.</param>
        /// <param name="batchSize">Size of the batch.</param>
        /// <returns></returns>
        private List<InteractionSession> GetInteractionSessionsForActivityUpdate( RockContext rockContext, DateTime startDate, DateTime? cutoffStartDateTime, int batchSize )
        {
            // Get recent sessions that have had new interactions since it was last processed
            // and then also look for sessions that have not been processed yet (on first run this could be a lot)

            /* 2022-08-30 MDP

              If the Job has successfully run before, only look for sessions that have had interactions since the job successfully ran (or at least one day ago if it was run more recently).
              This will help avoid an expensive full table scan on the InteractionSession table and/or Interactions Table.

            */

            var outOfDateInteractionSessionIdsQuery = new InteractionService( rockContext ).Queryable()
                .Where( a => a.InteractionSessionId != null
                    && a.InteractionSession.DurationLastCalculatedDateTime.HasValue
                    && a.InteractionDateTime > startDate
                    && a.InteractionDateTime > a.InteractionSession.DurationLastCalculatedDateTime ).Select( a => a.InteractionSessionId.Value ).Distinct();

            List<InteractionSession> interactionSessionsWithOutOfDate;

            /* 2022-08-31 MP

             Add an OPTION (RECOMPILE) to these queries to help keep consistent performance. We
             are thinking that since the Interaction Table is heavily modified, this gives
             SQL Server a chance to make sure the query plan is still optimal. This
             seems to fix situations where the query would sometimes take several minutes, instead of
             just few seconds or less.

             */
            using ( new QueryHintScope( rockContext, QueryHintType.RECOMPILE ) )
            {
                interactionSessionsWithOutOfDate = new InteractionSessionService( rockContext )
                    .Queryable()
                    .Where( s => outOfDateInteractionSessionIdsQuery.Contains( s.Id ) )
                    .Take( batchSize ).ToList();
            }

            var remainingBatchSize = batchSize - interactionSessionsWithOutOfDate.Count();

            IQueryable<InteractionSession> interactionSessionsWithNullDurationLastCalculatedDateTimeQuery;

            if ( cutoffStartDateTime.HasValue )
            {
                var recentInteractionSessionIdsQuery = new InteractionService( rockContext ).Queryable().Where( a => a.CreatedDateTime > cutoffStartDateTime && a.InteractionSessionId.HasValue ).Select( a => a.InteractionSessionId.Value ).Distinct();
                interactionSessionsWithNullDurationLastCalculatedDateTimeQuery = new InteractionSessionService( rockContext )
                    .Queryable().Where( s => s.DurationLastCalculatedDateTime == null && recentInteractionSessionIdsQuery.Contains( s.Id ) );
            }
            else
            {
                interactionSessionsWithNullDurationLastCalculatedDateTimeQuery = new InteractionSessionService( rockContext )
                    .Queryable().Where( s => s.DurationLastCalculatedDateTime == null && s.Interactions.Any() );
            }

            List<InteractionSession> interactionSessionsWithNullDurationLastCalculatedDateTime;

            using ( new QueryHintScope( rockContext, QueryHintType.RECOMPILE ) )
            {
                interactionSessionsWithNullDurationLastCalculatedDateTime = interactionSessionsWithNullDurationLastCalculatedDateTimeQuery
                .OrderByDescending( a => a.Id )
                .Take( remainingBatchSize ).ToList();
            }

            var interactionSessions = interactionSessionsWithNullDurationLastCalculatedDateTime.Union( interactionSessionsWithOutOfDate ).ToList();

            return interactionSessions;
        }

<<<<<<< HEAD
=======
        /// <summary>
        /// Processes the looking up of Interaction Sessions that do not have geo information.
        /// </summary>
        /// <param name="settings"></param>
        /// <returns></returns>
        internal string ProcessInteractionSessionForIP( PopulateInteractionSessionDataJobSettings settings )
        {
            // This portion of the job looks for interaction sessions tied to interaction channels whose websites
            // have geo tracking enabled. The logic is broken into two parts:
            //      1. First we look for sessions that need location information. This is stored in a collection of
            //         IP addresses with their matching session ids
            //      2. Next we send that collection to the IP lookup provider. This is done as a group to support
            //         bulk lookups.
            //
            // The job setting 'Number of Records to Process' tells us the max number of IP lookups to do at the provider
            // per job run. This will represent more than that number of sessions as many sessions have the
            // same IP address. In testing, after running a few times, processing 5,000 address can update over 100,000 sessions.

            if ( settings.IpAddressLookupIsDisabled )
            {
                return $"<i class='fa fa-circle text-warn'></i> IP Address lookup is disabled.";
            }

            var stopwatch = Stopwatch.StartNew();

            var warningMsg = string.Empty;

            // Read settings from job
            var numberOfRecordsToProcess = settings.MaxRecordsToProcessPerRun ?? 50000;

            var ipAddressComponentGuid = GetAttributeValue( AttributeKey.IPAddressGeoCodingComponent );
            var lookbackMaximumInDays = GetAttributeValue( AttributeKey.LookbackMaximumInDays ).ToStringOrDefault( "30" ).AsInteger();

            var lookBackStartDate = RockDateTime.Now.Date.AddDays( -lookbackMaximumInDays );

            // First ensure we have a lookup provider to use
            var provider = GetLookupComponent( ipAddressComponentGuid );

            if ( provider == null )
            {
                return $"<i class='fa fa-circle text-info'></i> No IP Address lookup service active.";
            }

            // If the lookup provider is not ready to process, exit early to avoid the relatively expensive operation of
            // querying the database for unresolved interaction sessions.
            var canProcess = provider.VerifyCanProcess( out var statusMessage );
            if ( !canProcess )
            {
                return $"<i class='fa fa-circle text-warn'></i> IP Address lookup service is unavailable."
                    + ( statusMessage.IsNullOrWhiteSpace() ? "" : $" ({statusMessage})" );
            }

            // This collection will be used to store IP address that need to be processed using the lookup provider
            var ipAddressSessionKeyValue = new Dictionary<string, List<int>>();

            // This collection will be used to store IP address that we have already looked up in the database to prevent unnessary future reads
            var previouslyFoundIpAddresses = new Dictionary<string, int>();

            // Counters for reporting back metrics
            var recordsUpdated = 0;
            var totalRecordsProcessed = 0;

            // Number of sessions to process at a time. Keep this small to stop the RockContext from gummed up
            var sessionBatchSize = 500;

            // Need to keep track of what sessions have been processed in the loop as we're not updating most sessions in the loop. That will be
            // done in the process step.
            var minSessionId = 0;

            while ( true )
            {
                try
                {
                    var rockContext = new RockContext();
                    rockContext.Database.CommandTimeout = _commandTimeout;
                    var currentDateTime = RockDateTime.Now;

                    // Determine how many sessions to take at a time with a max limit per batch. This helps us to not process more than we're allowed to in one run.
                    var remainingLookupsAllowed = numberOfRecordsToProcess - ipAddressSessionKeyValue.Count();
                    var maxRecordsToReturn = remainingLookupsAllowed < sessionBatchSize ? remainingLookupsAllowed : sessionBatchSize;

                    // Get next batch of Interaction Sessions
                    LogDebugInfo( "Retrieve Interaction Sessions", $"StartDate={lookBackStartDate}, MaxRecords={maxRecordsToReturn}" );

                    var interactionSessions = GetInteractionSessionsForIpResolution( rockContext, maxRecordsToReturn, lookBackStartDate, minSessionId );

                    // If there are no more sessions to process then exit the loop
                    if ( interactionSessions.Count() == 0 )
                    {
                        break;
                    }

                    // Update the min session id for the next batch run. This ensures we don't process the same batch of sessions over and over in the loop
                    minSessionId = interactionSessions.Max( s => s.Id );

                    // Update the job progress
                    this.UpdateLastStatusMessage( $"Processing Interaction Session for IP : {maxRecordsToReturn} IP's are being processed currently. Total {recordsUpdated} Interaction Session{( recordsUpdated < 2 ? "" : "s" )} are processed till now. " );

                    LogDebugInfo( "Process IP Address Lookups", $"BatchSize={ interactionSessions.Count }, SessionId={ interactionSessions.Min( s => s.Id ) } --> { interactionSessions.Max( s => s.Id ) }" );

                    foreach ( var interactionSession in interactionSessions )
                    {
                        totalRecordsProcessed += 1;

                        // In some rare cases the IP address of the session can have two address (comma separated). This can
                        // happen with CDNs and other web proxies. There is logic in Rock to handle this, but some older sessions
                        // might still have them. We'll clean this up here.
                        if ( interactionSession.IpAddress.Contains( "," ) )
                        {
                            interactionSession.IpAddress = interactionSession.IpAddress.Split( ',' ).FirstOrDefault().Trim();
                        }

                        // Check if we have already lookup this IP address up in the database
                        if ( previouslyFoundIpAddresses.ContainsKey( interactionSession.IpAddress ) )
                        {
                            interactionSession.InteractionSessionLocationId = previouslyFoundIpAddresses[interactionSession.IpAddress];
                            recordsUpdated += 1;
                            continue;
                        }

                        // Next check the list of IP addresses that we have already attempted to lookup and did not find
                        if ( ipAddressSessionKeyValue.ContainsKey( interactionSession.IpAddress ) )
                        {
                            ipAddressSessionKeyValue[interactionSession.IpAddress].Add( interactionSession.Id );
                            continue;
                        }

                        // Finally break down and look in the database for it. We'll only consider ones lookuped in the last
                        // 90 days in case the IP address information has been updated in the providers database.
                        var lookupExpireDate = RockDateTime.Now.AddDays( -90 );
                        var interactionSessionLocationId = new InteractionSessionLocationService( rockContext ).Queryable()
                            .Where( m => m.IpAddress == interactionSession.IpAddress )
                            .Where( m => m.LookupDateTime >= lookupExpireDate )
                            .Select( a => a.Id )
                            .FirstOrDefault();

                        // If we found a match link it up
                        if ( interactionSessionLocationId != default( int ) )
                        {
                            interactionSession.InteractionSessionLocationId = interactionSessionLocationId;
                            previouslyFoundIpAddresses.Add( interactionSession.IpAddress, interactionSessionLocationId );
                            recordsUpdated += 1;
                            continue;
                        }

                        // We didn't find it, add it to the list of addresses to lookup
                        ipAddressSessionKeyValue.Add( interactionSession.IpAddress, new List<int> { interactionSession.Id } );
                    }

                    rockContext.SaveChanges();

                    // If we processed the max number we're allowed per run exit
                    if ( ipAddressSessionKeyValue.Count() >= numberOfRecordsToProcess )
                    {
                        break;
                    }
                }
                catch ( Exception ex )
                {
                    // Capture and log the exception because we're not going to fail this job
                    var message = $"An error occurred while trying to process interaction sessions. Error: {ex.Message}";
                    _errors.Add( string.Format( @"ProcessInteractionSessionForIP method after {0} records.", totalRecordsProcessed ) );

                    var exceptionWrapper = new Exception( message, ex );
                    _exceptions.Add( exceptionWrapper );
                    ExceptionLogService.LogException( exceptionWrapper, null );

                    break;
                }
            }

            // We now have our list of IPs that need to be processed
            if ( ipAddressSessionKeyValue.Count > 0 )
            {
                this.UpdateLastStatusMessage( $"Processing Interaction Session : Total {recordsUpdated} Interaction Session{( recordsUpdated < 2 ? "" : "s" )} are processed till now. {ipAddressSessionKeyValue.Count} sent to LookupComponent to process." );
                recordsUpdated = ProcessIPOnLookupComponent( provider, ipAddressSessionKeyValue );
            }

            stopwatch.Stop();

            // Log our metrics
            LogDebugInfo( "Process Interaction Session", $"Completed in {stopwatch.Elapsed.TotalSeconds:0.00}s." );

            // Suppress sending an update if an error occurred. That will be show via the exception processing
            if ( recordsUpdated == -1 )
            {
                return string.Empty;
            }

            return $"<i class='fa fa-circle text-success'></i> Updated IP location on {recordsUpdated} {"interaction session".PluralizeIf( recordsUpdated != 1 )} with {totalRecordsProcessed} total interaction sessions using {ipAddressSessionKeyValue.Count} lookup credits (others were found in the database) in {stopwatch.Elapsed.TotalSeconds:0.00}s. {warningMsg}";
        }

        /// <summary>
        /// Gets the IP Lookup component.
        /// </summary>
        /// <param name="configuredProvider">The configured provider.</param>
        /// <returns></returns>
        internal virtual IpAddressLookupComponent GetLookupComponent( string configuredProvider )
        {
            // Get the configured component from the job settings
            if ( configuredProvider.AsGuidOrNull().HasValue )
            {
                return IpAddressLookupContainer.GetComponent( configuredProvider );
            }

            // Otherwise use an active provider
            return IpAddressLookupContainer.Instance.Components.Select( a => a.Value.Value ).Where( x => x.IsActive ).FirstOrDefault();
        }

        /// <summary>
        /// Gets the interaction sessions to process 
        /// </summary>
        private List<InteractionSession> GetInteractionSessionsForIpResolution( RockContext rockContext, int maxRecordsToReturn, DateTime lookBackStartDate, int minId )
        {
            // Create filter on the Interaction Components tied to a site with geo tracking enabled
            var interactionComponentQry = new InteractionComponentService( rockContext )
                .QueryByPagesOnSitesWithGeoTracking()
                .Select( a => a.Id );

            // Create interaction query so we can find sessions tied to sites with geo tracking enabled
            var interactionQry = new InteractionService( rockContext )
                .Queryable()
                .Where( i => i.InteractionDateTime >= lookBackStartDate )
                .Where( i => interactionComponentQry.Contains( i.InteractionComponentId ) )
                .Select( i => i.Id );

            // Create InteractionSession query
            using ( new QueryHintScope( rockContext, QueryHintType.RECOMPILE ) )
            {
                var sessions = new InteractionSessionService( rockContext )
                .Queryable()
                .Where( s =>
                    !s.InteractionSessionLocationId.HasValue
                    && s.IpAddress != null
                    && s.IpAddress != string.Empty && s.IpAddress != "::1" && !s.IpAddress.StartsWith( "192.168" )
                        && !s.IpAddress.StartsWith( "10." ) && !s.IpAddress.StartsWith( "169.254" ) && s.IpAddress != "127.0.0.1"
                    && s.Interactions.Any( i => interactionQry.Contains( i.Id ) )
                    && s.Id > minId )
                .OrderBy( s => s.Id )
                .Take( maxRecordsToReturn )
                .TagWith( this.GetType().FullName + $" ({this.GetJobId()})" )
                .ToList();

                return sessions;
            }
        }

        /// <summary>
        /// Processes any <see cref="InteractionEntity"/> records that have a
        /// <c>null</c> <see cref="InteractionEntity.InteractionId"/>.
        /// </summary>
        /// <param name="settings">The settings this job is configured with.</param>
        /// <returns>An HTML message that describes the result.</returns>
        private string ProcessMissingInteractionEntityReferences( PopulateInteractionSessionDataJobSettings settings )
        {
            try
            {
                var sw = Stopwatch.StartNew();
                var daysBack = GetAttributeValue( AttributeKey.LookbackMaximumForRelated ).AsIntegerOrNull() ?? 1;
                var cutoff = RockDateTime.Now.AddDays( -daysBack );

                var recordCount = InteractionEntityService.UpdateMissingInteractionIds( cutoff, settings.MaxRecordsToProcessPerRun, _commandTimeout );

                sw.Stop();

                return $"<i class='fa fa-circle text-success'></i> Updated Missing Interaction Entity References for {recordCount} {"record".PluralizeIf( recordCount != 1 )} in {Math.Round( sw.Elapsed.TotalSeconds, 2 )} secs.";
            }
            catch ( Exception ex )
            {
                ExceptionLogService.LogException( ex );

                return $"<i class='fa fa-circle text-danger'></i> Error in Updating Missing Interaction Entity References: {ex.Message.EncodeHtml()}";
            }
        }

        /// <summary>
        /// Processes the IP addresses that need to be looked up by the provider.
        /// </summary>
        /// <param name="provider">The provider.</param>
        /// <param name="ipAddressSessionKeyValue">The ip address session key value.</param>
        /// <returns>Count of the number of sessions updated</returns>
        private int ProcessIPOnLookupComponent( IpAddressLookupComponent provider, Dictionary<string, List<int>> ipAddressSessionKeyValue )
        {
            var errorMessage = string.Empty;
            try
            {
                // Get the IP locations for the selected IP addresses
                var ipAddressList = new List<string>( ipAddressSessionKeyValue.Keys );

                LogDebugInfo( "Process IP Lookups", $"BatchSize={ ipAddressList.Count }, Data={ ipAddressList.Take( 20 ).JoinStrings( "," ) }..." );
                var lookupResults = provider.BulkLookup( ipAddressList, out errorMessage );

                // Create Interaction Session Locations and update Sessions
                IpLocationUtilities.UpdateInteractionSessionLocations( lookupResults, ipAddressSessionKeyValue );

                if ( errorMessage.IsNotNullOrWhiteSpace() )
                {
                    _errors.Add( string.Format( @"IP Lookup Component failed with batch of {0} IP with error message {1}.", ipAddressSessionKeyValue.Count, errorMessage ) );
                }

                // Return the number sessions that we're updated
                return ipAddressSessionKeyValue.Values.Sum( v => v.Count() );
            }
            catch ( Exception ex )
            {
                // Capture and log the exception because we're not going to fail this job
                var message = $"An error occurred while trying to lookup IP Addresses from Lookup Component so it was skipped. Error: {ex.Message}";
                _errors.Add( string.Format( @"IP Lookup Component failed with batch of {0} IP.", ipAddressSessionKeyValue.Count ) );

                var exceptionWrapper = new Exception( message, ex );
                _exceptions.Add( exceptionWrapper );
                ExceptionLogService.LogException( exceptionWrapper, null );

                return -1;
            }
        }
>>>>>>> e63b766e
        private void LogDebugInfo( string taskName, string message )
        {
            Logger.LogDebug( $"({taskName}): {message}" );
        }

        internal class PopulateInteractionSessionDataJobSettings
        {
            public DateTime? LastSuccessfulJobRunDateTime { get; set; }
            public DateTime? LastNullDurationLastCalculatedDateTimeUpdateDateTime { get; set; }
        }

        /// <summary>
        /// The result data from a Rock Job.
        /// </summary>
        internal class RockJobResult
        {
            public List<string> OutputMessages { get; set; } = new List<string>();

            public string GetResultSummaryHtml()
            {
                var results = new StringBuilder();

                foreach ( var message in OutputMessages )
                {
                    if ( message.IsNotNullOrWhiteSpace() )
                    {
                        results.AppendLine( message );
                    }
                }

                return results.ToString();
            }

            /// <summary>
            /// Gets or sets the amount of time taken
            /// </summary>
            /// <value>
            /// The time.
            /// </value>
            public TimeSpan ExecutionTime { get; set; }

            public bool HasException => Exception != null;

            public Exception Exception { get; set; }
        }
    }
}<|MERGE_RESOLUTION|>--- conflicted
+++ resolved
@@ -43,23 +43,18 @@
         "Command Timeout",
         Description = "Maximum amount of time (in seconds) to wait for each SQL command to complete. On a large database with lots of Interactions, this could take several hours or more.",
         IsRequired = false,
-<<<<<<< HEAD
-        DefaultIntegerValue = AttributeDefaultValue.CommandTimeout )]
-
-    [RockLoggingCategory]
-=======
         DefaultIntegerValue = AttributeDefaultValue.CommandTimeout,
-        Order = 3,
+        Order = 0,
         Key = AttributeKey.CommandTimeout )]
     [IntegerField(
         "Lookback Maximum for Related (days)",
         Description = "The number of days into the past the job should look for unmatched related entities that reference the Interaction table. (default 1 day)",
         IsRequired = false,
         DefaultIntegerValue = 1,
-        Order = 3,
+        Order = 1,
         Key = AttributeKey.LookbackMaximumForRelated )]
 
->>>>>>> e63b766e
+    [RockLoggingCategory]
     public class PopulateInteractionSessionData : RockJob
     {
         #region Keys
@@ -162,33 +157,18 @@
 
             var jobResult = new RockJobResult();
 
-<<<<<<< HEAD
-            // Update Interaction Counts and Durations for Session
-            var result = ProcessInteractionCountAndDuration( settings );
-            if ( result.IsNotNullOrWhiteSpace() )
-=======
-            // STEP 1: Process IP location lookups
-            using ( ObservabilityHelper.StartActivity( "Session IP Addresses" ) )
-            {
-                var result = ProcessInteractionSessionForIP( settings );
+            // STEP 1: Update Interaction Counts and Durations for Session
+            using ( ObservabilityHelper.StartActivity( "Interaction Counts and Duration" ) )
+            {
+                // Update Interaction Counts and Durations for Session
+               var result = ProcessInteractionCountAndDuration( settings );
                 if ( result.IsNotNullOrWhiteSpace() )
                 {
                     jobResult.OutputMessages.Add( result );
                 }
             }
 
-            // STEP 2: Update Interaction Counts and Durations for Session
-            using ( ObservabilityHelper.StartActivity( "Interaction Counts and Duration" ) )
->>>>>>> e63b766e
-            {
-                var result = ProcessInteractionCountAndDuration( settings );
-                if ( result.IsNotNullOrWhiteSpace() )
-                {
-                    jobResult.OutputMessages.Add( result );
-                }
-            }
-
-            // STEP 3: Update InteractionEntity references.
+            // STEP 2: Update InteractionEntity references.
             using ( ObservabilityHelper.StartActivity( "Interaction Entity References" ) )
             {
                 var result = ProcessMissingInteractionEntityReferences( settings );
@@ -427,255 +407,6 @@
             return interactionSessions;
         }
 
-<<<<<<< HEAD
-=======
-        /// <summary>
-        /// Processes the looking up of Interaction Sessions that do not have geo information.
-        /// </summary>
-        /// <param name="settings"></param>
-        /// <returns></returns>
-        internal string ProcessInteractionSessionForIP( PopulateInteractionSessionDataJobSettings settings )
-        {
-            // This portion of the job looks for interaction sessions tied to interaction channels whose websites
-            // have geo tracking enabled. The logic is broken into two parts:
-            //      1. First we look for sessions that need location information. This is stored in a collection of
-            //         IP addresses with their matching session ids
-            //      2. Next we send that collection to the IP lookup provider. This is done as a group to support
-            //         bulk lookups.
-            //
-            // The job setting 'Number of Records to Process' tells us the max number of IP lookups to do at the provider
-            // per job run. This will represent more than that number of sessions as many sessions have the
-            // same IP address. In testing, after running a few times, processing 5,000 address can update over 100,000 sessions.
-
-            if ( settings.IpAddressLookupIsDisabled )
-            {
-                return $"<i class='fa fa-circle text-warn'></i> IP Address lookup is disabled.";
-            }
-
-            var stopwatch = Stopwatch.StartNew();
-
-            var warningMsg = string.Empty;
-
-            // Read settings from job
-            var numberOfRecordsToProcess = settings.MaxRecordsToProcessPerRun ?? 50000;
-
-            var ipAddressComponentGuid = GetAttributeValue( AttributeKey.IPAddressGeoCodingComponent );
-            var lookbackMaximumInDays = GetAttributeValue( AttributeKey.LookbackMaximumInDays ).ToStringOrDefault( "30" ).AsInteger();
-
-            var lookBackStartDate = RockDateTime.Now.Date.AddDays( -lookbackMaximumInDays );
-
-            // First ensure we have a lookup provider to use
-            var provider = GetLookupComponent( ipAddressComponentGuid );
-
-            if ( provider == null )
-            {
-                return $"<i class='fa fa-circle text-info'></i> No IP Address lookup service active.";
-            }
-
-            // If the lookup provider is not ready to process, exit early to avoid the relatively expensive operation of
-            // querying the database for unresolved interaction sessions.
-            var canProcess = provider.VerifyCanProcess( out var statusMessage );
-            if ( !canProcess )
-            {
-                return $"<i class='fa fa-circle text-warn'></i> IP Address lookup service is unavailable."
-                    + ( statusMessage.IsNullOrWhiteSpace() ? "" : $" ({statusMessage})" );
-            }
-
-            // This collection will be used to store IP address that need to be processed using the lookup provider
-            var ipAddressSessionKeyValue = new Dictionary<string, List<int>>();
-
-            // This collection will be used to store IP address that we have already looked up in the database to prevent unnessary future reads
-            var previouslyFoundIpAddresses = new Dictionary<string, int>();
-
-            // Counters for reporting back metrics
-            var recordsUpdated = 0;
-            var totalRecordsProcessed = 0;
-
-            // Number of sessions to process at a time. Keep this small to stop the RockContext from gummed up
-            var sessionBatchSize = 500;
-
-            // Need to keep track of what sessions have been processed in the loop as we're not updating most sessions in the loop. That will be
-            // done in the process step.
-            var minSessionId = 0;
-
-            while ( true )
-            {
-                try
-                {
-                    var rockContext = new RockContext();
-                    rockContext.Database.CommandTimeout = _commandTimeout;
-                    var currentDateTime = RockDateTime.Now;
-
-                    // Determine how many sessions to take at a time with a max limit per batch. This helps us to not process more than we're allowed to in one run.
-                    var remainingLookupsAllowed = numberOfRecordsToProcess - ipAddressSessionKeyValue.Count();
-                    var maxRecordsToReturn = remainingLookupsAllowed < sessionBatchSize ? remainingLookupsAllowed : sessionBatchSize;
-
-                    // Get next batch of Interaction Sessions
-                    LogDebugInfo( "Retrieve Interaction Sessions", $"StartDate={lookBackStartDate}, MaxRecords={maxRecordsToReturn}" );
-
-                    var interactionSessions = GetInteractionSessionsForIpResolution( rockContext, maxRecordsToReturn, lookBackStartDate, minSessionId );
-
-                    // If there are no more sessions to process then exit the loop
-                    if ( interactionSessions.Count() == 0 )
-                    {
-                        break;
-                    }
-
-                    // Update the min session id for the next batch run. This ensures we don't process the same batch of sessions over and over in the loop
-                    minSessionId = interactionSessions.Max( s => s.Id );
-
-                    // Update the job progress
-                    this.UpdateLastStatusMessage( $"Processing Interaction Session for IP : {maxRecordsToReturn} IP's are being processed currently. Total {recordsUpdated} Interaction Session{( recordsUpdated < 2 ? "" : "s" )} are processed till now. " );
-
-                    LogDebugInfo( "Process IP Address Lookups", $"BatchSize={ interactionSessions.Count }, SessionId={ interactionSessions.Min( s => s.Id ) } --> { interactionSessions.Max( s => s.Id ) }" );
-
-                    foreach ( var interactionSession in interactionSessions )
-                    {
-                        totalRecordsProcessed += 1;
-
-                        // In some rare cases the IP address of the session can have two address (comma separated). This can
-                        // happen with CDNs and other web proxies. There is logic in Rock to handle this, but some older sessions
-                        // might still have them. We'll clean this up here.
-                        if ( interactionSession.IpAddress.Contains( "," ) )
-                        {
-                            interactionSession.IpAddress = interactionSession.IpAddress.Split( ',' ).FirstOrDefault().Trim();
-                        }
-
-                        // Check if we have already lookup this IP address up in the database
-                        if ( previouslyFoundIpAddresses.ContainsKey( interactionSession.IpAddress ) )
-                        {
-                            interactionSession.InteractionSessionLocationId = previouslyFoundIpAddresses[interactionSession.IpAddress];
-                            recordsUpdated += 1;
-                            continue;
-                        }
-
-                        // Next check the list of IP addresses that we have already attempted to lookup and did not find
-                        if ( ipAddressSessionKeyValue.ContainsKey( interactionSession.IpAddress ) )
-                        {
-                            ipAddressSessionKeyValue[interactionSession.IpAddress].Add( interactionSession.Id );
-                            continue;
-                        }
-
-                        // Finally break down and look in the database for it. We'll only consider ones lookuped in the last
-                        // 90 days in case the IP address information has been updated in the providers database.
-                        var lookupExpireDate = RockDateTime.Now.AddDays( -90 );
-                        var interactionSessionLocationId = new InteractionSessionLocationService( rockContext ).Queryable()
-                            .Where( m => m.IpAddress == interactionSession.IpAddress )
-                            .Where( m => m.LookupDateTime >= lookupExpireDate )
-                            .Select( a => a.Id )
-                            .FirstOrDefault();
-
-                        // If we found a match link it up
-                        if ( interactionSessionLocationId != default( int ) )
-                        {
-                            interactionSession.InteractionSessionLocationId = interactionSessionLocationId;
-                            previouslyFoundIpAddresses.Add( interactionSession.IpAddress, interactionSessionLocationId );
-                            recordsUpdated += 1;
-                            continue;
-                        }
-
-                        // We didn't find it, add it to the list of addresses to lookup
-                        ipAddressSessionKeyValue.Add( interactionSession.IpAddress, new List<int> { interactionSession.Id } );
-                    }
-
-                    rockContext.SaveChanges();
-
-                    // If we processed the max number we're allowed per run exit
-                    if ( ipAddressSessionKeyValue.Count() >= numberOfRecordsToProcess )
-                    {
-                        break;
-                    }
-                }
-                catch ( Exception ex )
-                {
-                    // Capture and log the exception because we're not going to fail this job
-                    var message = $"An error occurred while trying to process interaction sessions. Error: {ex.Message}";
-                    _errors.Add( string.Format( @"ProcessInteractionSessionForIP method after {0} records.", totalRecordsProcessed ) );
-
-                    var exceptionWrapper = new Exception( message, ex );
-                    _exceptions.Add( exceptionWrapper );
-                    ExceptionLogService.LogException( exceptionWrapper, null );
-
-                    break;
-                }
-            }
-
-            // We now have our list of IPs that need to be processed
-            if ( ipAddressSessionKeyValue.Count > 0 )
-            {
-                this.UpdateLastStatusMessage( $"Processing Interaction Session : Total {recordsUpdated} Interaction Session{( recordsUpdated < 2 ? "" : "s" )} are processed till now. {ipAddressSessionKeyValue.Count} sent to LookupComponent to process." );
-                recordsUpdated = ProcessIPOnLookupComponent( provider, ipAddressSessionKeyValue );
-            }
-
-            stopwatch.Stop();
-
-            // Log our metrics
-            LogDebugInfo( "Process Interaction Session", $"Completed in {stopwatch.Elapsed.TotalSeconds:0.00}s." );
-
-            // Suppress sending an update if an error occurred. That will be show via the exception processing
-            if ( recordsUpdated == -1 )
-            {
-                return string.Empty;
-            }
-
-            return $"<i class='fa fa-circle text-success'></i> Updated IP location on {recordsUpdated} {"interaction session".PluralizeIf( recordsUpdated != 1 )} with {totalRecordsProcessed} total interaction sessions using {ipAddressSessionKeyValue.Count} lookup credits (others were found in the database) in {stopwatch.Elapsed.TotalSeconds:0.00}s. {warningMsg}";
-        }
-
-        /// <summary>
-        /// Gets the IP Lookup component.
-        /// </summary>
-        /// <param name="configuredProvider">The configured provider.</param>
-        /// <returns></returns>
-        internal virtual IpAddressLookupComponent GetLookupComponent( string configuredProvider )
-        {
-            // Get the configured component from the job settings
-            if ( configuredProvider.AsGuidOrNull().HasValue )
-            {
-                return IpAddressLookupContainer.GetComponent( configuredProvider );
-            }
-
-            // Otherwise use an active provider
-            return IpAddressLookupContainer.Instance.Components.Select( a => a.Value.Value ).Where( x => x.IsActive ).FirstOrDefault();
-        }
-
-        /// <summary>
-        /// Gets the interaction sessions to process 
-        /// </summary>
-        private List<InteractionSession> GetInteractionSessionsForIpResolution( RockContext rockContext, int maxRecordsToReturn, DateTime lookBackStartDate, int minId )
-        {
-            // Create filter on the Interaction Components tied to a site with geo tracking enabled
-            var interactionComponentQry = new InteractionComponentService( rockContext )
-                .QueryByPagesOnSitesWithGeoTracking()
-                .Select( a => a.Id );
-
-            // Create interaction query so we can find sessions tied to sites with geo tracking enabled
-            var interactionQry = new InteractionService( rockContext )
-                .Queryable()
-                .Where( i => i.InteractionDateTime >= lookBackStartDate )
-                .Where( i => interactionComponentQry.Contains( i.InteractionComponentId ) )
-                .Select( i => i.Id );
-
-            // Create InteractionSession query
-            using ( new QueryHintScope( rockContext, QueryHintType.RECOMPILE ) )
-            {
-                var sessions = new InteractionSessionService( rockContext )
-                .Queryable()
-                .Where( s =>
-                    !s.InteractionSessionLocationId.HasValue
-                    && s.IpAddress != null
-                    && s.IpAddress != string.Empty && s.IpAddress != "::1" && !s.IpAddress.StartsWith( "192.168" )
-                        && !s.IpAddress.StartsWith( "10." ) && !s.IpAddress.StartsWith( "169.254" ) && s.IpAddress != "127.0.0.1"
-                    && s.Interactions.Any( i => interactionQry.Contains( i.Id ) )
-                    && s.Id > minId )
-                .OrderBy( s => s.Id )
-                .Take( maxRecordsToReturn )
-                .TagWith( this.GetType().FullName + $" ({this.GetJobId()})" )
-                .ToList();
-
-                return sessions;
-            }
-        }
-
         /// <summary>
         /// Processes any <see cref="InteractionEntity"/> records that have a
         /// <c>null</c> <see cref="InteractionEntity.InteractionId"/>.
@@ -690,7 +421,7 @@
                 var daysBack = GetAttributeValue( AttributeKey.LookbackMaximumForRelated ).AsIntegerOrNull() ?? 1;
                 var cutoff = RockDateTime.Now.AddDays( -daysBack );
 
-                var recordCount = InteractionEntityService.UpdateMissingInteractionIds( cutoff, settings.MaxRecordsToProcessPerRun, _commandTimeout );
+                var recordCount = InteractionEntityService.UpdateMissingInteractionIds( cutoff, null, _commandTimeout );
 
                 sw.Stop();
 
@@ -704,48 +435,6 @@
             }
         }
 
-        /// <summary>
-        /// Processes the IP addresses that need to be looked up by the provider.
-        /// </summary>
-        /// <param name="provider">The provider.</param>
-        /// <param name="ipAddressSessionKeyValue">The ip address session key value.</param>
-        /// <returns>Count of the number of sessions updated</returns>
-        private int ProcessIPOnLookupComponent( IpAddressLookupComponent provider, Dictionary<string, List<int>> ipAddressSessionKeyValue )
-        {
-            var errorMessage = string.Empty;
-            try
-            {
-                // Get the IP locations for the selected IP addresses
-                var ipAddressList = new List<string>( ipAddressSessionKeyValue.Keys );
-
-                LogDebugInfo( "Process IP Lookups", $"BatchSize={ ipAddressList.Count }, Data={ ipAddressList.Take( 20 ).JoinStrings( "," ) }..." );
-                var lookupResults = provider.BulkLookup( ipAddressList, out errorMessage );
-
-                // Create Interaction Session Locations and update Sessions
-                IpLocationUtilities.UpdateInteractionSessionLocations( lookupResults, ipAddressSessionKeyValue );
-
-                if ( errorMessage.IsNotNullOrWhiteSpace() )
-                {
-                    _errors.Add( string.Format( @"IP Lookup Component failed with batch of {0} IP with error message {1}.", ipAddressSessionKeyValue.Count, errorMessage ) );
-                }
-
-                // Return the number sessions that we're updated
-                return ipAddressSessionKeyValue.Values.Sum( v => v.Count() );
-            }
-            catch ( Exception ex )
-            {
-                // Capture and log the exception because we're not going to fail this job
-                var message = $"An error occurred while trying to lookup IP Addresses from Lookup Component so it was skipped. Error: {ex.Message}";
-                _errors.Add( string.Format( @"IP Lookup Component failed with batch of {0} IP.", ipAddressSessionKeyValue.Count ) );
-
-                var exceptionWrapper = new Exception( message, ex );
-                _exceptions.Add( exceptionWrapper );
-                ExceptionLogService.LogException( exceptionWrapper, null );
-
-                return -1;
-            }
-        }
->>>>>>> e63b766e
         private void LogDebugInfo( string taskName, string message )
         {
             Logger.LogDebug( $"({taskName}): {message}" );
