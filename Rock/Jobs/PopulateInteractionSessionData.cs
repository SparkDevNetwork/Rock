--- conflicted
+++ resolved
@@ -139,8 +139,11 @@
                 .GetValue( SystemSetting.POPULATE_INTERACTION_SESSION_DATA_JOB_SETTINGS )
                 .FromJsonOrNull<PopulateInteractionSessionDataJobSettings>() ?? new PopulateInteractionSessionDataJobSettings();
 
+            // Read settings from job
+            settings.MaxRecordsToProcessPerRun = GetAttributeValue( AttributeKey.MaxRecordsToProcessPerRun ).AsIntegerOrNull() ?? 50000;
+
             // STEP 1: Process IP location lookups
-            var result = ProcessInteractionSessionForIP();
+            var result = ProcessInteractionSessionForIP( settings );
             if ( result.IsNotNullOrWhiteSpace() )
             {
                 results.AppendLine( result );
@@ -349,13 +352,9 @@
         /// <summary>
         /// Processes the looking up of Interaction Sessions that do not have geo information.
         /// </summary>
-<<<<<<< HEAD
-        private string ProcessInteractionSessionForIP()
-=======
-        /// <param name="jobContext">The job context.</param>
+        /// <param name="settings"></param>
         /// <returns></returns>
-        internal string ProcessInteractionSessionForIP( IJobExecutionContext jobContext )
->>>>>>> c9d2a5a4
+        internal string ProcessInteractionSessionForIP( PopulateInteractionSessionDataJobSettings settings )
         {
             // This portion of the job looks for interaction sessions tied to interaction channels whose websites
             // have geo tracking enabled. The logic is broken into two parts:
@@ -373,9 +372,10 @@
             var warningMsg = string.Empty;
 
             // Read settings from job
-            var numberOfRecordsToProcess = GetAttributeValue( AttributeKey.MaxRecordsToProcessPerRun ).AsIntegerOrNull() ?? 50000;
+            var numberOfRecordsToProcess = settings.MaxRecordsToProcessPerRun ?? 50000;
+
             var ipAddressComponentGuid = GetAttributeValue( AttributeKey.IPAddressGeoCodingComponent );
-            var lookbackMaximumInDays = GetAttributeValue( AttributeKey.LookbackMaximumInDays ).AsInteger();
+            var lookbackMaximumInDays = GetAttributeValue( AttributeKey.LookbackMaximumInDays ).ToStringOrDefault("30").AsInteger();
 
             var lookBackStartDate = RockDateTime.Now.Date.AddDays( -lookbackMaximumInDays );
 
@@ -629,10 +629,11 @@
             RockLogger.Log.Debug( RockLogDomains.Jobs, "{0} ({1}): {2}", nameof( PopulateInteractionSessionData ), taskName, message );
         }
 
-        private class PopulateInteractionSessionDataJobSettings
+        internal class PopulateInteractionSessionDataJobSettings
         {
             public DateTime? LastSuccessfulJobRunDateTime { get; set; }
             public DateTime? LastNullDurationLastCalculatedDateTimeUpdateDateTime { get; set; }
+            public int? MaxRecordsToProcessPerRun { get; set; }
         }
     }
 }