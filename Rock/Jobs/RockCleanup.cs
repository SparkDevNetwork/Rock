﻿// <copyright>
// Copyright by the Spark Development Network
//
// Licensed under the Rock Community License (the "License");
// you may not use this file except in compliance with the License.
// You may obtain a copy of the License at
//
// http://www.rockrms.com/license
//
// Unless required by applicable law or agreed to in writing, software
// distributed under the License is distributed on an "AS IS" BASIS,
// WITHOUT WARRANTIES OR CONDITIONS OF ANY KIND, either express or implied.
// See the License for the specific language governing permissions and
// limitations under the License.
// </copyright>
//
using System;
using System.Collections.Generic;
using System.ComponentModel;
using System.Data.Entity;
using System.Diagnostics;
using System.IO;
using System.Linq;
using System.Linq.Expressions;
using System.Reflection;
using System.Text;

using Humanizer;
<<<<<<< HEAD

using Microsoft.Extensions.Logging;

=======
using PuppeteerSharp.BrowserData;
>>>>>>> 28142bc6
using Rock.Attribute;
using Rock.Core;
using Rock.Data;
using Rock.Logging;
using Rock.Model;
using Rock.Net.Geolocation;
using Rock.Observability;
using Rock.Web.Cache;

namespace Rock.Jobs
{
    /// <summary>
    /// Job that executes routine cleanup tasks on Rock.
    /// Cleanup tasks are tasks that fixes (add, update or purge) invalid, missing or obsolete data.
    /// </summary>
    [DisplayName( "Rock Cleanup" )]
    [Description( "General job to clean up various areas of Rock." )]

    [IntegerField( "Days to Keep Exceptions in Log",
        Description = "The number of days to keep exceptions in the exception log (default is 30 days.)",
        IsRequired = false,
        DefaultIntegerValue = 30,
        Category = "General",
        Order = 1,
        Key = AttributeKey.DaysKeepExceptions )]

    [IntegerField( "Audit Log Expiration Days",
        Description = "The number of days to keep items in the audit log (default is 14 days.)",
        IsRequired = false,
        DefaultIntegerValue = 14,
        Category = "General",
        Order = 2,
        Key = AttributeKey.AuditLogExpirationDays )]

    [IntegerField( "Days to Keep Cached Files",
        Description = "The number of days to keep cached files in the cache folder (default is 14 days.)",
        IsRequired = false,
        DefaultIntegerValue = 14,
        Category = "General",
        Order = 3,
        Key = AttributeKey.DaysKeepCachedFiles )]

    [TextField( "Base Cache Folder",
        Key = AttributeKey.BaseCacheDirectory,
        Description = "The top-level Directory for the file cache (default is ~/App_Data/Cache). As a safeguard against accidental file deletions during the cleanup process, the full path must include both an 'App_Data' and a 'Cache' folder.",
        IsRequired = false,
        DefaultValue = "~/App_Data/Cache",
        Category = "General",
        Order = 4 )]

    [IntegerField( "Max Metaphone Names",
        Key = AttributeKey.MaxMetaphoneNames,
        Description = "The maximum number of person names to process metaphone values for each time job is run (only names that have not yet been processed are checked).",
        IsRequired = false,
        DefaultIntegerValue = 500,
        Category = "General",
        Order = 5 )]

    [IntegerField( "Batch Cleanup Amount",
        Key = AttributeKey.BatchCleanupAmount,
        Description = "The number of records to delete at a time dependent on infrastructure. Recommended range is 1000 to 10,000.",
        IsRequired = false,
        DefaultIntegerValue = 1000,
        Category = "General",
        Order = 6 )]

    [IntegerField(
        "Command Timeout",
        Key = AttributeKey.CommandTimeout,
        Description = "Maximum amount of time (in seconds) to wait for the sql operations to complete. Leave blank to use the default for this job (900). Note, some operations could take several minutes, so you might want to set it at 900 (15 minutes) or higher",
        IsRequired = false,
        DefaultIntegerValue = 60 * 15,
        Category = "General",
        Order = 7 )]

    [BooleanField(
        "Fix Attendance Records Never Marked Present",
        Description = "If checked, any attendance records (since the last time the job ran) marked DidAttend=true for check-in areas that have 'Enable Presence' which were never marked present, will be changed to false.",
        Order = 8,
        Key = AttributeKey.FixAttendanceRecordsNeverMarkedPresent,
        Category = "Check-in" )]

    [IntegerField(
        "Remove Expired Saved Accounts after days",
        Key = AttributeKey.RemovedExpiredSavedAccountDays,
        Description = "The number of days after a saved account expires to delete the saved account. For example, if a credit card expiration is January 2023, it'll expire on Feb 1st, 2023. Setting this to 0 will delete the saved account on Feb 1st. Leave this blank to not delete expired saved accounts.",
        DefaultValue = null,
        IsRequired = false,
        Category = "Finance",
        Order = 1
        )]

    [IntegerField(
        "Remove Benevolence Requests Without a Person after days",
        Key = AttributeKey.RemoveBenevolenceRequestsWithoutAPersonMaxDays,
        Description = "The number of days before a benevolence request will be deleted if it does not have a requested by person record.",
        DefaultIntegerValue = 180,
        IsRequired = false,
        Category = "Finance",
        Order = 9
        )]

    [IntegerField( "Stale Anonymous Visitor Record Retention Period in Days",
        Description = "PersonAlias records (tied to the ‘Anonymous Visitor’ record) that are not connected to an actual person record which are older than this will be deleted. (default is 365 days)",
        IsRequired = false,
        DefaultIntegerValue = 365,
        Category = "General",
        Order = 9,
        Key = AttributeKey.StaleAnonymousVisitorRecordRetentionPeriodInDays )]

    [RockLoggingCategory]
    public class RockCleanup : RockJob
    {
        /// <summary>
        /// Keys to use for Attributes
        /// </summary>
        private static class AttributeKey
        {
            public const string DaysKeepExceptions = "DaysKeepExceptions";
            public const string AuditLogExpirationDays = "AuditLogExpirationDays";
            public const string DaysKeepCachedFiles = "DaysKeepCachedFiles";
            public const string BaseCacheDirectory = "BaseCacheDirectory";
            public const string MaxMetaphoneNames = "MaxMetaphoneNames";
            public const string BatchCleanupAmount = "BatchCleanupAmount";
            public const string CommandTimeout = "CommandTimeout";
            public const string FixAttendanceRecordsNeverMarkedPresent = "FixAttendanceRecordsNeverMarkedPresent";
            public const string RemovedExpiredSavedAccountDays = "RemovedExpiredSavedAccountDays";
            public const string RemoveBenevolenceRequestsWithoutAPersonMaxDays = "RemoveBenevolenceRequestsWithoutAPerson";
            public const string StaleAnonymousVisitorRecordRetentionPeriodInDays = "StaleAnonymousVisitorRecordRetentionPeriodInDays";
        }

        /// <summary>
        /// Keys to identify specific RockCleanupJob Tasks.
        /// </summary>
        public static class JobTaskKey
        {
            /// <summary>
            /// Remove interaction sessions that do not have any associated interactions.
            /// </summary>
            public const string InteractionSessionCleanup = "InteractionSessionCleanup";
        }

        /// <summary>
        /// Empty constructor for job initialization
        /// <para>
        /// Jobs require a public empty constructor so that the
        /// scheduler can instantiate the class whenever it needs.
        /// </para>
        /// </summary>
        public RockCleanup()
        {
        }

        private List<RockCleanupJobResult> rockCleanupJobResultList = new List<RockCleanupJobResult>();

        private int commandTimeout;
        private int batchAmount;
        private DateTime lastRunDateTime;
        private List<string> _enabledTaskKeys = null;

        /// <summary>
        /// This is used to disable certain features that don't play well with
        /// running from inside a unit test. This includes things like network
        /// operations or steps which modify on-disk content.
        /// </summary>
        static internal bool IsRunningFromUnitTest { get; set; }

        /// <inheritdoc cref="RockJob.Execute()" />
        public override void Execute()
        {
            // Read the job configuration from the data store.
            var args = new RockCleanupActionArgs
            {
                DefaultBatchSize = GetAttributeValue( AttributeKey.BatchCleanupAmount ).AsIntegerOrNull(),
                DefaultCommandTimeout = GetAttributeValue( AttributeKey.CommandTimeout ).AsIntegerOrNull(),
                LastExecutionDateTime = Rock.Web.SystemSettings.GetValue( Rock.SystemKey.SystemSetting.ROCK_CLEANUP_LAST_RUN_DATETIME ).AsDateTime()
            };
            Execute( args );
        }

        internal void Execute( RockCleanupActionArgs args )
        {
            // Set global variables.
            batchAmount = args.DefaultBatchSize ?? 1000;
            commandTimeout = args.DefaultCommandTimeout ?? 900;
            lastRunDateTime = args.LastExecutionDateTime ?? RockDateTime.Now.AddDays( -1 );
            _enabledTaskKeys = args.EnabledTaskKeys;

            /* 
                IMPORTANT!! MDP 2020-05-05

                1) Whenever you do a new RockContext() in RockCleanup make sure to set the CommandTimeout, like this:

                    var rockContext = new RockContext();
                    rockContext.Database.CommandTimeout = commandTimeout;

                2) The cleanupTitle parameter on RunCleanupTask should short. The should be short enough so that the summary of all job tasks
                   only shows a one line summary of each task (doesn't wrap)

                3) The cleanupTitle parameter should be in {noun} format (look below for examples)
            */

            RunCleanupTask( "exception log", () => this.CleanupExceptionLog() );

            RunCleanupTask( "expired entity set", () => CleanupExpiredEntitySets() );

            RunCleanupTask( "median page load time", () => UpdateMedianPageLoadTimes() );

            RunCleanupTask( "old interaction", () => CleanupOldInteractions() );

            RunCleanupTask( "unused interaction session", () => CleanupUnusedInteractionSessions(), JobTaskKey.InteractionSessionCleanup );

            RunCleanupTask( "audit log", () => PurgeAuditLog() );

            RunCleanupTask( "cached file", () => CleanCachedFileDirectory() );

            RunCleanupTask( "temporary binary file", () => CleanupTemporaryBinaryFiles() );

            RunCleanupTask( "person age / age bracket", () => UpdateAgeAndAgeBracketOnPerson() );

            // updates missing person aliases, metaphones, etc (doesn't delete any records)
            RunCleanupTask( "person-related record", () => PersonCleanup() );

            RunCleanupTask( "family salutation", () => GroupSalutationCleanup() );

            RunCleanupTask( "group archive or inactive date", () => GroupArchiveOrInactiveDateCleanup() );

            RunCleanupTask( "group member archive or inactive date", () => GroupMemberArchiveOrInactiveDateCleanup() );

            RunCleanupTask( "anonymous giver login", () => RemoveAnonymousGiverUserLogins() );

            RunCleanupTask( "anonymous visitor login", () => RemoveAnonymousVisitorUserLogins() );

            RunCleanupTask( "temporary registration", () => CleanUpTemporaryRegistrations() );

            RunCleanupTask( "workflow log", () => CleanUpWorkflowLogs() );

            RunCleanupTask( "ensure workflows status", () => EnsureWorkflowsStatus() );

            // Note run Workflow Log Cleanup before Workflow Cleanup to avoid timing out if a Workflow has lots of workflow logs (there is a cascade delete)
            RunCleanupTask( "workflow", () => CleanUpWorkflows() );

            RunCleanupTask( "unused attribute value", CleanupUnusedAttributeValues );

            RunCleanupTask( "transient communication", () => CleanupTransientCommunications() );

            RunCleanupTask( "financial transaction", () => CleanupFinancialTransactionNullCurrency() );

            RunCleanupTask( "person token", () => CleanupPersonTokens() );

            // Reduce the job history to max size
            RunCleanupTask( "job history", () => CleanupJobHistory() );

            // Search for and delete group memberships duplicates (same person, group, and role)
            RunCleanupTask( "group membership", () => GroupMembershipCleanup() );

            // Search for and delete previous family location if it's the same as their current home address.
            RunCleanupTask( "family location", () => DeleteDuplicatePreviousFamilyLocations() );

            RunCleanupTask( "primary family", () => UpdateMissingPrimaryFamily() );

            RunCleanupTask( "attendance label data", () => AttendanceDataCleanup() );

            // Search for locations with no country and assign USA or Canada if it match any of the country's states
            RunCleanupTask( "location", () => LocationCleanup() );

            RunCleanupTask( "merge streak data", () => MergeStreaks() );

            RunCleanupTask( "refresh streak data", () => RefreshStreaksDenormalizedData() );

            RunCleanupTask( "validate schedule", () => EnsureScheduleEffectiveStartEndDates() );

            RunCleanupTask( "inactivate completed schedules", () => AutoInactivateCompletedSchedules() );

            RunCleanupTask( "set nameless SMS response", () => EnsureNamelessPersonForSMSResponses() );

            RunCleanupTask( "merge nameless to person", () => MatchNamelessPersonToRegularPerson() );

            var fixAttendanceRecordsEnabled = GetAttributeValue( AttributeKey.FixAttendanceRecordsNeverMarkedPresent ).AsBoolean();
            if ( fixAttendanceRecordsEnabled )
            {
                RunCleanupTask( "did attend attendance fix", () => FixDidAttendInAttendance() );
            }

            RunCleanupTask( "update sms communication preferences", () => UpdateSmsCommunicationPreferences() );

            RunCleanupTask( "expired registration session", () => RemoveExpiredRegistrationSessions() );

            RunCleanupTask( "expired sms action", () => RemoveExpiredSmsActions() );

            RunCleanupTask( "expired saved account", () => RemoveExpiredSavedAccounts() );

            RunCleanupTask( "upcoming event date", () => UpdateEventNextOccurrenceDates() );

            RunCleanupTask( "older chrome engines", () => RemoveOlderChromeEngines() );

            RunCleanupTask( "legacy sms phone numbers", () => SynchronizeLegacySmsPhoneNumbers() );

            RunCleanupTask( "remove old notification messages", () => RemoveOldNotificationMessages() );

            RunCleanupTask( "remove old notification message types", () => RemoveOldNotificationMessageTypes() );

            RunCleanupTask( "update person viewed count", () => UpdatePersonViewedCount() );

            RunCleanupTask( "unused person preference", () => RemoveUnusedPersonPreferences() );

            RunCleanupTask( "data view persisted values", () => RemoveUnneededDataViewPersistedValues() );

            RunCleanupTask( "stale anonymous visitor", () => RemoveStaleAnonymousVisitorRecord() );

            RunCleanupTask( "update campus tithe metric", () => UpdateCampusTitheMetric() );

            RunCleanupTask( "update geolocation database", () => UpdateGeolocationDatabase() );

            /*
             * 21-APR-2022 DMV
             *
             * Removed the call to this function as this was not the intended behavior.
             *
             */
            //// RunCleanupTask( "benevolence request missing person", () => RemoveBenevolenceRequestsWithoutRequestedPersonPastNumberOfDays() );

            Rock.Web.SystemSettings.SetValue( Rock.SystemKey.SystemSetting.ROCK_CLEANUP_LAST_RUN_DATETIME, RockDateTime.Now.ToString() );

            //// ***********************
            ////  Final count and report
            //// ***********************

            StringBuilder jobSummaryBuilder = new StringBuilder();
            jobSummaryBuilder.AppendLine( "Summary:" );
            jobSummaryBuilder.AppendLine( string.Empty );
            foreach ( var rockCleanupJobResult in rockCleanupJobResultList )
            {
                jobSummaryBuilder.AppendLine( GetFormattedResult( rockCleanupJobResult ) );
            }

            if ( rockCleanupJobResultList.Any( a => a.HasException ) )
            {
                jobSummaryBuilder.AppendLine( "\n<i class='fa fa-circle text-warning'></i> Some jobs have errors. See exception log for details." );
            }

            this.Result = jobSummaryBuilder.ToString();

            var rockCleanupExceptions = rockCleanupJobResultList.Where( a => a.HasException ).Select( a => a.Exception ).ToList();

            if ( rockCleanupExceptions.Any() )
            {
                var exceptionList = new AggregateException( "One or more exceptions occurred in RockCleanup.", rockCleanupExceptions );
                throw new RockJobWarningException( "RockCleanup completed with warnings", exceptionList );
            }
        }

        private int UpdateSmsCommunicationPreferences()
        {
            var rowsUpdated = 0;
            using ( var rockContext = CreateRockContext() )
            {
                var personService = new PersonService( rockContext );
                var peopleToUpdate = personService
                    .Queryable()
                    .Where( p => p.CommunicationPreference == CommunicationType.SMS )
                    .Where( p => !p.PhoneNumbers.Any( ph => ph.IsMessagingEnabled ) );

                rowsUpdated = rockContext.BulkUpdate( peopleToUpdate, p => new Person { CommunicationPreference = CommunicationType.Email } );

                var groupMemberService = new GroupMemberService( rockContext );
                var groupMembersToUpdate = groupMemberService
                    .Queryable()
                    .Where( gm => gm.CommunicationPreference == CommunicationType.SMS )
                    .Where( gm => !gm.Person.PhoneNumbers.Any( pn => pn.IsMessagingEnabled ) );

                rowsUpdated += rockContext.BulkUpdate( groupMembersToUpdate, p => new GroupMember { CommunicationPreference = CommunicationType.RecipientPreference } );
            }

            return rowsUpdated;
        }

        /// <summary>
        /// Removes the expired registration sessions.
        /// </summary>
        /// <returns></returns>
        private int RemoveExpiredRegistrationSessions()
        {
            using ( var rockContext = CreateRockContext() )
            {
                var registrationSessionService = new RegistrationSessionService( rockContext );
                var maxDate = RockDateTime.Now.AddDays( -30 );

                var sessionsToDeleteQuery = registrationSessionService
                    .Queryable()
                    .Where( rs => rs.ExpirationDateTime < maxDate );

                var count = sessionsToDeleteQuery.Count();
                registrationSessionService.DeleteRange( sessionsToDeleteQuery );

                rockContext.SaveChanges();
                return count;
            }
        }

        /// <summary>
        /// Removes the expired SMS actions.
        /// </summary>
        /// <returns></returns>
        private int RemoveExpiredSmsActions()
        {
            using ( var rockContext = CreateRockContext() )
            {
                var smsActionService = new SmsActionService( rockContext );

                // Sets current date as the date value of the 'RockDateTime.Now'
                // so that an expire date of 2021-10-31 will be deleted when it is past the current date (e.g. 2021-11-01).
                var currentDate = RockDateTime.Now.Date;

                var actionsToDeleteQuery = smsActionService
                    .Queryable()
                    .Where( sas => sas.ExpireDate < currentDate );

                var count = actionsToDeleteQuery.Count();
                smsActionService.DeleteRange( actionsToDeleteQuery );

                rockContext.SaveChanges();
                return count;
            }
        }

        /// <summary>
        /// Get a cleanup job result as a formatted string
        /// </summary>
        /// <param name="result"></param>
        /// <returns></returns>
        private string GetFormattedResult( RockCleanupJobResult result )
        {
            if ( result.HasException )
            {
                return $"<i class='fa fa-circle text-danger'></i> {result.Title} ({result.Elapsed.TotalMilliseconds:N0}ms)";
            }
            else
            {
                var icon = "<i class='fa fa-circle text-success'></i>";
                var title = result.Title.PluralizeIf( result.RowsAffected != 1 ).ApplyCase( LetterCasing.Title );
                return $"{icon} {result.RowsAffected} {title} ({result.Elapsed.TotalMilliseconds:N0}ms)";
            }
        }

        /// <summary>
        /// Runs the cleanup task.
        /// </summary>
        /// <param name="cleanupTitle">The cleanup title.</param>
        /// <param name="cleanupMethod">The cleanup method.</param>
        /// <param name="taskKey"></param>
        private void RunCleanupTask( string cleanupTitle, Func<int> cleanupMethod, string taskKey = null )
        {
            // If an enabled action filter exists, check if this action is included in the filter.
            if ( _enabledTaskKeys != null
                 && _enabledTaskKeys.Any() )
            {
                if ( taskKey == null || !_enabledTaskKeys.Contains( taskKey ) )
                {
                    return;
                }
            }

            // Start observability task
            using ( var activity = ObservabilityHelper.StartActivity( $"Task: {cleanupTitle.Pluralize().ApplyCase( LetterCasing.Title )}" ) )
            {
                var stopwatch = new Stopwatch();
                try
                {
                    this.UpdateLastStatusMessage( $"{cleanupTitle.Pluralize().ApplyCase( LetterCasing.Title )}..." );
                    stopwatch.Start();
                    var cleanupRowsAffected = cleanupMethod();
                    stopwatch.Stop();

                    rockCleanupJobResultList.Add( new RockCleanupJobResult
                    {
                        Title = cleanupTitle,
                        RowsAffected = cleanupRowsAffected,
                        Elapsed = stopwatch.Elapsed
                    } );
                }
                catch ( Exception ex )
                {
                    stopwatch.Stop();
                    rockCleanupJobResultList.Add( new RockCleanupJobResult
                    {
                        Title = cleanupTitle,
                        RowsAffected = 0,
                        Elapsed = stopwatch.Elapsed,
                        Exception = new RockCleanupException( cleanupTitle, ex )
                    } );
                }
            }
        }

        /// <summary>
        ///
        /// </summary>
        /// <seealso cref="System.Exception" />
        private class RockCleanupException : Exception
        {
            /// <summary>
            /// The exception
            /// </summary>
            private Exception _exception;

            /// <summary>
            /// The title
            /// </summary>
            private string _title;

            /// <summary>
            /// Initializes a new instance of the <see cref="RockCleanupException"/> class.
            /// </summary>
            /// <param name="title">The title.</param>
            /// <param name="ex">The ex.</param>
            public RockCleanupException( string title, Exception ex ) : base( ex.Message, ex.InnerException )
            {
                _title = title;
                _exception = ex;
            }

            /// <summary>
            /// Gets a message that describes the current exception.
            /// </summary>
            public override string Message => $"{_title}:{_exception.Message}";

            /// <summary>
            /// Gets a string representation of the immediate frames on the call stack.
            /// </summary>
            public override string StackTrace
            {
                get
                {
                    string stackTrace = _exception.StackTrace;
                    var innerException = _exception.InnerException;
                    while ( innerException != null )
                    {
                        stackTrace += "\n\n" + innerException.Message;
                        stackTrace += "\n" + innerException.StackTrace;
                        innerException = innerException.InnerException;
                    }

                    return stackTrace;
                }
            }
        }

        /// <summary>
        /// Updates <see cref="Group.GroupSalutation" />
        /// </summary>
        /// <returns></returns>
        private int GroupSalutationCleanup()
        {
            var familyGroupTypeId = GroupTypeCache.GetFamilyGroupType().Id;

            var rockContext = CreateRockContext();

            // just in case there are Groups that have a null or empty Name, update them.
            var familiesWithoutNames = new GroupService( rockContext )
                .Queryable().Where( a => a.GroupTypeId == familyGroupTypeId )
                .Where( a => string.IsNullOrEmpty( a.Name ) );

            if ( familiesWithoutNames.Any() )
            {
                rockContext.BulkUpdate( familiesWithoutNames, g => new Group { Name = "Family" } );
            }

            // Calculate any missing GroupSalutation values on Family Groups.

            /* 11-01-2021  MDP
              GroupSalutationCleanup only fills in any missing GroupSalutions. Families added by Rock will get the GroupSalutations calculated
              on Save, but Families (Groups) that might have been added thru a plugin or direct SQL might have missing GroupSalutations.
              Not that cleanup job doesn't attempt to fix any salutations that might be incorrect.
              This is mostly because it can take a long time (300,000 families would take around 30 minutes every time that RockCleanup is done).
            */
            var familyIdList = new GroupService( rockContext )
                .Queryable().Where( a => a.GroupTypeId == familyGroupTypeId && ( string.IsNullOrEmpty( a.GroupSalutation ) || string.IsNullOrEmpty( a.GroupSalutationFull ) ) )
                .Select( a => a.Id ).ToList();

            var recordsUpdated = 0;

            foreach ( var familyId in familyIdList )
            {
                using ( var rockContextUpdate = CreateRockContext() )
                {
                    if ( GroupService.UpdateGroupSalutations( familyId, rockContextUpdate ) )
                    {
                        recordsUpdated++;
                    }
                }
            }

            return recordsUpdated;
        }

        /// <summary>
        /// Updates <see cref="Group.ArchivedDateTime" /> OR <see cref="Group.InactiveDateTime" />
        /// </summary>
        /// <returns></returns>
        private int GroupArchiveOrInactiveDateCleanup()
        {
            int recordsUpdated = 0;
            var rockContext = CreateRockContext();

            // just in case when groups has missing InactiveDateTime
            var inactiveGroups = new GroupService( rockContext )
                .Queryable()
                .Where( a => !a.IsActive && !a.InactiveDateTime.HasValue );

            if ( inactiveGroups.Any() )
            {
                recordsUpdated += rockContext.BulkUpdate( inactiveGroups, g => new Group { InactiveDateTime = RockDateTime.Now } );
            }

            // just in case when groups has missing archive date time
            var archivedGroups = new GroupService( rockContext )
                .Queryable()
                .Where( a => a.IsArchived && !a.ArchivedDateTime.HasValue );

            if ( archivedGroups.Any() )
            {
                recordsUpdated += rockContext.BulkUpdate( archivedGroups, g => new Group { ArchivedDateTime = RockDateTime.Now } );
            }

            // Clear InactiveDateTime If the Group record is Not Inactive
            var activeGroups = new GroupService( rockContext )
                .Queryable()
                .Where( a => a.IsActive && a.InactiveDateTime.HasValue );

            if ( archivedGroups.Any() )
            {
                recordsUpdated += rockContext.BulkUpdate( activeGroups, g => new Group { InactiveDateTime = null } );
            }

            // Remove ArchiveDateTime if the Group record is not Archived
            var inarchivedGroups = new GroupService( rockContext )
                .Queryable()
                .Where( a => !a.IsArchived && a.ArchivedDateTime.HasValue );

            if ( archivedGroups.Any() )
            {
                recordsUpdated += rockContext.BulkUpdate( archivedGroups, g => new Group { ArchivedDateTime = null } );
            }

            return recordsUpdated;
        }

        /// <summary>
        /// Updates <see cref="GroupMember.ArchivedDateTime" /> OR <see cref="GroupMember.InactiveDateTime" />
        /// </summary>
        /// <returns></returns>
        private int GroupMemberArchiveOrInactiveDateCleanup()
        {
            int recordsUpdated = 0;
            var rockContext = CreateRockContext();

            // just in case when group members has missing InactiveDateTime
            var inactiveGroupMembers = new GroupMemberService( rockContext )
                .Queryable()
                .Where( a => a.GroupMemberStatus == GroupMemberStatus.Inactive && !a.InactiveDateTime.HasValue );

            if ( inactiveGroupMembers.Any() )
            {
                recordsUpdated += rockContext.BulkUpdate( inactiveGroupMembers, g => new GroupMember { InactiveDateTime = RockDateTime.Now } );
            }

            // just in case when group members has missing archive date time
            var archivedGroupMembers = new GroupMemberService( rockContext )
                .Queryable()
                .Where( a => a.IsArchived && !a.ArchivedDateTime.HasValue );

            if ( archivedGroupMembers.Any() )
            {
                recordsUpdated += rockContext.BulkUpdate( archivedGroupMembers, g => new GroupMember { ArchivedDateTime = RockDateTime.Now } );
            }

            // Clear InactiveDateTime If the Group members record is Not Inactive
            var activeGroupMembers = new GroupMemberService( rockContext )
                .Queryable()
                .Where( a => a.GroupMemberStatus != GroupMemberStatus.Inactive && a.InactiveDateTime.HasValue );

            if ( activeGroupMembers.Any() )
            {
                recordsUpdated += rockContext.BulkUpdate( activeGroupMembers, g => new GroupMember { InactiveDateTime = null } );
            }

            // Remove ArchiveDateTime if the Group members record is not Archived
            var inarchivedGroupMembers = new GroupMemberService( rockContext )
                .Queryable()
                .Where( a => !a.IsArchived && a.ArchivedDateTime.HasValue );

            if ( inarchivedGroupMembers.Any() )
            {
                recordsUpdated += rockContext.BulkUpdate( inarchivedGroupMembers, g => new GroupMember { ArchivedDateTime = null } );
            }

            return recordsUpdated;
        }

        /// <summary>
        /// Does cleanup of Person Aliases and Metaphones
        /// </summary>
        internal int PersonCleanup()
        {
            int resultCount = 0;

            // Add missing person aliases.
            // Only process a limited number of records to ensure the job completes in a reasonable time,
            // and the remainder will be processed next time the job executes.
            using ( var personRockContext = CreateRockContext() )
            {
                var personService = new PersonService( personRockContext );
                var personAliasService = new PersonAliasService( personRockContext );
                var personAliasServiceQry = personAliasService.Queryable();
                var personSearchOptions = PersonService.PersonQueryOptions.AllRecords();

                personSearchOptions.IncludeAnonymousVisitor = false;

                var people = personService.Queryable( personSearchOptions )
                    .Include( p => p.Aliases )
                    .Where( p => !p.Aliases.Any() && !personAliasServiceQry.Any( pa => pa.AliasPersonId == p.Id ) )
                    .Take( 300 );

                foreach ( var person in people )
                {
                    person.Aliases.Add( new PersonAlias { AliasPersonId = person.Id, AliasPersonGuid = person.Guid } );
                    resultCount++;
                }

                personRockContext.SaveChanges();
            }

            resultCount += AddMissingAlternateIds();
            resultCount += AddMissingPrimaryAliasIds();

            using ( var personRockContext = CreateRockContext() )
            {
                PersonService personService = new PersonService( personRockContext );

                // Add any missing metaphones
                int namesToProcess = GetAttributeValue( AttributeKey.MaxMetaphoneNames ).AsIntegerOrNull() ?? 500;
                if ( namesToProcess > 0 )
                {
                    var firstNameQry = personService.Queryable().Select( p => p.FirstName ).Where( p => p != null );
                    var nickNameQry = personService.Queryable().Select( p => p.NickName ).Where( p => p != null );
                    var lastNameQry = personService.Queryable().Select( p => p.LastName ).Where( p => p != null );
                    var nameQry = firstNameQry.Union( nickNameQry.Union( lastNameQry ) );

                    var metaphones = personRockContext.Set<Metaphone>();
                    var existingNames = metaphones.Select( m => m.Name ).Distinct();

                    // Get the names that have not yet been processed
                    var namesToUpdate = nameQry
                        .Where( n => !existingNames.Contains( n ) )
                        .Take( namesToProcess )
                        .ToList();

                    foreach ( string name in namesToUpdate )
                    {
                        string mp1 = string.Empty;
                        string mp2 = string.Empty;
                        Rock.Utility.DoubleMetaphone.doubleMetaphone( name, ref mp1, ref mp2 );

                        var metaphone = new Metaphone();
                        metaphone.Name = name;
                        metaphone.Metaphone1 = mp1;
                        metaphone.Metaphone2 = mp2;

                        metaphones.Add( metaphone );
                        resultCount++;
                    }

                    personRockContext.SaveChanges( disablePrePostProcessing: true );
                }
            }

            // Ensures the PrimaryFamily is correct for all person records in the database
            using ( var personRockContext = CreateRockContext() )
            {
                int primaryFamilyUpdates = PersonService.UpdatePrimaryFamilyAll( personRockContext );
                resultCount += primaryFamilyUpdates;
            }

            // Ensures the GivingLeaderId is correct for all person records in the database
            using ( var personRockContext = CreateRockContext() )
            {
                int givingLeaderUpdates = PersonService.UpdateGivingLeaderIdAll( personRockContext );
                resultCount += givingLeaderUpdates;
            }

            // Ensures the GivingId is correct for all person records in the database
            using ( var personRockContext = CreateRockContext() )
            {
                int givingLeaderUpdates = PersonService.UpdateGivingIdAll( personRockContext );
                resultCount += givingLeaderUpdates;
            }

            // update any updated or incorrect age classifications on persons
            using ( var personRockContext = CreateRockContext() )
            {
                int ageClassificationUpdates = PersonService.UpdatePersonAgeClassificationAll( personRockContext );
                resultCount += ageClassificationUpdates;
            }

            // update any PhoneNumber.FullNumber's that aren't correct.
            using ( var phoneNumberRockContext = CreateRockContext() )
            {
                int phoneNumberUpdates = phoneNumberRockContext.Database.ExecuteSqlCommand( @"UPDATE [PhoneNumber] SET [FullNumber] = CONCAT([CountryCode], [Number]) where [FullNumber] is null OR [FullNumber] != CONCAT([CountryCode], [Number])" );
                resultCount += phoneNumberUpdates;
            }

            // update the BirthDate with a computed value
            using ( var personRockContext = CreateRockContext() )
            {
                PersonService.UpdateBirthDateAll( personRockContext );
            }

            //// Add any missing Implied/Known relationship groups
            // Known Relationship Group
            resultCount += AddMissingRelationshipGroups( GroupTypeCache.Get( Rock.SystemGuid.GroupType.GROUPTYPE_KNOWN_RELATIONSHIPS ), Rock.SystemGuid.GroupRole.GROUPROLE_KNOWN_RELATIONSHIPS_OWNER.AsGuid(), commandTimeout );

            // Find family groups that have no members or that have only 'inactive' people (record status) and mark the groups inactive.
            using ( var familyRockContext = CreateRockContext() )
            {
                int familyGroupTypeId = GroupTypeCache.GetFamilyGroupType().Id;
                int recordStatusInactiveValueId = DefinedValueCache.Get( Rock.SystemGuid.DefinedValue.PERSON_RECORD_STATUS_INACTIVE.AsGuid() ).Id;

                var activeFamilyWithNoActiveMembers = new GroupService( familyRockContext ).Queryable()
                    .Where( a => a.GroupTypeId == familyGroupTypeId && a.IsActive == true )
                    .Where( a => !a.Members.Where( m => m.Person.RecordStatusValueId != recordStatusInactiveValueId ).Any() );

                var currentDateTime = RockDateTime.Now;

                familyRockContext.BulkUpdate( activeFamilyWithNoActiveMembers, x => new Rock.Model.Group { IsActive = false } );
            }

            // Update people who have names with extra spaces between words (Issue #2990). See notes in Asana on query performance. Note
            // that values with more than two spaces could take multiple runs to correct.
            using ( var nameCleanupRockContext = CreateRockContext() )
            {
                var peopleWithExtraSpaceNames = new PersonService( nameCleanupRockContext ).Queryable()
                    .Where( p => p.NickName.Contains( "  " ) || p.LastName.Contains( "  " ) || p.FirstName.Contains( "  " ) || p.MiddleName.Contains( "  " ) );

                nameCleanupRockContext.BulkUpdate( peopleWithExtraSpaceNames, x => new Person
                {
                    NickName = x.NickName.Replace( "  ", " " ),
                    LastName = x.LastName.Replace( "  ", " " ),
                    FirstName = x.FirstName.Replace( "  ", " " ),
                    MiddleName = x.MiddleName.Replace( "  ", " " )
                } );
            }

            return resultCount;
        }

        /// <summary>
        /// Removes any UserLogin records associated with the Anonymous Giver.
        /// </summary>
        private int RemoveAnonymousGiverUserLogins()
        {
            int loginCount = 0;

            using ( var rockContext = CreateRockContext() )
            {
                var userLoginService = new UserLoginService( rockContext );
                var anonymousGiver = new PersonService( rockContext ).GetOrCreateAnonymousGiverPerson();
                if ( anonymousGiver == null )
                {
                    return 0; // This shouldn't ever happen.
                }

                var logins = userLoginService.Queryable().Where( l => l.PersonId == anonymousGiver.Id ).ToList();

                loginCount = logins.Count();

                if ( loginCount > 0 )
                {
                    userLoginService.DeleteRange( logins );
                    rockContext.SaveChanges();
                }
            }

            return loginCount;
        }

        /// <summary>
        /// Removes any UserLogin records associated with the Anonymous Visitor.
        /// </summary>
        private int RemoveAnonymousVisitorUserLogins()
        {
            int loginCount = 0;

            using ( var rockContext = CreateRockContext() )
            {
                var userLoginService = new UserLoginService( rockContext );
                var anonymousVisitor = new PersonService( rockContext ).GetOrCreateAnonymousVisitorPerson();
                if ( anonymousVisitor == null )
                {
                    return 0; // This shouldn't ever happen.
                }

                var logins = userLoginService.Queryable().Where( l => l.PersonId == anonymousVisitor.Id ).ToList();

                loginCount = logins.Count();

                if ( loginCount > 0 )
                {
                    userLoginService.DeleteRange( logins );
                    rockContext.SaveChanges();
                }
            }

            return loginCount;
        }

        /// <summary>
        /// Adds the missing primary alias ids; limited to 300 records as done when adding missing PersonAliases,
        /// reason behind this is odds are if the PersonAlias creation was skipped for a record for some reason then
        /// those same records will have a missing PrimaryAliasId so essentially we are updating the PrimaryAliasId
        /// column for the Person records whose Aliases were recently added.
        /// </summary>
        private int AddMissingPrimaryAliasIds()
        {
            int resultCount = 0;

            using ( var personRockContext = CreateRockContext() )
            {
                var personService = new PersonService( personRockContext );
                var personSearchOptions = PersonService.PersonQueryOptions.AllRecords();
                personSearchOptions.IncludeAnonymousVisitor = false;

                // Update Person records that have an empty or placeholder PrimaryAlias reference.
                var people = personService.Queryable( personSearchOptions )
                    .Include( p => p.Aliases )
                    .Where( p => p.PrimaryAliasId == null || p.PrimaryAliasId == 0 || p.PrimaryAliasGuid == null )
                    .Take( 300 );

                foreach ( var person in people )
                {
                    person.PrimaryAliasId = person.PrimaryAlias?.Id;
                    person.PrimaryAliasGuid = person.PrimaryAlias?.Guid;
                    resultCount++;
                }

                personRockContext.SaveChanges();
            }

            return resultCount;
        }

        /// <summary>
        /// Adds any missing person alternate ids; limited to 150k records per run
        /// to avoid any possible memory issues. Processes about 150k records
        /// in 52 seconds.
        /// </summary>
        private int AddMissingAlternateIds()
        {
            int resultCount = 0;
            using ( var personRockContext = CreateRockContext() )
            {
                var personService = new PersonService( personRockContext );
                var personSearchKeyService = new PersonSearchKeyService( personRockContext );

                var alternateValueId = DefinedValueCache.Get( Rock.SystemGuid.DefinedValue.PERSON_SEARCH_KEYS_ALTERNATE_ID.AsGuid() ).Id;
                var alternateKeyQuery = personSearchKeyService.Queryable()
                    .AsNoTracking()
                    .Where( a => a.SearchTypeValueId == alternateValueId );

                var personQuery = personService.Queryable( includeDeceased: true )
                    .AsNoTracking();

                // Get a limited batch of people who do not yet have an alternate identifier,
                // to ensure the job completes in a timely manner.
                // Ensure that the person has a matching person alias record with which the identifier can be associated.
                // If not, a previous cleanup action will need to fix the PersonAlias before we can process it.
                var personAliasIdList = personQuery
                    .Where( p => !alternateKeyQuery.Any( f => f.PersonAlias.PersonId == p.Id ) )
                    .Take( 150000 )
                    .Select( p => p.Aliases.Where( a => a.AliasPersonId == p.Id )
                        .Select( a => a.Id )
                        .FirstOrDefault() )
                    .Where( id => id > 0 )
                    .OrderBy( id => id )
                    .ToList();

                // If no items found to process, exit.
                if ( !personAliasIdList.Any() )
                {
                    return 0;
                }

                // Get all existing keys so we can keep track and quickly check them while we're bulk adding new ones.
                var keys = new HashSet<string>( personSearchKeyService.Queryable().AsNoTracking()
                    .Where( a => a.SearchTypeValueId == alternateValueId )
                    .Select( a => a.SearchValue )
                    .ToList() );

                // Make a list of items that we're going to bulk insert.
                var itemsToInsert = new List<PersonSearchKey>();
                var alternateId = string.Empty;

                foreach ( var personAliasId in personAliasIdList )
                {
                    // Regenerate key if it already exists.
                    do
                    {
                        alternateId = PersonSearchKeyService.GenerateRandomAlternateId();
                    } while ( keys.Contains( alternateId ) );

                    keys.Add( alternateId );

                    itemsToInsert.Add(
                        new PersonSearchKey()
                        {
                            PersonAliasId = personAliasId,
                            SearchTypeValueId = alternateValueId,
                            SearchValue = alternateId
                        } );
                }

                if ( itemsToInsert.Count > 0 )
                {
                    // Now add them in one bulk insert.
                    personRockContext.BulkInsert( itemsToInsert );
                }

                resultCount += itemsToInsert.Count;
            }

            return resultCount;
        }

        /// <summary>
        /// Adds the missing relationship groups.
        /// </summary>
        /// <param name="relationshipGroupType">Type of the relationship group.</param>
        /// <param name="ownerRoleGuid">The owner role unique identifier.</param>
        /// <param name="commandTimeout">The command timeout.</param>
        private static int AddMissingRelationshipGroups( GroupTypeCache relationshipGroupType, Guid ownerRoleGuid, int commandTimeout )
        {
            int resultCount = 0;
            if ( relationshipGroupType != null )
            {
                var ownerRoleId = relationshipGroupType.Roles
                    .Where( r => r.Guid.Equals( ownerRoleGuid ) ).Select( a => ( int? ) a.Id ).FirstOrDefault();
                if ( ownerRoleId.HasValue )
                {
                    var rockContext = new RockContext();
                    rockContext.Database.CommandTimeout = commandTimeout;
                    var personService = new PersonService( rockContext );
                    var memberService = new GroupMemberService( rockContext );

                    var qryGroupOwnerPersonIds = memberService.Queryable( true )
                        .Where( m => m.GroupRoleId == ownerRoleId.Value ).Select( a => a.PersonId );

                    var personIdsWithoutKnownRelationshipGroup = personService.Queryable().Where( p => !qryGroupOwnerPersonIds.Contains( p.Id ) ).Select( a => a.Id ).ToList();

                    var groupsToInsert = new List<Group>();
                    var groupGroupMembersToInsert = new Dictionary<Guid, GroupMember>();
                    foreach ( var personId in personIdsWithoutKnownRelationshipGroup )
                    {
                        var groupMember = new GroupMember();
                        groupMember.PersonId = personId;
                        groupMember.GroupRoleId = ownerRoleId.Value;

                        var group = new Group();
                        group.Name = relationshipGroupType.Name;
                        group.Guid = Guid.NewGuid();
                        group.GroupTypeId = relationshipGroupType.Id;

                        /*
                             6/16/2022 - NA

                             We must set the groupMember's GroupTypeId here too because the records are added via
                             BulkInsert() below which bypasses the Pre/PostSave operations that normally handle setting
                             this from the groupMember's group.
    
                             Reason: GroupMember.GroupTypeId is non nullable.
                        */
                        groupMember.GroupTypeId = group.GroupTypeId;

                        groupGroupMembersToInsert.Add( group.Guid, groupMember );

                        groupsToInsert.Add( group );
                    }

                    if ( groupsToInsert.Any() )
                    {
                        // use BulkInsert just in case there are a large number of groups and group members to insert
                        rockContext.BulkInsert( groupsToInsert );

                        Dictionary<Guid, int> groupIdLookup = new GroupService( rockContext ).Queryable().Where( a => a.GroupTypeId == relationshipGroupType.Id ).Select( a => new { a.Id, a.Guid } ).ToDictionary( k => k.Guid, v => v.Id );
                        var groupMembersToInsert = new List<GroupMember>();
                        foreach ( var groupGroupMember in groupGroupMembersToInsert )
                        {
                            var groupMember = groupGroupMember.Value;
                            groupMember.GroupId = groupIdLookup[groupGroupMember.Key];
                            groupMembersToInsert.Add( groupMember );
                        }

                        rockContext.BulkInsert( groupMembersToInsert );
                        resultCount += groupGroupMembersToInsert.Count();
                    }
                }
            }

            return resultCount;
        }

        /// <summary>
        /// Cleanups the temporary binary files.
        /// </summary>
        private int CleanupTemporaryBinaryFiles()
        {
            var binaryFileRockContext = CreateRockContext();

            // clean out any temporary binary files
            BinaryFileService binaryFileService = new BinaryFileService( binaryFileRockContext );
            int resultCount = 0;
            foreach ( var binaryFile in binaryFileService.Queryable().Where( bf => bf.IsTemporary == true ).ToList() )
            {
                if ( binaryFile.ModifiedDateTime < RockDateTime.Now.AddDays( -1 ) )
                {
                    string errorMessage;
                    if ( binaryFileService.CanDelete( binaryFile, out errorMessage ) )
                    {
                        resultCount++;
                        binaryFileService.Delete( binaryFile );
                        binaryFileRockContext.SaveChanges();
                    }
                }
            }

            return resultCount;
        }

        /// <summary>
        /// Cleans up temporary registrations.
        /// </summary>
        private int CleanUpTemporaryRegistrations()
        {
            var registrationRockContext = CreateRockContext();

            int totalRowsDeleted = 0;

            // clean out any temporary registrations
            RegistrationService registrationService = new RegistrationService( registrationRockContext );
            foreach ( var registration in registrationService.Queryable().Where( bf => bf.IsTemporary == true ).ToList() )
            {
                if ( registration.ModifiedDateTime < RockDateTime.Now.AddHours( -1 ) )
                {
                    string errorMessage;
                    if ( registrationService.CanDelete( registration, out errorMessage ) )
                    {
                        registrationService.Delete( registration );
                        registrationRockContext.SaveChanges();
                        totalRowsDeleted++;
                    }
                }
            }

            return totalRowsDeleted;
        }

        /// <summary>
        /// Mark workflows complete for Workflow Types that have a MaxWorkflowAgeDays where the workflows are older than that number of days.
        /// </summary>
        private int EnsureWorkflowsStatus()
        {
            int rowsUpdated = 0;
            var workflowContext = CreateRockContext();

            var workflowService = new WorkflowService( workflowContext );

            var toBeMarkedCompletedWorkflows = workflowService.Queryable()
                .Where( w => w.WorkflowType.MaxWorkflowAgeDays.HasValue && w.ActivatedDateTime.HasValue && !w.CompletedDateTime.HasValue && RockDateTime.Now > DbFunctions.AddDays( w.ActivatedDateTime, w.WorkflowType.MaxWorkflowAgeDays ) )
                .Take( batchAmount )
                .ToList();

            foreach ( var workflow in toBeMarkedCompletedWorkflows )
            {
                workflow.MarkComplete();
                workflowContext.SaveChanges();
                rowsUpdated++;
            }

            return rowsUpdated;
        }

        /// <summary>
        /// Cleans up completed workflows.
        /// </summary>
        private int CleanUpWorkflows()
        {
            int totalRowsDeleted = 0;
            var workflowContext = CreateRockContext();

            var workflowService = new WorkflowService( workflowContext );

            var completedWorkflows = workflowService.Queryable().AsNoTracking()
                .Where( w => w.WorkflowType.CompletedWorkflowRetentionPeriod.HasValue && w.CompletedDateTime.HasValue
                && RockDateTime.Now > DbFunctions.AddDays( w.ModifiedDateTime, w.WorkflowType.CompletedWorkflowRetentionPeriod ) )
                .ToList();

            List<int> workflowIdsSafeToDelete = new List<int>();

            // Now, verify and build a list of workflow Ids that are OK to be deleted.
            // And start deleting them in batches
            foreach ( var workflow in completedWorkflows )
            {
                // Verify that the workflow is not being used by something important by letting CanDelete tell
                // us if it's OK to delete.
                if ( workflowService.IsEligibleForDelete( workflow, out _ ) )
                {
                    workflowIdsSafeToDelete.Add( workflow.Id );
                }

                // to prevent a SQL complexity exception, do a bulk delete anytime the workflowIdsSafeToDelete gets too big
                if ( workflowIdsSafeToDelete.Count >= batchAmount )
                {
                    totalRowsDeleted += BulkDeleteInChunks( workflowService.Queryable().Where( a => workflowIdsSafeToDelete.Contains( a.Id ) ), batchAmount, commandTimeout );
                    workflowIdsSafeToDelete = new List<int>();
                }
            }

            if ( workflowIdsSafeToDelete.Any() )
            {
                totalRowsDeleted += BulkDeleteInChunks( workflowService.Queryable().Where( a => workflowIdsSafeToDelete.Contains( a.Id ) ), batchAmount, commandTimeout );
            }

            return totalRowsDeleted;
        }

        /// <summary>
        /// Cleans up workflow logs by removing logs in batches for workflows with a log retention period that has passed.
        /// </summary>
        private int CleanUpWorkflowLogs()
        {
            // Limit the number of workflow logs to delete for this run (20M records could take around 20 minutes).
            int maxRowDeleteLimit = 20000000;
            var workflowContext = CreateRockContext();

            var workflowService = new WorkflowService( workflowContext );

            var workflowLogs = workflowContext.Set<WorkflowLog>();

            // Get the list of workflows that haven't been modified since X days
            // and have at least one workflow log (narrowing it down to ones with Logs improves performance of this cleanup)
            var workflowIdsOlderThanLogRetentionPeriodQuery = workflowService.Queryable()
                .Where( w =>
                    w.WorkflowType.LogRetentionPeriod.HasValue
                    && RockDateTime.Now > DbFunctions.AddDays( w.ModifiedDateTime, w.WorkflowType.LogRetentionPeriod )
                    && workflowLogs.Any( wl => wl.WorkflowId == w.Id ) )
                .Select( w => w.Id );

            var workflowLogsToDeleteQuery = workflowLogs.Where( a => workflowIdsOlderThanLogRetentionPeriodQuery.Contains( a.WorkflowId ) );
            int totalRowsDeleted = BulkDeleteInChunks( workflowLogsToDeleteQuery, batchAmount, commandTimeout, maxRowDeleteLimit );

            return totalRowsDeleted;
        }

        /// <summary>
        /// Cleans the cached file directory.
        /// </summary>
        private int CleanCachedFileDirectory()
        {
            // Create a set of arguments from the Quartz Job context.
            var args = new RockCleanupActionArgs
            {
                HostName = this.Scheduler?.SchedulerName,
                ImageCachePath = GetAttributeValue( AttributeKey.BaseCacheDirectory ),
                AvatarCachePath = "~/App_Data/Avatar/Cache",
                CacheDurationDays = GetAttributeValue( AttributeKey.DaysKeepCachedFiles ).AsIntegerOrNull(),
                CacheMaximumFilesToRemove = 10000,
            };

            return CleanCachedFileDirectories( args );
        }

        private bool ValidateCacheDirectory( string directoryPath, List<string> validationMessages )
        {
            if ( string.IsNullOrWhiteSpace( directoryPath ) )
            {
                return false;
            }

            var pathParts = GetDirectorySegments( directoryPath );

            // Verify that the "Cache" directory resides in a subdirectory of the "App_Data" directory.
            var indexOfAppData = pathParts.FindIndex( p => p.Equals( "App_Data", StringComparison.OrdinalIgnoreCase ) );
            if ( indexOfAppData >= 0 )
            {
                if ( pathParts.FindIndex( indexOfAppData, p => p.Equals( "Cache", StringComparison.OrdinalIgnoreCase ) ) >= 0 )
                {
                    return true;
                }
            }

            validationMessages.Add( $"Path \"{directoryPath}\" does not match the required pattern \"*\\App_Data\\*\\Cache\\*\"." );
            return false;
        }

        private List<string> GetDirectorySegments( string filePath )
        {
            var segments = new List<string>();
            if ( string.IsNullOrEmpty( filePath ) )
            {
                return segments;
            }

            var currentDirectory = new DirectoryInfo( filePath );
            for ( var thisDirectory = currentDirectory; thisDirectory != null; thisDirectory = thisDirectory.Parent )
            {
                segments.Insert( 0, thisDirectory.Name );
            }

            return segments;
        }

        internal int CleanCachedFileDirectories( RockCleanupActionArgs args )
        {
            // If caching is disabled, return immediately.
            if ( !args.CacheDurationDays.HasValue || args.CacheMaximumFilesToRemove == 0 )
            {
                return 0;
            }

            int resultCount = 0;
            var cacheExpirationDate = RockDateTime.Now.Add( new TimeSpan( args.CacheDurationDays.Value * -1, 0, 0, 0 ) );
            bool pathIsValid;

            // Map the cache directories for the host environment.
            var cacheDirectoryPath = args.ImageCachePath;
            var avatarCachePath = args.AvatarCachePath;
            var validationMessages = new List<string>();

            if ( ( System.Web.Hosting.HostingEnvironment.IsHosted || args.HostName == "RockSchedulerIIS" ) && !args.IsUnitTest )
            {
                if ( !string.IsNullOrEmpty( cacheDirectoryPath ) )
                {
                    cacheDirectoryPath = System.Web.Hosting.HostingEnvironment.MapPath( cacheDirectoryPath );
                }

                if ( !string.IsNullOrEmpty( avatarCachePath ) )
                {
                    avatarCachePath = System.Web.Hosting.HostingEnvironment.MapPath( avatarCachePath );
                }
            }

            // Clean up cached image files.
            pathIsValid = ValidateCacheDirectory( cacheDirectoryPath, validationMessages );
            if ( pathIsValid )
            {
                resultCount += CleanCacheDirectory( cacheDirectoryPath,
                    cacheExpirationDate,
                    args.CacheMaximumFilesToRemove );
            }

            // Clean up cached avatar files.
            pathIsValid = ValidateCacheDirectory( avatarCachePath, validationMessages );
            if ( pathIsValid )
            {
                resultCount += CleanCacheDirectory( avatarCachePath,
                    cacheExpirationDate,
                    args.CacheMaximumFilesToRemove,
                    compareFileDateModified: true );
            }

            // If the Avatar Cache folder happens to be missing, create it.
            if ( !Directory.Exists( avatarCachePath ) )
            {
                Directory.CreateDirectory( avatarCachePath );
            }

            if ( validationMessages.Any() )
            {
                throw new RockCleanupException( "Invalid Cache Directory", new Exception( validationMessages.JoinStrings( "\n" ) ) );
            }

            return resultCount;
        }

        /// <summary>
        /// Purges the audit log.
        /// </summary>
        private int PurgeAuditLog()
        {
            // purge audit log
            int totalRowsDeleted = 0;
            int? auditExpireDays = GetAttributeValue( AttributeKey.AuditLogExpirationDays ).AsIntegerOrNull();
            if ( auditExpireDays.HasValue )
            {
                var auditLogRockContext = new Rock.Data.RockContext();
                auditLogRockContext.Database.CommandTimeout = commandTimeout;

                DateTime auditExpireDate = RockDateTime.Now.Add( new TimeSpan( auditExpireDays.Value * -1, 0, 0, 0 ) );
                totalRowsDeleted += BulkDeleteInChunks( new AuditService( auditLogRockContext ).Queryable().Where( a => a.DateTime < auditExpireDate ), batchAmount, commandTimeout );
            }

            return totalRowsDeleted;
        }

        /// <summary>
        /// Uses the DaysKeepExceptions setting to remove old exception logs
        /// </summary>
        private int CleanupExceptionLog()
        {
            int totalRowsDeleted = 0;
            int? exceptionExpireDays = GetAttributeValue( AttributeKey.DaysKeepExceptions ).AsIntegerOrNull();
            if ( exceptionExpireDays.HasValue )
            {
                var exceptionLogRockContext = new Rock.Data.RockContext();

                // Assuming a 10 minute minimum CommandTimeout for this process.
                exceptionLogRockContext.Database.CommandTimeout = commandTimeout >= 600 ? commandTimeout : 600;
                DateTime exceptionExpireDate = RockDateTime.Now.Add( new TimeSpan( exceptionExpireDays.Value * -1, 0, 0, 0 ) );
                var exceptionLogsToDelete = new ExceptionLogService( exceptionLogRockContext ).Queryable().Where( a => a.CreatedDateTime < exceptionExpireDate );

                totalRowsDeleted = BulkDeleteInChunks( exceptionLogsToDelete, batchAmount, commandTimeout );
            }

            return totalRowsDeleted;
        }

        /// <summary>
        /// Cleans up expired entity sets.
        /// </summary>
        private int CleanupExpiredEntitySets()
        {
            List<int> entitySetIds;

            using ( var entitySetRockContext = CreateRockContext() )
            {
                var currentDateTime = RockDateTime.Now;
                var entitySetService = new EntitySetService( entitySetRockContext );

                entitySetIds = entitySetService.Queryable()
                    .Where( a => a.ExpireDateTime.HasValue && a.ExpireDateTime < currentDateTime )
                    .Select( es => es.Id )
                    .ToList();
            }

            int totalRowsDeleted = 0;

            foreach ( var entitySetId in entitySetIds )
            {
                using ( var entitySetRockContext = CreateRockContext() )
                {
                    var entitySetService = new EntitySetService( entitySetRockContext );
                    var entitySet = entitySetService.Get( entitySetId );

                    if ( entitySet != null && entitySetService.CanDelete( entitySet, out _ ) )
                    {
                        var entitySetItemsToDeleteQuery = new EntitySetItemService( entitySetRockContext ).Queryable().Where( a => a.EntitySetId == entitySet.Id );
                        BulkDeleteInChunks( entitySetItemsToDeleteQuery, batchAmount, commandTimeout );

                        entitySetService.Delete( entitySet );
                        entitySetRockContext.SaveChanges();

                        totalRowsDeleted += 1;
                    }
                }
            }

            return totalRowsDeleted;
        }

        /// <summary>
        /// Cleans up Interactions for Interaction Channels that have a retention period
        /// </summary>
        private int CleanupOldInteractions()
        {
            int totalRowsDeleted = 0;
            var currentDateTime = RockDateTime.Now;

            var interactionSessionIdsOfDeletedInteractions = new List<int>();
            var interactionChannelsWithRentionDurations = InteractionChannelCache.All().Where( ic => ic.RetentionDuration.HasValue );

            using ( var interactionRockContext = CreateRockContext() )
            {
                foreach ( var interactionChannel in interactionChannelsWithRentionDurations )
                {
                    var retentionCutoffDateTime = currentDateTime.AddDays( -interactionChannel.RetentionDuration.Value );

                    if ( retentionCutoffDateTime < System.Data.SqlTypes.SqlDateTime.MinValue.Value )
                    {
                        continue;
                    }

                    var interactionsToDeleteQuery = new InteractionService( interactionRockContext ).Queryable().Where( i =>
                        i.InteractionComponent.InteractionChannelId == interactionChannel.Id &&
                        i.InteractionDateTime < retentionCutoffDateTime );

                    var interactionSessionIdsForInteractionChannel = interactionsToDeleteQuery
                        .Where( i => i.InteractionSessionId != null )
                        .Select( i => ( int ) i.InteractionSessionId )
                        .Distinct()
                        .ToList()
                        .Where( i => !interactionSessionIdsOfDeletedInteractions.Contains( i ) );

                    interactionSessionIdsOfDeletedInteractions.AddRange( interactionSessionIdsForInteractionChannel );

                    totalRowsDeleted += BulkDeleteInChunks( interactionsToDeleteQuery, batchAmount, commandTimeout );
                }
            }

            if ( interactionSessionIdsOfDeletedInteractions.Any() )
            {
                RunCleanupTask( "Unused Interaction Session Cleanup", () => CleanupUnusedInteractionSessions( interactionSessionIdsOfDeletedInteractions ) );
            }

            return totalRowsDeleted;
        }

        /// <summary>
        /// Cleanups the unused interactions.
        /// </summary>
        /// <param name="interactionSessionIds">The interaction session ids.</param>
        /// <returns></returns>
        private int CleanupUnusedInteractionSessions( List<int> interactionSessionIds )
        {
            if ( !interactionSessionIds.Any() )
            {
                return 0;
            }

            int totalRowsDeleted = 0;
            var currentDateTime = RockDateTime.Now;

            // delete any InteractionSession records that are no longer used.
            var rockContext = CreateRockContext();

            // process 1K at a time to prevent the exception "Query processor ran out of internal resources".
            for ( int x = 0; x < interactionSessionIds.Count / 1000; x++ )
            {
                var interactionSessionIdChunk = interactionSessionIds.Skip( x * 1000 ).Take( 1000 );

                // Find a list of session IDs in the delete list that are being used for other interactions
                var interactionSessionsIdsToKeep = new InteractionService( rockContext )
                    .Queryable()
                    .Where( s => interactionSessionIdChunk.Contains( s.InteractionSessionId.Value ) )
                    .Select( s => s.InteractionSessionId.Value )
                    .ToList();

                // filter list to remove InteractionSessionIds that are still being used
                var interactionSessionsIdsToRemove = interactionSessionIdChunk.Where( i => !interactionSessionsIdsToKeep.Contains( i ) );
                var interactionSessionQueryable = new InteractionSessionService( rockContext ).Queryable().Where( s => interactionSessionsIdsToRemove.Contains( s.Id ) );

                // take a snapshot of the most recent session id so we don't have to worry about deleting a session id that might be right in the middle of getting used
                int maxInteractionSessionId = interactionSessionQueryable.Max( a => ( int? ) a.Id ) ?? 0;

                // put the batchCount in the where clause to make sure that the BulkDeleteInChunks puts its Take *after* we've batched it
                var batchUnusedInteractionSessionsQuery = interactionSessionQueryable
                        .Where( a => a.Id < maxInteractionSessionId )
                        .OrderBy( a => a.Id )
                        .Take( batchAmount );

                var unusedInteractionSessionsQueryToRemove = new InteractionSessionService( rockContext )
                    .Queryable()
                    .Where( a => batchUnusedInteractionSessionsQuery.Any( u => u.Id == a.Id ) );

                totalRowsDeleted += BulkDeleteInChunks( unusedInteractionSessionsQueryToRemove, batchAmount, commandTimeout );
            }

            return totalRowsDeleted;
        }

        /// <summary>
        /// This method will look for any orphaned InteractionSession rows and delete them.
        /// </summary>
        /// <returns></returns>
        private int CleanupUnusedInteractionSessions()
        {
            int totalRowsDeleted = 0;

            // delete any InteractionSession records that are no longer used.
            using ( var interactionSessionRockContext = CreateRockContext() )
            {
                var interactionQueryable = new InteractionService( interactionSessionRockContext ).Queryable().Where( a => a.InteractionSessionId.HasValue );
                var interactionSessionQueryable = new InteractionSessionService( interactionSessionRockContext ).Queryable();

                // take a snapshot of the most recent session id so we don't have to worry about deleting a session id that might be right in the middle of getting used
                int maxInteractionSessionId = interactionSessionQueryable.Max( a => ( int? ) a.Id ) ?? 0;

                // put the batchCount in the where clause to make sure that the BulkDeleteInChunks puts its Take *after* we've batched it
                var batchUnusedInteractionSessionsQuery = interactionSessionQueryable
                        .Where( s => !interactionQueryable.Any( i => i.InteractionSessionId == s.Id ) )
                        .Where( a => a.Id < maxInteractionSessionId ).OrderBy( a => a.Id ).Take( batchAmount );

                var unusedInteractionSessionsQueryToRemove = new InteractionSessionService( interactionSessionRockContext ).Queryable().Where( a => batchUnusedInteractionSessionsQuery.Any( u => u.Id == a.Id ) );

                totalRowsDeleted += BulkDeleteInChunks( unusedInteractionSessionsQueryToRemove, batchAmount, commandTimeout );
            }

            return totalRowsDeleted;
        }

        /// <summary>
        /// Does a <see cref="M:RockContext.BulkDelete"></see> on the records listed in the query, but does it in chunks to help prevent timeouts
        /// </summary>
        /// <typeparam name="T"></typeparam>
        /// <param name="recordsToDeleteQuery">The records to delete query.</param>
        /// <param name="chunkSize">Size of the chunk.</param>
        /// <param name="commandTimeout">The command timeout.</param>
        /// <returns>
        /// The number of records deleted
        /// </returns>
        private static int BulkDeleteInChunks<T>( IQueryable<T> recordsToDeleteQuery, int chunkSize, int commandTimeout ) where T : class
        {
            return BulkDeleteInChunks( recordsToDeleteQuery, chunkSize, commandTimeout, int.MaxValue );
        }

        /// <summary>
        /// Does a <see cref="M:RockContext.BulkDelete"></see> on the records listed in the query, but does it in chunks to help prevent timeouts
        /// </summary>
        /// <typeparam name="T"></typeparam>
        /// <param name="recordsToDeleteQuery">The records to delete query.</param>
        /// <param name="chunkSize">Size of the chunk.</param>
        /// <param name="commandTimeout">The command timeout.</param>
        /// <param name="maxNumberOfRecordsToDelete">Stops bulk deleting if the total amount exceeds the maximum number of records to delete.</param>
        /// <returns>
        /// The number of records deleted
        /// </returns>
        private static int BulkDeleteInChunks<T>( IQueryable<T> recordsToDeleteQuery, int chunkSize, int commandTimeout, int maxNumberOfRecordsToDelete ) where T : class
        {
            int totalRowsDeleted = 0;

            // Event though BulkDelete has a batch amount, that could exceed our command time out since that'll just be one command for the whole thing, so let's break it up into multiple commands
            // Also, this helps prevent new record inserts waiting the batch operation (if Snapshot Isolation is disabled)
            var chunkQuery = recordsToDeleteQuery.Take( chunkSize );

            using ( var bulkDeleteContext = new RockContext() )
            {
                bulkDeleteContext.Database.CommandTimeout = commandTimeout;
                var keepDeleting = true;
                while ( keepDeleting )
                {
                    var rowsDeleted = bulkDeleteContext.BulkDelete( chunkQuery );
                    keepDeleting = rowsDeleted > 0;
                    totalRowsDeleted += rowsDeleted;
                    if ( totalRowsDeleted >= maxNumberOfRecordsToDelete )
                    {
                        break;
                    }
                }
            }

            return totalRowsDeleted;
        }

        /// <summary>
        /// Does a bulk update on the records listed in the query, but does it in chunks to help prevent timeouts
        /// </summary>
        /// <typeparam name="T"></typeparam>
        /// <param name="recordsToUpdateQuery">The records to update query.</param>
        /// <param name="updateFactory">The factory</param>
        /// <param name="chunkSize">Size of the chunk.</param>
        /// <param name="commandTimeout">The command timeout.</param>
        /// <param name="maxNumberOfRecordsToUpdate">Stops bulk updating if the total amount exceeds the maximum number of records to update.</param>
        /// <returns>
        /// The number of records deleted
        /// </returns>
        private static int BulkUpdateInChunks<T>( IQueryable<T> recordsToUpdateQuery, Expression<Func<T, T>> updateFactory, int chunkSize, int commandTimeout, int maxNumberOfRecordsToUpdate ) where T : class
        {
            int totalRowsUpdated = 0;

            // Even though BulkUpdate has a batch amount, that could exceed our
            // command time out since that'll just be one command for the whole
            // thing, so let's break it up into multiple commands. Also, this
            // helps prevent new record inserts waiting on the batch operation
            // (if Snapshot Isolation is disabled).
            var chunkQuery = recordsToUpdateQuery.Take( chunkSize );

            using ( var bulkUpdateContext = new RockContext() )
            {
                bulkUpdateContext.Database.CommandTimeout = commandTimeout;
                var keepUpdating = true;
                while ( keepUpdating )
                {
                    var rowsUpdated = bulkUpdateContext.BulkUpdate( chunkQuery, updateFactory );
                    keepUpdating = rowsUpdated > 0;
                    totalRowsUpdated += rowsUpdated;
                    if ( totalRowsUpdated >= maxNumberOfRecordsToUpdate )
                    {
                        break;
                    }
                }
            }

            return totalRowsUpdated;
        }

        /// <summary>
        /// Cleans up any attribute values that are no longer needed.
        /// </summary>
        /// <returns>The number of records deleted.</returns>
        private int CleanupUnusedAttributeValues()
        {
            var recordsDeleted = CleanupOrphanedAttributes();

            recordsDeleted += CleanupEmptyAttributeValues();

            return recordsDeleted;
        }

        /// <summary>
        /// Cleanups the orphaned attributes.
        /// </summary>
        /// <returns></returns>
        private int CleanupOrphanedAttributes()
        {
            int recordsDeleted = 0;

            using ( var resultContext = CreateRockContext() )
            {
                resultContext.Database.ExecuteSqlCommand( "spCore_DeleteOrphanedAttributeMatrices" );
            }

            // clean up other orphaned entity attributes
            Type rockContextType = typeof( Rock.Data.RockContext );
            foreach ( var cachedType in EntityTypeCache.All().Where( e => e.IsEntity ) )
            {
                Type entityType = cachedType.GetEntityType();
                if ( entityType != null &&
                    typeof( IEntity ).IsAssignableFrom( entityType ) &&
                    typeof( Attribute.IHasAttributes ).IsAssignableFrom( entityType ) &&
                    !entityType.Namespace.Equals( "Rock.Rest.Controllers" ) )
                {
                    try
                    {
                        bool ignore = false;
                        if ( entityType.Assembly != rockContextType.Assembly )
                        {
                            // If the model is from a custom project, verify that it is using RockContext, if not, ignore it since an
                            // exception will occur due to the AttributeValue query using RockContext.
                            var entityContextType = Reflection.SearchAssembly( entityType.Assembly, typeof( System.Data.Entity.DbContext ) );
                            ignore = entityContextType.Any() && !entityContextType.First().Value.Equals( rockContextType );
                        }

                        if ( !ignore )
                        {
                            var classMethod = this.GetType().GetMethods( BindingFlags.Instance | BindingFlags.NonPublic ).First( m => m.Name == nameof( CleanupOrphanedAttributeValuesForEntityType ) );

                            var genericMethod = classMethod.MakeGenericMethod( entityType );
                            var result = genericMethod.Invoke( this, null ) as int?;
                            if ( result.HasValue )
                            {
                                recordsDeleted += ( int ) result;
                            }
                        }
                    }
                    catch
                    {
                        // intentionally ignore
                    }
                }
            }

            return recordsDeleted;
        }

        /// <summary>
        /// Cleanups the orphaned attribute values for entity type
        /// </summary>
        /// <typeparam name="T"></typeparam>
        /// <returns></returns>
        private int CleanupOrphanedAttributeValuesForEntityType<T>() where T : Rock.Data.Entity<T>, Attribute.IHasAttributes, new()
        {
            int recordsDeleted = 0;

            using ( RockContext rockContext = CreateRockContext() )
            {
                var attributeValueService = new AttributeValueService( rockContext );
                int? entityTypeId = EntityTypeCache.GetId<T>();
                var entityIdsQuery = new Service<T>( rockContext ).AsNoFilter().Select( a => a.Id );
                var orphanedAttributeValuesQuery = attributeValueService.Queryable().Where( a => a.EntityId.HasValue && a.Attribute.EntityTypeId == entityTypeId.Value && !entityIdsQuery.Contains( a.EntityId.Value ) );
                recordsDeleted += BulkDeleteInChunks( orphanedAttributeValuesQuery, batchAmount, commandTimeout );
            }

            return recordsDeleted;
        }

        /// <summary>
        /// Cleans up empty attribute values that no longer need to exist in the database.
        /// </summary>
        /// <returns>The number of records deleted.</returns>
        private int CleanupEmptyAttributeValues()
        {
            int recordsDeleted = 0;

            using ( var rockContext = CreateRockContext() )
            {
                var attributeValueService = new AttributeValueService( rockContext );

                var emptyValuesQuery = attributeValueService.Queryable()
                    .Where( av => av.Value == null || av.Value == "" )
                    .WithQueryableAttributeValues();

                recordsDeleted += BulkDeleteInChunks( emptyValuesQuery, batchAmount, commandTimeout );
            }

            return recordsDeleted;
        }

        /// <summary>
        /// Cleanups the transient communications.
        /// </summary>
        private int CleanupTransientCommunications()
        {
            int totalRowsDeleted = 0;

            var rockContext = new Rock.Data.RockContext();

            // Set a 10 minute minimum timeout here.
            rockContext.Database.CommandTimeout = commandTimeout >= 600 ? commandTimeout : 600;

            DateTime transientCommunicationExpireDate = RockDateTime.Now.Add( new TimeSpan( 7 * -1, 0, 0, 0 ) );
            var communicationsToDelete = new CommunicationService( rockContext ).Queryable().Where( a => a.CreatedDateTime < transientCommunicationExpireDate && a.Status == CommunicationStatus.Transient );

            totalRowsDeleted += BulkDeleteInChunks( communicationsToDelete, batchAmount, commandTimeout );

            return totalRowsDeleted;
        }

        /// <summary>
        /// Cleanups the financial transaction null currency.
        /// </summary>
        /// <returns></returns>
        private int CleanupFinancialTransactionNullCurrency()
        {
            int totalRowsUpdated = 0;
            var rockContext = CreateRockContext();

            int? currencyTypeUnknownId = DefinedValueCache.Get( Rock.SystemGuid.DefinedValue.CURRENCY_TYPE_UNKNOWN.AsGuid() )?.Id;

            if ( currencyTypeUnknownId.HasValue )
            {
                var financialPaymentDetailsToUpdate = new FinancialPaymentDetailService( rockContext ).Queryable().Where( a => a.CurrencyTypeValueId == null );

                totalRowsUpdated = rockContext.BulkUpdate( financialPaymentDetailsToUpdate, a => new FinancialPaymentDetail { CurrencyTypeValueId = currencyTypeUnknownId.Value } );
            }

            return totalRowsUpdated;
        }

        /// <summary>
        /// Cleanups the person tokens.
        /// </summary>
        /// <returns></returns>
        private int CleanupPersonTokens()
        {
            int totalRowsDeleted = 0;
            var currentDateTime = RockDateTime.Now;

            // Cleanup PersonTokens records that are expired
            using ( RockContext rockContext = CreateRockContext() )
            {
                PersonTokenService personTokenService = new PersonTokenService( rockContext );

                var personTokensToDeleteQuery = personTokenService.Queryable().Where( a => a.ExpireDateTime.HasValue && a.ExpireDateTime < currentDateTime );
                totalRowsDeleted += BulkDeleteInChunks( personTokensToDeleteQuery, batchAmount, commandTimeout );
            }

            return totalRowsDeleted;
        }

        /// <summary>
        /// Cleans expired cached files from the cache folder
        /// </summary>
        /// <param name="directoryPath">The directory path.</param>
        /// <param name="expirationDate">The file expiration date. Files older than this date will be deleted</param>
        /// <param name="compareFileDateModified">A flag indicating if the expiry date should be compared to the
        /// modified date of the file. If <c>false</c>, the created date of the file is used.</param>
        /// <param name="fileLimit">The maximum number of files to process for deletion before exiting.</param>
        private int CleanCacheDirectory( string directoryPath, DateTime expirationDate, int? fileLimit = null, bool compareFileDateModified = false )
        {
            int resultCount = 0;

            // If the expiration date is in the future, ignore it.
            if ( expirationDate > RockDateTime.Now )
            {
                return 0;
            }

            // verify that the directory exists
            if ( !Directory.Exists( directoryPath ) )
            {
                // if directory doesn't exist return
                return 0;
            }

            // Impose a default maximum limit of 10,000 files to ensure the job completes in a timely manner.
            var fileLimitCount = fileLimit ?? 100000;

            foreach ( string filePath in Directory.GetFiles( directoryPath ) )
            {
                if ( resultCount >= fileLimitCount )
                {
                    return resultCount;
                }

                // Skip .gitignore files
                if ( Path.GetFileName( filePath ).Equals( ".gitignore", StringComparison.OrdinalIgnoreCase ) )
                {
                    continue;
                }

                DateTime fileActivityDate;
                if ( compareFileDateModified )
                {
                    // Use the Last Write Time as the indicator of file activity.
                    fileActivityDate = RockDateTime.ConvertLocalDateTimeToRockDateTime( File.GetLastWriteTime( filePath ) );
                }
                else
                {
                    // Use the Created Time as the indicator of file activity.
                    fileActivityDate = RockDateTime.ConvertLocalDateTimeToRockDateTime( File.GetCreationTime( filePath ) );
                }

                if ( fileActivityDate < expirationDate )
                {
                    // delete the file
                    resultCount++;
                    DeleteFile( filePath, false );
                }
            }

            // loop through each subdirectory in the current directory
            foreach ( string subDirectory in Directory.GetDirectories( directoryPath ) )
            {
                if ( resultCount >= fileLimitCount )
                {
                    return resultCount;
                }

                // if the directory is not a reparse point
                if ( ( File.GetAttributes( subDirectory ) & FileAttributes.ReparsePoint ) != FileAttributes.ReparsePoint )
                {
                    // clean the directory
                    resultCount += CleanCacheDirectory( subDirectory,
                        expirationDate,
                        fileLimitCount - resultCount,
                        compareFileDateModified );
                }
            }

            // get subdirectory and file count
            int directoryCount = Directory.GetDirectories( directoryPath ).Length;
            int fileCount = Directory.GetFiles( directoryPath ).Length;

            // if directory is empty
            if ( ( directoryCount + fileCount ) == 0 )
            {
                // delete the directory
                DeleteDirectory( directoryPath, false );
            }

            return resultCount;
        }

        /// <summary>
        /// Deletes the specified directory.
        /// </summary>
        /// <param name="directoryPath">The path the directory that you would like to delete.</param>
        /// <param name="isRetryAttempt">Is this execution a retry attempt.  If <c>true</c> then don't retry on failure.</param>
        private void DeleteDirectory( string directoryPath, bool isRetryAttempt )
        {
            try
            {
                // if the directory exists
                if ( Directory.Exists( directoryPath ) )
                {
                    // delete the directory
                    Directory.Delete( directoryPath );
                }
            }
            catch ( System.IO.IOException )
            {
                // if IO Exception thrown and this is not a retry attempt
                if ( !isRetryAttempt )
                {
                    // wait for 10 ms and retry delete
                    System.Threading.Tasks.Task.Delay( 10 ).Wait();
                    DeleteDirectory( directoryPath, true );
                }
            }
        }

        /// <summary>
        /// Deletes the specified file.
        /// </summary>
        /// <param name="filePath">The path to the file that you would like to delete</param>
        /// <param name="isRetryAttempt">Indicates if this execution is a retry attempt. IF <c>true</c> don't retry on failure</param>
        private void DeleteFile( string filePath, bool isRetryAttempt )
        {
            try
            {
                // verify that the file still exists
                if ( File.Exists( filePath ) )
                {
                    // if the file exists, delete it
                    File.Delete( filePath );
                }
            }
            catch ( System.IO.IOException )
            {
                // If an IO exception has occurred and this is not a retry attempt
                if ( !isRetryAttempt )
                {
                    // wait for 10 ms and retry delete.
                    System.Threading.Tasks.Task.Delay( 10 ).Wait();
                    DeleteFile( filePath, true );
                }
            }
        }

        /// <summary>
        /// Cleanups the job history
        /// </summary>
        private int CleanupJobHistory()
        {
            using ( RockContext rockContext = CreateRockContext() )
            {
                ServiceJobHistoryService serviceJobHistoryService = new ServiceJobHistoryService( rockContext );
                serviceJobHistoryService.DeleteMoreThanMax();
            }

            return 0;
        }

        /// <summary>
        /// Delete old attendance data (as of today, this is just label data) and
        /// return the number of records deleted.
        /// </summary>
        /// <returns>The number of records deleted</returns>
        private int AttendanceDataCleanup()
        {
            int totalRowsDeleted = 0;

            using ( var rockContext = CreateRockContext() )
            {
                var attendanceService = new AttendanceService( rockContext );

                // 1 day (24 hrs) ago
                DateTime olderThanDate = RockDateTime.Now.Add( new TimeSpan( -1, 0, 0, 0 ) );
                var attendanceDataToDelete = attendanceService.Queryable()
                    .Where( a => a.CreatedDateTime.HasValue && a.CreatedDateTime <= olderThanDate && a.AttendanceData != null && a.AttendanceData.LabelData != null ).Select( a => a.AttendanceData );

                if ( attendanceDataToDelete.Any() )
                {
                    totalRowsDeleted += BulkDeleteInChunks( attendanceDataToDelete, batchAmount, commandTimeout );
                }
            }

            return totalRowsDeleted;
        }

        /// <summary>
        /// Does cleanup of Locations
        /// </summary>
        private int LocationCleanup()
        {
            int resultCount = 0;
            using ( var rockContext = CreateRockContext() )
            {
                var definedType = DefinedTypeCache.Get( new Guid( SystemGuid.DefinedType.LOCATION_ADDRESS_STATE ) );

                // Update states from state name to abbreviation.
                var stateNameList = definedType
                    .DefinedValues
                    .Where( v => v.ContainsKey( "Country" ) && v["Country"] != null )
                    .Select( v => new { State = v.Value, Country = v["Country"], StateName = v.Description } ).ToLookup( v => v.StateName, StringComparer.CurrentCultureIgnoreCase );

                LocationService locationService = new LocationService( rockContext );
                var locations = locationService
                    .Queryable()
                    .Where( l => l.State != null && l.State != string.Empty && l.State.Length > 3 )
                    .ToList();

                foreach ( var location in locations )
                {
                    if ( stateNameList.Contains( location.State ) )
                    {
                        var state = stateNameList[location.State];
                        if ( state.Count() == 1 )
                        {
                            resultCount++;
                            location.State = state.First().State;
                            location.Country = state.First().Country.ToStringSafe();
                        }
                    }
                }

                rockContext.SaveChanges();

                // Populate empty country name if state is a known state
                var stateList = definedType
                    .DefinedValues
                    .Where( v => v.ContainsKey( "Country" ) && v["Country"] != null )
                    .Select( v => new { State = v.Value, Country = v["Country"] } ).ToLookup( v => v.State, StringComparer.CurrentCultureIgnoreCase );

                locationService = new LocationService( rockContext );
                locations = locationService
                    .Queryable()
                    .Where( l => ( l.Country == null || l.Country == string.Empty ) && l.State != null && l.State != string.Empty )
                    .ToList();

                foreach ( var location in locations )
                {
                    if ( stateList.Contains( location.State ) )
                    {
                        var state = stateList[location.State];
                        if ( state.Count() == 1 )
                        {
                            resultCount++;
                            location.State = state.First().State;
                            location.Country = state.First().Country.ToStringSafe();
                        }
                    }
                }

                rockContext.SaveChanges();
            }

            return resultCount;
        }

        /// <summary>
        /// Delete group membership duplicates if they are not allowed by web.config and return the
        /// number of records deleted.
        /// </summary>
        /// <returns>The number of records deleted</returns>
        private int GroupMembershipCleanup()
        {
            // There is a web.config setting to allow duplicate memberships
            // If that is set to allow, then don't cleanup duplicates
            var allowDuplicates = GroupService.AllowsDuplicateMembers();

            if ( allowDuplicates )
            {
                return 0;
            }

            var rockContext = CreateRockContext();

            var groupMemberService = new GroupMemberService( rockContext );
            var groupMemberHistoricalService = new GroupMemberHistoricalService( rockContext );

            var duplicateQuery = groupMemberService.Queryable()

                // Duplicates are the same person, group, and role occurring more than once
                .GroupBy( m => new { m.PersonId, m.GroupId, m.GroupRoleId } )

                // Filter out sets with only one occurrence because those are not duplicates
                .Where( g => g.Count() > 1 )

                // Leave the oldest membership and delete the others
                .SelectMany( g => g.OrderBy( gm => gm.CreatedDateTime ).Skip( 1 ) );

            // Get the IDs to delete the history
            var groupMemberIds = duplicateQuery.Select( d => d.Id );
            var historyQuery = groupMemberHistoricalService.Queryable()
                .Where( gmh => groupMemberIds.Contains( gmh.GroupMemberId ) );

            // Delete the history and duplicate memberships
            groupMemberHistoricalService.DeleteRange( historyQuery );
            groupMemberService.DeleteRange( duplicateQuery );
            rockContext.SaveChanges();

            // Return the count of memberships deleted
            return groupMemberIds.Count();
        }

        private int DeleteDuplicatePreviousFamilyLocations()
        {
            var rockContext = CreateRockContext();

            var groupLocationService = new GroupLocationService( rockContext );
            var familyGroupTypeId = GroupTypeCache.GetFamilyGroupType().Id;
            var previousLocationTypeId = DefinedValueCache.Get( Rock.SystemGuid.DefinedValue.GROUP_LOCATION_TYPE_PREVIOUS ).Id;
            var homeLocationTypeId = DefinedValueCache.Get( Rock.SystemGuid.DefinedValue.GROUP_LOCATION_TYPE_HOME ).Id;

            var duplicateFamilyLocations = groupLocationService.Queryable()
                .Where( gl => gl.Group.GroupTypeId == familyGroupTypeId )
                .GroupBy( gl => new { gl.GroupId, gl.LocationId } )
                .Where( g => g.Count() > 1 )
                .ToList();
            var recordsToDelete = new List<GroupLocation>();

            foreach ( var duplicateFamilyLocation in duplicateFamilyLocations )
            {
                var previousLocation = duplicateFamilyLocation.FirstOrDefault( x => x.GroupLocationTypeValueId == previousLocationTypeId );
                var isOtherDuplicateHomeLocation = duplicateFamilyLocation.Any( gl => gl.GroupLocationTypeValueId == homeLocationTypeId );

                if ( previousLocation != null && isOtherDuplicateHomeLocation )
                {
                    recordsToDelete.Add( previousLocation );
                }
            }

            groupLocationService.DeleteRange( recordsToDelete );
            rockContext.SaveChanges();

            return recordsToDelete.Count;
        }

        /// <summary>
        /// Merges the streaks.
        /// </summary>
        /// <returns></returns>
        private int MergeStreaks()
        {
            var recordsDeleted = 0;

            var rockContext = CreateRockContext();

            var streakService = new StreakService( rockContext );
            var attemptService = new AchievementAttemptService( rockContext );
            var duplicateGroups = streakService.Queryable()
                .GroupBy( s => new { s.PersonAlias.PersonId, s.StreakTypeId } )
                .Where( g => g.Count() > 1 )
                .ToList();

            foreach ( var duplicateGroup in duplicateGroups )
            {
                var recordToKeep = duplicateGroup.OrderByDescending( s => s.ModifiedDateTime ).First();
                var recordsToDelete = duplicateGroup.Where( s => s.Id != recordToKeep.Id );

                recordToKeep.InactiveDateTime = duplicateGroup.Min( s => s.InactiveDateTime );
                recordToKeep.EnrollmentDate = duplicateGroup.Min( s => s.EnrollmentDate );

                var engagementMaps = duplicateGroup.Select( s => s.EngagementMap ?? new byte[0] ).ToArray();
                recordToKeep.EngagementMap = StreakTypeService.GetAggregateMap( engagementMaps );

                var exclusionMaps = duplicateGroup.Select( s => s.ExclusionMap ?? new byte[0] ).ToArray();
                recordToKeep.ExclusionMap = StreakTypeService.GetAggregateMap( exclusionMaps );

                var recordsToDeleteIds = recordsToDelete.Select( s => s.Id ).ToList();

                streakService.DeleteRange( recordsToDelete );
                rockContext.SaveChanges( true );
                recordsDeleted += recordsToDelete.Count();
            }

            return recordsDeleted;
        }

        /// <summary>
        /// Refreshes the streaks denormalized data.
        /// </summary>
        /// <returns></returns>
        private int RefreshStreaksDenormalizedData()
        {
            var recordsUpdated = 0;

            foreach ( var streakTypeCache in StreakTypeCache.All().Where( st => st.IsActive ) )
            {
                recordsUpdated += StreakTypeService.HandlePostSaveChanges( streakTypeCache.Id );
            }

            return recordsUpdated;
        }

        /// <summary>
        /// Ensures the schedule effective start end dates.
        /// </summary>
        /// <returns></returns>
        private int EnsureScheduleEffectiveStartEndDates()
        {
            int rowsUpdated = 0;
            using ( var rockContext = CreateRockContext() )
            {
                var scheduleService = new ScheduleService( rockContext );
                var scheduleList = scheduleService.Queryable().ToList();
                foreach ( var schedule in scheduleList )
                {
                    if ( schedule.EnsureEffectiveStartEndDates() )
                    {
                        rowsUpdated++;
                    }
                }

                if ( rowsUpdated > 0 )
                {
                    rockContext.SaveChanges();
                }
            }

            return rowsUpdated;
        }

        /// <summary>
        /// Inactivates completed one-time schedules.
        /// </summary>
        /// <returns></returns>
        private int AutoInactivateCompletedSchedules()
        {
            int rowsUpdated = 0;
            using ( var rockContext = CreateRockContext() )
            {
                var scheduleService = new ScheduleService( rockContext );

                var autoCompleteSchedules = scheduleService.Queryable()
                    .Where( s => s.AutoInactivateWhenComplete && s.IsActive )
                    .ToList();

                foreach ( var schedule in autoCompleteSchedules )
                {
                    if ( schedule.GetNextStartDateTime( RockDateTime.Now ) == null )
                    {
                        schedule.IsActive = false;
                        rowsUpdated++;
                    }
                }

                if ( rowsUpdated > 0 )
                {
                    rockContext.SaveChanges();
                }
            }

            return rowsUpdated;
        }

        /// <summary>
        /// Ensures the nameless person for SMS responses that have a NULL fromPersonAliasId
        /// </summary>
        /// <returns></returns>
        private int EnsureNamelessPersonForSMSResponses()
        {
            int rowsUpdated = 0;
            using ( var rockContext = CreateRockContext() )
            {
                var communicationResponseService = new CommunicationResponseService( rockContext );
                var personService = new PersonService( rockContext );

                var nullPersonCommunicationReponseQry = communicationResponseService.Queryable().Where( a => !a.FromPersonAliasId.HasValue && !string.IsNullOrEmpty( a.MessageKey ) );
                var messageKeysWithoutFromPersonList = nullPersonCommunicationReponseQry.Select( a => a.MessageKey ).Distinct().ToList();
                foreach ( var messageKey in messageKeysWithoutFromPersonList )
                {
                    var fromPerson = personService.GetPersonFromMobilePhoneNumber( messageKey, true );

                    var communicationsResponsesToUpdate = nullPersonCommunicationReponseQry.Where( a => a.MessageKey == messageKey );
                    var fromPersonAliasId = fromPerson.PrimaryAliasId;
                    rowsUpdated += rockContext.BulkUpdate( communicationsResponsesToUpdate, a => new CommunicationResponse { FromPersonAliasId = fromPersonAliasId } );
                }
            }

            return rowsUpdated;
        }

        /// <summary>
        /// Matches the nameless person to regular person.
        /// </summary>
        /// <returns></returns>
        private int MatchNamelessPersonToRegularPerson()
        {
            int rowsUpdated = 0;
            using ( var rockContext = CreateRockContext() )
            {
                var personService = new PersonService( rockContext );
                var phoneNumberService = new PhoneNumberService( rockContext );

                var namelessPersonRecordTypeId = DefinedValueCache.GetId( Rock.SystemGuid.DefinedValue.PERSON_RECORD_TYPE_NAMELESS.AsGuid() );
                var currentMergeRequestQry = PersonService.GetMergeRequestQuery( rockContext );

                int numberTypeMobileValueId = DefinedValueCache.Get( SystemGuid.DefinedValue.PERSON_PHONE_TYPE_MOBILE ).Id;

                var namelessPersonPhoneNumberQry = phoneNumberService.Queryable()
                    .Where( pn => pn.Person.RecordTypeValueId == namelessPersonRecordTypeId )
                    .Where( pn => !currentMergeRequestQry.Any( mr => mr.Items.Any( i => i.EntityId == pn.Person.Id ) ) )
                    .AsNoTracking();

                var personPhoneNumberQry = phoneNumberService.Queryable()
                    .Where( a => a.Person.RecordTypeValueId != namelessPersonRecordTypeId );

                // match nameless person records to regular person records by comparing phone numbers.
                // order so that the non-nameless person phones with an SMS number with messaging enabled are listed first
                // then sort by the oldest person record in case there are multiple people with the same number
                var matchedPhoneNumbersJoinQry = namelessPersonPhoneNumberQry.Join(
                    personPhoneNumberQry,
                    np => np.FullNumber,
                    pp => pp.FullNumber,
                    ( np, pp ) => new
                    {
                        NamelessPersonPhoneNumber = np,
                        PersonPhoneNumber = pp
                    } )
                    .OrderByDescending( j => j.PersonPhoneNumber.IsMessagingEnabled )
                    .ThenByDescending( j => j.PersonPhoneNumber.NumberTypeValueId == numberTypeMobileValueId )
                    .ThenByDescending( j => j.PersonPhoneNumber.Person.RecordTypeValueId != namelessPersonRecordTypeId )
                    .ThenBy( j => j.PersonPhoneNumber.PersonId );

                var matchedPhoneNumberList = matchedPhoneNumbersJoinQry.ToList();

                HashSet<int> mergedNamelessPersonIds = new HashSet<int>();

                foreach ( var matchedPhoneNumber in matchedPhoneNumberList.ToList() )
                {
                    var namelessPersonId = matchedPhoneNumber.NamelessPersonPhoneNumber.PersonId;
                    if ( !mergedNamelessPersonIds.Contains( namelessPersonId ) )
                    {
                        var existingPersonId = matchedPhoneNumber.PersonPhoneNumber.PersonId;
                        using ( var mergeContext = CreateRockContext() )
                        {
                            var mergePersonService = new PersonService( mergeContext );
                            var mergeRequestService = new EntitySetService( mergeContext );

                            var namelessPerson = mergePersonService.Get( namelessPersonId );
                            var existingPerson = mergePersonService.Get( existingPersonId );

                            // If nameless person has edited attributes that differ from the existing person's attributes
                            // we need to create a merge request so a human can select how to merge the attributes.
                            namelessPerson.LoadAttributes();
                            existingPerson.LoadAttributes();

                            var defaultAttributeValues = namelessPerson.Attributes.ToDictionary( a => a.Key, a => a.Value.DefaultValue );
                            var namelessPersonEditedAttributeValues = namelessPerson.AttributeValues.Where( av => av.Value.Value != defaultAttributeValues[av.Key] );
                            var existingPersonEditedAttributeValues = existingPerson.AttributeValues.Where( av => av.Value.Value != defaultAttributeValues[av.Key] );

                            var hasMissingAttributes = namelessPersonEditedAttributeValues.Any( av => !existingPersonEditedAttributeValues.Any( eav => eav.Key == av.Key ) );

                            var hasDifferentValues = false;
                            if ( !hasMissingAttributes )
                            {
                                hasDifferentValues = namelessPersonEditedAttributeValues
                                    .Any( av => !existingPersonEditedAttributeValues
                                        .Any( eav => eav.Key == av.Key && ( eav.Value?.Value ?? "" ).Equals( ( av.Value?.Value ?? "" ), StringComparison.OrdinalIgnoreCase ) ) );
                            }

                            if ( !hasMissingAttributes && !hasDifferentValues )
                            {
                                mergePersonService.MergeNamelessPersonToExistingPerson( namelessPerson, existingPerson );
                                mergeContext.SaveChanges();
                            }
                            else
                            {
                                var mergeRequest = namelessPerson.CreateMergeRequest( existingPerson );
                                if ( mergeRequest != null )
                                {
                                    mergeRequestService.Add( mergeRequest );
                                    mergeContext.SaveChanges();
                                }
                            }

                            mergedNamelessPersonIds.Add( namelessPersonId );
                            rowsUpdated++;
                        }
                    }
                }
            }

            return rowsUpdated;
        }

        /// <summary>
        /// Fixed Attendance Records Never Marked Present.
        /// </summary>
        /// <returns></returns>
        private int FixDidAttendInAttendance()
        {
            int rowsUpdated = 0;
            var guid = Rock.SystemGuid.DefinedValue.GROUPTYPE_PURPOSE_CHECKIN_TEMPLATE.AsGuid();
            var rockContext = CreateRockContext();

            var checkInAreas = new GroupTypeService( rockContext )
                .Queryable()
                .Where( g => g.GroupTypePurposeValue.Guid.Equals( guid ) )
                .OrderBy( g => g.Name )
                .ToList();

            checkInAreas.LoadAttributes();

            foreach ( var checkInArea in checkInAreas.Where( a => a.GetAttributeValue( Rock.SystemKey.GroupTypeAttributeKey.CHECKIN_GROUPTYPE_ENABLE_PRESENCE ).AsBoolean() ) )
            {
                var groupTypeIds = new List<int>() { checkInArea.Id };
                groupTypeIds.AddRange( checkInArea.ChildGroupTypes.Select( a => a.Id ) );

                // Get all Attendance records for the current day and location
                var attendanceQueryToUpdate = new AttendanceService( rockContext ).Queryable().Where( a =>
                    !a.PresentDateTime.HasValue
                    && a.CreatedDateTime >= lastRunDateTime
                    && a.DidAttend.HasValue
                    && a.DidAttend.Value
                    && groupTypeIds.Contains( a.Occurrence.Group.GroupTypeId ) );

                rowsUpdated += rockContext.BulkUpdate( attendanceQueryToUpdate, a => new Attendance { DidAttend = false } );
            }

            return rowsUpdated;
        }

        /// <summary>
        /// Updates the median page load times. Returns the count of pages that had their MedianPageLoadTime updated.
        /// </summary>
        private int UpdateMedianPageLoadTimes()
        {
            var rockContext = CreateRockContext();

            /* 2022-11-01 CWR
             *
             * Replaced the previous LINQ queries with a SQL-only query that compiles the page statistics using SQL Window Functions
             * and then updates the Page records directly.  This executes quicker, as well as more efficiently.
             * The new update query builds the statistics based on the last 100 days of interactions, rather than the last 100 interactions for the page.
             *
             */

            var updateQuery = $@"
DECLARE @PageStatistics TABLE
( 
    PageId int
    , MedianPageLoadTime float
)

INSERT INTO @PageStatistics
SELECT
    DISTINCT 
    ic.[EntityId]
    , ROUND( PERCENTILE_CONT(0.5) WITHIN GROUP (ORDER BY i.[InteractionTimeToServe]) OVER (PARTITION BY ic.[Id]), 2 ) AS [MedianTimeToServe]
FROM
    [Interaction] i
    INNER JOIN [InteractionComponent] ic ON ic.[Id] = i.[InteractionComponentId]
    INNER JOIN [InteractionChannel] ich ON ich.[Id] = ic.[InteractionChannelId]
    INNER JOIN [DefinedValue] dv ON dv.[Id] = ich.[ChannelTypeMediumValueId]
WHERE 
    dv.[Guid] = '{SystemGuid.DefinedValue.INTERACTIONCHANNELTYPE_WEBSITE}'
    AND i.[InteractionDateTime] >= DATEADD( day, -100, GETDATE() )
    AND i.[InteractionTimeToServe] IS NOT NULL

UPDATE p
    SET p.[MedianPageLoadTimeDurationSeconds] = ps.MedianPageLoadTime
FROM [Page] p 
INNER JOIN @PageStatistics ps ON ps.[PageId] = p.[Id]

SELECT @@ROWCOUNT
";

            var updateCount = rockContext.Database.ExecuteSqlCommand( updateQuery );

            return updateCount;
        }

        /// <summary>
        /// Removes any expired saved accounts (if <see cref="AttributeKey.RemovedExpiredSavedAccountDays" /> is set)
        /// </summary>
        /// <returns></returns>
        private int RemoveExpiredSavedAccounts()
        {
            int? removedExpiredSavedAccountDays = GetAttributeValue( AttributeKey.RemovedExpiredSavedAccountDays ).AsIntegerOrNull();

            if ( !removedExpiredSavedAccountDays.HasValue )
            {
                return 0;
            }

            var rockContext = CreateRockContext();

            var service = new FinancialPersonSavedAccountService( rockContext );
            var result = service.RemoveExpiredSavedAccounts( removedExpiredSavedAccountDays.Value );

            if ( result?.AccountRemovalExceptions.Any() == true )
            {
                Exception exceptionToLog;

                if ( result.AccountRemovalExceptions.Count == 1 )
                {
                    exceptionToLog = new RockJobWarningException( "Remove Expired Saved Accounts completed with warnings.", result.AccountRemovalExceptions[0] );
                }
                else
                {
                    exceptionToLog = new RockJobWarningException( "Remove Expired Saved Accounts completed with warnings.", new AggregateException( result.AccountRemovalExceptions ) );
                }

                ExceptionLogService.LogException( exceptionToLog );
            }

            return result.AccountsDeletedCount;
        }

        /// <summary>
        /// Updates the NextDateTime property of Event Occurrences to correctly show the next occurrence after the current date.
        /// </summary>
        private int UpdateEventNextOccurrenceDates()
        {
            var rockContext = CreateRockContext();

            var updatedCount = UpdateEventNextOccurrenceDates( rockContext, RockDateTime.Now );

            return updatedCount;
        }

        /// <summary>
        /// Updates the NextDateTime property of Event Occurrences to correctly show the next occurrence after the supplied reference date.
        /// </summary>
        /// <param name="rockContext"></param>
        /// <param name="referenceDateTime">The earliest date/time of an event that is considered to be a future occurrence.</param>
        /// <returns></returns>
        internal static int UpdateEventNextOccurrenceDates( RockContext rockContext, DateTime? referenceDateTime = null )
        {
            referenceDateTime = referenceDateTime ?? RockDateTime.Now;

            var updateCount = 0;

            // Recalculate the NextDate for all Event Occurrences, to be sure that any changes to either the Events or the Schedules
            // are incorporated.
            var eventOccurrenceService = new EventItemOccurrenceService( rockContext );
            var scheduleService = new ScheduleService( rockContext );

            // Set the NextDateTime to null for any Event Occurrences that are inactive because:
            // 1. the parent Event Item is inactive; or
            // 2. the Event Occurrence Schedule is inactive.
            var inactiveScheduleIdList = scheduleService.Queryable().Where( x => !x.IsActive ).Select( x => x.Id ).ToList();

            var inactiveOccurrences = eventOccurrenceService.Queryable()
                .Where( x => x.NextStartDateTime != null
                    && ( !x.EventItem.IsActive || x.ScheduleId == null || inactiveScheduleIdList.Contains( x.ScheduleId.Value ) ) );

            foreach ( var inactiveOccurrence in inactiveOccurrences )
            {
                inactiveOccurrence.NextStartDateTime = null;
                updateCount++;
            }

            // Save the changes, but disable post-processing to avoid re-evaluating NextDateTime unnecessarily.
            rockContext.SaveChanges( new SaveChangesArgs { DisablePrePostProcessing = true } );

            // Set the NextDateTime for all Event Occurrences with an active schedule.
            var activeScheduleIdList = scheduleService.Queryable().Where( x => x.IsActive ).Select( x => x.Id ).ToList();

            var activeOccurrences = eventOccurrenceService.Queryable()
                .Include( x => x.Schedule )
                .Where( x => x.EventItem.IsActive
                    && x.ScheduleId != null && !inactiveScheduleIdList.Contains( x.ScheduleId.Value ) );

            foreach ( var activeOccurrence in activeOccurrences )
            {
                var schedule = activeOccurrence.Schedule;
                if ( schedule != null )
                {
                    var nextDate = schedule.GetNextStartDateTime( referenceDateTime.Value );
                    if ( activeOccurrence.NextStartDateTime != nextDate )
                    {
                        activeOccurrence.NextStartDateTime = nextDate;
                        updateCount++;
                    }
                }
            }

            rockContext.SaveChanges( new SaveChangesArgs { DisablePrePostProcessing = true } );

            return updateCount;
        }

        /// <summary>
        /// Removes the benevolence requests without requested person past number of days.
        /// </summary>
        /// <returns>System.Int32.</returns>
        private int RemoveBenevolenceRequestsWithoutRequestedPersonPastNumberOfDays()
        {
            /*
             * 21-APR-2022 DMV
             *
             * Removed the call to this function as this was not the intended behavior.
             *
             */
            return 0;

            ////var rockContext = new RockContext();
            ////rockContext.Database.CommandTimeout = commandTimeout;

            ////var maxDays = dataMap.GetIntValue( AttributeKey.RemoveBenevolenceRequestsWithoutAPersonMaxDays );

            ////var filter = rockContext.BenevolenceRequests
            ////    .Where( b => (b.RequestedByPersonAliasId == null || b.RequestedByPersonAliasId == 0)
            ////            && (DbFunctions.DiffDays( b.RequestDateTime, RockDateTime.Now ) > maxDays) );

            ////rockContext.BenevolenceRequests.RemoveRange( filter );
            ////var removedCount = rockContext.SaveChanges();

            ////return removedCount;
        }

        /// <summary>
        /// Remove the Stale Anonymous Visitor Record.
        /// </summary>
        /// <returns></returns>
        private int RemoveStaleAnonymousVisitorRecord()
        {
            List<int> stalePersonAliasIds;

            using ( var rockContext = CreateRockContext() )
            {
                var staleAnonymousVisitorRecordRetentionPeriodInDays = GetAttributeValue( AttributeKey.StaleAnonymousVisitorRecordRetentionPeriodInDays ).AsIntegerOrNull() ?? 365;
                var anonymousVisitorId = new PersonService( rockContext ).GetId( Rock.SystemGuid.Person.ANONYMOUS_VISITOR.AsGuid() );
                var personAliasService = new PersonAliasService( rockContext );
                var staleAnonymousVisitorDate = RockDateTime.Now.Add( new TimeSpan( staleAnonymousVisitorRecordRetentionPeriodInDays * -1, 0, 0, 0 ) );

                stalePersonAliasIds = personAliasService
                    .Queryable()
                    .Where( a => a.PersonId == anonymousVisitorId
                        && a.LastVisitDateTime < staleAnonymousVisitorDate
                        && string.IsNullOrEmpty( a.InternalMessage ) )
                    .Select( a => a.Id )
                    .ToList();
            }

            var deleteCount = 0;

            // stalePersonAliasIds could have over a million values. So instead of
            // using Skip().ToList() to rebuild the list, we are going to use a
            // for loop so we don't have to waste as much memory.
            for ( int bulkStart = 0; bulkStart < stalePersonAliasIds.Count; bulkStart += 500 )
            {
                // Work in relatively small batches of 500 at a time. Since we
                // have to revert to single deletes if the batch fails this
                // gives us a decent balance between speed when everything
                // works and not having to do single deletes on too many records
                // because a single record failed.
                var batchPersonAliasIds = stalePersonAliasIds.Skip( bulkStart ).Take( 500 ).ToList();

                using ( var bulkRockContext = CreateRockContext() )
                {
                    var bulkPersonAliasService = new PersonAliasService( bulkRockContext );
                    var interactionQry = new InteractionService( bulkRockContext ).Queryable()
                        .Where( a => a.PersonAliasId.HasValue && batchPersonAliasIds.Contains( a.PersonAliasId.Value ) );

                    // Update all the interactions that point to one of these
                    // PersonAlias records to have a NULL value instead.
                    BulkUpdateInChunks( interactionQry, i => new Interaction { PersonAliasId = null }, batchAmount, commandTimeout, int.MaxValue );

                    try
                    {
                        // Try to delete all records in the batch in bulk.
                        // NOTE: This will bypass any save hooks.
                        var personAliasesQry = bulkPersonAliasService.Queryable()
                            .Where( pa => batchPersonAliasIds.Contains( pa.Id ) );

                        deleteCount += bulkRockContext.BulkDelete( personAliasesQry, batchAmount );
                    }
                    catch
                    {
                        // At least one record failed. Try again one record at
                        // a time so we can log which one(s) failed.
                        foreach ( var personAliasId in batchPersonAliasIds )
                        {
                            try
                            {
                                using ( var singleRockContext = CreateRockContext() )
                                {
                                    var singlePersonAliasService = new PersonAliasService( singleRockContext );
                                    var personAlias = singlePersonAliasService.Get( personAliasId );

                                    if ( personAlias != null )
                                    {
                                        singlePersonAliasService.Delete( personAlias );
                                        singleRockContext.SaveChanges();

                                        deleteCount += 1;
                                    }
                                }
                            }
                            catch ( Exception ex )
                            {
                                // Something prevented us from deleting the record.
                                // This is most likely a foreign key violation. Find
                                // the inner most exception and log it and then update
                                // the PersonAlias record to note we couldn't delete it.
                                var innerEx = ex;

                                while ( innerEx.InnerException != null )
                                {
                                    innerEx = innerEx.InnerException;
                                }

                                Logger.LogWarning( $"Error occurred deleting stale anonymous visitor record ID {personAliasId}: {innerEx.Message}" );

                                // The context we used to attempt the deletion is no
                                // good to use now since it is in a bad state. Create
                                // a new context.
                                using ( var errorRockContext = CreateRockContext() )
                                {
                                    var singlePersonAliasService = new PersonAliasService( errorRockContext );
                                    var personAlias = singlePersonAliasService.Get( personAliasId );

                                    personAlias.InternalMessage = innerEx.Message.SubstringSafe( 0, 250 );

                                    errorRockContext.SaveChanges();
                                }
                            }
                        }
                    }
                }
            }

            // Manually update the CreatedByPersonAliasId and ModifiedByPersonAliasId
            // columns to be null for any aliases that do not exist anymore.
            // This needs to be done since we removed the foreign keys in Rock v17.0.
            using ( var rockContext = CreateRockContext() )
            {
                rockContext.Database.ExecuteSqlCommand( @"UPDATE [Interaction]
SET [CreatedByPersonAliasId] = NULL
WHERE [CreatedByPersonAliasId] IS NOT NULL
  AND [CreatedByPersonAliasId] NOT IN (SELECT [Id] FROM [PersonAlias])" );

                rockContext.Database.ExecuteSqlCommand( @"UPDATE [Interaction]
SET [ModifiedByPersonAliasId] = NULL
WHERE [ModifiedByPersonAliasId] IS NOT NULL
  AND [ModifiedByPersonAliasId] NOT IN (SELECT [Id] FROM [PersonAlias])" );
            }

            // Fix any anonymous PersonAlias records that have a NULL LastVisitDate.
            // These could happen because older versions of Rock created the
            // PersonAlias initially with a NULL value. It was only the second page
            // load for that same visitor that would set the LastVisitDate value.
            // This was fixed in 1.16.7, which means this code can probably be
            // safely removed in Rock v18.
            var stopProcessingAfter = RockDateTime.Now.AddMinutes( 2 );

            while ( RockDateTime.Now < stopProcessingAfter )
            {
                using ( var rockContext = CreateRockContext() )
                {
                    var anonymousVisitorId = new PersonService( rockContext ).GetId( Rock.SystemGuid.Person.ANONYMOUS_VISITOR.AsGuid() );
                    var personAliasService = new PersonAliasService( rockContext );
                    var now = RockDateTime.Now;

                    var aliasesToUpdate = personAliasService
                        .Queryable()
                        .Where( a => a.PersonId == anonymousVisitorId
                            && !a.LastVisitDateTime.HasValue )
                        .Take( 500 )
                        .ToList();

                    // If no aliases need to be updated, then we are done.
                    if ( !aliasesToUpdate.Any() )
                    {
                        break;
                    }

                    aliasesToUpdate.ForEach( a => a.LastVisitDateTime = now );

                    rockContext.SaveChanges( disablePrePostProcessing: true );
                }
            }

            return deleteCount;
        }

        /// <summary>
        /// Removes older unused versions of the chrome engine
        /// </summary>
        /// <returns></returns>
        private int RemoveOlderChromeEngines()
        {
            var options = new PuppeteerSharp.BrowserFetcherOptions()
            {
                Browser = PuppeteerSharp.SupportedBrowser.Chrome,
                Path = System.Web.Hosting.HostingEnvironment.MapPath( "~/App_Data/ChromeEngine" )
            };

            var browserFetcher = new PuppeteerSharp.BrowserFetcher( options );
            var olderVersions = browserFetcher.GetInstalledBrowsers().Where( r => r.BuildId != Chrome.DefaultBuildId );

            foreach ( var version in olderVersions )
            {
                browserFetcher.Uninstall( version.BuildId );
            }

            return olderVersions.Count();
        }

        /// <summary>
        /// Ensures that the legacy SMS phone numbers in the Defined Value
        /// table are in sync with the new System Phone Number table.
        /// </summary>
        /// <remarks>
        /// The detail block automatically updates the legacy phone numbers,
        /// but we need to account for other ways they can be edited. This
        /// code can be removed when legacy phone numbers are no longer
        /// supported. System Phone Numbers were added in Rock 1.15.0.
        /// </remarks>
        /// <returns>The number of legacy phone numbers.</returns>
        private int SynchronizeLegacySmsPhoneNumbers()
        {
            List<int> systemPhoneNumberIds;

            using ( var rockContext = CreateRockContext() )
            {
                systemPhoneNumberIds = new SystemPhoneNumberService( rockContext )
                    .Queryable()
                    .Select( spn => spn.Id )
                    .ToList();
            }

            // Create or update any legacy phone numbers that are somehow
            // out of sync.
            foreach ( var systemPhoneNumberId in systemPhoneNumberIds )
            {
                SystemPhoneNumberService.UpdateLegacyPhoneNumber( systemPhoneNumberId );
            }

            // Delete any legacy phone numbers that no longer have an associated
            // system phone number.
            SystemPhoneNumberService.DeleteExtraLegacyPhoneNumbers();

            return systemPhoneNumberIds.Count;
        }

        /// <summary>
        /// Removes the old notification messages. This includes both expired
        /// messages as well as obsolete messages.
        /// </summary>
        /// <returns>The number of messages that were removed.</returns>
        private int RemoveOldNotificationMessages()
        {
            bool hasExpiredMessages = true;
            List<(int NotificationMessageTypeId, int PersonId, string Key)> duplicateKeys;
            int deletedCount = 0;

            // Delete all the messages that have expired in batches of 1,000 at a time.
            while ( hasExpiredMessages )
            {
                using ( var rockContext = CreateRockContext() )
                {
                    var messageService = new NotificationMessageService( rockContext );
                    var messagesToDelete = messageService.Queryable()
                        .Where( nm => nm.ExpireDateTime <= RockDateTime.Now )
                        .Take( 1_000 )
                        .ToList();

                    if ( messagesToDelete.Any() )
                    {
                        messageService.DeleteRange( messagesToDelete );
                        deletedCount += messagesToDelete.Count;

                        rockContext.SaveChanges();
                    }

                    hasExpiredMessages = messagesToDelete.Count >= 1_000;
                }
            }

            // Find all the messages that are duplicated.
            using ( var rockContext = CreateRockContext() )
            {
                var messageService = new NotificationMessageService( rockContext );

                duplicateKeys = messageService.Queryable()
                    .GroupBy( nm => new
                    {
                        nm.NotificationMessageTypeId,
                        nm.PersonAlias.PersonId,
                        nm.Key
                    } )
                    .Where( g => g.Count() > 1 )
                    .Select( g => g.Key )
                    .ToList()
                    .Select( g => (g.NotificationMessageTypeId, g.PersonId, g.Key) )
                    .ToList();
            }

            // Delete each duplicate set one at a time. The most recent
            // message of the set is kept, older ones are removed.
            foreach ( var (NotificationMessageTypeId, PersonId, Key) in duplicateKeys )
            {
                using ( var rockContext = CreateRockContext() )
                {
                    var messageService = new NotificationMessageService( rockContext );

                    var messagesToDelete = messageService.Queryable()
                        .Where( nm => nm.NotificationMessageTypeId == NotificationMessageTypeId
                            && nm.PersonAlias.PersonId == PersonId
                            && nm.Key == Key )
                        .OrderByDescending( nm => nm.MessageDateTime )
                        .Skip( 1 )
                        .ToList();

                    if ( messagesToDelete.Any() )
                    {
                        messageService.DeleteRange( messagesToDelete );
                        deletedCount = messagesToDelete.Count;

                        rockContext.SaveChanges();
                    }
                }
            }

            // Allow components a chance to delete any obsolete messages.
            var components = NotificationMessageTypeContainer.Instance
                .Components
                .Select( c => c.Value.Value )
                .ToList();

            foreach ( var component in components )
            {
                deletedCount += component.DeleteObsoleteNotificationMessages( commandTimeout );
            }

            return deletedCount;
        }

        /// <summary>
        /// Removes the old notification message types. This includes both
        /// types that no longer have any messages as well as obsolete types
        /// that are no longer valid.
        /// </summary>
        /// <returns>The number of message types that were removed.</returns>
        private int RemoveOldNotificationMessageTypes()
        {
            bool hasExpiredMessageTypes = true;
            var expireDateTime = RockDateTime.Now.AddDays( -30 );
            int deletedCount = 0;

            // Delete all the message types that have no messages associated
            // with them and are more than 30 days old.
            while ( hasExpiredMessageTypes )
            {
                using ( var rockContext = CreateRockContext() )
                {
                    var messageTypeService = new NotificationMessageTypeService( rockContext );
                    var messageTypesToDelete = messageTypeService.Queryable()
                        .Where( nmt => nmt.CreatedDateTime < expireDateTime
                            && !nmt.NotificationMessages.Any() )
                        .Take( 1_000 )
                        .ToList();

                    if ( messageTypesToDelete.Any() )
                    {
                        messageTypeService.DeleteRange( messageTypesToDelete );
                        deletedCount += messageTypesToDelete.Count;

                        rockContext.SaveChanges();
                    }

                    hasExpiredMessageTypes = messageTypesToDelete.Count >= 1_000;
                }
            }

            // Allow components a chance to delete any obsolete messages types.
            var components = NotificationMessageTypeContainer.Instance
                .Components
                .Select( c => c.Value.Value )
                .ToList();

            foreach ( var component in components )
            {
                deletedCount += component.DeleteObsoleteNotificationMessageTypes( commandTimeout );
            }

            // Allow components a chance to do any final cleanup.
            foreach ( var component in components )
            {
                component.PerformCleanup( commandTimeout );
            }

            return deletedCount;
        }

        /// <summary>
        /// Updates Person.ViewedCount based on the count of ViewCount.PersonId for the past 90 days
        /// </summary>
        /// <returns>The number of Person rows updated</returns>
        private int UpdatePersonViewedCount()
        {
            var updateCount = 0;
            using ( var rockContext = CreateRockContext() )
            {
                var updateQuery = @"
                    UPDATE p
                    SET p.[ViewedCount] = u.[ViewCount]
                    FROM [Person] p
                    INNER JOIN (
                        SELECT
                            pat.[PersonId]
                            , COUNT(*) AS [ViewCount]
                        FROM [PersonViewed] pv
                            INNER JOIN [PersonAlias] pat ON pat.[Id] = pv.[TargetPersonAliasId]
                        WHERE pv.[ViewDateTime] > DATEADD( DAY, -90, GETDATE() )
                        GROUP BY pat.[PersonId]
                    ) AS u ON u.[PersonId] = p.[Id]";

                updateCount = rockContext.Database.ExecuteSqlCommand( updateQuery );
            }

            return updateCount;
        }

        /// <summary>
        /// Calculates the age and age bracket on analytics source date.
        /// </summary>
        private int CalculateAgeAndAgeBracketOnAnalyticsSourceDate()
        {
            var UpdateAgeAndAgeBracketSql = $@"
DECLARE @Today DATE = GETDATE()
BEGIN 
	UPDATE A
	SET [Age] = DATEDIFF(YEAR, A.[Date], @Today) - 
	CASE 
		WHEN DATEADD(YY, DATEDIFF(yy, A.[Date], @Today), A.[Date]) > @Today THEN 1
		ELSE 0
	END,
	[AgeBracket] = CASE
        -- When the age is between 0 and 5 then use the ZeroToFive value.
		WHEN (DATEDIFF(YEAR, A.[Date], @Today) - 
			CASE 
				WHEN DATEADD(YY, DATEDIFF(yy, A.[Date], @Today), A.[Date]) > @Today THEN 1
			    ELSE 0
		    END)
		BETWEEN 0 AND 5 THEN {Rock.Enums.Crm.AgeBracket.ZeroToFive.ConvertToInt()}
        -- When the age is between 6 and 12 then use the SixToTwelve value.
		WHEN (DATEDIFF(YEAR, A.[Date], @Today) - 
			CASE 
				WHEN DATEADD(YY, DATEDIFF(yy, A.[Date], @Today), A.[Date]) > @Today THEN 1
			    ELSE 0
		    END)
        BETWEEN 6 AND 12 THEN {Rock.Enums.Crm.AgeBracket.SixToTwelve.ConvertToInt()}
        -- When the age is between 13 and 17 then use the ThirteenToSeventeen value.
		WHEN (DATEDIFF(YEAR, A.[Date], @Today) - 
			CASE 
				WHEN DATEADD(YY, DATEDIFF(yy, A.[Date], @Today), A.[Date]) > @Today THEN 1
			    ELSE 0
		    END)
        BETWEEN 13 AND 17 THEN {Rock.Enums.Crm.AgeBracket.ThirteenToSeventeen.ConvertToInt()}
        -- When the age is between 18 and 24 then use the EighteenToTwentyFour value.
		WHEN (DATEDIFF(YEAR, A.[Date], @Today) - 
			CASE 
				WHEN DATEADD(YY, DATEDIFF(yy, A.[Date], @Today), A.[Date]) > @Today THEN 1
			    ELSE 0
		    END)
        BETWEEN 18 AND 24 THEN {Rock.Enums.Crm.AgeBracket.EighteenToTwentyFour.ConvertToInt()}
        -- When the age is between 25 and 34 then use the TwentyFiveToThirtyFour value.
		WHEN (DATEDIFF(YEAR, A.[Date], @Today) - 
			CASE 
				WHEN DATEADD(YY, DATEDIFF(yy, A.[Date], @Today), A.[Date]) > @Today THEN 1
			    ELSE 0
		    END)
        BETWEEN 25 AND 34 THEN {Rock.Enums.Crm.AgeBracket.TwentyFiveToThirtyFour.ConvertToInt()}
        -- When the age is between 35 and 44 then use the ThirtyFiveToFortyFour value.
		WHEN (DATEDIFF(YEAR, A.[Date], @Today) - 
			CASE 
				WHEN DATEADD(YY, DATEDIFF(yy, A.[Date], @Today), A.[Date]) > @Today THEN 1
			    ELSE 0
		    END)
        BETWEEN 35 AND 44 THEN {Rock.Enums.Crm.AgeBracket.ThirtyFiveToFortyFour.ConvertToInt()}
        -- When the age is between 45 and 54 then use the FortyFiveToFiftyFour value.
		WHEN (DATEDIFF(YEAR, A.[Date], @Today) - 
			CASE 
				WHEN DATEADD(YY, DATEDIFF(yy, A.[Date], @Today), A.[Date]) > @Today THEN 1
			    ELSE 0
		    END)
        BETWEEN 45 AND 54 THEN {Rock.Enums.Crm.AgeBracket.FortyFiveToFiftyFour.ConvertToInt()}
        -- When the age is between 55 and 64 then use the FiftyFiveToSixtyFour value.
		WHEN (DATEDIFF(YEAR, A.[Date], @Today) - 
			CASE 
				WHEN DATEADD(YY, DATEDIFF(yy, A.[Date], @Today), A.[Date]) > @Today THEN 1
			    ELSE 0
		    END)
        BETWEEN 55 AND 64 THEN {Rock.Enums.Crm.AgeBracket.FiftyFiveToSixtyFour.ConvertToInt()}
        -- When the age is greater than 65 then use the SixtyFiveOrOlder value.
		ELSE {Rock.Enums.Crm.AgeBracket.SixtyFiveOrOlder.ConvertToInt()}
	END
	FROM AnalyticsSourceDate A
	INNER JOIN AnalyticsSourceDate B
	ON A.[DateKey] = B.[DateKey]
	WHERE A.[Date] <= @Today
END
";
            using ( var rockContext = CreateRockContext() )
            {
                int result = rockContext.Database.ExecuteSqlCommand( UpdateAgeAndAgeBracketSql );
                return result;
            }
        }

        /// <summary>
        /// Updates the age and age range on person.
        /// </summary>
        /// <returns></returns>
        private int UpdateAgeAndAgeBracketOnPerson()
        {
            CalculateAgeAndAgeBracketOnAnalyticsSourceDate();

            const string UpdateAgeAndAgeRangeSql = @"
BEGIN
	UPDATE Person
	SET [BirthDateKey] = FORMAT([BirthDate],'yyyyMMdd')

	UPDATE P
	SET P.[Age] = CASE
		WHEN P.[DeceasedDate] IS NOT NULL THEN
		DATEDIFF(YEAR, A.[Date], P.[DeceasedDate]) - 
			CASE 
				WHEN DATEADD(YY, DATEDIFF(yy, A.[Date], P.[DeceasedDate]), P.[DeceasedDate]) > p.[DeceasedDate] THEN 1
				ELSE 0
				END
		WHEN p.[BirthDate] IS NULL THEN NULL
		ELSE A.[Age] 
		END,
	P.[AgeBracket] = CASE
        WHEN A.[AgeBracket] IS NULL THEN 0
        ELSE A.[AgeBracket]
        END        
	FROM Person P
	LEFT JOIN AnalyticsSourceDate A
	ON A.[DateKey] = P.[BirthDateKey]
END
";
            using ( var rockContext = CreateRockContext() )
            {
                int result = rockContext.Database.ExecuteSqlCommand( UpdateAgeAndAgeRangeSql );
                return result;
            }
        }

        #region Person Preferences

        /// <summary>
        /// Removes the old person preferences that are either expired or scoped
        /// to an entity that no longer exists.
        /// </summary>
        /// <returns>The number of records that were deleted.</returns>
        private int RemoveUnusedPersonPreferences()
        {
            int recordsDeleted = 0;

            recordsDeleted += CleanupOrphanedPersonPreferences();
            recordsDeleted += RemoveExpiredPersonPreferences();

            if ( recordsDeleted > 0 )
            {
                // This isn't ideal, but we are direct-SQL deleting rows, so if
                // anything was deleted, clear the entire preference cache.
                // Preferences are only kept in cache for a short period of
                // time anyway, so this shouldn't be as bad as it sounds.
                PersonPreferenceCache.Clear();
            }

            return recordsDeleted;
        }

        /// <summary>
        /// Cleanups the orphaned person preferences.
        /// </summary>
        /// <returns>The number of records that were deleted.</returns>
        private int CleanupOrphanedPersonPreferences()
        {
            int recordsDeleted = 0;

            // clean up other orphaned entity attributes
            Type rockContextType = typeof( Rock.Data.RockContext );
            foreach ( var cachedType in EntityTypeCache.All().Where( e => e.IsEntity ) )
            {
                Type entityType = cachedType.GetEntityType();
                var isValidType = entityType != null
                    && typeof( IEntity ).IsAssignableFrom( entityType )
                    && !entityType.Namespace.Equals( "Rock.Rest.Controllers" );

                if ( !isValidType )
                {
                    continue;
                }

                try
                {
                    var classMethod = this.GetType().GetMethods( BindingFlags.Instance | BindingFlags.NonPublic ).First( m => m.Name == nameof( CleanupOrphanedPersonPreferencesForEntityType ) );

                    var genericMethod = classMethod.MakeGenericMethod( entityType );
                    recordsDeleted += ( int ) genericMethod.Invoke( this, null );
                }
                catch
                {
                    // intentionally ignore
                }
            }

            return recordsDeleted;
        }

        /// <summary>
        /// Cleanups the orphaned person preferences for entity type.
        /// </summary>
        /// <typeparam name="T">The type of entity to be cleaned up.</typeparam>
        /// <returns>The number of records that were deleted.</returns>
        private int CleanupOrphanedPersonPreferencesForEntityType<T>()
            where T : Rock.Data.Entity<T>, Attribute.IHasAttributes, new()
        {
            int recordsDeleted = 0;

            using ( RockContext rockContext = CreateRockContext() )
            {
                var personPreferenceService = new PersonPreferenceService( rockContext );
                var entityTypeId = EntityTypeCache.GetId<T>();
                var entityIdsQuery = new Service<T>( rockContext ).AsNoFilter().Select( a => a.Id );

                var orphanedPersonPreferencesQuery = personPreferenceService.Queryable()
                    .Where( a => a.EntityId.HasValue
                        && a.EntityTypeId == entityTypeId.Value
                        && !entityIdsQuery.Contains( a.EntityId.Value ) );

                recordsDeleted += BulkDeleteInChunks( orphanedPersonPreferencesQuery, batchAmount, commandTimeout );
            }

            return recordsDeleted;
        }

        /// <summary>
        /// Removes the expired person preferences from the database.
        /// </summary>
        /// <returns>The number of records deleted.</returns>
        private int RemoveExpiredPersonPreferences()
        {
            int recordsDeleted = 0;
            var nonEnduringExpiredDate = RockDateTime.Now.Date.AddMonths( -2 );
            var enduringExpiredDate = RockDateTime.Now.Date.AddMonths( -18 );

            using ( RockContext rockContext = CreateRockContext() )
            {
                var personPreferenceService = new PersonPreferenceService( rockContext );

                var expiredPersonPreferencesQuery = personPreferenceService.Queryable()
                    .Where( a => ( !a.IsEnduring && a.LastAccessedDateTime < nonEnduringExpiredDate )
                        || ( a.IsEnduring && a.LastAccessedDateTime < enduringExpiredDate ) );

                recordsDeleted += BulkDeleteInChunks( expiredPersonPreferencesQuery, batchAmount, commandTimeout );
            }

            return recordsDeleted;
        }

        #endregion

        /// <summary>
        /// Removes the persisted values of DataViews that are no longer persisted.
        /// </summary>
        /// <returns></returns>
        private int RemoveUnneededDataViewPersistedValues()
        {
            var removePersistedDataViewValueSql = @"
    DECLARE @dataViewIds table (id int);
    
    INSERT INTO @dataViewIds
    SELECT DISTINCT(dv.Id) FROM DataViewPersistedValue dvpv
    JOIN DataView dv
    ON dvpv.DataViewId = dv.Id
    WHERE dv.PersistedScheduleIntervalMinutes IS NULL 
    AND dv.PersistedScheduleId IS NULL
    
    WHILE (SELECT COUNT(*) FROM DataViewPersistedValue WHERE DataViewId IN (SELECT id from @dataViewIds)) > 0
    BEGIN
        DELETE TOP (1500) FROM DataViewPersistedValue WHERE DataViewId IN (SELECT id from @dataViewIds)
    END
";
            using ( var rockContext = CreateRockContext() )
            {
                rockContext.Database.CommandTimeout = commandTimeout;
                int result = rockContext.Database.ExecuteSqlCommand( removePersistedDataViewValueSql );
                return result;
            }
        }

        /// <summary>
        /// Updates the PrimaryFamily for persons without a PrimaryFamily.
        /// </summary>
        /// <returns></returns>
        private int UpdateMissingPrimaryFamily()
        {
            using ( var rockContext = CreateRockContext() )
            {
                var personService = new PersonService( rockContext );
                var groupMemberService = new GroupMemberService( rockContext );
                var groupService = new GroupService( rockContext );
                var persons = personService.Queryable( new Rock.Model.PersonService.PersonQueryOptions()
                {
                    IncludeRestUsers = false
                } )
                    .Where( p => !p.PrimaryFamilyId.HasValue )
                    .Select( p => new { p.Id, p.LastName, p.RecordTypeValueId } )
                    .ToList();

                var familyGroupType = GroupTypeCache.GetFamilyGroupType();
                var businessRecord = DefinedValueCache.Get( Rock.SystemGuid.DefinedValue.PERSON_RECORD_TYPE_BUSINESS );

                foreach ( var person in persons )
                {
                    var groupMember = groupMemberService.Queryable().FirstOrDefault( gm => gm.PersonId == person.Id && gm.GroupTypeId == familyGroupType.Id );

                    if ( groupMember == null )
                    {
                        var groupName = person.RecordTypeValueId == businessRecord.Id ? $"{person.LastName} Business" : $"{person.LastName} Family";
                        var group = new Group
                        {
                            Name = groupName.Trim(),
                            GroupTypeId = familyGroupType.Id
                        };
                        groupService.Add( group );

                        groupMember = new GroupMember
                        {
                            PersonId = person.Id,
                            GroupRoleId = familyGroupType.DefaultGroupRoleId.Value
                        };
                        group.Members.Add( groupMember );

                        rockContext.SaveChanges();
                    }

                    PersonService.UpdatePrimaryFamily( person.Id, rockContext );
                }

                return persons.Count;
            }
        }

        /// <summary>
        /// Sets each campus's tithe metric by by dividing the cumulative value if each campus's
        /// FamiliesMedianIncome, based on their postal code by the number of individuals who have
        /// given multiplied by 10%.
        /// </summary>
        private int UpdateCampusTitheMetric()
        {
            using ( var rockContext = CreateRockContext() )
            {
                var outputParam = new System.Data.SqlClient.SqlParameter( "@UpdatedCampusCount", System.Data.SqlDbType.Int )
                {
                    Direction = System.Data.ParameterDirection.Output
                };

                var updateQuery = @"
DECLARE @StartDate int = FORMAT(DATEADD( d, -365, dbo.RockGetDate()), 'yyyyMMdd')
DECLARE @EndDate int = FORMAT(dbo.RockGetDate(), 'yyyyMMdd')

-- Only Include Person Type Records
DECLARE @PersonRecordTypeId INT = ( SELECT [Id] FROM [DefinedValue] WHERE [Guid] = '36CF10D6-C695-413D-8E7C-4546EFEF385E' )

IF OBJECT_ID('tempdb..#GivingFamilies') IS NOT NULL
BEGIN
 DROP TABLE #GivingFamilies
END

-- Temporary table for the families who have given and their postal codes.
CREATE TABLE #GivingFamilies (
    PrimaryFamilyId INT,
    PrimaryCampusId INT,
    FamiliesMedianTithe INT,
    GivingAmount INT,
);

;WITH CTE AS (
    SELECT [PrimaryCampusId]
    , [PrimaryFamilyId]
    , SUM(ftd.[Amount]) AS [GivingAmount]
    , (SELECT TOP 1 
            LEFT([PostalCode], 5)
        FROM [dbo].[Location] l
        INNER JOIN [dbo].[GroupLocation] gl ON gl.[LocationId] = l.[Id] AND gl.[GroupId] = [PrimaryFamilyId] AND gl.[IsMappedLocation] = 1
      ) AS [PostalCode]
    , (SELECT [FamiliesMedianIncome] FROM [dbo].[AnalyticsSourcePostalCode] WHERE [PostalCode] = (SELECT TOP 1 LEFT([PostalCode], 5) FROM [dbo].[Location] l INNER JOIN [dbo].[GroupLocation] gl ON gl.[LocationId] = l.[Id] AND gl.[GroupId] = [PrimaryFamilyId] AND gl.[IsMappedLocation] = 1) ) AS [FamiliesMedianTithe]
 FROM
  [Person] p
  INNER JOIN [dbo].[PersonAlias] pa ON pa.[PersonId] = p.[Id]
  INNER JOIN [dbo].[FinancialTransaction] ft ON ft.[AuthorizedPersonAliasId] = pa.[Id]
  INNER JOIN [dbo].[FinancialTransactionDetail] ftd ON ftd.[TransactionId] = ft.[Id]
  INNER JOIN [dbo].[FinancialAccount] fa ON fa.[Id] = ftd.[AccountId] 
  INNER JOIN [dbo].[AnalyticsSourceDate] asd ON asd.[DateKey] = ft.[TransactionDateKey]
 WHERE
  fa.[IsTaxDeductible] = 1
  AND asd.[DateKey] > = @StartDate AND asd.[DateKey] <= @EndDate
  AND p.[RecordTypeValueId] = @PersonRecordTypeId
 GROUP BY [PrimaryCampusId], [PrimaryFamilyId]
)

INSERT INTO #GivingFamilies ([PrimaryFamilyId], [PrimaryCampusId], [FamiliesMedianTithe], [GivingAmount])
SELECT PrimaryFamilyId, PrimaryCampusId, FamiliesMedianTithe, GivingAmount
FROM CTE 
-- Only include families that have a postal code and/or we have a [FamiliesMedianIncome] value
WHERE ( PostalCode IS NOT NULL AND PostalCode != '') and [FamiliesMedianTithe] is NOT NULL and [FamiliesMedianTithe] > 0

DECLARE @campusId INT;
DECLARE @hasGivenCount INT;
DECLARE @totalMedianIncome INT;

DECLARE campus_cursor CURSOR FOR
SELECT DISTINCT PrimaryCampusId FROM #GivingFamilies WHERE PrimaryCampusId IS NOT NULL;
DECLARE @CampusCount INT = (SELECT COUNT(DISTINCT PrimaryCampusId) FROM #GivingFamilies WHERE PrimaryCampusId IS NOT NULL);

OPEN campus_cursor;
FETCH NEXT FROM campus_cursor INTO @campusId;

WHILE @@FETCH_STATUS = 0
BEGIN
    SELECT @hasGivenCount = SUM(CASE WHEN [GivingAmount] >= 0 THEN 1 ELSE 0 END)
    FROM #GivingFamilies
    WHERE PrimaryCampusId = @campusId;

    SELECT @totalMedianIncome = SUM(FamiliesMedianTithe)
    FROM #GivingFamilies
    WHERE PrimaryCampusId = @campusId;

 UPDATE CAMPUS 
    SET TitheMetric = (@totalMedianIncome / @hasGivenCount)* 0.1
 WHERE Id = @campusId

    FETCH NEXT FROM campus_cursor INTO @campusId;
END

CLOSE campus_cursor;
DEALLOCATE campus_cursor;

DROP TABLE #GivingFamilies;

SET @UpdatedCampusCount = @CampusCount;
";
                rockContext.Database.ExecuteSqlCommand( updateQuery, outputParam );

                return ( int ) outputParam.Value;
            }
        }

        /// <summary>
        /// Updates Rock's geolocation database.
        /// </summary>
        /// <returns>1 if the database was updated successfully.</returns>
        private int UpdateGeolocationDatabase()
        {
            if ( !IsRunningFromUnitTest )
            {
                IpGeoLookup.Instance.UpdateDatabase();
            }

            return 1;
        }

        /// <summary>
        /// Creates a new <see cref="RockContext"/> that is properly configured
        /// for use on this instance.
        /// </summary>
        /// <returns>A new instance of <see cref="RockContext"/>.</returns>
        private RockContext CreateRockContext()
        {
            var rockContext = new RockContext();

            rockContext.Database.CommandTimeout = commandTimeout;

            return rockContext;
        }

        /// <summary>
        /// The result data from a cleanup task
        /// </summary>
        private class RockCleanupJobResult
        {
            /// <summary>
            /// Gets or sets the title.
            /// </summary>
            /// <value>
            /// The title.
            /// </value>
            public string Title { get; set; }

            /// <summary>
            /// Gets or sets the rows affected.
            /// </summary>
            /// <value>
            /// The rows affected.
            /// </value>
            public int RowsAffected { get; set; }

            /// <summary>
            /// Gets or sets the amount of time taken
            /// </summary>
            /// <value>
            /// The time.
            /// </value>
            public TimeSpan Elapsed { get; set; }

            public bool HasException => Exception != null;

            public Exception Exception { get; set; }
        }

        /// <summary>
        /// Arguments for the Rock Cleanup job.
        /// </summary>
        /// <remarks>
        /// This class should be extended to include all of the execution parameters of the Rock Cleanup job.
        /// </remarks>
        internal class RockCleanupActionArgs
        {
            /// <summary>
            /// The number of records to process for each iteration of a batch operation.
            /// </summary>
            public int? DefaultBatchSize;

            /// <summary>
            /// The default timeout (in seconds) for database operations.
            /// </summary>
            public int? DefaultCommandTimeout;

            /// <summary>
            /// The last time this job was executed.
            /// </summary>
            public DateTime? LastExecutionDateTime;

            /// <summary>
            /// A set of task identifiers indicating the tasks that will be performed for this job execution.
            /// If not specified, all tasks will be performed.
            /// </summary>
            public List<string> EnabledTaskKeys = new List<string>();

            /// <summary>
            /// The path to the image cache.
            /// </summary>
            public string ImageCachePath;

            /// <summary>
            /// The path to the avatar cache.
            /// </summary>
            public string AvatarCachePath = "~/App_Data/Avatars/Cache";

            /// <summary>
            /// The name of the host environment.
            /// </summary>
            public string HostName = "RockSchedulerIIS";

            /// <summary>
            /// The maximum number of days for which a file will be cached.
            /// </summary>
            public int? CacheDurationDays;

            /// <summary>
            /// The maximum number of expired files to remove from the cache path for this action.
            /// If set to null, all expired files are removed.
            /// </summary>
            public int? CacheMaximumFilesToRemove;

            /// <summary>
            /// <c>true</c> if the action is being executed from a unit test. This
            /// disables a few features that are only valid under a full running
            /// Rock instance (such as mapping IIS paths).
            /// </summary>
            public bool IsUnitTest { get; set; }
        }
    }
}<|MERGE_RESOLUTION|>--- conflicted
+++ resolved
@@ -26,13 +26,10 @@
 using System.Text;
 
 using Humanizer;
-<<<<<<< HEAD
 
 using Microsoft.Extensions.Logging;
 
-=======
 using PuppeteerSharp.BrowserData;
->>>>>>> 28142bc6
 using Rock.Attribute;
 using Rock.Core;
 using Rock.Data;
