--- conflicted
+++ resolved
@@ -128,21 +128,11 @@
 
             //RunCleanupTask( "Update median page load times", () => UpdateMedianPageLoadTimes() );
 
-<<<<<<< HEAD
-            //RunCleanupTask( "Update median page load times", () => UpdateMedianPageLoadTimes() );
-=======
             RunCleanupTask( "Cleanup old interactions", () => CleanupOldInteractions( dataMap ) );
->>>>>>> e0f55c56
 
             RunCleanupTask( "Cleanup unused interaction sessions", () => CleanupUnusedInteractionSessions() );
 
-<<<<<<< HEAD
-            RunCleanupTask( "Orphaned InteractionSessions Cleanup", () => CleanupUnusedInteractionSessions() );
-
-            RunCleanupTask( "Audit Log Cleanup", () => PurgeAuditLog( dataMap ) );
-=======
             RunCleanupTask( "Cleanup audit log", () => PurgeAuditLog( dataMap ) );
->>>>>>> e0f55c56
 
             RunCleanupTask( "Cleanup cached files", () => CleanCachedFileDirectory( context, dataMap ) );
 
