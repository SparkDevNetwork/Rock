--- conflicted
+++ resolved
@@ -72,11 +72,7 @@
             }
         }
 
-<<<<<<< HEAD
-        private void InsertAnalyticsSourceDateData( int commandTimeout )
-=======
-        internal void InsertAnalyitcsSourceDateData( int commandTimeout )
->>>>>>> 3855cfcf
+        internal void InsertAnalyticsSourceDateData( int commandTimeout )
         {
             using ( var rockContext = new RockContext() )
             {
