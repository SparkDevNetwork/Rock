--- conflicted
+++ resolved
@@ -32,20 +32,17 @@
     /// </summary>
     public abstract class SelectFromListFieldType : FieldType
     {
+        #region Configuration
+
         private const string REPEAT_COLUMNS = "repeatColumns";
 
-<<<<<<< HEAD
-        #region Configuration
-
-=======
->>>>>>> 72eb242a
         /// <summary>
         /// Returns a list of the configuration keys
         /// </summary>
         /// <returns></returns>
         public override List<string> ConfigurationKeys()
         {
-            List<string> configKeys = new List<string>();
+            List<string> configKeys = base.ConfigurationKeys();
             configKeys.Add( REPEAT_COLUMNS );
             return configKeys;
         }
