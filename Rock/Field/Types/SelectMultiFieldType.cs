﻿// <copyright>
// Copyright by the Spark Development Network
//
// Licensed under the Rock Community License (the "License");
// you may not use this file except in compliance with the License.
// You may obtain a copy of the License at
//
// http://www.rockrms.com/license
//
// Unless required by applicable law or agreed to in writing, software
// distributed under the License is distributed on an "AS IS" BASIS,
// WITHOUT WARRANTIES OR CONDITIONS OF ANY KIND, either express or implied.
// See the License for the specific language governing permissions and
// limitations under the License.
// </copyright>
//
using System;
using System.Collections.Generic;
using System.Data;
using System.Linq;
using System.Linq.Expressions;
#if WEBFORMS
using System.Web.UI;
using System.Web.UI.WebControls;
#endif
using Rock.Attribute;
using Rock.Data;
using Rock.Model;
using Rock.Reporting;
using Rock.Web.UI.Controls;

namespace Rock.Field.Types
{
    /// <summary>
    /// Field Type used to display a list of options as checkboxes.  Value is saved as a comma-delimited list
    /// </summary>
    [Serializable]
    [FieldTypeUsage( FieldTypeUsage.Common )]
    [RockPlatformSupport( Utility.RockPlatform.WebForms, Utility.RockPlatform.Obsidian )]
    [IconSvg( @"<svg xmlns=""http://www.w3.org/2000/svg"" viewBox=""0 0 16 16""><g><path d=""M13,1H3A2,2,0,0,0,1,3V13a2,2,0,0,0,2,2H13a2,2,0,0,0,2-2V3A2,2,0,0,0,13,1Zm.5,12a.5.5,0,0,1-.5.5H3a.5.5,0,0,1-.5-.5V3A.5.5,0,0,1,3,2.5H13a.5.5,0,0,1,.5.5Zm-3-7.53L7,8.94,5.5,7.47A.75.75,0,0,0,4.44,8.53l2,2a.87.87,0,0,0,.56.22.74.74,0,0,0,.53-.22l4-4a.75.75,0,0,0-1.06-1.06Z""/></g></svg>" )]
    [Rock.SystemGuid.FieldTypeGuid( Rock.SystemGuid.FieldType.MULTI_SELECT )]
    public class SelectMultiFieldType : FieldType
    {
        #region Configuration

        private const string VALUES_KEY = "values";
        private const string ENHANCED_SELECTION_KEY = "enhancedselection";
        private const string REPEAT_COLUMNS = "repeatColumns";
        private const string REPEAT_DIRECTION = "repeatDirection";

        private const string CUSTOM_VALUES_PUBLIC_KEY = "customValues";

        #endregion

        #region Formatting

        /// <inheritdoc/>
        public override string GetTextValue( string privateValue, Dictionary<string, string> privateConfigurationValues )
        {
            if ( !string.IsNullOrWhiteSpace( privateValue ) && privateConfigurationValues.ContainsKey( VALUES_KEY ) )
            {
                var configuredValues = Helper.GetConfiguredValues( privateConfigurationValues );
                var selectedValues = privateValue.Split( new char[] { ',' }, StringSplitOptions.RemoveEmptyEntries ).ToList();
                return configuredValues
                    .Where( v => selectedValues.Contains( v.Key ) )
                    .Select( v => v.Value )
                    .ToList()
                    .AsDelimited( ", " );
            }

            return base.GetTextValue( privateValue, privateConfigurationValues );
        }

        #endregion

        #region Edit Control

        #endregion

        #region Filter Control

        /// <summary>
        /// Gets the type of the filter comparison.
        /// </summary>
        /// <value>
        /// The type of the filter comparison.
        /// </value>
        public override ComparisonType FilterComparisonType
        {
            get
            {
                return ComparisonHelper.ContainsFilterComparisonTypes;
            }
        }

        /// <summary>
        /// Determines whether this filter has a filter control
        /// </summary>
        /// <returns></returns>
        public override bool HasFilterControl()
        {
            return true;
        }

        /// <summary>
        /// Gets a filter expression for an entity property value.
        /// </summary>
        /// <param name="configurationValues">The configuration values.</param>
        /// <param name="filterValues">The filter values.</param>
        /// <param name="parameterExpression">The parameter expression.</param>
        /// <param name="propertyName">Name of the property.</param>
        /// <param name="propertyType">Type of the property.</param>
        /// <returns></returns>
        public override Expression PropertyFilterExpression( Dictionary<string, ConfigurationValue> configurationValues, List<string> filterValues, Expression parameterExpression, string propertyName, Type propertyType )
        {
            // probably won't happen since MultiFieldType would only be a Attribute FieldType
            return base.PropertyFilterExpression( configurationValues, filterValues, parameterExpression, propertyName, propertyType );
        }

        /// <summary>
        /// Gets a filter expression for an attribute value.
        /// </summary>
        /// <param name="configurationValues">The configuration values.</param>
        /// <param name="filterValues">The filter values.</param>
        /// <param name="parameterExpression">The parameter expression.</param>
        /// <returns></returns>
        public override Expression AttributeFilterExpression( Dictionary<string, ConfigurationValue> configurationValues, List<string> filterValues, ParameterExpression parameterExpression )
        {
            Expression comparison = null;
            if ( filterValues.Count > 1 )
            {
                //// OR up the where clauses for each of the selected values
                // and make sure to wrap commas around things so we don't collide with partial matches
                // so it'll do something like this:
                //
                // WHERE ',' + Value + ',' like '%,bacon,%'
                // OR ',' + Value + ',' like '%,lettuce,%'
                // OR ',' + Value + ',' like '%,tomato,%'

                // should be either "Contains" or "Not Contains" or "IsBlank"
                ComparisonType comparisonType = filterValues[0].ConvertToEnum<ComparisonType>( ComparisonType.Contains );

                if ( comparisonType == ComparisonType.EqualTo )
                {
                    // If EqualTo was specified, treat it as Contains
                    comparisonType = ComparisonType.Contains;
                }

                if ( comparisonType == ComparisonType.NotEqualTo )
                {
                    // If NotEqualTo was specified, treat it as DoesNotContain
                    comparisonType = ComparisonType.DoesNotContain;
                }

                // No comparison value was specified, so we can filter if the Comparison Type using no value still makes sense
                if ( ( ComparisonType.IsBlank | ComparisonType.IsNotBlank ).HasFlag( comparisonType ) )
                {
                    // Just checking if IsBlank or IsNotBlank, so let ComparisonExpression do its thing
                    MemberExpression propertyExpression = Expression.Property( parameterExpression, this.AttributeValueFieldName );
                    return ComparisonHelper.ComparisonExpression( comparisonType, propertyExpression, AttributeConstantExpression( string.Empty ) );
                }

                List<string> selectedValues = filterValues[1].Split( new char[] { ',' }, StringSplitOptions.RemoveEmptyEntries ).ToList();

                foreach ( var selectedValue in selectedValues )
                {
                    var searchValue = "," + selectedValue + ",";
                    var qryToExtract = new AttributeValueService( new Data.RockContext() ).Queryable().Where( a => ( "," + a.Value + "," ).Contains( searchValue ) );
                    var valueExpression = FilterExpressionExtractor.Extract<AttributeValue>( qryToExtract, parameterExpression, "a" );

                    if ( comparisonType != ComparisonType.Contains )
                    {
                        valueExpression = Expression.Not( valueExpression );
                    }

                    if ( comparison == null )
                    {
                        comparison = valueExpression;
                    }
                    else
                    {
                        comparison = Expression.Or( comparison, valueExpression );
                    }
                }
            }

            if ( comparison == null )
            {
                return new NoAttributeFilterExpression();
            }

            return comparison;
        }

        #endregion

        #region Persistence

        /// <inheritdoc/>
        public override bool IsPersistedValueInvalidated( Dictionary<string, string> oldPrivateConfigurationValues, Dictionary<string, string> newPrivateConfigurationValues )
        {
            var oldValues = oldPrivateConfigurationValues.GetValueOrNull( VALUES_KEY ) ?? string.Empty;
            var newValues = newPrivateConfigurationValues.GetValueOrNull( VALUES_KEY ) ?? string.Empty;

            var oldSqlQuery = oldValues.ToUpper().Contains( "SELECT" ) && oldValues.ToUpper().Contains( "FROM" );
            var newSqlQuery = newValues.ToUpper().Contains( "SELECT" ) && newValues.ToUpper().Contains( "FROM" );

            if ( oldValues != newValues )
            {
                return true;
            }

            return false;
        }

        /// <inheritdoc/>
        public override bool IsPersistedValueVolatile( Dictionary<string, string> privateConfigurationValues )
        {
            var values = privateConfigurationValues.GetValueOrNull( VALUES_KEY ) ?? string.Empty;
            var options = new Lava.CommonMergeFieldsOptions
            {
                GetLegacyGlobalMergeFields = false
            };

            var mergeFields = Rock.Lava.LavaHelper.GetCommonMergeFields( null, null, options );
            var listSource = values.ResolveMergeFields( mergeFields );

            // If the source is a SQL query then it is volatile since the results
            // of the query might change at any time.
            return listSource.ToUpper().Contains( "SELECT" ) && listSource.ToUpper().Contains( "FROM" );
        }

        #endregion

        #region WebForms
#if WEBFORMS

        /// <summary>
        /// Returns a list of the configuration keys
        /// </summary>
        /// <returns></returns>
        public override List<string> ConfigurationKeys()
        {
            List<string> configKeys = new List<string>();
            configKeys.Add( VALUES_KEY );
            configKeys.Add( ENHANCED_SELECTION_KEY );
            configKeys.Add( REPEAT_COLUMNS );
            configKeys.Add( REPEAT_DIRECTION );
            return configKeys;
        }

        /// <inheritdoc/>
        public override Dictionary<string, string> GetPublicConfigurationValues( Dictionary<string, string> privateConfigurationValues, ConfigurationValueUsage usage, string privateValue )
        {
            var publicConfigurationValues = base.GetPublicConfigurationValues( privateConfigurationValues, usage, privateValue );

            if ( publicConfigurationValues.ContainsKey( VALUES_KEY ) )
            {
                if ( usage == ConfigurationValueUsage.Configure )
                {
                    // customValues contains the actual raw string that comprises the values.
                    // is used while editing the configuration values only.
                    publicConfigurationValues[CUSTOM_VALUES_PUBLIC_KEY] = publicConfigurationValues[VALUES_KEY];
                }

                var options = Helper.GetConfiguredValues( privateConfigurationValues )
                    .Select( kvp => new
                    {
                        value = kvp.Key,
                        text = kvp.Value
                    } );

                if ( usage == ConfigurationValueUsage.View )
                {
                    var selectedValues = privateValue.Split( new char[] { ',' }, StringSplitOptions.RemoveEmptyEntries ).ToList();
                    options = options.Where( o => selectedValues.Contains( o.value ) );
                }

                publicConfigurationValues[VALUES_KEY] = options.ToCamelCaseJson( false, true );
            }
            else
            {
                publicConfigurationValues[VALUES_KEY] = "[]";
            }

            return publicConfigurationValues;
        }

        /// <inheritdoc/>
        public override Dictionary<string, string> GetPrivateConfigurationValues( Dictionary<string, string> publicConfigurationValues )
        {
            var privateConfigurationValues = base.GetPrivateConfigurationValues( publicConfigurationValues );

            // Don't allow them to provide the actual value items.
            if ( privateConfigurationValues.ContainsKey( VALUES_KEY ) )
            {
                privateConfigurationValues.Remove( VALUES_KEY );
            }

            // Convert the custom values string into the values to be stored.
            if ( privateConfigurationValues.ContainsKey( CUSTOM_VALUES_PUBLIC_KEY ) )
            {
                privateConfigurationValues[VALUES_KEY] = privateConfigurationValues[CUSTOM_VALUES_PUBLIC_KEY];
                privateConfigurationValues.Remove( CUSTOM_VALUES_PUBLIC_KEY );
            }
            else
            {
                privateConfigurationValues[VALUES_KEY] = "";
            }

            return privateConfigurationValues;
        }

        /// <summary>
        /// Creates the HTML controls required to configure this type of field
        /// </summary>
        /// <returns></returns>
        public override List<Control> ConfigurationControls()
        {
            List<Control> controls = new List<Control>();

            var tbValues = new RockTextBox();
            tbValues.TextMode = TextBoxMode.MultiLine;
            tbValues.Rows = 3;
            tbValues.AutoPostBack = true;
            tbValues.TextChanged += OnQualifierUpdated;
            tbValues.Label = "Values";
            tbValues.Help = "The source of the values to display in a list.  Format is either 'value1,value2,value3,...', 'value1^text1,value2^text2,value3^text3,...', or a SQL Select statement that returns result set with a 'Value' and 'Text' column <span class='tip tip-lava'></span>.";
            controls.Add( tbValues );

            // option for Displaying an enhanced 'chosen' value picker
            var cbEnhanced = new RockCheckBox();
            cbEnhanced.AutoPostBack = true;
            cbEnhanced.CheckedChanged += OnQualifierUpdated;
            cbEnhanced.Label = "Enhance For Long Lists";
            cbEnhanced.Text = "Yes";
            cbEnhanced.Help = "When set, will render a searchable selection of options.";
            controls.Add( cbEnhanced );

            var tbRepeatColumns = new NumberBox();
            tbRepeatColumns.Label = "Columns";
            tbRepeatColumns.Help = "Select how many columns the list should use before going to the next row. If blank or 0 then 4 columns will be displayed. There is no upper limit enforced here however the block this is used in might add constraints due to available space.";
            tbRepeatColumns.MinimumValue = "0";
            tbRepeatColumns.AutoPostBack = true;
            tbRepeatColumns.TextChanged += OnQualifierUpdated;
            controls.Add( tbRepeatColumns );

            var ddlRepeatDirection = new RockDropDownList();
            ddlRepeatDirection.Label = "Repeat Direction";
            ddlRepeatDirection.Help = "The direction that the list options will be displayed.";
            ddlRepeatDirection.BindToEnum<RepeatDirection>();
            ddlRepeatDirection.AutoPostBack = true;
            ddlRepeatDirection.TextChanged += OnQualifierUpdated;
            controls.Add( ddlRepeatDirection );

            return controls;
        }

        /// <summary>
        /// Gets the configuration value.
        /// </summary>
        /// <param name="controls">The controls.</param>
        /// <returns></returns>
        public override Dictionary<string, ConfigurationValue> ConfigurationValues( List<Control> controls )
        {
            Dictionary<string, ConfigurationValue> configurationValues = base.ConfigurationValues( controls );

            string description = "The source of the values to display in a list.  Format is either 'value1,value2,value3,...', 'value1^text1,value2^text2,value3^text3,...', or a SQL Select statement that returns result set with a 'Value' and 'Text' column <span class='tip tip-lava'></span>.";
            configurationValues.Add( VALUES_KEY, new ConfigurationValue( "Values", description, string.Empty ) );

            description = "When set, will render a searchable selection of options.";
            configurationValues.Add( ENHANCED_SELECTION_KEY, new ConfigurationValue( "Enhance For Long Lists", description, string.Empty ) );

            description = "Select how many columns the list should use before going to the next row. If blank 4 is used.";
            configurationValues.Add( REPEAT_COLUMNS, new ConfigurationValue( "Repeat Columns", description, string.Empty ) );

            description = "The direction that the list options will be displayed.";
            configurationValues.Add( REPEAT_DIRECTION, new ConfigurationValue( "Repeat Direction", description, string.Empty ) );

            if ( controls != null && controls.Count > 3 )
            {
                var tbValues = controls[0] as RockTextBox;
                var cbEnhanced = controls[1] as RockCheckBox;
                var tbRepeatColumns = controls[2] as NumberBox;
                var ddlRepeatDirection = controls[3] as RockDropDownList;

                tbRepeatColumns.Visible = !cbEnhanced.Checked;
                ddlRepeatDirection.Visible = !cbEnhanced.Checked;

                configurationValues[VALUES_KEY].Value = tbValues.Text;
                configurationValues[ENHANCED_SELECTION_KEY].Value = cbEnhanced.Checked.ToString();
                configurationValues[REPEAT_COLUMNS].Value = tbRepeatColumns.Visible ? tbRepeatColumns.Text : string.Empty;
                configurationValues[REPEAT_DIRECTION].Value = ddlRepeatDirection.SelectedValue;
            }

            return configurationValues;
        }

        /// <summary>
        /// Sets the configuration value.
        /// </summary>
        /// <param name="controls"></param>
        /// <param name="configurationValues"></param>
        public override void SetConfigurationValues( List<Control> controls, Dictionary<string, ConfigurationValue> configurationValues )
        {
            base.SetConfigurationValues( controls, configurationValues );

            if ( controls != null && controls.Count > 3 && configurationValues != null )
            {
                var tbValues = controls[0] as RockTextBox;
                var cbEnhanced = controls[1] as RockCheckBox;
                var tbRepeatColumns = controls[2] as NumberBox;
                var ddlRepeatDirection = controls[3] as RockDropDownList;

                tbValues.Text = configurationValues.ContainsKey( VALUES_KEY ) ? configurationValues[VALUES_KEY].Value : string.Empty;
                cbEnhanced.Checked = configurationValues.ContainsKey( ENHANCED_SELECTION_KEY ) ? configurationValues[ENHANCED_SELECTION_KEY].Value.AsBoolean() : cbEnhanced.Checked;
                tbRepeatColumns.Text = configurationValues.ContainsKey( REPEAT_COLUMNS ) ? configurationValues[REPEAT_COLUMNS].Value : string.Empty;
                tbRepeatColumns.Visible = !cbEnhanced.Checked;
                ddlRepeatDirection.SetValue( configurationValues.GetValueOrNull( REPEAT_DIRECTION ) );
                ddlRepeatDirection.Visible = !cbEnhanced.Checked;
            }
        }

<<<<<<< HEAD
=======
        #endregion

        #region Formatting

        /// <summary>
        /// Gets the text value from the configured values.
        /// </summary>
        /// <param name="privateValue">The private (database) value.</param>
        /// <param name="configuredValues">The key-value pairs that describe which values can be displayed.</param>
        /// <returns>A plain string of text.</returns>
        private string GetTextValueFromConfiguredValues( string privateValue, Dictionary<string, string> configuredValues )
        {
            var selectedValues = privateValue.Split( new char[] { ',' }, StringSplitOptions.RemoveEmptyEntries ).ToList();

            return configuredValues
                .Where( v => selectedValues.Contains( v.Key ) )
                .Select( v => v.Value )
                .ToList()
                .AsDelimited( ", " );
        }

        /// <inheritdoc/>
        public override string GetTextValue( string privateValue, Dictionary<string, string> privateConfigurationValues )
        {
            if ( !string.IsNullOrWhiteSpace( privateValue ) && privateConfigurationValues.ContainsKey( VALUES_KEY ) )
            {
                var configuredValues = Helper.GetConfiguredValues( privateConfigurationValues );

                return GetTextValueFromConfiguredValues( privateValue, configuredValues );
            }

            return base.GetTextValue( privateValue, privateConfigurationValues );
        }

>>>>>>> 44978794
        /// <summary>
        /// Returns the field's current value(s)
        /// </summary>
        /// <param name="parentControl">The parent control.</param>
        /// <param name="value">Information about the value</param>
        /// <param name="configurationValues">The configuration values.</param>
        /// <param name="condensed">Flag indicating if the value should be condensed (i.e. for use in a grid column)</param>
        /// <returns></returns>
        public override string FormatValue( System.Web.UI.Control parentControl, string value, Dictionary<string, ConfigurationValue> configurationValues, bool condensed )
        {
            return !condensed
                ? GetTextValue( value, configurationValues.ToDictionary( cv => cv.Key, cv => cv.Value.Value ) )
                : GetCondensedTextValue( value, configurationValues.ToDictionary( cv => cv.Key, cv => cv.Value.Value ) );
        }

        /// <summary>
        /// Creates the control(s) necessary for prompting user for a new value
        /// </summary>
        /// <param name="configurationValues">The configuration values.</param>
        /// <param name="id"></param>
        /// <returns>
        /// The control
        /// </returns>
        public override Control EditControl( Dictionary<string, ConfigurationValue> configurationValues, string id )
        {
            if ( configurationValues != null )
            {
                ListControl editControl = null;

                if ( configurationValues.ContainsKey( ENHANCED_SELECTION_KEY ) && configurationValues[ENHANCED_SELECTION_KEY].Value.AsBoolean() )
                {
                    editControl = new RockListBox { ID = id };
                    ( ( RockListBox ) editControl ).DisplayDropAsAbsolute = true;
                }
                else
                {
                    editControl = new RockCheckBoxList { ID = id };
                    var rockCheckBoxList = ( RockCheckBoxList ) editControl;

                    if ( configurationValues.ContainsKey( REPEAT_COLUMNS ) )
                    {
                        rockCheckBoxList.RepeatColumns = configurationValues[REPEAT_COLUMNS].Value.AsInteger();
                    }

                    if ( configurationValues.ContainsKey( REPEAT_DIRECTION ) )
                    {
                        rockCheckBoxList.RepeatDirection = configurationValues[REPEAT_DIRECTION].Value.ConvertToEnumOrNull<RepeatDirection>() ?? RepeatDirection.Horizontal;
                    }
                    else
                    {
                        rockCheckBoxList.RepeatDirection = RepeatDirection.Horizontal;
                    }
                }

                foreach ( var keyVal in Helper.GetConfiguredValues( configurationValues ) )
                {
                    editControl.Items.Add( new ListItem( keyVal.Value, keyVal.Key ) );
                }

                if ( editControl.Items.Count > 0 )
                {
                    return editControl;
                }
            }

            return null;
        }

        /// <summary>
        /// Reads new values entered by the user for the field
        /// </summary>
        /// <param name="control">Parent control that controls were added to in the CreateEditControl() method</param>
        /// <param name="configurationValues"></param>
        /// <returns></returns>
        public override string GetEditValue( Control control, Dictionary<string, ConfigurationValue> configurationValues )
        {
            List<string> values = new List<string>();

            if ( control != null && control is ListControl )
            {
                ListControl cbl = ( ListControl ) control;
                foreach ( ListItem li in cbl.Items )
                {
                    if ( li.Selected )
                    {
                        values.Add( li.Value );
                    }
                }

                return values.AsDelimited<string>( "," );
            }

            return null;
        }

        /// <summary>
        /// Sets the value.
        /// </summary>
        /// <param name="control">The control.</param>
        /// <param name="configurationValues"></param>
        /// <param name="value">The value.</param>
        public override void SetEditValue( Control control, Dictionary<string, ConfigurationValue> configurationValues, string value )
        {
            if ( value != null )
            {
                List<string> values = new List<string>();
                values.AddRange( value.Split( ',' ) );

                if ( control != null && control is ListControl )
                {
                    ListControl cbl = ( ListControl ) control;
                    foreach ( ListItem li in cbl.Items )
                    {
                        li.Selected = values.Contains( li.Value );
                    }
                }
            }
        }

        /// <summary>
        /// Gets the filter value control.
        /// </summary>
        /// <param name="configurationValues">The configuration values.</param>
        /// <param name="id">The identifier.</param>
        /// <param name="required">if set to <c>true</c> [required].</param>
        /// <param name="filterMode">The filter mode.</param>
        /// <returns></returns>
        public override Control FilterValueControl( Dictionary<string, ConfigurationValue> configurationValues, string id, bool required, FilterMode filterMode )
        {
            // call the base which render SelectMulti's List
            return base.FilterValueControl( configurationValues, id, required, filterMode );
        }

        /// <summary>
        /// Gets the filter value value.
        /// </summary>
        /// <param name="control">The control.</param>
        /// <param name="configurationValues">The configuration values.</param>
        /// <returns></returns>
        public override string GetFilterValueValue( Control control, Dictionary<string, ConfigurationValue> configurationValues )
        {
            // call the base which will get SelectMulti's List values
            return base.GetFilterValueValue( control, configurationValues );
        }

        /// <summary>
        /// Sets the filter value value.
        /// </summary>
        /// <param name="control">The control.</param>
        /// <param name="configurationValues">The configuration values.</param>
        /// <param name="value">The value.</param>
        public override void SetFilterValueValue( Control control, Dictionary<string, ConfigurationValue> configurationValues, string value )
        {
            // call the base which will set SelectMulti's List values
            base.SetFilterValueValue( control, configurationValues, value );
        }

<<<<<<< HEAD
#endif
=======
        /// <summary>
        /// Gets a filter expression for an entity property value.
        /// </summary>
        /// <param name="configurationValues">The configuration values.</param>
        /// <param name="filterValues">The filter values.</param>
        /// <param name="parameterExpression">The parameter expression.</param>
        /// <param name="propertyName">Name of the property.</param>
        /// <param name="propertyType">Type of the property.</param>
        /// <returns></returns>
        public override Expression PropertyFilterExpression( Dictionary<string, ConfigurationValue> configurationValues, List<string> filterValues, Expression parameterExpression, string propertyName, Type propertyType )
        {
            // probably won't happen since MultiFieldType would only be a Attribute FieldType
            return base.PropertyFilterExpression( configurationValues, filterValues, parameterExpression, propertyName, propertyType );
        }

        /// <summary>
        /// Gets a filter expression for an attribute value.
        /// </summary>
        /// <param name="configurationValues">The configuration values.</param>
        /// <param name="filterValues">The filter values.</param>
        /// <param name="parameterExpression">The parameter expression.</param>
        /// <returns></returns>
        public override Expression AttributeFilterExpression( Dictionary<string, ConfigurationValue> configurationValues, List<string> filterValues, ParameterExpression parameterExpression )
        {
            Expression comparison = null;
            if ( filterValues.Count > 1 )
            {
                //// OR up the where clauses for each of the selected values
                // and make sure to wrap commas around things so we don't collide with partial matches
                // so it'll do something like this:
                //
                // WHERE ',' + Value + ',' like '%,bacon,%'
                // OR ',' + Value + ',' like '%,lettuce,%'
                // OR ',' + Value + ',' like '%,tomato,%'

                // should be either "Contains" or "Not Contains" or "IsBlank"
                ComparisonType comparisonType = filterValues[0].ConvertToEnum<ComparisonType>( ComparisonType.Contains );

                if ( comparisonType == ComparisonType.EqualTo )
                {
                    // If EqualTo was specified, treat it as Contains
                    comparisonType = ComparisonType.Contains;
                }

                if ( comparisonType == ComparisonType.NotEqualTo )
                {
                    // If NotEqualTo was specified, treat it as DoesNotContain
                    comparisonType = ComparisonType.DoesNotContain;
                }

                // No comparison value was specified, so we can filter if the Comparison Type using no value still makes sense
                if ( ( ComparisonType.IsBlank | ComparisonType.IsNotBlank ).HasFlag( comparisonType ) )
                {
                    // Just checking if IsBlank or IsNotBlank, so let ComparisonExpression do its thing
                    MemberExpression propertyExpression = Expression.Property( parameterExpression, this.AttributeValueFieldName );
                    return ComparisonHelper.ComparisonExpression( comparisonType, propertyExpression, AttributeConstantExpression( string.Empty ) );
                }

                List<string> selectedValues = filterValues[1].Split( new char[] { ',' }, StringSplitOptions.RemoveEmptyEntries ).ToList();

                foreach ( var selectedValue in selectedValues )
                {
                    var searchValue = "," + selectedValue + ",";
                    var qryToExtract = new AttributeValueService( new Data.RockContext() ).Queryable().Where( a => ( "," + a.Value + "," ).Contains( searchValue ) );
                    var valueExpression = FilterExpressionExtractor.Extract<AttributeValue>( qryToExtract, parameterExpression, "a" );

                    if ( comparisonType != ComparisonType.Contains )
                    {
                        valueExpression = Expression.Not( valueExpression );
                    }

                    if ( comparison == null )
                    {
                        comparison = valueExpression;
                    }
                    else
                    {
                        comparison = Expression.Or( comparison, valueExpression );
                    }
                }
            }

            if ( comparison == null )
            {
                return new NoAttributeFilterExpression();
            }

            return comparison;
        }

        #endregion

        #region Persistence

        /// <inheritdoc/>
        public override bool IsPersistedValueSupported( Dictionary<string, string> privateConfigurationValues )
        {
            var values = privateConfigurationValues.GetValueOrNull( VALUES_KEY ) ?? string.Empty;

            return !values.IsStrictLavaTemplate();
        }

        /// <inheritdoc/>
        public override bool IsPersistedValueInvalidated( Dictionary<string, string> oldPrivateConfigurationValues, Dictionary<string, string> newPrivateConfigurationValues )
        {
            var oldValues = oldPrivateConfigurationValues.GetValueOrNull( VALUES_KEY ) ?? string.Empty;
            var newValues = newPrivateConfigurationValues.GetValueOrNull( VALUES_KEY ) ?? string.Empty;

            if ( oldValues != newValues )
            {
                return true;
            }

            return false;
        }

        /// <inheritdoc/>
        public override bool IsPersistedValueVolatile( Dictionary<string, string> privateConfigurationValues )
        {
            var values = privateConfigurationValues.GetValueOrNull( VALUES_KEY ) ?? string.Empty;

            // No need to resolve lava fields since we don't support lava.
            values = values.ToUpper();

            // If the source is a SQL query then it is volatile since the results
            // of the query might change at any time.
            return values.Contains( "SELECT" ) && values.Contains( "FROM" );
        }

        /// <inheritdoc/>
        public override PersistedValues GetPersistedValues( string privateValue, Dictionary<string, string> privateConfigurationValues, IDictionary<string, object> cache )
        {
            if ( string.IsNullOrWhiteSpace( privateValue ) || !privateConfigurationValues.ContainsKey( VALUES_KEY ) )
            {
                return new PersistedValues
                {
                    TextValue = privateValue,
                    CondensedTextValue = privateValue,
                    HtmlValue = privateValue,
                    CondensedHtmlValue = privateValue
                };
            }

            if ( !( cache?.GetValueOrNull( "configuredValues" ) is Dictionary<string, string> configuredValues ) )
            {
                configuredValues = Helper.GetConfiguredValues( privateConfigurationValues );

                cache?.AddOrReplace( "configuredValues", configuredValues );
            }

            var textValue = GetTextValueFromConfiguredValues( privateValue, configuredValues ) ?? string.Empty;
            var condensedTextValue = textValue.Truncate( 100 );

            return new PersistedValues
            {
                TextValue = textValue,
                CondensedTextValue = condensedTextValue,
                HtmlValue = textValue,
                CondensedHtmlValue = condensedTextValue
            };
        }

>>>>>>> 44978794
        #endregion
    }
}<|MERGE_RESOLUTION|>--- conflicted
+++ resolved
@@ -54,18 +54,31 @@
 
         #region Formatting
 
+        /// <summary>
+        /// Gets the text value from the configured values.
+        /// </summary>
+        /// <param name="privateValue">The private (database) value.</param>
+        /// <param name="configuredValues">The key-value pairs that describe which values can be displayed.</param>
+        /// <returns>A plain string of text.</returns>
+        private string GetTextValueFromConfiguredValues( string privateValue, Dictionary<string, string> configuredValues )
+        {
+            var selectedValues = privateValue.Split( new char[] { ',' }, StringSplitOptions.RemoveEmptyEntries ).ToList();
+
+            return configuredValues
+                .Where( v => selectedValues.Contains( v.Key ) )
+                .Select( v => v.Value )
+                .ToList()
+                .AsDelimited( ", " );
+        }
+
         /// <inheritdoc/>
         public override string GetTextValue( string privateValue, Dictionary<string, string> privateConfigurationValues )
         {
             if ( !string.IsNullOrWhiteSpace( privateValue ) && privateConfigurationValues.ContainsKey( VALUES_KEY ) )
             {
                 var configuredValues = Helper.GetConfiguredValues( privateConfigurationValues );
-                var selectedValues = privateValue.Split( new char[] { ',' }, StringSplitOptions.RemoveEmptyEntries ).ToList();
-                return configuredValues
-                    .Where( v => selectedValues.Contains( v.Key ) )
-                    .Select( v => v.Value )
-                    .ToList()
-                    .AsDelimited( ", " );
+
+                return GetTextValueFromConfiguredValues( privateValue, configuredValues );
             }
 
             return base.GetTextValue( privateValue, privateConfigurationValues );
@@ -197,14 +210,19 @@
         #region Persistence
 
         /// <inheritdoc/>
+        public override bool IsPersistedValueSupported( Dictionary<string, string> privateConfigurationValues )
+        {
+            var values = privateConfigurationValues.GetValueOrNull( VALUES_KEY ) ?? string.Empty;
+
+            return !values.IsStrictLavaTemplate();
+        }
+
+        /// <inheritdoc/>
         public override bool IsPersistedValueInvalidated( Dictionary<string, string> oldPrivateConfigurationValues, Dictionary<string, string> newPrivateConfigurationValues )
         {
             var oldValues = oldPrivateConfigurationValues.GetValueOrNull( VALUES_KEY ) ?? string.Empty;
             var newValues = newPrivateConfigurationValues.GetValueOrNull( VALUES_KEY ) ?? string.Empty;
 
-            var oldSqlQuery = oldValues.ToUpper().Contains( "SELECT" ) && oldValues.ToUpper().Contains( "FROM" );
-            var newSqlQuery = newValues.ToUpper().Contains( "SELECT" ) && newValues.ToUpper().Contains( "FROM" );
-
             if ( oldValues != newValues )
             {
                 return true;
@@ -217,21 +235,50 @@
         public override bool IsPersistedValueVolatile( Dictionary<string, string> privateConfigurationValues )
         {
             var values = privateConfigurationValues.GetValueOrNull( VALUES_KEY ) ?? string.Empty;
-            var options = new Lava.CommonMergeFieldsOptions
-            {
-                GetLegacyGlobalMergeFields = false
-            };
-
-            var mergeFields = Rock.Lava.LavaHelper.GetCommonMergeFields( null, null, options );
-            var listSource = values.ResolveMergeFields( mergeFields );
+
+            // No need to resolve lava fields since we don't support lava.
+            values = values.ToUpper();
 
             // If the source is a SQL query then it is volatile since the results
             // of the query might change at any time.
-            return listSource.ToUpper().Contains( "SELECT" ) && listSource.ToUpper().Contains( "FROM" );
+            return values.Contains( "SELECT" ) && values.Contains( "FROM" );
+        }
+
+        /// <inheritdoc/>
+        public override PersistedValues GetPersistedValues( string privateValue, Dictionary<string, string> privateConfigurationValues, IDictionary<string, object> cache )
+        {
+            if ( string.IsNullOrWhiteSpace( privateValue ) || !privateConfigurationValues.ContainsKey( VALUES_KEY ) )
+            {
+                return new PersistedValues
+                {
+                    TextValue = privateValue,
+                    CondensedTextValue = privateValue,
+                    HtmlValue = privateValue,
+                    CondensedHtmlValue = privateValue
+                };
+            }
+
+            if ( !( cache?.GetValueOrNull( "configuredValues" ) is Dictionary<string, string> configuredValues ) )
+            {
+                configuredValues = Helper.GetConfiguredValues( privateConfigurationValues );
+
+                cache?.AddOrReplace( "configuredValues", configuredValues );
+            }
+
+            var textValue = GetTextValueFromConfiguredValues( privateValue, configuredValues ) ?? string.Empty;
+            var condensedTextValue = textValue.Truncate( 100 );
+
+            return new PersistedValues
+            {
+                TextValue = textValue,
+                CondensedTextValue = condensedTextValue,
+                HtmlValue = textValue,
+                CondensedHtmlValue = condensedTextValue
+            };
         }
 
         #endregion
-
+ 
         #region WebForms
 #if WEBFORMS
 
@@ -421,43 +468,6 @@
             }
         }
 
-<<<<<<< HEAD
-=======
-        #endregion
-
-        #region Formatting
-
-        /// <summary>
-        /// Gets the text value from the configured values.
-        /// </summary>
-        /// <param name="privateValue">The private (database) value.</param>
-        /// <param name="configuredValues">The key-value pairs that describe which values can be displayed.</param>
-        /// <returns>A plain string of text.</returns>
-        private string GetTextValueFromConfiguredValues( string privateValue, Dictionary<string, string> configuredValues )
-        {
-            var selectedValues = privateValue.Split( new char[] { ',' }, StringSplitOptions.RemoveEmptyEntries ).ToList();
-
-            return configuredValues
-                .Where( v => selectedValues.Contains( v.Key ) )
-                .Select( v => v.Value )
-                .ToList()
-                .AsDelimited( ", " );
-        }
-
-        /// <inheritdoc/>
-        public override string GetTextValue( string privateValue, Dictionary<string, string> privateConfigurationValues )
-        {
-            if ( !string.IsNullOrWhiteSpace( privateValue ) && privateConfigurationValues.ContainsKey( VALUES_KEY ) )
-            {
-                var configuredValues = Helper.GetConfiguredValues( privateConfigurationValues );
-
-                return GetTextValueFromConfiguredValues( privateValue, configuredValues );
-            }
-
-            return base.GetTextValue( privateValue, privateConfigurationValues );
-        }
-
->>>>>>> 44978794
         /// <summary>
         /// Returns the field's current value(s)
         /// </summary>
@@ -615,172 +625,7 @@
             base.SetFilterValueValue( control, configurationValues, value );
         }
 
-<<<<<<< HEAD
 #endif
-=======
-        /// <summary>
-        /// Gets a filter expression for an entity property value.
-        /// </summary>
-        /// <param name="configurationValues">The configuration values.</param>
-        /// <param name="filterValues">The filter values.</param>
-        /// <param name="parameterExpression">The parameter expression.</param>
-        /// <param name="propertyName">Name of the property.</param>
-        /// <param name="propertyType">Type of the property.</param>
-        /// <returns></returns>
-        public override Expression PropertyFilterExpression( Dictionary<string, ConfigurationValue> configurationValues, List<string> filterValues, Expression parameterExpression, string propertyName, Type propertyType )
-        {
-            // probably won't happen since MultiFieldType would only be a Attribute FieldType
-            return base.PropertyFilterExpression( configurationValues, filterValues, parameterExpression, propertyName, propertyType );
-        }
-
-        /// <summary>
-        /// Gets a filter expression for an attribute value.
-        /// </summary>
-        /// <param name="configurationValues">The configuration values.</param>
-        /// <param name="filterValues">The filter values.</param>
-        /// <param name="parameterExpression">The parameter expression.</param>
-        /// <returns></returns>
-        public override Expression AttributeFilterExpression( Dictionary<string, ConfigurationValue> configurationValues, List<string> filterValues, ParameterExpression parameterExpression )
-        {
-            Expression comparison = null;
-            if ( filterValues.Count > 1 )
-            {
-                //// OR up the where clauses for each of the selected values
-                // and make sure to wrap commas around things so we don't collide with partial matches
-                // so it'll do something like this:
-                //
-                // WHERE ',' + Value + ',' like '%,bacon,%'
-                // OR ',' + Value + ',' like '%,lettuce,%'
-                // OR ',' + Value + ',' like '%,tomato,%'
-
-                // should be either "Contains" or "Not Contains" or "IsBlank"
-                ComparisonType comparisonType = filterValues[0].ConvertToEnum<ComparisonType>( ComparisonType.Contains );
-
-                if ( comparisonType == ComparisonType.EqualTo )
-                {
-                    // If EqualTo was specified, treat it as Contains
-                    comparisonType = ComparisonType.Contains;
-                }
-
-                if ( comparisonType == ComparisonType.NotEqualTo )
-                {
-                    // If NotEqualTo was specified, treat it as DoesNotContain
-                    comparisonType = ComparisonType.DoesNotContain;
-                }
-
-                // No comparison value was specified, so we can filter if the Comparison Type using no value still makes sense
-                if ( ( ComparisonType.IsBlank | ComparisonType.IsNotBlank ).HasFlag( comparisonType ) )
-                {
-                    // Just checking if IsBlank or IsNotBlank, so let ComparisonExpression do its thing
-                    MemberExpression propertyExpression = Expression.Property( parameterExpression, this.AttributeValueFieldName );
-                    return ComparisonHelper.ComparisonExpression( comparisonType, propertyExpression, AttributeConstantExpression( string.Empty ) );
-                }
-
-                List<string> selectedValues = filterValues[1].Split( new char[] { ',' }, StringSplitOptions.RemoveEmptyEntries ).ToList();
-
-                foreach ( var selectedValue in selectedValues )
-                {
-                    var searchValue = "," + selectedValue + ",";
-                    var qryToExtract = new AttributeValueService( new Data.RockContext() ).Queryable().Where( a => ( "," + a.Value + "," ).Contains( searchValue ) );
-                    var valueExpression = FilterExpressionExtractor.Extract<AttributeValue>( qryToExtract, parameterExpression, "a" );
-
-                    if ( comparisonType != ComparisonType.Contains )
-                    {
-                        valueExpression = Expression.Not( valueExpression );
-                    }
-
-                    if ( comparison == null )
-                    {
-                        comparison = valueExpression;
-                    }
-                    else
-                    {
-                        comparison = Expression.Or( comparison, valueExpression );
-                    }
-                }
-            }
-
-            if ( comparison == null )
-            {
-                return new NoAttributeFilterExpression();
-            }
-
-            return comparison;
-        }
-
-        #endregion
-
-        #region Persistence
-
-        /// <inheritdoc/>
-        public override bool IsPersistedValueSupported( Dictionary<string, string> privateConfigurationValues )
-        {
-            var values = privateConfigurationValues.GetValueOrNull( VALUES_KEY ) ?? string.Empty;
-
-            return !values.IsStrictLavaTemplate();
-        }
-
-        /// <inheritdoc/>
-        public override bool IsPersistedValueInvalidated( Dictionary<string, string> oldPrivateConfigurationValues, Dictionary<string, string> newPrivateConfigurationValues )
-        {
-            var oldValues = oldPrivateConfigurationValues.GetValueOrNull( VALUES_KEY ) ?? string.Empty;
-            var newValues = newPrivateConfigurationValues.GetValueOrNull( VALUES_KEY ) ?? string.Empty;
-
-            if ( oldValues != newValues )
-            {
-                return true;
-            }
-
-            return false;
-        }
-
-        /// <inheritdoc/>
-        public override bool IsPersistedValueVolatile( Dictionary<string, string> privateConfigurationValues )
-        {
-            var values = privateConfigurationValues.GetValueOrNull( VALUES_KEY ) ?? string.Empty;
-
-            // No need to resolve lava fields since we don't support lava.
-            values = values.ToUpper();
-
-            // If the source is a SQL query then it is volatile since the results
-            // of the query might change at any time.
-            return values.Contains( "SELECT" ) && values.Contains( "FROM" );
-        }
-
-        /// <inheritdoc/>
-        public override PersistedValues GetPersistedValues( string privateValue, Dictionary<string, string> privateConfigurationValues, IDictionary<string, object> cache )
-        {
-            if ( string.IsNullOrWhiteSpace( privateValue ) || !privateConfigurationValues.ContainsKey( VALUES_KEY ) )
-            {
-                return new PersistedValues
-                {
-                    TextValue = privateValue,
-                    CondensedTextValue = privateValue,
-                    HtmlValue = privateValue,
-                    CondensedHtmlValue = privateValue
-                };
-            }
-
-            if ( !( cache?.GetValueOrNull( "configuredValues" ) is Dictionary<string, string> configuredValues ) )
-            {
-                configuredValues = Helper.GetConfiguredValues( privateConfigurationValues );
-
-                cache?.AddOrReplace( "configuredValues", configuredValues );
-            }
-
-            var textValue = GetTextValueFromConfiguredValues( privateValue, configuredValues ) ?? string.Empty;
-            var condensedTextValue = textValue.Truncate( 100 );
-
-            return new PersistedValues
-            {
-                TextValue = textValue,
-                CondensedTextValue = condensedTextValue,
-                HtmlValue = textValue,
-                CondensedHtmlValue = condensedTextValue
-            };
-        }
-
->>>>>>> 44978794
         #endregion
     }
 }