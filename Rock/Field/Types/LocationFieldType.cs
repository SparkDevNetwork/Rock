--- conflicted
+++ resolved
@@ -144,7 +144,7 @@
         #region Persistence
 
         /// <inheritdoc/>
-        public override PersistedValues GetPersistedValues( string privateValue, Dictionary<string, string> privateConfigurationValues )
+        public override PersistedValues GetPersistedValues( string privateValue, Dictionary<string, string> privateConfigurationValues, IDictionary<string, object> cache )
         {
             var textValue = string.Empty;
 
@@ -493,103 +493,7 @@
             return null;
         }
 
-<<<<<<< HEAD
 #endif
-=======
-        /// <summary>
-        /// Determines whether this filter has a filter control
-        /// </summary>
-        /// <returns></returns>
-        public override bool HasFilterControl()
-        {
-            return false;
-        }
-
-        #endregion
-
-        #region Persistence
-
-        /// <inheritdoc/>
-        public override PersistedValues GetPersistedValues( string privateValue, Dictionary<string, string> privateConfigurationValues, IDictionary<string, object> cache )
-        {
-            var textValue = string.Empty;
-
-            if ( privateValue.IsNotNullOrWhiteSpace() )
-            {
-                var locGuid = privateValue.AsGuidOrNull();
-                if ( locGuid.HasValue )
-                {
-                    using ( var rockContext = new RockContext() )
-                    {
-                        var service = new LocationService( rockContext );
-                        var location = service.GetNoTracking( new Guid( privateValue ) );
-                        if ( location != null )
-                        {
-                            textValue = location.ToString();
-                        }
-                    }
-                }
-            }
-
-            return new PersistedValues
-            {
-                TextValue = textValue,
-                CondensedTextValue = textValue.Truncate( 100 ),
-                HtmlValue = textValue.EncodeHtml(),
-                CondensedHtmlValue = textValue.Truncate( 100 ).EncodeHtml()
-            };
-        }
-
-        #endregion
-
-        #region IEntityReferenceFieldType
-
-        /// <inheritdoc/>
-        List<ReferencedEntity> IEntityReferenceFieldType.GetReferencedEntities( string privateValue, Dictionary<string, string> privateConfigurationValues )
-        {
-            var guid = privateValue.AsGuidOrNull();
-
-            if ( !guid.HasValue )
-            {
-                return null;
-            }
-
-            using ( var rockContext = new RockContext() )
-            {
-                var locationId = new LocationService( rockContext ).GetId( guid.Value );
-
-                if ( !locationId.HasValue )
-                {
-                    return null;
-                }
-
-                return new List<ReferencedEntity>
-                {
-                    new ReferencedEntity( EntityTypeCache.GetId<Location>().Value, locationId.Value )
-                };
-            }
-        }
-
-        /// <inheritdoc/>
-        List<ReferencedProperty> IEntityReferenceFieldType.GetReferencedProperties( Dictionary<string, string> privateConfigurationValues )
-        {
-            // This field type references various properties of a Location and
-            // should have its persisted values updated when changed.
-            return new List<ReferencedProperty>
-            {
-                new ReferencedProperty( EntityTypeCache.GetId<Location>().Value, nameof( Location.Name ) ),
-                new ReferencedProperty( EntityTypeCache.GetId<Location>().Value, nameof( Location.Street1 ) ),
-                new ReferencedProperty( EntityTypeCache.GetId<Location>().Value, nameof( Location.Street2 ) ),
-                new ReferencedProperty( EntityTypeCache.GetId<Location>().Value, nameof( Location.City ) ),
-                new ReferencedProperty( EntityTypeCache.GetId<Location>().Value, nameof( Location.State ) ),
-                new ReferencedProperty( EntityTypeCache.GetId<Location>().Value, nameof( Location.PostalCode ) ),
-                new ReferencedProperty( EntityTypeCache.GetId<Location>().Value, nameof( Location.Country ) ),
-                new ReferencedProperty( EntityTypeCache.GetId<Location>().Value, nameof( Location.GeoPoint ) ),
-                new ReferencedProperty( EntityTypeCache.GetId<Location>().Value, nameof( Location.GeoFence ) )
-            };
-        }
-
->>>>>>> 44978794
         #endregion
     }
 }