--- conflicted
+++ resolved
@@ -155,10 +155,7 @@
                 }
             }
 
-<<<<<<< HEAD
-=======
             // Get the list of values that can be selected.
->>>>>>> f3ad007f
             if ( definedType != null )
             {
                 int[] selectableValues = privateConfigurationValues.ContainsKey( SELECTABLE_VALUES_KEY ) && privateConfigurationValues[SELECTABLE_VALUES_KEY].IsNotNullOrWhiteSpace()
