--- conflicted
+++ resolved
@@ -43,14 +43,6 @@
 
         #endregion
 
-        /// <inheritdoc/>
-        public override bool IsPersistedValueInvalidated( Dictionary<string, string> oldPrivateConfigurationValues, Dictionary<string, string> newPrivateConfigurationValues )
-        {
-            var oldDefinedtype = oldPrivateConfigurationValues.GetValueOrNull( "definedtype" ) ?? string.Empty;
-            var newDefinedtype = newPrivateConfigurationValues.GetValueOrNull( "definedtype" ) ?? string.Empty;
-            return oldDefinedtype != newDefinedtype;
-        }
-
         #region Formatting
 
         /// <inheritdoc/>
@@ -92,6 +84,19 @@
         public override bool HasFilterControl()
         {
             return false;
+        }
+
+        #endregion
+
+        #region Persistence
+
+        /// <inheritdoc/>
+        public override bool IsPersistedValueInvalidated( Dictionary<string, string> oldPrivateConfigurationValues, Dictionary<string, string> newPrivateConfigurationValues )
+        {
+            var oldDefinedtype = oldPrivateConfigurationValues.GetValueOrNull( "definedtype" ) ?? string.Empty;
+            var newDefinedtype = newPrivateConfigurationValues.GetValueOrNull( "definedtype" ) ?? string.Empty;
+
+            return oldDefinedtype != newDefinedtype;
         }
 
         #endregion
@@ -261,26 +266,6 @@
             }
         }
 
-<<<<<<< HEAD
-=======
-        #endregion
-
-        #region Persistence
-
-        /// <inheritdoc/>
-        public override bool IsPersistedValueInvalidated( Dictionary<string, string> oldPrivateConfigurationValues, Dictionary<string, string> newPrivateConfigurationValues )
-        {
-            var oldDefinedtype = oldPrivateConfigurationValues.GetValueOrNull( "definedtype" ) ?? string.Empty;
-            var newDefinedtype = newPrivateConfigurationValues.GetValueOrNull( "definedtype" ) ?? string.Empty;
-
-            return oldDefinedtype != newDefinedtype;
-        }
-
-        #endregion
-
-        #region Formatting
-
->>>>>>> 44978794
         /// <summary>
         /// Returns the field's current value(s)
         /// </summary>
