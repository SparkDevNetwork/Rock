--- conflicted
+++ resolved
@@ -44,6 +44,118 @@
 
         #region Configuration
 
+        /// <inheritdoc/>
+        public override Dictionary<string, string> GetPublicEditConfigurationProperties( Dictionary<string, string> privateConfigurationValues )
+        {
+            var configurationProperties = base.GetPublicEditConfigurationProperties( privateConfigurationValues );
+
+            // Get a list of all DefinedTypes that can be selected.
+            var definedTypes = DefinedTypeCache.All()
+                .OrderBy( t => t.Name )
+                .Select( t => new ListItemBag
+                {
+                    Value = t.Guid.ToString(),
+                    Text = t.Name
+                } )
+                .ToList();
+
+            configurationProperties[DEFINED_TYPES_PROPERTY_KEY] = definedTypes.ToCamelCaseJson( false, true );
+
+            return configurationProperties;
+        }
+
+        /// <inheritdoc/>
+        public override Dictionary<string, string> GetPublicConfigurationValues( Dictionary<string, string> privateConfigurationValues, ConfigurationValueUsage usage, string privateValue )
+        {
+            var publicConfigurationValues = base.GetPublicConfigurationValues( privateConfigurationValues, usage, privateValue );
+
+            var options = GetCustomValues( privateConfigurationValues.ToDictionary( k => k.Key, k => new ConfigurationValue( k.Value ) ) )
+                .Select( kvp => new ListItemBag
+                {
+                    Value = kvp.Key,
+                    Text = kvp.Value
+                } )
+                .ToCamelCaseJson( false, true );
+
+            publicConfigurationValues[VALUES_KEY] = options;
+
+            if ( usage != ConfigurationValueUsage.Configure )
+            {
+                publicConfigurationValues.Remove( "definedtype" );
+                publicConfigurationValues.Remove( "customvalues" );
+            }
+
+            if ( publicConfigurationValues.ContainsKey( "definedtype" ) )
+            {
+                var definedTypeId = publicConfigurationValues["definedtype"].AsIntegerOrNull();
+
+                if ( definedTypeId.HasValue )
+                {
+                    publicConfigurationValues["definedtype"] = DefinedTypeCache.Get( definedTypeId.Value )?.Guid.ToString() ?? "";
+                }
+                else
+                {
+                    publicConfigurationValues["definedtype"] = "";
+                }
+            }
+
+            return publicConfigurationValues;
+        }
+
+        /// <inheritdoc/>
+        public override Dictionary<string, string> GetPrivateConfigurationValues( Dictionary<string, string> publicConfigurationValues )
+        {
+            var privateConfigurationValues = base.GetPrivateConfigurationValues( publicConfigurationValues );
+
+            // Don't allow them to provide the actual value items.
+            if ( privateConfigurationValues.ContainsKey( VALUES_KEY ) )
+            {
+                privateConfigurationValues.Remove( VALUES_KEY );
+            }
+
+            // Convert the defined type value from Guid to Id.
+            if ( privateConfigurationValues.ContainsKey( "definedtype" ) )
+            {
+                var definedTypeGuid = privateConfigurationValues["definedtype"].AsGuidOrNull();
+
+                if ( definedTypeGuid.HasValue )
+                {
+                    privateConfigurationValues["definedtype"] = DefinedTypeCache.Get( definedTypeGuid.Value )?.Id.ToString() ?? "";
+                }
+                else
+                {
+                    privateConfigurationValues["definedtype"] = "";
+                }
+            }
+
+            return privateConfigurationValues;
+        }
+
+        /// <summary>
+        /// Gets the custom values that have been defined. These reflect either the
+        /// defined type values or the custom options entered into the custom values
+        /// text box.
+        /// </summary>
+        /// <param name="configurationValues"></param>
+        /// <returns></returns>
+        private Dictionary<string, string> GetCustomValues( Dictionary<string, ConfigurationValue> configurationValues )
+        {
+            var definedTypeId = configurationValues.GetConfigurationValueAsString( "definedtype" ).AsIntegerOrNull();
+
+            if ( definedTypeId.HasValue )
+            {
+                var definedType = DefinedTypeCache.Get( definedTypeId.Value );
+
+                if ( definedType != null )
+                {
+                    return definedType.DefinedValues
+                        .ToDictionary( v => v.Id.ToString(), v => v.Value );
+                }
+            }
+
+            return Helper.GetConfiguredValues( configurationValues, "customvalues" );
+        }
+
         #endregion
 
         #region Formatting
@@ -76,6 +188,39 @@
 
         #region Edit Control
 
+        /// <inheritdoc/>
+        public override string GetPublicValue( string privateValue, Dictionary<string, string> privateConfigurationValues )
+        {
+            var values = privateValue?.Split( new char[] { '|' }, StringSplitOptions.RemoveEmptyEntries ) ?? new string[0];
+            values = values.Select( s => HttpUtility.UrlDecode( s ) ).ToArray();
+
+            return values.ToCamelCaseJson( false, true );
+        }
+
+        /// <inheritdoc/>
+        public override string GetPrivateEditValue( string publicValue, Dictionary<string, string> privateConfigurationValues )
+        {
+            var values = publicValue.FromJsonOrNull<List<string>>();
+
+            if ( values == null )
+            {
+                return string.Empty;
+            }
+
+            var customValues = GetCustomValues( privateConfigurationValues.ToDictionary( k => k.Key, k => new ConfigurationValue( k.Value ) ) );
+
+            // If there are any custom values, then ensure that all values we
+            // got from the public device are valid. If not, ignore them.
+            if ( customValues.Any() )
+            {
+                values = values
+                    .Where( v => customValues.ContainsKey( v ) )
+                    .ToList();
+            }
+
+            return values.JoinStrings( "|" );
+        }
+
         #endregion
 
         #region Filter Control
@@ -156,93 +301,6 @@
             configKeys.Add( "customvalues" );
             configKeys.Add( "allowhtml" );
             return configKeys;
-        }
-
-        /// <inheritdoc/>
-        public override Dictionary<string, string> GetPublicEditConfigurationProperties( Dictionary<string, string> privateConfigurationValues )
-        {
-            var configurationProperties = base.GetPublicEditConfigurationProperties( privateConfigurationValues );
-
-            // Get a list of all DefinedTypes that can be selected.
-            var definedTypes = DefinedTypeCache.All()
-                .OrderBy( t => t.Name )
-                .Select( t => new ListItemBag
-                {
-                    Value = t.Guid.ToString(),
-                    Text = t.Name
-                } )
-                .ToList();
-
-            configurationProperties[DEFINED_TYPES_PROPERTY_KEY] = definedTypes.ToCamelCaseJson( false, true );
-
-            return configurationProperties;
-        }
-
-        /// <inheritdoc/>
-        public override Dictionary<string, string> GetPublicConfigurationValues( Dictionary<string, string> privateConfigurationValues, ConfigurationValueUsage usage, string privateValue )
-        {
-            var publicConfigurationValues = base.GetPublicConfigurationValues( privateConfigurationValues, usage, privateValue );
-
-            var options = GetCustomValues( privateConfigurationValues.ToDictionary( k => k.Key, k => new ConfigurationValue( k.Value ) ) )
-                .Select( kvp => new ListItemBag
-                {
-                    Value = kvp.Key,
-                    Text = kvp.Value
-                } )
-                .ToCamelCaseJson( false, true );
-
-            publicConfigurationValues[VALUES_KEY] = options;
-
-            if ( usage != ConfigurationValueUsage.Configure )
-            {
-                publicConfigurationValues.Remove( "definedtype" );
-                publicConfigurationValues.Remove( "customvalues" );
-            }
-
-            if ( publicConfigurationValues.ContainsKey( "definedtype" ) )
-            {
-                var definedTypeId = publicConfigurationValues["definedtype"].AsIntegerOrNull();
-
-                if ( definedTypeId.HasValue )
-                {
-                    publicConfigurationValues["definedtype"] = DefinedTypeCache.Get( definedTypeId.Value )?.Guid.ToString() ?? "";
-                }
-                else
-                {
-                    publicConfigurationValues["definedtype"] = "";
-                }
-            }
-
-            return publicConfigurationValues;
-        }
-
-        /// <inheritdoc/>
-        public override Dictionary<string, string> GetPrivateConfigurationValues( Dictionary<string, string> publicConfigurationValues )
-        {
-            var privateConfigurationValues = base.GetPrivateConfigurationValues( publicConfigurationValues );
-
-            // Don't allow them to provide the actual value items.
-            if ( privateConfigurationValues.ContainsKey( VALUES_KEY ) )
-            {
-                privateConfigurationValues.Remove( VALUES_KEY );
-            }
-
-            // Convert the defined type value from Guid to Id.
-            if ( privateConfigurationValues.ContainsKey( "definedtype" ) )
-            {
-                var definedTypeGuid = privateConfigurationValues["definedtype"].AsGuidOrNull();
-
-                if ( definedTypeGuid.HasValue )
-                {
-                    privateConfigurationValues["definedtype"] = DefinedTypeCache.Get( definedTypeGuid.Value )?.Id.ToString() ?? "";
-                }
-                else
-                {
-                    privateConfigurationValues["definedtype"] = "";
-                }
-            }
-
-            return privateConfigurationValues;
         }
 
         /// <summary>
@@ -356,51 +414,6 @@
             }
         }
 
-<<<<<<< HEAD
-=======
-        /// <summary>
-        /// Gets the custom values that have been defined. These reflect either the
-        /// defined type values or the custom options entered into the custom values
-        /// text box.
-        /// </summary>
-        /// <param name="configurationValues"></param>
-        /// <returns></returns>
-        private Dictionary<string, string> GetCustomValues( Dictionary<string, ConfigurationValue> configurationValues )
-        {
-            var definedTypeId = configurationValues.GetConfigurationValueAsString( "definedtype" ).AsIntegerOrNull();
-
-            if ( definedTypeId.HasValue )
-            {
-                var definedType = DefinedTypeCache.Get( definedTypeId.Value );
-
-                if ( definedType != null )
-                {
-                    return definedType.DefinedValues
-                        .ToDictionary( v => v.Id.ToString(), v => v.Value );
-                }
-            }
-
-            return Helper.GetConfiguredValues( configurationValues, "customvalues" );
-        }
-
-        #endregion
-
-        #region Persistence
-
-        /// <inheritdoc/>
-        public override bool IsPersistedValueInvalidated( Dictionary<string, string> oldPrivateConfigurationValues, Dictionary<string, string> newPrivateConfigurationValues )
-        {
-            var oldDefinedtype = oldPrivateConfigurationValues.GetValueOrNull( "definedtype" ) ?? string.Empty;
-            var newDefinedtype = newPrivateConfigurationValues.GetValueOrNull( "definedtype" ) ?? string.Empty;
-
-            return oldDefinedtype != newDefinedtype;
-        }
-
-        #endregion
-
-        #region Formatting
-
->>>>>>> 8e77d8c9
         /// <summary>
         /// Returns the field's current value(s)
         /// </summary>
@@ -414,70 +427,6 @@
             return GetTextValue( value, configurationValues.ToDictionary( cv => cv.Key, cv => cv.Value.Value ) );
         }
 
-<<<<<<< HEAD
-=======
-        /// <inheritdoc/>
-        public override string GetTextValue( string privateValue, Dictionary<string, string> privateConfigurationValues )
-        {
-            var values = privateValue?.Split( new char[] { '|' }, StringSplitOptions.RemoveEmptyEntries ).ToArray() ?? new string[0];
-            values = values.Select( s => HttpUtility.UrlDecode( s ) ).ToArray();
-
-            if ( privateConfigurationValues != null && privateConfigurationValues.ContainsKey( "definedtype" ) )
-            {
-                if ( Int32.TryParse( privateConfigurationValues["definedtype"], out int definedTypeId ) )
-                {
-                    for ( int i = 0; i < values.Length; i++ )
-                    {
-                        var definedValue = DefinedValueCache.Get( values[i].AsInteger() );
-                        if ( definedValue != null )
-                        {
-                            values[i] = definedValue.Value;
-                        }
-                    }
-                }
-            }
-
-            return values.ToList().AsDelimited( ", " );
-        }
-
-        #endregion
-
-        #region Edit Control
-
-        /// <inheritdoc/>
-        public override string GetPublicValue( string privateValue, Dictionary<string, string> privateConfigurationValues )
-        {
-            var values = privateValue?.Split( new char[] { '|' }, StringSplitOptions.RemoveEmptyEntries ) ?? new string[0];
-            values = values.Select( s => HttpUtility.UrlDecode( s ) ).ToArray();
-
-            return values.ToCamelCaseJson( false, true );
-        }
-
-        /// <inheritdoc/>
-        public override string GetPrivateEditValue( string publicValue, Dictionary<string, string> privateConfigurationValues )
-        {
-            var values = publicValue.FromJsonOrNull<List<string>>();
-
-            if ( values == null )
-            {
-                return string.Empty;
-            }
-
-            var customValues = GetCustomValues( privateConfigurationValues.ToDictionary( k => k.Key, k => new ConfigurationValue( k.Value ) ) );
-
-            // If there are any custom values, then ensure that all values we
-            // got from the public device are valid. If not, ignore them.
-            if ( customValues.Any() )
-            {
-                values = values
-                    .Where( v => customValues.ContainsKey( v ) )
-                    .ToList();
-            }
-
-            return values.JoinStrings( "|" );
-        }
-
->>>>>>> 8e77d8c9
         /// <summary>
         /// Edits the control.
         /// </summary>
