--- conflicted
+++ resolved
@@ -39,16 +39,12 @@
     [Rock.SystemGuid.FieldTypeGuid( Rock.SystemGuid.FieldType.SECURITY_ROLE )]
     public class SecurityRoleFieldType : FieldType, IEntityReferenceFieldType
     {
-<<<<<<< HEAD
         #region Configuration
 
-        private const string CLIENT_VALUES = "values";
-
-        #endregion
-
-=======
         private const string VALUES_PUBLIC_KEY = "values";
->>>>>>> 150b5ddb
+
+        #endregion
+
         #region Formatting
 
         /// <inheritdoc/>
@@ -101,33 +97,6 @@
 
         #region Edit Control
 
-
-        /// <inheritdoc />
-        public override Dictionary<string, string> GetPublicConfigurationValues( Dictionary<string, string> privateConfigurationValues, ConfigurationValueUsage usage, string value )
-        {
-            var configurationValues = base.GetPublicConfigurationValues( privateConfigurationValues, usage, value );
-
-            var roles = new GroupService( new RockContext() )
-                .Queryable()
-                .Where( g => g.IsSecurityRole )
-                .OrderBy( t => t.Name )
-                .ToListItemBagList();
-
-            configurationValues[CLIENT_VALUES] = roles.ToCamelCaseJson( false, true );
-
-            return configurationValues;
-        }
-
-        /// <inheritdoc />
-        public override Dictionary<string, string> GetPrivateConfigurationValues( Dictionary<string, string> publicConfigurationValues )
-        {
-            var configurationValues = base.GetPrivateConfigurationValues( publicConfigurationValues );
-
-            configurationValues.Remove( CLIENT_VALUES );
-
-            return configurationValues;
-        }
-
         #endregion
 
         #region IEntityReferenceFieldType
