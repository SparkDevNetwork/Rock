--- conflicted
+++ resolved
@@ -40,10 +40,7 @@
     {
         #region Configuration
 
-<<<<<<< HEAD
-=======
         private const string INCLUDE_INACTIVE_KEY = "includeInactive";
->>>>>>> 67ea9d1a
         private const string CLIENT_VALUES = "values";
 
         #endregion
