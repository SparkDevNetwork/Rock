--- conflicted
+++ resolved
@@ -1,4 +1,4 @@
-﻿// <copyright>
+// <copyright>
 // Copyright by the Spark Development Network
 //
 // Licensed under the Rock Community License (the "License");
@@ -23,12 +23,9 @@
 using Rock.Attribute;
 using Rock.Data;
 using Rock.Model;
-<<<<<<< HEAD
-using Rock.ViewModels.Utility;
-=======
 using Rock.Utility;
 using Rock.Web.Cache;
->>>>>>> efac95b7
+using Rock.ViewModels.Utility;
 using Rock.Web.UI.Controls;
 
 namespace Rock.Field.Types
