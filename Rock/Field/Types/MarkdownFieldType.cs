--- conflicted
+++ resolved
@@ -154,29 +154,12 @@
         /// <returns></returns>
         public override string FormatValue( Control parentControl, string value, Dictionary<string, ConfigurationValue> configurationValues, bool condensed )
         {
-<<<<<<< HEAD
-            return !condensed
+            var result = !condensed
                 ? GetHtmlValue( value, configurationValues.ToDictionary( cv => cv.Key, cv => cv.Value.Value ) )
                 : GetCondensedHtmlValue( value, configurationValues.ToDictionary( cv => cv.Key, cv => cv.Value.Value ) );
-=======
-            var result = value.ConvertMarkdownToHtml();
+
             result = HtmlSanitizer.SanitizeHtml( result );
-
-            if ( condensed )
-            {
-                // TrimEnd is added because ConvertMarkdownToHtml add two newlines. Described in: https://github.com/Knagis/CommonMark.NET/issues/107
-                result = result?.Trim() ?? string.Empty;
-                // Remove paragraph tags for values in grids and filter indicators to remove unnecessary whitespace above and below the value.
-                if ( result.StartsWith("<p>") && result.EndsWith("</p>"))
-                {
-                    result = result.Substring( 3, result.Length - 7 );
-                }
-
-                return result.Truncate( 100 );
-            }
-
             return result;
->>>>>>> d97383fb
         }
 
         #endregion
