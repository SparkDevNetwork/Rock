--- conflicted
+++ resolved
@@ -100,6 +100,36 @@
 
         #endregion
 
+        #region Persistence
+
+        /// <inheritdoc/>
+        public override PersistedValues GetPersistedValues( string privateValue, Dictionary<string, string> privateConfigurationValues, IDictionary<string, object> cache )
+        {
+            if ( string.IsNullOrWhiteSpace( privateValue ) )
+            {
+                return new PersistedValues
+                {
+                    TextValue = string.Empty,
+                    CondensedTextValue = string.Empty,
+                    HtmlValue = string.Empty,
+                    CondensedHtmlValue = string.Empty
+                };
+            }
+
+            var textValue = GetTextValue( privateValue, privateConfigurationValues );
+            var condensedTextValue = textValue.Truncate( 100 );
+
+            return new PersistedValues
+            {
+                TextValue = textValue,
+                CondensedTextValue = condensedTextValue,
+                HtmlValue = textValue,
+                CondensedHtmlValue = condensedTextValue
+            };
+        }
+
+        #endregion
+
         #region IEntityReferenceFieldType
 
         /// <inheritdoc/>
@@ -263,112 +293,7 @@
             }
         }
 
-<<<<<<< HEAD
 #endif
-=======
-        /// <summary>
-        /// Gets the entity.
-        /// </summary>
-        /// <param name="value">The value.</param>
-        /// <returns></returns>
-        public IEntity GetEntity( string value )
-        {
-            return GetEntity( value, null );
-        }
-
-        /// <summary>
-        /// Gets the entity.
-        /// </summary>
-        /// <param name="value">The value.</param>
-        /// <param name="rockContext">The rock context.</param>
-        /// <returns></returns>
-        public IEntity GetEntity( string value, RockContext rockContext )
-        {
-            rockContext = rockContext ?? new RockContext();
-            Guid? guid = value.AsGuidOrNull();
-            if ( guid.HasValue )
-            {
-                return new ConnectionRequestService( rockContext ).Get( guid.Value );
-            }
-
-            return null;
-        }
-
-        #endregion
-
-        #region Persistence
-
-        /// <inheritdoc/>
-        public override PersistedValues GetPersistedValues( string privateValue, Dictionary<string, string> privateConfigurationValues, IDictionary<string, object> cache )
-        {
-            if ( string.IsNullOrWhiteSpace( privateValue ) )
-            {
-                return new PersistedValues
-                {
-                    TextValue = string.Empty,
-                    CondensedTextValue = string.Empty,
-                    HtmlValue = string.Empty,
-                    CondensedHtmlValue = string.Empty
-                };
-            }
-
-            var textValue = GetTextValue( privateValue, privateConfigurationValues );
-            var condensedTextValue = textValue.Truncate( 100 );
-
-            return new PersistedValues
-            {
-                TextValue = textValue,
-                CondensedTextValue = condensedTextValue,
-                HtmlValue = textValue,
-                CondensedHtmlValue = condensedTextValue
-            };
-        }
-
-        #endregion
-
-        #region IEntityReferenceFieldType
-
-        /// <inheritdoc/>
-        List<ReferencedEntity> IEntityReferenceFieldType.GetReferencedEntities( string privateValue, Dictionary<string, string> privateConfigurationValues )
-        {
-            Guid? guid = privateValue.AsGuidOrNull();
-
-            if ( !guid.HasValue )
-            {
-                return null;
-            }
-
-            using ( var rockContext = new RockContext() )
-            {
-                var connectionRequest = new ConnectionRequestService( rockContext ).GetNoTracking( guid.Value );
-
-                if ( connectionRequest == null )
-                {
-                    return null;
-                }
-
-                return new List<ReferencedEntity>()
-                {
-                    new ReferencedEntity( EntityTypeCache.GetId<ConnectionRequest>().Value, connectionRequest.Id ),
-                    new ReferencedEntity( EntityTypeCache.GetId<PersonAlias>().Value, connectionRequest.PersonAliasId ),
-                    new ReferencedEntity( EntityTypeCache.GetId<Person>().Value, connectionRequest.PersonAlias.PersonId )
-                };
-            }
-        }
-
-        /// <inheritdoc/>
-        List<ReferencedProperty> IEntityReferenceFieldType.GetReferencedProperties( Dictionary<string, string> privateConfigurationValues )
-        {
-            return new List<ReferencedProperty>
-            {
-                new ReferencedProperty( EntityTypeCache.GetId<ConnectionRequest>().Value, nameof( ConnectionRequest.PersonAliasId ) ),
-                new ReferencedProperty( EntityTypeCache.GetId<PersonAlias>().Value, nameof( PersonAlias.PersonId ) ),
-                new ReferencedProperty( EntityTypeCache.GetId<Person>().Value, nameof( Person.NickName ) ),
-                new ReferencedProperty( EntityTypeCache.GetId<Person>().Value, nameof( Person.LastName ) ),
-            };
-        }
-
->>>>>>> 44978794
         #endregion
     }
 }