--- conflicted
+++ resolved
@@ -1,4 +1,4 @@
-﻿// <copyright>
+// <copyright>
 // Copyright by the Spark Development Network
 //
 // Licensed under the Rock Community License (the "License");
@@ -24,11 +24,8 @@
 using Rock.Attribute;
 using Rock.Data;
 using Rock.Model;
-<<<<<<< HEAD
+using Rock.Utility;
 using Rock.ViewModels.Utility;
-=======
-using Rock.Utility;
->>>>>>> efac95b7
 using Rock.Web.Cache;
 
 namespace Rock.Field.Types
