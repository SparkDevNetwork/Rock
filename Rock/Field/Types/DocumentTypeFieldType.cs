﻿// <copyright>
// Copyright by the Spark Development Network
//
// Licensed under the Rock Community License (the "License");
// you may not use this file except in compliance with the License.
// You may obtain a copy of the License at
//
// http://www.rockrms.com/license
//
// Unless required by applicable law or agreed to in writing, software
// distributed under the License is distributed on an "AS IS" BASIS,
// WITHOUT WARRANTIES OR CONDITIONS OF ANY KIND, either express or implied.
// See the License for the specific language governing permissions and
// limitations under the License.
// </copyright>

using System;
using System.Collections.Generic;
using System.Data.Entity;
using System.Linq;
using System.Web.UI;
using System.Web.UI.WebControls;

using Rock.Attribute;
using Rock.Data;
using Rock.Model;
using Rock.Web.Cache;
using Rock.Web.UI.Controls;


namespace Rock.Field.Types
{
<<<<<<< HEAD
    /// <summary>
    /// Class DocumentTypeFieldType.
    /// Implements the <see cref="Rock.Field.FieldType" />
    /// </summary>
    /// <seealso cref="Rock.Field.FieldType" />
    public class DocumentTypeFieldType : FieldType
=======
    [RockPlatformSupport( Utility.RockPlatform.WebForms )]
    class DocumentTypeFieldType : FieldType
>>>>>>> ebe05f53
    {
        private const string ALLOW_MULTIPLE_KEY = "allowmultiple";

        #region Configuration

        /// <summary>
        /// Returns a list of the configuration keys
        /// </summary>
        /// <returns></returns>
        public override List<string> ConfigurationKeys()
        {
            var configKeys = new List<string>();
            configKeys.Add( ALLOW_MULTIPLE_KEY );
            return configKeys;
        }

        /// <summary>
        /// Creates the HTML controls required to configure this type of field
        /// </summary>
        /// <returns></returns>
        public override List<Control> ConfigurationControls()
        {
            var controls = base.ConfigurationControls();

            // Add checkbox for deciding if the document types is rendered as a drop
            // down list or a list.
            var cbAllowMultipleValues = new RockCheckBox();
            controls.Add( cbAllowMultipleValues );
            cbAllowMultipleValues.AutoPostBack = true;
            cbAllowMultipleValues.Checked = true;
            cbAllowMultipleValues.CheckedChanged += OnQualifierUpdated;
            cbAllowMultipleValues.Label = "Allow Multiple Values";
            cbAllowMultipleValues.Text = "Yes";
            cbAllowMultipleValues.Help = "When set, allows multiple document types to be selected.";

            return controls;
        }

        /// <summary>
        /// Gets the configuration value.
        /// </summary>
        /// <param name="controls">The controls.</param>
        /// <returns></returns>
        public override Dictionary<string, ConfigurationValue> ConfigurationValues( List<Control> controls )
        {
            var configurationValues = new Dictionary<string, ConfigurationValue>();
            configurationValues.Add( ALLOW_MULTIPLE_KEY, new ConfigurationValue( "Allow Multiple Values", "When set, allows multiple document types to be selected.", "True" ) );

            if ( controls != null )
            {
                var cbAllowMultipleValues = controls.Count > 0 ? controls[0] as CheckBox : null;

                if ( cbAllowMultipleValues != null )
                {
                    configurationValues[ALLOW_MULTIPLE_KEY].Value = cbAllowMultipleValues.Checked.ToString();
                }
            }

            return configurationValues;
        }

        /// <summary>
        /// Sets the configuration value.
        /// </summary>
        /// <param name="controls"></param>
        /// <param name="configurationValues"></param>
        public override void SetConfigurationValues( List<Control> controls, Dictionary<string, ConfigurationValue> configurationValues )
        {
            if ( controls != null && configurationValues != null )
            {
                var cbAllowMultipleValues = controls.Count > 0 ? controls[0] as CheckBox : null;

                if ( cbAllowMultipleValues != null )
                {
                    cbAllowMultipleValues.Checked = configurationValues.GetValueOrNull( ALLOW_MULTIPLE_KEY ).AsBoolean( true );
                }
            }
        }

        #endregion Configuration

        #region Formatting

        /// <summary>
        /// Returns the field's current value(s)
        /// </summary>
        /// <param name="parentControl">The parent control.</param>
        /// <param name="value">Information about the value</param>
        /// <param name="configurationValues">The configuration values.</param>
        /// <param name="condensed">Flag indicating if the value should be condensed (i.e. for use in a grid column)</param>
        /// <returns></returns>
        public override string FormatValue( System.Web.UI.Control parentControl, string value, Dictionary<string, ConfigurationValue> configurationValues, bool condensed )
        {
            if ( value.IsNullOrWhiteSpace() )
            {
                return base.FormatValue( parentControl, value, configurationValues, condensed );

            }

            // This is a list of IDs, we'll want it to be document type names instead
            var selectedValues = value.Split( new char[] { ',' }, StringSplitOptions.RemoveEmptyEntries ).Select( int.Parse ).ToList();

            return DocumentTypeCache.All()
                .Where( v => selectedValues.Contains( v.Id ) )
                .Select( v => v.Name )
                .ToList()
                .AsDelimited( ", " );
            ;
        }

        #endregion Formatting

        #region Edit Control

        /// <summary>
        /// Creates the control(s) necessary for prompting user for a new value
        /// </summary>
        /// <param name="configurationValues">The configuration values.</param>
        /// <param name="id"></param>
        /// <returns>
        /// The control
        /// </returns>
        public override Control EditControl( Dictionary<string, ConfigurationValue> configurationValues, string id )
        {
            ListControl editControl;

            var values = DocumentTypeCache.All().Select( v => new { v.Id, v.Name } ).OrderBy( v => v.Name ).ToList();

            var allowMultiple = true;

            if ( configurationValues != null &&
                 configurationValues.ContainsKey( ALLOW_MULTIPLE_KEY ) )
            {
                allowMultiple = configurationValues[ALLOW_MULTIPLE_KEY].Value.AsBoolean( true );
            }

            if ( !allowMultiple )
            {
                // Select single member
                editControl = new RockDropDownList { ID = id };
            }
            else
            {
                // Select multiple members
                editControl = new RockListBox { ID = id, DisplayDropAsAbsolute = true };
            }

            var items = new List<ListItem>();
            foreach ( var value in values )
            {
                items.Add( new ListItem( value.Name, value.Id.ToString() ) );
            }

            if ( items.Count > 0 )
            {
                if ( editControl is RockListBox )
                {
                    ( editControl as RockListBox ).Items.AddRange( items.ToArray() );
                }
                else
                {
                    ( editControl as RockDropDownList ).Items.AddRange( items.ToArray() );
                }

                return editControl;
            }

            return null;
        }

        /// <summary>
        /// Reads new values entered by the user for the field
        /// </summary>
        /// <param name="control">Parent control that controls were added to in the CreateEditControl() method</param>
        /// <param name="configurationValues"></param>
        /// <returns></returns>
        public override string GetEditValue( Control control, Dictionary<string, ConfigurationValue> configurationValues )
        {
            List<string> values = new List<string>();

            if ( control != null && control is ListControl )
            {
                var editControl = ( ListControl ) control;
                foreach ( ListItem li in editControl.Items )
                {
                    if ( li.Selected )
                    {
                        values.Add( li.Value );
                    }
                }

                return values.AsDelimited<string>( "," );
            }

            return null;
        }

        /// <summary>
        /// Sets the value.
        /// </summary>
        /// <param name="control">The control.</param>
        /// <param name="configurationValues"></param>
        /// <param name="value">The value.</param>
        public override void SetEditValue( Control control, Dictionary<string, ConfigurationValue> configurationValues, string value )
        {
            if ( value == null || control == null || !( control is ListControl ) )
            {
                return;
            }

            var values = value.Split( new char[] { ',' }, StringSplitOptions.RemoveEmptyEntries ).ToList();

            var editControl = ( ListControl ) control;
            foreach ( ListItem li in editControl.Items )
            {
                li.Selected = values.Contains( li.Value );
            }
        }

        #endregion Edit Control

        #region Filter Control

        #endregion Filter Control

    }
}<|MERGE_RESOLUTION|>--- conflicted
+++ resolved
@@ -30,17 +30,13 @@
 
 namespace Rock.Field.Types
 {
-<<<<<<< HEAD
     /// <summary>
     /// Class DocumentTypeFieldType.
     /// Implements the <see cref="Rock.Field.FieldType" />
     /// </summary>
     /// <seealso cref="Rock.Field.FieldType" />
+    [RockPlatformSupport( Utility.RockPlatform.WebForms )]
     public class DocumentTypeFieldType : FieldType
-=======
-    [RockPlatformSupport( Utility.RockPlatform.WebForms )]
-    class DocumentTypeFieldType : FieldType
->>>>>>> ebe05f53
     {
         private const string ALLOW_MULTIPLE_KEY = "allowmultiple";
 
