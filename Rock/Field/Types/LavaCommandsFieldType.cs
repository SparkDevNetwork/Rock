﻿// <copyright>
// Copyright by the Spark Development Network
//
// Licensed under the Rock Community License (the "License");
// you may not use this file except in compliance with the License.
// You may obtain a copy of the License at
//
// http://www.rockrms.com/license
//
// Unless required by applicable law or agreed to in writing, software
// distributed under the License is distributed on an "AS IS" BASIS,
// WITHOUT WARRANTIES OR CONDITIONS OF ANY KIND, either express or implied.
// See the License for the specific language governing permissions and
// limitations under the License.
// </copyright>
//
using System;
using System.Collections.Generic;
using System.Linq;
using System.Web.UI;
using System.Web.UI.WebControls;

using Rock.Web.UI.Controls;

namespace Rock.Field.Types
{
    /// <summary>
    /// Field Type used to display a checkboxlist of LavaCommands
    /// Stored as a comma-delimited list of LavaCommand names
    /// </summary>
    [Serializable]
    public class LavaCommandsFieldType : FieldType
    {
        private const string REPEAT_COLUMNS = "repeatColumns";

<<<<<<< HEAD
        #region Configuration

=======
>>>>>>> 7fb53538
        /// <summary>
        /// Returns a list of the configuration keys
        /// </summary>
        /// <returns></returns>
        public override List<string> ConfigurationKeys()
        {
            List<string> configKeys = new List<string>();
            configKeys.Add( REPEAT_COLUMNS );
            return configKeys;
        }

        /// <summary>
        /// Creates the HTML controls required to configure this type of field
        /// </summary>
        /// <returns></returns>
        public override List<Control> ConfigurationControls()
        {
            List<Control> controls = base.ConfigurationControls();

            var tbRepeatColumns = new NumberBox();
            tbRepeatColumns.Label = "Columns";
            tbRepeatColumns.Help = "Select how many columns the list should use before going to the next row. If blank or 0 then 4 columns will be displayed. There is no upper limit enforced here however the block this is used in might add contraints due to available space.";
            tbRepeatColumns.MinimumValue = "0";
            tbRepeatColumns.AutoPostBack = true;
            tbRepeatColumns.TextChanged += OnQualifierUpdated;
            controls.Add( tbRepeatColumns );

            return controls;
        }

        /// <summary>
        /// Gets the configuration value.
        /// </summary>
        /// <param name="controls">The controls.</param>
        /// <returns></returns>
        public override Dictionary<string, ConfigurationValue> ConfigurationValues( List<Control> controls )
        {
            Dictionary<string, ConfigurationValue> configurationValues = base.ConfigurationValues( controls );

            string description = "Select how many columns the list should use before going to the next row. If blank 4 is used.";
            configurationValues.Add( REPEAT_COLUMNS, new ConfigurationValue("Repeat Columns", description, string.Empty ) );

            if ( controls != null && controls.Count > 0 )
            {
                var tbRepeatColumns = controls[0] as NumberBox;
                configurationValues[REPEAT_COLUMNS].Value = tbRepeatColumns.Visible ? tbRepeatColumns.Text : string.Empty;
            }

            return configurationValues;
        }

        /// <summary>
        /// Sets the configuration value.
        /// </summary>
        /// <param name="controls">The controls.</param>
        /// <param name="configurationValues">The configuration values.</param>
        public override void SetConfigurationValues( List<Control> controls, Dictionary<string, ConfigurationValue> configurationValues )
        {
            base.SetConfigurationValues( controls, configurationValues );

            if ( controls != null && controls.Count > 0 && configurationValues != null )
            {
                var tbRepeatColumns = controls[0] as NumberBox;
                tbRepeatColumns.Text = configurationValues.ContainsKey( REPEAT_COLUMNS ) ? configurationValues[REPEAT_COLUMNS].Value : string.Empty;
            }
        }

        #endregion Configuration


        #region Edit Control

        /// <summary>
        /// Renders the controls necessary for prompting user for a new value and adds them to the parentControl
        /// </summary>
        /// <param name="configurationValues">The configuration values.</param>
        /// <param name="id"></param>
        /// <returns>
        /// The control
        /// </returns>
        public override Control EditControl( Dictionary<string, ConfigurationValue> configurationValues, string id )
        {
            var editControl = new LavaCommandsPicker { ID = id };

            if ( configurationValues.ContainsKey( REPEAT_COLUMNS ) )
            {
                editControl.RepeatColumns = configurationValues[REPEAT_COLUMNS].Value.AsInteger();
            }

            return editControl;
        }

        /// <summary>
        /// Reads new values entered by the user for the field
        /// </summary>
        /// <param name="control">Parent control that controls were added to in the CreateEditControl() method</param>
        /// <param name="configurationValues"></param>
        /// <returns></returns>
        public override string GetEditValue( Control control, Dictionary<string, ConfigurationValue> configurationValues )
        {
            var picker = control as LavaCommandsPicker;
            if ( picker != null )
            {
                return picker.SelectedLavaCommands?.AsDelimited( "," );
            }

            return null;
        }

        /// <summary>
        /// Sets the value.
        /// </summary>
        /// <param name="control">The control.</param>
        /// <param name="configurationValues"></param>
        /// <param name="value">The value.</param>
        public override void SetEditValue( Control control, Dictionary<string, ConfigurationValue> configurationValues, string value )
        {
            var picker = control as LavaCommandsPicker;
            if ( picker != null )
            {
                picker.SelectedLavaCommands = value?.SplitDelimitedValues().ToList() ?? new List<string>();
            }
        }

        #endregion
    }
}<|MERGE_RESOLUTION|>--- conflicted
+++ resolved
@@ -31,13 +31,10 @@
     [Serializable]
     public class LavaCommandsFieldType : FieldType
     {
+        #region Configuration
+
         private const string REPEAT_COLUMNS = "repeatColumns";
 
-<<<<<<< HEAD
-        #region Configuration
-
-=======
->>>>>>> 7fb53538
         /// <summary>
         /// Returns a list of the configuration keys
         /// </summary>
