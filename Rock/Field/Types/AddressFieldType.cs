﻿// <copyright>
// Copyright by the Spark Development Network
//
// Licensed under the Rock Community License (the "License");
// you may not use this file except in compliance with the License.
// You may obtain a copy of the License at
//
// http://www.rockrms.com/license
//
// Unless required by applicable law or agreed to in writing, software
// distributed under the License is distributed on an "AS IS" BASIS,
// WITHOUT WARRANTIES OR CONDITIONS OF ANY KIND, either express or implied.
// See the License for the specific language governing permissions and
// limitations under the License.
// </copyright>
//
using System;
using System.Collections.Generic;
using System.Linq;
#if WEBFORMS
using System.Web.UI;
#endif
using Rock.Attribute;
using Rock.Data;
using Rock.Model;
using Rock.Web.Cache;
using Rock.Web.UI.Controls;

/*
 * 8/18/2022 - DSH
 *
 * This field type persists values about the Location. It tracks all the different
 * properties that might change and will update if those change. However, addresses
 * get formatted by Lava. We could mark this field type as Volatile, but that could
 * be a decent performance hit for something that will probably never happen. If an
 * admin does change the Lava for a countries address formatting, the nightly job
 * to update persisted attribute values will eventually get these back in sync.
 */

namespace Rock.Field.Types
{
    /// <summary>
    /// Field used to save and display an address value
    /// </summary>
    [RockPlatformSupport( Utility.RockPlatform.WebForms, Utility.RockPlatform.Obsidian )]
    [IconSvg( @"<svg xmlns=""http://www.w3.org/2000/svg"" viewBox=""0 0 16 16""><g><path d=""M8,1A5.25,5.25,0,0,0,2.75,6.25c0,2.12.74,2.71,4.71,8.47a.66.66,0,0,0,1.08,0c4-5.76,4.71-6.35,4.71-8.47A5.25,5.25,0,0,0,8,1ZM8,13.19c-.48-.7-.91-1.31-1.3-1.85C4.32,8,4.06,7.53,4.06,6.25a3.94,3.94,0,0,1,7.88,0c0,1.28-.26,1.7-2.64,5.09C8.91,11.86,8.48,12.5,8,13.19ZM8,4a2.19,2.19,0,1,0,2.19,2.19A2.19,2.19,0,0,0,8,4Z""/></g></svg>" )]
    [Rock.SystemGuid.FieldTypeGuid( Rock.SystemGuid.FieldType.ADDRESS )]
    public class AddressFieldType : FieldType, IEntityFieldType, IEntityReferenceFieldType
    {

        #region Formatting

        /// <inheritdoc/>
        public override string GetTextValue( string value, Dictionary<string, string> configurationValues )
        {
            var locationGuid = value?.AsGuidOrNull();
            if ( locationGuid == null )
            {
                return string.Empty;
            }

            using ( var rockContext = new RockContext() )
            {
                var service = new LocationService( rockContext );
                var location = service.GetNoTracking( locationGuid.Value );
                if ( location == null )
                {
                    return string.Empty;
                }

                var formattedValue = location.ToString();
                return formattedValue;
            }
        }

        #endregion

        #region Edit Control

        /// <inheritdoc/>
        public override string GetPublicValue( string privateValue, Dictionary<string, string> privateConfigurationValues )
        {
            var guid = privateValue.AsGuidOrNull();
            var partialAddress = privateValue.FromJsonOrNull<AddressFieldValue>();
            Location location = null;

            if ( guid.HasValue )
            {
                location = new LocationService( new RockContext() ).Get( guid.Value );
            }

            if ( location != null )
            {
                return new AddressFieldValue
                {
                    Street1 = location.Street1,
                    Street2 = location.Street2,
                    City = location.City,
                    State = location.State,
                    PostalCode = location.PostalCode,
                    Country = location.Country
                }.ToCamelCaseJson( false, true );
            }
            else if ( partialAddress != null )
            {
                return partialAddress.ToCamelCaseJson( false, true );
            }
            else
            {
                var globalAttributesCache = GlobalAttributesCache.Get();

                return new AddressFieldValue
                {
                    State = globalAttributesCache.OrganizationState,
                    Country = globalAttributesCache.OrganizationCountry
                }.ToCamelCaseJson( false, true );
            }
        }

        /// <inheritdoc/>
        public override string GetPrivateEditValue( string publicValue, Dictionary<string, string> privateConfigurationValues )
        {
            var addressValue = publicValue.FromJsonOrNull<AddressFieldValue>();

            if ( addressValue == null )
            {
                return string.Empty;
            }

            // Check if we have any values.
            if ( string.IsNullOrWhiteSpace( addressValue.Street1 )
                 && string.IsNullOrWhiteSpace( addressValue.Street2 )
                 && string.IsNullOrWhiteSpace( addressValue.City )
                 && string.IsNullOrWhiteSpace( addressValue.PostalCode ) )
            {
                return string.Empty;
            }

            var globalAttributesCache = GlobalAttributesCache.Get();

            using ( var rockContext = new RockContext() )
            {
                try
                {
                    var locationService = new LocationService( rockContext );
                    var location = locationService.Get( addressValue.Street1,
                        addressValue.Street2,
                        addressValue.City,
                        addressValue.State,
                        addressValue.PostalCode,
                        addressValue.Country.IfEmpty( globalAttributesCache.OrganizationCountry ) );

                    if ( location == null )
                    {
                        return string.Empty;
                    }

                    return location.Guid.ToString();
                }
<<<<<<< HEAD
                catch
=======
                catch ( Exception )
>>>>>>> 5f8a7dde
                {
                    return addressValue.ToJson() ?? string.Empty;
                }
            }
        }

        #endregion

        #region Entity Methods

        /// <summary>
        /// Gets the entity.
        /// </summary>
        /// <param name="value">The value.</param>
        /// <returns></returns>
        public IEntity GetEntity( string value )
        {
            return GetEntity( value, null );
        }

        /// <summary>
        /// Gets the entity.
        /// </summary>
        /// <param name="value">The value.</param>
        /// <param name="rockContext">The rock context.</param>
        /// <returns></returns>
        public IEntity GetEntity( string value, RockContext rockContext )
        {
            Guid? guid = value.AsGuidOrNull();
            if ( guid.HasValue )
            {
                rockContext = rockContext ?? new RockContext();
                return new LocationService( rockContext ).Get( guid.Value );
            }

            return null;
        }

        #endregion

        #region Filter Control

        /// <summary>
        /// Creates the control needed to filter (query) values using this field type.
        /// </summary>
        /// <param name="configurationValues">The configuration values.</param>
        /// <param name="id">The identifier.</param>
        /// <param name="required">if set to <c>true</c> [required].</param>
        /// <param name="filterMode">The filter mode.</param>
        /// <returns></returns>
        public override System.Web.UI.Control FilterControl( System.Collections.Generic.Dictionary<string, ConfigurationValue> configurationValues, string id, bool required, Rock.Reporting.FilterMode filterMode )
        {
            // This field type does not support filtering
            return null;
        }

        /// <summary>
        /// Determines whether this filter has a filter control
        /// </summary>
        /// <returns></returns>
        public override bool HasFilterControl()
        {
            return false;
        }

        #endregion

        #region IEntityReferenceFieldType

        /// <inheritdoc/>
        List<ReferencedEntity> IEntityReferenceFieldType.GetReferencedEntities( string privateValue, Dictionary<string, string> privateConfigurationValues )
        {
            var guid = privateValue.AsGuidOrNull();

            if ( !guid.HasValue )
            {
                return null;
            }

            using ( var rockContext = new RockContext() )
            {
                var locationId = new LocationService( rockContext ).GetId( guid.Value );

                if ( !locationId.HasValue )
                {
                    return null;
                }

                return new List<ReferencedEntity>
                {
                    new ReferencedEntity( EntityTypeCache.GetId<Location>().Value, locationId.Value )
                };
            }
        }

        /// <inheritdoc/>
        List<ReferencedProperty> IEntityReferenceFieldType.GetReferencedProperties( Dictionary<string, string> privateConfigurationValues )
        {
            // This field type references various properties of a Location and
            // should have its persisted values updated when changed.
            return new List<ReferencedProperty>
            {
                new ReferencedProperty( EntityTypeCache.GetId<Location>().Value, nameof( Location.Name ) ),
                new ReferencedProperty( EntityTypeCache.GetId<Location>().Value, nameof( Location.Street1 ) ),
                new ReferencedProperty( EntityTypeCache.GetId<Location>().Value, nameof( Location.Street2 ) ),
                new ReferencedProperty( EntityTypeCache.GetId<Location>().Value, nameof( Location.City ) ),
                new ReferencedProperty( EntityTypeCache.GetId<Location>().Value, nameof( Location.State ) ),
                new ReferencedProperty( EntityTypeCache.GetId<Location>().Value, nameof( Location.PostalCode ) ),
                new ReferencedProperty( EntityTypeCache.GetId<Location>().Value, nameof( Location.Country ) ),
                new ReferencedProperty( EntityTypeCache.GetId<Location>().Value, nameof( Location.GeoPoint ) ),
                new ReferencedProperty( EntityTypeCache.GetId<Location>().Value, nameof( Location.GeoFence ) )
            };
        }

        #endregion

        #region WebForms
#if WEBFORMS

        /// <summary>
        /// Returns the field's current value(s)
        /// </summary>
        /// <param name="parentControl">The parent control.</param>
        /// <param name="value">Information about the value</param>
        /// <param name="configurationValues">The configuration values.</param>
        /// <param name="condensed">Flag indicating if the value should be condensed (i.e. for use in a grid column)</param>
        /// <returns></returns>
        public override string FormatValue( Control parentControl, string value, Dictionary<string, ConfigurationValue> configurationValues, bool condensed )
        {
            return !condensed
                ? GetTextValue( value, configurationValues.ToDictionary( cv => cv.Key, cv => cv.Value.Value ) )
                : GetCondensedTextValue( value, configurationValues.ToDictionary( cv => cv.Key, cv => cv.Value.Value ) );
        }

        /// <summary>
        /// Creates the control(s) necessary for prompting user for a new value ( as Guid )
        /// </summary>
        /// <param name="configurationValues">The configuration values.</param>
        /// <param name="id"></param>
        /// <returns>
        /// The control
        /// </returns>
        public override Control EditControl( Dictionary<string, ConfigurationValue> configurationValues, string id )
        {
            var dataEntryMode = configurationValues.GetConfigurationValueAsString( "DataEntryMode" ).ToLower();

            var control = new AddressControl { ID = id };
            if ( dataEntryMode == "defaultvalue" )
            {
                // If we are configuring the default value for this field, accept partial addresses.
                control.PartialAddressIsAllowed = true;
                control.SetDefaultValues = false;
            }

            return control;
        }

        /// <summary>
        /// Reads new values entered by the user for the field ( as Guid )
        /// </summary>
        /// <param name="control">Parent control that controls were added to in the CreateEditControl() method</param>
        /// <param name="configurationValues">The configuration values.</param>
        /// <returns></returns>
        public override string GetEditValue( Control control, Dictionary<string, ConfigurationValue> configurationValues )
        {
            var addressControl = control as AddressControl;
            if ( addressControl == null || !addressControl.HasValue )
            {
                return null;
            }

            using ( var rockContext = new RockContext() )
            {
                var locationService = new LocationService( rockContext );
                string result = null;

                var editLocation = new Location();
                addressControl.GetValues( editLocation );
                var addressIsValid = LocationService.ValidateLocationAddressRequirements( editLocation, out _ );

                // Only get a LocationGuid if the AddressControl has a value and has met the ValidateAddressRequirements rules
                if ( addressIsValid )
                {
                    var guid = Guid.Empty;

                    var location = locationService.Get( addressControl.Street1, addressControl.Street2, addressControl.City, addressControl.State, addressControl.PostalCode, addressControl.Country );

                    if ( location != null )
                    {
                        guid = location.Guid;
                    }

                    result = guid.ToString();
                }
                else
                {
                    // Store the value as a partial address serialized to Json.
                    var locationValue = new AddressFieldValue
                    {
                        Street1 = editLocation.Street1,
                        Street2 = editLocation.Street2,
                        City = editLocation.City,
                        State = editLocation.State,
                        PostalCode = editLocation.PostalCode,
                        Country = editLocation.Country
                    };

                    result = locationValue.ToCamelCaseJson( false, true );
                }

                return result;
            }
        }

        /// <summary>
        /// Sets the value. ( as Guid )
        /// </summary>
        /// <param name="control">The control.</param>
        /// <param name="configurationValues">The configuration values.</param>
        /// <param name="value">The value.</param>
        public override void SetEditValue( Control control, Dictionary<string, ConfigurationValue> configurationValues, string value )
        {
            if ( value == null )
            {
                return;
            }

            var addressControl = control as AddressControl;
            if ( addressControl == null )
            {
                return;
            }

            Location location;
            Guid guid;
            var isGuid = Guid.TryParse( value, out guid );

            if ( isGuid )
            {
                location = new LocationService( new RockContext() ).Get( guid );
            }
            else
            {
                // Try to parse the value as a partial address.
                var fieldValue = value.FromJsonOrNull<AddressFieldValue>();
                location = new Location()
                {
                    Street1 = fieldValue.Street1,
                    Street2 = fieldValue.Street2,
                    City = fieldValue.City,
                    State = fieldValue.State,
                    PostalCode = fieldValue.PostalCode,
                    Country = fieldValue.Country
                };

            }
            if ( location != null )
            {
                addressControl.SetValues( location );
            }
        }

        /// <summary>
        /// Gets the edit value as the IEntity.Id
        /// </summary>
        /// <param name="control">The control.</param>
        /// <param name="configurationValues">The configuration values.</param>
        /// <returns></returns>
        public int? GetEditValueAsEntityId( Control control, Dictionary<string, ConfigurationValue> configurationValues )
        {
            Guid guid = GetEditValue( control, configurationValues ).AsGuid();
            var item = new LocationService( new RockContext() ).Get( guid );
            return item != null ? item.Id : ( int? ) null;
        }

        /// <summary>
        /// Sets the edit value from IEntity.Id value
        /// </summary>
        /// <param name="control">The control.</param>
        /// <param name="configurationValues">The configuration values.</param>
        /// <param name="id">The identifier.</param>
        public void SetEditValueFromEntityId( Control control, Dictionary<string, ConfigurationValue> configurationValues, int? id )
        {
            var item = new LocationService( new RockContext() ).Get( id ?? 0 );
            string guidValue = item != null ? item.Guid.ToString() : string.Empty;
            SetEditValue( control, configurationValues, guidValue );
        }

#endif
        #endregion

        private class AddressFieldValue
        {
            public string Street1 { get; set; }

            public string Street2 { get; set; }

            public string City { get; set; }

            public string State { get; set; }

            public string PostalCode { get; set; }

            public string Country { get; set; }
        }
    }
}<|MERGE_RESOLUTION|>--- conflicted
+++ resolved
@@ -157,11 +157,7 @@
 
                     return location.Guid.ToString();
                 }
-<<<<<<< HEAD
-                catch
-=======
                 catch ( Exception )
->>>>>>> 5f8a7dde
                 {
                     return addressValue.ToJson() ?? string.Empty;
                 }
