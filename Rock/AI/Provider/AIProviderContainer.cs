--- conflicted
+++ resolved
@@ -21,11 +21,7 @@
 using System.Linq;
 using System.Text;
 using System.Threading.Tasks;
-<<<<<<< HEAD
 #if REVIEW_WEBFORMS
-using DDay.iCal;
-=======
->>>>>>> c8e5dbba
 using Mono.CSharp;
 #endif
 using Rock.Address;
