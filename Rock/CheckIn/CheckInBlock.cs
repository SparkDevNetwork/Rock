--- conflicted
+++ resolved
@@ -129,12 +129,12 @@
             public const string Individual = "Individual";
 
             /// <summary>
-            /// Lava Merge field 'SelectedArea' 
+            /// Lava Merge field 'SelectedArea'
             /// </summary>
             public const string SelectedArea = "SelectedArea";
 
             /// <summary>
-            /// Lava Merge field 'SelectedGroup' 
+            /// Lava Merge field 'SelectedGroup'
             /// </summary>
             public const string SelectedGroup = "SelectedGroup";
 
@@ -147,14 +147,11 @@
             /// Lava Merge field 'SelectedSchedule' is a Schedule and is the current selected schedule.
             /// </summary>
             public const string SelectedSchedule = "SelectedSchedule";
-<<<<<<< HEAD
 
             /// <summary>
             /// Lava Merge field 'SelectedLocation' is a Location and is the current selected location.
             /// </summary>
             public const string SelectedLocation = "SelectedLocation";
-=======
->>>>>>> 0bfe3f81
         }
 
         #region Page Parameter Keys
@@ -330,7 +327,7 @@
         }
 
         /// <summary>
-        /// Gets a value indicating whether the kiosk has active group types and locations that 
+        /// Gets a value indicating whether the kiosk has active group types and locations that
         /// are open for check-in or check-out.
         /// </summary>
         /// <value>
@@ -579,7 +576,7 @@
 
         /// <summary>
         /// Processes the selection, save state and navigates to the next page if no errors
-        /// are encountered during processing the activity.  
+        /// are encountered during processing the activity.
         /// </summary>
         /// <param name="modalAlert">The modal alert control to show if errors occur.</param>
         /// <param name="doNotProceedCondition">A condition that must be met after processing
@@ -892,7 +889,7 @@
 
         /// <summary>
         /// Loads a check-in block to determine if it will require a selection or not. This is used to find the
-        /// next page/block that does require a selection so that user can be redirected once to that block, 
+        /// next page/block that does require a selection so that user can be redirected once to that block,
         /// rather than just continuously redirected to next/previous page blocks and possibly exceeding the maximum
         /// number of redirects.
         /// </summary>
