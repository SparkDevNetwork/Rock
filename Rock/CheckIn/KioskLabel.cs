--- conflicted
+++ resolved
@@ -176,15 +176,7 @@
                 {
                     var label = new KioskLabel();
                     label.Guid = file.Guid;
-<<<<<<< HEAD
-#if REVIEW_NET5_0_OR_GREATER
-                    label.Url = string.Format( "{0}GetFile.ashx?id={1}", "/", file.Id );
-#else
-                    label.Url = string.Format( "{0}GetFile.ashx?id={1}", System.Web.VirtualPathUtility.ToAbsolute( "~" ), file.Id );
-#endif
-=======
                     label.Url = FileUrlHelper.GetFileUrl( file.Id );
->>>>>>> c8e5dbba
                     label._mergeCodeDefinedValueIds = new Dictionary<string, int>();
                     label.FileContent = file.ContentsToString();
 
