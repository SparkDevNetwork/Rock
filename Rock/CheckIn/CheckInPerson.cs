﻿// <copyright>
// Copyright by the Spark Development Network
//
// Licensed under the Rock Community License (the "License");
// you may not use this file except in compliance with the License.
// You may obtain a copy of the License at
//
// http://www.rockrms.com/license
//
// Unless required by applicable law or agreed to in writing, software
// distributed under the License is distributed on an "AS IS" BASIS,
// WITHOUT WARRANTIES OR CONDITIONS OF ANY KIND, either express or implied.
// See the License for the specific language governing permissions and
// limitations under the License.
// </copyright>
//
using System;
using System.Collections.Generic;
using System.Linq;
using System.Runtime.Serialization;

using Rock.Attribute;
using Rock.Lava;
using Rock.Model;

namespace Rock.CheckIn
{
    /// <summary>
    /// A person option for the current check-in
    /// </summary>
    [DataContract]
    public class CheckInPerson : ILavaDataDictionary, IHasAttributesWrapper
    {
        /// <summary>
        /// Gets or sets the person.
        /// </summary>
        /// <value>
        /// The person.
        /// </value>
        [DataMember]
        public Person Person { get; set; }

        /// <summary>
        /// Gets or sets a value indicating whether this person is a part of the family (vs. from a relationship).
        /// </summary>
        /// <value>
        ///   <c>true</c> if family member; otherwise, <c>false</c>.
        /// </value>
        [DataMember]
        public bool FamilyMember { get; set; }

        /// <summary>
        /// Gets or sets a value indicating whether [excluded by filter].
        /// </summary>
        /// <value>
        ///   <c>true</c> if [excluded by filter]; otherwise, <c>false</c>.
        /// </value>
        [DataMember]
        public bool ExcludedByFilter { get; set; }

        /// <summary>
        /// Gets or sets a value indicating whether this <see cref="CheckInPerson" /> was automatically selected by a check-in action.
        /// </summary>
        /// <value>
        ///   <c>true</c> if preselected; otherwise, <c>false</c>.
        /// </value>
        [DataMember]
        public bool PreSelected { get; set; }

        /// <summary>
        /// Gets or sets a value indicating whether this <see cref="CheckInPerson" /> was selected for check-in.
        /// </summary>
        /// <value>
        ///   <c>true</c> if selected; otherwise, <c>false</c>.
        /// </value>
        [DataMember]
        public bool Selected { get; set; }

        /// <summary>
        /// Gets or sets a value indicating whether this <see cref="CheckInPerson"/> is processed.
        /// </summary>
        /// <value>
        ///   <c>true</c> if processed; otherwise, <c>false</c>.
        /// </value>
        [DataMember]
        public bool Processed { get; set; }

        /// <summary>
        /// Gets or sets the last time person checked in to any of the GroupTypes
        /// </summary>
        /// <value>
        /// The last check-in.
        /// </value>
        [DataMember]
        public DateTime? LastCheckIn { get; set; }

        /// <inheritdoc cref="Attendance.IsFirstTime"/>
        [DataMember]
        public bool FirstTime { get; set; } 

        /// <summary>
        /// Gets or sets the unique code for check-in labels
        /// </summary>
        /// <value>
        /// The security code.
        /// </value>
        [DataMember]
        public string SecurityCode { get; set; }

        /// <summary>
        /// Gets or sets the group types available for the current person.
        /// </summary>
        /// <value>
        /// The group types.
        /// </value>
        [DataMember]
        public List<CheckInGroupType> GroupTypes { get; set; }

        /// <summary>
        /// Gets or sets the possible schedules.
        /// </summary>
        /// <value>
        /// The possible schedules.
        /// </value>
        [DataMember]
        public List<CheckInSchedule> PossibleSchedules { get; set; }

        /// <summary>
        /// Gets whether this person has any possible schedules available for check-in.
        /// </summary>
        /// <value>
        /// Whether this person has any possible schedules available for check-in.
        /// </value>
        public bool AnyPossibleSchedules => this.PossibleSchedules?.Any() == true;

        /// <summary>
        /// Gets or sets state parameters which can be used by workflow actions to track state of current person's check-in
        /// </summary>
        /// <value>
        /// The state parameters.
        /// </value>
        [DataMember]
        public Dictionary<string, string> StateParameters { get; set; }

        /// <summary>
        /// Gets the selected schedules.
        /// </summary>
        /// <value>
        /// The selected schedules.
        /// </value>
        public List<CheckInSchedule> SelectedSchedules
        {
            get { return PossibleSchedules.Where( s => s.Selected == true ).ToList(); }
        }

        /// <summary>
        /// Gets the current schedule if using family check-in mode.
        /// </summary>
        /// <value>
        /// The current schedule.
        /// </value>
        public CheckInSchedule CurrentSchedule
        {
            get
            {
                return SelectedSchedules
                    .Where( s => !s.Processed )
                    .OrderByOrderAndNextScheduledDateTime()
                    .FirstOrDefault();
            }
        }

        /// <summary>
        /// Gets the selected options.
        /// </summary>
        /// <value>
        /// The selected options.
        /// </value>
        public List<CheckInPersonSummary> SelectedOptions
        {
            get
            {
                return _selectedOptions;
            }
        }
        private List<CheckInPersonSummary> _selectedOptions = null;

        /// <summary>
        /// Gets or sets the reason this person has no check-in options.
        /// Note: this property may only be set once and will thereafter become immutable.
        /// </summary>
        /// <value>
        /// The reason this person has no check-in options.
        /// </value>
        public string NoOptionReason
        {
            get { return _noOptionReason; }
            set
            {
                if ( _noOptionReason.IsNullOrWhiteSpace() )
                {
                    _noOptionReason = value;
                }
            }
        }

        private string _noOptionReason;

        /// <summary>
        /// Sets the options.
        /// </summary>
        /// <param name="label">The label.</param>
        public void SetOptions( KioskLabel label )
        {
            _selectedOptions = new List<CheckInPersonSummary>();
            foreach ( var schedule in SelectedSchedules.Where( s => s.StartTime.HasValue ).OrderBy( s => s.StartTime ) )
            {
                var groupType = SelectedGroupTypes( schedule ).FirstOrDefault();
                if ( groupType != null )
                {
                    var group = groupType.SelectedGroups( schedule ).FirstOrDefault();
                    if ( group != null )
                    {
                        var location = group.SelectedLocations( schedule ).FirstOrDefault();
                        if ( location != null )
                        {
                            _selectedOptions.Add( new CheckInPersonSummary( label, schedule, groupType, group, location ) );
                        }
                    }
                }
            }
        }

        /// <summary>
        /// Gets the available options for a person.
        /// </summary>
        /// <param name="onlyPreSelected">if set to <c>true</c> [only automatically/previously selected].</param>
        /// <param name="onlyOneOptionPerSchedule">if set to <c>true</c> [only one option per schedule].</param>
        /// <returns></returns>
        public List<CheckInPersonSummary> GetOptions( bool onlyPreSelected, bool onlyOneOptionPerSchedule )
        {
            var options = new List<CheckInPersonSummary>();

            foreach ( var possibleSchedule in PossibleSchedules )
            {
                var scheduleId = possibleSchedule.Schedule.Id;

                foreach ( var groupType in GroupTypes.Where( t => t.AvailableForSchedule.Contains( scheduleId ) && ( t.PreSelected || !onlyPreSelected ) ) )
                {
                    foreach ( var group in groupType.Groups.Where( t => t.AvailableForSchedule.Contains( scheduleId ) && ( t.PreSelected || !onlyPreSelected ) ) )
                    {
                        foreach ( var location in group.Locations.Where( t => t.AvailableForSchedule.Contains( scheduleId ) && ( t.PreSelected || !onlyPreSelected ) ) )
                        {
                            foreach ( var schedule in location.Schedules.Where( s => s.Schedule.Id == scheduleId && ( s.PreSelected || !onlyPreSelected ) ) )
                            {
                                if ( location.AvailableForSchedule.Contains( schedule.Schedule.Id ) && 
                                    ( !onlyOneOptionPerSchedule || !options.Any( o => o.Schedule.Schedule.Id == schedule.Schedule.Id ) ) )
                                {
                                    options.Add( new CheckInPersonSummary( schedule, groupType, group, location ) );
                                }
                            }
                        }
                    }
                }
            }

            return options;
        }

        /// <summary>
        /// Initializes a new instance of the <see cref="CheckInPerson" /> class.
        /// </summary>
        public CheckInPerson()
            : base()
        {
            GroupTypes = new List<CheckInGroupType>();
            PossibleSchedules = new List<CheckInSchedule>();
            StateParameters = new Dictionary<string, string>();
        }

        /// <summary>
        /// Clears the filtered exclusions.
        /// </summary>
        public void ClearFilteredExclusions()
        {
            ExcludedByFilter = false;
            foreach ( var groupType in GroupTypes )
            {
                groupType.ClearFilteredExclusions();
            }
        }


        /// <summary>
        /// Returns the selected group types.
        /// </summary>
        /// <param name="currentSchedule">The current schedule.</param>
        /// <returns></returns>
        public List<CheckInGroupType> SelectedGroupTypes( CheckInSchedule currentSchedule )
        {
            return ( currentSchedule != null && currentSchedule.Schedule != null ) ?
                GroupTypes.Where( t => t.SelectedForSchedule.Contains( currentSchedule.Schedule.Id ) ).ToList() :
                GroupTypes.Where( t => t.Selected ).ToList();
        }

        /// <summary>
        /// Gets the group types.
        /// </summary>
        /// <param name="selectedOnly">if set to <c>true</c> [selected only].</param>
        /// <returns></returns>
        public List<CheckInGroupType> GetGroupTypes( bool selectedOnly )
        {
            if ( selectedOnly )
            {
                var selectedScheduleIds = SelectedSchedules.Select( s => s.Schedule.Id ).ToList();
                return GroupTypes.Where( t => t.Selected || t.SelectedForSchedule.Any( s => selectedScheduleIds.Contains( s ) ) ).ToList();
            }

            return GroupTypes;
        }

        /// <summary>
        /// Gets the available group types.
        /// </summary>
        /// <param name="schedule">The schedule.</param>
        /// <returns></returns>
        public List<CheckInGroupType> GetAvailableGroupTypes( CheckInSchedule schedule )
        {
            var groupTypes = GroupTypes.Where( t => !t.ExcludedByFilter );
            if ( schedule != null )
            {
                groupTypes = groupTypes.Where( t => t.AvailableForSchedule.Contains( schedule.Schedule.Id ) );
            }
            return groupTypes.ToList();
        }

        /// <summary>
        /// Returns a <see cref="System.String" /> that represents this instance.
        /// </summary>
        /// <returns>
        /// A <see cref="System.String" /> that represents this instance.
        /// </returns>
        public override string ToString()
        {
            return Person != null ? Person.ToString() : string.Empty;
        }

        /// <summary>
        /// Gets the available keys (for debugging info).
        /// </summary>
        /// <value>
        /// The available keys.
        /// </value>
        [LavaHidden]
        public List<string> AvailableKeys
        {
            get
            {
                var availableKeys = new List<string> { "FamilyMember", "LastCheckIn", "FirstTime", "SecurityCode", "GroupTypes", "SelectedOptions" };
                if ( this.Person != null )
                {
                    availableKeys.AddRange( this.Person.AvailableKeys );
                }
                return availableKeys;
            }
        }

        /// <summary>
        /// Gets the <see cref="System.Object"/> with the specified key.
        /// </summary>
        /// <value>
        /// The <see cref="System.Object"/>.
        /// </value>
        /// <param name="key">The key.</param>
        /// <returns></returns>
        [LavaHidden]
        [Obsolete( "DotLiquid is not supported and will be fully removed in the future." )]
        [Rock.RockObsolete( "18.0" )]
        public object this[object key]
        {
            get
            {
                switch ( key.ToStringSafe() )
                {
                    case "FamilyMember": return FamilyMember;
                    case "LastCheckIn": return LastCheckIn;
                    case "FirstTime": return FirstTime;
                    case "SecurityCode": return SecurityCode;
                    case "GroupTypes": return GetGroupTypes( true );
                    case "SelectedOptions": return SelectedOptions;
                    default: return Person[key];
                }
            }
        }

        /// <summary>
        /// Gets the <see cref="System.Object"/> with the specified key.
        /// </summary>
        /// <value>
        /// The <see cref="System.Object"/>.
        /// </value>
        /// <param name="key">The key.</param>
        /// <returns></returns>
        public object GetValue( string key )
        {
            switch ( key )
            {
                case "FamilyMember": return FamilyMember;
                case "LastCheckIn": return LastCheckIn;
                case "FirstTime": return FirstTime;
                case "SecurityCode": return SecurityCode;
                case "GroupTypes": return GetGroupTypes( true );
                case "SelectedOptions": return SelectedOptions;
                default: return Person[key];
            }
        }

        /// <summary>
        /// Determines whether the specified key contains key.
        /// </summary>
        /// <param name="key">The key.</param>
        /// <returns></returns>
        public bool ContainsKey( string key )
        {
            var additionalKeys = new List<string> { "FamilyMember", "LastCheckIn", "FirstTime", "SecurityCode", "GroupTypes", "SelectedOptions" };
            if ( additionalKeys.Contains( key.ToStringSafe() ) )
            {
                return true;
            }
            else
            {
                return Person.ContainsKey( key );
            }
        }

        /// <summary>
        /// Gets the property that has attributes.
        /// </summary>
        public IHasAttributes HasAttributesEntity
        {
            get { return Person; }
        }

        #region ILiquidizable

        /// <summary>
        /// Determines whether the specified key contains key.
        /// </summary>
        /// <param name="key">The key.</param>
        /// <returns></returns>
        [Obsolete( "DotLiquid is not supported and will be fully removed in the future." )]
        [Rock.RockObsolete( "18.0" )]
        public bool ContainsKey( object key )
        {
            var additionalKeys = new List<string> { "FamilyMember", "LastCheckIn", "FirstTime", "SecurityCode", "GroupTypes", "SelectedOptions" };
            if ( additionalKeys.Contains( key.ToStringSafe() ) )
            {
                return true;
            }
            else
            {
                return Person.ContainsKey( key.ToStringSafe() );
            }
        }

        /// <summary>
        /// Gets the <see cref="System.Object"/> with the specified key.
        /// </summary>
        /// <value>
        /// The <see cref="System.Object"/>.
        /// </value>
        /// <param name="key">The key.</param>
        /// <returns></returns>
        [Obsolete( "DotLiquid is not supported and will be fully removed in the future." )]
        [Rock.RockObsolete( "18.0" )]
        public object GetValue( object key )
        {
            return this[key];
        }

        /// <summary>
        /// To the liquid.
        /// </summary>
        /// <returns></returns>
        /// <exception cref="System.NotImplementedException"></exception>
        [Obsolete( "DotLiquid is not supported and will be fully removed in the future." )]
        [Rock.RockObsolete( "18.0" )]
        public object ToLiquid()
        {
            return this;
        }

        #endregion

    }

    /// <summary>
    /// Helper class for summarizing the selected check-in
    /// </summary>
    [LavaType( "Schedule", "GroupType", "Group", "Location", "GroupTypeConfiguredForLabel" )]
<<<<<<< HEAD
#if REVIEW_WEBFORMS
    [DotLiquid.LiquidType( "Schedule", "GroupType", "Group", "Location", "GroupTypeConfiguredForLabel" )]
#endif
=======
>>>>>>> 7705268f
    public class CheckInPersonSummary
    {
        /// <summary>
        /// Gets or sets the schedule.
        /// </summary>
        /// <value>
        /// The schedule.
        /// </value>
        public CheckInSchedule Schedule { get; set; }

        /// <summary>
        /// Gets or sets the type of the group.
        /// </summary>
        /// <value>
        /// The type of the group.
        /// </value>
        public CheckInGroupType GroupType { get; set; }

        /// <summary>
        /// Gets or sets the group.
        /// </summary>
        /// <value>
        /// The group.
        /// </value>
        public CheckInGroup Group { get; set; }

        /// <summary>
        /// Gets or sets the location.
        /// </summary>
        /// <value>
        /// The location.
        /// </value>
        public CheckInLocation Location { get; set; }

        /// <summary>
        /// Gets the key.
        /// </summary>
        /// <value>
        /// The key.
        /// </value>
        public String Key
        {
            get
            {
                return $"{GroupType?.GroupType.Id}|{Group?.Group.Id}|{Location?.Location.Id}|{Schedule?.Schedule.Id}";
            }
        }

        /// <summary>
        /// Gets a value indicating whether this <see cref="CheckInPersonSummary"/> is selected.
        /// </summary>
        /// <value>
        ///   <c>true</c> if selected; otherwise, <c>false</c>.
        /// </value>
        public bool Selected {  get { return Schedule?.PreSelected ?? false; } }

        /// <summary>
        /// Gets or sets a value indicating whether this <see cref="CheckInPersonSummary"/> is disabled.
        /// </summary>
        /// <value>
        ///   <c>true</c> if disabled; otherwise, <c>false</c>.
        /// </value>
        public bool Disabled { get; set; }

        /// <summary>
        /// Gets or sets a value indicating whether [group type configured for label].
        /// </summary>
        /// <value>
        /// <c>true</c> if [group type configured for label]; otherwise, <c>false</c>.
        /// </value>
        public bool GroupTypeConfiguredForLabel { get; set; }

        /// <summary>
        /// Initializes a new instance of the <see cref="CheckInPersonSummary"/> class.
        /// </summary>
        /// <param name="schedule">The schedule.</param>
        /// <param name="groupType">Type of the group.</param>
        /// <param name="group">The group.</param>
        /// <param name="location">The location.</param>
        public CheckInPersonSummary( CheckInSchedule schedule, CheckInGroupType groupType, CheckInGroup group, CheckInLocation location )
        {
            Schedule = schedule;
            GroupType = groupType;
            Group = group;
            Location = location;
        }

        /// <summary>
        /// Initializes a new instance of the <see cref="CheckInPersonSummary" /> class.
        /// </summary>
        /// <param name="label">The label.</param>
        /// <param name="schedule">The schedule.</param>
        /// <param name="groupType">Type of the group.</param>
        /// <param name="group">The group.</param>
        /// <param name="location">The location.</param>
        public CheckInPersonSummary( KioskLabel label, CheckInSchedule schedule, CheckInGroupType groupType, CheckInGroup group, CheckInLocation location )
            : this( schedule, groupType, group, location )
        {
            if ( groupType != null && groupType.GroupType != null && label != null )
            {
                if ( groupType.GroupType.Attributes == null )
                {
                    // shouldn't happen since GroupType is a ModelCache<,> type
                    return;
                }

                foreach ( var attribute in groupType.GroupType.Attributes.OrderBy( a => a.Value.Order ) )
                {
                    if ( attribute.Value.FieldType.Guid == SystemGuid.FieldType.LABEL.AsGuid() )
                    {
                        Guid? binaryFileGuid = groupType.GroupType.GetAttributeValue( attribute.Key ).AsGuidOrNull();
                        if ( binaryFileGuid.HasValue && binaryFileGuid.Value == label.Guid )
                        {
                            GroupTypeConfiguredForLabel = true;
                            break;
                        }
                    }
                }
            }
        }


    }
}<|MERGE_RESOLUTION|>--- conflicted
+++ resolved
@@ -498,12 +498,6 @@
     /// Helper class for summarizing the selected check-in
     /// </summary>
     [LavaType( "Schedule", "GroupType", "Group", "Location", "GroupTypeConfiguredForLabel" )]
-<<<<<<< HEAD
-#if REVIEW_WEBFORMS
-    [DotLiquid.LiquidType( "Schedule", "GroupType", "Group", "Location", "GroupTypeConfiguredForLabel" )]
-#endif
-=======
->>>>>>> 7705268f
     public class CheckInPersonSummary
     {
         /// <summary>
