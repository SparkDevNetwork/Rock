﻿// <copyright>
// Copyright by the Spark Development Network
//
// Licensed under the Rock Community License (the "License");
// you may not use this file except in compliance with the License.
// You may obtain a copy of the License at
//
// http://www.rockrms.com/license
//
// Unless required by applicable law or agreed to in writing, software
// distributed under the License is distributed on an "AS IS" BASIS,
// WITHOUT WARRANTIES OR CONDITIONS OF ANY KIND, either express or implied.
// See the License for the specific language governing permissions and
// limitations under the License.
// </copyright>
//
using System;
using System.Collections.Generic;
using System.Text;

using Rock.Model;

namespace Rock.Data
{
    /// <summary>
    /// Helper Class for updating Rock entities during migrations
    /// </summary>
    public class MigrationHelper
    {
        private IMigration Migration = null;

        /// <summary>
        /// Initializes a new instance of the <see cref="MigrationHelper"/> class.
        /// </summary>
        /// <param name="migration">The migration.</param>
        public MigrationHelper( IMigration migration )
        {
            Migration = migration;
        }

        /// <summary>
        /// Deletes from the table by the by unique identifier.
        /// </summary>
        /// <param name="guid">The unique identifier.</param>
        /// <param name="tableName">The table.</param>
        public void DeleteByGuid( string guid, string tableName )
        {
            Migration.Sql( string.Format( "DELETE [{0}] WHERE [Guid] = '{1}'", tableName, guid ) );
        }

        #region Entity Type Methods

        /// <summary>
        /// Updates the EntityType by name (if it exists); otherwise it inserts a new record.
        /// </summary>
        /// <param name="name">The name.</param>
        /// <param name="guid">The GUID.</param>
        /// <param name="isEntity">if set to <c>true</c> [is entity].</param>
        /// <param name="isSecured">if set to <c>true</c> [is secured].</param>
        public void UpdateEntityType( string name, string guid, bool isEntity, bool isSecured )
        {
            Migration.Sql( string.Format( @"
                IF EXISTS ( SELECT [Id] FROM [EntityType] WHERE [Name] = '{0}' )
                BEGIN
                    UPDATE [EntityType] SET
                        [IsEntity] = {1},
                        [IsSecured] = {2},
                        [Guid] = '{3}'
                    WHERE [Name] = '{0}'
                END
                ELSE
                BEGIN
                    INSERT INTO [EntityType] ([Name], [IsEntity], [IsSecured], [IsCommon], [Guid])
                    VALUES ('{0}', {1}, {2}, 0, '{3}')
                END
",
                name,
                isEntity ? "1" : "0",
                isSecured ? "1" : "0",
                guid ) );
        }

        /// <summary>
        /// Updates the EntityType by name (if it exists); otherwise it inserts a new record.
        /// </summary>
        /// <param name="name">The name.</param>
        /// <param name="friendlyName">Name of the friendly.</param>
        /// <param name="assemblyName">Name of the assembly.</param>
        /// <param name="isEntity">if set to <c>true</c> [is entity].</param>
        /// <param name="isSecured">if set to <c>true</c> [is secured].</param>
        /// <param name="guid">The GUID.</param>
        public void UpdateEntityType( string name, string friendlyName, string assemblyName, bool isEntity, bool isSecured, string guid )
        {
            Migration.Sql( string.Format( @"

                DECLARE @Guid uniqueidentifier
                SET @Guid = (SELECT [Guid] FROM [EntityType] WHERE [Name] = '{0}')
                IF @Guid IS NULL
                BEGIN
                    INSERT INTO [EntityType] (
                        [Name],[FriendlyName],[AssemblyName],[IsEntity],[IsSecured],[IsCommon],[Guid])
                    VALUES(
                        '{0}','{1}','{2}',{3},{4},0,'{5}')
                END
                ELSE
                BEGIN

                    UPDATE [EntityType] SET
                        [FriendlyName] = '{1}',
                        [AssemblyName] = '{2}',
                        [IsEntity] = {3},
                        [IsSecured] = {4},
                        [Guid] = '{5}'
                    WHERE [Name] = '{0}'

                    -- Update any attribute values that might have been using entity's old guid value
	                DECLARE @EntityTypeFieldTypeId int = ( SELECT TOP 1 [Id] FROM [FieldType] WHERE [Class] = 'Rock.Field.Types.EntityTypeFieldType' )
	                DECLARE @ComponentFieldTypeId int = ( SELECT TOP 1 [Id] FROM [FieldType] WHERE [Class] = 'Rock.Field.Types.ComponentFieldType' )
	                DECLARE @ComponentsFieldTypeId int = ( SELECT TOP 1 [Id] FROM [FieldType] WHERE [Class] = 'Rock.Field.Types.ComponentsFieldType' )

                    UPDATE V SET [Value] = REPLACE( LOWER([Value]), LOWER(CAST(@Guid AS varchar(50))), LOWER('{5}') )
	                FROM [AttributeValue] V
	                INNER JOIN [Attribute] A ON A.[Id] = V.[AttributeId]
	                WHERE ( A.[FieldTypeId] = @EntityTypeFieldTypeId OR A.[FieldTypeId] = @ComponentFieldTypeId	OR A.[FieldTypeId] = @ComponentsFieldTypeId )
                    OPTION (RECOMPILE)

                END
",
                    name.Replace( "'", "''" ),
                    friendlyName.Replace( "'", "''" ),
                    assemblyName.Replace( "'", "''" ),
                    isEntity ? "1" : "0",
                    isSecured ? "1" : "0",
                    guid ) );
        }

        /// <summary>
        /// Renames the EntityType by guid (if it exists); otherwise it inserts a new record.
        /// </summary>
        /// <param name="name">The name.</param>
        /// <param name="friendlyName">Name of the friendly.</param>
        /// <param name="assemblyName">Name of the assembly.</param>
        /// <param name="isEntity">if set to <c>true</c> [is entity].</param>
        /// <param name="isSecured">if set to <c>true</c> [is secured].</param>
        /// <param name="guid">The GUID.</param>
        public void RenameEntityType( string guid, string name, string friendlyName, string assemblyName, bool isEntity, bool isSecured )
        {
            var nameParam = name.Replace( "'", "''" );
            var friendlyNameParam = friendlyName.Replace( "'", "''" );
            var assemblyNameParam = assemblyName.Replace( "'", "''" );
            var isEntityParam = isEntity ? "1" : "0";
            var isSecuredParam = isSecured ? "1" : "0";

            Migration.Sql( string.Format( $@"
                DELETE FROM EntityType WHERE Name = '{nameParam}' AND Guid <> '{guid}';
                DECLARE @Guid uniqueidentifier = (SELECT [Guid] FROM [EntityType] WHERE [Guid] = '{guid}');
                IF @Guid IS NULL
                BEGIN
                    INSERT INTO [EntityType] (
                        [Name],[FriendlyName],[AssemblyName],[IsEntity],[IsSecured],[IsCommon],[Guid])
                    VALUES(
                        '{nameParam}','{friendlyNameParam}','{assemblyNameParam}',{isEntityParam},{isSecuredParam}, 0,'{guid}')
                END
                ELSE
                BEGIN

                    UPDATE [EntityType] SET
                        [Name] = '{nameParam}',
                        [FriendlyName] = '{friendlyNameParam}',
                        [AssemblyName] = '{assemblyNameParam}',
                        [IsEntity] = {isEntityParam},
                        [IsSecured] = {isSecuredParam}
                    WHERE [Guid] = '{guid}'

                END" ) );
        }

        /// <summary>
        /// Deletes the EntityType.
        /// </summary>
        /// <param name="guid">The GUID.</param>
        public void DeleteEntityType( string guid )
        {
            DeleteByGuid( guid, "EntityType" );
        }

        /// <summary>
        /// Updates the EntityType SingleValueFieldType
        /// </summary>
        /// <param name="entityTypeName">Name of the entity type.</param>
        /// <param name="fieldTypeGuid">The field type unique identifier.</param>
        public void UpdateEntityTypeSingleValueFieldType( string entityTypeName, string fieldTypeGuid )
        {
            EnsureEntityTypeExists( entityTypeName );

            Migration.Sql( string.Format( @"

                DECLARE @EntityTypeId int
                SET @EntityTypeId = (SELECT [Id] FROM [EntityType] WHERE [Name] = '{0}')

                DECLARE @FieldTypeId int
                SET @FieldTypeId = (SELECT [Id] FROM [FieldType] WHERE [Guid] = '{1}')

                UPDATE [EntityType] SET [SingleValueFieldTypeId] = @FieldTypeId WHERE [Id] = @EntityTypeId
                ", entityTypeName, fieldTypeGuid )
            );
        }

        /// <summary>
        /// Updates the EntityType MultiValueFieldType
        /// </summary>
        /// <param name="entityTypeName">Name of the entity type.</param>
        /// <param name="fieldTypeGuid">The field type unique identifier.</param>
        public void UpdateEntityTypeMultiValueFieldType( string entityTypeName, string fieldTypeGuid )
        {
            EnsureEntityTypeExists( entityTypeName );

            Migration.Sql( string.Format( @"

                DECLARE @EntityTypeId int
                SET @EntityTypeId = (SELECT [Id] FROM [EntityType] WHERE [Name] = '{0}')

                DECLARE @FieldTypeId int
                SET @FieldTypeId = (SELECT [Id] FROM [FieldType] WHERE [Guid] = '{1}')

                UPDATE [EntityType] SET [MultiValueFieldTypeId] = @FieldTypeId WHERE [Id] = @EntityTypeId
                ", entityTypeName, fieldTypeGuid )
            );
        }

        #endregion

        #region Field Type Methods

        /// <summary>
        /// Updates the FieldType by assembly and className (if it exists); otherwise it inserts a new record.
        /// </summary>
        /// <param name="name">The name.</param>
        /// <param name="description">The description.</param>
        /// <param name="assembly">The assembly.</param>
        /// <param name="className">Name of the class.</param>
        /// <param name="guid">The GUID.</param>
        /// <param name="IsSystem">if set to <c>true</c> [is system].</param>
        public void UpdateFieldType( string name, string description, string assembly, string className, string guid, bool IsSystem = true )
        {
            Migration.Sql( string.Format( @"

                DECLARE @Id int
                SET @Id = (SELECT [Id] FROM [FieldType] WHERE [Assembly] = '{2}' AND [Class] = '{3}')
                IF @Id IS NULL
                BEGIN
                    INSERT INTO [FieldType] (
                        [Name],[Description],[Assembly],[Class],[Guid],[IsSystem])
                    VALUES(
                        '{0}','{1}','{2}','{3}','{4}',{5})
                END
                ELSE
                BEGIN
                    UPDATE [FieldType] SET
                        [Name] = '{0}',
                        [Description] = '{1}',
                        [Guid] = '{4}',
                        [IsSystem] = {5}
                    WHERE [Assembly] = '{2}'
                    AND [Class] = '{3}'
                END
",
                    name.Replace( "'", "''" ),
                    description.Replace( "'", "''" ),
                    assembly,
                    className,
                    guid,
                    IsSystem ? "1" : "0" ) );
        }

        /// <summary>
        /// Deletes the FieldType.
        /// </summary>
        /// <param name="guid">The GUID.</param>
        public void DeleteFieldType( string guid )
        {
            DeleteByGuid( guid, "FieldType" );
        }

        #endregion

        #region Block Type Methods

        /// <summary>
        /// Updates or inserts a block type of category Mobile. For mobile
        /// </summary>
        /// <param name="name">The name.</param>
        /// <param name="description">The description.</param>
        /// <param name="entityName">Name of the entity.</param>
        /// <param name="guid">The unique identifier.</param>
        public void UpdateMobileBlockType( string name, string description, string entityName, string guid )
        {
            UpdateMobileBlockType( name, description, entityName, "Mobile", guid );
        }

        /// <summary>
        /// Updates the type of the mobile block.
        /// </summary>
        /// <param name="name">The name.</param>
        /// <param name="description">The description.</param>
        /// <param name="entityName">Name of the entity.</param>
        /// <param name="category">The category.</param>
        /// <param name="guid">The unique identifier.</param>
        public void UpdateMobileBlockType( string name, string description, string entityName, string category, string guid )
        {
            Migration.Sql( $@"
                DECLARE @entityTypeId INT = (SELECT [Id] FROM [EntityType] WHERE [Name] = '{entityName}')

                IF (@entityTypeId IS NULL)
                BEGIN 
	                RETURN
                END

                IF EXISTS (SELECT [Id] FROM [BlockType] WHERE [EntityTypeId] = @entityTypeId)
                BEGIN
	                UPDATE [BlockType]
	                SET [IsSystem] = 1,
		                [Category] = '{category}',
		                [Name] = '{name}',
		                [Description] = '{description.Replace( "'", "''" )}',
		                [Guid] = '{guid.ToUpper()}'
	                WHERE [EntityTypeId] = @entityTypeId
                END
                ELSE
                BEGIN
	                INSERT INTO [BlockType]([IsSystem],[Category],[Name],[Description],[Guid], EntityTypeId)
	                VALUES(1,'Mobile','{name}','{description.Replace( "'", "''" )}','{guid.ToUpper()}', @entityTypeId)
                END" );
        }

        /// <summary>
        /// Updates the BlockType by Path (if it exists).
        /// otherwise it inserts a new record. In either case it will be marked IsSystem.
        /// </summary>
        /// <param name="name">The name.</param>
        /// <param name="description">The description.</param>
        /// <param name="path">The path.</param>
        /// <param name="category">The category.</param>
        /// <param name="guid">The GUID.</param>
        public void UpdateBlockType( string name, string description, string path, string category, string guid )
        {
            Migration.Sql( string.Format( @"

                DECLARE @Id int
                SET @Id = (SELECT [Id] FROM [BlockType] WHERE [Path] = '{0}')
                IF @Id IS NULL
                BEGIN
                    INSERT INTO [BlockType] (
                        [IsSystem],[Path],[Category],[Name],[Description],
                        [Guid])
                    VALUES(
                        1,'{0}','{1}','{2}','{3}',
                        '{4}')
                END
                ELSE
                BEGIN
                    UPDATE [BlockType] SET
                        [IsSystem] = 1,
                        [Category] = '{1}',
                        [Name] = '{2}',
                        [Description] = '{3}',
                        [Guid] = '{4}'
                    WHERE [Path] = '{0}'
                END
",
                    path,
                    category,
                    name,
                    description.Replace( "'", "''" ),
                    guid
                    ) );
        }

        /// <summary>
        /// Updates the BlockType by Guid (if it exists).
        /// otherwise it inserts a new record. In either case it will be marked IsSystem.
        /// </summary>
        /// <param name="name">The name.</param>
        /// <param name="description">The description.</param>
        /// <param name="path">The path.</param>
        /// <param name="category">The category.</param>
        /// <param name="guid">The unique identifier.</param>
        public void UpdateBlockTypeByGuid( string name, string description, string path, string category, string guid )
        {
            Migration.Sql( $@"
                -- delete just in case Rock added it automatically before it was migrated
                DELETE FROM [BlockType] 
	            WHERE [Path] = '{path}' AND [Guid] != '{guid}';

                -- look up existing block by guid and insert/update as needed
                DECLARE @Id int
                SET @Id = (SELECT [Id] FROM [BlockType] WHERE [Guid] = '{guid}')
                IF @Id IS NULL
                BEGIN
                    INSERT INTO [BlockType] (
                        [IsSystem],[Path],[Category],[Name],[Description],
                        [Guid])
                    VALUES(
                        1,'{path}','{category}','{name}','{description}',
                        '{guid}')
                END
                ELSE
                BEGIN
                    UPDATE [BlockType] SET
                        [IsSystem] = 1,
                        [Category] = '{category}',
                        [Name] = '{name}',
                        [Description] = '{description}',
                        [Path] = '{path}'
                    WHERE [Guid] = '{guid}'
                END");
        }

        /// <summary>
        /// Adds a new BlockType.
        /// </summary>
        /// <param name="name"></param>
        /// <param name="description"></param>
        /// <param name="path"></param>
        /// <param name="category"></param>
        /// <param name="guid"></param>
        public void AddBlockType( string name, string description, string path, string category, string guid )
        {
            Migration.Sql( string.Format( @"

                INSERT INTO [BlockType] (
                    [IsSystem],[Path],[Category],[Name],[Description],
                    [Guid])
                VALUES(
                    1,'{0}','{1}','{2}','{3}',
                    '{4}')
",
                    path,
                    category,
                    name,
                    description.Replace( "'", "''" ),
                    guid
                    ) );
        }

        /// <summary>
        /// Deletes the BlockType.
        /// </summary>
        /// <param name="guid">The GUID.</param>
        public void DeleteBlockType( string guid )
        {
            DeleteByGuid( guid, "BlockType" );
        }

        /// <summary>
        /// Updates the Path of a BlockType
        /// </summary>
        /// <param name="oldPath">The old path.</param>
        /// <param name="newPath">The new path.</param>
        /// <param name="newCategory">The new category.</param>
        /// <param name="newName">The new name.</param>
        /// <param name="newDescription">The new description.</param>
        public void RenameBlockType( string oldPath, string newPath, string newCategory = null, string newName = null, string newDescription = null )
        {
            Migration.Sql( string.Format( @"
                DELETE FROM [BlockType] 
	            WHERE [Path] = '{1}'

                UPDATE [BlockType] SET 
		            [Path] = '{1}', 
		            [Category] = CASE WHEN '{2}' <> '' THEN '{2}' ELSE [Category] END,
		            [Name] = CASE WHEN '{3}' <> '' THEN '{3}' ELSE [Name] END,
                    [Description] = CASE WHEN '{4}' <> '' THEN '{4}' ELSE [Description] END
	            WHERE [Path] = '{0}'
",
                oldPath ?? "",
                newPath ?? "",
                newCategory ?? "",
                newName ?? "",
                newDescription ?? ""
            ) );
        }

        #endregion

        #region Site Methods

        /// <summary>
        /// Adds a new Layout to the given site.
        /// </summary>
        /// <param name="name">The name.</param>
        /// <param name="description">The description.</param>
        /// <param name="theme">The theme.</param>
        /// <param name="guid">The GUID.</param>
        public void AddSite( string name, string description, string theme, string guid )
        {
            Migration.Sql( string.Format( @"

                IF NOT EXISTS (
                    SELECT [Id]
                    FROM [Site]
                    WHERE [Guid] = '{3}' )

                BEGIN

                    INSERT INTO [Site] (
                        [IsSystem],[Name],[Description],[Theme],[Guid])
                    VALUES(1,'{0}','{1}','{2}','{3}')
                END
                ELSE
                BEGIN

                    UPDATE [Site] SET
                        [Name] = '{0}',
                        [Description] = '{1}',
                        [Theme] = '{2}'
                    WHERE [Guid] = '{3}'

                END
",
                    name,
                    description.Replace( "'", "''" ),
                    theme,
                    guid
                    ) );
        }

        /// <summary>
        /// Updates the System Setting or adds it if it doesn't exist
        /// </summary>
        /// <param name="attributeKey">The attribute key.</param>
        /// <param name="value">The value.</param>
        public void UpdateSystemSetting( string attributeKey, string value )
        {
            var attributeName = attributeKey.SplitCase();
            string updateSql = $@"
                DECLARE 
                    @FieldTypeId int
                    ,@AttributeId int
                
                SET @FieldTypeId = (SELECT [Id] FROM [FieldType] WHERE [Guid] = '{Rock.SystemGuid.FieldType.TEXT}')
                SET @AttributeId = (SELECT [Id]
                    FROM [Attribute]
                    WHERE [EntityTypeId] IS NULL
                    AND [EntityTypeQualifierColumn] = '{Rock.Model.Attribute.SYSTEM_SETTING_QUALIFIER}'
                    AND [Key] = '{attributeKey}')

                IF @AttributeId IS NOT NULL
                BEGIN
                    UPDATE [Attribute]
                    SET [DefaultValue] = '{value.Replace( "'", "''" )}'
                    WHERE [Id] = @AttributeId
                END
                ELSE
                BEGIN
                    INSERT INTO [Attribute] (
                        [IsSystem],[FieldTypeId],[EntityTypeId],[EntityTypeQualifierColumn],[EntityTypeQualifierValue],
                        [Order],[IsGridColumn],[IsMultiValue],[IsRequired],                        
                        [Key],[Name],[DefaultValue], [Guid])
                    VALUES(
                        1,@FieldTypeId,NULL,'{Rock.Model.Attribute.SYSTEM_SETTING_QUALIFIER}','',
                        0,0,0,0,
                        '{attributeKey}','{attributeName}', '{value.Replace("'", "''")}', NEWID())
                END";

            Migration.Sql( updateSql );
        }

        /// <summary>
        /// Updates the system setting if [Attribute].[DefaultValue] is null or blank or adds it if it doesn't exist
        /// </summary>
        /// <param name="attributeKey">The attribute key.</param>
        /// <param name="value">The value.</param>
        public void UpdateSystemSettingIfNullOrBlank( string attributeKey, string value )
        {
            var attributeName = attributeKey.SplitCase();
            string updateSql = $@"
                DECLARE @FieldTypeId int = (SELECT [Id] FROM [FieldType] WHERE [Guid] = '{Rock.SystemGuid.FieldType.TEXT}')
                DECLARE @AttributeId int = (
	                SELECT [Id]
                    FROM [Attribute]
                    WHERE [EntityTypeId] IS NULL
                    AND [EntityTypeQualifierColumn] = '{Rock.Model.Attribute.SYSTEM_SETTING_QUALIFIER}'
                    AND [Key] = '{attributeKey}')

                IF @AttributeId IS NOT NULL
                BEGIN
                -- We have an attribute, see if it should be updated
	                IF (SELECT COUNT([Id]) FROM [Attribute] WHERE [Id] = @AttributeId AND ([DefaultValue] = '' OR [DefaultValue] IS NULL)) > 0
	                BEGIN
		                UPDATE [Attribute]
		                SET [DefaultValue] = '{value.Replace( "'", "''" )}'
		                WHERE [Id] = @AttributeId
	                END
                END
                ELSE
                BEGIN
                    INSERT INTO [Attribute] (
                        [IsSystem],[FieldTypeId],[EntityTypeId],[EntityTypeQualifierColumn],[EntityTypeQualifierValue],
                        [Order],[IsGridColumn],[IsMultiValue],[IsRequired],                        
                        [Key],[Name],[DefaultValue], [Guid])
                    VALUES(
                        1,@FieldTypeId,NULL,'{Rock.Model.Attribute.SYSTEM_SETTING_QUALIFIER}','',
                        0,0,0,0,
                        '{attributeKey}','{attributeName}', '{value.Replace( "'", "''" )}', NEWID())
                END";

            Migration.Sql( updateSql );
        }

        /// <summary>
        /// Deletes the Layout.
        /// </summary>
        /// <param name="guid">The GUID.</param>
        public void DeleteSite( string guid )
        {
            DeleteByGuid( guid, "Site" );
        }

        #endregion

        #region Layout Methods

        /// <summary>
        /// Adds a new Layout to the given site if it doesn't already exist (by Guid), otherwise it updates it
        /// </summary>
        /// <param name="siteGuid">The site GUID.</param>
        /// <param name="fileName">Name of the file.</param>
        /// <param name="name">The name.</param>
        /// <param name="description">The description.</param>
        /// <param name="guid">The GUID.</param>
        public void AddLayout( string siteGuid, string fileName, string name, string description, string guid )
        {
            Migration.Sql( string.Format( @"

                DECLARE @SiteId int
                SET @SiteId = (SELECT [Id] FROM [Site] WHERE [Guid] = '{0}')

                DECLARE @LayoutId int = (SELECT TOP 1 [Id] FROM [Layout] WHERE [Guid] = '{4}' )
                IF @LayoutId IS NULL BEGIN

                    INSERT INTO [Layout] (
                        [IsSystem],[SiteId],[FileName],[Name],[Description],[Guid])
                    VALUES(
                        1,@SiteId,'{1}','{2}','{3}','{4}')

                END
                ELSE 
                BEGIN
                    
                    UPDATE [Layout] 
                    SET [Guid]= '{4}', 
                        [Name] = '{2}', 
                        [Description] = '{3}',
                        [IsSystem] = 1
                    WHERE [Guid] =  '{4}'

                END
",
                    siteGuid, // {0}
                    fileName, // {1}
                    name, // {2}
                    description.Replace( "'", "''" ), // {3}
                    guid // {4}
                    ) );
        }

        /// <summary>
        /// Updates the layout file for the Site to have a known Guid and update the Name, Description and IsSystem
        /// </summary>
        /// <param name="siteGuid">The site unique identifier.</param>
        /// <param name="fileName">Name of the file.</param>
        /// <param name="name">The name.</param>
        /// <param name="description">The description.</param>
        /// <param name="guid">The unique identifier.</param>
        /// <param name="IsSystem">if set to <c>true</c> [is system].</param>
        public void UpdateLayout( string siteGuid, string fileName, string name, string description, string guid, bool IsSystem = true )
        {
            Migration.Sql( string.Format( @"

                DECLARE @SiteId int
                SET @SiteId = (SELECT TOP 1 [Id] FROM [Site] WHERE [Guid] = '{0}')

                UPDATE [Layout] 
                SET [Guid]= '{4}', 
                    [Name] = '{2}', 
                    [Description] = '{3}',
                    [IsSystem] = {5}
                WHERE [SiteId] =  @SiteId
                  AND [FileName] = '{1}';
",
                    siteGuid, // {0}
                    fileName, // {1}
                    name, // {2}
                    description.Replace( "'", "''" ), // {3}
                    guid, // {4}
                    IsSystem ? 1 : 0 // {5}
                    ) );
        }

        /// <summary>
        /// Deletes the Layout.
        /// </summary>
        /// <param name="guid">The GUID.</param>
        public void DeleteLayout( string guid )
        {
            DeleteByGuid( guid, "Layout" );
        }

        #endregion

        #region Page Methods

        /// <summary>
        /// Adds a new Page to the given parent page.
        /// The new page will be ordered as last child of the parent page.
        /// </summary>
        /// <param name="parentPageGuid">The parent page GUID.</param>
        /// <param name="layoutGuid">The layout GUID.</param>
        /// <param name="name">The name.</param>
        /// <param name="description">The description.</param>
        /// <param name="guid">The GUID.</param>
        /// <param name="iconCssClass">The icon CSS class.</param>
        /// <param name="insertAfterPageGuid">The insert after page unique identifier.</param>
        public void AddPage( string parentPageGuid, string layoutGuid, string name, string description, string guid, string iconCssClass = "", string insertAfterPageGuid = "" )
        {
            AddPage( false, parentPageGuid, layoutGuid, name, description, guid, iconCssClass, insertAfterPageGuid );
        }

        /// <summary>
        /// Adds a new Page to the given parent page with an option to skip adding if the page already exists (based on Page.Guid).
        /// If the page is added, the new page will be ordered as last child of the parent page.
        /// </summary>
        /// <param name="skipIfAlreadyExists">if set to <c>true</c>, the page will only be added if it doesn't already exist </param>
        /// <param name="parentPageGuid">The parent page GUID.</param>
        /// <param name="layoutGuid">The layout GUID.</param>
        /// <param name="name">The name.</param>
        /// <param name="description">The description.</param>
        /// <param name="guid">The GUID.</param>
        /// <param name="iconCssClass">The icon CSS class.</param>
        /// <param name="insertAfterPageGuid">The insert after page unique identifier.</param>
        public void AddPage( bool skipIfAlreadyExists, string parentPageGuid, string layoutGuid, string name, string description, string guid, string iconCssClass = "", string insertAfterPageGuid = "" )
        {
            string addPageSQL = string.Format( @"

                DECLARE @ParentPageId int = ( SELECT [Id] FROM [Page] WHERE [Guid] = {0} )
                DECLARE @LayoutId int = ( SELECT [Id] FROM [Layout] WHERE [Guid] = '{1}' )
                DECLARE @Order int = ( SELECT [order] + 1 FROM [Page] WHERE [Guid] = {6} )

                IF @Order IS NULL
                BEGIN
                    SELECT @Order = ISNULL(MAX([order])+1,0) FROM [Page] WHERE [ParentPageId] = @ParentPageId;
                END
                ELSE
                BEGIN
                    UPDATE [Page] SET [Order] = [Order] + 1 WHERE [ParentPageId] = @ParentPageId AND [Order] >= @Order
                END

                INSERT INTO [Page] (
                    [InternalName],[PageTitle],[BrowserTitle],[IsSystem],[ParentPageId],[LayoutId],
                    [RequiresEncryption],[EnableViewState],
                    [PageDisplayTitle],[PageDisplayBreadCrumb],[PageDisplayIcon],[PageDisplayDescription],
                    [MenuDisplayDescription],[MenuDisplayIcon],[MenuDisplayChildPages],[DisplayInNavWhen],
                    [BreadCrumbDisplayName],[BreadCrumbDisplayIcon],
                    [Order],[OutputCacheDuration],[Description],[IncludeAdminFooter],
                    [IconCssClass],[Guid])
                VALUES(
                    '{2}','{2}','{2}',1,@ParentPageId,@LayoutId,
                    0,1,
                    1,1,1,1,
                    0,0,1,0,
                    1,0,
                    @Order,0,'{3}',1,
                    '{5}','{4}')
",
                    string.IsNullOrWhiteSpace( parentPageGuid ) ? "NULL" : "'" + parentPageGuid + "'",
                    layoutGuid,
                    name,
                    description.Replace( "'", "''" ),
                    guid,
                    iconCssClass,
                    string.IsNullOrWhiteSpace( insertAfterPageGuid ) ? "NULL" : "'" + insertAfterPageGuid + "'"
                    );

            if ( skipIfAlreadyExists )
            {
                addPageSQL = $"if not exists (select * from Page where [Guid] = '{guid}') begin\n" + addPageSQL + "\nend";
            }

            Migration.Sql( addPageSQL );
        }

        /// <summary>
        /// Moves the Page to the new given parent page.
        /// </summary>
        /// <param name="pageGuid">The page GUID.</param>
        /// <param name="parentPageGuid">The parent page GUID.</param>
        public void MovePage( string pageGuid, string parentPageGuid )
        {
            Migration.Sql( string.Format( @"

                DECLARE @parentPageId int
                SET @parentPageId = (SELECT [Id] FROM [Page] WHERE [Guid] = '{0}')

                UPDATE [Page] SET [ParentPageId]=@parentPageId WHERE [Guid] = '{1}'
                ", parentPageGuid, pageGuid ) );
        }

        /// <summary>
        /// Deletes the Page 
        /// </summary>
        /// <param name="guid">The GUID.</param>
        public void DeletePage( string guid )
        {
            Migration.Sql( string.Format( @"

                DECLARE @PageId int = ( SELECT TOP 1 [Id] FROM [Page] WHERE [Guid] = '{0}' )
                IF @PageId IS NOT NULL
                BEGIN

                    IF OBJECT_ID(N'[dbo].[PageView]', 'U') IS NOT NULL
                    BEGIN
                        DELETE [PageView] WHERE [PageId] = @PageId
                    END

                    DELETE [Page] WHERE [Id] = @PageId
                END
",
                    guid
                    ) );
        }

        /// <summary>
        /// Adds a new PageRoute to the given page but only if the given route name does not exist for the specified page
        /// **NOTE**: If a *different* Page has this route, it'll still get added since it could be valid if it is on a different site
        /// </summary>
        /// <param name="pageGuid">The page GUID.</param>
        /// <param name="route">The route.</param>
        public void AddPageRoute( string pageGuid, string route )
        {
            AddPageRoute( pageGuid, route, null );
        }

        /// <summary>
        /// Adds a new PageRoute to the given page but only if the given route name does not exist for the specified page
        /// **NOTE**: If a *different* Page has this route, it'll still get added since it could be valid if it is on a different site
        /// </summary>
        /// <param name="pageGuid">The page GUID.</param>
        /// <param name="route">The route.</param>
        /// <param name="guid">The unique identifier.</param>
        public void AddPageRoute( string pageGuid, string route, string guid )
        {
            guid = guid != null ? string.Format( "'{0}'", guid ) : "NEWID()";

            Migration.Sql( string.Format( @"

                DECLARE @PageId int
                SET @PageId = (SELECT [Id] FROM [Page] WHERE [Guid] = '{0}')

                IF NOT EXISTS(SELECT [Id] FROM [PageRoute] WHERE [PageId] = @PageId AND [Route] = '{1}')
                    INSERT INTO [PageRoute] (
                        [IsSystem],[PageId],[Route],[Guid])
                    VALUES(
                        1, @PageId, '{1}', {2} )
", pageGuid, route, guid ) );
        }

        /// <summary>
        /// Updates the PageId and/or Route for the given PageRouteGuid.
        /// </summary>
        /// <param name="pageRouteGuid">The page route unique identifier. Required</param>
        /// <param name="pageGuid">The page unique identifier. Required.</param>
        /// <param name="route">The route. Required.</param>
        public void UpdatePageRoute( string pageRouteGuid, string pageGuid, string route )
        {
            string sql = $@"
                DECLARE @pageId INT = (SELECT [Id] FROM [dbo].[Page] WHERE [Guid] = '{pageGuid}')
                IF (EXISTS(SELECT [Id] FROM [dbo].[PageRoute] WHERE [Guid] = '{pageRouteGuid}') AND @pageId IS NOT NULL)
                BEGIN
                    UPDATE [dbo].[PageRoute]
                    SET [PageId] = @pageId, [Route] = '{route}'
                    WHERE [Guid] = '{pageRouteGuid}'
                END";

            Migration.Sql( sql );
        }

        /// <summary>
        /// Deletes the page route.
        /// </summary>
        /// <param name="pageRouteGuid">The page route unique identifier.</param>
        public void DeletePageRoute( string pageRouteGuid )
        {
            string sql = $@"
                DELETE FROM [dbo].[PageRoute] WHERE [Guid] = '{pageRouteGuid}';
            ";
        }

        /// <summary>
        /// Adds or Updates PageContext to the given page, entity, idParameter
        /// </summary>
        /// <param name="pageGuid">The page GUID.</param>
        /// <param name="entity">The entity value.</param>
        /// <param name="idParameter">The idparameter value.</param>
        /// <param name="guid">The unique identifier for the PageContext record.</param>
        public void UpdatePageContext( string pageGuid, string entity, string idParameter, string guid )
        {
            Migration.Sql( string.Format( @"

                DECLARE @PageId int
                SET @PageId = (SELECT [Id] FROM [Page] WHERE [Guid] = '{0}')

                DECLARE @PageContextId int
                SET @PageContextId = (SELECT TOP 1 [Id] FROM [PageContext] WHERE [PageId] = @PageId and [Entity] = '{1}' and [IdParameter] = '{2}')
                IF @PageContextId IS NULL
                BEGIN
                    INSERT INTO [PageContext] (
                        [IsSystem],[PageId],[Entity],[IdParameter],[Guid])
                    VALUES(
                        1, @PageId, '{1}', '{2}', '{3}')
                END
                ELSE
                BEGIN
                    UPDATE [PageContext] set [Guid] = '{3}' where [Id] = @PageContextId
                END

", pageGuid, entity, idParameter, guid ) );
        }

        /// <summary>
        /// Deletes the page context.
        /// </summary>
        /// <param name="guid">The unique identifier.</param>
        public void DeletePageContext( string guid )
        {
            Migration.Sql( string.Format( @"DELETE FROM [PageContext] WHERE [Guid] = '{0}'", guid ) );
        }

        /// <summary>
        /// Values the tuple.
        /// </summary>
        /// <param name="pageGuid">The page unique identifier.</param>
        /// <param name="layoutGuid">The layout unique identifier.</param>
        public void UpdatePageLayout( string pageGuid, string layoutGuid )
        {
            string sql = $@"
                DECLARE @layoutId INT = (SELECT [Id] FROM [dbo].[Layout] WHERE [Guid] = '{layoutGuid}' )
                IF EXISTS(SELECT [Id] FROM [Page] WHERE [Guid] = '{pageGuid}' AND  [LayoutId] <> @layoutId )
                BEGIN
	                UPDATE [dbo].[Page] SET [LayoutId] = @layoutId WHERE [Guid] = '{pageGuid}'
                END";

            Migration.Sql( sql );
        }

        /// <summary>
        /// Updates the page icon.
        /// </summary>
        /// <param name="pageGuid">The page unique identifier.</param>
        /// <param name="iconCssClass">The layout unique identifier.</param>
        public void UpdatePageIcon( string pageGuid, string iconCssClass )
        {
            var sql = $"UPDATE [dbo].[Page] SET [IconCssClass] = '{iconCssClass}' WHERE [Guid] = '{pageGuid}'";
            Migration.Sql( sql );
        }

        /// <summary>
        /// Updates if the page's title shows in the breadcrumbs.
        /// </summary>
        /// <param name="pageGuid">The page unique identifier.</param>
        /// <param name="breadCrumbDisplayName">if set to <c>true</c> [bread crumb display name].</param>
        public void UpdatePageBreadcrumb( string pageGuid, bool breadCrumbDisplayName )
        {
            var sql = $"UPDATE [dbo].[Page] SET [BreadCrumbDisplayName] = {(breadCrumbDisplayName ? 1 : 0)} WHERE [Guid] = '{pageGuid}'";
            Migration.Sql( sql );
        }

        /// <summary>
        /// Updates the page internal name, browser title, and page title
        /// </summary>
        /// <param name="pageGuid">The page unique identifier.</param>
        /// <param name="newName">The new name.</param>
        public void RenamePage( string pageGuid, string newName )
        {
            string sql = $@"
UPDATE [Page] 
SET
    [InternalName] = '{newName}',
    [PageTitle] = '{newName}',
    [BrowserTitle] = '{newName}'
WHERE [Guid] = '{pageGuid}';";

            Migration.Sql( sql );
        }

        #endregion

        #region Block Methods

        /// <summary>
        /// Adds a new Block of the given block type to the given page (optional) and layout (optional),
        /// setting its values with the given parameter values. If only the layout is given,
        /// edit/configuration authorization will also be inserted into the Auth table
        /// for the admin role (GroupId 2).
        /// </summary>
        /// <param name="pageGuid">The page GUID.</param>
        /// <param name="layoutGuid">The layout GUID.</param>
        /// <param name="blockTypeGuid">The block type GUID.</param>
        /// <param name="name">The name.</param>
        /// <param name="zone">The zone.</param>
        /// <param name="preHtml">The pre HTML.</param>
        /// <param name="postHtml">The post HTML.</param>
        /// <param name="order">The order.</param>
        /// <param name="guid">The unique identifier.</param>
        public void AddBlock( string pageGuid, string layoutGuid, string blockTypeGuid, string name, string zone, string preHtml, string postHtml, int order, string guid )
        {
            AddBlock( false, pageGuid, layoutGuid, blockTypeGuid, name, zone, preHtml, postHtml, order, guid );
        }

        /// <summary>
        /// Adds a new Block of the given block type to the given page (optional) and layout (optional),
        /// setting its values with the given parameter values. If only the layout is given,
        /// edit/configuration authorization will also be inserted into the Auth table
        /// for the admin role (GroupId 2).
        /// </summary>
        /// <param name="skipIfAlreadyExists">if set to <c>true</c>, the block will only be added if it doesn't already exist </param>
        /// <param name="pageGuid">The page GUID.</param>
        /// <param name="layoutGuid">The layout GUID.</param>
        /// <param name="blockTypeGuid">The block type GUID.</param>
        /// <param name="name">The name.</param>
        /// <param name="zone">The zone.</param>
        /// <param name="preHtml">The pre HTML.</param>
        /// <param name="postHtml">The post HTML.</param>
        /// <param name="order">The order.</param>
        /// <param name="guid">The unique identifier.</param>
        public void AddBlock( bool skipIfAlreadyExists, string pageGuid, string layoutGuid, string blockTypeGuid, string name, string zone, string preHtml, string postHtml, int order, string guid )
        {
            AddBlock( skipIfAlreadyExists, pageGuid.AsGuidOrNull(), layoutGuid.AsGuidOrNull(), null, blockTypeGuid.AsGuidOrNull(), name, zone, preHtml, postHtml, order, guid );
        }

        /// <summary>
        /// Adds a new Block of the given block type to the given page (optional) or layout (optional) or site (optional),
        /// setting its values with the given parameter values. If only the layout is given,
        /// edit/configuration authorization will also be inserted into the Auth table
        /// for the admin role (GroupId 2).
        /// </summary>
        /// <param name="skipIfAlreadyExists">if set to <c>true</c> [skip if already exists].</param>
        /// <param name="pageGuid">The page unique identifier.</param>
        /// <param name="layoutGuid">The layout unique identifier.</param>
        /// <param name="siteGuid">The site unique identifier.</param>
        /// <param name="blockTypeGuid">The block type unique identifier.</param>
        /// <param name="name">The name.</param>
        /// <param name="zone">The zone.</param>
        /// <param name="preHtml">The pre HTML.</param>
        /// <param name="postHtml">The post HTML.</param>
        /// <param name="order">The order.</param>
        /// <param name="guid">The unique identifier.</param>
        public void AddBlock( bool skipIfAlreadyExists, Guid? pageGuid, Guid? layoutGuid, Guid? siteGuid, Guid? blockTypeGuid, string name, string zone, string preHtml, string postHtml, int order, string guid )
        {
            var sb = new StringBuilder();
            sb.Append( @"
                DECLARE @PageId int
                SET @PageId = null

                DECLARE @LayoutId int
                SET @LayoutId = null

                DECLARE @SiteId int
                SET @SiteId = null
" );

            if ( pageGuid.HasValue )
            {
                sb.AppendFormat( @"
                SET @PageId = (SELECT [Id] FROM [Page] WHERE [Guid] = '{0}')
", pageGuid );
            }

            if ( layoutGuid.HasValue )
            {
                sb.AppendFormat( @"
                SET @LayoutId = (SELECT [Id] FROM [Layout] WHERE [Guid] = '{0}')
", layoutGuid );
            }

            // if this is Site Global block (no Page or Layout), set the SiteId
            if ( !pageGuid.HasValue && !layoutGuid.HasValue && siteGuid.HasValue )
            {
                sb.AppendFormat( @"
                SET @SiteId = (SELECT [Id] FROM [Site] WHERE [Guid] = '{0}')
", siteGuid );
            }

            sb.AppendFormat( @"

                DECLARE @BlockTypeId int
                SET @BlockTypeId = (SELECT [Id] FROM [BlockType] WHERE [Guid] = '{0}')
                DECLARE @EntityTypeId int
                SET @EntityTypeId = (SELECT [Id] FROM [EntityType] WHERE [Name] = 'Rock.Model.Block')

                DECLARE @BlockId int
                INSERT INTO [Block] (
                    [IsSystem],[PageId],[LayoutId],[SiteId],[BlockTypeId],[Zone],
                    [Order],[Name],[PreHtml],[PostHtml],[OutputCacheDuration],
                    [Guid])
                VALUES(
                    1,@PageId,@LayoutId,@SiteId,@BlockTypeId,'{1}',
                    {2},'{3}','{4}','{5}',0,
                    '{6}')
                SET @BlockId = SCOPE_IDENTITY()
",
                    blockTypeGuid,
                    zone,
                    order,
                    name.Replace( "'", "''" ),
                    preHtml.Replace( "'", "''" ),
                    postHtml.Replace( "'", "''" ),
                    guid );

            // If adding a layout or site block, give edit/configuration authorization to admin role
            if ( !pageGuid.HasValue )
                sb.Append( @"
                INSERT INTO [Auth] ([EntityTypeId],[EntityId],[Order],[Action],[AllowOrDeny],[SpecialRole],[GroupId],[Guid])
                    VALUES(@EntityTypeId,@BlockId,0,'Edit','A',0,2,NEWID())
                INSERT INTO [Auth] ([EntityTypeId],[EntityId],[Order],[Action],[AllowOrDeny],[SpecialRole],[GroupId],[Guid])
                    VALUES(@EntityTypeId,@BlockId,0,'Configure','A',0,2,NEWID())
" );

            string addBlockSQL = sb.ToString();

            if ( skipIfAlreadyExists )
            {
                addBlockSQL = $"if not exists (select * from [Block] where [Guid] = '{guid}') begin\n" + addBlockSQL + "\nend";
            }

            Migration.Sql( addBlockSQL );
        }

        /// <summary>
        /// Add or Updates the HTML content for an HTML Content Block
        /// </summary>
        /// <param name="blockGuid">The block unique identifier.</param>
        /// <param name="htmlContent">Content of the HTML.</param>
        /// <param name="guid">The unique identifier.</param>
        public void UpdateHtmlContentBlock( string blockGuid, string htmlContent, string guid )
        {
            string sqlFormat = @"
    DECLARE @BlockId int = (SELECT TOP 1 [Id] FROM [Block] WHERE [Guid] = '{0}')
    IF @BlockId IS NOT NULL
    BEGIN
        IF EXISTS (
            SELECT [Id]
            FROM [HtmlContent]
            WHERE [Guid] = '{2}')
        BEGIN
            UPDATE [HtmlContent] SET [Content] = '{1}' WHERE [Guid] = '{2}'
        END
        ELSE
        BEGIN
            INSERT INTO [HtmlContent] ([BlockId], [Version], [Content], [IsApproved], [Guid])
                VALUES (@BlockId, 1, '{1}', 1, '{2}')
        END
    END";

            Migration.Sql( string.Format( sqlFormat, blockGuid, htmlContent.Replace( "'", "''" ), guid ) );
        }

        /// <summary>
        /// Deletes the block and any authorization records that belonged to it.
        /// </summary>
        /// <param name="guid">The GUID.</param>
        public void DeleteBlock( string guid )
        {
            Migration.Sql( string.Format( @"
                DECLARE @BlockId int
                SET @BlockId = (SELECT [Id] FROM [Block] WHERE [Guid] = '{0}')
                DECLARE @EntityTypeId int
                SET @EntityTypeId = (SELECT [Id] FROM [EntityType] WHERE [Name] = 'Rock.Model.Block')
                DELETE [Auth] WHERE [EntityTypeId] = @EntityTypeId AND [EntityId] = @BlockId
                DELETE [Block] WHERE [Guid] = '{0}'
",
                    guid
                    ) );
        }

        #endregion

        #region Block Template Methods

        /// <summary>
        /// Adds or Updates a 'Template Block' DefinedValue.
        /// </summary>
        /// <param name="guid">The well-known Guid for this Template Block (the DefinedValue to be added or updated).</param>
        /// <param name="name">The name for this Template Block (i.e. 'Mobile Group Member List')</param>
        /// <param name="description">The description for this Template Block</param>
        /// <exception cref="ArgumentNullException">Thrown when <paramref name="guid"/> is null or white space.</exception>
        /// <exception cref="ArgumentNullException">Thrown when <paramref name="name"/> is null or white space.</exception>
        public void AddOrUpdateTemplateBlock( string guid, string name, string description = null )
        {
            if ( string.IsNullOrWhiteSpace( guid ) )
            {
                throw new ArgumentNullException( nameof( guid ) );
            }

            if ( string.IsNullOrWhiteSpace( name ) )
            {
                throw new ArgumentNullException( nameof( name ) );
            }

            UpdateDefinedValue( SystemGuid.DefinedType.TEMPLATE_BLOCK, name, description ?? string.Empty, guid, true );
        }

        /// <summary>
        /// Deletes a 'Template Block' DefinedValue.
        /// </summary>
        /// <param name="guid">The well-known Guid for this Template Block (the DefinedValue to be deleted).</param>
        /// <exception cref="ArgumentNullException">Thrown when <paramref name="guid"/> is null or white space.</exception>
        public void DeleteTemplateBlock( string guid )
        {
            if ( string.IsNullOrWhiteSpace( guid ) )
            {
                throw new ArgumentNullException( nameof( guid ) );
            }

            DeleteDefinedValue( guid );
        }

        /// <summary>
        /// Adds or Updates a Template Block 'Template' DefinedValue, as well as its associated AttributeValue and BinaryFile records.
        /// </summary>
        /// <param name="guid">The well-known Guid for this Template (the DefinedValue to be added or updated).</param>
        /// <param name="templateBlockGuid">The well-known Guid for this Template's corresponding Template Block (the 'Template Block' DefinedValue that this Template relates to).</param>
        /// <param name="name">The name for this Template (i.e. 'Default', 'Concise').</param>
        /// <param name="xamlTemplate">The XAML markup for this Template.</param>
        /// <param name="base64IconData">
        /// The data portion (the portion after the comma) of a BASE64 encoded icon image to use for this Template.
        /// <para>Important: Do not provide the scheme or media type here, or the image will not be saved to the database.</para>
        /// </param>
        /// <param name="iconName">The name to use for this Template's icon file when saved to storage.</param>
        /// <param name="iconMimeType">The MIME Type of this Template's icon (i.e. 'image/png', 'image/jpeg', Etc.).</param>
        /// <param name="iconWidth">The width (in pixels) this Template's icon should be in the UI.</param>
        /// <param name="iconHeight">The height (in pixels) this Template's icon should be in the UI.</param>
        /// <exception cref="ArgumentNullException">Thrown when <paramref name="guid"/> is null or white space.</exception>
        /// <exception cref="ArgumentNullException">Thrown when <paramref name="templateBlockGuid"/> is null or white space.</exception>
        /// <exception cref="ArgumentNullException">Thrown when <paramref name="name"/> is null or white space.</exception>
        /// <exception cref="ArgumentNullException">Thrown when <paramref name="xamlTemplate"/> is null or white space.</exception>
        /// <exception cref="ArgumentException">Throw when <paramref name="base64IconData"/> is defined, and either <paramref name="iconName"/> or <paramref name="iconMimeType"/> are null or white space.</exception>
        public void AddOrUpdateTemplateBlockTemplate( string guid, string templateBlockGuid, string name, string xamlTemplate, string base64IconData = null, string iconName = null, string iconMimeType = null, int? iconWidth = null, int? iconHeight = null )
        {
            if ( string.IsNullOrWhiteSpace( guid ) )
            {
                throw new ArgumentNullException( nameof( guid ) );
            }

            if ( string.IsNullOrWhiteSpace( templateBlockGuid ) )
            {
                throw new ArgumentNullException( nameof( templateBlockGuid ) );
            }

            var formattedName = name?.Replace( "'", "''" ) ?? throw new ArgumentNullException( nameof( name ) );
            var formattedXamlTemplate = xamlTemplate?.Replace( "'", "''" ) ?? throw new ArgumentNullException( nameof( xamlTemplate ) );
            var formattedBase64Icon = base64IconData?.Replace( "'", "''" ); // there shouldn't be any single quotes here, but might as well check, so as not to prevent the migration helper from running
            var formattedIconName = iconName?.Replace( "'", "''" );
            var formattedIconMimeType = iconMimeType?.Replace( "'", "''" );

            if ( !string.IsNullOrWhiteSpace( base64IconData ) && ( string.IsNullOrWhiteSpace( iconName ) || string.IsNullOrWhiteSpace( iconMimeType ) ) )
            {
                throw new ArgumentException( $"When providing a {nameof( base64IconData )} argument value, the {nameof( iconName )} and {nameof( iconMimeType )} arguments must also be defined." );
            }

            Migration.Sql( $@"-- Find the 'Template' DefinedType ID, as well as the associated, required IDs using well-known Guids
DECLARE @TemplateDefinedTypeId [int] = (SELECT [Id] FROM [DefinedType] WHERE ([Guid] = '{SystemGuid.DefinedType.TEMPLATE}'))
    , @TemplateBlockAttributeId [int] = (SELECT [Id] FROM [Attribute] wHERE ([Guid] = '{SystemGuid.Attribute.DEFINED_TYPE_TEMPLATE_TEMPLATE_BLOCK}'))
    , @IconAttributeId [int] = (SELECT [Id] FROM [Attribute] WHERE ([Guid] = '{SystemGuid.Attribute.DEFINED_TYPE_TEMPLATE_ICON}'))
    , @DefaultBinaryFileTypeId [int] = (SELECT [Id] FROM [BinaryFileType] WHERE ([Guid] = '{SystemGuid.BinaryFiletype.DEFAULT}'))
    , @DatabaseStorageEntityTypeId [int] = (SELECT [Id] FROM [EntityType] WHERE ([Guid] = '{SystemGuid.EntityType.STORAGE_PROVIDER_DATABASE}'))
    , @Now [datetime] = (SELECT GETDATE())
    , @DefinedValueGuid [nvarchar] (50) = '{guid}'
    , @DefinedValueName [nvarchar] (250) = '{formattedName}'
    , @DefinedValueDescription [nvarchar] (max) = '{formattedXamlTemplate}'
    , @TemplateBlockGuid [nvarchar] (50) = '{templateBlockGuid}'
    , @Base64IconData [nvarchar] (max) = '{formattedBase64Icon}'
    , @BinaryFileName [nvarchar] (255) = '{formattedIconName}'
    , @BinaryFileMimeType [nvarchar] (255) = '{formattedIconMimeType}'
    , @BinaryFileWidth [int] = {(iconWidth.HasValue ? iconWidth.Value.ToString() : "NULL")}
    , @BinaryFileHeight [int] = {(iconHeight.HasValue ? iconHeight.Value.ToString() : "NULL")};

DECLARE @TemplateBlockDefinedValueId [int] = (SELECT [Id] FROM [DefinedValue] WHERE ([Guid] = @TemplateBlockGuid));

IF (@TemplateDefinedTypeId IS NOT NULL AND
    @TemplateBlockDefinedValueId IS NOT NULL AND
    @TemplateBlockAttributeId IS NOT NULL AND
    @IconAttributeId IS NOT NULL AND
    @DefaultBinaryFileTypeId IS NOT NULL AND
    @DatabaseStorageEntityTypeId IS NOT NULL)
BEGIN
    -------------------------------------------------------------------
    -- Manage the Template Block 'Template' DefinedValue record itself
    -------------------------------------------------------------------

    -- Check to see if this DefinedValue already exists
    DECLARE @TemplateDefinedValueId [int] = (SELECT [Id] FROM [DefinedValue] WHERE ([Guid] = @DefinedValueGuid));

    IF (@TemplateDefinedValueId IS NOT NULL)
        -- Update the existing DefinedValue record
        UPDATE [DefinedValue]
        SET [Value] = @DefinedValueName
            , [Description] = @DefinedValueDescription
            , [ModifiedDateTime] = @Now
        WHERE ([Id] = @TemplateDefinedValueId);
    ELSE
    BEGIN
        DECLARE @Order [int] = (SELECT ISNULL(MAX([Order]) + 1, 0) FROM [DefinedValue] WHERE ([DefinedTypeId] = @TemplateDefinedTypeId));

        -- Insert a new DefinedValue record
        INSERT INTO [DefinedValue]
        (
            [IsSystem]
            , [DefinedTypeId]
            , [Order]
            , [Value]
            , [Description]
            , [Guid]
            , [CreatedDateTime]
            , [ModifiedDateTime]
        )
        VALUES
        (
            1
            , @TemplateDefinedTypeId
            , @Order
            , @DefinedValueName
            , @DefinedValueDescription
            , @DefinedValueGuid
            , @Now
            , @Now
        );

        -- Take note of the newly-added DefinedValue ID
        SET @TemplateDefinedValueId = (SELECT SCOPE_IDENTITY());
    END

    ----------------------------------------------------------------------------------------------
    -- Manage the 'Template Block' AttributeValue for this Template Block 'Template' DefinedValue
    ----------------------------------------------------------------------------------------------

    -- Check to see if this AttributeValue already exists
    DECLARE @TemplateBlockAttributeValueId [int] = (SELECT [Id] FROM [AttributeValue] WHERE ([AttributeId] = @TemplateBlockAttributeId AND [EntityId] = @TemplateDefinedValueId));

    IF (@TemplateBlockAttributeValueId IS NOT NULL)
        -- Update the existing AttributeValue record
        UPDATE [AttributeValue]
        SET [Value] = @TemplateBlockGuid
            , [ModifiedDateTime] = @Now
        WHERE ([Id] = @TemplateBlockAttributeValueId);
    ELSE
        -- Insert a new AttributeValue record
        INSERT INTO [AttributeValue]
        (
            [IsSystem]
            , [AttributeId]
            , [EntityId]
            , [Value]
            , [Guid]
            , [CreatedDateTime]
            , [ModifiedDateTime]
        )
        VALUES
        (
            1
            , @TemplateBlockAttributeId
            , @TemplateDefinedValueId
            , @TemplateBlockGuid
            , NEWID()
            , @Now
            , @Now
        );

    -----------------------------------------------------------------------------
    -- Manage the 'Icon' records for this Template Block 'Template' DefinedValue
    -----------------------------------------------------------------------------

    DECLARE @IconAttributeValueId [int] = (SELECT [Id] FROM [AttributeValue] WHERE ([AttributeId] = @IconAttributeId AND [EntityId] = @TemplateDefinedValueId))
        , @BinaryIcon [varbinary] (max)
        , @BinaryFileId [int]
        , @AddNewBinaryFile [bit] = 0
        , @BinaryFileDataId [int]
        , @AddNewBinaryFileData [bit] = 0;

    -- Attempt to convert the supplied Icon data to binary
    IF (LEN(@Base64IconData) > 0)
        SET @BinaryIcon = (SELECT CAST(N'' as xml).value('xs:base64Binary(sql:variable(""@Base64IconData""))', 'varbinary(max)'));

    IF (@IconAttributeValueId IS NOT NULL)
    BEGIN
        -- Update (or delete) the existing AttributeValue, BinaryFile and BinaryFileData records
        SET @BinaryFileId = (SELECT [Id]
                             FROM [BinaryFile]
                             WHERE ([Guid] = (SELECT [Value]
                                              FROM [AttributeValue]
                                              WHERE ([Id] = @IconAttributeValueId))));

        -- The [BinaryFileData].[Id] should be the same as the [BinaryFile].[Id], but we still need to check if the BinaryFileData record exists
        IF (@BinaryFileId IS NOT NULL)
            SET @BinaryFileDataId = (SELECT [Id] FROM [BinaryFileData] WHERE ([Id] = @BinaryFileId));

        IF (@BinaryIcon IS NULL)
        BEGIN
            -- If Icon records exist and the caller did not provide a valid Icon, delete the existing records
            IF (@BinaryFileDataId IS NOT NULL)
                DELETE FROM [BinaryFileData] WHERE ([Id] = @BinaryFileDataId);

            IF (@BinaryFileId IS NOT NULL)
                DELETE FROM [BinaryFile] WHERE ([Id] = @BinaryFileId);

            DELETE FROM [AttributeValue] WHERE [Id] = @IconAttributeValueId;
        END
        ELSE
        BEGIN
            -- The caller provided a valid Icon; update the existing records
            -- Also, ensure the BinaryFile record is still using the correct BinaryFileType and StorageEntityType values
            -- If either of the records are not found, set a flag to add them below
            IF (@BinaryFileId IS NOT NULL)
                UPDATE [BinaryFile]
                SET [BinaryFileTypeId] = @DefaultBinaryFileTypeId
                    , [FileName] = @BinaryFileName
                    , [MimeType] = @BinaryFileMimeType
                    , [StorageEntityTypeId] = @DatabaseStorageEntityTypeId
                    , [ModifiedDateTime] = @Now
                    , [Width] = @BinaryFileWidth
                    , [Height] = @BinaryFileHeight
                WHERE ([Id] = @BinaryFileId);
            ELSE
            BEGIN
                SET @AddNewBinaryFile = 1;
                SET @AddNewBinaryFileData = 1;
            END

            IF (@AddNewBinaryFileData = 0 AND @BinaryFileDataId IS NOT NULL)
                UPDATE [BinaryFileData]
                SET [Content] = @BinaryIcon
                    , [ModifiedDateTime] = @Now
                WHERE ([Id] = @BinaryFileDataId);
            ELSE
                SET @AddNewBinaryFileData = 1;
        END
    END
    ELSE
    BEGIN
        IF (@BinaryIcon IS NOT NULL)
        BEGIN
            -- Set flags to add new BinaryFile and BinaryFileData records below
            -- After these are added, we'll add a new AttributeValue record
            SET @AddNewBinaryFile = 1;
            SET @AddNewBinaryFileData = 1;
        END
    END

    IF (@AddNewBinaryFile = 1)
    BEGIN
        -- Add a new BinaryFile record
        DECLARE @BinaryFileGuid [uniqueidentifier] = NEWID();

        INSERT INTO [BinaryFile]
        (
            [IsTemporary]
            , [IsSystem]
            , [BinaryFileTypeId]
            , [FileName]
            , [MimeType]
            , [StorageEntityTypeId]
            , [Guid]
            , [CreatedDateTime]
            , [ModifiedDateTime]
            , [ContentLastModified]
            , [StorageEntitySettings]
            , [Path]
            , [Width]
            , [Height]
        )
        VALUES
        (
            0
            , 1
            , @DefaultBinaryFileTypeId
            , @BinaryFileName
            , @BinaryFileMimeType
            , @DatabaseStorageEntityTypeId
            , @BinaryFileGuid
            , @Now
            , @Now
            , @Now
            , '{{}}'
            , '~/GetImage.ashx?guid=' + (SELECT CONVERT([nvarchar] (50), @BinaryFileGuid))
            , @BinaryFileWidth
            , @BinaryFileHeight
        );

        -- Take note of the newly-added BinaryFile ID
        SET @BinaryFileId = (SELECT SCOPE_IDENTITY());
    END

    
    IF (@AddNewBinaryFileData = 1 AND @BinaryFileId IS NOT NULL)
    BEGIN
        -- Add a new BinaryFileData record whose ID matches the BinaryFile record
        INSERT INTO [BinaryFileData]
        (
            [Id]
            , [Content]
            , [Guid]
            , [CreatedDateTime]
            , [ModifiedDateTime]
        )
        VALUES
        (
            @BinaryFileId
            , @BinaryIcon
            , NEWID()
            , @Now
            , @Now
        );
    END

    -- Finally, add the 'Icon' AttributeValue now that we have added the BinaryFile/Data records
    IF (@IconAttributeValueId IS NULL AND @BinaryFileId IS NOT NULL)
        INSERT INTO [AttributeValue]
        (
            [IsSystem]
            , [AttributeId]
            , [EntityId]
            , [Value]
            , [Guid]
            , [CreatedDateTime]
            , [ModifiedDateTime]
        )
        VALUES
        (
            1
            , @IconAttributeId
            , @TemplateDefinedValueId
            , CONVERT([nvarchar] (50), (SELECT [Guid] FROM [BinaryFile] WHERE ([Id] = @BinaryFileId)))
            , NEWID()
            , @Now
            , @Now
        );
END" );
        }

        /// <summary>
        /// Deletes a Template Block 'Template' DefinedValue, as well as its associated AttributeValues and BinaryFile records.
        /// </summary>
        /// <param name="guid">The well-known Guid for this Template (the DefinedValue to be deleted).</param>
        public void DeleteTemplateBlockTemplate( string guid )
        {
            if ( string.IsNullOrWhiteSpace( guid ) )
            {
                throw new ArgumentNullException( nameof( guid ) );
            }

            Migration.Sql( $@"DECLARE @TemplateDefinedValueId [int] = (SELECT [Id] FROM [DefinedValue] WHERE ([Guid] = '{guid}'))
    , @TemplateBlockAttributeId [int] = (SELECT [Id] FROM [Attribute] WHERE ([Guid] = '{SystemGuid.Attribute.DEFINED_TYPE_TEMPLATE_TEMPLATE_BLOCK}'))
    , @IconAttributeId [int] = (SELECT [Id] FROM [Attribute] WHERE ([Guid] = '{SystemGuid.Attribute.DEFINED_TYPE_TEMPLATE_ICON}'));

IF (@TemplateDefinedValueId IS NOT NULL)
BEGIN
    -- Delete the 'Template Block' AttributeValue record
    IF (@TemplateBlockAttributeId IS NOT NULL)
        DELETE FROM [AttributeValue] WHERE ([AttributeId] = @TemplateBlockAttributeId AND [EntityId] = @TemplateDefinedValueId);

    IF (@IconAttributeId IS NOT NULL)
    BEGIN
        DECLARE @IconAttributeValueId [int] = (SELECT [Id] FROM [AttributeValue] WHERE ([AttributeId] = @IconAttributeId AND [EntityId] = @TemplateDefinedValueId));

        IF (@IconAttributeValueId IS NOT NULL)
        BEGIN
            -- Delete any BinaryFile/Data records tied to the AttributeValue
            DECLARE @BinaryFileId [int] = (SELECT [Id]
                                           FROM [BinaryFile]
                                           WHERE ([Guid] = (SELECT [Value]
                                                            FROM [AttributeValue]
                                                            WHERE ([Id] = @IconAttributeValueId))));

            IF (@BinaryFileId IS NOT NULL)
            BEGIN
                DELETE FROM [BinaryFileData] WHERE ([Id] = @BinaryFileId);
                DELETE FROM [BinaryFile] WHERE ([Id] = @BinaryFileId);
            END

            -- Delete the 'Icon' AttributeValue record
            DELETE FROM [AttributeValue] WHERE ([Id] = @IconAttributeValueId);
        END
    END

    -- Delete the Template DefinedValue record
    DELETE FROM [DefinedValue] WHERE ([Id] = @TemplateDefinedValueId);
END" );
        }

        #endregion

        #region Category Methods

        /// <summary>
        /// Updates the category or adds if it doesn't already exist (based on Guid) and marks it as IsSystem
        /// </summary>
        /// <param name="entityTypeGuid">The entity type unique identifier.</param>
        /// <param name="name">The name.</param>
        /// <param name="iconCssClass">The icon CSS class.</param>
        /// <param name="description">The description.</param>
        /// <param name="guid">The unique identifier.</param>
        /// <param name="order">The order.</param>
        /// <param name="parentCategoryGuid">The parent category unique identifier.</param>
        public void UpdateCategory( string entityTypeGuid, string name, string iconCssClass, string description, string guid, int order = 0, string parentCategoryGuid = "" )
        {
            StringBuilder sql = new StringBuilder();
            
            sql.AppendFormat( @"

                DECLARE @EntityTypeId int = (SELECT [Id] FROM [EntityType] WHERE [Guid] = '{0}')

                DECLARE @ParentCategoryId int 
", entityTypeGuid );

            var parentGuid = parentCategoryGuid.AsGuidOrNull();
            if (parentGuid.HasValue )
            {
                sql.AppendFormat( @"
                SET @ParentCategoryId = ( SELECT [Id] FROM [Category] WHERE [Guid] = '{0}' )
", parentGuid.Value );
            }
            else
            {
                sql.Append( @"
                SET @ParentCategoryId = NULL
");
            }

            sql.AppendFormat( @"
                    DECLARE @CategoryId int = ( 
                        SELECT TOP 1 [Id] 
                        FROM [Category] 
                        WHERE [EntityTypeId] = @EntityTypeId
                        AND [Name] = '{0}'
                        AND [ParentCategoryId] = @ParentCategoryId
                    )

                    IF @CategoryId IS NOT NULL 
                    BEGIN
                        UPDATE [Category] SET [Guid] = '{3}'
                        WHERE [Id] = @CategoryId
                    END
                    ELSE
                    BEGIN

                        IF EXISTS (
                            SELECT [Id]
                            FROM [Category]
                            WHERE [Guid] = '{3}' )
                        BEGIN
                            UPDATE [Category] SET
                                [EntityTypeId] = @EntityTypeId,
                                [Name] = '{0}',
                                [IconCssClass] = '{1}',
                                [Description] = '{2}',
                                [Order] = {4},
                                [ParentCategoryId] = @ParentCategoryId
                            WHERE [Guid] = '{3}'
                        END
                        ELSE
                        BEGIN
                            INSERT INTO [Category] ( [IsSystem],[EntityTypeId],[Name],[IconCssClass],[Description],[Order],[Guid],[ParentCategoryId] )
                            VALUES( 1,@EntityTypeId,'{0}','{1}','{2}',{4},'{3}',@ParentCategoryId )
                        END

                    END
",
                    name,
                    iconCssClass,
                    description.Replace( "'", "''" ),
                    guid,
                    order
            );

             Migration.Sql( sql.ToString() );
        }

        /// <summary>
        /// Updates the category or adds if it doesn't already exist (based on Name)
        /// </summary>
        /// <param name="entityTypeGuid">The entity type unique identifier.</param>
        /// <param name="name">The name.</param>
        /// <param name="iconCssClass">The icon CSS class.</param>
        /// <param name="description">The description.</param>
        /// <param name="guid">The unique identifier.</param>
        /// <param name="order">The order.</param>
        public void UpdateCategoryByName( string entityTypeGuid, string name, string iconCssClass, string description, string guid, int order = 0 )
        {
            Migration.Sql( string.Format( @"

                DECLARE @EntityTypeId int
                SET @EntityTypeId = (SELECT [Id] FROM [EntityType] WHERE [Guid] = '{0}')

                IF EXISTS (
                    SELECT [Id]
                    FROM [Category]
                    WHERE [EntityTypeId] = @EntityTypeId
                    AND [Name] = '{1}' )
                BEGIN
                    UPDATE [Category] SET
                        [IsSystem] = 1,
                        [IconCssClass] = '{2}',
                        [Description] = '{3}',
                        [Order] = {5},
                        [Guid] = '{4}'
                    WHERE [EntityTypeId] = @EntityTypeId
                    AND [Name] = '{1}'
                END
                ELSE
                BEGIN
                    INSERT INTO [Category] ( [IsSystem],[EntityTypeId],[Name],[IconCssClass],[Description],[Order],[Guid] )
                    VALUES( 1,@EntityTypeId,'{1}','{2}','{3}',{5},'{4}' )
                END
",
                    entityTypeGuid,
                    name,
                    iconCssClass,
                    description.Replace( "'", "''" ),
                    guid,
                    order )
            );
        }

        /// <summary>
        /// Deletes the category.
        /// </summary>
        /// <param name="guid">The unique identifier.</param>
        public void DeleteCategory( string guid )
        {
            DeleteByGuid( guid, "Category" );
        }

        #endregion

        #region Attribute Methods

        /// <summary>
        /// Important: This method should be considered obsolete. Use AddOrUpdateBlockTypeAttribute instead.
        /// Updates the BlockType Attribute for the given blocktype and key or inserts a new record if it does not exist.
        /// </summary>
        /// <param name="blockTypeGuid"></param>
        /// <param name="fieldTypeGuid"></param>
        /// <param name="name"></param>
        /// <param name="key"></param>
        /// <param name="category">Category can no longer be specified here. Only null or Empty is permitted otherwise an exception is thrown.</param>
        /// <param name="description"></param>
        /// <param name="order"></param>
        /// <param name="defaultValue"></param>
        /// <param name="guid"></param>
        public void UpdateBlockTypeAttribute( string blockTypeGuid, string fieldTypeGuid, string name, string key, string category, string description, int order, string defaultValue, string guid )
        {
            if ( category.IsNotNullOrWhiteSpace() )
            {
                throw new Exception( "Attribute Category no longer supported by this helper function. You'll have to write special migration code yourself." );
            }

            string formattedKey = key ?? name.Replace( " ", string.Empty );
            string formattedName = name.Replace( "'", "''" );
            string formattedDescription = description.Replace( "'", "''" );
            string formattedDefaultValue = defaultValue.Replace( "'", "''" );

            Migration.Sql( $@"
                DECLARE @BlockTypeId INT = (SELECT [Id] FROM [BlockType] WHERE [Guid] = '{blockTypeGuid}')
                DECLARE @FieldTypeId INT = (SELECT [Id] FROM [FieldType] WHERE [Guid] = '{fieldTypeGuid}')
                DECLARE @EntityTypeId int = (SELECT [Id] FROM [EntityType] WHERE [Name] = 'Rock.Model.Block')

                IF @BlockTypeId IS NOT NULL AND @FieldTypeId IS NOT NULL AND @EntityTypeId IS NOT NULL
                BEGIN

                    -- Find first and last attribute with this entitytype/key combination
                    DECLARE @FirstAttributeId int
                    DECLARE @LastAttributeId int

                    SELECT 
                        @FirstAttributeId = MIN([Id]),
                        @LastAttributeId = MAX([Id])
                    FROM [Attribute]
                    WHERE [EntityTypeId] = @EntityTypeId
                    AND [EntityTypeQualifierColumn] = 'BlockTypeId'
                    AND [EntityTypeQualifierValue] = CAST(@BlockTypeId as varchar)
                    AND [Key] = '{formattedKey}' 

                    IF @FirstAttributeId IS NOT NULL AND @FirstAttributeId <> @LastAttributeId
                    BEGIN
                        -- We have duplicate attributes, update values for the duplicates to point to first attribute
                        UPDATE V SET [AttributeId] = @FirstAttributeId
                        FROM [Attribute] A
                        INNER JOIN [AttributeValue] V ON V.[AttributeId] = A.[Id]
                        WHERE A.[EntityTypeId] = @EntityTypeId
                            AND A.[EntityTypeQualifierColumn] = 'BlockTypeId'
                            AND A.[EntityTypeQualifierValue] = CAST(@BlockTypeId as varchar)
                            AND A.[Key] = '{formattedKey}'
                            AND A.[Id] <> @FirstAttributeId

                        -- Delete the duplicate attributes
                        DELETE [Attribute]
                        WHERE [EntityTypeId] = @EntityTypeId
                            AND [EntityTypeQualifierColumn] = 'BlockTypeId'
                            AND [EntityTypeQualifierValue] = CAST(@BlockTypeId as varchar)
                            AND [Key] = '{formattedKey}'
                            AND [Id] <> @FirstAttributeId
                    END

                    IF @FirstAttributeId IS NOT NULL
                    BEGIN
                        -- Update the primary attribute
                        UPDATE [Attribute] SET
                              [IsSystem] = 1
                            , [Name] = '{formattedName}'
                            , [Description] = '{formattedDescription}'
                            , [Order] = {order}
                            , [DefaultValue] = '{formattedDefaultValue}'
                            , [Guid] = '{guid}'
                        WHERE [Id] = @FirstAttributeId
                    END
                    ELSE
                    BEGIN
                        INSERT INTO [Attribute] (
                              [IsSystem]
                            , [FieldTypeId]
                            , [EntityTypeId]
                            , [EntityTypeQualifierColumn]
                            , [EntityTypeQualifierValue]
                            , [Key]
                            , [Name]
                            , [Description]
                            , [Order]
                            , [IsGridColumn]
                            , [DefaultValue]
                            , [IsMultiValue]
                            , [IsRequired]
                            , [Guid] )
                        VALUES(
                              1
                            , @FieldTypeId
                            , @EntityTypeId
                            , 'BlockTypeId'
                            , CAST(@BlockTypeId as varchar)
                            , '{formattedKey}'
                            , '{formattedName}'
                            , '{formattedDescription}'
                            , {order}
                            , 0
                            , '{formattedDefaultValue}'
                            , 0
                            , 0
                            , '{guid}' )
                    END

                END" );
        }

        /// <summary>
        /// Updates the BlockType Attribute for the given blocktype and key or inserts a new record if it does not exist.
        /// </summary>
        /// <param name="blockTypeGuid">The block type unique identifier.</param>
        /// <param name="fieldTypeGuid">The field type unique identifier.</param>
        /// <param name="name">The name.</param>
        /// <param name="abbreviatedName">The abbreviated name of the attribute.</param>
        /// <param name="key">The key.</param>
        /// <param name="description">The description.</param>
        /// <param name="order">The order.</param>
        /// <param name="defaultValue">The default value.</param>
        /// <param name="guid">The unique identifier.</param>
        public void AddOrUpdateBlockTypeAttribute( string blockTypeGuid, string fieldTypeGuid, string name, string key, string abbreviatedName, string description, int order, string defaultValue, string guid )
        {
            string formattedKey = key ?? name.Replace( " ", string.Empty );
            string formattedName = name.Replace( "'", "''" );
            string formattedDescription = description.Replace( "'", "''" );
            string formattedDefaultValue = defaultValue.Replace( "'", "''" );
            string formattedAbbreviatedName = abbreviatedName.Replace( "'", "''" );

            Migration.Sql( $@"
                DECLARE @BlockTypeId INT = (SELECT [Id] FROM [BlockType] WHERE [Guid] = '{blockTypeGuid}')
                DECLARE @FieldTypeId INT = (SELECT [Id] FROM [FieldType] WHERE [Guid] = '{fieldTypeGuid}')
                DECLARE @EntityTypeId int = (SELECT [Id] FROM [EntityType] WHERE [Name] = 'Rock.Model.Block')

                IF @BlockTypeId IS NOT NULL AND @FieldTypeId IS NOT NULL AND @EntityTypeId IS NOT NULL
                BEGIN

                    -- Find first and last attribute with this entitytype/key combination
                    DECLARE @FirstAttributeId int
                    DECLARE @LastAttributeId int

                    SELECT 
                        @FirstAttributeId = MIN([Id]),
                        @LastAttributeId = MAX([Id])
                    FROM [Attribute]
                    WHERE [EntityTypeId] = @EntityTypeId
                    AND [EntityTypeQualifierColumn] = 'BlockTypeId'
                    AND [EntityTypeQualifierValue] = CAST(@BlockTypeId as varchar)
                    AND [Key] = '{formattedKey}' 

                    IF @FirstAttributeId IS NOT NULL AND @FirstAttributeId <> @LastAttributeId
                    BEGIN
                        -- We have duplicate attributes, update values for the duplicates to point to first attribute
                        UPDATE V SET [AttributeId] = @FirstAttributeId
                        FROM [Attribute] A
                        INNER JOIN [AttributeValue] V ON V.[AttributeId] = A.[Id]
                        WHERE A.[EntityTypeId] = @EntityTypeId
                            AND A.[EntityTypeQualifierColumn] = 'BlockTypeId'
                            AND A.[EntityTypeQualifierValue] = CAST(@BlockTypeId as varchar)
                            AND A.[Key] = '{formattedKey}'
                            AND A.[Id] <> @FirstAttributeId

                        -- Delete the duplicate attributes
                        DELETE [Attribute]
                        WHERE [EntityTypeId] = @EntityTypeId
                            AND [EntityTypeQualifierColumn] = 'BlockTypeId'
                            AND [EntityTypeQualifierValue] = CAST(@BlockTypeId as varchar)
                            AND [Key] = '{formattedKey}'
                            AND [Id] <> @FirstAttributeId
                    END

                    IF @FirstAttributeId IS NOT NULL
                    BEGIN
                        -- Update the primary attribute
                        UPDATE [Attribute] SET
                              [IsSystem] = 1
                            , [Name] = '{formattedName}'
                            , [Description] = '{formattedDescription}'
                            , [Order] = {order}
                            , [DefaultValue] = '{formattedDefaultValue}'
                            , [Guid] = '{guid}'
                            , [AbbreviatedName] = '{formattedAbbreviatedName}'
                        WHERE [Id] = @FirstAttributeId
                    END
                    ELSE
                    BEGIN
                        INSERT INTO [Attribute] (
                              [IsSystem]
                            , [FieldTypeId]
                            , [EntityTypeId]
                            , [EntityTypeQualifierColumn]
                            , [EntityTypeQualifierValue]
                            , [Key]
                            , [Name]
                            , [Description]
                            , [Order]
                            , [IsGridColumn]
                            , [DefaultValue]
                            , [IsMultiValue]
                            , [IsRequired]
                            , [Guid]
                            , [AbbreviatedName] )
                        VALUES(
                              1
                            , @FieldTypeId
                            , @EntityTypeId
                            , 'BlockTypeId'
                            , CAST(@BlockTypeId as varchar)
                            , '{formattedKey}'
                            , '{formattedName}'
                            , '{formattedDescription}'
                            , {order}
                            , 0
                            , '{formattedDefaultValue}'
                            , 0
                            , 0
                            , '{guid}'
                            , '{formattedAbbreviatedName}' )
                    END

                END" );
        }

        /// <summary>
        /// Important: This method should be considered obsolete. Use AddNewBlockTypeAttribute instead.
        /// Adds (or Deletes then Adds) a new BlockType Attribute for the given blocktype and key.
        /// NOTE: This deletes the Attribute first if it already exists, so be careful. You might want to use AddOrUpdateBlockTypeAttribute instead.
        /// </summary>
        /// <param name="blockTypeGuid">The block GUID.</param>
        /// <param name="fieldTypeGuid">The field type GUID.</param>
        /// <param name="name">The name.</param>
        /// <param name="key">The key.</param>
        /// <param name="category">Category can no longer be specified here. Only null or Empty is permitted otherwise an exception is thrown.</param>
        /// <param name="description">The description.</param>
        /// <param name="order">The order.</param>
        /// <param name="defaultValue">The default value.</param>
        /// <param name="guid">The GUID.</param>
        /// <param name="isRequired">if set to <c>true</c> [is required].</param>
        /// <exception cref="System.Exception">Attribute Category no longer supported by this helper function. You'll have to write special migration code yourself. Sorry!</exception>
        public void AddBlockTypeAttribute( string blockTypeGuid, string fieldTypeGuid, string name, string key, string category, string description, int order, string defaultValue, string guid, bool isRequired = false )
        {
            if ( !string.IsNullOrWhiteSpace( category ) )
            {
                throw new Exception( "Attribute Category no longer supported by this helper function. You'll have to write special migration code yourself." );
            }

            string formattedKey = key ?? name.Replace( " ", string.Empty );
            string formattedIsRequired = isRequired ? "1" : "0";

            Migration.Sql( $@"
                DECLARE @BlockTypeId int = (SELECT [Id] FROM [BlockType] WHERE [Guid] = '{blockTypeGuid}')
                DECLARE @FieldTypeId int = (SELECT [Id] FROM [FieldType] WHERE [Guid] = '{fieldTypeGuid}')
                DECLARE @EntityTypeId int = (SELECT [Id] FROM [EntityType] WHERE [Name] = 'Rock.Model.Block')

                -- Delete existing attribute first (might have been created by Rock system)
                DELETE [Attribute]
                WHERE [EntityTypeId] = @EntityTypeId
                    AND [EntityTypeQualifierColumn] = 'BlockTypeId'
                    AND [EntityTypeQualifierValue] = CAST(@BlockTypeId as varchar)
                    AND [Key] = '{formattedKey}'

                INSERT INTO [Attribute] (
                      [IsSystem]
                    , [FieldTypeId]
                    , [EntityTypeId]
                    , [EntityTypeQualifierColumn]
                    , [EntityTypeQualifierValue]
                    , [Key]
                    , [Name]
                    , [Description]
                    , [Order]
                    , [IsGridColumn]
                    , [DefaultValue]
                    , [IsMultiValue]
                    , [IsRequired]
                    , [Guid])
                VALUES(
                      1
                    , @FieldTypeId
                    , @EntityTypeId
                    , 'BlockTypeId'
                    , CAST(@BlockTypeId as varchar)
                    , '{formattedKey}'
                    , '{name.Replace( "'", "''" )}'
                    , '{description.Replace( "'", "''" )}'
                    , {order}
                    , 0
                    , '{defaultValue.Replace( "'", "''" )}'
                    , 0
                    , {formattedIsRequired}
                    , '{guid}')" );
        }

        /// <summary>
        /// Adds (or Deletes then Adds) a new BlockType Attribute for the given blocktype and key.
        /// NOTE: This deletes the Attribute first if it already exists, so be careful. You might want to use AddOrUpdateBlockTypeAttribute instead.
        /// </summary>
        /// <param name="blockTypeGuid">The block type unique identifier.</param>
        /// <param name="fieldTypeGuid">The field type unique identifier.</param>
        /// <param name="name">The name.</param>
        /// <param name="abbreviatedName">Name of the abbreviated.</param>
        /// <param name="key">The key.</param>
        /// <param name="description">The description.</param>
        /// <param name="order">The order.</param>
        /// <param name="defaultValue">The default value.</param>
        /// <param name="guid">The unique identifier.</param>
        /// <param name="isRequired">if set to <c>true</c> [is required].</param>
        public void AddNewBlockTypeAttribute( string blockTypeGuid, string fieldTypeGuid, string name, string key, string abbreviatedName, string description, int order, string defaultValue, string guid, bool isRequired )
        {
            string formattedKey = key ?? name.Replace( " ", string.Empty );
            string formattedIsRequired = isRequired ? "1" : "0";

            Migration.Sql( $@"
                DECLARE @BlockTypeId int = (SELECT [Id] FROM [BlockType] WHERE [Guid] = '{blockTypeGuid}')
                DECLARE @FieldTypeId int = (SELECT [Id] FROM [FieldType] WHERE [Guid] = '{fieldTypeGuid}')
                DECLARE @EntityTypeId int = (SELECT [Id] FROM [EntityType] WHERE [Name] = 'Rock.Model.Block')

                -- Delete existing attribute first (might have been created by Rock system)
                DELETE [Attribute]
                WHERE [EntityTypeId] = @EntityTypeId
                    AND [EntityTypeQualifierColumn] = 'BlockTypeId'
                    AND [EntityTypeQualifierValue] = CAST(@BlockTypeId as varchar)
                    AND [Key] = '{formattedKey}'

                INSERT INTO [Attribute] (
                      [IsSystem]
                    , [FieldTypeId]
                    , [EntityTypeId]
                    , [EntityTypeQualifierColumn]
                    , [EntityTypeQualifierValue]
                    , [Key]
                    , [Name]
                    , [Description]
                    , [Order]
                    , [IsGridColumn]
                    , [DefaultValue]
                    , [IsMultiValue]
                    , [IsRequired]
                    , [Guid]
                    , [AbbreviatedName])
                VALUES(
                      1
                    , @FieldTypeId
                    , @EntityTypeId
                    , 'BlockTypeId'
                    , CAST(@BlockTypeId as varchar)
                    , '{formattedKey}'
                    , '{name.Replace( "'", "''" )}'
                    , '{description.Replace( "'", "''" )}'
                    , {order}
                    , 0
                    , '{defaultValue.Replace( "'", "''" )}'
                    , 0
                    , {formattedIsRequired}
                    , '{guid}'
                    , '{abbreviatedName}')" );
        }

        /// <summary>
        /// Deletes the block Attribute.
        /// </summary>
        /// <param name="guid">The GUID.</param>
        public void DeleteBlockAttribute( string guid )
        {
            DeleteAttribute( guid );
        }

        /// <summary>
        /// Important: This method should be considered obsolete. Use AddNewEntityAttribute instead.
        /// Adds a new EntityType Attribute for the given EntityType, FieldType, and name (key).
        /// NOTE: If the Attribute already exists, it will be deleted and recreated. So consider using UpdateEntityAttribute instead
        /// </summary>
        /// <param name="entityTypeName">Name of the entity type.</param>
        /// <param name="fieldTypeGuid">The field type GUID.</param>
        /// <param name="entityTypeQualifierColumn">The entity type qualifier column.</param>
        /// <param name="entityTypeQualifierValue">The entity type qualifier value.</param>
        /// <param name="name">The name.</param>
        /// <param name="category">Category can no longer be specified here. Only null or Empty is permitted otherwise an exception is thrown.</param>
        /// <param name="description">The description.</param>
        /// <param name="order">The order.</param>
        /// <param name="defaultValue">The default value.</param>
        /// <param name="guid">The GUID.</param>
        /// <param name="key">The key. Defaults to Name without Spaces. If this is a core global attribute, specify the key with a 'core_' prefix</param>
        public void AddEntityAttribute( string entityTypeName, string fieldTypeGuid, string entityTypeQualifierColumn, string entityTypeQualifierValue, string name, string category, string description, int order, string defaultValue, string guid, string key = null )
        {
            if ( !string.IsNullOrWhiteSpace( category ) )
            {
                throw new Exception( "Attribute Category no longer supported by this helper function. You'll have to write special migration code yourself." );
            }

            if ( string.IsNullOrWhiteSpace( key ) )
            {
                key = name.Replace( " ", string.Empty );
            }

            EnsureEntityTypeExists( entityTypeName );

            Migration.Sql( string.Format( @"

                DECLARE @EntityTypeId int
                SET @EntityTypeId = (SELECT [Id] FROM [EntityType] WHERE [Name] = '{0}')

                DECLARE @FieldTypeId int
                SET @FieldTypeId = (SELECT [Id] FROM [FieldType] WHERE [Guid] = '{1}')

                -- Delete existing attribute first (might have been created by Rock system)
                DELETE [Attribute]
                WHERE [EntityTypeId] = @EntityTypeId
                AND [Key] = '{2}'
                AND [EntityTypeQualifierColumn] = '{8}'
                AND [EntityTypeQualifierValue] = '{9}'

                INSERT INTO [Attribute] (
                    [IsSystem],[FieldTypeId],[EntityTypeId],[EntityTypeQualifierColumn],[EntityTypeQualifierValue],
                    [Key],[Name],[Description],
                    [Order],[IsGridColumn],[DefaultValue],[IsMultiValue],[IsRequired],
                    [Guid])
                VALUES(
                    1,@FieldTypeId,@EntityTypeid,'{8}','{9}',
                    '{2}','{3}','{4}',
                    {5},0,'{6}',0,0,
                    '{7}')
",
                    entityTypeName,
                    fieldTypeGuid,
                    key,
                    name.Replace( "'", "''" ),
                    description.Replace( "'", "''" ),
                    order,
                    defaultValue.Replace( "'", "''" ),
                    guid,
                    entityTypeQualifierColumn,
                    entityTypeQualifierValue )
            );
        }

        /// <summary>
        /// Adds a new EntityType Attribute for the given EntityType, FieldType, and name (key).
        /// NOTE: If the Attribute already exists, it will be deleted and recreated. So consider using AddOrUpdateEntityAttribute instead
        /// </summary>
        /// <param name="entityTypeName">Name of the entity type.</param>
        /// <param name="fieldTypeGuid">The field type unique identifier.</param>
        /// <param name="entityTypeQualifierColumn">The entity type qualifier column.</param>
        /// <param name="entityTypeQualifierValue">The entity type qualifier value.</param>
        /// <param name="name">The name.</param>
        /// <param name="abbreviatedName">The abbreviated form of the attribute name.</param>
        /// <param name="description">The description.</param>
        /// <param name="order">The order.</param>
        /// <param name="defaultValue">The default value.</param>
        /// <param name="guid">The unique identifier.</param>
        /// <param name="key">The key.  Defaults to Name without Spaces. If this is a core global attribute, specify the key with a 'core_' prefix</param>
        public void AddNewEntityAttribute( string entityTypeName, string fieldTypeGuid, string entityTypeQualifierColumn, string entityTypeQualifierValue, string name, string abbreviatedName, string description, int order, string defaultValue, string guid, string key )
        {
            if ( string.IsNullOrWhiteSpace( key ) )
            {
                key = name.Replace( " ", string.Empty );
            }

            string formattedName = name.Replace( "'", "''" );
            string formattedDescription = description.Replace( "'", "''" );
            string formattedDefaultValue = defaultValue.Replace( "'", "''" );

            EnsureEntityTypeExists( entityTypeName );

            Migration.Sql( $@"

                DECLARE @EntityTypeId INT = (SELECT [Id] FROM [EntityType] WHERE [Name] = '{entityTypeName}')
                DECLARE @FieldTypeId INT = (SELECT [Id] FROM [FieldType] WHERE [Guid] = '{fieldTypeGuid}')

                -- Delete existing attribute first (might have been created by Rock system)
                DELETE [Attribute]
                WHERE [EntityTypeId] = @EntityTypeId
                    AND [Key] = '{key}'
                    AND [EntityTypeQualifierColumn] = '{entityTypeQualifierColumn}'
                    AND [EntityTypeQualifierValue] = '{entityTypeQualifierValue}'

                INSERT INTO [Attribute] (
                      [IsSystem]
                    , [FieldTypeId]
                    , [EntityTypeId]
                    , [EntityTypeQualifierColumn]
                    , [EntityTypeQualifierValue]
                    , [Key]
                    , [Name]
                    , [Description]
                    , [Order]
                    , [IsGridColumn]
                    , [DefaultValue]
                    , [IsMultiValue]
                    , [IsRequired]
                    , [Guid])
                VALUES(
                      1
                    , @FieldTypeId
                    , @EntityTypeid
                    , '{entityTypeQualifierColumn}'
                    , '{entityTypeQualifierValue}'
                    , '{key}'
                    , '{formattedName}'
                    , '{formattedDescription}'
                    , {order}
                    , 0
                    , '{formattedDefaultValue}'
                    , 0
                    , 0
                    , '{guid}')" );
        }

        /// <summary>
        /// Adds or updates a group member Attribute for the given group for storing a particular defined value.
        /// The defined values are constrained by the given defined type.
        /// </summary>
        /// <param name="groupGuid">The group unique identifier.</param>
        /// <param name="name">The name the group member attribute. The attribute key will become the name with the whitespace removed.</param>
        /// <param name="description">The description.</param>
        /// <param name="order">The order.</param>
        /// <param name="defaultValue">The default value.</param>
        /// <param name="isGridColumn">if set to <c>true</c> the group member attribute will appear in the group member list grid.</param>
        /// <param name="isMultiValue">if set to <c>true</c> the attribute will allow multiple defined values to be set.</param>
        /// <param name="isRequired">if set to <c>true</c> the attribute will be required to be set.</param>
        /// <param name="definedTypeGuid">The defined type unique identifier.</param>
        /// <param name="guid">The unique identifier of the attribute.</param>
        /// <param name="isSystem">if set to <c>true</c> the attribute is considered a system attribute..</param>
        public void AddGroupMemberAttributeDefinedValue( string groupGuid, string name, string description, int order, string defaultValue, bool isGridColumn, bool isMultiValue, bool isRequired, string definedTypeGuid, string guid, bool isSystem = true )
        {
            UpdateGroupMemberAttributeDefinedValue( groupGuid, name, description, order, defaultValue, isGridColumn, isMultiValue, isRequired, definedTypeGuid, guid, isSystem );
        }

        /// <summary>
        /// Adds or updates a group member Attribute for the given group for storing a particular defined value.
        /// The defined values are constrained by the given defined type.
        /// </summary>
        /// <param name="groupGuid">The group unique identifier.</param>
        /// <param name="name">The name the group member attribute. The attribute key will become the name with the whitespace removed.</param>
        /// <param name="abbreviatedName">Name of the abbreviated.</param>
        /// <param name="description">The description.</param>
        /// <param name="order">The order.</param>
        /// <param name="defaultValue">The default value.</param>
        /// <param name="isGridColumn">if set to <c>true</c> the group member attribute will appear in the group member list grid.</param>
        /// <param name="isMultiValue">if set to <c>true</c> the attribute will allow multiple defined values to be set.</param>
        /// <param name="isRequired">if set to <c>true</c> the attribute will be required to be set.</param>
        /// <param name="definedTypeGuid">The defined type unique identifier.</param>
        /// <param name="guid">The unique identifier of the attribute.</param>
        /// <param name="isSystem">if set to <c>true</c> the attribute is considered a system attribute..</param>
        public void AddGroupMemberAttributeDefinedValue( string groupGuid, string name, string abbreviatedName, string description, int order, string defaultValue, bool isGridColumn, bool isMultiValue, bool isRequired, string definedTypeGuid, string guid, bool isSystem )
        {
            UpdateGroupMemberAttributeDefinedValue( groupGuid, name, abbreviatedName, description, order, defaultValue, isGridColumn, isMultiValue, isRequired, definedTypeGuid, guid, isSystem );
        }

        /// <summary>
        /// Adds or updates a group member Attribute for the given group for storing a particular defined value.
        /// The defined values are constrained by the given defined type.
        /// </summary>
        /// <param name="groupGuid">The group unique identifier.</param>
        /// <param name="name">The name the group member attribute. The attribute key will become the name with the whitespace removed.</param>
        /// <param name="description">The description.</param>
        /// <param name="order">The order.</param>
        /// <param name="defaultValue">The default value.</param>
        /// <param name="isGridColumn">if set to <c>true</c> the group member attribute will appear in the group member list grid.</param>
        /// <param name="isMultiValue">if set to <c>true</c> the attribute will allow multiple defined values to be set.</param>
        /// <param name="isRequired">if set to <c>true</c> the attribute will be required to be set.</param>
        /// <param name="definedTypeGuid">The defined type unique identifier.</param>
        /// <param name="guid">The unique identifier of the attribute.</param>
        /// <param name="isSystem">if set to <c>true</c> the attribute is considered a system attribute..</param>
        public void UpdateGroupMemberAttributeDefinedValue( string groupGuid, string name, string description, int order, string defaultValue, bool isGridColumn, bool isMultiValue, bool isRequired, string definedTypeGuid, string guid, bool isSystem = true )
        {
            Migration.Sql( string.Format( @"
                -- Add group member attribute for a group that holds a particular defined value (constrained by a defined type).

                DECLARE @GroupId int = (SELECT [Id] FROM [Group] WHERE [Guid] = '{0}')
                DECLARE @GroupMemberEntityTypeId int = (SELECT [Id] FROM [EntityType] WHERE [Guid] = '{9}')
                DECLARE @DefinedValueFieldTypeId int = (SELECT [Id] FROM [FieldType] WHERE [Guid] = '{1}')

                IF EXISTS (
                    SELECT [Id]
                    FROM [Attribute]
                    WHERE [EntityTypeId] = @GroupMemberEntityTypeId
                    AND [EntityTypeQualifierColumn] = '{8}'
                    AND [EntityTypeQualifierValue] = CONVERT(NVARCHAR, @GroupId)
                    AND [Key] = '{2}' )
                BEGIN
                    UPDATE [Attribute] SET
                        [Name] = '{3}',
                        [Description] = '{4}',
                        [Order] = {5},
                        [IsGridColumn] = '{15}',
                        [DefaultValue] = '{6}',
                        [IsMultiValue] = '{10}',
                        [IsRequired] = '{11}',
                        [Guid] = '{7}'
                    WHERE [EntityTypeId] = @GroupMemberEntityTypeId
                    AND [EntityTypeQualifierColumn] = '{8}'
                    AND [EntityTypeQualifierValue] = CONVERT(NVARCHAR, @GroupId)
                    AND [Key] = '{2}'
                END
                ELSE
                BEGIN
                    INSERT INTO [Attribute] (
                        [IsSystem],[FieldTypeId],[EntityTypeId],[EntityTypeQualifierColumn],[EntityTypeQualifierValue],
                        [Key],[Name],[Description],
                        [Order],[IsGridColumn],[DefaultValue],[IsMultiValue],[IsRequired],
                        [Guid],[CreatedDateTime])
                    VALUES(
                        {12},@DefinedValueFieldTypeId,@GroupMemberEntityTypeId,'{8}',CONVERT(NVARCHAR, @GroupId),
                        '{2}','{3}','{4}',
                        {5},{15},'{6}',{10},{11},
                        '{7}', GETDATE() )
                END

                -- Add/Update the 'allowmultiple' and 'definedtype' attribute qualifiers

                DECLARE @AttributeId int = (SELECT [Id] FROM [Attribute] WHERE [Guid] = '{7}')
                DECLARE @DefinedTypeId int = (SELECT [Id] FROM [DefinedType] WHERE [Guid] = '{13}')

                IF NOT EXISTS( SELECT 1 FROM [AttributeQualifier] WHERE [AttributeId] = @AttributeId AND [Key] = 'allowmultiple' )
                BEGIN
                    INSERT INTO [AttributeQualifier] (
                        [IsSystem],[AttributeId],[Key],[Value],[Guid])
                    VALUES(
                       {12},@AttributeId,'allowmultiple','{14}',NEWID() )
                END
                ELSE
                BEGIN
                    UPDATE [AttributeQualifier] SET
                        [Key] = 'allowmultiple',
                        [Value] = '{14}'
                    WHERE [AttributeId] = @AttributeId AND [Key] = 'allowmultiple'
                END

                IF NOT EXISTS( SELECT 1 FROM [AttributeQualifier] WHERE [AttributeId] = @AttributeId AND [Key] = 'definedtype' )
                BEGIN
                    INSERT INTO [AttributeQualifier] (
                        [IsSystem],[AttributeId],[Key],[Value],[Guid])
                    VALUES(
                       {12},@AttributeId,'definedtype',CONVERT(NVARCHAR, @DefinedTypeId),NEWID() )
                END
                ELSE
                BEGIN
                    UPDATE [AttributeQualifier] SET
                        [Key] = 'definedtype',
                        [Value] = CONVERT(NVARCHAR, @DefinedTypeId)
                    WHERE [AttributeId] = @AttributeId AND [Key] = 'definedtype'
                END
",
                    groupGuid,
                    Rock.SystemGuid.FieldType.DEFINED_VALUE,
                    name.Replace( " ", string.Empty ),
                    name,
                    description.Replace( "'", "''" ),
                    order,
                    defaultValue,
                    guid,
                    "GroupId",
                    Rock.SystemGuid.EntityType.GROUP_MEMBER,
                    ( isMultiValue ? "1" : "0" ),
                    ( isRequired ? "1" : "0" ),
                    ( isSystem ? "1" : "0" ),
                    definedTypeGuid,
                    ( isMultiValue ? "True" : "False" ),
                    ( isGridColumn ? "1" : "0" )
                    )
            );
        }

        
        /// <summary>
        /// Adds or updates a group member Attribute for the given group for storing a particular defined value.
        /// The defined values are constrained by the given defined type.
        /// </summary>
        /// <param name="groupGuid">The group unique identifier.</param>
        /// <param name="name">The name the group member attribute. The attribute key will become the name with the whitespace removed.</param>
        /// <param name="abbreviatedName">The abbreviated Name of the attribute.</param>
        /// <param name="description">The description.</param>
        /// <param name="order">The order.</param>
        /// <param name="defaultValue">The default value.</param>
        /// <param name="isGridColumn">if set to <c>true</c> the group member attribute will appear in the group member list grid.</param>
        /// <param name="isMultiValue">if set to <c>true</c> the attribute will allow multiple defined values to be set.</param>
        /// <param name="isRequired">if set to <c>true</c> the attribute will be required to be set.</param>
        /// <param name="definedTypeGuid">The defined type unique identifier.</param>
        /// <param name="guid">The unique identifier of the attribute.</param>
        /// <param name="isSystem">if set to <c>true</c> the attribute is considered a system attribute..</param>
        public void UpdateGroupMemberAttributeDefinedValue( string groupGuid, string name, string abbreviatedName, string description, int order, string defaultValue, bool isGridColumn, bool isMultiValue, bool isRequired, string definedTypeGuid, string guid, bool isSystem )
        {
            string formattedKey = name.Replace( " ", string.Empty );
            string fomattedDescription = description.Replace( "'", "''" );
            string formattedIsGridColumn = ( isGridColumn ? "1" : "0" );
            string formattedIsMultiValue = ( isMultiValue ? "1" : "0" );
            string formattedIsRequired = ( isRequired ? "1" : "0" );
            string formattedIsSystem = ( isSystem ? "1" : "0" );

            Migration.Sql( $@"
                -- Add group member attribute for a group that holds a particular defined value (constrained by a defined type).

                DECLARE @GroupId int = (SELECT [Id] FROM [Group] WHERE [Guid] = '{groupGuid}')
                DECLARE @GroupMemberEntityTypeId int = (SELECT [Id] FROM [EntityType] WHERE [Guid] = '{Rock.SystemGuid.EntityType.GROUP_MEMBER}')
                DECLARE @DefinedValueFieldTypeId int = (SELECT [Id] FROM [FieldType] WHERE [Guid] = '{Rock.SystemGuid.FieldType.DEFINED_VALUE}')

                IF EXISTS (
                    SELECT [Id]
                    FROM [Attribute]
                    WHERE [EntityTypeId] = @GroupMemberEntityTypeId
                    AND [EntityTypeQualifierColumn] = 'GroupId'
                    AND [EntityTypeQualifierValue] = CONVERT(NVARCHAR, @GroupId)
                    AND [Key] = '{formattedKey}' )
                BEGIN
                    UPDATE [Attribute] SET
                          [Name] = '{name}'
                        , [Description] = '{fomattedDescription}'
                        , [Order] = {order}
                        , [IsGridColumn] = '{formattedIsGridColumn}'
                        , [DefaultValue] = '{defaultValue}'
                        , [IsMultiValue] = '{formattedIsMultiValue}'
                        , [IsRequired] = '{formattedIsRequired}'
                        , [Guid] = '{guid}'
                        , [AbbreviatedName] = '{abbreviatedName}'
                    WHERE [EntityTypeId] = @GroupMemberEntityTypeId
                    AND [EntityTypeQualifierColumn] = 'GroupId'
                    AND [EntityTypeQualifierValue] = CONVERT(NVARCHAR, @GroupId)
                    AND [Key] = '{formattedKey}'
                END
                ELSE
                BEGIN
                    INSERT INTO [Attribute] (
                          [IsSystem]
                        , [FieldTypeId]
                        , [EntityTypeId]
                        , [EntityTypeQualifierColumn]
                        , [EntityTypeQualifierValue]
                        , [Key]
                        , [Name]
                        , [Description]
                        , [Order]
                        , [IsGridColumn]
                        , [DefaultValue]
                        , [IsMultiValue]
                        , [IsRequired]
                        , [Guid]
                        , [CreatedDateTime]
                        , [AbbreviatedName])
                    VALUES(
                          {formattedIsSystem}
                        , @DefinedValueFieldTypeId
                        , @GroupMemberEntityTypeId
                        , 'GroupId'
                        , CONVERT(NVARCHAR, @GroupId)
                        , '{formattedKey}'
                        , '{name}'
                        , '{fomattedDescription}'
                        , {order}
                        , {formattedIsGridColumn}
                        , '{defaultValue}'
                        , {formattedIsMultiValue}
                        , {formattedIsRequired}
                        , '{guid}'
                        ,  GETDATE()
                        , '{abbreviatedName}')
                END

                -- Add/Update the 'allowmultiple' and 'definedtype' attribute qualifiers

                DECLARE @AttributeId int = (SELECT [Id] FROM [Attribute] WHERE [Guid] = '{guid}')
                DECLARE @DefinedTypeId int = (SELECT [Id] FROM [DefinedType] WHERE [Guid] = '{definedTypeGuid}')

                IF NOT EXISTS( SELECT 1 FROM [AttributeQualifier] WHERE [AttributeId] = @AttributeId AND [Key] = 'allowmultiple' )
                BEGIN
                    INSERT INTO [AttributeQualifier] (
                          [IsSystem]
                        , [AttributeId]
                        , [Key]
                        , [Value]
                        , [Guid])
                    VALUES(
                          {formattedIsSystem}
                        , @AttributeId
                        , 'allowmultiple'
                        , '{formattedIsMultiValue}'
                        , NEWID() )
                END
                ELSE
                BEGIN
                    UPDATE [AttributeQualifier] SET
                          [Key] = 'allowmultiple'
                        , [Value] = '{formattedIsMultiValue}'
                    WHERE [AttributeId] = @AttributeId
                        AND [Key] = 'allowmultiple'
                END

                IF NOT EXISTS( SELECT 1 FROM [AttributeQualifier] WHERE [AttributeId] = @AttributeId AND [Key] = 'definedtype' )
                BEGIN
                    INSERT INTO [AttributeQualifier] (
                          [IsSystem]
                        , [AttributeId]
                        , [Key]
                        , [Value]
                        , [Guid])
                    VALUES(
                          {formattedIsSystem}
                        , @AttributeId
                        , 'definedtype'
                        , CONVERT(NVARCHAR, @DefinedTypeId)
                        , NEWID() )
                END
                ELSE
                BEGIN
                    UPDATE [AttributeQualifier] SET
                          [Key] = 'definedtype'
                        , [Value] = CONVERT(NVARCHAR, @DefinedTypeId)
                    WHERE [AttributeId] = @AttributeId
                        AND [Key] = 'definedtype'
                END" );
        }

        /// <summary>
        /// Updates the Entity Attribute for the given EntityType, FieldType, and name (key).
        /// otherwise it inserts a new record.
        /// </summary>
        /// <param name="entityTypeName">Name of the entity type.</param>
        /// <param name="fieldTypeGuid">The field type unique identifier.</param>
        /// <param name="entityTypeQualifierColumn">The entity type qualifier column.</param>
        /// <param name="entityTypeQualifierValue">The entity type qualifier value.</param>
        /// <param name="name">The name.</param>
        /// <param name="description">The description.</param>
        /// <param name="order">The order.</param>
        /// <param name="defaultValue">The default value.</param>
        /// <param name="guid">The unique identifier.</param>
        /// <param name="key">The key.  Defaults to Name without Spaces. If this is a core attribute for the entity, specify the key with a 'core.' prefix</param>
        public void UpdateEntityAttribute( string entityTypeName, string fieldTypeGuid, string entityTypeQualifierColumn, string entityTypeQualifierValue, string name, string description, int order, string defaultValue, string guid, string key = null )
        {
            UpdateEntityAttribute( entityTypeName, fieldTypeGuid, entityTypeQualifierColumn, entityTypeQualifierValue, name, description, order, defaultValue, guid, key, null );
        }

        /// <summary>
        /// Updates the Entity Attribute for the given EntityType, FieldType, and name (key).
        /// otherwise it inserts a new record.
        /// </summary>
        /// <param name="entityTypeName">Name of the entity type.</param>
        /// <param name="fieldTypeGuid">The field type unique identifier.</param>
        /// <param name="entityTypeQualifierColumn">The entity type qualifier column.</param>
        /// <param name="entityTypeQualifierValue">The entity type qualifier value.</param>
        /// <param name="name">The name.</param>
        /// <param name="description">The description.</param>
        /// <param name="order">The order.</param>
        /// <param name="defaultValue">The default value.</param>
        /// <param name="guid">The unique identifier.</param>
        /// <param name="key">The key.  Defaults to Name without Spaces. If this is a core attribute for the entity, specify the key with a 'core.' prefix</param>
        /// <param name="isRequired"></param>
        public void UpdateEntityAttribute( string entityTypeName, string fieldTypeGuid, string entityTypeQualifierColumn, string entityTypeQualifierValue, string name, string description, int order, string defaultValue, string guid, string key, bool? isRequired )
        {
            EnsureEntityTypeExists( entityTypeName );

            if ( string.IsNullOrWhiteSpace( key ) )
            {
                key = name.Replace( " ", string.Empty );
            }

            Migration.Sql( string.Format( @"

                DECLARE @EntityTypeId int
                SET @EntityTypeId = (SELECT [Id] FROM [EntityType] WHERE [Name] = '{0}')

                DECLARE @FieldTypeId int
                SET @FieldTypeId = (SELECT [Id] FROM [FieldType] WHERE [Guid] = '{1}')

                IF EXISTS (
                    SELECT [Id]
                    FROM [Attribute]
                    WHERE [EntityTypeId] = @EntityTypeId
                    AND [EntityTypeQualifierColumn] = '{8}'
                    AND [EntityTypeQualifierValue] = '{9}'
                    AND [Key] = '{2}' )
                BEGIN
                    UPDATE [Attribute] SET
                        [Name] = '{3}',
                        [Description] = '{4}',
                        [Order] = {5},
                        [DefaultValue] = '{6}',
                        [Guid] = '{7}',
                        [IsRequired] = {10}
                    WHERE [EntityTypeId] = @EntityTypeId
                    AND [EntityTypeQualifierColumn] = '{8}'
                    AND [EntityTypeQualifierValue] = '{9}'
                    AND [Key] = '{2}'
                END
                ELSE
                BEGIN
                    INSERT INTO [Attribute] (
                        [IsSystem],[FieldTypeId],[EntityTypeId],[EntityTypeQualifierColumn],[EntityTypeQualifierValue],
                        [Key],[Name],[Description],
                        [Order],[IsGridColumn],[DefaultValue],[IsMultiValue],[IsRequired],
                        [Guid])
                    VALUES(
                        1,@FieldTypeId,@EntityTypeid,'{8}','{9}',
                        '{2}','{3}','{4}',
                        {5},0,'{6}',0,{11},
                        '{7}')
                END
",
                    entityTypeName,
                    fieldTypeGuid,
                    key,
                    name,
                    description?.Replace( "'", "''" ) ?? string.Empty,
                    order,
                    defaultValue?.Replace( "'", "''" ) ?? string.Empty,
                    guid,
                    entityTypeQualifierColumn,
                    entityTypeQualifierValue,
                    isRequired.HasValue ?
                        ( isRequired.Value ? "1" : "0" ) :
                        "[IsRequired]",
                    isRequired == true ? "1" : "0" )
            );
        }

        /// <summary>
        /// Addes or updates the Entity Attribute for the given EntityType, FieldType, and key.
        /// </summary>
        /// <param name="entityTypeName">Name of the entity type.</param>
        /// <param name="fieldTypeGuid">The field type unique identifier.</param>
        /// <param name="entityTypeQualifierColumn">The entity type qualifier column.</param>
        /// <param name="entityTypeQualifierValue">The entity type qualifier value.</param>
        /// <param name="name">The name.</param>
        /// <param name="abbreviatedName">The abbreviated name of the entity attribute.</param>
        /// <param name="description">The description.</param>
        /// <param name="order">The order.</param>
        /// <param name="defaultValue">The default value.</param>
        /// <param name="guid">The unique identifier.</param>
        /// <param name="key">If null or empty the key will be set to the name without whitespace.</param>
        public void AddOrUpdateEntityAttribute( string entityTypeName, string fieldTypeGuid, string entityTypeQualifierColumn, string entityTypeQualifierValue, string name, string abbreviatedName, string description, int order, string defaultValue, string guid, string key )
        {
            EnsureEntityTypeExists( entityTypeName );

            key = key.IsNullOrWhiteSpace() ? name.Replace( " ", string.Empty ) : key;

            string formattedDescription = description.Replace( "'", "''" );
            string formattedDefaultValue = defaultValue.Replace( "'", "''" );

            Migration.Sql( $@"
                DECLARE @EntityTypeId INT = (SELECT [Id] FROM [EntityType] WHERE [Name] = '{entityTypeName}')
                DECLARE @FieldTypeId INT = (SELECT [Id] FROM [FieldType] WHERE [Guid] = '{fieldTypeGuid}')

                IF EXISTS (
                    SELECT [Id]
                    FROM [Attribute]
                    WHERE [EntityTypeId] = @EntityTypeId
                        AND [EntityTypeQualifierColumn] = '{entityTypeQualifierColumn}'
                        AND [EntityTypeQualifierValue] = '{entityTypeQualifierValue}'
                        AND [Key] = '{key}' )
                BEGIN
                    UPDATE [Attribute] SET
                          [Name] = '{name}'
                        , [Description] = '{formattedDescription}'
                        , [Order] = {order}
                        , [DefaultValue] = '{formattedDefaultValue}'
                        , [Guid] = '{guid}'
                        , [AbbreviatedName] = '{abbreviatedName}'
                    WHERE [EntityTypeId] = @EntityTypeId
                        AND [EntityTypeQualifierColumn] = '{entityTypeQualifierColumn}'
                        AND [EntityTypeQualifierValue] = '{entityTypeQualifierValue}'
                        AND [Key] = '{key}'
                END
                ELSE
                BEGIN
                    INSERT INTO [Attribute] (
                          [IsSystem]
                        , [FieldTypeId]
                        , [EntityTypeId]
                        , [EntityTypeQualifierColumn]
                        , [EntityTypeQualifierValue]
                        , [Key]
                        , [Name]
                        , [Description]
                        , [Order]
                        , [IsGridColumn]
                        , [DefaultValue]
                        , [IsMultiValue]
                        , [IsRequired]
                        , [Guid])
                    VALUES(
                          1
                        , @FieldTypeId
                        , @EntityTypeid
                        , '{entityTypeQualifierColumn}'
                        , '{entityTypeQualifierValue}'
                        , '{key}'
                        , '{name}'
                        , '{formattedDescription}'
                        , {order}
                        , 0
                        , '{formattedDefaultValue}'
                        , 0
                        , 0
                        , '{guid}')
                END" );
        }

        /// <summary>
        /// Updates the entity attribute.
        /// </summary>
        /// <param name="modelEntityTypeName">Name of the model entity type.</param>
        /// <param name="componentEntityTypeName">Name of the component entity type.</param>
        /// <param name="fieldTypeGuid">The field type unique identifier.</param>
        /// <param name="name">The name.</param>
        /// <param name="description">The description.</param>
        /// <param name="order">The order.</param>
        /// <param name="defaultValue">The default value.</param>
        /// <param name="guid">The unique identifier.</param>
        /// <param name="key">The key.</param>
        public void UpdateEntityAttribute( string modelEntityTypeName, string  componentEntityTypeName, string fieldTypeGuid, string name, string description, int order, string defaultValue, string guid, string key = null )
        {
            EnsureEntityTypeExists( modelEntityTypeName, true, true );
            EnsureEntityTypeExists( componentEntityTypeName, false, true );

            if ( string.IsNullOrWhiteSpace( key ) )
            {
                key = name.Replace( " ", string.Empty );
            }

            Migration.Sql( string.Format( @"

                DECLARE @ModelEntityTypeId int
                SET @ModelEntityTypeId = (SELECT [Id] FROM [EntityType] WHERE [Name] = '{0}')

                DECLARE @ComponentEntityTypeId int
                SET @ComponentEntityTypeId = (SELECT [Id] FROM [EntityType] WHERE [Name] = '{1}')

                DECLARE @FieldTypeId int
                SET @FieldTypeId = (SELECT [Id] FROM [FieldType] WHERE [Guid] = '{2}')

                IF EXISTS (
                    SELECT [Id]
                    FROM [Attribute]
                    WHERE [EntityTypeId] = @ModelEntityTypeId
                    AND [EntityTypeQualifierColumn] = 'EntityTypeId'
                    AND [EntityTypeQualifierValue] = CAST( @ComponentEntityTypeId AS varchar )
                    AND [Key] = '{3}' )
                BEGIN
                    UPDATE [Attribute] SET
                        [Name] = '{4}',
                        [Description] = '{5}',
                        [Order] = {6},
                        [DefaultValue] = '{7}',
                        [Guid] = '{8}'
                    WHERE [EntityTypeId] = @ModelEntityTypeId
                    AND [EntityTypeQualifierColumn] = 'EntityTypeId'
                    AND [EntityTypeQualifierValue] = CAST( @ComponentEntityTypeId AS varchar )
                    AND [Key] = '{3}'
                END
                ELSE
                BEGIN
                    INSERT INTO [Attribute] (
                        [IsSystem],[FieldTypeId],[EntityTypeId],[EntityTypeQualifierColumn],[EntityTypeQualifierValue],
                        [Key],[Name],[Description],
                        [Order],[IsGridColumn],[DefaultValue],[IsMultiValue],[IsRequired],
                        [Guid])
                    VALUES(
                        1,@FieldTypeId,@ModelEntityTypeId,'EntityTypeId',CAST( @ComponentEntityTypeId AS varchar ),
                        '{3}','{4}','{5}',
                        {6},0,'{7}',0,0,
                        '{8}')
                END
",
                    modelEntityTypeName,
                    componentEntityTypeName,
                    fieldTypeGuid,
                    key,
                    name,
                    description.Replace( "'", "''" ),
                    order,
                    defaultValue,
                    guid)
            );
        }

        /// <summary>
        /// Adds the or updates the entity attribute.
        /// </summary>
        /// <param name="modelEntityTypeName">Name of the model entity type.</param>
        /// <param name="componentEntityTypeName">Name of the component entity type.</param>
        /// <param name="fieldTypeGuid">The field type unique identifier.</param>
        /// <param name="name">The name.</param>
        /// <param name="abbreviatedName">Name of the abbreviated.</param>
        /// <param name="description">The description.</param>
        /// <param name="order">The order.</param>
        /// <param name="defaultValue">The default value.</param>
        /// <param name="guid">The unique identifier.</param>
        /// <param name="key">The key.</param>
        public void AddOrUpdateEntityAttribute( string modelEntityTypeName, string  componentEntityTypeName, string fieldTypeGuid, string name, string abbreviatedName, string description, int order, string defaultValue, string guid, string key )
        {
            EnsureEntityTypeExists( modelEntityTypeName, true, true );
            EnsureEntityTypeExists( componentEntityTypeName, false, true );

            key = key.IsNullOrWhiteSpace() ? name.Replace( " ", string.Empty ) : key;
            string formattedDescription = description.Replace( "'", "''" );

            Migration.Sql( $@"
                DECLARE @ModelEntityTypeId INT = (SELECT [Id] FROM [EntityType] WHERE [Name] = '{modelEntityTypeName}')
                DECLARE @ComponentEntityTypeId INT= (SELECT [Id] FROM [EntityType] WHERE [Name] = '{componentEntityTypeName}')
                DECLARE @FieldTypeId INT = (SELECT [Id] FROM [FieldType] WHERE [Guid] = '{fieldTypeGuid}')

                IF EXISTS (
                    SELECT [Id]
                    FROM [Attribute]
                    WHERE [EntityTypeId] = @ModelEntityTypeId
                        AND [EntityTypeQualifierColumn] = 'EntityTypeId'
                        AND [EntityTypeQualifierValue] = CAST( @ComponentEntityTypeId AS varchar )
                        AND [Key] = '{key}' )
                BEGIN
                    UPDATE [Attribute] SET
                        , [Name] = '{name}'
                        , [Description] = '{formattedDescription}'
                        , [Order] = {order}
                        , [DefaultValue] = '{defaultValue}'
                        , [Guid] = '{guid}'
                        , [AbbreviatedName] = '{abbreviatedName}'
                    WHERE [EntityTypeId] = @ModelEntityTypeId
                        AND [EntityTypeQualifierColumn] = 'EntityTypeId'
                        AND [EntityTypeQualifierValue] = CAST( @ComponentEntityTypeId AS varchar )
                        AND [Key] = '{key}'
                END
                ELSE
                BEGIN
                    INSERT INTO [Attribute] (
                          [IsSystem]
                        , [FieldTypeId]
                        , [EntityTypeId]
                        , [EntityTypeQualifierColumn]
                        , [EntityTypeQualifierValue]
                        , [Key]
                        , [Name]
                        , [Description]
                        , [Order]
                        , [IsGridColumn]
                        , [DefaultValue]
                        , [IsMultiValue]
                        , [IsRequired]
                        , [Guid]
                        , [AbbreviatdName])
                    VALUES(
                          1
                        , @FieldTypeId
                        , @ModelEntityTypeId
                        , 'EntityTypeId'
                        , CAST( @ComponentEntityTypeId AS varchar )
                        , '{key}'
                        , '{name}'
                        , '{formattedDescription}'
                        , {order}
                        , 0
                        , '{defaultValue}'
                        , 0
                        , 0
                        , '{guid}'
                        , '{abbreviatedName}')
                END" );
        }

        /// <summary>
        /// Adds a global Attribute for the given FieldType, entityTypeQualifierColumn, entityTypeQualifierValue and name (key).
        /// Note: This method deletes the Attribute first if it had already existed.
        /// </summary>
        /// <param name="fieldTypeGuid">The field type GUID.</param>
        /// <param name="entityTypeQualifierColumn">The entity type qualifier column.</param>
        /// <param name="entityTypeQualifierValue">The entity type qualifier value.</param>
        /// <param name="name">The name.</param>
        /// <param name="description">The description.</param>
        /// <param name="order">The order.</param>
        /// <param name="defaultValue">The default value.</param>
        /// <param name="guid">The GUID.</param>
        /// <param name="key">The key.  Defaults to Name without Spaces. If this is a core global attribute, specify the key with a 'core_' prefix</param>
        public void AddGlobalAttribute( string fieldTypeGuid, string entityTypeQualifierColumn, string entityTypeQualifierValue, string name, string description, int order, string defaultValue, string guid, string key = null )
        {
            this.AddGlobalAttribute( fieldTypeGuid, entityTypeQualifierColumn, entityTypeQualifierValue, name, description, order, defaultValue, guid, key, true );

        }

        /// <summary>
        /// Adds the global attribute value with an option to overwrite the value if it already exists
        /// </summary>
        /// <param name="fieldTypeGuid">The field type unique identifier.</param>
        /// <param name="entityTypeQualifierColumn">The entity type qualifier column.</param>
        /// <param name="entityTypeQualifierValue">The entity type qualifier value.</param>
        /// <param name="name">The name.</param>
        /// <param name="description">The description.</param>
        /// <param name="order">The order.</param>
        /// <param name="defaultValue">The default value.</param>
        /// <param name="guid">The unique identifier.</param>
        /// <param name="key">The key (use null to use the key based on 'name')</param>
        /// <param name="overwriteIfAlreadyExists">if set to <c>true</c> [overwrite if already exists].</param>
        public void AddGlobalAttribute( string fieldTypeGuid, string entityTypeQualifierColumn, string entityTypeQualifierValue, string name, string description, int order, string defaultValue, string guid, string key, bool overwriteIfAlreadyExists )
        {
            if ( string.IsNullOrWhiteSpace( key ) )
            {
                key = name.Replace( " ", string.Empty );
            }

            var addUpdateSql = $@"

                DECLARE @FieldTypeId int
                SET @FieldTypeId = (SELECT [Id] FROM [FieldType] WHERE [Guid] = '{fieldTypeGuid}')

                IF (1={overwriteIfAlreadyExists.Bit()} OR NOT EXISTS(SELECT * FROM [Attribute] WHERE [EntityTypeId] IS NULL AND [Key] = '{key}' AND [EntityTypeQualifierColumn] = '{entityTypeQualifierColumn}' AND [EntityTypeQualifierValue] = '{entityTypeQualifierValue}' ))
                BEGIN
                    -- Delete existing attribute first (might have been created by Rock system)
                    DELETE [Attribute]
                    WHERE [EntityTypeId] IS NULL
                    AND [Key] = '{key}'
                    AND [EntityTypeQualifierColumn] = '{entityTypeQualifierColumn}'
                    AND [EntityTypeQualifierValue] = '{entityTypeQualifierValue}'

                    INSERT INTO [Attribute] (
                        [IsSystem],[FieldTypeId],[EntityTypeId],[EntityTypeQualifierColumn],[EntityTypeQualifierValue],
                        [Key],[Name],[Description],
                        [Order],[IsGridColumn],[DefaultValue],[IsMultiValue],[IsRequired],
                        [Guid])
                    VALUES(
                        1,@FieldTypeId,NULL,'{entityTypeQualifierColumn}','{entityTypeQualifierValue}',
                        '{key}','{name}','{description.Replace( "'", "''" )}',
                        {order},0,'{defaultValue}',0,0,
                        '{guid}')
                END
";

            Migration.Sql( addUpdateSql );
        }


        /// <summary>
        /// Adds a global attribute. If one already exists it is deleted.
        /// </summary>
        /// <param name="fieldTypeGuid">The field type unique identifier.</param>
        /// <param name="entityTypeQualifierColumn">The entity type qualifier column.</param>
        /// <param name="entityTypeQualifierValue">The entity type qualifier value.</param>
        /// <param name="name">The name.</param>
        /// <param name="abbreviatedName">Name of the abbreviated.</param>
        /// <param name="description">The description.</param>
        /// <param name="order">The order.</param>
        /// <param name="defaultValue">The default value.</param>
        /// <param name="guid">The unique identifier.</param>
        /// <param name="key">The key.</param>
        public void AddGlobalAttribute( string fieldTypeGuid, string entityTypeQualifierColumn, string entityTypeQualifierValue, string name, string abbreviatedName, string description, int order, string defaultValue, string guid, string key )
        {
            this.AddGlobalAttribute( fieldTypeGuid, entityTypeQualifierColumn, entityTypeQualifierValue, name, abbreviatedName, description, order, defaultValue, guid, key, true );

        }

        /// <summary>
        /// Adds a global attribute with the option to delete the existing one.
        /// </summary>
        /// <param name="fieldTypeGuid">The field type unique identifier.</param>
        /// <param name="entityTypeQualifierColumn">The entity type qualifier column.</param>
        /// <param name="entityTypeQualifierValue">The entity type qualifier value.</param>
        /// <param name="name">The name.</param>
        /// <param name="abbreviatedName">The abbreviated name of the attribute.</param>
        /// <param name="description">The description.</param>
        /// <param name="order">The order.</param>
        /// <param name="defaultValue">The default value.</param>
        /// <param name="guid">The unique identifier.</param>
        /// <param name="key">The key.</param>
        /// <param name="overwriteIfAlreadyExists">if set to <c>true</c> [overwrite if already exists].</param>
        public void AddGlobalAttribute( string fieldTypeGuid, string entityTypeQualifierColumn, string entityTypeQualifierValue, string name, string abbreviatedName, string description, int order, string defaultValue, string guid, string key, bool overwriteIfAlreadyExists )
        {
            key = key.IsNullOrWhiteSpace() ? name.Replace( " ", string.Empty ) : key;

            var addUpdateSql = $@"
                DECLARE @FieldTypeId INT = (SELECT [Id] FROM [FieldType] WHERE [Guid] = '{fieldTypeGuid}')

                IF (1={overwriteIfAlreadyExists.Bit()} OR NOT EXISTS(SELECT * FROM [Attribute] WHERE [EntityTypeId] IS NULL AND [Key] = '{key}' AND [EntityTypeQualifierColumn] = '{entityTypeQualifierColumn}' AND [EntityTypeQualifierValue] = '{entityTypeQualifierValue}' ))
                BEGIN
                    -- Delete existing attribute first (might have been created by Rock system)
                    DELETE [Attribute]
                    WHERE [EntityTypeId] IS NULL
                        AND [Key] = '{key}'
                        AND [EntityTypeQualifierColumn] = '{entityTypeQualifierColumn}'
                        AND [EntityTypeQualifierValue] = '{entityTypeQualifierValue}'

                    INSERT INTO [Attribute] (
                          [IsSystem]
                        , [FieldTypeId]
                        , [EntityTypeId]
                        , [EntityTypeQualifierColumn]
                        , [EntityTypeQualifierValue]
                        , [Key]
                        , [Name]
                        , [Description]
                        , [Order]
                        , [IsGridColumn]
                        , [DefaultValue]
                        , [IsMultiValue]
                        , [IsRequired]
                        , [Guid]
                        , [AbbreviatedName])
                    VALUES(
                          1
                        , @FieldTypeId
                        , NULL
                        , '{entityTypeQualifierColumn}'
                        , '{entityTypeQualifierValue}'
                        , '{key}'
                        , '{name}'
                        , '{description.Replace( "'", "''" )}'
                        , {order}
                        , 0
                        , '{defaultValue}'
                        , 0
                        , 0
                        , '{guid}'
                        , '{abbreviatedName}')
                END";

            Migration.Sql( addUpdateSql );
        }

        /// <summary>
        /// The ensured entity types
        /// </summary>
        private static HashSet<string> _ensuredEntityTypes = new HashSet<string>();

        /// <summary>
        /// Ensures the entity type exists by adding it by name if it did not already exist.
        /// </summary>
        /// <param name="entityTypeName">Name of the entity type.</param>
        /// <param name="isEntity">if set to <c>true</c> [is entity].</param>
        /// <param name="isSecured">if set to <c>true</c> [is secured].</param>
        private void EnsureEntityTypeExists( string entityTypeName, bool isEntity = true, bool isSecured = true )
        {
            if ( _ensuredEntityTypes.Contains(entityTypeName) )
            {
                return;
            }

            // NOTE: If it doesn't exist, add it assuming that IsEntity=True and IsSecured=True.  The framework will correct it if those assumptions are incorrect
            Migration.Sql( string.Format( @"
                if not exists (
                select id from EntityType where name = '{0}')
                begin
                INSERT INTO [EntityType]
                           ([Name]
                           ,[FriendlyName]
                           ,[IsEntity]
                           ,[IsSecured]
                           ,[IsCommon]
                           ,[Guid])
                     VALUES
                           ('{0}'
                           ,null
                           ,{1}
                           ,{2}
                           ,0
                           ,newid()
                           )
                end"
                , entityTypeName
                , isEntity ? 1 : 0
                , isSecured ? 1 : 0 
                )
            );

            _ensuredEntityTypes.Add( entityTypeName );
        }

        /// <summary>
        /// Adds a new attribute value for the given attributeGuid if it does not already exist.
        /// Note: Attribute values are sometimes deleted and inserted, so GUID is not reliable to find a value.
        /// This methods uses the attribute ID and EntityId to check for an existing row before inserting.
        /// If the provided Guid already exists or is not a valid GUID then a new one is created before inserting.
        /// </summary>
        /// <param name="attributeGuid">The attribute GUID.</param>
        /// <param name="entityId">The entity id.</param>
        /// <param name="value">The value.</param>
        /// <param name="guid">The GUID.</param>
        public void AddAttributeValue( string attributeGuid, int entityId, string value, string guid )
        {
            Guid outGuid;
            string guidQuery = string.Empty;
            if (guid.IsNotNullOrWhiteSpace() && Guid.TryParse( guid, out outGuid ) )
            {
                guidQuery = $@"
                    -- A GUID was provided, try to use it if it is available
                    IF NOT EXISTS(SELECT * FROM [AttributeValue] WHERE [Guid] = '{guid}')
                    BEGIN
	                    SET @AttributeValueGuid = '{guid}'
                    END";
            }

            Migration.Sql( $@"
                DECLARE @AttributeId INT = (SELECT [Id] FROM [Attribute] WHERE [Guid] = '{attributeGuid}')
                DECLARE @AttributeValueGuid UNIQUEIDENTIFIER = NEWID()

                {guidQuery}

                -- Now check if the attribute/entity pair already has a row and insert it if not
                IF NOT EXISTS(SELECT [Id] FROM [dbo].[AttributeValue] WHERE [AttributeId] = @AttributeId AND [EntityId] = {entityId})
                BEGIN
                    INSERT INTO [AttributeValue] (
                          [IsSystem]
		                , [AttributeId]
		                , [EntityId]
		                , [Value]
		                , [Guid])
                    VALUES(
                          1
		                , @AttributeId
		                , {entityId}
		                , '{value}'
		                , @AttributeValueGuid)
                END" );
        }

        /// <summary>
        /// Deletes the attribute.
        /// </summary>
        /// <param name="guid">The GUID.</param>
        public void DeleteAttribute( string guid )
        {
            DeleteByGuid( guid, "Attribute" );
        }

        /// <summary>
        /// Adds or updates the attribute qualifier.
        /// IF an existing AttributeQualifier is found by guid Key and Value are updated.
        /// If an existing AttributeQualifier is found by AttributeId and Key, Guid and Value are updated.
        /// Any qualifier inserted or updated by this method will also set IsSystem to true.
        /// </summary>
        /// <param name="attributeGuid">The attribute unique identifier.</param>
        /// <param name="key">The key.</param>
        /// <param name="value">The value.</param>
        /// <param name="guid">The unique identifier.</param>
        public void AddAttributeQualifier( string attributeGuid, string key, string value, string guid )
        {
            string sql = $@"
                DECLARE @AttributeId INT = (SELECT [Id] FROM [Attribute] WHERE [Guid] = '{attributeGuid}')

                IF NOT EXISTS(SELECT * FROM [AttributeQualifier] WHERE [Guid] = '{guid}')
                BEGIN
	                -- It's possible that the qualifier exists with a different GUID so also check for AttributeId and Key
	                DECLARE @guid UNIQUEIDENTIFIER = (SELECT [Guid] FROM [AttributeQualifier] WHERE AttributeId = @AttributeId AND [Key] = '{key}')
	                IF @guid IS NOT NULL
	                BEGIN
		                UPDATE [AttributeQualifier] SET [IsSystem] = 1, [Guid] = '{guid}', [Value] = '{value}' WHERE [Guid] = @guid
	                END
	                ELSE BEGIN
		                INSERT INTO [AttributeQualifier] ([IsSystem], [AttributeId], [Key], [Value], [Guid])
		                VALUES(1, @AttributeId, '{key}', '{value}', '{guid}')
	                END
                END
                ELSE
                BEGIN
                    UPDATE [AttributeQualifier] SET [IsSystem] = 1, [Key] = '{key}', [Value] = '{value}' WHERE [Guid] = '{guid}'
                END";

            Migration.Sql( sql );
        }

        /// <summary>
        /// Adds the attribute qualifier.
        /// </summary>
        /// <param name="attributeGuid">The attribute unique identifier.</param>
        /// <param name="definedTypeGuid">The defined type guid.</param>
        /// <param name="guid">The unique identifier.</param>
        public void AddDefinedTypeAttributeQualifier( string attributeGuid, string definedTypeGuid, string guid )
        {
            var key = "definedtype";

            Migration.Sql( $@"
                DECLARE @definedTypeId INT = (SELECT Id FROM DefinedType WHERE Guid = '{definedTypeGuid}');

                IF @definedTypeId IS NOT NULL
                BEGIN
                    DECLARE @AttributeId int
                    SET @AttributeId = (SELECT [Id] FROM [Attribute] WHERE [Guid] = '{attributeGuid}')

                    IF NOT EXISTS(Select * FROM [AttributeQualifier] WHERE [Guid] = '{guid}')
                    BEGIN
                        INSERT INTO [AttributeQualifier] (
                            [IsSystem],[AttributeId],[Key],[Value],[Guid])
                        VALUES(
                            1,@AttributeId,'{key}',@definedTypeId,'{guid}')
                    END
                    ELSE
                    BEGIN
                        UPDATE [AttributeQualifier] SET
                            [Key] = '{key}',
                            [Value] = @definedTypeId
                        WHERE [Guid] = '{guid}'
                    END
                END" );
        }

        /// <summary>
        /// Updates the attribute qualifier.
        /// </summary>
        /// <param name="attributeGuid">The attribute unique identifier.</param>
        /// <param name="key">The key.</param>
        /// <param name="value">The value.</param>
        /// <param name="guid">The unique identifier.</param>
        public void UpdateAttributeQualifier( string attributeGuid, string key, string value, string guid )
        {
            Migration.Sql( string.Format( @"

                DECLARE @AttributeId int
                SET @AttributeId = (SELECT [Id] FROM [Attribute] WHERE [Guid] = '{0}')

                IF NOT EXISTS(
                    SELECT * 
                    FROM [AttributeQualifier] 
                    WHERE [AttributeId] = @AttributeId 
                    AND [Key] = '{1}' 
                )
                BEGIN
                    INSERT INTO [AttributeQualifier] (
                        [IsSystem],[AttributeId],[Key],[Value],[Guid])
                    VALUES(
                        1,@AttributeId,'{1}','{2}','{3}')
                END
                ELSE
                BEGIN
                    UPDATE [AttributeQualifier] SET
                        [Value] = '{2}',
                        [Guid] = '{3}'
                    WHERE [AttributeId] = @AttributeId 
                    AND [Key] = '{1}' 
                END
",
                    attributeGuid, // {0}
                    key, // {1}
                    value.Replace( "'", "''" ), // {2}
                    guid ) // {3}
            );
        }

        /// <summary>
        /// Deletes the attributes by entity type.
        /// </summary>
        /// <param name="entityTypeGuid">The entity type unique identifier.</param>
        public void DeleteAttributesByEntityType( string entityTypeGuid )
        {
            Migration.Sql( string.Format( @"
                SELECT a.*
                FROM Attribute a
                WHERE a.EntityTypeId IN (
	                SELECT w.Id
	                FROM EntityType w
	                WHERE w.Guid = '{0}'
                )", entityTypeGuid ) );
        }

        /// <summary>
        /// Deletes the attribute values by workflow action guid.
        /// </summary>
        /// <param name="workflowActionGuid">The workflow action unique identifier.</param>
        public void DeleteAttributeValuesByWorkflowAction( string workflowActionGuid )
        {
            Migration.Sql( string.Format( @"
                DELETE
                FROM AttributeValue v
                WHERE v.EntityId IN (
	                SELECT t.Id
	                FROM WorkflowActionType t
	                WHERE t.Guid = '{0}'
                )", workflowActionGuid ) );
        }

        #endregion

        #region Block Attribute Value Methods

        /// <summary>
        /// Adds a new block attribute value for the given block guid and attribute guid,
        /// deleting any previously existing attribute value first.
        /// </summary>
        /// <param name="blockGuid">The block GUID.</param>
        /// <param name="attributeGuid">The attribute GUID.</param>
        /// <param name="value">The value.</param>
        /// <param name="appendToExisting">if set to <c>true</c> appends the value to the existing value instead of replacing.</param>
        public void AddBlockAttributeValue( string blockGuid, string attributeGuid, string value, bool appendToExisting = false )
        {
            AddBlockAttributeValue( false, blockGuid, attributeGuid, value, appendToExisting );
        }

        /// <summary>
        /// Adds a new block attribute value for the given block guid and attribute guid,
        /// deleting any previously existing attribute value first.
        /// </summary>
        /// <param name="skipIfAlreadyExists">if set to <c>true</c>, the block attribute value will only be set if it doesn't already exist (based on Attribute.Guid and Block.Guid)</param>
        /// <remarks>
        ///   set skipIfAlreadyExists to TRUE (don't overwrite) in these cases
        ///     - the AttributeGuid or BlockGuid was introduced in a Hotfix (Plugin Migration). We don't want to overwrite, because if they already ran the hotfix, they could have customized it
        ///   set skipIfAlreadyExists to FALSE (do overwrite) in these cases
        ///     - the AttributeGuid was introduced in an EF Migration. We DO want to overwrite, because a hotfix "intentionally" needed to overwrite it to
        /// </remarks>
        /// <param name="blockGuid">The block GUID.</param>
        /// <param name="attributeGuid">The attribute GUID.</param>
        /// <param name="value">The value.</param>
        /// <param name="appendToExisting">if set to <c>true</c> appends the value to the existing value instead of replacing.</param>
        public void AddBlockAttributeValue( bool skipIfAlreadyExists, string blockGuid, string attributeGuid, string value, bool appendToExisting = false )
        { 
            var addBlockValueSQL = string.Format( @"

                DECLARE @BlockId int
                SET @BlockId = (SELECT [Id] FROM [Block] WHERE [Guid] = '{0}')

                DECLARE @AttributeId int
                SET @AttributeId = (SELECT [Id] FROM [Attribute] WHERE [Guid] = '{1}')

                IF @BlockId IS NOT NULL AND @AttributeId IS NOT NULL
                BEGIN

                    DECLARE @TheValue NVARCHAR(MAX) = '{2}'

                    -- If appendToExisting (and any current value exists), get the current value before we delete it...
                    IF 1 = {3} AND EXISTS (SELECT 1 FROM [AttributeValue] WHERE [AttributeId] = @AttributeId AND [EntityId] = @BlockId )
                    BEGIN
                        SET @TheValue = (SELECT [Value] FROM [AttributeValue] WHERE [AttributeId] = @AttributeId AND [EntityId] = @BlockId )
                        -- If the new value is not in the old value, append it.
                        IF CHARINDEX( '{2}', @TheValue ) = 0
                        BEGIN
                            SET @TheValue = (SELECT @TheValue + ',' + '{2}' )
                        END
                    END

                    -- Delete existing attribute value first (might have been created by Rock system)
                    DELETE [AttributeValue]
                    WHERE [AttributeId] = @AttributeId
                    AND [EntityId] = @BlockId

                    INSERT INTO [AttributeValue] (
                        [IsSystem],[AttributeId],[EntityId],
                        [Value],
                        [Guid])
                    VALUES(
                        1,@AttributeId,@BlockId,
                        @TheValue,
                        NEWID())
                END
",
                    blockGuid,
                    attributeGuid,
                    value.Replace( "'", "''" ),
                    ( appendToExisting ? "1" : "0" )
                );
            
            if ( skipIfAlreadyExists )
            {
                addBlockValueSQL = $@"IF NOT EXISTS (
		SELECT *
		FROM [AttributeValue] av
		INNER JOIN [Attribute] a ON av.AttributeId = a.Id
		INNER JOIN [Block] b ON av.EntityId = b.Id
		WHERE b.[Guid] = '{blockGuid}'
			AND a.[Guid] = '{attributeGuid}'
		)
BEGIN
" + addBlockValueSQL + "\nEND";
            }

            Migration.Sql( addBlockValueSQL );
        }

        /// <summary>
        /// Deletes the block attribute value.
        /// </summary>
        /// <param name="blockGuid">The block GUID.</param>
        /// <param name="attributeGuid">The attribute GUID.</param>
        public void DeleteBlockAttributeValue( string blockGuid, string attributeGuid )
        {
            Migration.Sql( string.Format( @"

                DECLARE @BlockId int
                SET @BlockId = (SELECT [Id] FROM [Block] WHERE [Guid] = '{0}')

                DECLARE @AttributeId int
                SET @AttributeId = (SELECT [Id] FROM [Attribute] WHERE [Guid] = '{1}')

                IF @BlockId IS NOT NULL AND @AttributeId IS NOT NULL
                BEGIN

                    DELETE [AttributeValue] WHERE [AttributeId] = @AttributeId AND [EntityId] = @BlockId

                END
",
                    blockGuid,
                    attributeGuid )
            );
        }

        /// <summary>
        /// Deletes a block attribute value for the given block guid and attribute guid
        /// </summary>
        /// <param name="blockGuid">The block GUID.</param>
        /// <param name="attributeGuid">The attribute GUID.</param>
        /// <param name="value">The value to delete.</param>
        // https://stackoverflow.com/questions/48193162/remove-value-from-comma-delimited-string-sql-server
        public void DeleteBlockAttributeValue(string blockGuid, string attributeGuid, string value)
        {
            Migration.Sql( string.Format( @"
                DECLARE @BlockId int
                SET @BlockId = (SELECT [Id] FROM [Block] WHERE [Guid] = '{0}')

                DECLARE @AttributeId int
                SET @AttributeId = (SELECT [Id] FROM [Attribute] WHERE [Guid] = '{1}')

                IF @BlockId IS NOT NULL AND @AttributeId IS NOT NULL
                BEGIN
                    WITH CTE AS
                        (
                            SELECT Value, REPLACE(','+ Value +',', ',{2},',',') As newValue
                            FROM [AttributeValue] WHERE [AttributeId] = @AttributeId AND [EntityId] = @BlockId 
                        )


                        UPDATE CTE
                        SET Value = ISNULL(
                                            STUFF(
                                                STUFF(newValue, 1, 1, ''), 
                                                LEN(newValue)-1, 2, '')
                                        , '')
                END", blockGuid, attributeGuid, value ) );
        }

        /// <summary>
        /// Updates the block attribute value. If an oldValue is provided then the block attribute value will only be updated
        /// if it matches the old value EXACTLY. This method replaces the entire value, to append use AddBlockAttributeValue and
        /// set appendToExisting to true. If it is okay to delete and replace then use AddBlockAttributeValue.
        /// </summary>
        /// <param name="blockGuid">The block unique identifier.</param>
        /// <param name="attributeGuid">The attribute unique identifier.</param>
        /// <param name="newValue">The new value.</param>
        /// <param name="oldValue">The old value.</param>
        public void UpdateBlockAttributeValue(string blockGuid, string attributeGuid, string newValue, string oldValue = "" )
        {
            string qry = $@"
                DECLARE @BlockId int = (SELECT [Id] FROM [Block] WHERE [Guid] = '{blockGuid}')
                DECLARE @AttributeId int = (SELECT [Id] FROM [Attribute] WHERE [Guid] = '{attributeGuid}')

                UPDATE [AttributeValue] SET [Value] = '{newValue}'
                WHERE [AttributeId] = @AttributeId AND [EntityId] = @BlockId";

            if ( oldValue.IsNotNullOrWhiteSpace() )
            {
                qry += $@" AND [Value] = '{oldValue}'";
            }

            Migration.Sql( qry );
        }

        #endregion

        #region DefinedType Methods

        /// <summary>
        /// Adds a new DefinedType, or Updates it if it already exists
        /// </summary>
        /// <param name="category">The category.</param>
        /// <param name="name">The name.</param>
        /// <param name="description">The description.</param>
        /// <param name="guid">The GUID.</param>
        /// <param name="helpText">The help text.</param>
        public void AddDefinedType( string category, string name, string description, string guid, string helpText = null )
        {
            Migration.Sql( string.Format( @"

                DECLARE @DefinedTypeEntityTypeId int = (
                    SELECT TOP 1 [Id]
                    FROM [EntityType]
                    WHERE [Name] = 'Rock.Model.DefinedType' )

                DECLARE @CategoryId int = (
                    SELECT TOP 1 [Id] FROM [Category]
                    WHERE [EntityTypeId] = @DefinedTypeEntityTypeId
                    AND [Name] = '{0}' )

                IF @CategoryId IS NULL AND @DefinedTypeEntityTypeId IS NOT NULL
                BEGIN
                    INSERT INTO [Category] ( [IsSystem],[EntityTypeId],[Name],[Order],[Guid] )
                    VALUES( 0, @DefinedTypeEntityTypeId,'{0}', 0, NEWID() )
                    SET @CategoryId = SCOPE_IDENTITY()
                END

                DECLARE @FieldTypeId int
                SET @FieldTypeId = (SELECT TOP 1 [Id] FROM [FieldType] WHERE [Guid] = '9C204CD0-1233-41C5-818A-C5DA439445AA')

                DECLARE @Order int
                SELECT @Order = ISNULL(MAX([order])+1,0) FROM [DefinedType];

                IF NOT EXISTS (
                    SELECT [Id]
                    FROM [DefinedType]
                    WHERE [Guid] = '{3}' )

                BEGIN

                    INSERT INTO [DefinedType] (
                        [IsSystem],[FieldTypeId],[Order],
                        [CategoryId],[Name],[Description],[HelpText],
                        [Guid])
                    VALUES(
                        1,@FieldTypeId,@Order,
                        @CategoryId,'{1}','{2}','{4}',
                        '{3}')
                END
                ELSE
                BEGIN

                    UPDATE [DefinedType] SET
                        [IsSystem] = 1,
                        [FieldTypeId] = @FieldTypeId,
                        [CategoryId] = @CategoryId,
                        [Name] = '{1}',
                        [Description] = '{2}',
                        [HelpText] = '{4}'
                    WHERE [Guid] = '{3}'

                END
",
                    category,
                    name,
                    description.Replace( "'", "''" ),
                    guid,
                    helpText ?? string.Empty
                    ) );
        }

        /// <summary>
        /// Deletes the DefinedType.
        /// </summary>
        /// <param name="guid">The GUID.</param>
        public void DeleteDefinedType( string guid )
        {
            DeleteByGuid( guid, "DefinedType" );
        }

        /// <summary>
        /// Adds the defined type attribute, or updates it if it already exists
        /// </summary>
        /// <param name="definedTypeGuid">The defined type unique identifier.</param>
        /// <param name="fieldTypeGuid">The field type unique identifier.</param>
        /// <param name="name">The name.</param>
        /// <param name="key">The key.</param>
        /// <param name="description">The description.</param>
        /// <param name="order">The order.</param>
        /// <param name="defaultValue">The default value.</param>
        /// <param name="guid">The unique identifier.</param>
        public void AddDefinedTypeAttribute( string definedTypeGuid, string fieldTypeGuid, string name, string key, string description, int order, string defaultValue, string guid )
        {
            Migration.Sql( string.Format( @"

                DECLARE @DefinedTypeId int
                SET @DefinedTypeId = (SELECT [Id] FROM [DefinedType] WHERE [Guid] = '{0}')

                DECLARE @FieldTypeId int
                SET @FieldTypeId = (SELECT [Id] FROM [FieldType] WHERE [Guid] = '{1}')

                DECLARE @EntityTypeId int
                SET @EntityTypeId = (SELECT [Id] FROM [EntityType] WHERE [Name] = 'Rock.Model.DefinedValue')

                IF NOT EXISTS (
                    SELECT [Id]
                    FROM [Attribute]
                    WHERE [EntityTypeId] = @EntityTypeId
                    AND [EntityTypeQualifierColumn] = 'DefinedTypeId'
                    AND [EntityTypeQualifierValue] = CAST(@DefinedTypeId as varchar)
                    AND [Key] = '{2}' )
                BEGIN

                    INSERT INTO [Attribute] (
                        [IsSystem],[FieldTypeId],[EntityTypeId],[EntityTypeQualifierColumn],[EntityTypeQualifierValue],
                        [Key],[Name],[Description],
                        [Order],[IsGridColumn],[DefaultValue],[IsMultiValue],[IsRequired],
                        [Guid])
                    VALUES(
                        1,@FieldTypeId, @EntityTypeId,'DefinedTypeId',CAST(@DefinedTypeId as varchar),
                        '{2}','{3}','{4}',
                        {5},0,'{6}',0,0,
                        '{7}')

                END
                ELSE
                BEGIN

                    UPDATE [Attribute] SET
                        [IsSystem] = 1,
                        [FieldTypeId] = @FieldTypeId,
                        [Name] = '{3}',
                        [Description] = '{4}',
                        [Order] = {5},
                        [DefaultValue] = '{6}',
                        [Guid] = '{7}'
                    WHERE [EntityTypeId] = @EntityTypeId
                    AND [EntityTypeQualifierColumn] = 'DefinedTypeId'
                    AND [EntityTypeQualifierValue] = CAST(@DefinedTypeId as varchar)
                    AND [Key] = '{2}'  

                END
",
                    definedTypeGuid,
                    fieldTypeGuid,
                    key ?? name.Replace( " ", string.Empty ),
                    name,
                    description.Replace( "'", "''" ),
                    order,
                    defaultValue.Replace( "'", "''" ),
                    guid )
            );
        }

        /// <summary>
        /// Adds the defined type attribute, or updates it if it already exists.
        /// This method allows the attribute guid to be updated but not the key, which is used as a reference.
        /// To update the key using the guid use the method UpdateDefinedTypeAttribute
        /// </summary>
        /// <param name="definedTypeGuid">The defined type unique identifier.</param>
        /// <param name="fieldTypeGuid">The field type unique identifier.</param>
        /// <param name="name">The name.</param>
        /// <param name="key">The key.</param>
        /// <param name="description">The description.</param>
        /// <param name="order">The order.</param>
        /// <param name="isGridColumn">if set to <c>true</c> [is grid column].</param>
        /// <param name="defaultValue">The default value.</param>
        /// <param name="isMultiValue">if set to <c>true</c> [is multi value].</param>
        /// <param name="isRequired">if set to <c>true</c> [is required].</param>
        /// <param name="guid">The unique identifier.</param>
        public void AddDefinedTypeAttribute( string definedTypeGuid, string fieldTypeGuid, string name, string key, string description, int order, bool isGridColumn, string defaultValue, bool isMultiValue, bool isRequired, string guid )
        {
            key = key.IsNullOrWhiteSpace() ? name.Replace( " ", string.Empty ) : key;
            description = description.Replace( "'", "''" );
            defaultValue = defaultValue.Replace( "'", "''" );

            Migration.Sql( $@"

                DECLARE @DefinedTypeId INT = (SELECT [Id] FROM [DefinedType] WHERE [Guid] = '{definedTypeGuid}')
                DECLARE @FieldTypeId INT = (SELECT [Id] FROM [FieldType] WHERE [Guid] = '{fieldTypeGuid}')
                DECLARE @EntityTypeId int = (SELECT [Id] FROM [EntityType] WHERE [Name] = 'Rock.Model.DefinedValue')

                IF NOT EXISTS (
                    SELECT [Id]
                    FROM [Attribute]
                    WHERE [EntityTypeId] = @EntityTypeId
                    AND [EntityTypeQualifierColumn] = 'DefinedTypeId'
                    AND [EntityTypeQualifierValue] = CAST(@DefinedTypeId as varchar)
                    AND [Key] = '{key}' )
                BEGIN

                    INSERT INTO [Attribute] (
                        [IsSystem],[FieldTypeId],[EntityTypeId],[EntityTypeQualifierColumn],[EntityTypeQualifierValue],
                        [Key],[Name],[Description],
                        [Order],[IsGridColumn],[DefaultValue],[IsMultiValue],[IsRequired],
                        [Guid])
                    VALUES(
                        1,@FieldTypeId, @EntityTypeId,'DefinedTypeId',CAST(@DefinedTypeId as varchar),
                        '{key}','{name}','{description}',
                        {order},{isGridColumn.Bit()},'{defaultValue}',{isMultiValue.Bit()},{isRequired.Bit()},
                        '{guid}')

                END
                ELSE
                BEGIN

                    UPDATE [Attribute] SET
                        [IsSystem] = 1,
                        [FieldTypeId] = @FieldTypeId,
                        [Name] = '{name}',
                        [Description] = '{description}',
                        [Order] = {order},
                        [IsGridColumn] = '{isGridColumn.Bit()}',
                        [DefaultValue] = '{defaultValue}',
                        [IsMultiValue] = {isMultiValue.Bit()},
                        [IsRequired] = {isRequired.Bit()},
                        [Guid] = '{guid}'
                    WHERE [EntityTypeId] = @EntityTypeId
                    AND [EntityTypeQualifierColumn] = 'DefinedTypeId'
                    AND [EntityTypeQualifierValue] = CAST(@DefinedTypeId as varchar)
                    AND [Key] = '{key}'  

                END" );
        }

        /// <summary>
        /// Updates the defined type attribute.
        /// </summary>
        /// <param name="definedTypeGuid">The defined type unique identifier.</param>
        /// <param name="fieldTypeGuid">The field type unique identifier.</param>
        /// <param name="name">The name.</param>
        /// <param name="key">The key.</param>
        /// <param name="description">The description.</param>
        /// <param name="order">The order.</param>
        /// <param name="isGridColumn">if set to <c>true</c> [is grid column].</param>
        /// <param name="defaultValue">The default value.</param>
        /// <param name="isMultiValue">if set to <c>true</c> [is multi value].</param>
        /// <param name="isRequired">if set to <c>true</c> [is required].</param>
        /// <param name="guid">The unique identifier.</param>
        public void UpdateDefinedTypeAttribute( string definedTypeGuid, string fieldTypeGuid, string name, string key, string description, int order, bool isGridColumn, string defaultValue, bool isMultiValue, bool isRequired, string guid )
        {
            key = key.IsNullOrWhiteSpace() ? name.Replace( " ", string.Empty ) : key;
            description = description.Replace( "'", "''" );
            defaultValue = defaultValue.Replace( "'", "''" );

            Migration.Sql( $@"

                DECLARE @DefinedTypeId INT = (SELECT [Id] FROM [DefinedType] WHERE [Guid] = '{definedTypeGuid}')
                DECLARE @FieldTypeId INT = (SELECT [Id] FROM [FieldType] WHERE [Guid] = '{fieldTypeGuid}')
                DECLARE @EntityTypeId int = (SELECT [Id] FROM [EntityType] WHERE [Name] = 'Rock.Model.DefinedValue')

                IF EXISTS (
                    SELECT [Id]
                    FROM [Attribute]
                    WHERE [EntityTypeId] = @EntityTypeId
                    AND [EntityTypeQualifierColumn] = 'DefinedTypeId'
                    AND [EntityTypeQualifierValue] = CAST(@DefinedTypeId as varchar)
                    AND [guid] = '{guid}' )
                BEGIN

                    UPDATE [Attribute] SET
                        [IsSystem] = 1,
                        [FieldTypeId] = @FieldTypeId,
                        [Name] = '{name}',
                        [Description] = '{description}',
                        [Order] = {order},
                        [IsGridColumn] = '{isGridColumn.Bit()}',
                        [DefaultValue] = '{defaultValue}',
                        [IsMultiValue] = {isMultiValue.Bit()},
                        [IsRequired] = {isRequired.Bit()},
                        [Key] = '{key}'
                    WHERE [EntityTypeId] = @EntityTypeId
                    AND [EntityTypeQualifierColumn] = 'DefinedTypeId'
                    AND [EntityTypeQualifierValue] = CAST(@DefinedTypeId as varchar)
                    AND [guid] = '{guid}'  

                END" );
        }

        #endregion

        #region DefinedValue Methods

        /// <summary>
        /// Adds a new DefinedValue for the given DefinedType.
        /// </summary>
        /// <param name="definedTypeGuid">The defined type GUID.</param>
        /// <param name="value">The value.</param>
        /// <param name="description">The description.</param>
        /// <param name="guid">The GUID.</param>
        /// <param name="isSystem">if set to <c>true</c> [is system].</param>
        public void AddDefinedValue( string definedTypeGuid, string value, string description, string guid, bool isSystem = true )
        {
            Migration.Sql( string.Format( @"

                DECLARE @DefinedTypeId int
                SET @DefinedTypeId = (SELECT [Id] FROM [DefinedType] WHERE [Guid] = '{0}')

                DECLARE @Order int
                SELECT @Order = ISNULL(MAX([order])+1,0) FROM [DefinedValue] WHERE [DefinedTypeId] = @DefinedTypeId

                INSERT INTO [DefinedValue] (
                    [IsSystem],[DefinedTypeId],[Order],
                    [Value],[Description],
                    [Guid])
                VALUES(
                    {4},@DefinedTypeId,@Order,
                    '{1}','{2}',
                    '{3}')
",
                    definedTypeGuid,
                    value,
                    description.Replace( "'", "''" ),
                    guid,
                    ( isSystem ? "1" : "0" )
                    ) );
        }

        /// <summary>
        /// Adds the defined value.
        /// </summary>
        /// <param name="definedTypeGuid">The defined type unique identifier.</param>
        /// <param name="value">The value.</param>
        /// <param name="description">The description.</param>
        public void AddDefinedValue( string definedTypeGuid, string value, string description )
        {
            Migration.Sql( string.Format( @"

                DECLARE @DefinedTypeId int
                SET @DefinedTypeId = (SELECT [Id] FROM [DefinedType] WHERE [Guid] = '{0}')

                DECLARE @Order int
                SELECT @Order = ISNULL(MAX([order])+1,0) FROM [DefinedValue] WHERE [DefinedTypeId] = @DefinedTypeId

                INSERT INTO [DefinedValue] (
                    [IsSystem],[DefinedTypeId],[Order],
                    [Value],[Description],
                    [Guid])
                VALUES(
                    0,@DefinedTypeId,@Order,
                    '{1}','{2}',
                    NEWID() )
",
                    definedTypeGuid,
                    value,
                    description.Replace( "'", "''" )
                    ) );
        }

        /// <summary>
        /// Updates (or Adds) the defined value for the given DefinedType.
        /// </summary>
        /// <param name="definedTypeGuid">The defined type GUID.</param>
        /// <param name="value">The value.</param>
        /// <param name="description">The description.</param>
        /// <param name="guid">The GUID.</param>
        /// <param name="isSystem">if set to <c>true</c> [is system].</param>
        /// <param name="foreignId">The foreign identifier.</param>
        /// <param name="foreignKey">The foreign key.</param>
        public void UpdateDefinedValue( string definedTypeGuid, string value, string description, string guid, bool isSystem = true,  int? foreignId = null, string foreignKey = "")
        {
            Migration.Sql( string.Format( @"

                DECLARE @DefinedTypeId int
                SET @DefinedTypeId = (SELECT [Id] FROM [DefinedType] WHERE [Guid] = '{0}')

                IF EXISTS ( SELECT [Id] FROM [DefinedValue] WHERE [Guid] = '{3}' )
                BEGIN
                    UPDATE [DefinedValue]
                    SET
                        [IsSystem] = {4}
                        ,[DefinedTypeId] = @DefinedTypeId
                        ,[Value] = '{1}'
                        ,[Description] = '{2}'
                        ,[ForeignId] = {5}
                        ,[ForeignKey] = '{6}'
                    WHERE
                        [Guid] = '{3}'
                END
                ELSE
                BEGIN
                    DECLARE @Order int
                    SELECT @Order = ISNULL(MAX([order])+1,0) FROM [DefinedValue] WHERE [DefinedTypeId] = @DefinedTypeId

                    INSERT INTO [DefinedValue]
                        ([IsSystem]
                        ,[DefinedTypeId]
                        ,[Order]
                        ,[Value]
                        ,[Description]
                        ,[Guid]
                        ,[ForeignId]
                        ,[ForeignKey])
                    VALUES
                        ({4}
                        ,@DefinedTypeId
                        ,@Order
                        ,'{1}'
                        ,'{2}'
                        ,'{3}'
                        ,{5}
                        ,'{6}')
                END
",
                    definedTypeGuid,
                    value.Replace( "'", "''" ),
                    description.Replace( "'", "''" ),
                    guid,
                    ( isSystem ? "1" : "0" ),
                    foreignId.HasValue ? foreignId.ToString() : "null",
                    foreignKey
                    ) );
        }

        /// <summary>
        /// Updates (or Adds) the defined value for the given DefinedType.
        /// </summary>
        /// <param name="definedTypeGuid">The defined type GUID.</param>
        /// <param name="value">The value.</param>
        /// <param name="description">The description.</param>
        /// <param name="guid">The GUID.</param>
        /// <param name="isSystem">if set to <c>true</c> [is system].</param>
        /// <param name="foreignId">The foreign identifier.</param>
        /// <param name="foreignKey">The foreign key.</param>
        /// <param name="order">The order.</param>
        public void UpdateDefinedValue( string definedTypeGuid, string value, string description, string guid, bool isSystem, int? foreignId, string foreignKey, int order )
        {
            Migration.Sql( string.Format( @"
                DECLARE @DefinedTypeId int
                SET @DefinedTypeId = (SELECT [Id] FROM [DefinedType] WHERE [Guid] = '{0}')

                IF EXISTS ( SELECT [Id] FROM [DefinedValue] WHERE [Guid] = '{3}' )
                BEGIN
                    UPDATE [DefinedValue]
                    SET
                        [IsSystem] = {4}
                        ,[DefinedTypeId] = @DefinedTypeId
                        ,[Value] = '{1}'
                        ,[Description] = '{2}'
                        ,[ForeignId] = {5}
                        ,[ForeignKey] = '{6}'
                        ,[Order] = {7}
                    WHERE
                        [Guid] = '{3}'
                END
                ELSE
                BEGIN
                    INSERT INTO [DefinedValue]
                        ([IsSystem]
                        ,[DefinedTypeId]
                        ,[Order]
                        ,[Value]
                        ,[Description]
                        ,[Guid]
                        ,[ForeignId]
                        ,[ForeignKey])
                    VALUES
                        ({4}
                        ,@DefinedTypeId
                        ,{7}
                        ,'{1}'
                        ,'{2}'
                        ,'{3}'
                        ,{5}
                        ,'{6}')
                END",
                definedTypeGuid, //0
                value.Replace( "'", "''" ), //1
                description.Replace( "'", "''" ), //2
                guid, //3
                ( isSystem ? "1" : "0" ), //4
                foreignId.HasValue ? foreignId.ToString() : "null", //5
                foreignKey, //6
                order //7
                ) );
        }

        /// <summary>
        /// Updates the name of the defined value by.
        /// </summary>
        /// <param name="definedTypeGuid">The defined type unique identifier.</param>
        /// <param name="value">The value.</param>
        /// <param name="description">The description.</param>
        /// <param name="order">The order.</param>
        /// <param name="isSystem">if set to <c>true</c> [is system].</param>
        public void UpdateDefinedValueByValue( string definedTypeGuid, string value, string description, int order, bool isSystem = true )
        {
            Migration.Sql( string.Format( @"

                DECLARE @DefinedTypeId int
                SET @DefinedTypeId = (SELECT [Id] FROM [DefinedType] WHERE [Guid] = '{0}')

                IF EXISTS ( SELECT [Id] FROM [DefinedValue] WHERE [DefinedTypeId] = @DefinedTypeId AND [Name] = '{1}' )
                BEGIN
                    UPDATE [DefinedValue]
                    SET
                         [IsSystem] = {4}
                        ,[Description] = '{2}'
                        ,[Order] = {3}
                    WHERE [DefinedTypeId] = @DefinedTypeId
                    AND [Value] = '{1}'
                END
                ELSE
                BEGIN
                    INSERT INTO [DefinedValue]
                        ([IsSystem]
                        ,[DefinedTypeId]
                        ,[Value]
                        ,[Description]
                        ,[Order]
                        ,[Guid])
                    VALUES
                        ({4}
                        ,@DefinedTypeId
                        ,'{1}'
                        ,'{2}'
                        ,{3}
                        ,NEWID())
                END
",
                    definedTypeGuid,
                    value.Replace( "'", "''" ),
                    description.Replace( "'", "''" ),
                    order,
                    ( isSystem ? "1" : "0" )
                    ) );
        }

        /// <summary>
        /// Deletes the DefinedValue.
        /// </summary>
        /// <param name="guid">The GUID.</param>
        public void DeleteDefinedValue( string guid )
        {
            DeleteByGuid( guid, "DefinedValue" );
        }

        /// <summary>
        /// Adds/Overwrites the defined value attribute value.
        /// </summary>
        /// <param name="definedValueGuid">The defined value unique identifier.</param>
        /// <param name="attributeGuid">The attribute unique identifier.</param>
        /// <param name="value">The value.</param>
        public void UpdateDefinedValueAttributeValue( string definedValueGuid, string attributeGuid, string value )
        {
            this.AddOrUpdateDefinedValueAttributeValue( definedValueGuid, attributeGuid, value, true );
        }

        /// <summary>
        /// Adds/Overwrites the defined value attribute value.
        /// </summary>
        /// <param name="definedValueGuid">The defined value unique identifier.</param>
        /// <param name="attributeGuid">The attribute unique identifier.</param>
        /// <param name="value">The value.</param>
        public void AddDefinedValueAttributeValue( string definedValueGuid, string attributeGuid, string value )
        {
            this.AddOrUpdateDefinedValueAttributeValue( definedValueGuid, attributeGuid, value, true );
        }

        /// <summary>
        /// Adds the defined value attribute value with an option to overwrite the value if it already exists
        /// </summary>
        /// <param name="definedValueGuid">The defined value unique identifier.</param>
        /// <param name="attributeGuid">The attribute unique identifier.</param>
        /// <param name="value">The value.</param>
        /// <param name="overwriteIfAlreadyExists">if set to <c>true</c> [overwrite if already exists].</param>
        public void AddDefinedValueAttributeValue( string definedValueGuid, string attributeGuid, string value, bool overwriteIfAlreadyExists )
        {
            this.AddOrUpdateDefinedValueAttributeValue( definedValueGuid, attributeGuid, value, overwriteIfAlreadyExists );
        }

        /// <summary>
        /// Adds the or update defined value attribute value.
        /// </summary>
        /// <param name="definedValueGuid">The defined value unique identifier.</param>
        /// <param name="attributeGuid">The attribute unique identifier.</param>
        /// <param name="value">The value.</param>
        /// <param name="overwriteIfAlreadyExists">if set to <c>true</c> [overwrite if already exists].</param>
        private void AddOrUpdateDefinedValueAttributeValue( string definedValueGuid, string attributeGuid, string value, bool overwriteIfAlreadyExists )
        {
            var addUpdateSql = $@"
                DECLARE @DefinedValueId int
                SET @DefinedValueId = (SELECT [Id] FROM [DefinedValue] WHERE [Guid] = '{definedValueGuid}')

                DECLARE @AttributeId int
                SET @AttributeId = (SELECT [Id] FROM [Attribute] WHERE [Guid] = '{attributeGuid}')

                IF @DefinedValueId IS NOT NULL AND @AttributeId IS NOT NULL
                BEGIN

                    IF (1={overwriteIfAlreadyExists.Bit()} OR NOT EXISTS( SELECT * FROM [AttributeValue] WHERE [AttributeId] = @AttributeId AND [EntityId] = @DefinedValueId) )
                    BEGIN
                        -- Delete existing attribute value first (might have been created by Rock system)
                        DELETE [AttributeValue]
                        WHERE [AttributeId] = @AttributeId
                        AND [EntityId] = @DefinedValueId

                        INSERT INTO [AttributeValue] (
                            [IsSystem],[AttributeId],[EntityId],
                            [Value],
                            [Guid])
                        VALUES(
                            1,@AttributeId,@DefinedValueId,
                            '{value.Replace( "'", "''")}',
                            NEWID())
                    END
                END
";

            Migration.Sql( addUpdateSql );
        }

        /// <summary>
        /// Adds/Overwrites the Group attribute value.
        /// </summary>
        public void AddGroupAttributeValue( string groupGuid, string attributeGuid, string value )
        {
            Migration.Sql( $@"

                DECLARE @GroupId int
                SET @GroupId = (SELECT [Id] FROM [Group] WHERE [Guid] = '{groupGuid}')

                DECLARE @AttributeId int
                SET @AttributeId = (SELECT [Id] FROM [Attribute] WHERE [Guid] = '{attributeGuid}')

                -- Delete existing attribute value first (might have been created by Rock system)
                DELETE [AttributeValue]
                WHERE [AttributeId] = @AttributeId
                AND [EntityId] = @GroupId

                INSERT INTO [AttributeValue] (
                    [IsSystem],[AttributeId],[EntityId],
                    [Value],
                    [Guid])
                VALUES(
                    1,@AttributeId,@GroupId,
                    '{value.Replace( "'", "''" )}',
                    NEWID())"
                );
        }

        /// <summary>
        /// Adds the name of the defined value attribute value by.
        /// </summary>
        /// <param name="definedTypeGuid">The defined type unique identifier.</param>
        /// <param name="definedValueValue">The defined value value.</param>
        /// <param name="attributeKey">The attribute key.</param>
        /// <param name="value">The value.</param>
        public void AddDefinedValueAttributeValueByValue( string definedTypeGuid, string definedValueValue, string attributeKey, string value )
        {
            Migration.Sql( string.Format( @"

                DECLARE @DefinedTypeId int
                SET @DefinedTypeId = (SELECT [Id] FROM [DefinedType] WHERE [Guid] = '{0}')

                DECLARE @DefinedValueId int
                SET @DefinedValueId = (SELECT [Id] FROM [DefinedValue] WHERE [DefinedTypeId] = @DefinedTypeId AND [Value] = '{1}' )

                DECLARE @AttributeId int
                SET @AttributeId = (
                    SELECT [Id]
                    FROM [Attribute]
                    WHERE [EntityTypeQualifierColumn] = 'DefinedTypeId'
                    AND [EntityTypeQualifierValue] = CAST(@DefinedTypeId as varchar)
                    AND [Key] = '{2}'
                )

                -- Delete existing attribute value first (might have been created by Rock system)
                DELETE [AttributeValue]
                WHERE [AttributeId] = @AttributeId
                AND [EntityId] = @DefinedValueId

                INSERT INTO [AttributeValue] (
                    [IsSystem],[AttributeId],[EntityId],
                    [Value],
                    [Guid])
                VALUES(
                    1,@AttributeId,@DefinedValueId,
                    '{3}',
                    NEWID())
",
                    definedTypeGuid,
                    definedValueValue,
                    attributeKey,
                    value.Replace( "'", "''" )
                )
            );
        }

        #endregion

        #region Auth Methods

        private void AddSecurityAuthForEntityBase( string entityTypeName, string entityTypeTableName, string entityGuid, int order, string action, bool allow, string groupGuid, Rock.Model.SpecialRole specialRoleType, string authGuid, string entityGuidField = "Guid" )
        {
            if ( string.IsNullOrWhiteSpace( groupGuid ) )
            {
                groupGuid = Guid.Empty.ToString();
            }

            int specialRole = specialRoleType.ConvertToInt();

            EnsureEntityTypeExists( entityTypeName );
            char allowChar = allow ? 'A' : 'D';

            string sql = $@"
DECLARE @groupId INT

SET @groupId = (
		SELECT [Id]
		FROM [Group]
		WHERE [Guid] = '{groupGuid}'
		)

DECLARE @entityTypeId INT

SET @entityTypeId = (
		SELECT [Id]
		FROM [EntityType]
		WHERE [name] = '{entityTypeName}'
		)

DECLARE @entityId INT

SET @entityId = (
		SELECT [Id]
		FROM [{entityTypeTableName}]
		WHERE [{entityGuidField}] = '{entityGuid}'
		)

IF (
		@entityId IS NOT NULL
		AND @entityId != 0
		)
BEGIN
	IF NOT EXISTS (
			SELECT [Id]
			FROM [Auth]
			WHERE [EntityTypeId] = @entityTypeId
				AND [EntityId] = @entityId
				AND [Action] = '{action}'
				AND [SpecialRole] = {specialRole}
				AND [GroupId] = @groupId
			)
	BEGIN
		INSERT INTO [dbo].[Auth] (
			[EntityTypeId]
			,[EntityId]
			,[Order]
			,[Action]
			,[AllowOrDeny]
			,[SpecialRole]
			,[GroupId]
			,[Guid]
			)
		VALUES (
			@entityTypeId
			,@entityId
			,{order}
			,'{action}'
			,'{allowChar}'
			,{specialRole}
			,@groupId
			,'{authGuid}'
			)
	END
END
";
            Migration.Sql( sql );
        }

        /// <summary>
        /// Deletes the security authentication for page.
        /// </summary>
        /// <param name="entityTypeName">Name of the entity type.</param>
        /// <param name="entityTypeTableName">Name of the entity type table.</param>
        /// <param name="entityGuid">The entity unique identifier.</param>
        /// <param name="entityGuidField">The entity unique identifier field.</param>
        private void DeleteSecurityAuthForEntityBase( string entityTypeName, string entityTypeTableName, string entityGuid, string entityGuidField = "Guid" )
        {
            EnsureEntityTypeExists( entityTypeName );

            string sql = $@"
DECLARE @entityId int
SET @entityId = (SELECT [Id] FROM [{entityTypeTableName}] WHERE [{entityGuidField}] = '{entityGuid}')

DECLARE @entityTypeId int
SET @entityTypeId = (SELECT [Id] FROM [EntityType] WHERE [name] = '{entityTypeName}')

IF (
		@entityId IS NOT NULL
		AND @entityId != 0
		)
BEGIN

    DELETE [dbo].[Auth]
    WHERE [EntityTypeId] = @EntityTypeId
        AND [EntityId] = @entityId

END
";
            Migration.Sql( sql );
        }

        #endregion

        #region NoteType methods

        /// <summary>
        /// Adds or Updates a NoteType
        /// </summary>
        /// <param name="name">The name.</param>
        /// <param name="entityTypeName">Name of the entity type.</param>
        /// <param name="userSelectable">if set to <c>true</c> [user selectable].</param>
        /// <param name="guid">The unique identifier.</param>
        /// <param name="IsSystem">if set to <c>true</c> [is system].</param>
        public void UpdateNoteType( string name, string entityTypeName, bool userSelectable,  string guid, bool IsSystem = true )
        {
            EnsureEntityTypeExists( entityTypeName );

            Migration.Sql( $@"

                DECLARE @EntityTypeId int = (SELECT top 1 [Id] FROM [EntityType] WHERE [Name] = '{entityTypeName}')

                DECLARE @Id int = (SELECT [Id] FROM [NoteType] WHERE [Name] = '{name}' AND [EntityTypeId] = @EntityTypeId)

                IF @Id IS NULL
                BEGIN
                    INSERT INTO [NoteType] (
                        [Name],[EntityTypeId],[UserSelectable],[Guid],[IsSystem])
                    VALUES(
                        '{name}',@EntityTypeId,{userSelectable.Bit()},'{guid}',{IsSystem.Bit()})
                END
                ELSE
                BEGIN
                    UPDATE [NoteType] SET
                        [Name] = '{name}',
                        [EntityTypeId] = @EntityTypeId,
                        [UserSelectable] = {userSelectable.Bit()},
                        [Guid] = '{guid}',
                        [IsSystem] = {IsSystem.Bit()}
                    WHERE Id = @Id;
                END" );
                    
        }

        /// <summary>
        /// Adds or Updates the security auth for the specified NoteType if it doesn't already exist
        /// </summary>
        /// <param name="noteTypeGuid">The note type unique identifier.</param>
        /// <param name="order">The order.</param>
        /// <param name="action">The action.</param>
        /// <param name="allow">if set to <c>true</c> [allow].</param>
        /// <param name="groupGuid">The group unique identifier.</param>
        /// <param name="specialRole">The special role.</param>
        /// <param name="authGuid">The authentication unique identifier.</param>
        public void AddSecurityAuthForNoteType( string noteTypeGuid, int order, string action, bool allow, string groupGuid, int specialRole, string authGuid )
        {
            AddSecurityAuthForEntityBase( "Rock.Model.NoteType", "NoteType", noteTypeGuid, order, action, allow, groupGuid, ( Rock.Model.SpecialRole ) specialRole, authGuid );
        }

        #endregion

        #region BinaryFile Methods

        /// <summary>
        /// Updates the type of the binary file.
        /// </summary>
        /// <param name="storageEntityTypeGuid">The storage entity type identifier.</param>
        /// <param name="name">The name.</param>
        /// <param name="description">The description.</param>
        /// <param name="iconCssClass">The icon CSS class.</param>
        /// <param name="guid">The unique identifier.</param>
        /// <param name="allowCaching">if set to <c>true</c> [allow caching].</param>
        /// <param name="requiresViewSecurity">if set to <c>true</c> [requires view security].</param>
        [Obsolete( "Use UpdateBinaryFileTypeRecord instead." )]
        [RockObsolete( "1.11.0" )]
<<<<<<< HEAD
        public void UpdateBinaryFileType( string storageEntityTypeGuid, string name, string description, string iconCssClass, string guid, bool allowCaching = false, bool requiresViewSecurity = false, string cacheControlHeaderSettings = "{\"RockCacheablityType\":3,\"MaxAge\":null,\"MaxSharedAge\":null}" )
        {
            var masterSql = @"
                DECLARE @sql AS NVARCHAR(max)
                IF EXISTS(SELECT 1 FROM sys.columns WHERE name = 'AllowCaching' AND object_id = OBJECT_ID('[dbo].[BinaryFileType]'))
                BEGIN
	                SET @sql = '{0}'
                END
                ELSE
                BEGIN
	                SET @sql = '{1}'	
                END

                EXEC sp_executesql @sql";

            var allowCachingColunExistsSql = string.Format( @"
                DECLARE @StorageEntityTypeId int
                SET @StorageEntityTypeId = (SELECT [Id] FROM [EntityType] WHERE [Guid] = ''{0}'')

                IF EXISTS (
                    SELECT [Id]
                    FROM [BinaryFileType]
                    WHERE [Guid] = ''{4}'' )
                BEGIN
                    UPDATE [BinaryFileType] SET
                        [Name] = ''{1}'',
                        [Description] = ''{2}'',
                        [IconCssClass] = ''{3}'',
                        [StorageEntityTypeId] = @StorageEntityTypeId,
                        [AllowCaching] = {5},
                        [RequiresViewSecurity] = {6}
                    WHERE [Guid] = ''{4}''
                END
                ELSE
                BEGIN
                    INSERT INTO [BinaryFileType] ( [IsSystem],[Name],[Description],[IconCssClass],[StorageEntityTypeId],[AllowCaching],[RequiresViewSecurity],[Guid] )
                    VALUES( 1,''{1}'',''{2}'',''{3}'',@StorageEntityTypeId,{5},{6},''{4}'' )
                END
                ",
                storageEntityTypeGuid,
                name.Replace( "'", "''''" ),
                description.Replace( "'", "''''" ),
                iconCssClass,
                guid,
                ( allowCaching ? "1" : "0" ),
                ( requiresViewSecurity ? "1" : "0" )
            );

            var allowCachingColunDoesNotExistsSql = string.Format( @"
                DECLARE @StorageEntityTypeId int
                SET @StorageEntityTypeId = (SELECT [Id] FROM [EntityType] WHERE [Guid] = ''{0}'')

                IF EXISTS (
                    SELECT [Id]
                    FROM [BinaryFileType]
                    WHERE [Guid] = ''{4}'' )
                BEGIN
                    UPDATE [BinaryFileType] SET
                        [Name] = ''{1}'',
                        [Description] = ''{2}'',
                        [IconCssClass] = ''{3}'',
                        [StorageEntityTypeId] = @StorageEntityTypeId,
                        [CacheToServerFileSystem] = {5},
                        [RequiresViewSecurity] = {6},
                        [CacheControlHeaderSettings] = ''{7}''
                    WHERE [Guid] = ''{4}''
                END
                ELSE
                BEGIN
                    INSERT INTO [BinaryFileType] ( [IsSystem],[Name],[Description],[IconCssClass],[StorageEntityTypeId],[CacheToServerFileSystem],[RequiresViewSecurity],[Guid],[CacheControlHeaderSettings] )
                    VALUES( 1,''{1}'',''{2}'',''{3}'',@StorageEntityTypeId,{5},{6},''{4}'',''{7}'' )
                END
                ",
                storageEntityTypeGuid,
                name.Replace( "'", "''''" ),
                description.Replace( "'", "''''" ),
                iconCssClass,
                guid,
                ( allowCaching ? "1" : "0" ),
                ( requiresViewSecurity ? "1" : "0" ),
                cacheControlHeaderSettings
            );

            Migration.Sql( string.Format( masterSql, allowCachingColunExistsSql, allowCachingColunDoesNotExistsSql ) );
        }
=======
        public void UpdateBinaryFileType( string storageEntityTypeGuid, string name, string description, string iconCssClass, string guid, bool allowCaching = false, bool requiresViewSecurity = false )
        {
            var cacheControlHeaderSettings = "{\"RockCacheablityType\":3,\"MaxAge\":null,\"MaxSharedAge\":null}";

            var masterSql = @"
                DECLARE @sql AS NVARCHAR(max)
                IF EXISTS(SELECT 1 FROM sys.columns WHERE name = 'AllowCaching' AND object_id = OBJECT_ID('[dbo].[BinaryFileType]'))
                BEGIN
	                SET @sql = '{0}'
                END
                ELSE
                BEGIN
	                SET @sql = '{1}'	
                END

                EXEC sp_executesql @sql";

            var allowCachingColunExistsSql = string.Format( @"
                DECLARE @StorageEntityTypeId int
                SET @StorageEntityTypeId = (SELECT [Id] FROM [EntityType] WHERE [Guid] = ''{0}'')
>>>>>>> b3a45cdc

        /// <summary>
        /// Updates the type of the binary file.
        /// </summary>
        /// <param name="storageEntityTypeGuid">The storage entity type identifier.</param>
        /// <param name="name">The name.</param>
        /// <param name="description">The description.</param>
        /// <param name="iconCssClass">The icon CSS class.</param>
        /// <param name="guid">The unique identifier.</param>
        /// <param name="cacheToServerFileSystem">if set to <c>true</c> [allow caching].</param>
        /// <param name="requiresViewSecurity">if set to <c>true</c> [requires view security].</param>
        /// <param name="cacheControlHeaderSettings">The cache control header settings.</param>
        public void UpdateBinaryFileTypeRecord( string storageEntityTypeGuid, string name, string description, string iconCssClass, string guid, bool cacheToServerFileSystem = false, bool requiresViewSecurity = false, string cacheControlHeaderSettings = "{\"RockCacheablityType\":3,\"MaxAge\":null,\"MaxSharedAge\":null}" )
        {
            Migration.Sql( string.Format( @"
                DECLARE @StorageEntityTypeId int
                SET @StorageEntityTypeId = (SELECT [Id] FROM [EntityType] WHERE [Guid] = '{0}')
                IF EXISTS (
                    SELECT [Id]
                    FROM [BinaryFileType]
                    WHERE [Guid] = ''{4}'' )
                BEGIN
                    UPDATE [BinaryFileType] SET
                        [Name] = ''{1}'',
                        [Description] = ''{2}'',
                        [IconCssClass] = ''{3}'',
                        [StorageEntityTypeId] = @StorageEntityTypeId,
                        [AllowCaching] = {5},
                        [RequiresViewSecurity] = {6}
                    WHERE [Guid] = ''{4}''
                END
                ELSE
                BEGIN
                    INSERT INTO [BinaryFileType] ( [IsSystem],[Name],[Description],[IconCssClass],[StorageEntityTypeId],[AllowCaching],[RequiresViewSecurity],[Guid] )
                    VALUES( 1,''{1}'',''{2}'',''{3}'',@StorageEntityTypeId,{5},{6},''{4}'' )
                END
                ",
                storageEntityTypeGuid,
                name.Replace( "'", "''''" ),
                description.Replace( "'", "''''" ),
                iconCssClass,
                guid,
                ( allowCaching ? "1" : "0" ),
                ( requiresViewSecurity ? "1" : "0" )
            );

            var allowCachingColunDoesNotExistsSql = string.Format( @"
                DECLARE @StorageEntityTypeId int
                SET @StorageEntityTypeId = (SELECT [Id] FROM [EntityType] WHERE [Guid] = ''{0}'')

                IF EXISTS (
                    SELECT [Id]
                    FROM [BinaryFileType]
                    WHERE [Guid] = ''{4}'' )
                BEGIN
                    UPDATE [BinaryFileType] SET
                        [Name] = ''{1}'',
                        [Description] = ''{2}'',
                        [IconCssClass] = ''{3}'',
                        [StorageEntityTypeId] = @StorageEntityTypeId,
                        [CacheToServerFileSystem] = {5},
                        [RequiresViewSecurity] = {6},
                        [CacheControlHeaderSettings] = ''{7}''
                    WHERE [Guid] = ''{4}''
                END
                ELSE
                BEGIN
                    INSERT INTO [BinaryFileType] ( [IsSystem],[Name],[Description],[IconCssClass],[StorageEntityTypeId],[CacheToServerFileSystem],[RequiresViewSecurity],[Guid],[CacheControlHeaderSettings] )
                    VALUES( 1,''{1}'',''{2}'',''{3}'',@StorageEntityTypeId,{5},{6},''{4}'',''{7}'' )
                END
                ",
                storageEntityTypeGuid,
                name.Replace( "'", "''''" ),
                description.Replace( "'", "''''" ),
                iconCssClass,
                guid,
                ( allowCaching ? "1" : "0" ),
                ( requiresViewSecurity ? "1" : "0" ),
                cacheControlHeaderSettings
            );

            Migration.Sql( string.Format( masterSql, allowCachingColunExistsSql, allowCachingColunDoesNotExistsSql ) );
        }

        /// <summary>
        /// Updates the type of the binary file.
        /// </summary>
        /// <param name="storageEntityTypeGuid">The storage entity type identifier.</param>
        /// <param name="name">The name.</param>
        /// <param name="description">The description.</param>
        /// <param name="iconCssClass">The icon CSS class.</param>
        /// <param name="guid">The unique identifier.</param>
        /// <param name="cacheToServerFileSystem">if set to <c>true</c> [allow caching].</param>
        /// <param name="requiresViewSecurity">if set to <c>true</c> [requires view security].</param>
        /// <param name="cacheControlHeaderSettings">The cache control header settings.</param>
        public void UpdateBinaryFileTypeRecord( string storageEntityTypeGuid, string name, string description, string iconCssClass, string guid, bool cacheToServerFileSystem = false, bool requiresViewSecurity = false, string cacheControlHeaderSettings = "{\"RockCacheablityType\":3,\"MaxAge\":null,\"MaxSharedAge\":null}" )
        {
            Migration.Sql( string.Format( @"
                DECLARE @StorageEntityTypeId int
                SET @StorageEntityTypeId = (SELECT [Id] FROM [EntityType] WHERE [Guid] = '{0}')
                IF EXISTS (
                    SELECT [Id]
                    FROM [BinaryFileType]
                    WHERE [Guid] = '{4}' )
                BEGIN
                    UPDATE [BinaryFileType] SET
                        [Name] = '{1}',
                        [Description] = '{2}',
                        [IconCssClass] = '{3}',
                        [StorageEntityTypeId] = @StorageEntityTypeId,
                        [CacheToServerFileSystem] = {5},
                        [RequiresViewSecurity] = {6},
                        [CacheControlHeaderSettings] = '{7}'
                    WHERE [Guid] = '{4}'
                END
                ELSE
                BEGIN
                    INSERT INTO [BinaryFileType] ( [IsSystem],[Name],[Description],[IconCssClass],[StorageEntityTypeId],[CacheToServerFileSystem],[RequiresViewSecurity],[Guid],[CacheControlHeaderSettings] )
                    VALUES( 1,'{1}','{2}','{3}',@StorageEntityTypeId,{5},{6},'{4}','{7}' )
                END
",
                    storageEntityTypeGuid,
                    name.Replace( "'", "''" ),
                    description.Replace( "'", "''" ),
                    iconCssClass,
                    guid,
                    ( cacheToServerFileSystem ? "1" : "0" ),
                    ( requiresViewSecurity ? "1" : "0" ),
                    cacheControlHeaderSettings
            ) );
        }
        #endregion

        #region Security/Auth

        /// <summary>
        /// Adds the security role group.
        /// </summary>
        /// <param name="name">The name.</param>
        /// <param name="description">The description.</param>
        /// <param name="guid">The GUID.</param>
        public void AddSecurityRoleGroup( string name, string description, string guid )
        {
            string sql = @"

DECLARE @groupTypeId int
SET @groupTypeId = (SELECT [Id] FROM [GroupType] WHERE [Guid] = 'AECE949F-704C-483E-A4FB-93D5E4720C4C')

INSERT INTO [dbo].[Group]
           ([IsSystem]
           ,[ParentGroupId]
           ,[GroupTypeId]
           ,[CampusId]
           ,[Name]
           ,[Description]
           ,[IsSecurityRole]
           ,[IsActive]
           ,[Guid]
           ,[Order])
     VALUES
           (1
           ,null
           ,@groupTypeId
           ,null
           ,'{0}'
           ,'{1}'
           ,1
           ,1
           ,'{2}'
           ,0)
";
            Migration.Sql( string.Format( sql,
                name.Replace( "'", "''" ),
                description.Replace( "'", "''" ),
                guid ) );
        }

        /// <summary>
        /// Deletes the security role group.
        /// </summary>
        /// <param name="guid">The GUID.</param>
        public void DeleteSecurityRoleGroup( string guid )
        {
            Migration.Sql( string.Format( "DELETE FROM [dbo].[Group] where [Guid] = '{0}'", guid ) );
        }

        /// <summary>
        /// Adds the security auth record for the given entity type and group.
        /// </summary>
        /// <param name="entityTypeName">Name of the entity type.</param>
        /// <param name="action">The action.</param>
        /// <param name="groupGuid">The group GUID.</param>
        /// <param name="authGuid">The auth GUID.</param>
        public void AddSecurityAuth( string entityTypeName, string action, string groupGuid, string authGuid )
        {
            EnsureEntityTypeExists( entityTypeName );

            string sql = @"
DECLARE @groupId int
SET @groupId = (SELECT [Id] FROM [Group] WHERE [Guid] = '{2}')

DECLARE @entityTypeId int
SET @entityTypeId = (SELECT [Id] FROM [EntityType] WHERE [name] = '{0}')

INSERT INTO [dbo].[Auth]
           ([EntityTypeId]
           ,[EntityId]
           ,[Order]
           ,[Action]
           ,[AllowOrDeny]
           ,[SpecialRole]
           ,[GroupId]
           ,[Guid])
     VALUES
           (@entityTypeId
           ,0
           ,0
           ,'{1}'
           ,'A'
           ,0
           ,@groupId
           ,'{3}')
";
            Migration.Sql( string.Format( sql, entityTypeName, action, groupGuid, authGuid ) );
        }

        /// <summary>
        /// Adds the security auth record for the given entity type and group.
        /// </summary>
        /// <param name="entityTypeName">Name of the entity type.</param>
        /// <param name="order">The order.</param>
        /// <param name="action">The action.</param>
        /// <param name="allow">if set to <c>true</c> [allow].</param>
        /// <param name="groupGuid">The group unique identifier.</param>
        /// <param name="specialRole">The special role.</param>
        /// <param name="authGuid">The authentication unique identifier.</param>
        public void AddSecurityAuthForEntityType( string entityTypeName, int order, string action, bool allow, string groupGuid, int specialRole, string authGuid )
        {
            if ( string.IsNullOrWhiteSpace( groupGuid ) )
            {
                groupGuid = Guid.Empty.ToString();
            }

            EnsureEntityTypeExists( entityTypeName );

            string sql = @"
DECLARE @groupId int
SET @groupId = (SELECT [Id] FROM [Group] WHERE [Guid] = '{0}')

DECLARE @entityTypeId int
SET @entityTypeId = (SELECT [Id] FROM [EntityType] WHERE [name] = '{1}')

IF NOT EXISTS (
    SELECT [Id] FROM [dbo].[Auth]
    WHERE [EntityTypeId] = @entityTypeId
    AND [EntityId] = 0
    AND [Action] = '{3}'
    AND [SpecialRole] = {5}
    AND [GroupId] = @groupId
)
BEGIN
    INSERT INTO [dbo].[Auth]
               ([EntityTypeId]
               ,[EntityId]
               ,[Order]
               ,[Action]
               ,[AllowOrDeny]
               ,[SpecialRole]
               ,[GroupId]
               ,[Guid])
         VALUES
               (@entityTypeId
               ,0
               ,{2}
               ,'{3}'
               ,'{4}'
               ,{5}
               ,@groupId
               ,'{6}')
END
";
            Migration.Sql( string.Format( sql,
                groupGuid ?? Guid.Empty.ToString(), // {0}
                entityTypeName, // {1}
                order, // {2}
                action, // {3}
                ( allow ? "A" : "D" ), // {4}
                specialRole, // {5}
                authGuid // {6}
                ) );
        }

        /// <summary>
        /// Deletes the security authentication for page.
        /// </summary>
        /// <param name="pageGuid">The page unique identifier.</param>
        public void DeleteSecurityAuthForPage( string pageGuid )
        {
            DeleteSecurityAuthForEntityBase( "Rock.Model.Page", "Page", pageGuid );
        }

        /// <summary>
        /// Adds the page security authentication (or ignores if it already exists). Set GroupGuid to null when setting to a special role
        /// </summary>
        /// <param name="pageGuid">The page unique identifier.</param>
        /// <param name="order">The order.</param>
        /// <param name="action">The action.</param>
        /// <param name="allow">if set to <c>true</c> [allow].</param>
        /// <param name="groupGuid">The group unique identifier.</param>
        /// <param name="specialRole">The special role.</param>
        /// <param name="authGuid">The authentication unique identifier.</param>
        public void AddSecurityAuthForPage( string pageGuid, int order, string action, bool allow, string groupGuid, int specialRole, string authGuid )
        {
            AddSecurityAuthForEntityBase( "Rock.Model.Page", "Page", pageGuid, order, action, allow, groupGuid, (Rock.Model.SpecialRole)specialRole, authGuid );
        }

        /// <summary>
        /// Deletes the security authentication for block.
        /// </summary>
        /// <param name="blockGuid">The block unique identifier.</param>
        public void DeleteSecurityAuthForBlock( string blockGuid )
        {
            DeleteSecurityAuthForEntityBase( "Rock.Model.Block", "Block", blockGuid );
        }

        /// <summary>
        /// Adds the page security authentication. Set GroupGuid to null when setting to a special role
        /// </summary>
        /// <param name="blockGuid">The block unique identifier.</param>
        /// <param name="order">The order.</param>
        /// <param name="action">The action.</param>
        /// <param name="allow">if set to <c>true</c> [allow].</param>
        /// <param name="groupGuid">The group unique identifier.</param>
        /// <param name="specialRole">The special role.</param>
        /// <param name="authGuid">The authentication unique identifier.</param>
        public void AddSecurityAuthForBlock( string blockGuid, int order, string action, bool allow, string groupGuid, Rock.Model.SpecialRole specialRole, string authGuid )
        {
            AddSecurityAuthForEntityBase( "Rock.Model.Block", "Block", blockGuid, order, action, allow, groupGuid, specialRole, authGuid );
        }

        /// <summary>
        /// Adds the binaryfiletype security authentication. Set GroupGuid to null when setting to a special role
        /// </summary>
        /// <param name="binaryFileTypeGuid">The binary file type unique identifier.</param>
        /// <param name="order">The order.</param>
        /// <param name="action">The action.</param>
        /// <param name="allow">if set to <c>true</c> [allow].</param>
        /// <param name="groupGuid">The group unique identifier.</param>
        /// <param name="specialRole">The special role.</param>
        /// <param name="authGuid">The authentication unique identifier.</param>
        public void AddSecurityAuthForBinaryFileType( string binaryFileTypeGuid, int order, string action, bool allow, string groupGuid, Rock.Model.SpecialRole specialRole, string authGuid )
        {
            AddSecurityAuthForEntityBase( "Rock.Model.BinaryFileType", "BinaryFileType", binaryFileTypeGuid, order, action, allow, groupGuid, specialRole, authGuid );
        }

        /// <summary>
        /// Deletes the security authentication for groupType.
        /// </summary>
        /// <param name="groupTypeGuid">The groupType unique identifier.</param>
        public void DeleteSecurityAuthForGroupType( string groupTypeGuid )
        {
            DeleteSecurityAuthForEntityBase( "Rock.Model.GroupType", "GroupType", groupTypeGuid );
        }

        /// <summary>
        /// Adds the page security authentication. Set GroupGuid to null when setting to a special role
        /// </summary>
        /// <param name="groupTypeGuid">The group type unique identifier.</param>
        /// <param name="order">The order.</param>
        /// <param name="action">The action.</param>
        /// <param name="allow">if set to <c>true</c> [allow].</param>
        /// <param name="groupGuid">The group unique identifier.</param>
        /// <param name="specialRole">The special role.</param>
        /// <param name="authGuid">The authentication unique identifier.</param>
        public void AddSecurityAuthForGroupType( string groupTypeGuid, int order, string action, bool allow, string groupGuid, Rock.Model.SpecialRole specialRole, string authGuid )
        {
            AddSecurityAuthForEntityBase( "Rock.Model.GroupType", "GroupType", groupTypeGuid, order, action, allow, groupGuid, specialRole, authGuid );
        }

        /// <summary>
        /// Deletes the security authentication for page.
        /// </summary>
        /// <param name="attributeGuid">The attribute unique identifier.</param>
        public void DeleteSecurityAuthForAttribute( string attributeGuid )
        {
            DeleteSecurityAuthForEntityBase( "Rock.Model.Attribute", "Attribute", attributeGuid );
        }

        /// <summary>
        /// Adds the attribute security authentication if it doesn't already exist. Set GroupGuid to null when setting to a special role
        /// </summary>
        /// <param name="attributeGuid">The attribute unique identifier.</param>
        /// <param name="order">The order.</param>
        /// <param name="action">The action.</param>
        /// <param name="allow">if set to <c>true</c> [allow].</param>
        /// <param name="groupGuid">The group unique identifier.</param>
        /// <param name="specialRole">The special role.</param>
        /// <param name="authGuid">The authentication unique identifier.</param>
        public void AddSecurityAuthForAttribute( string attributeGuid, int order, string action, bool allow, string groupGuid, int specialRole, string authGuid )
        {
            AddSecurityAuthForEntityBase( "Rock.Model.Attribute", "Attribute", attributeGuid, order, action, allow, groupGuid, ( Rock.Model.SpecialRole ) specialRole, authGuid );
        }

        /// <summary>
        /// Adds the security authentication for calendar.
        /// </summary>
        /// <param name="calendarGuid">The calendar unique identifier.</param>
        /// <param name="order">The order.</param>
        /// <param name="action">The action.</param>
        /// <param name="allow">if set to <c>true</c> [allow].</param>
        /// <param name="groupGuid">The group unique identifier.</param>
        /// <param name="specialRole">The special role.</param>
        /// <param name="authGuid">The authentication unique identifier.</param>
        public void AddSecurityAuthForCalendar( string calendarGuid, int order, string action, bool allow, string groupGuid, Rock.Model.SpecialRole specialRole, string authGuid )
        {
            AddSecurityAuthForEntityBase( "Rock.Model.EventCalendar", "EventCalendar", calendarGuid, order, action, allow, groupGuid, specialRole, authGuid );
        }


        /// <summary>
        /// Deletes the security authentication for category.
        /// </summary>
        /// <param name="categoryGuid">The category unique identifier.</param>
        public void DeleteSecurityAuthForCategory( string categoryGuid )
        {
            DeleteSecurityAuthForEntityBase( "Rock.Model.Category", "Category", categoryGuid );
        }

        /// <summary>
        /// Adds the category security authentication. Set GroupGuid to null when setting to a special role
        /// </summary>
        /// <param name="categoryGuid">The category unique identifier.</param>
        /// <param name="order">The order.</param>
        /// <param name="action">The action.</param>
        /// <param name="allow">if set to <c>true</c> [allow].</param>
        /// <param name="groupGuid">The group unique identifier.</param>
        /// <param name="specialRole">The special role.</param>
        /// <param name="authGuid">The authentication unique identifier.</param>
        public void AddSecurityAuthForCategory( string categoryGuid, int order, string action, bool allow, string groupGuid, int specialRole, string authGuid )
        {
            AddSecurityAuthForEntityBase( "Rock.Model.Category", "Category", categoryGuid, order, action, allow, groupGuid, ( Rock.Model.SpecialRole ) specialRole, authGuid );
        }

        /// <summary>
        /// Deletes the security auth record.
        /// </summary>
        /// <param name="guid">The GUID.</param>
        public void DeleteSecurityAuth( string guid )
        {
            Migration.Sql( string.Format( "DELETE FROM [dbo].[Auth] where [Guid] = '{0}'", guid ) );
        }

        /// <summary>
        /// Adds the security authentication for rest controller.
        /// </summary>
        /// <param name="restControllerClass">The rest controller class.</param>
        /// <param name="order">The order.</param>
        /// <param name="action">The action.</param>
        /// <param name="allow">if set to <c>true</c> [allow].</param>
        /// <param name="groupGuid">The group unique identifier.</param>
        /// <param name="specialRole">The special role.</param>
        /// <param name="authGuid">The authentication unique identifier.</param>
        public void AddSecurityAuthForRestController( string restControllerClass, int order, string action, bool allow, string groupGuid, Rock.Model.SpecialRole specialRole, string authGuid )
        {
            AddSecurityAuthForEntityBase( "Rock.Model.RestController", "RestController", restControllerClass, order, action, allow, groupGuid, specialRole, authGuid, "Name" );
        }

        /// <summary>
        /// Adds the security authentication for content channel.
        /// </summary>
        /// <param name="contentChannelGuid">The content channel unique identifier.</param>
        /// <param name="order">The order.</param>
        /// <param name="action">The action.</param>
        /// <param name="allow">if set to <c>true</c> [allow].</param>
        /// <param name="groupGuid">The group unique identifier.</param>
        /// <param name="specialRole">The special role.</param>
        /// <param name="authGuid">The authentication unique identifier.</param>
        public void AddSecurityAuthForContentChannel( string contentChannelGuid, int order, string action, bool allow, string groupGuid, Rock.Model.SpecialRole specialRole, string authGuid )
        {
            AddSecurityAuthForEntityBase( "Rock.Model.ContentChannel", "ContentChannel", contentChannelGuid, order, action, allow, groupGuid, specialRole, authGuid );
        }

        /// <summary>
        /// Adds the security authentication for rest action.
        /// </summary>
        /// <param name="restActionMethod">The rest action method.</param>
        /// <param name="restActionPath">The rest action path.</param>
        /// <param name="order">The order.</param>
        /// <param name="action">The action.</param>
        /// <param name="allow">if set to <c>true</c> [allow].</param>
        /// <param name="groupGuid">The group unique identifier.</param>
        /// <param name="specialRole">The special role.</param>
        /// <param name="authGuid">The authentication unique identifier.</param>
        public void AddSecurityAuthForRestAction( string restActionMethod, string restActionPath, int order, string action, bool allow, string groupGuid, Rock.Model.SpecialRole specialRole, string authGuid  )
        {
            AddSecurityAuthForEntityBase( "Rock.Model.RestAction", "RestAction", $"{restActionMethod}{restActionPath}", order, action, allow, groupGuid, specialRole, authGuid, "ApiId" );
        }

        #endregion

        #region Group Type

        /// <summary>
        /// Adds or Updates the GroupType for the given guid (if it exists); otherwise it inserts a new record.
        /// </summary>
        /// <param name="name">The name.</param>
        /// <param name="description">The description.</param>
        /// <param name="groupTerm">The group term.</param>
        /// <param name="groupMemberTerm">The group member term.</param>
        /// <param name="allowMultipleLocations">if set to <c>true</c> [allow multiple locations].</param>
        /// <param name="showInGroupList">if set to <c>true</c> [show in group list].</param>
        /// <param name="showInNavigation">if set to <c>true</c> [show in navigation].</param>
        /// <param name="iconCssClass">The icon CSS class.</param>
        /// <param name="order">The order.</param>
        /// <param name="inheritedGroupTypeGuid">The inherited group type unique identifier.</param>
        /// <param name="locationSelectionMode">The location selection mode.</param>
        /// <param name="groupTypePurposeValueGuid">The group type purpose value unique identifier.</param>
        /// <param name="guid">The unique identifier.</param>
        /// <param name="isSystem">if set to <c>true</c> [is system].</param>
        public void AddGroupType( string name, string description, string groupTerm, string groupMemberTerm, bool allowMultipleLocations,
            bool showInGroupList, bool showInNavigation, string iconCssClass, int order, string inheritedGroupTypeGuid, int locationSelectionMode, string groupTypePurposeValueGuid,
            string guid, bool isSystem = true )
        {
            UpdateGroupType( name, description, groupTerm, groupMemberTerm, null, allowMultipleLocations, showInGroupList, showInNavigation,
                iconCssClass, order, inheritedGroupTypeGuid, locationSelectionMode, groupTypePurposeValueGuid, guid, isSystem );
        }

        /// <summary>
        /// Adds or Updates the GroupType for the given guid (if it exists); otherwise it inserts a new record.
        /// </summary>
        /// <param name="name">The name.</param>
        /// <param name="description">The description.</param>
        /// <param name="groupTerm">The group term.</param>
        /// <param name="groupMemberTerm">The group member term.</param>
        /// <param name="defaultGroupRoleGuid">The guid for default group role. If you don't have a role yet, use 'null' and then use the <see cref="MigrationHelper.UpdateGroupTypeRole"/> method later when creating the new role.</param>
        /// <param name="allowMultipleLocations">if set to <c>true</c> [allow multiple locations].</param>
        /// <param name="showInGroupList">if set to <c>true</c> [show in group list].</param>
        /// <param name="showInNavigation">if set to <c>true</c> [show in navigation].</param>
        /// <param name="iconCssClass">The icon CSS class.</param>
        /// <param name="order">The order.</param>
        /// <param name="inheritedGroupTypeGuid">The inherited group type unique identifier.</param>
        /// <param name="locationSelectionMode">The location selection mode.</param>
        /// <param name="groupTypePurposeValueGuid">The group type purpose value unique identifier.</param>
        /// <param name="guid">The unique identifier.</param>
        /// <param name="isSystem">if set to <c>true</c> [is system].</param>
        public void UpdateGroupType( string name, string description, string groupTerm, string groupMemberTerm, string defaultGroupRoleGuid, bool allowMultipleLocations,
            bool showInGroupList, bool showInNavigation, string iconCssClass, int order, string inheritedGroupTypeGuid, int locationSelectionMode, string groupTypePurposeValueGuid,
            string guid, bool isSystem = true )
        {
            Migration.Sql( string.Format( @"

                -- Update or insert a group type...

                DECLARE @DefaultGroupRoleId int = ( SELECT TOP 1 [Id] FROM [GroupTypeRole] WHERE [Guid] = {6} )
                DECLARE @InheritedGroupTypeId int = ( SELECT TOP 1 [Id] FROM [GroupType] WHERE [Guid] = {12} )
                DECLARE @GroupTypePurposeValueId int = ( SELECT TOP 1 [Id] FROM [DefinedValue] WHERE [Guid] = {14} )

                IF EXISTS (
                    SELECT [Id]
                    FROM [GroupType]
                    WHERE [Guid] = '{0}' )
                BEGIN
                    UPDATE [GroupType] SET
                        [IsSystem] = {1}
                        ,[Name] = '{2}'
                        ,[Description] = '{3}'
                        ,[GroupTerm] = '{4}'
                        ,[GroupMemberTerm] = '{5}'
                        ,[DefaultGroupRoleId] = @DefaultGroupRoleId
                        ,[AllowMultipleLocations] = {7}
                        ,[ShowInGroupList] = {8}
                        ,[ShowInNavigation] = {9}
                        ,[IconCssClass] = '{10}'
                        ,[Order] = {11}
                        ,[InheritedGroupTypeId] = @InheritedGroupTypeId
                        ,[LocationSelectionMode] = {13}
                        ,[GroupTypePurposeValueId] = @GroupTypePurposeValueId
                    WHERE [Guid] = '{0}'
                END
                ELSE
                BEGIN
                    INSERT INTO [GroupType] (
                        [IsSystem]
                        ,[Name]
                        ,[Description]
                        ,[GroupTerm]
                        ,[GroupMemberTerm]
                        ,[DefaultGroupRoleId]
                        ,[AllowMultipleLocations]
                        ,[ShowInGroupList]
                        ,[ShowInNavigation]
                        ,[IconCssClass]
                        ,[TakesAttendance]
                        ,[AttendanceRule]
                        ,[AttendancePrintTo]
                        ,[Order]
                        ,[InheritedGroupTypeId]
                        ,[LocationSelectionMode]
                        ,[GroupTypePurposeValueId]
                        ,[Guid])
                    VALUES(
                        {1}
                        ,'{2}'
                        ,'{3}'
                        ,'{4}'
                        ,'{5}'
                        ,@DefaultGroupRoleId
                        ,{7}
                        ,{8}
                        ,{9}
                        ,'{10}'
                        ,0
                        ,0
                        ,0
                        ,{11}
                        ,@InheritedGroupTypeId
                        ,{13}
                        ,@GroupTypePurposeValueId
                        ,'{0}')
                END
",
                    guid,
                    ( isSystem ? "1" : "0" ),
                    name.Replace( "'", "''" ),
                    description.Replace( "'", "''" ),
                    groupTerm.Replace( "'", "''" ),
                    groupMemberTerm.Replace( "'", "''" ),
                    ( defaultGroupRoleGuid == null ) ? "NULL" : "'" + defaultGroupRoleGuid + "'",
                    ( allowMultipleLocations ? "1" : "0" ),
                    ( showInGroupList ? "1" : "0" ),
                    ( showInNavigation ? "1" : "0" ),
                    iconCssClass,
                    order,
                    ( string.IsNullOrEmpty( inheritedGroupTypeGuid ) ) ? "NULL" : "'" + inheritedGroupTypeGuid + "'",
                    locationSelectionMode,
                    ( string.IsNullOrEmpty( groupTypePurposeValueGuid ) ) ? "NULL" : "'" + groupTypePurposeValueGuid + "'"
            ) );
        }

        /// <summary>
        /// Adds or Updates the GroupTypeRole for the given guid (if it exists); otherwise it inserts a new record.  Can also set the
        /// role as the default for the given GroupType if isDefaultGroupTypeRole is set to true.
        /// </summary>
        /// <param name="groupTypeGuid">The group type unique identifier.</param>
        /// <param name="name">The name of the role.</param>
        /// <param name="description">The description.</param>
        /// <param name="order">The order.</param>
        /// <param name="maxCount">The maximum count.</param>
        /// <param name="minCount">The minimum count.</param>
        /// <param name="guid">The unique identifier of the group type role.</param>
        /// <param name="isSystem">if set to <c>true</c> [is system].</param>
        /// <param name="isLeader">if set to <c>true</c> [is leader].</param>
        /// <param name="isDefaultGroupTypeRole">if set to <c>true</c> the role will be set as the default role for the given group type.</param>
        public void AddGroupTypeRole( string groupTypeGuid, string name, string description, int order, int? maxCount, int? minCount, string guid, bool isSystem = true, bool isLeader = false, bool isDefaultGroupTypeRole = false )
        {
            UpdateGroupTypeRole( groupTypeGuid, name, description, order, maxCount, minCount, guid, isSystem, isLeader, isDefaultGroupTypeRole );
        }

        /// <summary>
        /// Adds or Updates the GroupTypeRole for the given guid (if it exists); otherwise it inserts a new record.  Can also set the
        /// role as the default for the given GroupType if isDefaultGroupTypeRole is set to true.
        /// </summary>
        /// <param name="groupTypeGuid">The group type unique identifier.</param>
        /// <param name="name">The name of the role.</param>
        /// <param name="description">The description.</param>
        /// <param name="order">The order.</param>
        /// <param name="maxCount">The maximum count.</param>
        /// <param name="minCount">The minimum count.</param>
        /// <param name="guid">The unique identifier of the group type role.</param>
        /// <param name="isSystem">if set to <c>true</c> [is system].</param>
        /// <param name="isLeader">if set to <c>true</c> [is leader].</param>
        /// <param name="isDefaultGroupTypeRole">if set to <c>true</c> the role will be set as the default role for the given group type.</param>
        public void UpdateGroupTypeRole( string groupTypeGuid, string name, string description, int order, int? maxCount, int? minCount, string guid, bool isSystem = true, bool isLeader = false, bool isDefaultGroupTypeRole = false )
        {
            Migration.Sql( string.Format( @"
                -- Update or insert a group type role...

                DECLARE @GroupTypeId int = ( SELECT [Id] FROM [GroupType] WHERE [Guid] = '{9}' )
                DECLARE @GroupTypeRoleId int

                IF EXISTS (
                    SELECT [Id]
                    FROM [GroupTypeRole]
                    WHERE [Guid] = '{0}' )
                BEGIN
                    UPDATE [GroupTypeRole] SET
                        [IsSystem] = {1}
                        ,[GroupTypeId] = @GroupTypeId
                        ,[Name] = '{2}'
                        ,[Description] = '{3}'
                        ,[Order] = {4}
                        ,[MaxCount] = {5}
                        ,[MinCount] = {6}
                        ,[IsLeader] = {7}
                    WHERE [Guid] = '{0}'

                    SET @GroupTypeRoleId = (SELECT [Id] FROM [GroupTypeRole] WHERE [Guid] = '{0}')

                END
                ELSE
                BEGIN
                    INSERT INTO [GroupTypeRole]
                        ([IsSystem]
                        ,[GroupTypeId]
                        ,[Name]
                        ,[Description]
                        ,[Order]
                        ,[MaxCount]
                        ,[MinCount]
                        ,[IsLeader]
                        ,[Guid])
                    VALUES
                        ({1}
                        ,@GroupTypeId
                        ,'{2}'
                        ,'{3}'
                        ,{4}
                        ,{5}
                        ,{6}
                        ,{7}
                        ,'{0}')

                    SET @GroupTypeRoleId = SCOPE_IDENTITY()

                END

                IF {8} = 1
                BEGIN
                    -- Update the new group type with the default role id
                    UPDATE [GroupType]
                        SET [DefaultGroupRoleId] = @GroupTypeRoleId
                    WHERE
                        [Id] = @GroupTypeId
                END
",
                    guid,
                    ( isSystem ? "1" : "0" ),
                    name.Replace( "'", "''" ),
                    description.Replace( "'", "''" ),
                    order,
                    ( maxCount == null ) ? "NULL" : maxCount.ToString(),
                    ( minCount == null ) ? "NULL" : minCount.ToString(),
                    ( isLeader ? "1" : "0" ),
                    ( isDefaultGroupTypeRole ? "1" : "0" ),
                    groupTypeGuid
                ) );
        }

        /// <summary>
        /// Adds (or Updates) a new GroupType "Group Attribute" for the given GroupType using the given values.
        /// </summary>
        /// <param name="groupTypeGuid">The group type unique identifier.</param>
        /// <param name="fieldTypeGuid">The field type unique identifier.</param>
        /// <param name="name">The name.</param>
        /// <param name="description">The description.</param>
        /// <param name="order">The order.</param>
        /// <param name="defaultValue">The default value.</param>
        /// <param name="guid">The unique identifier.</param>
        public void AddGroupTypeGroupAttribute( string groupTypeGuid, string fieldTypeGuid, string name, string description, int order, string defaultValue, string guid )
        {
            AddGroupTypeGroupAttribute( groupTypeGuid, fieldTypeGuid, name, description, order, defaultValue, guid, false );
        }

        /// <summary>
        /// Adds (or Updates) a new GroupType "Group Attribute" for the given GroupType using the given values.
        /// </summary>
        /// <param name="groupTypeGuid">The group type unique identifier.</param>
        /// <param name="fieldTypeGuid">The field type unique identifier.</param>
        /// <param name="name">The name.</param>
        /// <param name="description">The description.</param>
        /// <param name="order">The order.</param>
        /// <param name="defaultValue">The default value.</param>
        /// <param name="guid">The unique identifier.</param>
        /// <param name="abbreviatedName">Name of the abbreviated.</param>
        public void AddGroupTypeGroupAttribute( string groupTypeGuid, string fieldTypeGuid, string name, string description, int order, string defaultValue, string guid, string abbreviatedName )
        {
            AddGroupTypeGroupAttribute( groupTypeGuid, fieldTypeGuid, name, description, order, defaultValue, guid, false, abbreviatedName );
        }

        /// <summary>
        /// Adds (or Updates) a new GroupType "Group Attribute" for the given GroupType using the given values.
        /// </summary>
        /// <param name="groupTypeGuid">The group type unique identifier.</param>
        /// <param name="fieldTypeGuid">The field type unique identifier.</param>
        /// <param name="name">The name.</param>
        /// <param name="description">The description.</param>
        /// <param name="order">The order.</param>
        /// <param name="defaultValue">a string, empty string, or NULL</param>
        /// <param name="guid">The unique identifier.</param>
        /// <param name="isRequired">if set to <c>true</c> [is required].</param>
        public void AddGroupTypeGroupAttribute( string groupTypeGuid, string fieldTypeGuid, string name, string description, int order, string defaultValue, string guid, bool isRequired )
        {
            AddGroupTypeAttribute( "Rock.Model.Group", groupTypeGuid, fieldTypeGuid, name, description, order, defaultValue, isRequired, guid );
        }

        /// <summary>
        /// Adds (or Updates) a new GroupType "Group Attribute" for the given GroupType using the given values.
        /// </summary>
        /// <param name="groupTypeGuid">The group type unique identifier.</param>
        /// <param name="fieldTypeGuid">The field type unique identifier.</param>
        /// <param name="name">The name.</param>
        /// <param name="description">The description.</param>
        /// <param name="order">The order.</param>
        /// <param name="defaultValue">The default value.</param>
        /// <param name="guid">The unique identifier.</param>
        /// <param name="isRequired">if set to <c>true</c> [is required].</param>
        /// <param name="abbreviatedName">Name of the abbreviated.</param>
        public void AddGroupTypeGroupAttribute( string groupTypeGuid, string fieldTypeGuid, string name, string description, int order, string defaultValue, string guid, bool isRequired, string abbreviatedName )
        {
            AddGroupTypeAttribute( "Rock.Model.Group", groupTypeGuid, fieldTypeGuid, name, description, order, defaultValue, isRequired, guid, abbreviatedName );
        }

        /// <summary>
        /// Adds (or Updates) a new GroupType "Member Attribute" for the given GroupType using the given values.
        /// </summary>
        /// <param name="groupTypeGuid">The group type unique identifier.</param>
        /// <param name="fieldTypeGuid">The field type unique identifier.</param>
        /// <param name="name">The name.</param>
        /// <param name="description">The description.</param>
        /// <param name="order">The order.</param>
        /// <param name="defaultValue">The default value.</param>
        /// <param name="guid">The unique identifier.</param>
        /// <param name="isRequired">if set to <c>true</c> [is required].</param>
        public void AddGroupTypeGroupMemberAttribute( string groupTypeGuid, string fieldTypeGuid, string name, string description, int order, string defaultValue, string guid, bool isRequired = false )
        {
            AddGroupTypeAttribute( "Rock.Model.GroupMember", groupTypeGuid, fieldTypeGuid, name, description, order, defaultValue, isRequired, guid );
        }

        /// <summary>
        /// Adds (or Updates) a new GroupType "Member Attribute" for the given GroupType using the given values.
        /// </summary>
        /// <param name="groupTypeGuid">The group type unique identifier.</param>
        /// <param name="fieldTypeGuid">The field type unique identifier.</param>
        /// <param name="name">The name.</param>
        /// <param name="description">The description.</param>
        /// <param name="order">The order.</param>
        /// <param name="defaultValue">The default value.</param>
        /// <param name="guid">The unique identifier.</param>
        /// <param name="isRequired">if set to <c>true</c> [is required].</param>
        /// <param name="abbreviatedName">Name of the abbreviated.</param>
        public void AddGroupTypeGroupMemberAttribute( string groupTypeGuid, string fieldTypeGuid, string name, string description, int order, string defaultValue, string guid, bool isRequired, string abbreviatedName )
        {
            AddGroupTypeAttribute( "Rock.Model.GroupMember", groupTypeGuid, fieldTypeGuid, name, description, order, defaultValue, isRequired, guid, abbreviatedName );
        }


        /// <summary>
        /// Adds (or Updates) the group type attribute
        /// </summary>
        /// <param name="entityTypeName">Name of the entity type.</param>
        /// <param name="groupTypeGuid">The group type unique identifier.</param>
        /// <param name="fieldTypeGuid">The field type unique identifier.</param>
        /// <param name="name">The name.</param>
        /// <param name="description">The description.</param>
        /// <param name="order">The order.</param>
        /// <param name="defaultValue">The default value.</param>
        /// <param name="isRequired">if set to <c>true</c> [is required].</param>
        /// <param name="guid">The unique identifier.</param>
        private void AddGroupTypeAttribute( string entityTypeName, string groupTypeGuid, string fieldTypeGuid, string name, string description, int order, string defaultValue, bool isRequired, string guid )
        {
            string defaultValueDbParam = ( defaultValue == null ) ? "NULL" : "'" + defaultValue + "'";
            string attributeKey = name.RemoveSpaces();

            Migration.Sql( $@"

                DECLARE @EntityTypeId int
                SET @EntityTypeId = (SELECT [Id] FROM [EntityType] WHERE [Name] = '{entityTypeName}')

                DECLARE @GroupTypeId int
                SET @GroupTypeId = (SELECT [Id] FROM [GroupType] WHERE [Guid] = '{groupTypeGuid}')

                DECLARE @FieldTypeId int
                SET @FieldTypeId = (SELECT [Id] FROM [FieldType] WHERE [Guid] = '{fieldTypeGuid}')

                IF EXISTS (
                    SELECT [Id]
                    FROM [Attribute]
                    WHERE [EntityTypeId] = @EntityTypeId
                    AND [EntityTypeQualifierColumn] = 'GroupTypeId'
                    AND [EntityTypeQualifierValue] = @GroupTypeId
                    AND [Key] = '{attributeKey}' )
                BEGIN
                    UPDATE [Attribute] SET
                        [FieldTypeId] = @FieldTypeId,
                        [Name] = '{name}',
                        [Description] = '{description.Replace( "'", "''" )}',
                        [Order] = {order},
                        [DefaultValue] = {defaultValueDbParam},
                        [IsRequired]= {isRequired.Bit()},
                        [Guid] = '{guid}'
                    WHERE [EntityTypeId] = @EntityTypeId
                    AND [EntityTypeQualifierColumn] = 'GroupTypeId'
                    AND [EntityTypeQualifierValue] = @GroupTypeId
                    AND [Key] = '{attributeKey}'
                END
                ELSE
                BEGIN
                    INSERT INTO [Attribute]
                        ([IsSystem]
                        ,[FieldTypeId]
                        ,[EntityTypeId]
                        ,[EntityTypeQualifierColumn]
                        ,[EntityTypeQualifierValue]
                        ,[Key]
                        ,[Name]
                        ,[Description]
                        ,[Order]
                        ,[IsGridColumn]
                        ,[DefaultValue]
                        ,[IsMultiValue]
                        ,[IsRequired]
                        ,[Guid])
                    VALUES
                        (1
                        ,@FieldTypeId
                        ,@EntityTypeId
                        ,'GroupTypeId'
                        ,@GroupTypeId
                        ,'{attributeKey}'
                        ,'{name}'
                        ,'{description.Replace( "'", "''" )}'
                        ,{order}
                        ,0
                        ,{defaultValueDbParam}
                        ,0
                        ,{isRequired.Bit()}
                        ,'{guid}')
                END
                ");
        }

        /// <summary>
        /// Adds the group type attribute.
        /// </summary>
        /// <param name="entityTypeName">Name of the entity type.</param>
        /// <param name="groupTypeGuid">The group type unique identifier.</param>
        /// <param name="fieldTypeGuid">The field type unique identifier.</param>
        /// <param name="name">The name.</param>
        /// <param name="description">The description.</param>
        /// <param name="order">The order.</param>
        /// <param name="defaultValue">The default value.</param>
        /// <param name="isRequired">if set to <c>true</c> [is required].</param>
        /// <param name="guid">The unique identifier.</param>
        /// <param name="abbreviatedName">Name of the abbreviated.</param>
        private void AddGroupTypeAttribute( string entityTypeName, string groupTypeGuid, string fieldTypeGuid, string name, string description, int order, string defaultValue, bool isRequired, string guid, string abbreviatedName )
        {
            string defaultValueDbParam = ( defaultValue == null ) ? "NULL" : "'" + defaultValue + "'";
            string attributeKey = name.RemoveSpaces();

            Migration.Sql( $@"

                DECLARE @EntityTypeId int
                SET @EntityTypeId = (SELECT [Id] FROM [EntityType] WHERE [Name] = '{entityTypeName}')

                DECLARE @GroupTypeId int
                SET @GroupTypeId = (SELECT [Id] FROM [GroupType] WHERE [Guid] = '{groupTypeGuid}')

                DECLARE @FieldTypeId int
                SET @FieldTypeId = (SELECT [Id] FROM [FieldType] WHERE [Guid] = '{fieldTypeGuid}')

                IF EXISTS (
                    SELECT [Id]
                    FROM [Attribute]
                    WHERE [EntityTypeId] = @EntityTypeId
                    AND [EntityTypeQualifierColumn] = 'GroupTypeId'
                    AND [EntityTypeQualifierValue] = @GroupTypeId
                    AND [Key] = '{attributeKey}' )
                BEGIN
                    UPDATE [Attribute] SET
                        [FieldTypeId] = @FieldTypeId,
                        [Name] = '{name}',
                        [Description] = '{description.Replace( "'", "''" )}',
                        [Order] = {order},
                        [DefaultValue] = {defaultValueDbParam},
                        [IsRequired]= {isRequired.Bit()},
                        [Guid] = '{guid}'
                    WHERE [EntityTypeId] = @EntityTypeId
                    AND [EntityTypeQualifierColumn] = 'GroupTypeId'
                    AND [EntityTypeQualifierValue] = @GroupTypeId
                    AND [Key] = '{attributeKey}'
                END
                ELSE
                BEGIN
                    INSERT INTO [Attribute]
                        ([IsSystem]
                        ,[FieldTypeId]
                        ,[EntityTypeId]
                        ,[EntityTypeQualifierColumn]
                        ,[EntityTypeQualifierValue]
                        ,[Key]
                        ,[Name]
                        ,[Description]
                        ,[Order]
                        ,[IsGridColumn]
                        ,[DefaultValue]
                        ,[IsMultiValue]
                        ,[IsRequired]
                        ,[Guid])
                    VALUES
                        (1
                        ,@FieldTypeId
                        ,@EntityTypeId
                        ,'GroupTypeId'
                        ,@GroupTypeId
                        ,'{attributeKey}'
                        ,'{name}'
                        ,'{description.Replace( "'", "''" )}'
                        ,{order}
                        ,0
                        ,{defaultValueDbParam}
                        ,0
                        ,{isRequired.Bit()}
                        ,'{guid}')
                END
                ");
        }

        /// <summary>
        /// Deletes the GroupType.
        /// </summary>
        /// <param name="guid">The GUID.</param>
        public void DeleteGroupType( string guid )
        {
            Migration.Sql( string.Format( @"

                -- Delete the group type and any dangling bits
                DECLARE @GroupTypeId int = (SELECT [Id] FROM [GroupType] WHERE [Guid] = '{0}')
                UPDATE [GroupType] SET [InheritedGroupTypeId] = NULL, [DefaultGroupRoleId] = NULL WHERE [InheritedGroupTypeId] = @GroupTypeId
                DELETE [GroupTypeAssociation] WHERE [ChildGroupTypeId] = @GroupTypeId OR [GroupTypeId] = @GroupTypeId
                DELETE [GroupTypeRole] WHERE [GroupTypeId] = @GroupTypeId
                DELETE [GroupType] WHERE [Guid] = '{0}'
",
                    guid
                    ) );
        }

        /// <summary>
        /// Deletes the GroupTypeRole.
        /// </summary>
        /// <param name="guid">The GUID.</param>
        public void DeleteGroupTypeRole( string guid )
        {
            Migration.Sql( string.Format( @"

                -- Delete the group type role and any dangling bits
                DECLARE @GroupTypeRoleId int = (SELECT [Id] FROM [GroupTypeRole] WHERE [Guid] = '{0}')
                UPDATE [GroupType] SET [DefaultGroupRoleId] = NULL WHERE [DefaultGroupRoleId] = @GroupTypeRoleId
                DELETE [GroupTypeRole] WHERE [Guid] = '{0}'
",
                    guid
                    ) );
        }

        #endregion

        #region Group

        /// <summary>
        /// Updates the Group for the given guid (if it exists); otherwise it inserts a new record.
        /// </summary>
        /// <param name="parentGroupGuid">The parent group unique identifier.</param>
        /// <param name="groupTypeGuid">The group type unique identifier.</param>
        /// <param name="name">The name of the group.</param>
        /// <param name="description">The description.</param>
        /// <param name="campusGuid">The campus unique identifier.</param>
        /// <param name="order">The order.</param>
        /// <param name="guid">The unique identifier of the group.</param>
        /// <param name="isSystem">if set to <c>true</c> [is system].</param>
        /// <param name="isSecurityRole">if set to <c>true</c> [is security role].</param>
        /// <param name="isActive">if set to <c>true</c> [is active].</param>
        public void UpdateGroup( string parentGroupGuid, string groupTypeGuid, string name, string description, string campusGuid, int order,
                    string guid, bool isSystem = true, bool isSecurityRole = false, bool isActive = true )
        {
            Migration.Sql( string.Format( @"

                -- Update or insert a group...

                DECLARE @ParentGroupId int = ( SELECT TOP 1 [Id] FROM [Group] WHERE [Guid] = {2} )
                DECLARE @GroupTypeId int = ( SELECT TOP 1 [Id] FROM [GroupType] WHERE [Guid] = {3} )
                DECLARE @CampusId int = ( SELECT TOP 1 [Id] FROM [Campus] WHERE [Guid] = {4} )

                IF EXISTS (
                    SELECT [Id]
                    FROM [Group]
                    WHERE [Guid] = '{0}' )
                BEGIN
                    UPDATE [Group] SET
                        [IsSystem] = {1}
                        ,[ParentGroupId] = @ParentGroupId
                        ,[GroupTypeId] = @GroupTypeId
                        ,[CampusId] = @CampusId
                        ,[Name] = '{5}'
                        ,[Description] = '{6}'
                        ,[IsSecurityRole] = {7}
                        ,[IsActive] = {8}
                        ,[Order] = {9}
                    WHERE [Guid] = '{0}'
                END
                ELSE
                BEGIN
                    INSERT INTO [Group] (
                        [IsSystem]
                        ,[ParentGroupId]
                        ,[GroupTypeId]
                        ,[CampusId]
                        ,[Name]
                        ,[Description]
                        ,[IsSecurityRole]
                        ,[IsActive]
                        ,[Order]
                        ,[Guid])
                    VALUES(
                        {1}
                        ,@ParentGroupId
                        ,@GroupTypeId
                        ,@CampusId
                        ,'{5}'
                        ,'{6}'
                        ,{7}
                        ,{8}
                        ,{9}
                        ,'{0}')
                END
",
                    guid,
                    ( isSystem ? "1" : "0" ),
                    ( parentGroupGuid == null ) ? "NULL" : "'" + parentGroupGuid + "'",
                    ( groupTypeGuid == null ) ? "NULL" : "'" + groupTypeGuid + "'",
                    ( campusGuid == null ) ? "NULL" : "'" + campusGuid + "'",
                    name.Replace( "'", "''" ),
                    description.Replace( "'", "''" ),
                    ( isSecurityRole ? "1" : "0" ),
                    ( isActive ? "1" : "0" ),
                    order
            ) );
        }

        /// <summary>
        /// Deletes the group.
        /// </summary>
        /// <param name="guid">The unique identifier.</param>
        /// <param name="orphanAnyChildren">if set to <c>true</c> any child groups will be orphaned.</param>
        public void DeleteGroup( string guid, bool orphanAnyChildren = true )
        {
            Migration.Sql( string.Format( @"

                -- Delete the group and any dangling bits
                DECLARE @GroupId int = (SELECT [ID] FROM [Group] WHERE [Guid] = '{0}')

                -- orphan any children?
                IF {1} = 1
                BEGIN
                    UPDATE [Group] SET [ParentGroupId] = NULL WHERE [ParentGroupId] = @GroupId
                END

                DELETE [Group] WHERE [Guid] = '{0}'
",
                    guid,
                    ( orphanAnyChildren ? "1" : "0" )
            ) );
        }

        #endregion

        #region PersonAttribute

        /// <summary>
        /// Adds or Updates the person attribute category.
        /// </summary>
        /// <param name="name">The name.</param>
        /// <param name="iconCssClass">The icon CSS class.</param>
        /// <param name="description">The description.</param>
        /// <param name="guid">The unique identifier.</param>
        /// <param name="order">The order.</param>
        public void UpdatePersonAttributeCategory( string name, string iconCssClass, string description, string guid, int order = 0 )
        {
            UpdateEntityAttributeCategory( "Rock.Model.Person", name, iconCssClass, description, guid, order );
        }

        /// <summary>
        /// Adds or Updates the group attribute category.
        /// </summary>
        /// <param name="name">The name.</param>
        /// <param name="iconCssClass">The icon CSS class.</param>
        /// <param name="description">The description.</param>
        /// <param name="guid">The unique identifier.</param>
        /// <param name="order">The order.</param>
        public void UpdateGroupAttributeCategory( string name, string iconCssClass, string description, string guid, int order = 0 )
        {
            UpdateEntityAttributeCategory( "Rock.Model.Group", name, iconCssClass, description, guid, order );
        }

        /// <summary>
        /// Adds or Updates the registration attribute category.
        /// </summary>
        /// <param name="name">The name.</param>
        /// <param name="iconCssClass">The icon CSS class.</param>
        /// <param name="description">The description.</param>
        /// <param name="guid">The unique identifier.</param>
        /// <param name="order">The order.</param>
        public void UpdateRegistrationAttributeCategory( string name, string iconCssClass, string description, string guid, int order = 0 )
        {
            UpdateEntityAttributeCategory( "Rock.Model.Registration", name, iconCssClass, description, guid, order );
        }

        /// <summary>
        /// Adds or Updates the person attribute category.
        /// </summary>
        /// <param name="entityTypeName">The fully qualified entity name as found in the EntityType table.</param>
        /// <param name="name">The name.</param>
        /// <param name="iconCssClass">The icon CSS class.</param>
        /// <param name="description">The description.</param>
        /// <param name="guid">The unique identifier.</param>
        /// <param name="order">The order.</param>
        private void UpdateEntityAttributeCategory( string entityTypeName, string name, string iconCssClass, string description, string guid, int order = 0 )
        {
            Migration.Sql( $@"

                DECLARE @AttributeEntityTypeId int
                SET @AttributeEntityTypeId = (SELECT [Id] FROM [EntityType] WHERE [Guid] = '5997C8D3-8840-4591-99A5-552919F90CBD')

                DECLARE @EntityEntityTypeId int
                SET @EntityEntityTypeId = (SELECT [Id] FROM [EntityType] WHERE [Name] = '{entityTypeName}')

                IF EXISTS (
                    SELECT [Id]
                    FROM [Category]
                    WHERE [Guid] = '{guid}' )
                BEGIN
                    UPDATE [Category] SET
                        [Name] = '{name}',
                        [IconCssClass] = '{iconCssClass}',
                        [Description] = '{description.Replace( "'", "''" )}',
                        [Order] = {order}
                    WHERE [Guid] = '{guid}'
                END
                ELSE
                BEGIN
                    INSERT INTO [Category] ( [IsSystem],[EntityTypeId],[EntityTypeQualifierColumn],[EntityTypeQualifierValue],[Name],[IconCssClass],[Description],[Order],[Guid] )
                    VALUES( 1,@AttributeEntityTypeId,'EntityTypeId',CAST(@EntityEntityTypeId as varchar),'{name}','{iconCssClass}','{description.Replace( "'", "''" )}',{order},'{guid}' )
                END" );
        }

        /// <summary>
        /// Ensures the attribute for the specified attributeGuid (if it already exists) has the correct AttributeKey, EntityType, FieldType, EntityTypeQualifierColumn, and EntityTypeQualifierValue
        /// </summary>
        /// <param name="attributeGuid">The attribute unique identifier.</param>
        /// <param name="attributeKey">The attribute key.</param>
        /// <param name="entityTypeGuid">The entity type unique identifier.</param>
        /// <param name="fieldTypeGuid">The field type unique identifier.</param>
        /// <param name="entityTypeQualifierColumn">The entity type qualifier column.</param>
        /// <param name="entityTypeQualifierValue">The entity type qualifier value.</param>
        public void EnsureAttributeByGuid( string attributeGuid, string attributeKey, string entityTypeGuid, string fieldTypeGuid, string entityTypeQualifierColumn, string entityTypeQualifierValue )
        {
            Migration.Sql( $@"

                DECLARE @FieldTypeId int
                SET @FieldTypeId = (SELECT [Id] FROM [FieldType] WHERE [Guid] = '{fieldTypeGuid}')

                DECLARE @EntityTypeId int
                SET @EntityTypeId = (SELECT [Id] FROM [EntityType] WHERE [Guid] = '{entityTypeGuid}')

                UPDATE [Attribute] SET
                        [Key] = '{attributeKey}'
                        ,[EntityTypeId] = @EntityTypeId
                        ,[FieldTypeId] = @FieldTypeId
                        ,[EntityTypeQualifierColumn] = '{entityTypeQualifierColumn ?? string.Empty}'
                        ,[EntityTypeQualifierValue] = '{entityTypeQualifierValue ?? string.Empty}'
                    WHERE [Guid] = '{attributeGuid}'"
            );
        }

        /// <summary>
        /// Updates the Person Attribute for the given key (if it exists);
        /// otherwise it inserts a new record.
        /// </summary>
        /// <param name="fieldTypeGuid">The field type unique identifier.</param>
        /// <param name="categoryGuid">The category unique identifier.</param>
        /// <param name="name">The name.</param>
        /// <param name="key">The key.  Defaults to Name without Spaces. If this is a core person attribute, specify the key with a 'core_' prefix</param>
        /// <param name="iconCssClass">The icon CSS class.</param>
        /// <param name="description">The description.</param>
        /// <param name="order">The order.</param>
        /// <param name="defaultValue">The default value.</param>
        /// <param name="guid">The unique identifier.</param>
        public void UpdatePersonAttribute( string fieldTypeGuid, string categoryGuid, string name, string key, string iconCssClass, string description, int order, string defaultValue, string guid )
        {
            Migration.Sql( string.Format( @"

                DECLARE @FieldTypeId int
                SET @FieldTypeId = (SELECT [Id] FROM [FieldType] WHERE [Guid] = '{0}')

                DECLARE @EntityTypeId int
                SET @EntityTypeId = (SELECT [Id] FROM [EntityType] WHERE [Name] = 'Rock.Model.Person')

                IF EXISTS (
                    SELECT [Id]
                    FROM [Attribute]
                    WHERE [EntityTypeId] = @EntityTypeId
                    AND [EntityTypeQualifierColumn] = ''
                    AND [EntityTypeQualifierValue] = ''
                    AND [Key] = '{1}' )
                BEGIN
                    UPDATE [Attribute] SET
                        [Name] = '{2}',
                        [IconCssClass] = '{3}',
                        [Description] = '{4}',
                        [Order] = {5},
                        [DefaultValue] = '{6}',
                        [Guid] = '{7}'
                    WHERE [EntityTypeId] = @EntityTypeId
                    AND [EntityTypeQualifierColumn] = ''
                    AND [EntityTypeQualifierValue] = ''
                    AND [Key] = '{1}'
                END
                ELSE
                BEGIN
                    INSERT INTO [Attribute] (
                        [IsSystem],[FieldTypeId],[EntityTypeId],[EntityTypeQualifierColumn],[EntityTypeQualifierValue],
                        [Key],[Name],[IconCssClass],[Description],
                        [Order],[IsGridColumn],[DefaultValue],[IsMultiValue],[IsRequired],
                        [Guid])
                    VALUES(
                        1,@FieldTypeId, @EntityTypeId,'','',
                        '{1}','{2}','{3}','{4}',
                        {5},0,'{6}',0,0,
                        '{7}')
                END
",
                    fieldTypeGuid,
                    key ?? name.Replace( " ", string.Empty ),
                    name,
                    iconCssClass,
                    description.Replace( "'", "''" ),
                    order,
                    defaultValue.Replace( "'", "''" ),
                    guid )
            );

            Migration.Sql( string.Format( @"

                DECLARE @AttributeId int
                SET @AttributeId = (SELECT [Id] FROM [Attribute] WHERE [Guid] = '{0}')

                DECLARE @CategoryId int
                SET @CategoryId = (SELECT [Id] FROM [Category] WHERE [Guid] = '{1}')

                IF NOT EXISTS (
                    SELECT *
                    FROM [AttributeCategory]
                    WHERE [AttributeId] = @AttributeId
                    AND [CategoryId] = CategoryId )
                BEGIN
                    INSERT INTO [AttributeCategory] ( [AttributeId], [CategoryId] )
                    VALUES( @AttributeId, @CategoryId )
                END
",
                    guid,
                    categoryGuid )
            );
        }

        /// <summary>
        /// Adds or Updates the person attribute for the provided guid.
        /// </summary>
        /// <param name="fieldTypeGuid">The field type unique identifier. This method WILL update the field type if the attribute already exists.</param>
        /// <param name="categoryGuids">The COMPLETE LIST of category guids.</param>
        /// <param name="name">The name.</param>
        /// <param name="abbreviatedName">The abbreviated name of the attribute.</param>
        /// <param name="key">The key. If null/empty/whitespace the name without spaces is used.</param>
        /// <param name="iconCssClass">The icon CSS class.</param>
        /// <param name="description">The description.</param>
        /// <param name="order">The order.</param>
        /// <param name="defaultValue">The default value.</param>
        /// <param name="guid">The unique identifier.</param>
        public void AddOrUpdatePersonAttributeByGuid( string fieldTypeGuid, System.Collections.Generic.List<string> categoryGuids, string name, string abbreviatedName, string key, string iconCssClass, string description, int order, string defaultValue, string guid )
        {
            key = key.IsNotNullOrWhiteSpace() ? key : name.Replace( " ", string.Empty );
            description = description.Replace( "'", "''" );
            defaultValue = defaultValue.Replace( "'", "''" );

            Migration.Sql( $@"
                DECLARE @FieldTypeId int = (SELECT [Id] FROM [FieldType] WHERE [Guid] = '{fieldTypeGuid}')
                DECLARE @EntityTypeId int = (SELECT [Id] FROM [EntityType] WHERE [Name] = 'Rock.Model.Person')

                IF EXISTS (
                    SELECT [Id]
                    FROM [Attribute]
                    WHERE [EntityTypeId] = @EntityTypeId
                    AND [EntityTypeQualifierColumn] = ''
                    AND [EntityTypeQualifierValue] = ''
                    AND [Guid] = '{guid}' )
                BEGIN
                    UPDATE [Attribute] SET
                        [FieldTypeId] = @FieldTypeId,
                        [Name] = '{name}',
                        [AbbreviatedName] = '{abbreviatedName}',
                        [Key] = '{key}',
                        [IconCssClass] = '{iconCssClass}',
                        [Description] = '{description}',
                        [Order] = {order},
                        [DefaultValue] = '{defaultValue}'
                    WHERE [EntityTypeId] = @EntityTypeId
                    AND [EntityTypeQualifierColumn] = ''
                    AND [EntityTypeQualifierValue] = ''
                    AND [Guid] = '{guid}'
                END
                ELSE
                BEGIN
                    INSERT INTO [Attribute] (
                          [IsSystem]
                        , [FieldTypeId]
                        , [EntityTypeId]
                        , [EntityTypeQualifierColumn]
                        , [EntityTypeQualifierValue]
                        , [Key]
                        , [Name]
                        , [IconCssClass]
                        , [Description]
                        , [Order]
                        , [IsGridColumn]
                        , [DefaultValue]
                        , [IsMultiValue]
                        , [IsRequired]
                        , [Guid]
                        , [AbbreviatedName])
                    VALUES(
                          1
                        , @FieldTypeId
                        , @EntityTypeId
                        , ''
                        , ''
                        , '{key}'
                        , '{name}'
                        , '{iconCssClass}'
                        , '{description}'
                        , {order}
                        , 0
                        , '{defaultValue}'
                        , 0
                        , 0
                        , '{guid}'
                        , '{abbreviatedName}')
                END" );

            // Delete the current categories
            Migration.Sql( $@"DELETE FROM [AttributeCategory] WHERE [AttributeId] = (SELECT [Id] FROM [Attribute] WHERE [Guid] = '{guid}')" );

            // Now add the categories from the provided list
            foreach ( string categoryGuid in categoryGuids )
            {
                Migration.Sql( $@"
                DECLARE @AttributeId int = (SELECT [Id] FROM [Attribute] WHERE [Guid] = '{guid}')
                DECLARE @CategoryId int = (SELECT [Id] FROM [Category] WHERE [Guid] = '{categoryGuid}')

                BEGIN
                    INSERT INTO [AttributeCategory] ( [AttributeId], [CategoryId] )
                    VALUES( @AttributeId, @CategoryId )
                END" );
            }
        }

        #endregion

        #region Badge

        /// <summary>
        /// Updates the Badge by Guid (if it exists); otherwise it inserts a new record.
        /// </summary>
        /// <param name="name">The name.</param>
        /// <param name="description">The description.</param>
        /// <param name="badgeEntityTypeName">Name of the EntityType this badge applies to (e.g., Rock.Model.Person).</param>
        /// <param name="badgeComponentEntityTypeName">Name of the BadgeComponent EntityType.</param>
        /// <param name="order">The order.</param>
        /// <param name="guid">The unique identifier.</param>
        public void AddOrUpdateBadge( string name, string description, string badgeEntityTypeName, string badgeComponentEntityTypeName, int order, string guid )
        {
            string safeName = name.Replace( "'", "''" );
            string safeDescription = description.Replace( "'", "''" );

            Migration.Sql( $@"
                DECLARE @BadgeEntityTypeId int = (SELECT [ID] FROM [EntityType] WHERE [Name] = '{badgeEntityTypeName}')
                DECLARE @BadgeComponentEntityTypeId int = (SELECT [ID] FROM [EntityType] WHERE [Name] = '{badgeComponentEntityTypeName}')
                IF EXISTS ( SELECT * FROM [Badge] where [Guid] = '{guid}')
                BEGIN
                        UPDATE [Badge] set
                            [Name] = '{safeName}',
                            [Description] = '{safeDescription}',
                            [BadgeComponentEntityTypeId] = @BadgeComponentEntityTypeId,
                            [Order] = {order},
                            [EntityTypeId] = @BadgeEntityTypeId
                        WHERE [Guid] = '{guid}'
                END
                ELSE
                BEGIN
                        INSERT INTO [Badge] ([Name],[Description],[BadgeComponentEntityTypeId],[Order],[Guid],[EntityTypeId])
                            VALUES ('{safeName}', '{safeDescription}', @BadgeComponentEntityTypeId, {order}, '{guid}', @BadgeEntityTypeId)
                END
                "
            );
        }

        /// <summary>
        /// Adds (or Deletes and Adds) the person badge attribute.
        /// </summary>
        /// <param name="badgeGuid">The person badge unique identifier.</param>
        /// <param name="fieldTypeGuid">The field type unique identifier.</param>
        /// <param name="name">The name.</param>
        /// <param name="key">The key.</param>
        /// <param name="description">The description.</param>
        /// <param name="order">The order.</param>
        /// <param name="defaultValue">The default value.</param>
        /// <param name="guid">The unique identifier.</param>
        public void AddBadgeAttribute( string badgeGuid, string fieldTypeGuid, string name, string key, string description, int order, string defaultValue, string guid )
        {
            string safeKey = key ?? name.Replace( " ", string.Empty );
            string safeDescription = description.Replace( "'", "''" );
            string safeValue = defaultValue.Replace( "'", "''" );

            Migration.Sql( $@"
                DECLARE @BadgeComponentEntityTypeId INT = (SELECT [BadgeComponentEntityTypeId] FROM [Badge] WHERE [Guid] = '{badgeGuid}')
                DECLARE @FieldTypeId INT = (SELECT [Id] FROM [FieldType] WHERE [Guid] = '{fieldTypeGuid}')

                -- get the EntityTypeId for 'Rock.Model.Badge'
                DECLARE @EntityTypeId INT = (SELECT [Id] FROM [EntityType] WHERE [Name] = 'Rock.Model.Badge')

                -- Delete existing attribute first (might have been created by Rock system)
                DELETE [Attribute]
                WHERE [EntityTypeId] = @EntityTypeId
                AND [EntityTypeQualifierColumn] = 'BadgeComponentEntityTypeId'
                AND [EntityTypeQualifierValue] = CAST(@BadgeComponentEntityTypeId AS VARCHAR)
                AND [Key] = '{safeKey}'

                INSERT INTO [Attribute] (
                    [IsSystem],[FieldTypeId],[EntityTypeId],[EntityTypeQualifierColumn],[EntityTypeQualifierValue],
                    [Key],[Name],[Description],
                    [Order],[IsGridColumn],[DefaultValue],[IsMultiValue],[IsRequired],
                    [Guid])
                VALUES(
                    1,@FieldTypeId, @EntityTypeId,'BadgeComponentEntityTypeId',CAST(@BadgeComponentEntityTypeId as varchar),
                    '{safeKey}','{name}','{safeDescription}',
                    {order},0,'{safeValue}',0,0,
                    '{guid}')
                "
            );
        }

        /// <summary>
        /// Adds/Updates the person badge attribute value.
        /// </summary>
        /// <param name="personBadgeGuid">The person badge unique identifier.</param>
        /// <param name="attributeGuid">The attribute unique identifier.</param>
        /// <param name="value">The value.</param>
        public void AddBadgeAttributeValue( string personBadgeGuid, string attributeGuid, string value )
        {
            string safeVaue = value.Replace( "'", "''" );

            Migration.Sql( $@"
                DECLARE @BadgeId INT = (SELECT [Id] FROM [Badge] WHERE [Guid] = '{personBadgeGuid}')
                DECLARE @AttributeId INT = (SELECT [Id] FROM [Attribute] WHERE [Guid] = '{attributeGuid}')

                -- Delete existing attribute value first (might have been created by Rock system)
                DELETE [AttributeValue]
                WHERE [AttributeId] = @AttributeId
                AND [EntityId] = @BadgeId

                INSERT INTO [AttributeValue] (
                    [IsSystem],
                    [AttributeId],
                    [EntityId],
                    [Value],
                    [Guid])
                VALUES(
                    1,
                    @AttributeId,
                    @BadgeId,
                    '{safeVaue}',
                    NEWID())
                "
            );
        }

        #endregion Badge

        #region PersonBadge (Obsolete)

        /// <summary>
        /// Updates the PersonBadge by Guid (if it exists); otherwise it inserts a new record.
        /// </summary>
        /// <param name="name">The name.</param>
        /// <param name="description">The description.</param>
        /// <param name="entityTypeName">Name of the entity type.</param>
        /// <param name="order">The order.</param>
        /// <param name="guid">The unique identifier.</param>
        [RockObsolete( "1.10" )]
        [Obsolete( "Use AddOrUpdateBadge() instead.", false )]
        public void UpdatePersonBadge( string name, string description, string entityTypeName, int order, string guid )
        {
            string safeName = name.Replace( "'", "''" );
            string safeDescription = description.Replace( "'", "''" );

            Migration.Sql( $@"
                DECLARE @PersonBadgeTableId INT = OBJECT_ID('dbo.PersonBadge', 'U')
                DECLARE @BadgeComponentEntityTypeId int = (SELECT [ID] FROM [EntityType] WHERE [Name] = '{entityTypeName}')

                IF @PersonBadgeTableId IS NOT NULL
                BEGIN -- Run old migration on [PersonBadge] table.
                    IF EXISTS ( SELECT * FROM [PersonBadge] where [Guid] = '{guid}')
                    BEGIN
                        UPDATE [PersonBadge] set
                            [Name] = '{safeName}',
                            [Description] = '{safeDescription}',
                            [EntityTypeId] = @BadgeComponentEntityTypeId,
                            [Order] = {order}
                        WHERE [Guid] = '{guid}'

                    END
                    ELSE
                    BEGIN
                        INSERT INTO [PersonBadge] ([Name],[Description],[EntityTypeId],[Order],[Guid])
                            VALUES ('{safeName}', '{safeDescription}', @BadgeComponentEntityTypeId, {order}, '{guid}')
                    END
                END
                ELSE
                BEGIN -- Run new migration on [Badge] table.
                    DECLARE @PersonEntityTypeId int = (SELECT Id FROM EntityType WHERE Name = 'Rock.Model.Person')
                    IF EXISTS ( SELECT * FROM [Badge] where [Guid] = '{guid}')
                    BEGIN
                        UPDATE [Badge] set
                            [Name] = '{safeName}',
                            [Description] = '{safeDescription}',
                            [BadgeComponentEntityTypeId] = @BadgeComponentEntityTypeId,
                            [Order] = {order},
                            [EntityTypeId] = @PersonEntityTypeId
                        WHERE [Guid] = '{guid}'
                    END
                    ELSE
                    BEGIN
                        INSERT INTO [Badge] ([Name],[Description],[BadgeComponentEntityTypeId],[Order],[Guid],[EntityTypeId])
                            VALUES ('{safeName}', '{safeDescription}', @BadgeComponentEntityTypeId, {order}, '{guid}', @PersonEntityTypeId)
                    END
                END
                "
            );
        }

        /// <summary>
        /// Adds (or Deletes and Adds) the person badge attribute.
        /// </summary>
        /// <param name="personBadgeGuid">The person badge unique identifier.</param>
        /// <param name="fieldTypeGuid">The field type unique identifier.</param>
        /// <param name="name">The name.</param>
        /// <param name="key">The key.</param>
        /// <param name="description">The description.</param>
        /// <param name="order">The order.</param>
        /// <param name="defaultValue">The default value.</param>
        /// <param name="guid">The unique identifier.</param>
        [RockObsolete( "1.10" )]
        [Obsolete( "Use AddBadgeAttribute() instead.", false )]
        public void AddPersonBadgeAttribute( string personBadgeGuid, string fieldTypeGuid, string name, string key, string description, int order, string defaultValue, string guid )
        {
            string safeKey = key ?? name.Replace( " ", string.Empty );
            string safeDescription = description.Replace( "'", "''" );
            string safeVaue = defaultValue.Replace( "'", "''" );

            Migration.Sql( $@"
                DECLARE @PersonBadgeTableId INT = OBJECT_ID('dbo.PersonBadge', 'U')
                DECLARE @FieldTypeId INT
                DECLARE @EntityTypeId INT

                IF @PersonBadgeTableId IS NOT NULL
                BEGIN -- Run old migration on [PersonBadge] table.
                    DECLARE @PersonBadgeEntityTypeId INT = (SELECT [EntityTypeId] FROM [PersonBadge] WHERE [Guid] = '{personBadgeGuid}')
                    SET @FieldTypeId = (SELECT [Id] FROM [FieldType] WHERE [Guid] = '{fieldTypeGuid}')

                    -- get the EntityTypeId for 'Rock.Model.PersonBadge'
                    SET @EntityTypeId = (SELECT [Id] FROM [EntityType] WHERE [Name] = 'Rock.Model.PersonBadge')

                    -- Delete existing attribute first (might have been created by Rock system)
                    DELETE [Attribute]
                    WHERE [EntityTypeId] = @EntityTypeId
                    AND [EntityTypeQualifierColumn] = 'EntityTypeId'
                    AND [EntityTypeQualifierValue] = CAST(@PersonBadgeEntityTypeId AS VARCHAR)
                    AND [Key] = '{safeKey}'

                    INSERT INTO [Attribute] (
                        [IsSystem],[FieldTypeId],[EntityTypeId],[EntityTypeQualifierColumn],[EntityTypeQualifierValue],
                        [Key],[Name],[Description],
                        [Order],[IsGridColumn],[DefaultValue],[IsMultiValue],[IsRequired],
                        [Guid])
                    VALUES(
                        1,@FieldTypeId, @EntityTypeId,'EntityTypeId',CAST(@PersonBadgeEntityTypeId as varchar),
                        '{safeKey}','{name}','{safeDescription}',
                        {order},0,'{safeVaue}',0,0,
                        '{guid}')
                END
                ELSE
                BEGIN -- Run new migration on [Badge] table.
                    DECLARE @BadgeComponentEntityTypeId INT = (SELECT [BadgeComponentEntityTypeId] FROM [Badge] WHERE [Guid] = '{personBadgeGuid}')
                    SET @FieldTypeId = (SELECT [Id] FROM [FieldType] WHERE [Guid] = '{fieldTypeGuid}')

                    -- get the EntityTypeId for 'Rock.Model.Badge'
                    SET @EntityTypeId = (SELECT [Id] FROM [EntityType] WHERE [Name] = 'Rock.Model.Badge')

                    -- Delete existing attribute first (might have been created by Rock system)
                    DELETE [Attribute]
                    WHERE [EntityTypeId] = @EntityTypeId
                    AND [EntityTypeQualifierColumn] = 'BadgeComponentEntityTypeId'
                    AND [EntityTypeQualifierValue] = CAST(@BadgeComponentEntityTypeId AS VARCHAR)
                    AND [Key] = '{safeKey}'

                    INSERT INTO [Attribute] (
                        [IsSystem],[FieldTypeId],[EntityTypeId],[EntityTypeQualifierColumn],[EntityTypeQualifierValue],
                        [Key],[Name],[Description],
                        [Order],[IsGridColumn],[DefaultValue],[IsMultiValue],[IsRequired],
                        [Guid])
                    VALUES(
                        1,@FieldTypeId, @EntityTypeId,'BadgeComponentEntityTypeId',CAST(@BadgeComponentEntityTypeId as varchar),
                        '{safeKey}','{name}','{safeDescription}',
                        {order},0,'{safeVaue}',0,0,
                        '{guid}')
                END
                "
            );
        }

        /// <summary>
        /// Adds/Updates the person badge attribute value.
        /// </summary>
        /// <param name="personBadgeGuid">The person badge unique identifier.</param>
        /// <param name="attributeGuid">The attribute unique identifier.</param>
        /// <param name="value">The value.</param>
        [RockObsolete( "1.10" )]
        [Obsolete( "Use AddBadgeAttributeValue() instead.", false )]
        public void AddPersonBadgeAttributeValue( string personBadgeGuid, string attributeGuid, string value )
        {
            string safeValue = value.Replace( "'", "''" );

            Migration.Sql( $@"
                DECLARE @PersonBadgeTableId INT = OBJECT_ID('dbo.PersonBadge', 'U')
                DECLARE @AttributeId INT

                IF @PersonBadgeTableId IS NOT NULL
                BEGIN -- Run old migration on [PersonBadge] table.
                    DECLARE @PersonBadgeId INT = (SELECT [Id] FROM [PersonBadge] WHERE [Guid] = '{personBadgeGuid}')
                    SET @AttributeId = (SELECT [Id] FROM [Attribute] WHERE [Guid] = '{attributeGuid}')

                    -- Delete existing attribute value first (might have been created by Rock system)
                    DELETE [AttributeValue]
                    WHERE [AttributeId] = @AttributeId
                    AND [EntityId] = @PersonBadgeId

                    INSERT INTO [AttributeValue] (
                        [IsSystem],
                        [AttributeId],
                        [EntityId],
                        [Value],
                        [Guid])
                    VALUES(
                        1,
                        @AttributeId,
                        @PersonBadgeId,
                        '{safeValue}',
                        NEWID())
                END
                ELSE
                BEGIN -- Run new migration on [Badge] table.
                    DECLARE @BadgeId INT = (SELECT [Id] FROM [Badge] WHERE [Guid] = '{personBadgeGuid}')
                    SET @AttributeId = (SELECT [Id] FROM [Attribute] WHERE [Guid] = '{attributeGuid}')

                    -- Delete existing attribute value first (might have been created by Rock system)
                    DELETE [AttributeValue]
                    WHERE [AttributeId] = @AttributeId
                    AND [EntityId] = @BadgeId

                    INSERT INTO [AttributeValue] (
                        [IsSystem],
                        [AttributeId],
                        [EntityId],
                        [Value],
                        [Guid])
                    VALUES(
                        1,
                        @AttributeId,
                        @BadgeId,
                        '{safeValue}',
                        NEWID())
                END
                "
            );
        }

        #endregion

        #region SystemEmail

        /// <summary>
        /// Updates or Inserts the system email.
        /// </summary>
        /// <param name="category">The category.</param>
        /// <param name="title">The title.</param>
        /// <param name="from">From.</param>
        /// <param name="fromName">From name.</param>
        /// <param name="to">To.</param>
        /// <param name="cc">The cc.</param>
        /// <param name="bcc">The BCC.</param>
        /// <param name="subject">The subject.</param>
        /// <param name="body">The body.</param>
        /// <param name="guid">The unique identifier.</param>
        [RockObsolete( "1.10.2" )]
        public void UpdateSystemEmail( string category, string title, string from, string fromName, string to,
            string cc, string bcc, string subject, string body, string guid )
        {
            Migration.Sql( string.Format( @"

                DECLARE @SystemEmailEntity int = (
                    SELECT TOP 1 [Id]
                    FROM [EntityType]
                    WHERE [Name] = 'Rock.Model.SystemEmail' )

                DECLARE @CategoryId int = (
                    SELECT TOP 1 [Id] FROM [Category]
                    WHERE [EntityTypeId] = @SystemEmailEntity
                    AND [Name] = '{0}' )

                IF @CategoryId IS NULL AND @SystemEmailEntity IS NOT NULL
                BEGIN
                    INSERT INTO [Category] ( [IsSystem],[EntityTypeId],[Name],[Order],[Guid] )
                    VALUES( 0, @SystemEmailEntity,'{0}', 0, NEWID() )
                    SET @CategoryId = SCOPE_IDENTITY()
                END

                DECLARE @Id int
                SET @Id = (SELECT [Id] FROM [SystemEmail] WHERE [guid] = '{9}')
                IF @Id IS NULL
                BEGIN
                    INSERT INTO [SystemEmail] (
                        [IsSystem],[CategoryId],[Title],[From],[FromName],[To],[cc],[Bcc],[Subject],[Body],[Guid])
                    VALUES(
                        1, @CategoryId,'{1}','{2}','{3}','{4}','{5}','{6}','{7}','{8}','{9}')
                END
                ELSE
                BEGIN
                    UPDATE [SystemEmail] SET
                        [CategoryId] = @CategoryId,
                        [Title] = '{1}',
                        [From] = '{2}',
                        [FromName] = '{3}',
                        [To] = '{4}',
                        [Cc] = '{5}',
                        [Bcc] = '{6}',
                        [Subject] = '{7}',
                        [Body] = '{8}'
                    WHERE [Guid] = '{9}'
                END
",
                    category.Replace( "'", "''" ),
                    title.Replace( "'", "''" ),
                    from.Replace( "'", "''" ),
                    fromName.Replace( "'", "''" ),
                    to.Replace( "'", "''" ),
                    cc.Replace( "'", "''" ),
                    bcc.Replace( "'", "''" ),
                    subject.Replace( "'", "''" ),
                    body.Replace( "'", "''" ),
                    guid ) );
        }

        /// <summary>
        /// Deletes the SystemEmail.
        /// </summary>
        /// <param name="guid">The GUID.</param>
        [RockObsolete( "1.10.2" )]
        public void DeleteSystemEmail( string guid )
        {
            DeleteByGuid( guid, "SystemEmail" );
        }

        /// <summary>
        /// Updates or Inserts the SystemCommunication.
        /// </summary>
        /// <param name="category">The category.</param>
        /// <param name="title">The title.</param>
        /// <param name="from">From.</param>
        /// <param name="fromName">From name.</param>
        /// <param name="to">To.</param>
        /// <param name="cc">The cc.</param>
        /// <param name="bcc">The BCC.</param>
        /// <param name="subject">The subject.</param>
        /// <param name="body">The body.</param>
        /// <param name="guid">The unique identifier.</param>
        /// <param name="isActive">The IsActive value (default true).</param>
        /// <param name="smsMessage">The SMS Message (default blank).</param>
        /// <param name="smsFromDefinedValueId">The SMSFromDefinedValueId value (default null).</param>
        /// <param name="pushTitle">The Push Title (default blank).</param>
        /// <param name="pushMessage">The Push Message (default blank).</param>
        /// <param name="pushSound">The Push Sound (default blank).</param>
        public void UpdateSystemCommunication( string category, string title, string from, string fromName, string to,
            string cc, string bcc, string subject, string body, string guid, bool isActive = true, string smsMessage = "",
            int? smsFromDefinedValueId = null, string pushTitle = "", string pushMessage = "", string pushSound = "" )
        {
            string isActiveText = "0";
            if ( isActive )
            {
                isActiveText = "1";
            }

            string smsFromDefinedValueIdText = "NULL";
            if ( smsFromDefinedValueId.HasValue )
            {
                smsFromDefinedValueIdText = smsFromDefinedValueId.Value.ToString();
            }

            Migration.Sql( string.Format(@"

                DECLARE @SystemCommunicationEntity int = (
                    SELECT TOP 1 [Id]
                    FROM [EntityType]
                    WHERE [Name] = 'Rock.Model.SystemCommunication' )

                DECLARE @CategoryId int = (
                    SELECT TOP 1 [Id] FROM [Category]
                    WHERE [EntityTypeId] = @SystemCommunicationEntity
                    AND [Name] = '{0}' )

                IF @CategoryId IS NULL AND @SystemCommunicationEntity IS NOT NULL
                BEGIN
                    INSERT INTO [Category] ( [IsSystem],[EntityTypeId],[Name],[Order],[Guid] )
                    VALUES( 0, @SystemCommunicationEntity,'{0}', 0, NEWID() )
                    SET @CategoryId = SCOPE_IDENTITY()
                END

                DECLARE @Id int
                SET @Id = (SELECT [Id] FROM [SystemCommunication] WHERE [guid] = '{9}')
                IF @Id IS NULL
                BEGIN
                    INSERT INTO [SystemCommunication] (
                        [IsSystem],[CategoryId],[Title],[From],[FromName],[To],[cc],[Bcc],[Subject],[Body],[Guid],
                        [IsActive], [SMSMessage], [SMSFromDefinedValueId], [PushTitle], [PushMessage], [PushSound])
                    VALUES(
                        1, @CategoryId,'{1}','{2}','{3}','{4}','{5}','{6}','{7}','{8}','{9}',{10},'{11}',{12},'{13}','{14}','{15}')
                    END
                ELSE
                BEGIN
                    UPDATE [SystemCommunication] SET
                        [CategoryId] = @CategoryId,
                        [Title] = '{1}',
                        [From] = '{2}',
                        [FromName] = '{3}',
                        [To] = '{4}',
                        [Cc] = '{5}',
                        [Bcc] = '{6}',
                        [Subject] = '{7}',
                        [Body] = '{8}',
                        [IsActive] = {10},
                        [SMSMessage] = '{11}',
                        [SMSFromDefinedValueId] = {12},
                        [PushTitle] = '{13}',
                        [PushMessage] = '{14}',
                        [PushSound] = '{15}'
                    WHERE [Guid] = '{9}'
                END
",
                    category.Replace( "'", "''" ),
                    title.Replace( "'", "''" ),
                    from.Replace( "'", "''" ),
                    fromName.Replace( "'", "''" ),
                    to.Replace( "'", "''" ),
                    cc.Replace( "'", "''" ),
                    bcc.Replace( "'", "''" ),
                    subject.Replace( "'", "''" ),
                    body.Replace( "'", "''" ),
                    guid,
                    isActiveText,
                    smsMessage.Replace( "'", "''" ),
                    smsFromDefinedValueIdText,
                    pushTitle.Replace( "'", "''" ),
                    pushMessage.Replace( "'", "''" ),
                    pushSound.Replace( "'", "''" )
                    ) );
        }

        /// <summary>
        /// Deletes the SystemCommunication.
        /// </summary>
        /// <param name="guid">The GUID.</param>
        public void DeleteSystemCommunication( string guid )
        {
            DeleteByGuid( guid, "SystemCommunication");
        }

        #endregion

        #region Workflow Methods

        /// <summary>
        /// Updates the workflow action entity attribute.
        /// </summary>
        /// <param name="actionEntityTypeGuid">The action entity type unique identifier.</param>
        /// <param name="fieldTypeGuid">The field type unique identifier.</param>
        /// <param name="name">The name.</param>
        /// <param name="key">The key.</param>
        /// <param name="description">The description.</param>
        /// <param name="order">The order.</param>
        /// <param name="defaultValue">The default value.</param>
        /// <param name="guid">The unique identifier.</param>
        public void UpdateWorkflowActionEntityAttribute( string actionEntityTypeGuid, string fieldTypeGuid, string name, string key, string description, int order, string defaultValue, string guid )
        {
            Migration.Sql( string.Format( @"

                DECLARE @ActionEntityTypeId int = (SELECT [Id] FROM [EntityType] WHERE [Guid] = '{0}')
                DECLARE @FieldTypeId int = (SELECT [Id] FROM [FieldType] WHERE [Guid] = '{1}')
                DECLARE @EntityTypeId int = (SELECT [Id] FROM [EntityType] WHERE [Name] = 'Rock.Model.WorkflowActionType')

                IF EXISTS (
                    SELECT [Id]
                    FROM [Attribute]
                    WHERE [EntityTypeId] = @EntityTypeId
                    AND [EntityTypeQualifierColumn] = 'EntityTypeId'
                    AND [EntityTypeQualifierValue] = CAST(@ActionEntityTypeId as varchar)
                    AND [Key] = '{2}' )
                BEGIN
                    UPDATE [Attribute] SET
                        [FieldTypeId] = @FieldTypeId,
                        [Name] = '{3}',
                        [Description] = '{4}',
                        [Order] = {5},
                        [DefaultValue] = '{6}',
                        [Guid] = '{7}'
                    WHERE [EntityTypeId] = @EntityTypeId
                    AND [EntityTypeQualifierColumn] = 'EntityTypeId'
                    AND [EntityTypeQualifierValue] = CAST(@ActionEntityTypeId as varchar)
                    AND [Key] = '{2}'
                END
                ELSE
                BEGIN
                    INSERT INTO [Attribute] (
                        [IsSystem],[FieldTypeId],[EntityTypeId],[EntityTypeQualifierColumn],[EntityTypeQualifierValue],
                        [Key],[Name],[Description],
                        [Order],[IsGridColumn],[DefaultValue],[IsMultiValue],[IsRequired],
                        [Guid])
                    VALUES(
                        1,@FieldTypeId, @EntityTypeId,'EntityTypeId',CAST(@ActionEntityTypeId as varchar),
                        '{2}','{3}','{4}',
                        {5},0,'{6}',0,0,
                        '{7}')
                END
",
                    actionEntityTypeGuid,
                    fieldTypeGuid,
                    key ?? name.Replace( " ", string.Empty ),
                    name,
                    description.Replace( "'", "''" ),
                    order,
                    defaultValue.Replace( "'", "''" ),
                    guid )
            );
        }

        /// <summary>
        /// Updates the type of the workflow.
        /// </summary>
        /// <param name="isSystem">if set to <c>true</c> [is system].</param>
        /// <param name="isActive">if set to <c>true</c> [is active].</param>
        /// <param name="name">The name.</param>
        /// <param name="description">The description.</param>
        /// <param name="categoryGuid">The category unique identifier.</param>
        /// <param name="workTerm">The work term.</param>
        /// <param name="iconCssClass">The icon CSS class.</param>
        /// <param name="processingIntervalSeconds">The processing interval seconds.</param>
        /// <param name="isPersisted">if set to <c>true</c> [is persisted].</param>
        /// <param name="loggingLevel">The logging level.</param>
        /// <param name="guid">The unique identifier.</param>
        /// <param name="order">The order.</param>
        public void UpdateWorkflowType( bool isSystem, bool isActive, string name, string description, string categoryGuid, string workTerm, string iconCssClass,
            int processingIntervalSeconds, bool isPersisted, int loggingLevel, string guid, int order = 0 )
        {
            Migration.Sql( string.Format( @"

                DECLARE @CategoryId int = (SELECT [Id] FROM [Category] WHERE [Guid] = '{4}')

                IF EXISTS ( SELECT [Id] FROM [WorkflowType] WHERE [Guid] =  '{10}' )
                BEGIN
                    UPDATE [WorkflowType] SET
                        [IsSystem] = {0},
                        [IsActive] = {1},
                        [Name] = '{2}',
                        [Description] = '{3}',
                        [CategoryId] = @CategoryId,
                        [WorkTerm] = '{5}',
                        [IconCssClass] = '{6}',
                        [ProcessingIntervalSeconds] = {7},
                        [IsPersisted] = {8},
                        [LoggingLevel] = {9},
                        [Order] = {11}
                    WHERE [Guid] = '{10}'
                END
                ELSE
                BEGIN
                    INSERT INTO [WorkflowType] (
                        [IsSystem], [IsActive], [Name], [Description], [CategoryId], [WorkTerm], [IconCssClass],
                        [ProcessingIntervalSeconds], [IsPersisted], [LoggingLevel], [Guid], [Order] )
                    VALUES( {0}, {1}, '{2}', '{3}', @CategoryId, '{5}', '{6}', {7}, {8}, {9}, '{10}', {11} )
                END
",
                    ( isSystem ? "1" : "0" ),
                    ( isActive ? "1" : "0" ),
                    name,
                    description.Replace( "'", "''" ),
                    categoryGuid,
                    workTerm.Replace( "'", "''" ),
                    iconCssClass.Replace( "'", "''" ),
                    processingIntervalSeconds,
                    ( isPersisted ? "1" : "0" ),
                    loggingLevel,
                    guid,
                    order )
            );
        }

        /// <summary>
        /// Updates the workflow type attribute.
        /// </summary>
        /// <param name="workflowTypeGuid">The workflow type unique identifier.</param>
        /// <param name="fieldTypeGuid">The field type unique identifier.</param>
        /// <param name="name">The name.</param>
        /// <param name="key">The key.</param>
        /// <param name="description">The description.</param>
        /// <param name="order">The order.</param>
        /// <param name="defaultValue">The default value.</param>
        /// <param name="guid">The unique identifier.</param>
        public void UpdateWorkflowTypeAttribute( string workflowTypeGuid, string fieldTypeGuid, string name, string key, string description, int order, string defaultValue, string guid )
        {
            UpdateWorkflowTypeAttribute( workflowTypeGuid, fieldTypeGuid, name, key, description, order, defaultValue, guid, false );
        }


        /// <summary>
        /// Updates the workflow type attribute.
        /// </summary>
        /// <param name="workflowTypeGuid">The workflow type unique identifier.</param>
        /// <param name="fieldTypeGuid">The field type unique identifier.</param>
        /// <param name="name">The name.</param>
        /// <param name="key">The key.</param>
        /// <param name="description">The description.</param>
        /// <param name="order">The order.</param>
        /// <param name="defaultValue">The default value.</param>
        /// <param name="guid">The unique identifier.</param>
        /// <param name="isGridColumn">if set to <c>true</c> [is grid column].</param>
        public void UpdateWorkflowTypeAttribute( string workflowTypeGuid, string fieldTypeGuid, string name, string key, string description, int order, string defaultValue, string guid, bool isGridColumn )
        {
            Migration.Sql( string.Format( @"

                DECLARE @WorkflowTypeId int = (SELECT [Id] FROM [WorkflowType] WHERE [Guid] = '{0}')
                DECLARE @FieldTypeId int = (SELECT [Id] FROM [FieldType] WHERE [Guid] = '{1}')
                DECLARE @EntityTypeId int = (SELECT [Id] FROM [EntityType] WHERE [Name] = 'Rock.Model.Workflow')

                IF @WorkflowTypeId IS NOT NULL AND @FieldTypeId IS NOT NULL AND @EntityTypeId IS NOT NULL
                BEGIN

                    IF EXISTS (
                        SELECT [Id]
                        FROM [Attribute]
                        WHERE [EntityTypeId] = @EntityTypeId
                        AND [EntityTypeQualifierColumn] = 'WorkflowTypeId'
                        AND [EntityTypeQualifierValue] = CAST(@WorkflowTypeId as varchar)
                        AND [Key] = '{2}' )
                    BEGIN
                        UPDATE [Attribute] SET
                            [FieldTypeId] = @FieldTypeId,
                            [Name] = '{3}',
                            [Description] = '{4}',
                            [Order] = {5},
                            [IsGridColumn] = {8},
                            [DefaultValue] = '{6}',
                            [Guid] = '{7}'
                        WHERE [EntityTypeId] = @EntityTypeId
                        AND [EntityTypeQualifierColumn] = 'WorkflowTypeId'
                        AND [EntityTypeQualifierValue] = CAST(@WorkflowTypeId as varchar)
                        AND [Key] = '{2}'
                    END
                    ELSE
                    BEGIN
                        INSERT INTO [Attribute] (
                            [IsSystem],[FieldTypeId],[EntityTypeId],[EntityTypeQualifierColumn],[EntityTypeQualifierValue],
                            [Key],[Name],[Description],
                            [Order],[IsGridColumn],[DefaultValue],[IsMultiValue],[IsRequired],
                            [Guid])
                        VALUES(
                            1,@FieldTypeId, @EntityTypeId,'WorkflowTypeId',CAST(@WorkflowTypeId as varchar),
                            '{2}','{3}','{4}',
                            {5},{8},'{6}',0,0,
                            '{7}')
                    END

                END
",
                    workflowTypeGuid,
                    fieldTypeGuid,
                    key ?? name.Replace( " ", string.Empty ),
                    name,
                    description.Replace( "'", "''" ),
                    order,
                    defaultValue.Replace( "'", "''" ),
                    guid,
                    ( isGridColumn ? "1" : "0" ) )
            );
        }

        /// <summary>
        /// Updates the type of the workflow activity.
        /// </summary>
        /// <param name="WorkflowTypeGuid">The workflow type unique identifier.</param>
        /// <param name="isActive">if set to <c>true</c> [is active].</param>
        /// <param name="name">The name.</param>
        /// <param name="description">The description.</param>
        /// <param name="isActivatedWithWorkflow">if set to <c>true</c> [is activated with workflow].</param>
        /// <param name="order">The order.</param>
        /// <param name="guid">The unique identifier.</param>
        public void UpdateWorkflowActivityType( string WorkflowTypeGuid, bool isActive, string name, string description,
            bool isActivatedWithWorkflow, int order, string guid )
        {
            Migration.Sql( string.Format( @"

                DECLARE @WorkflowTypeId int = (SELECT [Id] FROM [WorkflowType] WHERE [Guid] = '{0}')

                IF @WorkflowTypeId IS NOT NULL 
                BEGIN

                    IF EXISTS ( SELECT [Id] FROM [WorkflowActivityType] WHERE [Guid] =  '{6}' )
                    BEGIN
                        UPDATE [WorkflowActivityType] SET
                            [WorkflowTypeId] = @WorkflowTypeId,
                            [IsActive] = {1},
                            [Name] = '{2}',
                            [Description] = '{3}',
                            [IsActivatedWithWorkflow] = {4},
                            [Order] = {5}
                        WHERE [Guid] = '{6}'
                    END
                    ELSE
                    BEGIN
                        INSERT INTO [WorkflowActivityType] ( [WorkflowTypeId], [IsActive], [Name], [Description], [IsActivatedWithWorkflow], [Order], [Guid] )
                        VALUES( @WorkflowTypeId, {1}, '{2}', '{3}', {4}, {5}, '{6}' )
                    END

                END
",
                    WorkflowTypeGuid,
                    ( isActive ? "1" : "0" ),
                    name,
                    description.Replace( "'", "''" ),
                    ( isActivatedWithWorkflow ? "1" : "0" ),
                    order,
                    guid )
            );
        }

        /// <summary>
        /// Updates the workflow activity type attribute.
        /// </summary>
        /// <param name="workflowActivityTypeGuid">The workflow activity type unique identifier.</param>
        /// <param name="fieldTypeGuid">The field type unique identifier.</param>
        /// <param name="name">The name.</param>
        /// <param name="key">The key.</param>
        /// <param name="description">The description.</param>
        /// <param name="order">The order.</param>
        /// <param name="defaultValue">The default value.</param>
        /// <param name="guid">The unique identifier.</param>
        public void UpdateWorkflowActivityTypeAttribute( string workflowActivityTypeGuid, string fieldTypeGuid, string name, string key, string description, int order, string defaultValue, string guid )
        {
            Migration.Sql( string.Format( @"

                DECLARE @WorkflowActivityTypeId int = (SELECT [Id] FROM [WorkflowActivityType] WHERE [Guid] = '{0}')
                DECLARE @FieldTypeId int = (SELECT [Id] FROM [FieldType] WHERE [Guid] = '{1}')
                DECLARE @EntityTypeId int = (SELECT [Id] FROM [EntityType] WHERE [Name] = 'Rock.Model.WorkflowActivity')

                IF @WorkflowActivityTypeId IS NOT NULL AND @FieldTypeId IS NOT NULL AND @EntityTypeId IS NOT NULL
                BEGIN

                    IF EXISTS (
                        SELECT [Id]
                        FROM [Attribute]
                        WHERE [EntityTypeId] = @EntityTypeId
                        AND [EntityTypeQualifierColumn] = 'ActivityTypeId'
                        AND [EntityTypeQualifierValue] = CAST(@WorkflowActivityTypeId as varchar)
                        AND [Key] = '{2}' )
                    BEGIN
                        UPDATE [Attribute] SET
                            [Name] = '{3}',
                            [Description] = '{4}',
                            [Order] = {5},
                            [DefaultValue] = '{6}',
                            [Guid] = '{7}'
                        WHERE [EntityTypeId] = @EntityTypeId
                        AND [EntityTypeQualifierColumn] = 'ActivityTypeId'
                        AND [EntityTypeQualifierValue] = CAST(@WorkflowActivityTypeId as varchar)
                        AND [Key] = '{2}'
                    END
                    ELSE
                    BEGIN
                        INSERT INTO [Attribute] (
                            [IsSystem],[FieldTypeId],[EntityTypeId],[EntityTypeQualifierColumn],[EntityTypeQualifierValue],
                            [Key],[Name],[Description],
                            [Order],[IsGridColumn],[DefaultValue],[IsMultiValue],[IsRequired],
                            [Guid])
                        VALUES(
                            1,@FieldTypeId, @EntityTypeId,'ActivityTypeId',CAST(@WorkflowActivityTypeId as varchar),
                            '{2}','{3}','{4}',
                            {5},0,'{6}',0,0,
                            '{7}')
                    END

                END
",
                    workflowActivityTypeGuid,
                    fieldTypeGuid,
                    key ?? name.Replace( " ", string.Empty ),
                    name,
                    description.Replace( "'", "''" ),
                    order,
                    defaultValue.Replace( "'", "''" ),
                    guid )
            );
        }

        /// <summary>
        /// Updates the workflow action form.
        /// </summary>
        /// <param name="header">The header.</param>
        /// <param name="footer">The footer.</param>
        /// <param name="actions">The actions.</param>
        /// <param name="systemEmailGuid">The system email unique identifier.</param>
        /// <param name="includeActionsInNotification">if set to <c>true</c> [include actions in notification].</param>
        /// <param name="actionAttributeGuid">The action attribute unique identifier.</param>
        /// <param name="guid">The unique identifier.</param>
        public void UpdateWorkflowActionForm( string header, string footer, string actions, string systemEmailGuid,
            bool includeActionsInNotification, string actionAttributeGuid, string guid )
        {
            Migration.Sql( string.Format( @"

                DECLARE @SystemEmailId int = (SELECT [Id] FROM [SystemEmail] WHERE [Guid] = '{3}')

                IF EXISTS ( SELECT [Id] FROM [WorkflowActionForm] WHERE [Guid] =  '{6}' )
                BEGIN
                    UPDATE [WorkflowActionForm] SET
                        [Header] = '{0}',
                        [Footer] = '{1}',
                        [Actions] = '{2}',
                        [NotificationSystemEmailId] = @SystemEmailId,
                        [IncludeActionsInNotification] = {4},
                        [ActionAttributeGuid] = {5}
                    WHERE [Guid] = '{6}'
                END
                ELSE
                BEGIN
                    INSERT INTO [WorkflowActionForm] (
                        [Header], [Footer], [Actions], [NotificationSystemEmailId], [IncludeActionsInNotification], [ActionAttributeGuid], [Guid] )
                    VALUES( '{0}', '{1}', '{2}', @SystemEmailId, {4}, {5}, '{6}' )
                END
",
                    header.Replace( "'", "''" ),
                    footer.Replace( "'", "''" ),
                    actions,
                    ( string.IsNullOrWhiteSpace( systemEmailGuid ) ? Guid.Empty.ToString() : systemEmailGuid ),
                    ( includeActionsInNotification ? "1" : "0" ),
                    ( string.IsNullOrWhiteSpace( actionAttributeGuid ) ? "NULL" : "'" + actionAttributeGuid + "'" ),
                    guid )
            );
        }

        /// <summary>
        /// Updates the workflow action form attribute.
        /// </summary>
        /// <param name="actionFormGuid">The action form unique identifier.</param>
        /// <param name="attributeGuid">The attribute unique identifier.</param>
        /// <param name="order">The order.</param>
        /// <param name="isVisible">if set to <c>true</c> [is visible].</param>
        /// <param name="isReadOnly">if set to <c>true</c> [is read only].</param>
        /// <param name="isRequired">if set to <c>true</c> [is required].</param>
        /// <param name="guid">The unique identifier.</param>
        public void UpdateWorkflowActionFormAttribute( string actionFormGuid, string attributeGuid, int order,
            bool isVisible, bool isReadOnly, bool isRequired, string guid )
        {
            Migration.Sql( string.Format( @"

                DECLARE @ActionFormId int = (SELECT [Id] FROM [WorkflowActionForm] WHERE [Guid] = '{0}')
                DECLARE @AttributeId int = (SELECT [Id] FROM [Attribute] WHERE [Guid] = '{1}')

                IF @ActionFormId IS NOT NULL AND @AttributeId IS NOT NULL
                BEGIN

                    IF EXISTS ( SELECT [Id] FROM [WorkflowActionFormAttribute] WHERE [Guid] =  '{6}' )
                    BEGIN
                        UPDATE [WorkflowActionFormAttribute] SET
                            [WorkflowActionFormId] = @ActionFormId,
                            [AttributeId] = @AttributeId,
                            [Order] = {2},
                            [IsVisible] = {3},
                            [IsReadOnly] = {4},
                            [IsRequired] = {5}
                        WHERE [Guid] = '{6}'
                    END
                    ELSE
                    BEGIN
                        INSERT INTO [WorkflowActionFormAttribute] (
                            [WorkflowActionFormId], [AttributeId], [Order], [IsVisible], [IsReadOnly], [IsRequired], [Guid] )
                        VALUES( @ActionFormId, @AttributeId, {2}, {3}, {4}, {5}, '{6}' )
                    END

                END
",
                    actionFormGuid,
                    attributeGuid,
                    order,
                    ( isVisible ? "1" : "0" ),
                    ( isReadOnly ? "1" : "0" ),
                    ( isRequired ? "1" : "0" ),
                    guid )
            );
        }

        /// <summary>
        /// Updates the workflow action form attribute.
        /// </summary>
        /// <param name="actionFormGuid">The action form unique identifier.</param>
        /// <param name="attributeGuid">The attribute unique identifier.</param>
        /// <param name="order">The order.</param>
        /// <param name="isVisible">if set to <c>true</c> [is visible].</param>
        /// <param name="isReadOnly">if set to <c>true</c> [is read only].</param>
        /// <param name="isRequired">if set to <c>true</c> [is required].</param>
        /// <param name="hideLabel">if set to <c>true</c> [hide label].</param>
        /// <param name="preHtml">The pre html text/html.</param>
        /// <param name="postHtml">The post html text/html.</param>
        /// <param name="guid">The unique identifier.</param>
        public void UpdateWorkflowActionFormAttribute( string actionFormGuid, string attributeGuid, int order,
            bool isVisible, bool isReadOnly, bool isRequired, bool hideLabel, string preHtml, string postHtml, string guid )
        {
            Migration.Sql( string.Format( @"

                DECLARE @ActionFormId int = (SELECT [Id] FROM [WorkflowActionForm] WHERE [Guid] = '{0}')
                DECLARE @AttributeId int = (SELECT [Id] FROM [Attribute] WHERE [Guid] = '{1}')

                IF @ActionFormId IS NOT NULL AND @AttributeId IS NOT NULL
                BEGIN

                    IF EXISTS ( SELECT [Id] FROM [WorkflowActionFormAttribute] WHERE [Guid] =  '{9}' )
                    BEGIN
                        UPDATE [WorkflowActionFormAttribute] SET
                            [WorkflowActionFormId] = @ActionFormId,
                            [AttributeId] = @AttributeId,
                            [Order] = {2},
                            [IsVisible] = {3},
                            [IsReadOnly] = {4},
                            [IsRequired] = {5},
                            [HideLabel] = {6},
                            [PreHtml] = '{7}',
                            [PostHtml] = '{8}'
                        WHERE [Guid] = '{9}'
                    END
                    ELSE
                    BEGIN
                        INSERT INTO [WorkflowActionFormAttribute] (
                            [WorkflowActionFormId], [AttributeId], [Order], [IsVisible], [IsReadOnly], [IsRequired],[HideLabel],[PreHtml],[PostHtml],[Guid] )
                        VALUES( @ActionFormId, @AttributeId, {2}, {3}, {4}, {5}, {6}, '{7}', '{8}', '{9}' )
                    END

                END
",
                    actionFormGuid,
                    attributeGuid,
                    order,
                    ( isVisible ? "1" : "0" ),
                    ( isReadOnly ? "1" : "0" ),
                    ( isRequired ? "1" : "0" ),
                    ( hideLabel ? "1" : "0" ),
                    preHtml.Replace("'", "''"),
                    postHtml.Replace( "'", "''" ),
                    guid )
            );
        }
        /// <summary>
        /// Updates the type of the workflow action.
        /// </summary>
        /// <param name="activityTypeGuid">The activity type unique identifier.</param>
        /// <param name="name">The name.</param>
        /// <param name="order">The order.</param>
        /// <param name="entityTypeGuid">The entity type unique identifier.</param>
        /// <param name="isActionCompletedOnSuccess">if set to <c>true</c> [is action completed on success].</param>
        /// <param name="isActivityCompletedOnSuccess">if set to <c>true</c> [is activity completed on success].</param>
        /// <param name="workflowFormGuid">The workflow form unique identifier.</param>
        /// <param name="criteriaAttributeGuid">The criteria attribute unique identifier.</param>
        /// <param name="criteriaComparisonType">Type of the criteria comparison.</param>
        /// <param name="criteriaValue">The criteria value.</param>
        /// <param name="guid">The unique identifier.</param>
        public void UpdateWorkflowActionType( string activityTypeGuid, string name, int order, string entityTypeGuid,
            bool isActionCompletedOnSuccess, bool isActivityCompletedOnSuccess, string workflowFormGuid, string criteriaAttributeGuid,
            int criteriaComparisonType, string criteriaValue, string guid )
        {
            Migration.Sql( string.Format( @"

                DECLARE @ActivityTypeId int = (SELECT [Id] FROM [WorkflowActivityType] WHERE [Guid] = '{0}')
                DECLARE @EntityTypeId int = (SELECT [Id] FROM [EntityType] WHERE [Guid] = '{3}')
                DECLARE @FormId int = (SELECT [Id] FROM [WorkflowActionForm] WHERE [Guid] = '{6}')

                IF @ActivityTypeId IS NOT NULL AND @EntityTypeId IS NOT NULL
                BEGIN

                    IF EXISTS ( SELECT [Id] FROM [WorkflowActionType] WHERE [Guid] =  '{10}' )
                    BEGIN
                        UPDATE [WorkflowActionType] SET
                            [ActivityTypeId] = @ActivityTypeId,
                            [Name] = '{1}',
                            [Order] = {2},
                            [EntityTypeId] = @EntityTypeId,
                            [IsActionCompletedOnSuccess] = {4},
                            [IsActivityCompletedOnSuccess] = {5},
                            [WorkflowFormId] = @FormId,
                            [CriteriaAttributeGuid] = {7},
                            [CriteriaComparisonType] = {8},
                            [CriteriaValue] = '{9}'
                        WHERE [Guid] = '{10}'
                    END
                    ELSE
                    BEGIN
                        INSERT INTO [WorkflowActionType] (
                            [ActivityTypeId], [Name], [Order], [EntityTypeId], [IsActionCompletedOnSuccess], [IsActivityCompletedOnSuccess],
                            [WorkflowFormId], [CriteriaAttributeGuid], [CriteriaComparisonType], [CriteriaValue], [Guid] )
                        VALUES( @ActivityTypeId, '{1}', {2}, @EntityTypeId, {4}, {5}, @FormId, {7}, {8}, '{9}', '{10}' )
                    END

                END
",
                    activityTypeGuid,
                    name.Replace( "'", "''" ),
                    order,
                    entityTypeGuid,
                    ( isActionCompletedOnSuccess ? "1" : "0" ),
                    ( isActivityCompletedOnSuccess ? "1" : "0" ),
                    ( string.IsNullOrWhiteSpace( workflowFormGuid ) ? Guid.Empty.ToString() : workflowFormGuid ),
                    ( string.IsNullOrWhiteSpace( criteriaAttributeGuid ) ? "NULL" : "'" + criteriaAttributeGuid + "'" ),
                    criteriaComparisonType,
                    criteriaValue,
                    guid )
            );
        }

        /// <summary>
        /// Adds or overwrites the action type attribute value.
        /// </summary>
        /// <param name="actionTypeGuid">The action type unique identifier.</param>
        /// <param name="attributeGuid">The attribute unique identifier.</param>
        /// <param name="value">The value.</param>
        public void AddActionTypeAttributeValue( string actionTypeGuid, string attributeGuid, string value )
        {
            Migration.Sql( string.Format( @"

                DECLARE @ActionTypeId int = (SELECT [Id] FROM [WorkflowActionType] WHERE [Guid] = '{0}')
                DECLARE @AttributeId int = (SELECT [Id] FROM [Attribute] WHERE [Guid] = '{1}')

                IF @ActionTypeId IS NOT NULL AND @AttributeId IS NOT NULL
                BEGIN

                    -- Delete existing attribute value
                    DELETE [AttributeValue]
                    WHERE [AttributeId] = @AttributeId
                    AND [EntityId] = @ActionTypeId

                    INSERT INTO [AttributeValue] (
                        [IsSystem],[AttributeId],[EntityId],
                        [Value],
                        [Guid])
                    VALUES(
                        1,@AttributeId,@ActionTypeId,
                        '{2}',
                        NEWID())

                END
",
                    actionTypeGuid,
                    attributeGuid,
                    value.Replace( "'", "''" )
                )
            );
        }

        /// <summary>
        /// Adds an action type person attribute value.  Because there's not a way to link to another person in the
        /// target database, person attribute values are just set to the first person alias record in the target
        /// database which will most likely be the Admin, Admin record.
        /// </summary>
        /// <param name="actionTypeGuid">The action type unique identifier.</param>
        /// <param name="attributeGuid">The attribute unique identifier.</param>
        /// <param name="value">The value.</param>
        public void AddActionTypePersonAttributeValue( string actionTypeGuid, string attributeGuid, string value )
        {
            Migration.Sql( string.Format( @"

                DECLARE @ActionTypeId int = (SELECT [Id] FROM [WorkflowActionType] WHERE [Guid] = '{0}')
                DECLARE @AttributeId int = (SELECT [Id] FROM [Attribute] WHERE [Guid] = '{1}')

                IF @ACtionTypeId IS NOT NULL AND @AttributeId IS NOT NULL
                BEGIN

                    -- Delete existing attribute value
                    DELETE [AttributeValue]
                    WHERE [AttributeId] = @AttributeId
                    AND [EntityId] = @ActionTypeId

                    IF NOT EXISTS ( SELECT [Id] FROM [AttributeValue] WHERE [AttributeId] = @AttributeId AND [EntityId] = @ActionTypeId )
                    BEGIN
                        IF '{2}' = '' OR EXISTS ( SELECT [Id] FROM [PersonAlias] WHERE [Guid] = '{2}' )
                        BEGIN
                            INSERT INTO [AttributeValue] (
                                [IsSystem],[AttributeId],[EntityId],
                                [Value],
                                [Guid])
                            VALUES(
                                1,@AttributeId,@ActionTypeId,
                                '{2}',
                                NEWID())
                        END
                        ELSE
                        BEGIN
                            INSERT INTO [AttributeValue] (
                                [IsSystem],[AttributeId],[EntityId],
                                [Value],
                                [Guid])
                            SELECT TOP 1
                                1,@AttributeId,@ActionTypeId,
                                CONVERT(nvarchar(50), [Guid]),
                                NEWID()
                            FROM [PersonAlias]
                            ORDER BY [Id]
                        END
                    END

                END
",
                    actionTypeGuid,
                    attributeGuid,
                    value.Replace( "'", "''" )
                )
            );
        }

        /// <summary>
        /// Deletes workflow triggers that reference a workflow type that has a category defined by the given guid.
        /// </summary>
        /// <param name="workflowCategoryGuid">The workflow category unique identifier.</param>
        public void DeleteWorkflowTriggersByWorkflowCategory( string workflowCategoryGuid )
        {
            Migration.Sql( string.Format( @"
                DELETE
                FROM WorkflowTrigger t
                WHERE t.WorkflowTypeId IN (
	                SELECT w.Id
	                FROM WorkflowType w
	                JOIN Category c ON c.Id = w.CategoryId
	                WHERE c.Guid = '{0}'
                )", workflowCategoryGuid ) );
        }

        /// <summary>
        /// Creates the workflow trigger.
        /// </summary>
        /// <param name="entityTypeName">Name of the entity type.</param>
        /// <param name="triggerType">Type of the trigger.</param>
        /// <param name="qualifierColumn">The qualifier column.</param>
        /// <param name="qualifierValue">The qualifier value.</param>
        /// <param name="workflowTypeGuid">The workflow type unique identifier.</param>
        /// <param name="description">The description.</param>
        /// <param name="guid">The unique identifier.</param>
        public void CreateWorkflowTrigger( string entityTypeName, WorkflowTriggerType triggerType, string qualifierColumn, string qualifierValue, string workflowTypeGuid, string description, string guid = null )
        {
            guid = guid != null ? string.Format( "'{0}'", guid ) : "NEWID()";

            Migration.Sql( string.Format( @"
                INSERT INTO [dbo].[WorkflowTrigger]
                   ([IsSystem]
                   ,[EntityTypeId]
                   ,[EntityTypeQualifierColumn]
                   ,[EntityTypeQualifierValue]
                   ,[WorkflowTypeId]
                   ,[WorkflowTriggerType]
                   ,[WorkflowName]
                   ,[Guid]
                   ,[IsActive])
                VALUES
                   (0
                   ,(SELECT Id FROM EntityType WHERE NAME = 'Rock.Model.{0}')
                   ,'{1}'
                   ,'{2}'
                   ,(SELECT Id FROM WorkflowType WHERE Guid = '{3}')
                   ,{4}
                   ,'{5}'
                   ,{6}
                   ,1)", entityTypeName, qualifierColumn, qualifierValue, workflowTypeGuid, (int)triggerType, description, guid ) );
        }

        /// <summary>
        /// Deletes the type of the workflow.
        /// </summary>
        /// <param name="guid">The unique identifier.</param>
        public void DeleteWorkflowType( string guid )
        {
            DeleteByGuid( guid, "WorkflowType" );
        }

        /// <summary>
        /// Deletes the type of the workflow activity.
        /// </summary>
        /// <param name="guid">The unique identifier.</param>
        public void DeleteWorkflowActivityType( string guid )
        {
            DeleteByGuid( guid, "WorkflowActivityType" );
        }

        /// <summary>
        /// Deletes the type of the workflow action.
        /// </summary>
        /// <param name="guid">The unique identifier.</param>
        public void DeleteWorkflowActionType( string guid )
        {
            DeleteByGuid( guid, "WorkflowActionType" );
        }

        #endregion

        #region REST Methods

        /// <summary>
        /// Adds the rest controller.
        /// </summary>
        /// <param name="controllerName">Name of the controller.</param>
        /// <param name="controllerClass">The controller class.</param>
        public void AddRestController( string controllerName, string controllerClass )
        {
            Migration.Sql( string.Format( @"

    DECLARE @ControllerId int = ( SELECT TOP 1 [Id] FROM [RestController] WHERE [ClassName] = '{1}' )
    IF @ControllerId IS NULL
    BEGIN

        INSERT INTO [RestController] ( [Name], [ClassName], [Guid] )
	    VALUES ( '{0}', '{1}', NEWID() )

	    SET @ControllerId = SCOPE_IDENTITY()

    END
",
                    controllerName,
                    controllerClass
                    ) );
        }

        /// <summary>
        /// Adds the rest action.
        /// </summary>
        /// <param name="controllerName">Name of the controller.</param>
        /// <param name="controllerClass">The controller class.</param>
        /// <param name="actionMethod">The action method.</param>
        /// <param name="actionPath">The action path.</param>
        public void AddRestAction( string controllerName, string controllerClass, string actionMethod, string actionPath )
        {
            AddRestController( controllerName, controllerClass );

            Migration.Sql( string.Format( @"

    DECLARE @ControllerId int = ( SELECT TOP 1 [Id] FROM [RestController] WHERE [ClassName] = '{0}' )
    DECLARE @ActionId int = ( SELECT TOP 1 [Id] FROM [RestAction] WHERE [ApiId] = '{1}{2}' )
    IF @ActionId IS NULL
    BEGIN

	    INSERT INTO [RestAction] ( [ControllerId], [Method], [ApiId], [Path], [Guid] )
	    VALUES ( @ControllerId, '{1}', '{1}{2}', '{2}', NEWID() )

    END

",
                    controllerClass,
                    actionMethod,
                    actionPath
                    ) );
        }

        #endregion

        #region General SQL Methods

        /// <summary>
        /// Normalizes line endings of the given column so your WHERE clause
        /// or REPLACE function works as you expect it to.
        /// 
        /// Call this on the search _condition column of your WHERE clause
        /// or on the string_expression in your REPLACE call when you are using
        /// multi line strings!
        /// 
        /// <para>
        /// NOTE: It does this by first changing CRLF (13 10) to GS (29;group separator),
        /// then changing LF to CRLF, then changing GS back to CRLF.
        /// </para>
        /// 
        /// <para>
        /// Example 1:
        ///     "WHERE " + NormalizeColumnCRLF( "GroupViewLavaTemplate" ) + " LIKE '%...%'"
        ///
        /// </para>
        /// <para>
        /// Example 2:
        ///    "REPLACE( " + NormalizeColumnCRLF( "GroupViewLavaTemplate" ) + ", string_pattern, string_replacement )"
        ///
        /// </para>
        /// <para>
        /// Example 3:
        ///     var targetColumn = NormalizeColumnCRLF( "GroupViewLavaTemplate" );
        ///     Sql( $@"
        ///     UPDATE[GroupType] 
        ///     SET[GroupViewLavaTemplate] = REPLACE( {targetColumn}, '{lavaTemplate}', '{newLavaTemplate}' )
        ///     WHERE {targetColumn} NOT LIKE '%{newLavaTemplate}%'"
        ///     );
        ///
        /// </para>
        /// </summary>
        /// <param name="column">The un-bracketed column name you want to normalize</param>
        /// <exception cref="ArgumentNullException">Will be thrown if the given column is null.</exception>
        public string NormalizeColumnCRLF( string column )
        {
            if ( column == null )
            {
                throw new ArgumentNullException( "You must provide an column to be normalized." );
            }

            column = column.Replace( '[', '\0' ).Replace( ']', '\0' );
            return $@"
	            REPLACE( 
		            REPLACE( 
			            REPLACE( [{column}], CHAR(13)+CHAR(10), CHAR(29) )
		            , CHAR(10), CHAR(13)+CHAR(10) )
	            , CHAR(29), CHAR(13)+CHAR(10) )";
        }

        #endregion

        #region Deprecated Methods

        /// <summary>
        /// Adds a new DefinedValue for the given DefinedType.
        /// </summary>
        /// <param name="definedTypeGuid">The defined type GUID.</param>
        /// <param name="name">The name.</param>
        /// <param name="description">The description.</param>
        /// <param name="guid">The GUID.</param>
        /// <param name="isSystem">if set to <c>true</c> [is system].</param>
        public void AddDefinedValue_pre20140819( string definedTypeGuid, string name, string description, string guid, bool isSystem = true )
        {
            Migration.Sql( string.Format( @"

                DECLARE @DefinedTypeId int
                SET @DefinedTypeId = (SELECT [Id] FROM [DefinedType] WHERE [Guid] = '{0}')

                DECLARE @Order int
                SELECT @Order = ISNULL(MAX([order])+1,0) FROM [DefinedValue] WHERE [DefinedTypeId] = @DefinedTypeId

                INSERT INTO [DefinedValue] (
                    [IsSystem],[DefinedTypeId],[Order],
                    [Name],[Description],
                    [Guid])
                VALUES(
                    {4},@DefinedTypeId,@Order,
                    '{1}','{2}',
                    '{3}')
",
                    definedTypeGuid,
                    name,
                    description.Replace( "'", "''" ),
                    guid,
                    ( isSystem ? "1" : "0" )
                    ) );
        }

        /// <summary>
        /// Updates (or Adds) the defined value for the given DefinedType.
        /// </summary>
        /// <param name="definedTypeGuid">The defined type GUID.</param>
        /// <param name="name">The name.</param>
        /// <param name="description">The description.</param>
        /// <param name="guid">The GUID.</param>
        /// <param name="isSystem">if set to <c>true</c> [is system].</param>
        public void UpdateDefinedValue_pre20140819( string definedTypeGuid, string name, string description, string guid, bool isSystem = true )
        {
            Migration.Sql( string.Format( @"

                DECLARE @DefinedTypeId int
                SET @DefinedTypeId = (SELECT [Id] FROM [DefinedType] WHERE [Guid] = '{0}')

                IF EXISTS ( SELECT [Id] FROM [DefinedValue] WHERE [Guid] = '{3}' )
                BEGIN
                    UPDATE [DefinedValue]
                    SET
                        [IsSystem] = {4}
                        ,[DefinedTypeId] = @DefinedTypeId
                        ,[Name] = '{1}'
                        ,[Description] = '{2}'
                    WHERE
                        [Guid] = '{3}'
                END
                ELSE
                BEGIN
                    DECLARE @Order int
                    SELECT @Order = ISNULL(MAX([order])+1,0) FROM [DefinedValue] WHERE [DefinedTypeId] = @DefinedTypeId

                    INSERT INTO [DefinedValue]
                        ([IsSystem]
                        ,[DefinedTypeId]
                        ,[Order]
                        ,[Name]
                        ,[Description]
                        ,[Guid])
                    VALUES
                        ({4}
                        ,@DefinedTypeId
                        ,@Order
                        ,'{1}'
                        ,'{2}'
                        ,'{3}')
                END
",
                    definedTypeGuid,
                    name.Replace( "'", "''" ),
                    description.Replace( "'", "''" ),
                    guid,
                    ( isSystem ? "1" : "0" )
                    ) );
        }

        /// <summary>
        /// Updates the name of the defined value by.
        /// </summary>
        /// <param name="definedTypeGuid">The defined type unique identifier.</param>
        /// <param name="name">The name.</param>
        /// <param name="description">The description.</param>
        /// <param name="order">The order.</param>
        /// <param name="isSystem">if set to <c>true</c> [is system].</param>
        public void UpdateDefinedValueByName_pre20140819( string definedTypeGuid, string name, string description, int order, bool isSystem = true )
        {
            Migration.Sql( string.Format( @"

                DECLARE @DefinedTypeId int
                SET @DefinedTypeId = (SELECT [Id] FROM [DefinedType] WHERE [Guid] = '{0}')

                IF EXISTS ( SELECT [Id] FROM [DefinedValue] WHERE [DefinedTypeId] = @DefinedTypeId AND [Name] = '{1}' )
                BEGIN
                    UPDATE [DefinedValue]
                    SET
                         [IsSystem] = {4}
                        ,[Description] = '{2}'
                        ,[Order] = {3}
                    WHERE [DefinedTypeId] = @DefinedTypeId
                    AND [Name] = '{1}'
                END
                ELSE
                BEGIN
                    INSERT INTO [DefinedValue]
                        ([IsSystem]
                        ,[DefinedTypeId]
                        ,[Name]
                        ,[Description]
                        ,[Order]
                        ,[Guid])
                    VALUES
                        ({4}
                        ,@DefinedTypeId
                        ,'{1}'
                        ,'{2}'
                        ,{3}
                        ,NEWID())
                END
",
                    definedTypeGuid,
                    name.Replace( "'", "''" ),
                    description.Replace( "'", "''" ),
                    order,
                    ( isSystem ? "1" : "0" )
                    ) );
        }

        /// <summary>
        /// Adds the name of the defined value attribute value by.
        /// </summary>
        /// <param name="definedTypeGuid">The defined type unique identifier.</param>
        /// <param name="definedValueName">Name of the defined value.</param>
        /// <param name="attributeKey">The attribute key.</param>
        /// <param name="value">The value.</param>
        public void AddDefinedValueAttributeValueByName_pre20140819( string definedTypeGuid, string definedValueName, string attributeKey, string value )
        {
            Migration.Sql( string.Format( @"

                DECLARE @DefinedTypeId int
                SET @DefinedTypeId = (SELECT [Id] FROM [DefinedType] WHERE [Guid] = '{0}')

                DECLARE @DefinedValueId int
                SET @DefinedValueId = (SELECT [Id] FROM [DefinedValue] WHERE [DefinedTypeId] = @DefinedTypeId AND [Name] = '{1}' )

                DECLARE @AttributeId int
                SET @AttributeId = (
                    SELECT [Id]
                    FROM [Attribute]
                    WHERE [EntityTypeQualifierColumn] = 'DefinedTypeId'
                    AND [EntityTypeQualifierValue] = CAST(@DefinedTypeId as varchar)
                    AND [Key] = '{2}'
                )

                -- Delete existing attribute value first (might have been created by Rock system)
                DELETE [AttributeValue]
                WHERE [AttributeId] = @AttributeId
                AND [EntityId] = @DefinedValueId

                INSERT INTO [AttributeValue] (
                    [IsSystem],[AttributeId],[EntityId],
                    [Value],
                    [Guid])
                VALUES(
                    1,@AttributeId,@DefinedValueId,
                    '{3}',
                    NEWID())
",
                    definedTypeGuid,
                    definedValueName,
                    attributeKey,
                    value.Replace( "'", "''" )
                )
            );
        }

        /// <summary>
        /// Adds the defined type_pre201409101843015.
        /// </summary>
        /// <param name="category">The category.</param>
        /// <param name="name">The name.</param>
        /// <param name="description">The description.</param>
        /// <param name="guid">The unique identifier.</param>
        /// <param name="helpText">The help text.</param>
        public void AddDefinedType_pre201409101843015( string category, string name, string description, string guid, string helpText = null )
        {
            Migration.Sql( string.Format( @"

                DECLARE @FieldTypeId int
                SET @FieldTypeId = (SELECT [Id] FROM [FieldType] WHERE [Guid] = '9C204CD0-1233-41C5-818A-C5DA439445AA')

                DECLARE @Order int
                SELECT @Order = ISNULL(MAX([order])+1,0) FROM [DefinedType];

                IF NOT EXISTS (
                    SELECT [Id]
                    FROM [DefinedType]
                    WHERE [Guid] = '{3}' )

                BEGIN

                    INSERT INTO [DefinedType] (
                        [IsSystem],[FieldTypeId],[Order],
                        [Category],[Name],[Description],[HelpText],
                        [Guid])
                    VALUES(
                        1,@FieldTypeId,@Order,
                        '{0}','{1}','{2}','{4}',
                        '{3}')
                END
                ELSE
                BEGIN

                    UPDATE [DefinedType] SET
                        [IsSystem] = 1,
                        [FieldTypeId] = @FieldTypeId,
                        [Category] = '{0}',
                        [Name] = '{1}',
                        [Description] = '{2}',
                        [HelpText] = '{4}'
                    WHERE [Guid] = '{3}'

                END
",
                    category,
                    name,
                    description.Replace( "'", "''" ),
                    guid,
                    helpText ?? string.Empty
                    ) );
        }

        /// <summary>
        /// Updates the system email_pre201409101843015.
        /// </summary>
        /// <param name="category">The category.</param>
        /// <param name="title">The title.</param>
        /// <param name="from">From.</param>
        /// <param name="fromName">From name.</param>
        /// <param name="to">To.</param>
        /// <param name="cc">The cc.</param>
        /// <param name="bcc">The BCC.</param>
        /// <param name="subject">The subject.</param>
        /// <param name="body">The body.</param>
        /// <param name="guid">The unique identifier.</param>
        public void UpdateSystemEmail_pre201409101843015( string category, string title, string from, string fromName, string to,
            string cc, string bcc, string subject, string body, string guid )
        {
            Migration.Sql( string.Format( @"

                DECLARE @Id int
                SET @Id = (SELECT [Id] FROM [SystemEmail] WHERE [guid] = '{9}')
                IF @Id IS NULL
                BEGIN
                    INSERT INTO [SystemEmail] (
                        [IsSystem],[Category],[Title],[From],[FromName],[To],[cc],[Bcc],[Subject],[Body],[Guid])
                    VALUES(
                        1,'{0}','{1}','{2}','{3}','{4}','{5}','{6}','{7}','{8}','{9}')
                END
                ELSE
                BEGIN
                    UPDATE [SystemEmail] SET
                        [Category] = '{0}',
                        [Title] = '{1}',
                        [From] = '{2}',
                        [FromName] = '{3}',
                        [To] = '{4}',
                        [Cc] = '{5}',
                        [Bcc] = '{6}',
                        [Subject] = '{7}',
                        [Body] = '{8}'
                    WHERE [Guid] = '{9}'
                END
",
                    category.Replace( "'", "''" ),
                    title.Replace( "'", "''" ),
                    from.Replace( "'", "''" ),
                    fromName.Replace( "'", "''" ),
                    to.Replace( "'", "''" ),
                    cc.Replace( "'", "''" ),
                    bcc.Replace( "'", "''" ),
                    subject.Replace( "'", "''" ),
                    body.Replace( "'", "''" ),
                    guid ) );
        }

        #endregion

        #region Reports

        /// <summary>
        /// Adds a report if the provided GUID does not already exist. Does nothing if the report already exists.
        /// </summary>
        /// <param name="categoryGuid">The category unique identifier.</param>
        /// <param name="dataViewGuid">The data view unique identifier.</param>
        /// <param name="entityTypeGuid">The entity type unique identifier.</param>
        /// <param name="name">The name.</param>
        /// <param name="description">The description.</param>
        /// <param name="guid">The report.Guid</param>
        /// <param name="fetchTop">The fetch top.</param>
        public void AddReport( string categoryGuid, string dataViewGuid, string entityTypeGuid, string name, string description, string guid, int? fetchTop = null )
        {
            Migration.Sql( string.Format( @"
                IF NOT EXISTS (
                    SELECT [Id]
                    FROM [Report]
                    WHERE [Guid] = '{5}' )
                BEGIN
                    DECLARE @CategoryId INT = (
                            SELECT TOP 1 [Id]
                            FROM [Category]
                            WHERE [Guid] = '{0}'
                            )
                        ,@DataViewId INT = (
                            SELECT TOP 1 [Id]
                            FROM [DataView]
                            WHERE [Guid] = '{1}'
                            )
                        ,@EntityTypeId INT = (
                            SELECT TOP 1 [Id]
                            FROM [EntityType]
                            WHERE [Guid] = '{2}'
                            )

                    INSERT INTO [Report] (
                        [IsSystem]
                        ,[Name]
                        ,[Description]
                        ,[CategoryId]
                        ,[EntityTypeId]
                        ,[DataViewId]
                        ,[Guid]
                        ,[FetchTop]
                        )
                    VALUES (
                        0
                        ,'{3}'
                        ,'{4}'
                        ,@CategoryId
                        ,@EntityTypeId
                        ,@DataViewId
                        ,'{5}'
                        ,{6}
                        )
                END",
                categoryGuid, // {0}
                dataViewGuid, // {1}
                entityTypeGuid, // {2}
                name, // {3}
                description, // {4}
                guid, // {5}
                fetchTop.HasValue ? fetchTop.Value.ToString() : "NULL" // {6}
                ) );
        }

        /// <summary>
        /// Deletes the report
        /// </summary>
        /// <param name="guid">The unique identifier.</param>
        public void DeleteReport( string guid )
        {
            Migration.Sql( string.Format( "DELETE FROM [Report] where [Guid] = '{0}'", guid ) );
        }

        /// <summary>
        /// Adds a report field to a report if the provided GUID does not exists. Does nothing if the report field already exists.
        /// </summary>
        /// <param name="reportGuid">The report unique identifier.</param>
        /// <param name="reportFieldType">Type of the report field.</param>
        /// <param name="showInGrid">if set to <c>true</c> [show in grid].</param>
        /// <param name="dataSelectComponentEntityTypeGuid">The data select component entity type unique identifier.</param>
        /// <param name="selection">The selection.</param>
        /// <param name="order">The order.</param>
        /// <param name="columnHeaderText">The column header text.</param>
        /// <param name="guid">The unique identifier.</param>
        public void AddReportField( string reportGuid, Rock.Model.ReportFieldType reportFieldType, bool showInGrid,
            string dataSelectComponentEntityTypeGuid, string selection, int order, string columnHeaderText, string guid )
        {
            Migration.Sql( string.Format( @"
                IF NOT EXISTS (
                    SELECT [Id]
                    FROM [dbo].[ReportField]
                    WHERE [Guid] = '{7}' )
                BEGIN
                    DECLARE @ReportId INT = (
                            SELECT TOP 1 [Id]
                            FROM [Report]
                            WHERE [Guid] = '{0}'
                            )
                        ,@DataSelectComponentEntityTypeId INT = (
                            SELECT TOP 1 [Id]
                            FROM [EntityType]
                            WHERE [Guid] = '{3}'
                            )

                    INSERT INTO [dbo].[ReportField] (
                        [ReportId]
                        ,[ReportFieldType]
                        ,[ShowInGrid]
                        ,[DataSelectComponentEntityTypeId]
                        ,[Selection]
                        ,[ColumnOrder]
                        ,[ColumnHeaderText]
                        ,[Guid]
                        )
                    VALUES (
                        @ReportId
                        ,{1}
                        ,{2}
                        ,@DataSelectComponentEntityTypeId
                        ,'{4}'
                        ,{5}
                        ,'{6}'
                        ,'{7}'
                        )
                END",
                reportGuid, // {0}
                reportFieldType.ConvertToInt(), // {1}
                showInGrid.Bit(), // {2}
                dataSelectComponentEntityTypeGuid, // {3}
                selection.Replace( "'", "''" ), // {4}
                order, // {5}
                columnHeaderText, // {6}
                guid // {7}
                ) );
        }

        /// <summary>
        /// Deletes the report field.
        /// </summary>
        /// <param name="guid">The unique identifier.</param>
        public void DeleteReportField( string guid )
        {
            Migration.Sql( string.Format( "DELETE FROM [ReportField] where [Guid] = '{0}'", guid ) );
        }

        #endregion

        #region Index Helpers

        /// <summary>
        /// Creates the index if it doesn't exist. The index name is calculated from the keys.
        /// </summary>
        /// <param name="tableName">Name of the table.</param>
        /// <param name="keys">The keys.</param>
        /// <param name="includes">The includes.</param>
        public void CreateIndexIfNotExists( string tableName, string[] keys, string[] includes )
        {
            var indexName = $"IX_{keys.JoinStrings( "_" )}";
            CreateIndexIfNotExists( tableName, indexName, keys, includes);
        }

        /// <summary>
        /// Creates the index if it doesn't exist.
        /// </summary>
        /// <param name="tableName">Name of the table.</param>
        /// <param name="indexName">Name of the index.</param>
        /// <param name="keys">The keys.</param>
        /// <param name="includes">The includes.</param>
        public void CreateIndexIfNotExists( string tableName, string indexName, string[] keys, string[] includes )
        {
            Migration.Sql(
$@"IF NOT EXISTS( SELECT * FROM sys.indexes WHERE NAME = '{indexName}' AND object_id = OBJECT_ID( '{tableName}' ) )
BEGIN
    CREATE INDEX [{indexName}]
    ON [{tableName}] ( {keys.JoinStrings( "," )} )
    { ( includes.Length > 0 ? $"INCLUDE ( {includes.JoinStrings( "," )} )" : "" ) };
END" );
        }

        /// <summary>
        /// Drops the index if it exists.
        /// </summary>
        /// <param name="tableName">Name of the table.</param>
        /// <param name="indexName">Name of the index.</param>
        public void DropIndexIfExists( string tableName, string indexName )
        {
            Migration.Sql(
$@"IF EXISTS( SELECT * FROM sys.indexes WHERE NAME = '{indexName}' AND object_id = OBJECT_ID( '{tableName}' ) )
BEGIN
    DROP INDEX [{indexName}]
    ON [{tableName}];
END" );
        }

        #endregion Index Helpers
    }
}<|MERGE_RESOLUTION|>--- conflicted
+++ resolved
@@ -4380,9 +4380,10 @@
         /// <param name="requiresViewSecurity">if set to <c>true</c> [requires view security].</param>
         [Obsolete( "Use UpdateBinaryFileTypeRecord instead." )]
         [RockObsolete( "1.11.0" )]
-<<<<<<< HEAD
-        public void UpdateBinaryFileType( string storageEntityTypeGuid, string name, string description, string iconCssClass, string guid, bool allowCaching = false, bool requiresViewSecurity = false, string cacheControlHeaderSettings = "{\"RockCacheablityType\":3,\"MaxAge\":null,\"MaxSharedAge\":null}" )
-        {
+        public void UpdateBinaryFileType( string storageEntityTypeGuid, string name, string description, string iconCssClass, string guid, bool allowCaching = false, bool requiresViewSecurity = false )
+        {
+            var cacheControlHeaderSettings = "{\"RockCacheablityType\":3,\"MaxAge\":null,\"MaxSharedAge\":null}";
+
             var masterSql = @"
                 DECLARE @sql AS NVARCHAR(max)
                 IF EXISTS(SELECT 1 FROM sys.columns WHERE name = 'AllowCaching' AND object_id = OBJECT_ID('[dbo].[BinaryFileType]'))
@@ -4400,111 +4401,6 @@
                 DECLARE @StorageEntityTypeId int
                 SET @StorageEntityTypeId = (SELECT [Id] FROM [EntityType] WHERE [Guid] = ''{0}'')
 
-                IF EXISTS (
-                    SELECT [Id]
-                    FROM [BinaryFileType]
-                    WHERE [Guid] = ''{4}'' )
-                BEGIN
-                    UPDATE [BinaryFileType] SET
-                        [Name] = ''{1}'',
-                        [Description] = ''{2}'',
-                        [IconCssClass] = ''{3}'',
-                        [StorageEntityTypeId] = @StorageEntityTypeId,
-                        [AllowCaching] = {5},
-                        [RequiresViewSecurity] = {6}
-                    WHERE [Guid] = ''{4}''
-                END
-                ELSE
-                BEGIN
-                    INSERT INTO [BinaryFileType] ( [IsSystem],[Name],[Description],[IconCssClass],[StorageEntityTypeId],[AllowCaching],[RequiresViewSecurity],[Guid] )
-                    VALUES( 1,''{1}'',''{2}'',''{3}'',@StorageEntityTypeId,{5},{6},''{4}'' )
-                END
-                ",
-                storageEntityTypeGuid,
-                name.Replace( "'", "''''" ),
-                description.Replace( "'", "''''" ),
-                iconCssClass,
-                guid,
-                ( allowCaching ? "1" : "0" ),
-                ( requiresViewSecurity ? "1" : "0" )
-            );
-
-            var allowCachingColunDoesNotExistsSql = string.Format( @"
-                DECLARE @StorageEntityTypeId int
-                SET @StorageEntityTypeId = (SELECT [Id] FROM [EntityType] WHERE [Guid] = ''{0}'')
-
-                IF EXISTS (
-                    SELECT [Id]
-                    FROM [BinaryFileType]
-                    WHERE [Guid] = ''{4}'' )
-                BEGIN
-                    UPDATE [BinaryFileType] SET
-                        [Name] = ''{1}'',
-                        [Description] = ''{2}'',
-                        [IconCssClass] = ''{3}'',
-                        [StorageEntityTypeId] = @StorageEntityTypeId,
-                        [CacheToServerFileSystem] = {5},
-                        [RequiresViewSecurity] = {6},
-                        [CacheControlHeaderSettings] = ''{7}''
-                    WHERE [Guid] = ''{4}''
-                END
-                ELSE
-                BEGIN
-                    INSERT INTO [BinaryFileType] ( [IsSystem],[Name],[Description],[IconCssClass],[StorageEntityTypeId],[CacheToServerFileSystem],[RequiresViewSecurity],[Guid],[CacheControlHeaderSettings] )
-                    VALUES( 1,''{1}'',''{2}'',''{3}'',@StorageEntityTypeId,{5},{6},''{4}'',''{7}'' )
-                END
-                ",
-                storageEntityTypeGuid,
-                name.Replace( "'", "''''" ),
-                description.Replace( "'", "''''" ),
-                iconCssClass,
-                guid,
-                ( allowCaching ? "1" : "0" ),
-                ( requiresViewSecurity ? "1" : "0" ),
-                cacheControlHeaderSettings
-            );
-
-            Migration.Sql( string.Format( masterSql, allowCachingColunExistsSql, allowCachingColunDoesNotExistsSql ) );
-        }
-=======
-        public void UpdateBinaryFileType( string storageEntityTypeGuid, string name, string description, string iconCssClass, string guid, bool allowCaching = false, bool requiresViewSecurity = false )
-        {
-            var cacheControlHeaderSettings = "{\"RockCacheablityType\":3,\"MaxAge\":null,\"MaxSharedAge\":null}";
-
-            var masterSql = @"
-                DECLARE @sql AS NVARCHAR(max)
-                IF EXISTS(SELECT 1 FROM sys.columns WHERE name = 'AllowCaching' AND object_id = OBJECT_ID('[dbo].[BinaryFileType]'))
-                BEGIN
-	                SET @sql = '{0}'
-                END
-                ELSE
-                BEGIN
-	                SET @sql = '{1}'	
-                END
-
-                EXEC sp_executesql @sql";
-
-            var allowCachingColunExistsSql = string.Format( @"
-                DECLARE @StorageEntityTypeId int
-                SET @StorageEntityTypeId = (SELECT [Id] FROM [EntityType] WHERE [Guid] = ''{0}'')
->>>>>>> b3a45cdc
-
-        /// <summary>
-        /// Updates the type of the binary file.
-        /// </summary>
-        /// <param name="storageEntityTypeGuid">The storage entity type identifier.</param>
-        /// <param name="name">The name.</param>
-        /// <param name="description">The description.</param>
-        /// <param name="iconCssClass">The icon CSS class.</param>
-        /// <param name="guid">The unique identifier.</param>
-        /// <param name="cacheToServerFileSystem">if set to <c>true</c> [allow caching].</param>
-        /// <param name="requiresViewSecurity">if set to <c>true</c> [requires view security].</param>
-        /// <param name="cacheControlHeaderSettings">The cache control header settings.</param>
-        public void UpdateBinaryFileTypeRecord( string storageEntityTypeGuid, string name, string description, string iconCssClass, string guid, bool cacheToServerFileSystem = false, bool requiresViewSecurity = false, string cacheControlHeaderSettings = "{\"RockCacheablityType\":3,\"MaxAge\":null,\"MaxSharedAge\":null}" )
-        {
-            Migration.Sql( string.Format( @"
-                DECLARE @StorageEntityTypeId int
-                SET @StorageEntityTypeId = (SELECT [Id] FROM [EntityType] WHERE [Guid] = '{0}')
                 IF EXISTS (
                     SELECT [Id]
                     FROM [BinaryFileType]
