﻿// <copyright>
// Copyright by the Spark Development Network
//
// Licensed under the Rock Community License (the "License");
// you may not use this file except in compliance with the License.
// You may obtain a copy of the License at
//
// http://www.rockrms.com/license
//
// Unless required by applicable law or agreed to in writing, software
// distributed under the License is distributed on an "AS IS" BASIS,
// WITHOUT WARRANTIES OR CONDITIONS OF ANY KIND, either express or implied.
// See the License for the specific language governing permissions and
// limitations under the License.
// </copyright>
//
using System;
using System.Collections.Generic;
using System.ComponentModel.DataAnnotations.Schema;
#if REVIEW_NET5_0_OR_GREATER
using Microsoft.EntityFrameworkCore;
using DbEntityEntry = Microsoft.EntityFrameworkCore.ChangeTracking.EntityEntry;
#else
using System.Data.Entity;
using System.Data.Entity.Infrastructure;
using System.Data.Services;
#endif
using System.Linq;
using System.Runtime.Serialization;
using System.Text;
using System.Threading.Tasks;
using Rock.Attribute;
using Rock.Model;
using Rock.Security;
#if REVIEW_WEBFORMS
using Rock.Transactions;
#endif
using Rock.Web.Cache;
using Rock.Lava;

namespace Rock.Data
{
    /// <summary>
    /// Represents an entity that can be secured and have attributes.
    /// </summary>
    [IgnoreProperties( new[] { "ParentAuthority", "SupportedActions", "AuthEntity", "AttributeValues" } )]
    [IgnoreModelErrors( new[] { "ParentAuthority" } )]
    [DataContract]
    public abstract class Model<T> : Entity<T>, IModel, ISecured, IHasAttributes, IHasInheritedAttributes
        where T : Model<T>, ISecured, new()
    {
        #region Entity Properties

        /// <summary>
        /// Gets or sets the created date time.
        /// </summary>
        /// <value>
        /// The created date time.
        /// </value>
        [DataMember]
        [RockClientInclude( "Leave this as NULL to let Rock set this" )]
        public DateTime? CreatedDateTime { get; set; }

        /// <summary>
        /// Gets or sets the modified date time.
        /// </summary>
        /// <value>
        /// The modified date time.
        /// </value>
        [DataMember]
        [RockClientInclude( "This does not need to be set or changed. Rock will always set this to the current date/time when saved to the database." )]
        public DateTime? ModifiedDateTime { get; set; }

        /// <summary>
        /// Gets or sets the created by person alias identifier.
        /// </summary>
        /// <value>
        /// The created by person alias identifier.
        /// </value>
        [DataMember]
        [HideFromReporting]
        [RockClientInclude( "Leave this as NULL to let Rock set this" )]
        public int? CreatedByPersonAliasId { get; set; }

        /// <summary>
        /// Gets or sets the modified by person alias identifier.
        /// </summary>
        /// <value>
        /// The modified by person alias identifier.
        /// </value>
        [DataMember]
        [HideFromReporting]
        [RockClientInclude( "If you need to set this manually, set ModifiedAuditValuesAlreadyUpdated=True to prevent Rock from setting it" )]
        public int? ModifiedByPersonAliasId { get; set; }

        #endregion

        #region Virtual Properties

        /// <summary>
        /// Gets or sets the created by person alias.
        /// </summary>
        /// <value>
        /// The created by person alias.
        /// </value>
        public virtual PersonAlias CreatedByPersonAlias { get; set; }

        /// <summary>
        /// Gets or sets the modified by person alias.
        /// </summary>
        /// <value>
        /// The modified by person alias.
        /// </value>
        public virtual PersonAlias ModifiedByPersonAlias { get; set; }

        /// <summary>
        /// Gets the created by person identifier.
        /// </summary>
        /// <value>
        /// The created by person identifier.
        /// </value>
        [LavaVisible]
        [HideFromReporting]
        public virtual int? CreatedByPersonId
        {
            get
            {
                if ( CreatedByPersonAlias != null )
                {
                    return CreatedByPersonAlias.PersonId;
                }
                return null;
            }
        }

        /// <summary>
        /// Gets the name of the created by person.
        /// </summary>
        /// <value>
        /// The name of the created by person.
        /// </value>
        [LavaVisible]
        [HideFromReporting]
        public virtual string CreatedByPersonName
        {
            get
            {
                if ( CreatedByPersonAlias != null && CreatedByPersonAlias.Person != null )
                {
                    return CreatedByPersonAlias.Person.FullName;
                }
                return string.Empty;
            }
        }

        /// <summary>
        /// Gets the modified by person identifier.
        /// </summary>
        /// <value>
        /// The modified by person identifier.
        /// </value>
        [LavaVisible]
        [HideFromReporting]
        public virtual int? ModifiedByPersonId
        {
            get
            {
                if ( ModifiedByPersonAlias != null )
                {
                    return ModifiedByPersonAlias.PersonId;
                }
                return null;
            }
        }

        /// <summary>
        /// Gets the name of the modified by person.
        /// </summary>
        /// <value>
        /// The name of the modified by person.
        /// </value>
        [LavaVisible]
        [HideFromReporting]
        public virtual string ModifiedByPersonName
        {
            get
            {
                if ( ModifiedByPersonAlias != null && ModifiedByPersonAlias.Person != null )
                {
                    return ModifiedByPersonAlias.Person.FullName;
                }
                return string.Empty;
            }
        }

        /// <summary>
        /// Gets or sets a value indicating whether the ModifiedByPersonAliasId value has already been
        /// updated to reflect who/when model was updated. If this value is false (default) the framework will update
        /// the value with the current user when the model is saved. Set this value to true if this automatic
        /// update should not be done.
        /// </summary>
        /// <value>
        /// <c>false</c> if rock should set the ModifiedByPersonAliasId to current user when saving model; otherwise, <c>true</c>.
        /// </value>
        [NotMapped]
        [DataMember]
        [RockClientInclude( "If the ModifiedByPersonAliasId is being set manually and should not be overwritten with current user when saved, set this value to true" )]
        public virtual bool ModifiedAuditValuesAlreadyUpdated { get; set; }

        /// <summary>
        /// Gets or sets a field that can be used for custom sorting.
        /// </summary>
        /// <value>
        /// The sort value.
        /// </value>
        [NotMapped]
        public virtual object CustomSortValue { get; set; }

        /// <summary>
        /// Gets or sets the history items. Anything in this list will be saved to the history table in a post save triggered transaction.
        /// <see cref="Rock.Transactions.SaveHistoryTransaction"/>
        /// </summary>
        /// <value>
        /// The history items.
        /// </value>
        [NotMapped]
        protected List<History> HistoryItems { get; set; }

        #endregion

        #region Methods

        /// <summary>
        /// This method is called in the <see cref="PreSaveChanges(DbContext, DbEntityEntry, EntityState)" /> method. Use it to populate
        /// <see cref="HistoryItems" /> if needed. These history items are queued to be written into the database post save (so that they
        /// are only written if the save actually occurs).
        /// </summary>
        /// <param name="dbContext">The database context.</param>
        /// <param name="entry">The entry.</param>
        /// <param name="state">The state.</param>
        protected virtual void BuildHistoryItems( Rock.Data.DbContext dbContext, DbEntityEntry entry, EntityState state )
        {
        }

        /// <summary>
        /// Method that will be called on an entity immediately before the item is saved by context
        /// </summary>
        /// <param name="dbContext"></param>
        /// <param name="state"></param>
        public virtual void PreSaveChanges( Rock.Data.DbContext dbContext, EntityState state )
        {
        }

        /// <summary>
        /// Method that will be called on an entity immediately before the item is saved by context
        /// </summary>
        /// <param name="dbContext"></param>
        /// <param name="entry"></param>
        public virtual void PreSaveChanges( Rock.Data.DbContext dbContext, DbEntityEntry entry )
        {
            PreSaveChanges( dbContext, entry.State );
        }

        /// <summary>
        /// Method that will be called on an entity immediately before the item is saved by context
        /// </summary>
        /// <param name="dbContext">The database context.</param>
        /// <param name="entry">The entry.</param>
        /// <param name="state">The state.</param>
        public virtual void PreSaveChanges( Rock.Data.DbContext dbContext, DbEntityEntry entry, EntityState state )
        {
            PreSaveChanges( dbContext, entry );
            BuildHistoryItems( dbContext, entry, state );
        }

        /// <summary>
        /// Method that will be called on an entity immediately after the item is saved by context
        /// </summary>
        /// <param name="dbContext">The database context.</param>
        public virtual void PostSaveChanges( Rock.Data.DbContext dbContext )
        {
            if ( HistoryItems?.Any() == true )
            {
                if ( HistoryItems.Any() )
                {
                    Task.Run( async () =>
                    {
                        // Wait 1 second to allow all post save actions to complete
                        await Task.Delay( 1000 );
                        try
                        {
                            using ( var rockContext = new RockContext() )
                            {
                                rockContext.BulkInsert( HistoryItems );
                            }
                        }
                        catch ( SystemException ex )
                        {
                            ExceptionLogService.LogException( ex, null );
                        }
                    } );
                }
            }
        }

        /// <summary>
        /// Gets the created audit HTML.
        /// </summary>
        /// <param name="rootUrl">The root URL.</param>
        /// <returns></returns>
        public virtual string GetCreatedAuditHtml( string rootUrl )
        {
            return GetAuditHtml( CreatedByPersonAlias, CreatedDateTime, rootUrl );
        }

        /// <summary>
        /// Gets the modified audit HTML.
        /// </summary>
        /// <param name="rootUrl">The root URL.</param>
        /// <returns></returns>
        public virtual string GetModifiedAuditHtml( string rootUrl )
        {
            return GetAuditHtml( ModifiedByPersonAlias, ModifiedDateTime, rootUrl );
        }

        /// <summary>
        /// Gets the audit HTML.
        /// </summary>
        /// <param name="personAlias">The person alias.</param>
        /// <param name="dateTime">The date time.</param>
        /// <param name="rootUrl">The root URL.</param>
        /// <returns></returns>
        private string GetAuditHtml( PersonAlias personAlias, DateTime? dateTime, string rootUrl )
        {
            var sb = new StringBuilder();

            if ( personAlias != null && personAlias.Person != null )
            {
                sb.AppendFormat( "<a href={0}Person/{1}>{2}</a> ", rootUrl, personAlias.PersonId, personAlias.Person.FullName );
            }

            if ( dateTime.HasValue )
            {
                sb.AppendFormat( "<small class='js-date-rollover' data-toggle='tooltip' data-placement='top' title='{0}'>({1})</small>", dateTime.Value.ToString(), dateTime.Value.ToRelativeDateString() );
            }

            return sb.ToString();

        }

        #endregion

        #region ISecured implementation

        /// <summary>
        /// A parent authority.  If a user is not specifically allowed or denied access to
        /// this object, Rock will check the default authorization on the current type, and
        /// then the authorization on the Rock.Security.GlobalDefault entity
        /// </summary>
        [NotMapped]
        public virtual ISecured ParentAuthority
        {
            get
            {
                if ( this.Id == 0 )
                {
                    return new GlobalDefault();
                }
                else
                {
                    return new T();
                }
            }
        }

        /// <summary>
        /// An optional additional parent authority.  (i.e for Groups, the GroupType is main parent
        /// authority, but parent group is an additional parent authority )
        /// </summary>
        public virtual ISecured ParentAuthorityPre
        {
            get { return null; }
        }

        /// <summary>
        /// A dictionary of actions that this class supports and the description of each.
        /// </summary>
        [NotMapped]
        public virtual Dictionary<string, string> SupportedActions
        {
            get
            {
                if ( _supportedActions == null )
                {
                    _supportedActions = new Dictionary<string, string>();
                    _supportedActions.Add( Authorization.VIEW, "The roles and/or users that have access to view." );
                    _supportedActions.Add( Authorization.EDIT, "The roles and/or users that have access to edit." );
                    _supportedActions.Add( Authorization.ADMINISTRATE, "The roles and/or users that have access to administrate." );
                }
                return _supportedActions;
            }
        }
        private Dictionary<string, string> _supportedActions;


        /// <summary>
        /// Return <c>true</c> if the user is authorized to perform the selected action on this object.
        /// </summary>
        /// <param name="action">The action.</param>
        /// <param name="person">The person.</param>
        /// <returns>
        ///   <c>true</c> if the specified action is authorized; otherwise, <c>false</c>.
        /// </returns>
        public virtual bool IsAuthorized( string action, Rock.Model.Person person )
        {
            return Authorization.Authorized( this, action, person );
        }

        /// <summary>
        /// If a user or role is not specifically allowed or denied to perform the selected action,
        /// return <c>true</c> if they should be allowed anyway or <c>false</c> if not.
        /// </summary>
        /// <param name="action">The action.</param>
        /// <returns></returns>
        public virtual bool IsAllowedByDefault( string action )
        {
            // Model is the ultimate base Parent Authority of child classes of Models, so if Authorization wasn't specifically Denied until now, this is what all actions default to.
            // In the case of VIEW or TAG, we want to default to Allowed.
            return action == Authorization.VIEW || action == Authorization.TAG;
        }

        /// <summary>
        /// Determines whether the specified action is private (Only the current user has access).
        /// </summary>
        /// <param name="action">The action.</param>
        /// <param name="person">The person.</param>
        /// <returns>
        ///   <c>true</c> if the specified action is private; otherwise, <c>false</c>.
        /// </returns>
        public virtual bool IsPrivate( string action, Person person )
        {
            return Authorization.IsPrivate( this, action, person );
        }

        /// <summary>
        /// Makes the action on the current entity private (Only the current user will have access).
        /// </summary>
        /// <param name="action">The action.</param>
        /// <param name="person">The person.</param>
        /// <param name="rockContext">The rock context.</param>
        public virtual void MakePrivate( string action, Person person, RockContext rockContext = null )
        {
            Authorization.MakePrivate( this, action, person, rockContext );
        }

        /// <summary>
        /// If the action on the current entity is private, removes the auth rules that made it private.
        /// </summary>
        /// <param name="action">The action.</param>
        /// <param name="person">The person.</param>
        /// <param name="rockContext">The rock context.</param>
        public virtual void MakeUnPrivate( string action, Person person, RockContext rockContext = null )
        {
            Authorization.MakeUnPrivate( this, action, person, rockContext );
        }

        /// <summary>
        /// Adds an 'Allow' rule for the current person as the first rule for the selected action
        /// </summary>
        /// <param name="action">The action.</param>
        /// <param name="person">The person.</param>
        /// <param name="rockContext">The rock context.</param>
        public virtual void AllowPerson( string action, Person person, RockContext rockContext = null )
        {
            Authorization.AllowPerson( this, action, person, rockContext );
        }

        /// <summary>
        /// Allows the security role.
        /// </summary>
        /// <param name="action">The action.</param>
        /// <param name="group">The group.</param>
        /// <param name="rockContext">The rock context.</param>
        public virtual void AllowSecurityRole( string action, Group group, RockContext rockContext = null )
        {
            Authorization.AllowSecurityRole( this, action, group, rockContext );
        }

        /// <summary>
        /// Gets the <see cref="System.Object"/> with the specified key.
        /// </summary>
        /// <remarks>
        /// This method is necessary to support getting AttributeValues in Lava templates and
        /// to support the old way of getting attribute values in Lava templates
        /// (e.g. {{ Person.BaptismData }} ).  Once support for this method is
        /// removed and only the new method of using the Attribute filter is
        /// supported (e.g. {{ Person | Attribute:'BaptismDate' }} ), this method can be
        /// trimmed to only support the AttributeValues key.
        /// </remarks>
        /// <value>
        /// The <see cref="System.Object"/>.
        /// </value>
        /// <param name="key">The key.</param>
        /// <returns></returns>
        public override object this[object key]
        {
            get
            {
                string keyString = key.ToStringSafe();

                object item = base[key];
                if ( item == null )
                {
                    if ( keyString == "AttributeValues" )
                    {
                        if ( this.Attributes == null )
                        {
                            this.LoadAttributes();
                        }

<<<<<<< HEAD
                        if ( this.Attributes.ContainsKey( attributeKey ) )
                        {
                            var attribute = this.Attributes[attributeKey];
                            if ( attribute.IsAuthorized( Authorization.VIEW, null ) )
                            {
                                Rock.Model.ExceptionLogService.LogException( new Rock.Lava.LegacyLavaSyntaxDetectedException( this.GetType().GetFriendlyTypeName(), attributeKey )/*, System.Web.HttpContext.Current */);

                                if ( unformatted )
                                {
                                    return GetAttributeValueAsType( attribute.Key );
                                }

                                var field = attribute.FieldType.Field;
                                string value = GetAttributeValue( attribute.Key );

                                if ( url && field is Rock.Field.ILinkableFieldType )
                                {
                                    return ( ( Rock.Field.ILinkableFieldType ) field ).UrlLink( value, attribute.QualifierValues );
                                }

                                return field.FormatValue( null, attribute.EntityTypeId, this.Id, value, attribute.QualifierValues, false );
                            }
                        }
=======
                        return AttributeValues.Select( a => a.Value ).ToList();
>>>>>>> a4d773dd
                    }
                }

                return item;
            }
        }

        /// <summary>
        /// Determines whether the specified key contains key.
        /// </summary>
        /// <remarks>
        /// This method is only necessary to support the old way of getting attribute values in
        /// liquid templates (e.g. {{ Person.BaptismData }} ).  Once support for this method is
        /// deprecated ( in v4.0 ), and only the new method of using the Attribute filter is
        /// supported (e.g. {{ Person | Attribute:'BaptismDate' }} ), this method can be removed
        /// </remarks>
        /// <param name="key">The key.</param>
        /// <returns></returns>
        [Obsolete("Use ContainsKey(string) instead.")]
        [RockObsolete( "1.13.0" )]
        public override bool ContainsKey( object key )
        {
            return ContainsKey( key.ToStringSafe() );
        }

        /// <summary>
        /// Determines whether the specified key contains key.
        /// </summary>
        /// <remarks>
        /// This method is only necessary to support the old way of getting attribute values in
        /// liquid templates (e.g. {{ Person.BaptismData }} ).  Once support for this method is
        /// deprecated ( in v4.0 ), and only the new method of using the Attribute filter is
        /// supported (e.g. {{ Person | Attribute:'BaptismDate' }} ), this method can be removed
        /// </remarks>
        /// <param name="key">The key.</param>
        /// <returns></returns>
        public override bool ContainsKey( string key )
        {
            if ( key == "AttributeValues" )
            {
                return true;
            }

            bool containsKey = base.ContainsKey( key );

            if ( !containsKey )
            {
                if ( this.Attributes == null )
                {
                    this.LoadAttributes();
                }

                if ( key.EndsWith( "_unformatted" ) )
                {
                    key = key.Replace( "_unformatted", "" );
                }
                else if ( key.EndsWith( "_url" ) )
                {
                    key = key.Replace( "_url", "" );
                }

                if ( this.Attributes != null && this.Attributes.ContainsKey( key ) )
                {
                    var attribute = this.Attributes[key];
                    if ( attribute.IsAuthorized( Authorization.VIEW, null ) )
                    {
                        return true;
                    }
                }
            }

            return containsKey;
        }

        #endregion

        #region IHasAttributes implementation

        // Note: For complex/non-entity types, we'll need to decorate some classes with the IgnoreProperties attribute
        // to tell WCF Data Services not to worry about the associated properties.

        /// <summary>
        /// List of attributes associated with the object.  This property will not include the attribute values.
        /// The <see cref="AttributeValues"/> property should be used to get attribute values.  Dictionary key
        /// is the attribute key, and value is the cached attribute
        /// </summary>
        /// <value>
        /// The attributes.
        /// </value>
        [NotMapped]
        [DataMember]
        [LavaHidden]
        public virtual Dictionary<string, AttributeCache> Attributes { get; set; }

        /// <summary>
        /// Dictionary of all attributes and their value.  Key is the attribute key, and value is the associated attribute value
        /// </summary>
        /// <value>
        /// The attribute values.
        /// </value>
        [NotMapped]
        [DataMember]
        [LavaHidden]
        public virtual Dictionary<string, AttributeValueCache> AttributeValues { get; set; }

        /// <summary>
        /// Gets the attribute value defaults.
        /// </summary>
        /// <value>
        /// The attribute defaults.
        /// </value>
        public virtual Dictionary<string, string> AttributeValueDefaults
        {
            get { return null; }
        }

        /// <summary>
        /// Gets the value of an attribute key.
        /// </summary>
        /// <param name="key">The key.</param>
        /// <returns></returns>
        public string GetAttributeValue( string key )
        {
            if ( this.AttributeValues != null &&
                this.AttributeValues.ContainsKey( key ) )
            {
                return this.AttributeValues[key].Value;
            }

            if ( this.Attributes != null &&
                this.Attributes.ContainsKey( key ) )
            {
                return this.Attributes[key].DefaultValue;
            }

            return null;
        }

        /// <summary>
        /// Gets the value of an attribute by the attribute's Guid.
        /// </summary>
        /// <param name="guid">The unique identifier.</param>
        /// <returns></returns>
        public string GetAttributeValue( Guid guid )
        {
            var attributeCache = AttributeCache.Get( guid );

            if ( attributeCache is null )
            {
                return null;
            }

            return GetAttributeValue( attributeCache.Key );
        }

        /// <summary>
        /// Gets the type of the attribute value as.
        /// </summary>
        /// <param name="key">The key.</param>
        /// <returns></returns>
        public object GetAttributeValueAsType( string key )
        {
            if ( this.AttributeValues != null &&
                this.AttributeValues.ContainsKey( key ) )
            {
                return this.AttributeValues[key].ValueAsType;
            }

            if ( this.Attributes != null &&
                this.Attributes.ContainsKey( key ) )
            {
                return this.Attributes[key].DefaultValueAsType;
            }

            return null;
        }

        /// <summary>
        /// Gets the value of an attribute key - splitting that delimited value into a list of strings.
        /// </summary>
        /// <param name="key">The key.</param>
        /// <returns>A list of strings or an empty list if none exists.</returns>
        public List<string> GetAttributeValues( string key )
        {
            string value = GetAttributeValue( key );
            if ( !string.IsNullOrWhiteSpace( value ) )
            {
                return value.SplitDelimitedValues().ToList();
            }

            return new List<string>();
        }

        /// <summary>
        /// Sets the value of an attribute key in memory.  Note, this will not persist value to database
        /// </summary>
        /// <param name="key">The key.</param>
        /// <param name="value">The value.</param>
        public void SetAttributeValue( string key, string value )
        {
            if ( this.AttributeValues != null &&
                this.AttributeValues.ContainsKey( key ) )
            {
                this.AttributeValues[key].Value = value;
            }
        }

        #endregion

        #region IHasInheritedAttributes implementation

        /// <summary>
        /// Get a list of all inherited Attributes that should be applied to this entity.
        /// </summary>
        /// <returns>A list of all inherited AttributeCache objects.</returns>
        public virtual List<AttributeCache> GetInheritedAttributes( Rock.Data.RockContext rockContext )
        {
            return null;
        }

        /// <summary>
        /// Get any alternate Ids that should be used when loading attribute values for this entity.
        /// </summary>
        /// <returns>A list of any alternate entity Ids that should be used when loading attribute values.</returns>
        [Obsolete( "Use GetAlternateEntityIdsByType instead." )]
        [RockObsolete( "1.13" )]
        public virtual List<int> GetAlternateEntityIds( Rock.Data.RockContext rockContext )
        {
            var entitiesByType = GetAlternateEntityIdsByType( rockContext );

            if ( entitiesByType != null && entitiesByType.Any() )
            {
                return entitiesByType[0];
            }
            return null;
        }

        /// <summary>
        /// Get any alternate Ids that should be used when loading attribute values for this entity.
        /// </summary>
        /// <returns>A list of any alternate entity Ids that should be used when loading attribute values, grouped by entity type Id.</returns>
        public virtual Dictionary<int, List<int>> GetAlternateEntityIdsByType( RockContext rockContext )
        {
            return null;
        }

        #endregion

    }

}<|MERGE_RESOLUTION|>--- conflicted
+++ resolved
@@ -518,33 +518,7 @@
                             this.LoadAttributes();
                         }
 
-<<<<<<< HEAD
-                        if ( this.Attributes.ContainsKey( attributeKey ) )
-                        {
-                            var attribute = this.Attributes[attributeKey];
-                            if ( attribute.IsAuthorized( Authorization.VIEW, null ) )
-                            {
-                                Rock.Model.ExceptionLogService.LogException( new Rock.Lava.LegacyLavaSyntaxDetectedException( this.GetType().GetFriendlyTypeName(), attributeKey )/*, System.Web.HttpContext.Current */);
-
-                                if ( unformatted )
-                                {
-                                    return GetAttributeValueAsType( attribute.Key );
-                                }
-
-                                var field = attribute.FieldType.Field;
-                                string value = GetAttributeValue( attribute.Key );
-
-                                if ( url && field is Rock.Field.ILinkableFieldType )
-                                {
-                                    return ( ( Rock.Field.ILinkableFieldType ) field ).UrlLink( value, attribute.QualifierValues );
-                                }
-
-                                return field.FormatValue( null, attribute.EntityTypeId, this.Id, value, attribute.QualifierValues, false );
-                            }
-                        }
-=======
                         return AttributeValues.Select( a => a.Value ).ToList();
->>>>>>> a4d773dd
                     }
                 }
 
