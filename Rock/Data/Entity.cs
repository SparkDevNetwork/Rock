﻿// <copyright>
// Copyright by the Spark Development Network
//
// Licensed under the Rock Community License (the "License");
// you may not use this file except in compliance with the License.
// You may obtain a copy of the License at
//
// http://www.rockrms.com/license
//
// Unless required by applicable law or agreed to in writing, software
// distributed under the License is distributed on an "AS IS" BASIS,
// WITHOUT WARRANTIES OR CONDITIONS OF ANY KIND, either express or implied.
// See the License for the specific language governing permissions and
// limitations under the License.
// </copyright>
//
using System;
using System.Collections.Generic;
using System.ComponentModel.DataAnnotations;
using System.ComponentModel.DataAnnotations.Schema;
using System.Reflection;
using System.Runtime.Serialization;

using Newtonsoft.Json;
<<<<<<< HEAD
=======
using Rock.Lava;
using Rock.Model;
>>>>>>> 61322ba5
using Rock.Tasks;
using Rock.ViewModel;
using Rock.Web.Cache;

namespace Rock.Data
{
    /// <summary>
    /// Represents an entity object and is the base class for all model objects to inherit from
    /// </summary>
    /// <typeparam name="T">The Type entity that is being referenced <example>Entity&lt;Person&gt;</example></typeparam>
    [DataContract]
    public abstract class Entity<T> : IEntity, ILavaDataDictionary, Lava.ILiquidizable
        where T : Entity<T>, new()
    {
        #region Entity Properties

        /// <summary>
        /// Gets or sets the value of the identifier.  This value is the primary field/key for the entity object.  This value is system and database
        /// dependent, and is not guaranteed to be unique. This id should only be used to identify an object internally to a single implementation
        /// of Rock since this value has a very high probability of not being consistent in an external implementation of Rock.
        /// </summary>
        /// <value>
        /// Primary and system dependent <see cref="System.Int32" /> based identity/key of an entity object in Rock.
        /// </value>
        [Key]
        [DataMember]
        [IncludeForReporting]
        [ViewModelExclude] // Excluded because the ViewModelBase provides this through inheritance
        public int Id { get; set; }

        /// <summary>
        /// Gets or sets a <see cref="System.Guid"/> value that is a guaranteed unique identifier for the entity object.  This value 
        /// is an alternate key for the object, and should be used when interacting with external systems and when comparing and synchronizing
        /// objects across across data stores or external /implementations of Rock
        /// </summary>
        /// <remarks>
        /// A good place for a Guid to be used is when comparing or syncing data across two implementations of Rock. For example, if you 
        /// were creating a <see cref="Rock.Web.UI.RockBlock"/> with a data migration that adds/remove a new defined value object to the database. You would want to 
        /// search based on the Guid because it would be guaranteed to be unique across all implementations of Rock. 
        /// </remarks>
        /// <value>
        /// A <see cref="System.Guid"/> value that will uniquely identify the entity/object across all implementations of Rock.
        /// </value>
        [Index( IsUnique = true )]
        [DataMember]
        [IncludeForReporting]
        [NotEmptyGuidAttribute]
        [ViewModelExclude] // Excluded because the ViewModelBase provides this through inheritance
        public Guid Guid
        {
            get { return _guid; }
            set { _guid = value; }
        }
        private Guid _guid = Guid.NewGuid();

        /// <summary>
        /// Gets or sets an optional int foreign identifier.  This can be used for importing or syncing data to a foreign system
        /// </summary>
        /// <value>
        /// The foreign identifier.
        /// </value>
        [DataMember]
        [HideFromReporting]
        [ViewModelExclude]
        public int? ForeignId { get; set; }

        /// <summary>
        /// Gets or sets an optional Guid foreign identifier.  This can be used for importing or syncing data to a foreign system
        /// </summary>
        /// <value>
        /// The foreign identifier.
        /// </value>
        [DataMember]
        [HideFromReporting]
        [ViewModelExclude]
        public Guid? ForeignGuid { get; set; }

        /// <summary>
        /// Gets or sets an optional string foreign identifier.  This can be used for importing or syncing data to a foreign system
        /// </summary>
        /// <value>
        /// The foreign identifier.
        /// </value>
        [MaxLength( 100 )]
        [DataMember]
        [HideFromReporting]
        [ViewModelExclude]
        public string ForeignKey { get; set; }

        #endregion

        #region Virtual Properties

        /// <summary>
        /// Gets the <see cref="Rock.Model.EntityType"/> Id for the Entity object type in Rock. If an <see cref="Rock.Model.EntityType"/> is not found
        /// for the object type it will be created
        /// </summary>
        /// <value>
        /// An <see cref="System.Int32"/> that represents the identifier for the current Entity object type. 
        /// </value>
        [LavaVisible]
        public virtual int TypeId
        {
            get
            {
                // Read should never return null since it will create entity type if it doesn't exist
                return EntityTypeCache.Get( typeof( T ) ).Id;
            }
        }

        /// <summary>
        /// Gets the unique type name of the entity.  Typically this is the qualified name of the class
        /// </summary>
        /// <value>
        /// The name of the entity type.
        /// </value>
        [NotMapped]
        [LavaVisible]
        public virtual string TypeName
        {
            get
            {
                return typeof( T ).FullName;
            }
        }

        /// <summary>
        /// Gets an URLEncoded encrypted string/key that represents the entity object
        /// </summary>
        /// <value>
        /// An encrypted <see cref="System.String"/> that represents the entity object.
        /// </value>
        [NotMapped]
        public virtual string ContextKey
        {
            get
            {
                string identifier =
                    TypeName + "|" +
                    this.Id.ToString() + ">" +
                    this.Guid.ToString();
                return System.Web.HttpUtility.UrlEncode( Rock.Security.Encryption.EncryptString( identifier ) );
            }
        }

        /// <summary>
        /// Gets the validation results for the entity. This is initialized by calling IsValid
        /// </summary>
        [NotMapped]
        public virtual List<ValidationResult> ValidationResults
        {
            get { return _validationResults; }
        }
        private List<ValidationResult> _validationResults;

        /// <summary>
        /// Gets a value indicating whether this instance is valid.
        /// </summary>
        /// <value>
        ///   A <see cref="System.Boolean"/> that is <c>true</c> if this instance is valid; otherwise, <c>false</c>.
        /// </value>
        [NotMapped]
        public virtual bool IsValid
        {
            get
            {
                var valContext = new ValidationContext( this, serviceProvider: null, items: null );
                _validationResults = new List<ValidationResult>();
                return Validator.TryValidateObject( this, valContext, _validationResults, true );
            }
        }

        /// <summary>
        /// Gets a publicly viewable unique key for the entity.
        /// NOTE: Will result in an empty string in a non-web app.
        /// </summary>
        /// <value>
        /// A <see cref="System.String"/> that represents a viewable version of the entity's unique key.
        /// </value>
        [NotMapped]
        public virtual string EncryptedKey
        {
            get
            {
                string identifier = this.Id.ToString() + ">" + this.Guid.ToString();
                string result = string.Empty;

                //// Non-web apps might not have the dataencryptionkey
                //// so just return empty string if we can't encrypt

                if ( Rock.Security.Encryption.TryEncryptString( identifier, out result ) )
                {
                    return result;
                }
                else
                {
                    return string.Empty; ;
                }
            }
        }

        /// <summary>
        /// Gets a URL friendly version of the EncryptedKey for the entity.
        /// </summary>
        /// <value>
        /// A <see cref="System.String"/> that represents a URL friendly version of the entity's unique key.
        /// </value>
        [NotMapped]
        [LavaVisible]
        public virtual string UrlEncodedKey
        {
            get
            {
                string encodedKey = System.Web.HttpUtility.UrlEncode( EncryptedKey );
                return encodedKey.Replace( '%', '!' );
            }
            private set { }
        }

        /// <summary>
        /// Gets the entity string value.
        /// </summary>
        /// <value>
        /// The entity string value.
        /// </value>
        [NotMapped]
        [LavaVisible]
        public virtual string EntityStringValue
        {
            get
            {
                return this.ToStringSafe();
            }
        }

        #endregion

        #region Static Properties

        /// <summary>
        /// Gets the entity object type's friendly name
        /// </summary>
        /// <value>
        /// A <see cref="System.String"/> that represents the entity object type's friendly name.
        /// </value>
        [NotMapped]
        public static string FriendlyTypeName
        {
            get
            {
                var type = typeof( T );
                return type.GetFriendlyTypeName();
            }
        }

        #endregion

        #region Methods

        /// <summary>
        /// Creates a deep copy of this entity object, including all child objects.
        /// </summary>
        /// <returns>
        /// A complete copy of the entity object
        /// </returns>
        public virtual IEntity Clone()
        {
            var json = this.ToJson();
            return FromJson( json );
        }

        /// <summary>
        /// Creates a dictionary containing the majority of the entity object's properties. The only properties that are excluded
        /// are the Id, Guid and Order.  
        /// </summary>
        /// <returns>A <see cref="Dictionary{String, Object}"/> that represents the current entity object. Each <see cref="KeyValuePair{String, Object}"/> includes the property
        /// name as the key and the property value as the value.</returns>
        public virtual Dictionary<string, object> ToDictionary()
        {
            var dictionary = new Dictionary<string, object>();
            HashSet<string> virtualPropsWhiteList = new HashSet<string>
            {
                "Id",
                "Guid",
                "ForeignId",
                "ForeignKey",
                "ForeignGuid",
                "Order",
                "IsActive",
                "CreatedByPersonAliasId",
                "CreatedDateTime",
                "ModifiedByPersonAliasId",
                "ModifiedDateTime"
            };

            foreach ( var propInfo in this.GetType().GetProperties() )
            {
                if ( ( propInfo.GetGetMethod() != null && !propInfo.GetGetMethod().IsVirtual ) || virtualPropsWhiteList.Contains(propInfo.Name) )
                {
                    dictionary.Add( propInfo.Name, propInfo.GetValue( this, null ) );
                }
            }

            return dictionary;
        }

        /// <summary>
        /// Populates the current entity object with the contents of the current entity object.
        /// </summary>
        /// <param name="properties">A <see cref="System.Collections.Generic.Dictionary{String, Object}" /> that contains <see cref="System.Collections.Generic.KeyValuePair{String, Object}">KeyValuePairs</see>
        /// of representing properties.</param>
        public virtual void FromDictionary( Dictionary<string, object> properties )
        {
            Type type = this.GetType();

            foreach ( var property in properties )
            {
                var propInfo = type.GetProperty( property.Key );
                if ( propInfo != null )
                {
                    propInfo.SetValue( this, property.Value );
                }
            }
        }

        /// <summary>
        /// Gets the available keys (for debugging info).
        /// </summary>
        /// <value>
        /// The available keys.
        /// </value>
        [LavaHidden]
        public virtual List<string> AvailableKeys
        {
            get
            {
                var availableKeys = new List<string>();

                foreach ( var propInfo in GetBaseType().GetProperties() )
                {
                    if ( propInfo != null && LiquidizableProperty( propInfo ) )
                    {
                        availableKeys.Add( propInfo.Name );
                    }
                }

                if ( this.AdditionalLavaFields != null )
                {
                    foreach ( var field in AdditionalLavaFields.Keys )
                    {
                        if ( !availableKeys.Contains( field ) )
                        {
                            availableKeys.Add( field );
                        }
                    }
                }

                return availableKeys;
            }
        }

        /// <summary>
        /// Gets the <see cref="System.Object"/> with the specified key.
        /// </summary>
        /// <value>
        /// The <see cref="System.Object"/>.
        /// </value>
        /// <param name="key">The key.</param>
        /// <returns></returns>
        public object GetValue( string key )
        {
            return this[key];
        }

        /// <summary>
        /// Gets the <see cref="System.Object"/> with the specified key.
        /// </summary>
        /// <value>
        /// The <see cref="System.Object"/>.
        /// </value>
        /// <param name="key">The key.</param>
        /// <returns></returns>
        [LavaHidden]
        public virtual object this[object key]
        {
            get
            {
                string propertyKey = key.ToStringSafe();
                var propInfo = GetBaseType().GetProperty( propertyKey );

                try
                {
                    object propValue = null;
                    if ( propInfo != null && LiquidizableProperty( propInfo ) )
                    {
                        propValue = propInfo.GetValue( this, null );
                    }
                    else if ( this.AdditionalLavaFields != null && this.AdditionalLavaFields.ContainsKey( propertyKey ) )
                    {
                        propValue = this.AdditionalLavaFields[propertyKey];
                    }

                    if ( propValue is Guid )
                    {
                        return ( (Guid)propValue ).ToString();
                    }
                    else
                    {
                        return propValue;
                    }
                }
                catch
                {
                    // intentionally ignore
                }

                return null;
            }
        }

        /// <summary>
        /// Gets or sets the additional fields that can be added as fields to this object for Lava
        /// </summary>
        /// <value>
        /// The additional Lava fields.
        /// </value>
        //[LavaIgnore]
        [LavaHidden]
        public virtual Dictionary<string, object> AdditionalLavaFields { get; set; }

        /// <summary>
        /// Determines whether the specified key contains key.
        /// </summary>
        /// <param name="key">The key.</param>
        /// <returns></returns>
        public virtual bool ContainsKey( string key )
        {
            string propertyKey = key.ToStringSafe();
            var propInfo = GetBaseType().GetProperty( propertyKey );
            if ( propInfo != null && LiquidizableProperty( propInfo ) )
            {
                return true;
            }
            else if ( this.AdditionalLavaFields != null && this.AdditionalLavaFields.ContainsKey( propertyKey ) )
            {
                return true;
            }

            return false;
        }

        /// <summary>
        /// Gets the type of the base.
        /// </summary>
        /// <returns></returns>
        private Type GetBaseType()
        {
            Type entityType = this.GetType();
            if ( entityType.IsDynamicProxyType() )
            {
                entityType = entityType.BaseType;
            }

            return entityType;
        }

        /// <summary>
        /// Determines whether the property is available to Lava
        /// </summary>
        /// <param name="propInfo">The property information.</param>
        /// <returns></returns>
        private bool LiquidizableProperty( PropertyInfo propInfo )
        {
            return Rock.Lava.LavaHelper.IsLavaProperty( propInfo );
        }

        /// <summary>
        /// Creates a transaction to launch a workflow for this entity.
        /// </summary>
        /// <param name="workflowTypeGuid">The workflow type unique identifier.</param>
        /// <param name="workflowName">Name of the workflow.</param>
        /// <param name="workflowAttributeValues">Any workflow attribute values that should be set.</param>
        public void LaunchWorkflow( Guid? workflowTypeGuid, string workflowName = "", Dictionary<string, string> workflowAttributeValues = null )
        {
            if ( workflowTypeGuid.HasValue )
            {
                new LaunchWorkflow.Message
                {
                    WorkflowTypeGuid = workflowTypeGuid.Value,
                    WorkflowName = workflowName,
                    EntityId = Id,
                    EntityTypeId = TypeId,
                    WorkflowAttributeValues = workflowAttributeValues
                }.Send();
            }
        }

        /// <summary>
        /// Creates a transaction to launch a workflow for this entity.
        /// </summary>
        /// <param name="workflowTypeId">The workflow type identifier.</param>
        /// <param name="workflowName">Name of the workflow.</param>
        /// <param name="workflowAttributeValues">Any workflow attribute values that should be set.</param>
        public void LaunchWorkflow( int? workflowTypeId, string workflowName = "", Dictionary<string, string> workflowAttributeValues = null )
        {
            if ( workflowTypeId.HasValue )
            {
                new LaunchWorkflow.Message
                {
                    WorkflowTypeId = workflowTypeId.Value,
                    WorkflowName = workflowName,
                    EntityId = Id,
                    EntityTypeId = TypeId,
                    WorkflowAttributeValues = workflowAttributeValues
                }.Send();
            }
        }

        #endregion

        #region Static Methods

        /// <summary>
        /// Returns an instance of the  entity based on a JSON representation of the entity object.
        /// </summary>
        /// <param name="json">A <see cref="System.String"/> containing a JSON formatted representation of the object.</param>
        /// <returns>An instance of the entity object based on the provided JSON string.</returns>
        [System.Diagnostics.DebuggerStepThrough()] 
        public static T FromJson( string json )
        {
            return JsonConvert.DeserializeObject( json, typeof( T ) ) as T;
        }

        /// <summary>
        /// Returns a list instance of the entity based on a JSON representation of a list of the entity object.
        /// </summary>
        /// <param name="json">A <see cref="System.String"/> containing a JSON formatted representation of a list of the object.</param>
        /// <returns>A list of the entity object based on the provided JSON string.</returns>
        [System.Diagnostics.DebuggerStepThrough()]
        public static List<T> FromJsonAsList( string json )
        {
            return JsonConvert.DeserializeObject<List<T>>( json ); ;
        }

        /// <summary>
        /// Gets the index result template.
        /// </summary>
        /// <value>
        /// The index result template.
        /// </value>
        public static string GetIndexResultTemplate()
        {
            return EntityTypeCache.Get( typeof( T ) ).IndexResultTemplate;
        }

        #endregion

        #region ILiquidizable

        /// <summary>
        /// Determines whether the specified key contains key.
        /// </summary>
        /// <param name="key">The key.</param>
        /// <returns></returns>
        [Obsolete("Use ContainsKey(string) instead.")]
        [RockObsolete( "13.0" )]
        public virtual bool ContainsKey( object key )
        {
            string propertyKey = key.ToStringSafe();
            var propInfo = GetBaseType().GetProperty( propertyKey );
            if ( propInfo != null && LiquidizableProperty( propInfo ) )
            {
                return true;
            }
            else if ( this.AdditionalLavaFields != null && this.AdditionalLavaFields.ContainsKey( propertyKey ) )
            {
                return true;
            }

            return false;
        }

        /// <summary>
        /// Creates a DotLiquid compatible dictionary that represents the current entity object. 
        /// </summary>
        /// <returns>DotLiquid compatible dictionary.</returns>
        public object ToLiquid()
        {
            return this;
        }

        #endregion
    }

    #region KeyEntity

    /// <summary>
    /// Object used for current model (context) implementation 
    /// </summary>
    internal class KeyEntity
    {
        public string Key { get; set; }

        public int? Id { get; set; }

        public Guid? Guid { get; set; }

        public IEntity Entity { get; set; }

        public KeyEntity( int id )
        {
            Id = id;
        }

        public KeyEntity( Guid guid )
        {
            Guid = guid;
        }

        public KeyEntity( string key )
        {
            Key = key;
        }
    }

    #endregion

}<|MERGE_RESOLUTION|>--- conflicted
+++ resolved
@@ -22,11 +22,8 @@
 using System.Runtime.Serialization;
 
 using Newtonsoft.Json;
-<<<<<<< HEAD
-=======
 using Rock.Lava;
 using Rock.Model;
->>>>>>> 61322ba5
 using Rock.Tasks;
 using Rock.ViewModel;
 using Rock.Web.Cache;
@@ -58,14 +55,14 @@
         public int Id { get; set; }
 
         /// <summary>
-        /// Gets or sets a <see cref="System.Guid"/> value that is a guaranteed unique identifier for the entity object.  This value 
+        /// Gets or sets a <see cref="System.Guid"/> value that is a guaranteed unique identifier for the entity object.  This value
         /// is an alternate key for the object, and should be used when interacting with external systems and when comparing and synchronizing
         /// objects across across data stores or external /implementations of Rock
         /// </summary>
         /// <remarks>
-        /// A good place for a Guid to be used is when comparing or syncing data across two implementations of Rock. For example, if you 
-        /// were creating a <see cref="Rock.Web.UI.RockBlock"/> with a data migration that adds/remove a new defined value object to the database. You would want to 
-        /// search based on the Guid because it would be guaranteed to be unique across all implementations of Rock. 
+        /// A good place for a Guid to be used is when comparing or syncing data across two implementations of Rock. For example, if you
+        /// were creating a <see cref="Rock.Web.UI.RockBlock"/> with a data migration that adds/remove a new defined value object to the database. You would want to
+        /// search based on the Guid because it would be guaranteed to be unique across all implementations of Rock.
         /// </remarks>
         /// <value>
         /// A <see cref="System.Guid"/> value that will uniquely identify the entity/object across all implementations of Rock.
@@ -125,7 +122,7 @@
         /// for the object type it will be created
         /// </summary>
         /// <value>
-        /// An <see cref="System.Int32"/> that represents the identifier for the current Entity object type. 
+        /// An <see cref="System.Int32"/> that represents the identifier for the current Entity object type.
         /// </value>
         [LavaVisible]
         public virtual int TypeId
@@ -300,7 +297,7 @@
 
         /// <summary>
         /// Creates a dictionary containing the majority of the entity object's properties. The only properties that are excluded
-        /// are the Id, Guid and Order.  
+        /// are the Id, Guid and Order.
         /// </summary>
         /// <returns>A <see cref="Dictionary{String, Object}"/> that represents the current entity object. Each <see cref="KeyValuePair{String, Object}"/> includes the property
         /// name as the key and the property value as the value.</returns>
@@ -554,7 +551,7 @@
         /// </summary>
         /// <param name="json">A <see cref="System.String"/> containing a JSON formatted representation of the object.</param>
         /// <returns>An instance of the entity object based on the provided JSON string.</returns>
-        [System.Diagnostics.DebuggerStepThrough()] 
+        [System.Diagnostics.DebuggerStepThrough()]
         public static T FromJson( string json )
         {
             return JsonConvert.DeserializeObject( json, typeof( T ) ) as T;
@@ -610,7 +607,7 @@
         }
 
         /// <summary>
-        /// Creates a DotLiquid compatible dictionary that represents the current entity object. 
+        /// Creates a DotLiquid compatible dictionary that represents the current entity object.
         /// </summary>
         /// <returns>DotLiquid compatible dictionary.</returns>
         public object ToLiquid()
@@ -624,7 +621,7 @@
     #region KeyEntity
 
     /// <summary>
-    /// Object used for current model (context) implementation 
+    /// Object used for current model (context) implementation
     /// </summary>
     internal class KeyEntity
     {
