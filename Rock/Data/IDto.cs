﻿//
// THIS WORK IS LICENSED UNDER A CREATIVE COMMONS ATTRIBUTION-NONCOMMERCIAL-
// SHAREALIKE 3.0 UNPORTED LICENSE:
// http://creativecommons.org/licenses/by-nc-sa/3.0/
//
using System;

namespace Rock.Data
{
<<<<<<< HEAD
	public interface IDto
	{
		int Id { get; set; }
		Guid Guid { get; set; }
		void CopyFromModel( IEntity model );
		void CopyToModel( IEntity model );
	}
=======
    /// <summary>
    /// 
    /// </summary>
    public interface IDto
    {
        /// <summary>
        /// Gets or sets the id.
        /// </summary>
        /// <value>
        /// The id.
        /// </value>
        int Id { get; set; }
        
        /// <summary>
        /// Gets or sets the GUID.
        /// </summary>
        /// <value>
        /// The GUID.
        /// </value>
        Guid Guid { get; set; }

        /// <summary>
        /// Copies from model.
        /// </summary>
        /// <param name="model">The model.</param>
        void CopyFromModel( IModel model );

        /// <summary>
        /// Copies to model.
        /// </summary>
        /// <param name="model">The model.</param>
        void CopyToModel( IModel model );
    }
>>>>>>> 32540396
}<|MERGE_RESOLUTION|>--- conflicted
+++ resolved
@@ -7,7 +7,6 @@
 
 namespace Rock.Data
 {
-<<<<<<< HEAD
 	public interface IDto
 	{
 		int Id { get; set; }
@@ -15,39 +14,4 @@
 		void CopyFromModel( IEntity model );
 		void CopyToModel( IEntity model );
 	}
-=======
-    /// <summary>
-    /// 
-    /// </summary>
-    public interface IDto
-    {
-        /// <summary>
-        /// Gets or sets the id.
-        /// </summary>
-        /// <value>
-        /// The id.
-        /// </value>
-        int Id { get; set; }
-        
-        /// <summary>
-        /// Gets or sets the GUID.
-        /// </summary>
-        /// <value>
-        /// The GUID.
-        /// </value>
-        Guid Guid { get; set; }
-
-        /// <summary>
-        /// Copies from model.
-        /// </summary>
-        /// <param name="model">The model.</param>
-        void CopyFromModel( IModel model );
-
-        /// <summary>
-        /// Copies to model.
-        /// </summary>
-        /// <param name="model">The model.</param>
-        void CopyToModel( IModel model );
-    }
->>>>>>> 32540396
 }