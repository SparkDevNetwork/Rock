--- conflicted
+++ resolved
@@ -92,2339 +92,6 @@
         {
         }
 
-<<<<<<< HEAD
-        #region Models
-
-        /// <summary>
-        /// Gets or sets the AchievementAttempts.
-        /// </summary>
-        /// <value>
-        /// The AchievementAttempts.
-        /// </value>
-        public DbSet<AchievementAttempt> AchievementAttempts { get; set; }
-
-        /// <summary>
-        /// Gets or sets the AchievementTypes.
-        /// </summary>
-        /// <value>
-        /// The AchievementTypes.
-        /// </value>
-        public DbSet<AchievementType> AchievementTypes { get; set; }
-
-        /// <summary>
-        /// Gets or sets the streak type achievement type prerequisites.
-        /// </summary>
-        /// <value>
-        /// The streak type achievement type prerequisites.
-        /// </value>
-        public DbSet<AchievementTypePrerequisite> AchievementTypePrerequisites { get; set; }
-
-        /// <summary>
-        /// Gets or sets the adaptive messages.
-        /// </summary>
-        /// <value>
-        /// The adaptive messages.
-        /// </value>
-        public DbSet<AdaptiveMessage> AdaptiveMessages { get; set; }
-
-        /// <summary>
-        /// Gets or sets the adaptive message adaptations.
-        /// </summary>
-        /// <value>
-        /// The adaptive message adaptations.
-        /// </value>
-        public DbSet<AdaptiveMessageAdaptation> AdaptiveMessageAdaptations { get; set; }
-
-        /// <summary>
-        /// Gets or sets the adaptive message adaptation segments.
-        /// </summary>
-        /// <value>
-        /// The adaptive message adaptation segments.
-        /// </value>
-        public DbSet<AdaptiveMessageAdaptationSegment> AdaptiveMessageAdaptationSegments { get; set; }
-
-        /// <summary>
-        /// Gets or sets the analytics dim attendance locations.
-        /// </summary>
-        /// <value>
-        /// The analytics dim attendance locations.
-        /// </value>
-        public DbSet<AnalyticsDimAttendanceLocation> AnalyticsDimAttendanceLocations { get; set; }
-
-        /// <summary>
-        /// Gets or sets the analytics source dates.
-        /// </summary>
-        /// <value>
-        /// The analytics source dates.
-        /// </value>
-        public DbSet<AnalyticsSourceDate> AnalyticsSourceDates { get; set; }
-
-        /// <summary>
-        /// Gets or sets the analytics dim campuses.
-        /// </summary>
-        /// <value>
-        /// The analytics dim campuses.
-        /// </value>
-        public DbSet<AnalyticsDimCampus> AnalyticsDimCampuses { get; set; }
-
-        /// <summary>
-        /// Gets or sets the analytics dim family currents.
-        /// </summary>
-        /// <value>
-        /// The analytics dim family currents.
-        /// </value>
-        public DbSet<AnalyticsDimFamilyCurrent> AnalyticsDimFamilyCurrents { get; set; }
-
-        /// <summary>
-        /// Gets or sets the analytics dim family head of households.
-        /// </summary>
-        /// <value>
-        /// The analytics dim family head of households.
-        /// </value>
-        public DbSet<AnalyticsDimFamilyHeadOfHousehold> AnalyticsDimFamilyHeadOfHouseholds { get; set; }
-
-        /// <summary>
-        /// Gets or sets the analytics dim family historicals.
-        /// </summary>
-        /// <value>
-        /// The analytics dim family historicals.
-        /// </value>
-        public DbSet<AnalyticsDimFamilyHistorical> AnalyticsDimFamilyHistoricals { get; set; }
-
-        /// <summary>
-        /// Gets or sets the analytics dim financial accounts.
-        /// </summary>
-        /// <value>
-        /// The analytics dim financial accounts.
-        /// </value>
-        public DbSet<AnalyticsDimFinancialAccount> AnalyticsDimFinancialAccounts { get; set; }
-
-        /// <summary>
-        /// Gets or sets the analytics dim financial batches.
-        /// </summary>
-        /// <value>
-        /// The analytics dim financial batches.
-        /// </value>
-        public DbSet<AnalyticsDimFinancialBatch> AnalyticsDimFinancialBatches { get; set; }
-
-        /// <summary>
-        /// Gets or sets the analytics dim person currents.
-        /// </summary>
-        /// <value>
-        /// The analytics dim person currents.
-        /// </value>
-        public DbSet<AnalyticsDimPersonCurrent> AnalyticsDimPersonCurrents { get; set; }
-
-        /// <summary>
-        /// Gets or sets the analytics dim person historicals.
-        /// </summary>
-        /// <value>
-        /// The analytics dim person historicals.
-        /// </value>
-        public DbSet<AnalyticsDimPersonHistorical> AnalyticsDimPersonHistoricals { get; set; }
-
-        /// <summary>
-        /// Gets or sets the analytics fact attendances.
-        /// </summary>
-        /// <value>
-        /// The analytics fact attendances.
-        /// </value>
-        public DbSet<AnalyticsFactAttendance> AnalyticsFactAttendances { get; set; }
-
-        /// <summary>
-        /// Gets or sets the analytics fact financial transactions.
-        /// </summary>
-        /// <value>
-        /// The analytics fact financial transactions.
-        /// </value>
-        public DbSet<AnalyticsFactFinancialTransaction> AnalyticsFactFinancialTransactions { get; set; }
-
-        /// <summary>
-        /// Gets or sets the analytics source financial transactions.
-        /// </summary>
-        /// <value>
-        /// The analytics source financial transactions.
-        /// </value>
-        public DbSet<AnalyticsSourceFinancialTransaction> AnalyticsSourceFinancialTransactions { get; set; }
-
-        /// <summary>
-        /// Gets or sets the analytics source attendances.
-        /// </summary>
-        /// <value>
-        /// The analytics source attendances.
-        /// </value>
-        public DbSet<AnalyticsSourceAttendance> AnalyticsSourceAttendances { get; set; }
-
-        /// <summary>
-        /// Gets or sets the analytics source campuses.
-        /// </summary>
-        /// <value>
-        /// The analytics source campuses.
-        /// </value>
-        public DbSet<AnalyticsSourceCampus> AnalyticsSourceCampuses { get; set; }
-
-        /// <summary>
-        /// Gets or sets the analytics source family historicals.
-        /// </summary>
-        /// <value>
-        /// The analytics source family historicals.
-        /// </value>
-        public DbSet<AnalyticsSourceFamilyHistorical> AnalyticsSourceFamilyHistoricals { get; set; }
-
-        /// <summary>
-        /// Gets or sets the analytics source person historicals.
-        /// </summary>
-        /// <value>
-        /// The analytics source person historicals.
-        /// </value>
-        public DbSet<AnalyticsSourcePersonHistorical> AnalyticsSourcePersonHistoricals { get; set; }
-
-        /// <summary>
-        /// Gets or sets the analytics source giving units.
-        /// </summary>
-        /// <value>
-        /// The analytics source giving units.
-        /// </value>
-        public DbSet<AnalyticsSourceGivingUnit> AnalyticsSourceGivingUnits { get; set; }
-
-        /// <summary>
-        /// Gets or sets the asset storage providers.
-        /// </summary>
-        /// <value>
-        /// The asset storage providers.
-        /// </value>
-        public DbSet<AssetStorageProvider> AssetStorageProviders { get; set; }
-
-        /// <summary>
-        /// Gets or sets the assessments.
-        /// </summary>
-        /// <value>
-        /// The assessments
-        /// </value>
-        public DbSet<Assessment> Assessments { get; set; }
-
-        /// <summary>
-        /// Gets or sets the AssessmentTypes.
-        /// </summary>
-        /// <value>
-        /// The AssessmentTypes
-        /// </value>
-        public DbSet<AssessmentType> AssessmentTypes { get; set; }
-
-        /// <summary>
-        /// Gets or sets the attendances.
-        /// </summary>
-        /// <value>
-        /// The attendances.
-        /// </value>
-        public DbSet<Attendance> Attendances { get; set; }
-
-        /// <summary>
-        /// Gets or sets the attendance check in sessions.
-        /// </summary>
-        /// <value>
-        /// The attendance check in sessions.
-        /// </value>
-        public DbSet<AttendanceCheckInSession> AttendanceCheckInSessions { get; set; }
-
-        /// <summary>
-        /// Gets or sets the attendance codes.
-        /// </summary>
-        /// <value>
-        /// The attendance codes.
-        /// </value>
-        public DbSet<AttendanceCode> AttendanceCodes { get; set; }
-
-        /// <summary>
-        /// Gets or sets the attendances data.
-        /// </summary>
-        /// <value>
-        /// The attendances data.
-        /// </value>
-        public DbSet<AttendanceData> AttendancesData { get; set; }
-
-        /// <summary>
-        /// Gets or sets the attendance occurrences.
-        /// </summary>
-        /// <value>
-        /// The attendance occurrences.
-        /// </value>
-        public DbSet<AttendanceOccurrence> AttendanceOccurrences { get; set; }
-
-        /// <summary>
-        /// Gets or sets the attribute matrices.
-        /// </summary>
-        /// <value>
-        /// The attribute matrices.
-        /// </value>
-        public DbSet<Rock.Model.AttributeMatrix> AttributeMatrices { get; set; }
-
-        /// <summary>
-        /// Gets or sets the attribute matrix items.
-        /// </summary>
-        /// <value>
-        /// The attribute matrix items.
-        /// </value>
-        public DbSet<Rock.Model.AttributeMatrixItem> AttributeMatrixItems { get; set; }
-
-        /// <summary>
-        /// Gets or sets the attribute matrix templates.
-        /// </summary>
-        /// <value>
-        /// The attribute matrix templates.
-        /// </value>
-        public DbSet<Rock.Model.AttributeMatrixTemplate> AttributeMatrixTemplates { get; set; }
-
-        /// <summary>
-        /// Gets or sets the attribute referenced entities.
-        /// </summary>
-        /// <value>The attribute referenced entities.</value>
-        public DbSet<Rock.Model.AttributeReferencedEntity> AttributeReferencedEntities { get; set; }
-
-        /// <summary>
-        /// Gets or sets the Attributes.
-        /// </summary>
-        /// <value>
-        /// the Attributes.
-        /// </value>
-        public DbSet<Rock.Model.Attribute> Attributes { get; set; }
-
-        /// <summary>
-        /// Gets or sets the Attribute Qualifiers.
-        /// </summary>
-        /// <value>
-        /// the Attribute Qualifiers.
-        /// </value>
-        public DbSet<AttributeQualifier> AttributeQualifiers { get; set; }
-
-        /// <summary>
-        /// Gets or sets the Attribute Values.
-        /// </summary>
-        /// <value>
-        /// the Attribute Values.
-        /// </value>
-        public DbSet<AttributeValue> AttributeValues { get; set; }
-
-        /// <summary>
-        /// Gets or sets the attribute value historicals.
-        /// </summary>
-        /// <value>
-        /// The attribute value historicals.
-        /// </value>
-        public DbSet<AttributeValueHistorical> AttributeValueHistoricals { get; set; }
-        
-        /// <summary>
-        /// Gets or sets the attribute value referenced entities.
-        /// </summary>
-        /// <value>The attribute value referenced entities.</value>
-        public DbSet<Rock.Model.AttributeValueReferencedEntity> AttributeValueReferencedEntities { get; set; }
-
-        /// <summary>
-        /// Gets or sets the Attribute Values.
-        /// </summary>
-        /// <value>
-        /// the Attribute Values.
-        /// </value>
-        public DbSet<Audit> Audits { get; set; }
-
-        /// <summary>
-        /// Gets or sets the audit details.
-        /// </summary>
-        /// <value>
-        /// The audit details.
-        /// </value>
-        public DbSet<AuditDetail> AuditDetails { get; set; }
-
-        /// <summary>
-        /// Gets or sets the authentication audit log.
-        /// </summary>
-        /// <value>
-        /// The authentication audit log.
-        /// </value>
-        public DbSet<AuthAuditLog> AuthAuditLog { get; set; }
-
-        /// <summary>
-        /// Gets or sets the Auth Clients.
-        /// </summary>
-        /// <value>
-        /// the Auth Clients.
-        /// </value>
-        public DbSet<AuthClient> AuthClients { get; set; }
-
-        /// <summary>
-        /// Gets or sets the Auth Claim.
-        /// </summary>
-        /// <value>
-        /// The Auth Claim.
-        /// </value>
-        public DbSet<AuthClaim> AuthClaims { get; set; }
-
-        /// <summary>
-        /// Gets or sets the Auths.
-        /// </summary>
-        /// <value>
-        /// the Auths.
-        /// </value>
-        public DbSet<Auth> Auths { get; set; }
-
-        /// <summary>
-        /// Gets or sets the Auth Scope.
-        /// </summary>
-        /// <value>
-        /// The Auth Scope.
-        /// </value>
-        public DbSet<AuthScope> AuthScopes { get; set; }
-
-        /// <summary>
-        /// Gets or sets the background checks.
-        /// </summary>
-        /// <value>
-        /// The background checks.
-        /// </value>
-        public DbSet<BackgroundCheck> BackgroundChecks { get; set; }
-
-        /// <summary>
-        /// Gets or sets the Benevolence Requests.
-        /// </summary>
-        /// <value>
-        /// The Benevolence Requests.
-        /// </value>
-        public DbSet<BenevolenceRequest> BenevolenceRequests { get; set; }
-
-        /// <summary>
-        /// Gets or sets the benevolence request documents.
-        /// </summary>
-        /// <value>
-        /// The benevolence request documents.
-        /// </value>
-        public DbSet<BenevolenceRequestDocument> BenevolenceRequestDocuments { get; set; }
-
-        /// <summary>
-        /// Gets or sets the Benevolence Results.
-        /// </summary>
-        /// <value>
-        /// the Benevolence Results.
-        /// </value>
-        public DbSet<BenevolenceResult> BenevolenceResults { get; set; }
-
-        /// <summary>
-        /// Gets or sets the benevolence types.
-        /// </summary>
-        /// <value>The benevolence types.</value>
-        public DbSet<BenevolenceType> BenevolenceTypes { get; set; }
-
-        /// <summary>
-        /// Gets or sets the benevolence workflows.
-        /// </summary>
-        /// <value>The benevolence workflows.</value>
-        public DbSet<BenevolenceWorkflow> BenevolenceWorkflows { get; set; }
-
-        /// <summary>
-        /// Gets or sets the Files.
-        /// </summary>
-        /// <value>
-        /// The Files.
-        /// </value>
-        public DbSet<Model.BinaryFile> BinaryFiles { get; set; }
-
-        /// <summary>
-        /// Gets or sets the Files data.
-        /// </summary>
-        /// <value>
-        /// the Files data
-        /// </value>
-        public DbSet<BinaryFileData> BinaryFilesData { get; set; }
-
-        /// <summary>
-        /// Gets or sets the Binary File Types.
-        /// </summary>
-        /// <value>
-        /// the Binary File Types.
-        /// </value>
-        public DbSet<BinaryFileType> BinaryFileTypes { get; set; }
-
-        /// <summary>
-        /// Gets or sets the Blocks.
-        /// </summary>
-        /// <value>
-        /// the Blocks.
-        /// </value>
-        public DbSet<Block> Blocks { get; set; }
-
-        /// <summary>
-        /// Gets or sets the Block Types.
-        /// </summary>
-        /// <value>
-        /// the Block Types.
-        /// </value>
-        public DbSet<BlockType> BlockTypes { get; set; }
-
-        /// <summary>
-        /// Gets or sets the Campuses.
-        /// </summary>
-        /// <value>
-        /// the Campuses.
-        /// </value>
-        public DbSet<Campus> Campuses { get; set; }
-
-        /// <summary>
-        /// Gets or sets the campus schedules.
-        /// </summary>
-        /// <value>
-        /// The campus schedules.
-        /// </value>
-        public DbSet<CampusSchedule> CampusSchedules { get; set; }
-
-        /// <summary>
-        /// Gets or sets the campus topics.
-        /// </summary>
-        /// <value>The campus topics.</value>
-        public DbSet<CampusTopic> CampusTopics { get; set; }
-
-        /// <summary>
-        /// Gets or sets the categories.
-        /// </summary>
-        /// <value>
-        /// The categories.
-        /// </value>
-        public DbSet<Category> Categories { get; set; }
-
-        /// <summary>
-        /// Gets or sets the communication attachments.
-        /// </summary>
-        /// <value>
-        /// The communication attachments.
-        /// </value>
-        public DbSet<Rock.Model.CommunicationAttachment> CommunicationAttachments { get; set; }
-
-        /// <summary>
-        /// Gets or sets the communications.
-        /// </summary>
-        /// <value>
-        /// The communications.
-        /// </value>
-        public DbSet<Rock.Model.Communication> Communications { get; set; }
-
-        /// <summary>
-        /// Gets or sets the communication recipients.
-        /// </summary>
-        /// <value>
-        /// The communication recipients.
-        /// </value>
-        public DbSet<CommunicationRecipient> CommunicationRecipients { get; set; }
-
-        /// <summary>
-        /// Gets or sets the communication response attachments.
-        /// </summary>
-        /// <value>
-        /// The communication response attachments.
-        /// </value>
-        public DbSet<CommunicationResponseAttachment> CommunicationResponseAttachments { get; set; }
-
-        /// <summary>
-        /// Gets or sets the communication responses.
-        /// </summary>
-        /// <value>
-        /// The communication responses.
-        /// </value>
-        public DbSet<CommunicationResponse> CommunicationResponses { get; set; }
-
-        /// <summary>
-        /// Gets or sets the communication template attachment.
-        /// </summary>
-        /// <value>
-        /// The communication template attachment.
-        /// </value>
-        public DbSet<Rock.Model.CommunicationTemplateAttachment> CommunicationTemplateAttachment { get; set; }
-
-        /// <summary>
-        /// Gets or sets the communication templates.
-        /// </summary>
-        /// <value>
-        /// The communication templates.
-        /// </value>
-        public DbSet<Rock.Model.CommunicationTemplate> CommunicationTemplates { get; set; }
-
-        /// <summary>
-        /// Gets or sets the connection activity types.
-        /// </summary>
-        /// <value>
-        /// The connection activity types.
-        /// </value>
-        public DbSet<ConnectionActivityType> ConnectionActivityTypes { get; set; }
-
-        /// <summary>
-        /// Gets or sets the connection opportunities.
-        /// </summary>
-        /// <value>
-        /// The connection opportunities.
-        /// </value>
-        public DbSet<ConnectionOpportunity> ConnectionOpportunities { get; set; }
-
-        /// <summary>
-        /// Gets or sets the connection opportunity group configs.
-        /// </summary>
-        /// <value>
-        /// The connection opportunity group configs.
-        /// </value>
-        public DbSet<Rock.Model.ConnectionOpportunityGroupConfig> ConnectionOpportunityGroupConfigs { get; set; }
-
-        /// <summary>
-        /// Gets or sets the connection opportunity campuses.
-        /// </summary>
-        /// <value>
-        /// The connection opportunity campuses.
-        /// </value>
-        public DbSet<ConnectionOpportunityCampus> ConnectionOpportunityCampuses { get; set; }
-
-        /// <summary>
-        /// Gets or sets the connection opportunity connector groups.
-        /// </summary>
-        /// <value>
-        /// The connection opportunity connector groups.
-        /// </value>
-        public DbSet<ConnectionOpportunityConnectorGroup> ConnectionOpportunityConnectorGroups { get; set; }
-
-        /// <summary>
-        /// Gets or sets the connection opportunity groups.
-        /// </summary>
-        /// <value>
-        /// The connection opportunity groups.
-        /// </value>
-        public DbSet<ConnectionOpportunityGroup> ConnectionOpportunityGroups { get; set; }
-
-        /// <summary>
-        /// Gets or sets the connection requests.
-        /// </summary>
-        /// <value>
-        /// The connection requests.
-        /// </value>
-        public DbSet<ConnectionRequest> ConnectionRequests { get; set; }
-
-        /// <summary>
-        /// Gets or sets the connection request activities.
-        /// </summary>
-        /// <value>
-        /// The connection request activities.
-        /// </value>
-        public DbSet<ConnectionRequestActivity> ConnectionRequestActivities { get; set; }
-
-        /// <summary>
-        /// Gets or sets the connection request workflows.
-        /// </summary>
-        /// <value>
-        /// The connection request workflows.
-        /// </value>
-        public DbSet<ConnectionRequestWorkflow> ConnectionRequestWorkflows { get; set; }
-
-        /// <summary>
-        /// Gets or sets the connection statuses.
-        /// </summary>
-        /// <value>
-        /// The connection statuses.
-        /// </value>
-        public DbSet<ConnectionStatus> ConnectionStatuses { get; set; }
-
-        /// <summary>
-        /// Gets or sets the connection status automations.
-        /// </summary>
-        /// <value>
-        /// The connection automations.
-        /// </value>
-        public DbSet<ConnectionStatusAutomation> ConnectionStatusAutomations { get; set; }
-
-        /// <summary>
-        /// Gets or sets the connection types.
-        /// </summary>
-        /// <value>
-        /// The connection types.
-        /// </value>
-        public DbSet<ConnectionType> ConnectionTypes { get; set; }
-
-        /// <summary>
-        /// Gets or sets the connection workflows.
-        /// </summary>
-        /// <value>
-        /// The connection workflows.
-        /// </value>
-        public DbSet<ConnectionWorkflow> ConnectionWorkflows { get; set; }
-
-        /// <summary>
-        /// Gets or sets the content channels.
-        /// </summary>
-        /// <value>
-        /// The content channels.
-        /// </value>
-        public DbSet<ContentChannel> ContentChannels { get; set; }
-
-        /// <summary>
-        /// Gets or sets the content channel items.
-        /// </summary>
-        /// <value>
-        /// The content channel items.
-        /// </value>
-        public DbSet<ContentChannelItem> ContentChannelItems { get; set; }
-
-        /// <summary>
-        /// Gets or sets the content channel item associations.
-        /// </summary>
-        /// <value>
-        /// The content channel item associations.
-        /// </value>
-        public DbSet<ContentChannelItemAssociation> ContentChannelItemAssociations { get; set; }
-
-        /// <summary>
-        /// Gets or sets the content channel item slugs.
-        /// </summary>
-        /// <value>
-        /// The content channel item slugs.
-        /// </value>
-        public DbSet<ContentChannelItemSlug> ContentChannelItemSlugs { get; set; }
-
-        /// <summary>
-        /// Gets or sets the content channel types.
-        /// </summary>
-        /// <value>
-        /// The content channel types.
-        /// </value>
-        public DbSet<ContentChannelType> ContentChannelTypes { get; set; }
-
-        /// <summary>
-        /// Gets or sets the content collections.
-        /// </summary>
-        /// <value>
-        /// The ccontent collections.
-        /// </value>
-        public DbSet<ContentCollection> ContentCollections { get; set; }
-
-        /// <summary>
-        /// Gets or sets the content collection sources.
-        /// </summary>
-        /// <value>
-        /// The content collection sources.
-        /// </value>
-        public DbSet<ContentCollectionSource> ContentCollectionSources { get; set; }
-
-        /// <summary>
-        /// Gets or sets the content topics.
-        /// </summary>
-        /// <value>
-        /// The content topics.
-        /// </value>
-        public DbSet<ContentTopic> ContentTopics { get; set; }
-
-        /// <summary>
-        /// Gets or sets the content topic domains.
-        /// </summary>
-        /// <value>
-        /// The content topic domains.
-        /// </value>
-        public DbSet<ContentTopicDomain> ContentTopicDomains { get; set; }
-
-        /// <summary>
-        /// Gets or sets the data views.
-        /// </summary>
-        /// <value>
-        /// The data views.
-        /// </value>
-        public DbSet<DataView> DataViews { get; set; }
-
-        /// <summary>
-        /// Gets or sets the data view filters.
-        /// </summary>
-        /// <value>
-        /// The data view filters.
-        /// </value>
-        public DbSet<DataViewFilter> DataViewFilters { get; set; }
-
-        /// <summary>
-        /// Gets or sets the data view persisted values.
-        /// </summary>
-        /// <value>
-        /// The data view persisted values.
-        /// </value>
-        public DbSet<DataViewPersistedValue> DataViewPersistedValues { get; set; }
-
-        /// <summary>
-        /// Gets or sets the document types.
-        /// </summary>
-        /// <value>
-        /// The document types.
-        /// </value>
-        public DbSet<DocumentType> DocumentTypes { get; set; }
-
-        /// <summary>
-        /// Gets or sets the documents.
-        /// </summary>
-        /// <value>
-        /// The documents.
-        /// </value>
-        public DbSet<Document> Documents { get; set; }
-
-        /// <summary>
-        /// Gets or sets the Defined Types.
-        /// </summary>
-        /// <value>
-        /// the Defined Types.
-        /// </value>
-        public DbSet<DefinedType> DefinedTypes { get; set; }
-
-        /// <summary>
-        /// Gets or sets the Defined Values.
-        /// </summary>
-        /// <value>
-        /// the Defined Values.
-        /// </value>
-        public DbSet<DefinedValue> DefinedValues { get; set; }
-
-        /// <summary>
-        /// Gets or sets the devices.
-        /// </summary>
-        /// <value>
-        /// The devices.
-        /// </value>
-        public DbSet<Device> Devices { get; set; }
-
-        /// <summary>
-        /// Gets or sets the entity campus filters.
-        /// </summary>
-        /// <value>
-        /// The entity campus filters.
-        /// </value>
-        public DbSet<EntityCampusFilter> EntityCampusFilters { get; set; }
-
-        /// <summary>
-        /// Gets or sets the entity searches.
-        /// </summary>
-        /// <value>
-        /// The entity searches.
-        /// </value>
-        public DbSet<EntitySearch> EntitySearches { get; set; }
-
-        /// <summary>
-        /// Gets or sets the entity sets.
-        /// </summary>
-        /// <value>
-        /// The entity sets.
-        /// </value>
-        public DbSet<EntitySet> EntitySets { get; set; }
-
-        /// <summary>
-        /// Gets or sets the entity set items.
-        /// </summary>
-        /// <value>
-        /// The entity set items.
-        /// </value>
-        public DbSet<EntitySetItem> EntitySetItems { get; set; }
-
-        /// <summary>
-        /// Gets or sets the entity types.
-        /// </summary>
-        /// <value>
-        /// The entity types.
-        /// </value>
-        public DbSet<EntityType> EntityTypes { get; set; }
-
-        /// <summary>
-        /// Gets or sets the event calendars.
-        /// </summary>
-        /// <value>
-        /// The event calendars.
-        /// </value>
-        public DbSet<EventCalendar> EventCalendars { get; set; }
-
-        /// <summary>
-        /// Gets or sets the event calendar content channels.
-        /// </summary>
-        /// <value>
-        /// The event calendar content channels.
-        /// </value>
-        public DbSet<EventCalendarContentChannel> EventCalendarContentChannels { get; set; }
-
-        /// <summary>
-        /// Gets or sets the event calendar items.
-        /// </summary>
-        /// <value>
-        /// The event calendar items.
-        /// </value>
-        public DbSet<EventCalendarItem> EventCalendarItems { get; set; }
-
-        /// <summary>
-        /// Gets or sets the event items.
-        /// </summary>
-        /// <value>
-        /// The event items.
-        /// </value>
-        public DbSet<EventItem> EventItems { get; set; }
-
-        /// <summary>
-        /// Gets or sets the event item audiences.
-        /// </summary>
-        /// <value>
-        /// The event item audiences.
-        /// </value>
-        public DbSet<EventItemAudience> EventItemAudiences { get; set; }
-
-        /// <summary>
-        /// Gets or sets the event item occurrences.
-        /// </summary>
-        /// <value>
-        /// The event item occurrences.
-        /// </value>
-        public DbSet<EventItemOccurrence> EventItemOccurrences { get; set; }
-
-        /// <summary>
-        /// Gets or sets the event item occurrence channel items.
-        /// </summary>
-        /// <value>
-        /// The event item occurrence channel items.
-        /// </value>
-        public DbSet<EventItemOccurrenceChannelItem> EventItemOccurrenceChannelItems { get; set; }
-
-        /// <summary>
-        /// Gets or sets the event item occurrence group maps.
-        /// </summary>
-        /// <value>
-        /// The event item occurrence group maps.
-        /// </value>
-        public DbSet<EventItemOccurrenceGroupMap> EventItemOccurrenceGroupMaps { get; set; }
-
-        /// <summary>
-        /// Gets or sets the Exception Logs.
-        /// </summary>
-        /// <value>
-        /// the Exception Logs.
-        /// </value>
-        public DbSet<ExceptionLog> ExceptionLogs { get; set; }
-
-        /// <summary>
-        /// Gets or sets the Field Types.
-        /// </summary>
-        /// <value>
-        /// the Field Types.
-        /// </value>
-        public DbSet<FieldType> FieldTypes { get; set; }
-
-        /// <summary>
-        /// Gets or sets the accounts.
-        /// </summary>
-        /// <value>
-        /// The Financial Account.
-        /// </value>
-        public DbSet<FinancialAccount> FinancialAccounts { get; set; }
-
-        /// <summary>
-        /// Gets or sets the batches.
-        /// </summary>
-        /// <value>
-        /// The batches.
-        /// </value>
-        public DbSet<FinancialBatch> FinancialBatches { get; set; }
-
-        /// <summary>
-        /// Gets or sets the financial gateways.
-        /// </summary>
-        /// <value>
-        /// The financial gateways.
-        /// </value>
-        public DbSet<FinancialGateway> FinancialGateways { get; set; }
-
-        /// <summary>
-        /// Gets or sets the financial payment details.
-        /// </summary>
-        /// <value>
-        /// The financial payment details.
-        /// </value>
-        public DbSet<FinancialPaymentDetail> FinancialPaymentDetails { get; set; }
-
-        /// <summary>
-        /// Gets or sets the financial person bank account.
-        /// </summary>
-        /// <value>
-        /// The financial person bank account.
-        /// </value>
-        public DbSet<FinancialPersonBankAccount> FinancialPersonBankAccounts { get; set; }
-
-        /// <summary>
-        /// Gets or sets the financial person saved account.
-        /// </summary>
-        /// <value>
-        /// The financial person saved account.
-        /// </value>
-        public DbSet<FinancialPersonSavedAccount> FinancialPersonSavedAccounts { get; set; }
-
-        /// <summary>
-        /// Gets or sets the pledges.
-        /// </summary>
-        /// <value>
-        /// The pledges.
-        /// </value>
-        public DbSet<FinancialPledge> FinancialPledges { get; set; }
-
-        /// <summary>
-        /// Gets or sets the financial scheduled transactions.
-        /// </summary>
-        /// <value>
-        /// The financial scheduled transactions.
-        /// </value>
-        public DbSet<FinancialScheduledTransaction> FinancialScheduledTransactions { get; set; }
-
-        /// <summary>
-        /// Gets or sets the financial scheduled transaction details.
-        /// </summary>
-        /// <value>
-        /// The financial scheduled transaction details.
-        /// </value>
-        public DbSet<FinancialScheduledTransactionDetail> FinancialScheduledTransactionDetails { get; set; }
-
-        /// <summary>
-        /// Gets or sets the financial statement templates.
-        /// </summary>
-        /// <value>
-        /// The financial statement templates.
-        /// </value>
-        public DbSet<FinancialStatementTemplate> FinancialStatementTemplates { get; set; }
-
-        /// <summary>
-        /// Gets or sets the transactions.
-        /// </summary>
-        /// <value>
-        /// The transactions.
-        /// </value>
-        public DbSet<FinancialTransaction> FinancialTransactions { get; set; }
-
-        /// <summary>
-        /// Gets or sets the financial transaction alert.
-        /// </summary>
-        /// <value>
-        /// The financial transaction alert.
-        /// </value>
-        public DbSet<FinancialTransactionAlert> FinancialTransactionAlerts { get; set; }
-
-        /// <summary>
-        /// Gets or sets the type of the financial transaction alert.
-        /// </summary>
-        /// <value>
-        /// The type of the financial transaction alert.
-        /// </value>
-        public DbSet<FinancialTransactionAlertType> FinancialTransactionAlertTypes { get; set; }
-
-        /// <summary>
-        /// Gets or sets the transaction details.
-        /// </summary>
-        /// <value>
-        /// The transaction details.
-        /// </value>
-        public DbSet<FinancialTransactionDetail> FinancialTransactionDetails { get; set; }
-
-        /// <summary>
-        /// Gets or sets the transaction details.
-        /// </summary>
-        /// <value>
-        /// The transaction details.
-        /// </value>
-        public DbSet<FinancialTransactionImage> FinancialTransactionImages { get; set; }
-
-        /// <summary>
-        /// Gets or sets the financial transaction refunds.
-        /// </summary>
-        /// <value>
-        /// The financial transaction refunds.
-        /// </value>
-        public DbSet<FinancialTransactionRefund> FinancialTransactionRefunds { get; set; }
-
-        /// <summary>
-        /// Gets or sets the followings.
-        /// </summary>
-        /// <value>
-        /// The followings.
-        /// </value>
-        public DbSet<Following> Followings { get; set; }
-
-        /// <summary>
-        /// Gets or sets the following event notifications.
-        /// </summary>
-        /// <value>
-        /// The following event notifications.
-        /// </value>
-        public DbSet<FollowingEventNotification> FollowingEventNotifications { get; set; }
-
-        /// <summary>
-        /// Gets or sets the following event subscriptions.
-        /// </summary>
-        /// <value>
-        /// The following event subscriptions.
-        /// </value>
-        public DbSet<FollowingEventSubscription> FollowingEventSubscriptions { get; set; }
-
-        /// <summary>
-        /// Gets or sets the following event types.
-        /// </summary>
-        /// <value>
-        /// The following event types.
-        /// </value>
-        public DbSet<FollowingEventType> FollowingEventTypes { get; set; }
-
-        /// <summary>
-        /// Gets or sets the following suggestions.
-        /// </summary>
-        /// <value>
-        /// The following suggestions.
-        /// </value>
-        public DbSet<FollowingSuggested> FollowingSuggesteds { get; set; }
-
-        /// <summary>
-        /// Gets or sets the following suggestion types.
-        /// </summary>
-        /// <value>
-        /// The following suggestion types.
-        /// </value>
-        public DbSet<FollowingSuggestionType> FollowingSuggestionTypes { get; set; }
-
-        /// <summary>
-        /// Gets or sets the Groups.
-        /// </summary>
-        /// <value>
-        /// the Groups.
-        /// </value>
-        public DbSet<Group> Groups { get; set; }
-
-        /// <summary>
-        /// Gets or sets the group demographic types.
-        /// </summary>
-        /// <value>
-        /// The group demographic types.
-        /// </value>
-        public DbSet<GroupDemographicType> GroupDemographicTypes { get; set; }
-
-        /// <summary>
-        /// Gets or sets the group demographic values.
-        /// </summary>
-        /// <value>
-        /// The group demographic values.
-        /// </value>
-        public DbSet<GroupDemographicValue> GroupDemographicValues { get; set; }
-
-        /// <summary>
-        /// Gets or sets the group historicals.
-        /// </summary>
-        /// <value>
-        /// The group historicals.
-        /// </value>
-        public DbSet<GroupHistorical> GroupHistoricals { get; set; }
-
-        /// <summary>
-        /// Gets or sets the Group Locations.
-        /// </summary>
-        /// <value>
-        /// the Group Locations.
-        /// </value>
-        public DbSet<GroupLocation> GroupLocations { get; set; }
-
-        /// <summary>
-        /// Gets or sets the group location historicals.
-        /// </summary>
-        /// <value>
-        /// The group location historicals.
-        /// </value>
-        public DbSet<GroupLocationHistorical> GroupLocationHistoricals { get; set; }
-
-        /// <summary>
-        /// Gets or sets the group location historical schedules.
-        /// </summary>
-        /// <value>
-        /// The group location historical schedules.
-        /// </value>
-        [RockObsolete( "1.16" )]
-        [Obsolete( "Consider using 'History' entity instead." )]
-        public DbSet<GroupLocationHistoricalSchedule> GroupLocationHistoricalSchedules { get; set; }
-
-        /// <summary>
-        /// Gets or sets the group location schedule configs.
-        /// </summary>
-        /// <value>
-        /// The group location schedule configs.
-        /// </value>
-        public DbSet<GroupLocationScheduleConfig> GroupLocationScheduleConfigs { get; set; }
-
-        /// <summary>
-        /// Gets or sets the Members.
-        /// </summary>
-        /// <value>
-        /// the Members.
-        /// </value>
-        public DbSet<GroupMember> GroupMembers { get; set; }
-
-        /// <summary>
-        /// Gets or sets the group member assignments.
-        /// </summary>
-        /// <value>
-        /// The group member assignments.
-        /// </value>
-        public DbSet<GroupMemberAssignment> GroupMemberAssignments { get; set; }
-
-        /// <summary>
-        /// Gets or sets the group member historicals.
-        /// </summary>
-        /// <value>
-        /// The group member historicals.
-        /// </value>
-        public DbSet<GroupMemberHistorical> GroupMemberHistoricals { get; set; }
-
-        /// <summary>
-        /// Gets or sets the group member requirements.
-        /// </summary>
-        /// <value>
-        /// The group member requirements.
-        /// </value>
-        public DbSet<GroupMemberRequirement> GroupMemberRequirements { get; set; }
-
-        /// <summary>
-        /// Gets or sets the group member schedule templates.
-        /// </summary>
-        /// <value>
-        /// The group member schedule templates.
-        /// </value>
-        public DbSet<GroupMemberScheduleTemplate> GroupMemberScheduleTemplates { get; set; }
-
-        /// <summary>
-        /// Gets or sets the group member workflow triggers.
-        /// </summary>
-        /// <value>
-        /// The group member workflow triggers.
-        /// </value>
-        public DbSet<GroupMemberWorkflowTrigger> GroupMemberWorkflowTriggers { get; set; }
-
-        /// <summary>
-        /// Gets or sets the group requirements.
-        /// </summary>
-        /// <value>
-        /// The group requirements.
-        /// </value>
-        public DbSet<GroupRequirement> GroupRequirements { get; set; }
-
-        /// <summary>
-        /// Gets or sets the group requirement types.
-        /// </summary>
-        /// <value>
-        /// The group requirement types.
-        /// </value>
-        public DbSet<GroupRequirementType> GroupRequirementTypes { get; set; }
-
-        /// <summary>
-        /// Gets or sets the group schedule exclusions.
-        /// </summary>
-        /// <value>
-        /// The group schedule exclusions.
-        /// </value>
-        public DbSet<GroupScheduleExclusion> GroupScheduleExclusions { get; set; }
-
-        /// <summary>
-        /// Gets or sets the group syncs.
-        /// </summary>
-        /// <value>
-        /// The group syncs.
-        /// </value>
-        public DbSet<GroupSync> GroupSyncs { get; set; }
-
-        /// <summary>
-        /// Gets or sets the group type location types.
-        /// </summary>
-        /// <value>
-        /// The group type location types.
-        /// </value>
-        public DbSet<Rock.Model.GroupTypeLocationType> GroupTypeLocationTypes { get; set; }
-
-        /// <summary>
-        /// Gets or sets the Group Types.
-        /// </summary>
-        /// <value>
-        /// the Group Types.
-        /// </value>
-        public DbSet<GroupType> GroupTypes { get; set; }
-
-        /// <summary>
-        /// Gets or sets the Group Roles.
-        /// </summary>
-        /// <value>
-        /// the Group Roles.
-        /// </value>
-        public DbSet<GroupTypeRole> GroupTypeRoles { get; set; }
-
-        /// <summary>
-        /// Gets or sets the histories.
-        /// </summary>
-        /// <value>
-        /// The histories.
-        /// </value>
-        public DbSet<History> Histories { get; set; }
-
-        /// <summary>
-        /// Gets or sets the Html Contents.
-        /// </summary>
-        /// <value>
-        /// the Html Contents.
-        /// </value>
-        public DbSet<HtmlContent> HtmlContents { get; set; }
-
-        /// <summary>
-        /// Gets or sets the SMS actions.
-        /// </summary>
-        /// <value>
-        /// The SMS actions.
-        /// </value>
-        public DbSet<SmsAction> SmsActions { get; set; }
-
-        /// <summary>
-        /// Gets or sets the SMS pipeline.
-        /// </summary>
-        /// <value>
-        /// The SMS pipelines.
-        /// </value>
-        public DbSet<SmsPipeline> SmsPipelines { get; set; }
-
-        /// <summary>
-        /// Gets or sets the Interactive Experiences.
-        /// </summary>
-        /// <value>
-        /// the Interactive Experiences.
-        /// </value>
-        public DbSet<InteractiveExperience> InteractiveExperiences { get; set; }
-
-        /// <summary>
-        /// Gets or sets the Interactive Experience Actions.
-        /// </summary>
-        /// <value>
-        /// the Interactive Experience Actions.
-        /// </value>
-        public DbSet<InteractiveExperienceAction> InteractiveExperienceActions { get; set; }
-
-        /// <summary>
-        /// Gets or sets the Interactive Experience Answers.
-        /// </summary>
-        /// <value>
-        /// the Interactive Experience Answers.
-        /// </value>
-        public DbSet<InteractiveExperienceAnswer> InteractiveExperienceAnswers { get; set; }
-
-        /// <summary>
-        /// Gets or sets the Interactive Experience Occurrences.
-        /// </summary>
-        /// <value>
-        /// the Interactive Experience Occurrences.
-        /// </value>
-        public DbSet<InteractiveExperienceOccurrence> InteractiveExperienceOccurrences { get; set; }
-
-        /// <summary>
-        /// Gets or sets the Interactive Experience Schedules.
-        /// </summary>
-        /// <value>
-        /// the Interactive Experience Schedules.
-        /// </value>
-        public DbSet<InteractiveExperienceSchedule> InteractiveExperienceSchedules { get; set; }
-
-        /// <summary>
-        /// Gets or sets the Interactive Experience Campuses.
-        /// </summary>
-        /// <value>
-        /// the Interactive Experience Campuses.
-        /// </value>
-        public DbSet<InteractiveExperienceScheduleCampus> InteractiveExperienceScheduleCampuses { get; set; }
-
-        /// <summary>
-        /// Gets or sets the Interactions.
-        /// </summary>
-        /// <value>
-        /// the Interactions.
-        /// </value>
-        public DbSet<Interaction> Interactions { get; set; }
-
-        /// <summary>
-        /// Gets or sets the Interaction Components.
-        /// </summary>
-        /// <value>
-        /// the Interaction Components.
-        /// </value>
-        public DbSet<InteractionComponent> InteractionComponents { get; set; }
-
-        /// <summary>
-        /// Gets or sets the Interaction Device Types.
-        /// </summary>
-        /// <value>
-        /// the Interaction Device Types.
-        /// </value>
-        public DbSet<InteractionDeviceType> InteractionDeviceTypes { get; set; }
-
-        /// <summary>
-        /// Gets or sets the Interaction Services.
-        /// </summary>
-        /// <value>
-        /// the Interaction Services.
-        /// </value>
-        public DbSet<InteractionChannel> InteractionServices { get; set; }
-
-        /// <summary>
-        /// Gets or sets the Interaction Sessions.
-        /// </summary>
-        /// <value>
-        /// the Interaction Sessions.
-        /// </value>
-        public DbSet<InteractionSession> InteractionSessions { get; set; }
-
-        /// <summary>
-        /// Gets or sets the Interaction Session Locations.
-        /// </summary>
-        /// <value>
-        /// the Interaction Sessions Locations.
-        /// </value>
-        public DbSet<InteractionSessionLocation> InteractionSessionLocations { get; set; }
-
-        /// <summary>
-        /// Gets or sets the lava shortcodes.
-        /// </summary>
-        /// <value>
-        /// The lava shortcodes.
-        /// </value>
-        public DbSet<Rock.Model.LavaShortcode> LavaShortcodes { get; set; }
-
-        /// <summary>
-        /// Gets or sets the layouts.
-        /// </summary>
-        /// <value>
-        /// The layouts.
-        /// </value>
-        public DbSet<Layout> Layouts { get; set; }
-
-        /// <summary>
-        /// Gets or sets the Location.
-        /// </summary>
-        /// <value>
-        /// the Location.
-        /// </value>
-        public DbSet<Location> Locations { get; set; }
-
-        /// <summary>
-        /// Gets or sets the media accounts.
-        /// </summary>
-        /// <value>
-        /// The media accounts.
-        /// </value>
-        public DbSet<MediaAccount> MediaAccounts { get; set; }
-
-        /// <summary>
-        /// Gets or sets the media elements.
-        /// </summary>
-        /// <value>
-        /// The media elements.
-        /// </value>
-        public DbSet<MediaElement> MediaElements { get; set; }
-
-        /// <summary>
-        /// Gets or sets the media folders.
-        /// </summary>
-        /// <value>
-        /// The media folders.
-        /// </value>
-        public DbSet<MediaFolder> MediaFolders { get; set; }
-
-        /// <summary>
-        /// Gets or sets the merge templates.
-        /// </summary>
-        /// <value>
-        /// The merge templates.
-        /// </value>
-        public DbSet<MergeTemplate> MergeTemplates { get; set; }
-
-        /// <summary>
-        /// Gets or sets the meta first name gender lookups.
-        /// </summary>
-        /// <value>
-        /// The meta first name gender lookups.
-        /// </value>
-        public DbSet<Rock.Model.MetaFirstNameGenderLookup> MetaFirstNameGenderLookups { get; set; }
-
-        /// <summary>
-        /// Gets or sets the meta last name lookups.
-        /// </summary>
-        /// <value>
-        /// The meta last name lookups.
-        /// </value>
-        public DbSet<Rock.Model.MetaLastNameLookup> MetaLastNameLookups { get; set; }
-
-        /// <summary>
-        /// Gets or sets the meta nick name lookups.
-        /// </summary>
-        /// <value>
-        /// The meta nick name lookups.
-        /// </value>
-        public DbSet<Rock.Model.MetaNickNameLookup> MetaNickNameLookups { get; set; }
-
-        /// <summary>
-        /// Gets or sets the metaphones.
-        /// </summary>
-        /// <value>
-        /// The metaphones.
-        /// </value>
-        public DbSet<Metaphone> Metaphones { get; set; }
-
-        /// <summary>
-        /// Gets or sets the Defined Types.
-        /// </summary>
-        /// <value>
-        /// the Defined Types.
-        /// </value>
-        public DbSet<Metric> Metrics { get; set; }
-
-        /// <summary>
-        /// Gets or sets the metric partitions.
-        /// </summary>
-        /// <value>
-        /// The metric partitions.
-        /// </value>
-        public DbSet<MetricPartition> MetricPartitions { get; set; }
-
-        /// <summary>
-        /// Gets or sets the metric categories.
-        /// </summary>
-        /// <value>
-        /// The metric categories.
-        /// </value>
-        public DbSet<MetricCategory> MetricCategories { get; set; }
-
-        /// <summary>
-        /// Gets or sets the Defined Values.
-        /// </summary>
-        /// <value>
-        /// the Defined Values.
-        /// </value>
-        public DbSet<MetricValue> MetricValues { get; set; }
-
-        /// <summary>
-        /// Gets or sets the metric value partitions.
-        /// </summary>
-        /// <value>
-        /// The metric value partitions.
-        /// </value>
-        public DbSet<MetricValuePartition> MetricValuePartitions { get; set; }
-
-        /// <summary>
-        /// Gets or sets the ncoa history.
-        /// </summary>
-        /// <value>
-        /// The ncoa historys.
-        /// </value>
-        public DbSet<NcoaHistory> NcoaHistorys { get; set; }
-
-        /// <summary>
-        /// Gets or sets the notes.
-        /// </summary>
-        /// <value>
-        /// The notes.
-        /// </value>
-        public DbSet<Note> Notes { get; set; }
-
-        /// <summary>
-        /// Gets or sets the note attachments.
-        /// </summary>
-        /// <value>
-        /// The note attachments.
-        /// </value>
-        public DbSet<NoteAttachment> NoteAttachments { get; set; }
-
-        /// <summary>
-        /// Gets or sets the note types.
-        /// </summary>
-        /// <value>
-        /// The note types.
-        /// </value>
-        public DbSet<NoteType> NoteTypes { get; set; }
-
-        /// <summary>
-        /// Gets or sets the note watches.
-        /// </summary>
-        /// <value>
-        /// The note watches.
-        /// </value>
-        public DbSet<NoteWatch> NoteWatches { get; set; }
-
-        /// <summary>
-        /// Gets or sets the notification message types.
-        /// </summary>
-        /// <value>The notification message types.</value>
-        public DbSet<NotificationMessageType> NotificationMessageTypes { get; set; }
-
-        /// <summary>
-        /// Gets or sets the notification messages.
-        /// </summary>
-        /// <value>The notification messages.</value>
-        public DbSet<NotificationMessage> NotificationMessages { get; set; }
-
-        /// <summary>
-        /// Gets or sets the notifications.
-        /// </summary>
-        /// <value>
-        /// The notifications.
-        /// </value>
-        public DbSet<Notification> Notifications { get; set; }
-
-        /// <summary>
-        /// Gets or sets the notification recipients.
-        /// </summary>
-        /// <value>
-        /// The notification recipients.
-        /// </value>
-        public DbSet<NotificationRecipient> NotificationRecipients { get; set; }
-
-        /// <summary>
-        /// Gets or sets the Pages.
-        /// </summary>
-        /// <value>
-        /// the Pages.
-        /// </value>
-        public DbSet<Page> Pages { get; set; }
-
-        /// <summary>
-        /// Gets or sets the page contexts.
-        /// </summary>
-        /// <value>
-        /// The page contexts.
-        /// </value>
-        public DbSet<PageContext> PageContexts { get; set; }
-
-        /// <summary>
-        /// Gets or sets the Page Routes.
-        /// </summary>
-        /// <value>
-        /// the Page Routes.
-        /// </value>
-        public DbSet<PageRoute> PageRoutes { get; set; }
-
-        /// <summary>
-        /// Gets or sets the persisted datasets.
-        /// </summary>
-        /// <value>
-        /// The persisted datasets.
-        /// </value>
-        public DbSet<PersistedDataset> PersistedDatasets { get; set; }
-
-        /// <summary>
-        /// Gets or sets the People.
-        /// </summary>
-        /// <value>
-        /// the People.
-        /// </value>
-        public DbSet<Person> People { get; set; }
-
-        /// <summary>
-        /// Gets or sets the personal devices.
-        /// </summary>
-        /// <value>
-        /// The personal devices.
-        /// </value>
-        public DbSet<Rock.Model.PersonalDevice> PersonalDevices { get; set; }
-
-        /// <summary>
-        /// Gets or sets the Person Aliases.
-        /// </summary>
-        /// <value>
-        /// the Person aliases.
-        /// </value>
-        public DbSet<PersonAlias> PersonAliases { get; set; }
-
-        /// <summary>
-        /// Gets or sets the Person Preferences.
-        /// </summary>
-        /// <value>
-        /// The Person Preferences.
-        /// </value>
-        public DbSet<PersonPreference> PersonPreferences { get; set; }
-
-        /// <summary>
-        /// Gets or sets the badges.
-        /// </summary>
-        /// <value>
-        /// The person badge types.
-        /// </value>
-        public DbSet<Model.Badge> Badges { get; set; }
-
-        /// <summary>
-        /// Gets or sets the person duplicates.
-        /// </summary>
-        /// <value>
-        /// The person duplicates.
-        /// </value>
-        public DbSet<PersonDuplicate> PersonDuplicates { get; set; }
-
-        /// <summary>
-        /// Gets or sets the person previous names.
-        /// </summary>
-        /// <value>
-        /// The person previous names.
-        /// </value>
-        public DbSet<PersonPreviousName> PersonPreviousNames { get; set; }
-
-        /// <summary>
-        /// Gets or sets the person schedule exclusions.
-        /// </summary>
-        /// <value>
-        /// The person schedule exclusions.
-        /// </value>
-        public DbSet<PersonScheduleExclusion> PersonScheduleExclusions { get; set; }
-
-        /// <summary>
-        /// Gets or sets the Person Signals.
-        /// </summary>
-        /// <value>
-        /// the Person Vieweds.
-        /// </value>
-        public DbSet<PersonSignal> PersonSignals { get; set; }
-
-        /// <summary>
-        /// Gets or sets the Person Vieweds.
-        /// </summary>
-        /// <value>
-        /// the Person Vieweds.
-        /// </value>
-        public DbSet<PersonViewed> PersonVieweds { get; set; }
-
-        /// <summary>
-        /// Gets or sets the person search keys.
-        /// </summary>
-        /// <value>
-        /// The person search keys.
-        /// </value>
-        public DbSet<PersonSearchKey> PersonSearchKeys { get; set; }
-
-        /// <summary>
-        /// Gets or sets the person tokens.
-        /// </summary>
-        /// <value>
-        /// The person tokens.
-        /// </value>
-        public DbSet<PersonToken> PersonTokens { get; set; }
-
-        /// <summary>
-        /// Gets or sets the Phone Numbers.
-        /// </summary>
-        /// <value>
-        /// the Phone Numbers.
-        /// </value>
-        public DbSet<PhoneNumber> PhoneNumbers { get; set; }
-
-        /// <summary>
-        /// Gets or sets the phone verifications.
-        /// </summary>
-        /// <value>
-        /// The phone verifications.
-        /// </value>
-        public DbSet<IdentityVerification> IdentityVerifications { get; set; }
-
-        /// <summary>
-        /// Gets or sets the phone verification codes.
-        /// </summary>
-        /// <value>
-        /// The phone verification codes.
-        /// </value>
-        public DbSet<IdentityVerificationCode> IdentityVerificationCodes { get; set; }
-
-        /// <summary>
-        /// Gets or sets the personal links.
-        /// </summary>
-        /// <value>
-        /// The personal links.
-        /// </value>
-        public DbSet<PersonalLink> PersonalLinks { get; set; }
-
-        /// <summary>
-        /// Gets or sets the personal link sections.
-        /// </summary>
-        /// <value>
-        /// The personal link sections.
-        /// </value>
-        public DbSet<PersonalLinkSection> PersonalLinkSections { get; set; }
-
-        /// <summary>
-        /// Gets or sets the personal link section orders.
-        /// </summary>
-        /// <value>
-        /// The personal link section orders.
-        /// </value>
-        public DbSet<PersonalLinkSectionOrder> PersonalLinkSectionOrders { get; set; }
-
-        /// <summary>
-        /// Gets or sets the plugin migrations.
-        /// </summary>
-        /// <value>
-        /// The plugin migrations.
-        /// </value>
-        public DbSet<PluginMigration> PluginMigrations { get; set; }
-
-        /// <summary>
-        /// Gets or sets the prayer requests.
-        /// </summary>
-        /// <value>
-        /// The prayer requests.
-        /// </value>
-        public DbSet<PrayerRequest> PrayerRequests { get; set; }
-
-        /// <summary>
-        /// Gets or sets the registrations.
-        /// </summary>
-        /// <value>
-        /// The registrations.
-        /// </value>
-        public DbSet<Registration> Registrations { get; set; }
-
-        /// <summary>
-        /// Gets or sets the registration instances.
-        /// </summary>
-        /// <value>
-        /// The registration instances.
-        /// </value>
-        public DbSet<RegistrationInstance> RegistrationInstances { get; set; }
-
-        /// <summary>
-        /// Gets or sets the registration registrants.
-        /// </summary>
-        /// <value>
-        /// The registration registrants.
-        /// </value>
-        public DbSet<RegistrationRegistrant> RegistrationRegistrants { get; set; }
-
-        /// <summary>
-        /// Gets or sets the registration registrant fees.
-        /// </summary>
-        /// <value>
-        /// The registration registrant fees.
-        /// </value>
-        public DbSet<RegistrationRegistrantFee> RegistrationRegistrantFees { get; set; }
-
-        /// <summary>
-        /// Gets or sets the registration sessions.
-        /// </summary>
-        /// <value>
-        /// The registration sessions.
-        /// </value>
-        public DbSet<RegistrationSession> RegistrationSessions { get; set; }
-
-        /// <summary>
-        /// Gets or sets the registration templates.
-        /// </summary>
-        /// <value>
-        /// The registration templates.
-        /// </value>
-        public DbSet<RegistrationTemplate> RegistrationTemplates { get; set; }
-
-        /// <summary>
-        /// Gets or sets the registration template discounts.
-        /// </summary>
-        /// <value>
-        /// The registration template discounts.
-        /// </value>
-        public DbSet<RegistrationTemplateDiscount> RegistrationTemplateDiscounts { get; set; }
-
-        /// <summary>
-        /// Gets or sets the registration template fees.
-        /// </summary>
-        /// <value>
-        /// The registration template fees.
-        /// </value>
-        public DbSet<RegistrationTemplateFee> RegistrationTemplateFees { get; set; }
-
-        /// <summary>
-        /// Gets or sets the registration template fee items.
-        /// </summary>
-        /// <value>
-        /// The registration template fee items.
-        /// </value>
-        public DbSet<RegistrationTemplateFeeItem> RegistrationTemplateFeeItems { get; set; }
-
-        /// <summary>
-        /// Gets or sets the registration template forms.
-        /// </summary>
-        /// <value>
-        /// The registration template forms.
-        /// </value>
-        public DbSet<RegistrationTemplateForm> RegistrationTemplateForms { get; set; }
-
-        /// <summary>
-        /// Gets or sets the registration template form fields.
-        /// </summary>
-        /// <value>
-        /// The registration template form fields.
-        /// </value>
-        public DbSet<RegistrationTemplateFormField> RegistrationTemplateFormFields { get; set; }
-
-        /// <summary>
-        /// Gets or sets the registration template placements.
-        /// </summary>
-        /// <value>
-        /// The registration template placements.
-        /// </value>
-        public DbSet<RegistrationTemplatePlacement> RegistrationTemplatePlacements { get; set; }
-
-        /// <summary>
-        /// Gets or sets the related entities.
-        /// </summary>
-        /// <value>
-        /// The related entities.
-        /// </value>
-        public DbSet<RelatedEntity> RelatedEntities { get; set; }
-
-        /// <summary>
-        /// Gets or sets the reminders.
-        /// </summary>
-        /// <value>
-        /// The reminders.
-        /// </value>
-        public DbSet<Reminder> Reminders { get; set; }
-
-        /// <summary>
-        /// Gets or sets the reminder types.
-        /// </summary>
-        /// <value>
-        /// The reminder types.
-        /// </value>
-        public DbSet<ReminderType> ReminderTypes { get; set; }
-
-        /// <summary>
-        /// Gets or sets the remote authentication sessions.
-        /// </summary>
-        /// <value>
-        /// The remote authentication sessions.
-        /// </value>
-        public DbSet<RemoteAuthenticationSession> RemoteAuthenticationSessions { get; set; }
-
-        /// <summary>
-        /// Gets or sets the reports.
-        /// </summary>
-        /// <value>
-        /// The reports.
-        /// </value>
-        public DbSet<Report> Reports { get; set; }
-
-        /// <summary>
-        /// Gets or sets the report fields.
-        /// </summary>
-        /// <value>
-        /// The report fields.
-        /// </value>
-        public DbSet<ReportField> ReportFields { get; set; }
-
-        /// <summary>
-        /// Gets or sets the REST Actions.
-        /// </summary>
-        /// <value>
-        /// The reports.
-        /// </value>
-        public DbSet<RestAction> RestActions { get; set; }
-
-        /// <summary>
-        /// Gets or sets the REST Controllers.
-        /// </summary>
-        /// <value>
-        /// The reports.
-        /// </value>
-        public DbSet<RestController> RestControllers { get; set; }
-
-        /// <summary>
-        /// Gets or sets the schedule category exclusions.
-        /// </summary>
-        /// <value>
-        /// The schedule category exclusions.
-        /// </value>
-        public DbSet<Rock.Model.ScheduleCategoryExclusion> ScheduleCategoryExclusions { get; set; }
-
-        /// <summary>
-        /// Gets or sets the schedules.
-        /// </summary>
-        /// <value>
-        /// The schedules.
-        /// </value>
-        public DbSet<Schedule> Schedules { get; set; }
-
-        /// <summary>
-        /// Gets or sets the service job histories.
-        /// </summary>
-        /// <value>
-        /// The service job histories.
-        /// </value>
-        public DbSet<ServiceJobHistory> ServiceJobHistories { get; set; }
-
-        /// <summary>
-        /// Gets or sets the Jobs.
-        /// </summary>
-        /// <value>
-        /// the Jobs.
-        /// </value>
-        public DbSet<ServiceJob> ServiceJobs { get; set; }
-
-        /// <summary>
-        /// Gets or sets the Service Logs.
-        /// </summary>
-        /// <value>
-        /// the Service Logs.
-        /// </value>
-        public DbSet<ServiceLog> ServiceLogs { get; set; }
-
-        /// <summary>
-        /// Gets or sets the signature documents.
-        /// </summary>
-        /// <value>
-        /// The signature documents.
-        /// </value>
-        public DbSet<SignalType> SignalTypes { get; set; }
-
-        /// <summary>
-        /// Gets or sets the signature documents.
-        /// </summary>
-        /// <value>
-        /// The signature documents.
-        /// </value>
-        public DbSet<SignatureDocument> SignatureDocuments { get; set; }
-
-        /// <summary>
-        /// Gets or sets the signature document templates.
-        /// </summary>
-        /// <value>
-        /// The signature document templates.
-        /// </value>
-        public DbSet<SignatureDocumentTemplate> SignatureDocumentTemplates { get; set; }
-
-        /// <summary>
-        /// Gets or sets the Sites.
-        /// </summary>
-        /// <value>
-        /// the Sites.
-        /// </value>
-        public DbSet<Site> Sites { get; set; }
-
-        /// <summary>
-        /// Gets or sets the Site Domains.
-        /// </summary>
-        /// <value>
-        /// the Site Domains.
-        /// </value>
-        public DbSet<SiteDomain> SiteDomains { get; set; }
-
-        /// <summary>
-        /// Gets or sets the steps.
-        /// </summary>
-        /// <value>
-        /// The steps.
-        /// </value>
-        public DbSet<Step> Steps { get; set; }
-
-        /// <summary>
-        /// Gets or sets the step programs.
-        /// </summary>
-        /// <value>
-        /// The step programs.
-        /// </value>
-        public DbSet<StepProgram> StepPrograms { get; set; }
-
-        /// <summary>
-        /// Gets or sets the step program completions.
-        /// </summary>
-        /// <value>
-        /// The step program completions.
-        /// </value>
-        public DbSet<StepProgramCompletion> StepProgramCompletions { get; set; }
-
-        /// <summary>
-        /// Gets or sets the step statuses.
-        /// </summary>
-        /// <value>
-        /// The step statuses.
-        /// </value>
-        public DbSet<StepStatus> StepStatuses { get; set; }
-
-        /// <summary>
-        /// Gets or sets the step types.
-        /// </summary>
-        /// <value>
-        /// The step types.
-        /// </value>
-        public DbSet<StepType> StepTypes { get; set; }
-
-        /// <summary>
-        /// Gets or sets the step type prerequisites.
-        /// </summary>
-        /// <value>
-        /// The step type prerequisites.
-        /// </value>
-        public DbSet<StepTypePrerequisite> StepTypePrerequisites { get; set; }
-
-        /// <summary>
-        /// Gets or sets the step workflows.
-        /// </summary>
-        /// <value>
-        /// The step workflows.
-        /// </value>
-        public DbSet<StepWorkflow> StepWorkflows { get; set; }
-
-        /// <summary>
-        /// Gets or sets the step workflow triggers.
-        /// </summary>
-        /// <value>
-        /// The step workflow triggers.
-        /// </value>
-        public DbSet<StepWorkflowTrigger> StepWorkflowTriggers { get; set; }
-
-        /// <summary>
-        /// Gets or sets the site URL maps.
-        /// </summary>
-        /// <value>
-        /// The site URL maps.
-        /// </value>
-        public DbSet<PageShortLink> PageShortLinks { get; set; }
-
-        /// <summary>
-        /// Gets or sets the Streaks.
-        /// </summary>
-        /// <value>
-        /// The Streaks.
-        /// </value>
-        public DbSet<Streak> Streaks { get; set; }
-
-        /// <summary>
-        /// Gets or sets the StreakTypes.
-        /// </summary>
-        /// <value>
-        /// The StreakTypes.
-        /// </value>
-        public DbSet<StreakType> StreakTypes { get; set; }
-
-        /// <summary>
-        /// Gets or sets the StreakTypeExclusions.
-        /// </summary>
-        /// <value>
-        /// The StreakTypeExclusions.
-        /// </value>
-        public DbSet<StreakTypeExclusion> StreakTypeExclusions { get; set; }
-
-        /// <summary>
-        /// Gets or sets the system emails.
-        /// </summary>
-        /// <value>
-        /// The system emails.
-        /// </value>
-        [RockObsolete( "1.10" )]
-        [Obsolete( "Use SystemCommunications instead.", true )]
-        public DbSet<SystemEmail> SystemEmails { get; set; }
-
-        /// <summary>
-        /// Gets or sets the system emails.
-        /// </summary>
-        /// <value>
-        /// The system emails.
-        /// </value>
-        public DbSet<SystemCommunication> SystemCommunications { get; set; }
-
-        /// <summary>
-        /// Gets or sets the system phone numbers.
-        /// </summary>
-        /// <value>
-        /// The system phone numbers.
-        /// </value>
-        public DbSet<SystemPhoneNumber> SystemPhoneNumbers { get; set; }
-
-        /// <summary>
-        /// Gets or sets the Tags.
-        /// </summary>
-        /// <value>
-        /// the Tags.
-        /// </value>
-        public DbSet<Tag> Tags { get; set; }
-
-        /// <summary>
-        /// Gets or sets the Tagged Items.
-        /// </summary>
-        /// <value>
-        /// the Tagged Items.
-        /// </value>
-        public DbSet<TaggedItem> TaggedItems { get; set; }
-
-        /// <summary>
-        /// Gets or sets the Users.
-        /// </summary>
-        /// <value>
-        /// the Users.
-        /// </value>
-        public DbSet<UserLogin> UserLogins { get; set; }
-
-        /// <summary>
-        /// Gets or sets the web farm nodes.
-        /// </summary>
-        /// <value>
-        /// The web farm nodes.
-        /// </value>
-        public DbSet<WebFarmNode> WebFarmNodes { get; set; }
-
-        /// <summary>
-        /// Gets or sets the web farm node metrics.
-        /// </summary>
-        /// <value>
-        /// The web farm node metrics.
-        /// </value>
-        public DbSet<WebFarmNodeMetric> WebFarmNodeMetrics { get; set; }
-
-        /// <summary>
-        /// Gets or sets the web farm node logs.
-        /// </summary>
-        /// <value>
-        /// The web farm node logs.
-        /// </value>
-        public DbSet<WebFarmNodeLog> WebFarmNodeLogs { get; set; }
-
-        /// <summary>
-        /// Gets or sets the workflows.
-        /// </summary>
-        /// <value>
-        /// The workflows.
-        /// </value>
-        public DbSet<Rock.Model.Workflow> Workflows { get; set; }
-
-        /// <summary>
-        /// Gets or sets the workflow actions.
-        /// </summary>
-        /// <value>
-        /// The workflow actions.
-        /// </value>
-        public DbSet<WorkflowAction> WorkflowActions { get; set; }
-
-        /// <summary>
-        /// Gets or sets the workflow action forms.
-        /// </summary>
-        /// <value>
-        /// The workflow action forms.
-        /// </value>
-        public DbSet<WorkflowActionForm> WorkflowActionForms { get; set; }
-
-        /// <summary>
-        /// Gets or sets the workflow action form attributes.
-        /// </summary>
-        /// <value>
-        /// The workflow action form attributes.
-        /// </value>
-        public DbSet<WorkflowActionFormAttribute> WorkflowActionFormAttributes { get; set; }
-
-        /// <summary>
-        /// Gets or sets the workflow action types.
-        /// </summary>
-        /// <value>
-        /// The workflow action types.
-        /// </value>
-        public DbSet<WorkflowActionType> WorkflowActionTypes { get; set; }
-
-        /// <summary>
-        /// Gets or sets the workflow activities.
-        /// </summary>
-        /// <value>
-        /// The workflow activities.
-        /// </value>
-        public DbSet<WorkflowActivity> WorkflowActivities { get; set; }
-
-        /// <summary>
-        /// Gets or sets the workflow form builder templates.
-        /// </summary>
-        /// <value>
-        /// The workflow form builder templates.
-        /// </value>
-        public DbSet<WorkflowFormBuilderTemplate> WorkflowFormBuilderTemplates { get; set; }
-
-        /// <summary>
-        /// Gets or sets the workflow action form sections.
-        /// </summary>
-        /// <value>
-        /// The workflow action form sections.
-        /// </value>
-        public DbSet<WorkflowActionFormSection> WorkflowActionFormSections { get; set; }
-
-        /// <summary>
-        /// Gets or sets the workflow activity types.
-        /// </summary>
-        /// <value>
-        /// The workflow activity types.
-        /// </value>
-        public DbSet<WorkflowActivityType> WorkflowActivityTypes { get; set; }
-
-        /// <summary>
-        /// Gets or sets the workflow logs.
-        /// </summary>
-        /// <value>
-        /// The workflow logs.
-        /// </value>
-        public DbSet<WorkflowLog> WorkflowLogs { get; set; }
-
-        /// <summary>
-        /// Gets or sets the workflow triggers.
-        /// </summary>
-        /// <value>
-        /// The entity type workflow triggers.
-        /// </value>
-        public DbSet<WorkflowTrigger> WorkflowTriggers { get; set; }
-
-        /// <summary>
-        /// Gets or sets the workflow types.
-        /// </summary>
-        /// <value>
-        /// The workflow types.
-        /// </value>
-        public DbSet<WorkflowType> WorkflowTypes { get; set; }
-
-        /// <summary>
-        /// Gets or sets the person alias personalizations.
-        /// </summary>
-        /// <value>
-        /// The person alias personalizations.
-        /// </value>
-        public DbSet<PersonAliasPersonalization> PersonAliasPersonalizations { get; set; }
-
-        /// <summary>
-        /// Gets or sets the personalized entities.
-        /// </summary>
-        /// <value>
-        /// The personalized entities.
-        /// </value>
-        public DbSet<PersonalizedEntity> PersonalizedEntities { get; set; }
-
-        /// <summary>
-        /// Gets or sets the request filters.
-        /// </summary>
-        /// <value>
-        /// The request filters.
-        /// </value>
-        public DbSet<RequestFilter> RequestFilters { get; set; }
-
-        /// <summary>
-        /// Gets or sets the segments.
-        /// </summary>
-        /// <value>
-        /// The segments.
-        /// </value>
-        public DbSet<PersonalizationSegment> Segments { get; set; }
-
-        /// <summary>
-        /// Gets or sets the snippets.
-        /// </summary>
-        /// <value>
-        /// The snippets.
-        /// </value>
-        public DbSet<Snippet> Snippets { get; set; }
-
-        /// <summary>
-        /// Gets or sets the snippet types.
-        /// </summary>
-        /// <value>
-        /// The snippet types.
-        /// </value>
-        public DbSet<SnippetType> SnippetTypes { get; set; }
-
-        #endregion
-
-=======
->>>>>>> fe45fa3a
         /// <summary>
         /// Use SqlBulkInsert to quickly insert a large number records.
         /// NOTE: This bypasses the Rock and a bunch of the EF Framework and automatically commits the changes to the database
