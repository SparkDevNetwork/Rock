--- conflicted
+++ resolved
@@ -217,60 +217,23 @@
         private void ConfigureEntityAttributes( DbModelBuilder modelBuilder, IEnumerable<Type> entityTypes )
         {
             var genericEntityMethod = modelBuilder.GetType().GetMethod( "Entity" );
-            var entityAttributeValuesPropertyName = nameof( IHasQueryableAttributes<Person.PersonQueryableAttributeValue>.EntityAttributeValues );
 
             foreach ( var entityType in entityTypes )
             {
                 try
                 {
-<<<<<<< HEAD
-                    var hasEntityAttributes = entityType
-                        .GetInterfaces()
-                        .Except( entityType.BaseType.GetInterfaces() )
-                        .FirstOrDefault( i => i.IsGenericType && i.GetGenericTypeDefinition() == genericHasEntityAttributes );
-
-                    var entityTableName = entityType.GetCustomAttribute<TableAttribute>()?.Name;
-=======
                     var hasQueryableAttributesAttribute = entityType
                         .GetCustomAttribute<HasQueryableAttributesAttribute>();
 
                     var entityTableName = entityType.GetCustomAttribute<TableAttribute>()?.Name;
                     var attributeValuesPropertyName = hasQueryableAttributesAttribute?.PropertyName;
                     var attributeValueType = hasQueryableAttributesAttribute?.AttributeValueType;
->>>>>>> 6eca1c01
 
                     // This is a bit unusual, but we have a few models (like
                     // LearningClass) that inherit from other concrete models.
                     // This causes a problem for normal GetProperty() method
                     // because it will find two properties, even though one is
                     // hidden in C#.
-<<<<<<< HEAD
-                    var entityAttributeValuesProperty = entityType.GetProperties()
-                        .Where( p => p.Name == entityAttributeValuesPropertyName
-                            && p.DeclaringType == entityType )
-                        .FirstOrDefault();
-
-                    if ( hasEntityAttributes == null || entityTableName.IsNullOrWhiteSpace() || entityAttributeValuesProperty == null )
-                    {
-                        continue;
-                    }
-
-                    var entityAttributeValueType = hasEntityAttributes.GetGenericArguments()[0];
-
-                    // First configure the real entity so that the EntityAttributeValues
-                    // navigation property works.
-
-                    // modelBuilder.Entity<entityType>()
-                    var entityMethod = genericEntityMethod.MakeGenericMethod( entityType );
-                    var entityTypeConfiguration = entityMethod.Invoke( modelBuilder, new object[0] );
-
-                    // .HasMany( a => a.EntityAttributeValues )
-                    var navigationPropertyType = typeof( ICollection<> ).MakeGenericType( entityAttributeValueType );
-                    var navigationPropertyAccessorType = typeof( Func<,> ).MakeGenericType( entityType, navigationPropertyType );
-                    var navigationPropertyParameter = Expression.Parameter( entityType );
-                    var navigationPropertyExpression = Expression.Lambda( Expression.Property( navigationPropertyParameter, entityAttributeValuesProperty ), navigationPropertyParameter );
-                    var hasManyMethod = entityTypeConfiguration.GetType().GetMethod( "HasMany" ).MakeGenericMethod( entityAttributeValueType );
-=======
                     var entityAttributeValuesProperty = attributeValuesPropertyName != null
                         ? entityType.GetProperty( attributeValuesPropertyName )
                         : null;
@@ -308,7 +271,6 @@
                     var navigationPropertyParameter = Expression.Parameter( entityType );
                     var navigationPropertyExpression = Expression.Lambda( Expression.Property( navigationPropertyParameter, entityAttributeValuesProperty ), navigationPropertyParameter );
                     var hasManyMethod = entityTypeConfiguration.GetType().GetMethod( "HasMany" ).MakeGenericMethod( attributeValueType );
->>>>>>> 6eca1c01
                     var manyNavigationPropertyConfiguration = hasManyMethod.Invoke( entityTypeConfiguration, new object[] { navigationPropertyExpression } );
 
                     // .WithRequired()
@@ -317,13 +279,8 @@
 
                     // .HasForeignKey( a => a.EntityId )
                     var foreignKeyPropertyType = typeof( int );
-<<<<<<< HEAD
-                    var foreignKeyPropertyAccessorType = typeof( Func<,> ).MakeGenericType( entityAttributeValueType, typeof( int ) );
-                    var foreignKeyParameter = Expression.Parameter( entityAttributeValueType );
-=======
                     var foreignKeyPropertyAccessorType = typeof( Func<,> ).MakeGenericType( attributeValueType, typeof( int ) );
                     var foreignKeyParameter = Expression.Parameter( attributeValueType );
->>>>>>> 6eca1c01
                     var foreignKeyExpression = Expression.Lambda( foreignKeyPropertyAccessorType, Expression.Property( foreignKeyParameter, "EntityId" ), foreignKeyParameter );
                     var foreignKeyMethod = dependentNavigationPropertyConfiguration.GetType().GetMethod( "HasForeignKey" ).MakeGenericMethod( foreignKeyPropertyType );
                     var cascadableNavigationPropertyConfiguration = ( System.Data.Entity.ModelConfiguration.Configuration.CascadableNavigationPropertyConfiguration ) foreignKeyMethod.Invoke( dependentNavigationPropertyConfiguration, new object[] { foreignKeyExpression } );
@@ -332,13 +289,8 @@
 
                     // Now configure the entity attribute value type's table name.
 
-<<<<<<< HEAD
-                    // modelBuilder.Entity<entityAttributeValueType>()
-                    entityMethod = genericEntityMethod.MakeGenericMethod( entityAttributeValueType );
-=======
                     // modelBuilder.Entity<[[attributeValueType]]>()
                     entityMethod = genericEntityMethod.MakeGenericMethod( attributeValueType );
->>>>>>> 6eca1c01
                     entityTypeConfiguration = entityMethod.Invoke( modelBuilder, new object[0] );
 
                     // .ToTable( "name" )
