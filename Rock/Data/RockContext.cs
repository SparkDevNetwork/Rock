﻿// <copyright>
// Copyright by the Spark Development Network
//
// Licensed under the Rock Community License (the "License");
// you may not use this file except in compliance with the License.
// You may obtain a copy of the License at
//
// http://www.rockrms.com/license
//
// Unless required by applicable law or agreed to in writing, software
// distributed under the License is distributed on an "AS IS" BASIS,
// WITHOUT WARRANTIES OR CONDITIONS OF ANY KIND, either express or implied.
// See the License for the specific language governing permissions and
// limitations under the License.
// </copyright>
//
using System;
using System.Collections.Generic;
using System.ComponentModel.DataAnnotations.Schema;
#if REVIEW_NET5_0_OR_GREATER
using DbModelBuilder = Microsoft.EntityFrameworkCore.ModelBuilder;
#else
using System.Data.Entity;
using System.Data.Entity.Core.Objects;
using System.Data.Entity.ModelConfiguration.Conventions;
#endif
using System.Linq;
using System.Reflection;

using Rock.Configuration;
using Rock.Model;

namespace Rock.Data
{
    /// <summary>
    /// Entity Framework Context
    /// </summary>
    public class RockContext : Rock.Data.DbContext
    {
        #region Properties

        /// <summary>
        /// Gets or sets a value indicating whether timing metrics should be captured.
        /// </summary>
        /// <value>
        ///   <c>true</c> if [metrics enabled]; otherwise, <c>false</c>.
        /// </value>
        public QueryMetricDetailLevel QueryMetricDetailLevel { get; set; } = QueryMetricDetailLevel.Off;

        /// <summary>
        /// Gets or sets the metric query count.
        /// </summary>
        /// <value>
        /// The query count.
        /// </value>
        public int QueryCount { get; set; } = 0;

        /// <summary>
        /// Gets or sets the metric details.
        /// </summary>
        /// <value>
        /// The metric details.
        /// </value>
        public List<QueryMetricDetail> QueryMetricDetails { get; private set; } = new List<QueryMetricDetail>();

        #endregion

        /// <summary>
        /// Initializes a new instance of the <see cref="RockContext"/> class.
        /// Use this if you need to specify a connection string other than the default
        /// </summary>
        /// <param name="nameOrConnectionString">Either the database name or a connection string.</param>
        public RockContext( string nameOrConnectionString )
            : base( nameOrConnectionString )
        {
        }

#if REVIEW_WEBFORMS
        /// <summary>
        /// Initializes a new instance of a <see cref="RockContext"/> sub-class using the same <see cref="ObjectContext"/> as regular RockContext.
        /// This is for internal use by <see cref="RockContextReadOnly"/> and <see cref="RockContextAnalytics"/>. 
        /// </summary>
        /// <param name="objectContext">The object context.</param>
        /// <param name="dbContextOwnsObjectContext">if set to <c>true</c> [database context owns object context].</param>
        /// <inheritdoc />
        internal protected RockContext( ObjectContext objectContext, bool dbContextOwnsObjectContext ) :
            base( objectContext, dbContextOwnsObjectContext )
        {
        }
#endif

        /// <summary>
        /// Initializes a new instance of the <see cref="RockContext"/> class.
        /// </summary>
        public RockContext()
<<<<<<< HEAD
#if REVIEW_NET5_0_OR_GREATER
            : base( "RockContext" )
#else
            : base()
#endif
=======
            : base( RockApp.Current.InitializationSettings.ConnectionString )
>>>>>>> c8e5dbba
        {
        }

        /// <summary>
        /// Use SqlBulkInsert to quickly insert a large number records.
        /// NOTE: This bypasses the Rock and a bunch of the EF Framework and automatically commits the changes to the database
        /// </summary>
        /// <typeparam name="T"></typeparam>
        /// <param name="records">The records.</param>
        /// <param name="useSqlBulkCopy">if set to <c>true</c> [use SQL bulk copy].</param>
        public void BulkInsert<T>( IEnumerable<T> records, bool useSqlBulkCopy ) where T : class, IEntity
        {
            if ( useSqlBulkCopy )
            {
                this.BulkInsert( records );
            }
            else
            {
#if REVIEW_WEBFORMS
                this.Configuration.ValidateOnSaveEnabled = false;
#endif
                this.Set<T>().AddRange( records );
                this.SaveChanges( true );
            }
        }

        /// <summary>
        /// This method is called when the context has been initialized, but
        /// before the model has been locked down and used to initialize the context.
        /// </summary>
        /// <param name="modelBuilder">The builder that defines the model for the context being created.</param>
        protected override void OnModelCreating( DbModelBuilder modelBuilder )
        {
#if REVIEW_NET5_0_OR_GREATER
            // Fix for datetime2 => datetime issues. Default all DateTime property
            // types to be datetime.
            var dtList = Reflection.FindTypes( typeof( Rock.Data.IEntity ) )
                .Where( a => !a.Value.IsAbstract && ( a.Value.GetCustomAttribute<NotMappedAttribute>() == null ) && ( a.Value.GetCustomAttribute<System.Runtime.Serialization.DataContractAttribute>() != null ) )
                .OrderBy( a => a.Key ).Select( a => a.Value );
            foreach ( var entityType in dtList )
            {
                var model = modelBuilder.Entity( entityType );
                var dateTimeProperties = model.Metadata.GetProperties().Where( p => p.ClrType == typeof( DateTime ) || p.ClrType == typeof( DateTime? ) );
                foreach ( var p in dateTimeProperties )
                {
                    model.Property( p.Name ).HasColumnType( "datetime" );
                }
            }

            modelBuilder.HasDbFunction( typeof( Rock.StringExtensions ).GetMethod( "Left", BindingFlags.Static | BindingFlags.Public ) );

            ContextHelper.ModelBuilder = modelBuilder;
#endif

            ContextHelper.AddConfigurations( modelBuilder );

            try
            {
                //// dynamically add plugin entities so that queryables can use a mixture of entities from different plugins and core
                //// from http://romiller.com/2012/03/26/dynamically-building-a-model-with-code-first/, but using the new RegisterEntityType in 6.1.3

#if REVIEW_WEBFORMS
                // look for IRockStoreModelConvention classes
                var modelConventionList = Reflection.FindTypes( typeof( Rock.Data.IRockStoreModelConvention<System.Data.Entity.Core.Metadata.Edm.EdmModel> ) )
                    .Where( a => !a.Value.IsAbstract )
                    .OrderBy( a => a.Key ).Select( a => a.Value );

                foreach ( var modelConventionType in modelConventionList )
                {
                    var convention = ( IConvention ) Activator.CreateInstance( modelConventionType );
                    modelBuilder.Conventions.Add( convention );
                }
#endif

                // look for IRockEntity classes
                var entityTypeList = Reflection.FindTypes( typeof( Rock.Data.IRockEntity ) )
                    .Where( a => !a.Value.IsAbstract && ( a.Value.GetCustomAttribute<NotMappedAttribute>() == null ) && ( a.Value.GetCustomAttribute<System.Runtime.Serialization.DataContractAttribute>() != null ) )
                    .OrderBy( a => a.Key ).Select( a => a.Value );

                foreach ( var entityType in entityTypeList )
                {
                    try
                    {
#if REVIEW_NET5_0_OR_GREATER
                        modelBuilder.Entity( entityType );
#else
                        modelBuilder.RegisterEntityType( entityType );
#endif
                    }
                    catch ( Exception ex )
                    {
                        ExceptionLogService.LogException( new Exception( $"Exception occurred when Registering Entity Type {entityType} to RockContext", ex ), null );
                    }
                }

                // add configurations that might be in plugin assemblies
                foreach ( var assembly in entityTypeList.Select( a => a.Assembly ).Distinct() )
                {
                    try
                    {
#if REVIEW_NET5_0_OR_GREATER
                        ContextHelper.AddConfigurationsFromAssembly( modelBuilder, assembly );
#else
                        modelBuilder.Configurations.AddFromAssembly( assembly );
#endif
                    }
                    catch ( Exception ex )
                    {
                        ExceptionLogService.LogException( new Exception( $"Exception occurred when adding Plugin Entity Configurations from {assembly} to RockContext", ex ), null );
                    }
                }
            }
            catch ( Exception ex )
            {
                ExceptionLogService.LogException( new Exception( "Exception occurred when adding Plugin Entities to RockContext", ex ), null );
            }

#if REVIEW_NET5_0_OR_GREATER
            ContextHelper.FinalizeConfigurations( modelBuilder );
            ContextHelper.ModelBuilder = null;
#endif
        }
    }

    /// <summary>
    /// Enum for determining the level of query metrics to capture.
    /// </summary>
    public enum QueryMetricDetailLevel
    {
        /// <summary>
        /// No metrics will be captured (default)
        /// </summary>
        Off = 0,

        /// <summary>
        /// Just the number of queries will be captured.
        /// </summary>
        Count = 1,

        /// <summary>
        /// All metrics will the captured (count and a copy of the SQL)
        /// </summary>
        Full = 2
    }

    /// <summary>
    /// POCO for storing metrics about the context
    /// </summary>
    public class QueryMetricDetail
    {
        /// <summary>
        /// Gets or sets the SQL.
        /// </summary>
        /// <value>
        /// The SQL.
        /// </value>
        public string Sql { get; set; }

        /// <summary>
        /// Gets or sets the duration in ticks (not fleas).
        /// </summary>
        /// <value>
        /// The duration.
        /// </value>
        public long Duration { get; set; }

        /// <summary>
        /// Gets or sets the server.
        /// </summary>
        /// <value>
        /// The server.
        /// </value>
        public string Server { get; set; }

        /// <summary>
        /// Gets or sets the database.
        /// </summary>
        /// <value>
        /// The database.
        /// </value>
        public string Database { get; set; }
    }

    /// <summary>
    ///
    /// </summary>
    public static class ContextHelper
    {
#if REVIEW_NET5_0_OR_GREATER
        public static ModelBuilder ModelBuilder { get; set; }
#endif

        /// <summary>
        /// Adds the configurations.
        /// </summary>
        /// <param name="modelBuilder">The model builder.</param>
        public static void AddConfigurations( DbModelBuilder modelBuilder )
        {
#if REVIEW_NET5_0_OR_GREATER
            AddConfigurationsFromAssembly( modelBuilder, typeof( RockContext ).Assembly );
#else
            modelBuilder.Conventions.Add<DecimalPrecisionAttributeConvention>();
            modelBuilder.Conventions.Remove<PluralizingTableNameConvention>();
            modelBuilder.Configurations.AddFromAssembly( typeof( RockContext ).Assembly );
#endif
        }

#if REVIEW_NET5_0_OR_GREATER
        public static void AddConfigurationsFromAssembly( ModelBuilder modelBuilder, Assembly assembly )
        {
            modelBuilder.ApplyConfigurationsFromAssembly( assembly );

            // Add legacy configurations
            var types = assembly.GetTypes()
                .Where( t => !t.IsAbstract && t.BaseType != null )
                .Where( t => t.BaseType.IsGenericType && t.BaseType.GetGenericTypeDefinition() == typeof( System.Data.Entity.ModelConfiguration.EntityTypeConfiguration<> ) )
                .OrderBy( t => t.FullName )
                .ToList();

            foreach ( var type in types )
            {
                Activator.CreateInstance( type );
            }
        }

        public static void FinalizeConfigurations( ModelBuilder modelBuilder )
        {
            // Equivalent of .Remove<PluralizingTableNameconvention>()
            foreach ( var entityType in modelBuilder.Model.GetEntityTypes() )
            {
                var tableAttribute = entityType.ClrType.GetCustomAttribute<TableAttribute>();

                entityType.SetTableName( tableAttribute?.Name ?? entityType.Name );
            }
        }
#endif
    }
}<|MERGE_RESOLUTION|>--- conflicted
+++ resolved
@@ -93,15 +93,7 @@
         /// Initializes a new instance of the <see cref="RockContext"/> class.
         /// </summary>
         public RockContext()
-<<<<<<< HEAD
-#if REVIEW_NET5_0_OR_GREATER
-            : base( "RockContext" )
-#else
-            : base()
-#endif
-=======
             : base( RockApp.Current.InitializationSettings.ConnectionString )
->>>>>>> c8e5dbba
         {
         }
 
