﻿// <copyright>
// Copyright by the Spark Development Network
//
// Licensed under the Rock Community License (the "License");
// you may not use this file except in compliance with the License.
// You may obtain a copy of the License at
//
// http://www.rockrms.com/license
//
// Unless required by applicable law or agreed to in writing, software
// distributed under the License is distributed on an "AS IS" BASIS,
// WITHOUT WARRANTIES OR CONDITIONS OF ANY KIND, either express or implied.
// See the License for the specific language governing permissions and
// limitations under the License.
// </copyright>
//
using System;
using System.Collections.Generic;
using System.Data;
using System.Data.SqlClient;

namespace Rock.Data
{
    /// <summary>
    ///  Helper class to provide native SQL methods 
    /// </summary>
    public class DbService
    {
        private DbContext Context { get; set; }

        /// <summary>
        /// Initializes a new instance of the <see cref="DbService"/> class.
        /// </summary>
        /// <param name="dbContext">The database context.</param>
        public DbService( DbContext dbContext )
        {
            this.Context = dbContext;
        }

        /// <summary>
        /// Gets the data table from SQL command.
        /// </summary>
        /// <param name="commandText">The command text.</param>
        /// <param name="commandType">Type of the command.</param>
        /// <param name="parameters">The parameters.</param>
        /// <returns>DataTable.</returns>
        public DataTable GetDataTableFromSqlCommand( string commandText, CommandType commandType, Dictionary<string, object> parameters )
        {
            var dataSet = GetDataSetFromSqlCommand( commandText, commandType, parameters );

            if ( dataSet.Tables.Count > 0 )
            {
                return dataSet.Tables[0];
            }

            return null;
        }

        /// <summary>
        /// Gets the data set from a SQL command.
        /// </summary>
        /// <param name="commandText">The query.</param>
        /// <param name="commandType">Type of the command.</param>
        /// <param name="parameters">The parameters.</param>
        /// <returns>DataSet.</returns>
        public DataSet GetDataSetFromSqlCommand( string commandText, CommandType commandType, Dictionary<string, object> parameters )
        {
            string connectionString = this.Context.Database.Connection.ConnectionString;
            if ( !string.IsNullOrWhiteSpace( connectionString ) )
            {
                using ( SqlConnection con = new SqlConnection( connectionString ) )
                {
                    con.Open();

                    using ( SqlCommand sqlCommand = new SqlCommand( commandText, con ) )
                    {

                        if ( Context.Database.CommandTimeout.HasValue )
                        {
                            sqlCommand.CommandTimeout = Context.Database.CommandTimeout.Value;
                        }

                        sqlCommand.CommandType = commandType;

                        if ( parameters != null )
                        {
                            foreach ( var parameter in parameters )
                            {
                                SqlParameter sqlParam = new SqlParameter();
                                sqlParam.ParameterName = parameter.Key.StartsWith( "@" ) ? parameter.Key : "@" + parameter.Key;
                                sqlParam.Value = parameter.Value;
                                sqlCommand.Parameters.Add( sqlParam );
                            }
                        }

                        SqlDataAdapter adapter = new SqlDataAdapter( sqlCommand );
                        DataSet dataSet = new DataSet( "rockDs" );
                        adapter.Fill( dataSet );
                        return dataSet;
                    }
                }
            }

            return null;
        }

        #region Methods

        /// <summary>
        /// Gets a data reader
        /// </summary>
        /// <param name="query">The query.</param>
        /// <param name="commandType">Type of the command.</param>
        /// <param name="parameters">The parameters.</param>
        /// <returns></returns>
        public static IDataReader GetDataReader( string query, CommandType commandType, Dictionary<string, object> parameters )
        {
            string connectionString = GetRockContextConnectionString();
            if ( !string.IsNullOrWhiteSpace( connectionString ) )
            {
                SqlConnection con = new SqlConnection( connectionString );
                con.Open();

                SqlCommand sqlCommand = new SqlCommand( query, con );
                sqlCommand.CommandType = commandType;

                if ( parameters != null )
                {
                    foreach ( var parameter in parameters )
                    {
                        SqlParameter sqlParam = new SqlParameter();
                        sqlParam.ParameterName = parameter.Key.StartsWith( "@" ) ? parameter.Key : "@" + parameter.Key;
                        sqlParam.Value = parameter.Value;
                        sqlCommand.Parameters.Add( sqlParam );
                    }
                }

                return sqlCommand.ExecuteReader( CommandBehavior.CloseConnection );
            }

            return null;
        }

        /// <summary>
        /// Static method to get a data table. See also <seealso cref="GetDataTableFromSqlCommand(string, CommandType, Dictionary{string, object})"/>.
        /// </summary>
        /// <param name="query">The query.</param>
        /// <param name="commandType">Type of the command.</param>
        /// <param name="parameters">The parameters.</param>
        /// <param name="timeOut">The time out.</param>
        /// <returns></returns>
        public static DataTable GetDataTable( string query, CommandType commandType, Dictionary<string, object> parameters, int? timeOut )
        {
            DataSet dataSet = DbService.GetDataSet( query, commandType, parameters, timeOut, false );
            if ( dataSet.Tables.Count > 0 )
            {
                return dataSet.Tables[0];
            }

            return null;
        }

        /// <summary>
        /// Static method to get a data table. See also <seealso cref="GetDataTableFromSqlCommand(string, CommandType, Dictionary{string, object})"/>.
        /// </summary>
        /// <param name="query">The query.</param>
        /// <param name="commandType">Type of the command.</param>
        /// <param name="parameters">The parameters.</param>
        /// <returns></returns>
        public static DataTable GetDataTable( string query, CommandType commandType, Dictionary<string, object> parameters )
        {
            return GetDataTable( query, commandType, parameters, null );
        }

        /// <summary>
        /// Static method to get a data set. See also <seealso cref="GetDataSetFromSqlCommand(string, CommandType, Dictionary{string, object})"/>.
        /// </summary>
        /// <param name="query">The query.</param>
        /// <param name="commandType">Type of the command.</param>
        /// <param name="parameters">The parameters.</param>
        /// <param name="timeOut">The time out in seconds.</param>
        /// <returns></returns>
        public static DataSet GetDataSet( string query, CommandType commandType, Dictionary<string, object> parameters, int? timeOut = null )
        {
            return GetDataSet( query, commandType, parameters, timeOut, false );
        }

        /// <summary>
        /// Gets only the schema information (columns, etc) that would result from query. Handy if you need to know which columns the query would return.
        /// </summary>
        /// <param name="query">The query.</param>
        /// <param name="commandType">Type of the command.</param>
        /// <param name="parameters">The parameters.</param>
        /// <param name="timeOut">The time out in seconds.</param>
        /// <returns></returns>
        public static DataSet GetDataSetSchema( string query, CommandType commandType, Dictionary<string, object> parameters, int? timeOut = null )
        {
            return GetDataSet( query, commandType, parameters, timeOut, true );
        }

        /// <summary>
        /// Gets a data set.
        /// </summary>
        /// <param name="query">The query.</param>
        /// <param name="commandType">Type of the command.</param>
        /// <param name="parameters">The parameters.</param>
        /// <param name="timeOut">The time out in seconds.</param>
        /// <param name="schemaOnly">if set to <c>true</c> [schema only].</param>
        /// <returns>DataSet.</returns>
        private static DataSet GetDataSet( string query, CommandType commandType, Dictionary<string, object> parameters, int? timeOut = null, bool schemaOnly = false )
        {
            string connectionString = GetRockContextConnectionString();
            if ( !string.IsNullOrWhiteSpace( connectionString ) )
            {
                using ( SqlConnection con = new SqlConnection( connectionString ) )
                {
                    con.Open();

                    using ( SqlCommand sqlCommand = new SqlCommand( query, con ) )
                    {
                        if ( timeOut.HasValue )
                        {
                            sqlCommand.CommandTimeout = timeOut.Value;
                        }
                        sqlCommand.CommandType = commandType;

                        if ( parameters != null )
                        {
                            foreach ( var parameter in parameters )
                            {
                                SqlParameter sqlParam = new SqlParameter();
                                sqlParam.ParameterName = parameter.Key.StartsWith( "@" ) ? parameter.Key : "@" + parameter.Key;
                                sqlParam.Value = parameter.Value;
                                sqlCommand.Parameters.Add( sqlParam );
                            }
                        }

                        SqlDataAdapter adapter = new SqlDataAdapter( sqlCommand );
                        DataSet dataSet = new DataSet( "rockDs" );
                        if ( schemaOnly )
                        {
                            adapter.FillSchema( dataSet, SchemaType.Source );
                        }
                        else
                        {
                            adapter.Fill( dataSet );
                        }
                        return dataSet;
                    }
                }
            }

            return null;
        }

        /// <summary>
        /// Executes the query, and returns number of rows affected
        /// </summary>
        /// <param name="query">The query.</param>
        /// <param name="commandType">Type of the command.</param>
        /// <param name="parameters">The parameters.</param>
        /// <param name="commandTimeout">The command timeout (seconds)</param>
        /// <returns></returns>
        /// <exception cref="System.NotImplementedException"></exception>
        public static int ExecuteCommand( string query, CommandType commandType = CommandType.Text, Dictionary<string, object> parameters = null, int? commandTimeout = null )
        {
            var connectionString = GetRockContextConnectionString();
            return ExecuteCommand( connectionString, query, commandType, parameters, commandTimeout );
        }

        /// <summary>
        /// Executes the query, and returns number of rows affected
        /// </summary>
        /// <param name="connectionString">The database connection string.</param>
        /// <param name="query">The query.</param>
        /// <param name="commandType">Type of the command.</param>
        /// <param name="parameters">The parameters.</param>
        /// <param name="commandTimeout">The command timeout (seconds)</param>
        /// <returns></returns>
        /// <exception cref="System.NotImplementedException"></exception>
        public static int ExecuteCommand( string connectionString, string query, CommandType commandType = CommandType.Text, Dictionary<string, object> parameters = null, int? commandTimeout = null )
        {
            if ( string.IsNullOrWhiteSpace( connectionString ) )
            {
                return 0;
            }

            using ( SqlConnection con = new SqlConnection( connectionString ) )
            {
                con.Open();

                using ( SqlCommand sqlCommand = new SqlCommand( query, con ) )
                {
                    sqlCommand.CommandType = commandType;

                    if ( parameters != null )
                    {
                        foreach ( var parameter in parameters )
                        {
                            SqlParameter sqlParam = new SqlParameter();
                            sqlParam.ParameterName = parameter.Key.StartsWith( "@" ) ? parameter.Key : "@" + parameter.Key;
                            sqlParam.Value = parameter.Value;
                            sqlCommand.Parameters.Add( sqlParam );
                        }
                    }

                    if ( commandTimeout.HasValue )
                    {
                        sqlCommand.CommandTimeout = commandTimeout.Value;
                    }

                    return sqlCommand.ExecuteNonQuery();
                }
            }
        }

        /// <summary>
        /// Executes the query, and returns the first column of the first row in the
        /// result set returned by the query. Additional columns or rows are ignored.
        /// </summary>
        /// <param name="query">The query.</param>
        /// <param name="commandType">Type of the command.</param>
        /// <param name="parameters">The parameters.</param>
        /// <returns></returns>
        [RockObsolete( "1.16" )]
<<<<<<< HEAD
        [Obsolete( @"Please use the static method ExecuteScalar( string query, CommandType commandType = CommandType.Text,
                        Dictionary<string, object> parameters = null, int? commandTimeout = null ) instead" )]
=======
        [Obsolete( @"Please use the static method ExecuteScalar( string query, CommandType commandType = CommandType.Text, Dictionary<string, object> parameters = null, int? commandTimeout = null ) instead" )]
>>>>>>> 5b37c017
        public static object ExecuteScaler( string query, CommandType commandType = CommandType.Text, Dictionary<string, object> parameters = null )
        {
            return ExecuteScalar( query, commandType, parameters, null );
        }

        /// <summary>
        /// Executes the query, and returns the first column of the first row in the
        /// result set returned by the query. Additional columns or rows are ignored.
        /// </summary>
        /// <param name="query">The query.</param>
        /// <param name="commandType">Type of the command.</param>
        /// <param name="parameters">The parameters.</param>
        /// <param name="commandTimeout">The command timeout (seconds)</param>
        /// <returns></returns>
        public static object ExecuteScalar( string query, CommandType commandType = CommandType.Text, Dictionary<string, object> parameters = null, int? commandTimeout = null )
        {
            string connectionString = GetRockContextConnectionString();
            return ExecuteScalar( connectionString, query, commandType, parameters, commandTimeout );
        }

        /// <summary>
        /// Executes the query, and returns the first column of the first row in the
        /// result set returned by the query. Additional columns or rows are ignored.
        /// </summary>
        /// <param name="connectionString">The database connection string.</param>
        /// <param name="query">The query.</param>
        /// <param name="commandType">Type of the command.</param>
        /// <param name="parameters">The parameters.</param>
        /// <returns></returns>
        public static object ExecuteScalar( string connectionString, string query, CommandType commandType = CommandType.Text, Dictionary<string, object> parameters = null )
        {
            return ExecuteScalar( connectionString, query, commandType, parameters, null );
        }

        /// <summary>
        /// Executes the query, and returns the first column of the first row in the
        /// result set returned by the query. Additional columns or rows are ignored.
        /// </summary>
        /// <param name="connectionString">The database connection string.</param>
        /// <param name="query">The query.</param>
        /// <param name="commandType">Type of the command.</param>
        /// <param name="parameters">The parameters.</param>
        /// <param name="commandTimeout">The command timeout (seconds)</param>
        /// <returns></returns>
        public static object ExecuteScalar( string connectionString, string query, CommandType commandType, Dictionary<string, object> parameters, int? commandTimeout )
        {
            if ( string.IsNullOrWhiteSpace( connectionString ) )
            {
                return null;
            }

            using ( SqlConnection con = new SqlConnection( connectionString ) )
            {
                return ExecuteScalar( con, query, commandType, parameters, commandTimeout );
            }
        }

        /// <summary>
        /// Executes the query, and returns the first column of the first row in the
        /// result set returned by the query. Additional columns or rows are ignored.
        /// </summary>
        /// <param name="connection">The database connection.</param>
        /// <param name="query">The query.</param>
        /// <param name="commandType">Type of the command.</param>
        /// <param name="parameters">The parameters.</param>
        /// <returns></returns>
        public static object ExecuteScalar( SqlConnection connection, string query, CommandType commandType = CommandType.Text, Dictionary<string, object> parameters = null )
        {
            return ExecuteScalar( connection, query, commandType, parameters, null );
        }

        /// <summary>
        /// Executes the query, and returns the first column of the first row in the
        /// result set returned by the query. Additional columns or rows are ignored.
        /// </summary>
        /// <param name="connection">The database connection.</param>
        /// <param name="query">The query.</param>
        /// <param name="commandType">Type of the command.</param>
        /// <param name="parameters">The parameters.</param>
        /// <param name="commandTimeout">The command timeout (seconds)</param>
        /// <returns></returns>
        public static object ExecuteScalar( SqlConnection connection, string query, CommandType commandType, Dictionary<string, object> parameters, int? commandTimeout )
        {
            if ( connection == null )
            {
                return null;
            }

            if ( connection.State == System.Data.ConnectionState.Closed )
            {
                connection.Open();
            }

            using ( SqlCommand sqlCommand = new SqlCommand( query, connection ) )
            {
                sqlCommand.CommandType = commandType;

                if ( parameters != null )
                {
                    foreach ( var parameter in parameters )
                    {
                        SqlParameter sqlParam = new SqlParameter();
                        sqlParam.ParameterName = parameter.Key.StartsWith( "@" ) ? parameter.Key : "@" + parameter.Key;
                        sqlParam.Value = parameter.Value;
                        sqlCommand.Parameters.Add( sqlParam );
                    }
                }

                if ( commandTimeout.HasValue )
                {
                    sqlCommand.CommandTimeout = commandTimeout.Value;
                }

                return sqlCommand.ExecuteScalar();
            }
        }

        /// <summary>
        /// Gets the ConnectionString using the 'RockContext' specified in web.ConnectionStrings.config.
        /// </summary>
        /// <returns>System.String.</returns>
        private static string GetRockContextConnectionString()
        {
            var connectionString = System.Configuration.ConfigurationManager.ConnectionStrings["RockContext"];
            if ( connectionString != null )
            {
                return connectionString.ConnectionString;
            }
            return null;
        }

        #endregion
    }
}<|MERGE_RESOLUTION|>--- conflicted
+++ resolved
@@ -323,12 +323,7 @@
         /// <param name="parameters">The parameters.</param>
         /// <returns></returns>
         [RockObsolete( "1.16" )]
-<<<<<<< HEAD
-        [Obsolete( @"Please use the static method ExecuteScalar( string query, CommandType commandType = CommandType.Text,
-                        Dictionary<string, object> parameters = null, int? commandTimeout = null ) instead" )]
-=======
         [Obsolete( @"Please use the static method ExecuteScalar( string query, CommandType commandType = CommandType.Text, Dictionary<string, object> parameters = null, int? commandTimeout = null ) instead" )]
->>>>>>> 5b37c017
         public static object ExecuteScaler( string query, CommandType commandType = CommandType.Text, Dictionary<string, object> parameters = null )
         {
             return ExecuteScalar( query, commandType, parameters, null );
