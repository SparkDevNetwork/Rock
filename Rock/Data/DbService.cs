﻿// <copyright>
// Copyright by the Spark Development Network
//
// Licensed under the Rock Community License (the "License");
// you may not use this file except in compliance with the License.
// You may obtain a copy of the License at
//
// http://www.rockrms.com/license
//
// Unless required by applicable law or agreed to in writing, software
// distributed under the License is distributed on an "AS IS" BASIS,
// WITHOUT WARRANTIES OR CONDITIONS OF ANY KIND, either express or implied.
// See the License for the specific language governing permissions and
// limitations under the License.
// </copyright>
//
using System.Collections.Generic;
using System.Data;
using System.Data.SqlClient;

namespace Rock.Data
{
    /// <summary>
    ///  Helper class to provide native SQL methods 
    /// </summary>
    public class DbService
    {
        private DbContext Context { get; set; }

        /// <summary>
        /// Initializes a new instance of the <see cref="DbService"/> class.
        /// </summary>
        /// <param name="dbContext">The database context.</param>
        public DbService( DbContext dbContext )
        {
            this.Context = dbContext;
        }

        /// <summary>
        /// Gets the data table from SQL command.
        /// </summary>
        /// <param name="commandText">The command text.</param>
        /// <param name="commandType">Type of the command.</param>
        /// <param name="parameters">The parameters.</param>
        /// <returns>DataTable.</returns>
        public DataTable GetDataTableFromSqlCommand( string commandText, CommandType commandType, Dictionary<string, object> parameters )
        {
            var dataSet = GetDataSetFromSqlCommand( commandText, commandType, parameters );

            if ( dataSet.Tables.Count > 0 )
            {
                return dataSet.Tables[0];
            }

            return null;
        }

        /// <summary>
        /// Gets the data set from a SQL command.
        /// </summary>
        /// <param name="commandText">The query.</param>
        /// <param name="commandType">Type of the command.</param>
        /// <param name="parameters">The parameters.</param>
        /// <returns>DataSet.</returns>
        public DataSet GetDataSetFromSqlCommand( string commandText, CommandType commandType, Dictionary<string, object> parameters )
        {
            string connectionString = this.Context.Database.Connection.ConnectionString;
            if ( !string.IsNullOrWhiteSpace( connectionString ) )
            {
                using ( SqlConnection con = new SqlConnection( connectionString ) )
                {
                    con.Open();

                    using ( SqlCommand sqlCommand = new SqlCommand( commandText, con ) )
                    {

                        if ( Context.Database.CommandTimeout.HasValue )
                        {
                            sqlCommand.CommandTimeout = Context.Database.CommandTimeout.Value;
                        }

                        sqlCommand.CommandType = commandType;

                        if ( parameters != null )
                        {
                            foreach ( var parameter in parameters )
                            {
                                SqlParameter sqlParam = new SqlParameter();
                                sqlParam.ParameterName = parameter.Key.StartsWith( "@" ) ? parameter.Key : "@" + parameter.Key;
                                sqlParam.Value = parameter.Value;
                                sqlCommand.Parameters.Add( sqlParam );
                            }
                        }

                        SqlDataAdapter adapter = new SqlDataAdapter( sqlCommand );
                        DataSet dataSet = new DataSet( "rockDs" );
                        adapter.Fill( dataSet );
                        return dataSet;
                    }
                }
            }

            return null;
        }

        #region Methods

        /// <summary>
        /// Gets a data reader
        /// </summary>
        /// <param name="query">The query.</param>
        /// <param name="commandType">Type of the command.</param>
        /// <param name="parameters">The parameters.</param>
        /// <returns></returns>
        public static IDataReader GetDataReader( string query, CommandType commandType, Dictionary<string, object> parameters )
        {
            string connectionString = GetRockContextConnectionString();
            if ( !string.IsNullOrWhiteSpace( connectionString ) )
            {
                SqlConnection con = new SqlConnection( connectionString );
                con.Open();

                SqlCommand sqlCommand = new SqlCommand( query, con );
                sqlCommand.CommandType = commandType;

                if ( parameters != null )
                {
                    foreach ( var parameter in parameters )
                    {
                        SqlParameter sqlParam = new SqlParameter();
                        sqlParam.ParameterName = parameter.Key.StartsWith( "@" ) ? parameter.Key : "@" + parameter.Key;
                        sqlParam.Value = parameter.Value;
                        sqlCommand.Parameters.Add( sqlParam );
                    }
                }

                return sqlCommand.ExecuteReader( CommandBehavior.CloseConnection );
            }

            return null;
        }

        /// <summary>
        /// Static method to get a data table. See also <seealso cref="GetDataTableFromSqlCommand(string, CommandType, Dictionary{string, object})"/>.
        /// </summary>
        /// <param name="query">The query.</param>
        /// <param name="commandType">Type of the command.</param>
        /// <param name="parameters">The parameters.</param>
        /// <param name="timeOut">The time out.</param>
        /// <returns></returns>
        public static DataTable GetDataTable( string query, CommandType commandType, Dictionary<string, object> parameters, int? timeOut )
        {
            DataSet dataSet = DbService.GetDataSet( query, commandType, parameters, timeOut, false );
            if ( dataSet.Tables.Count > 0 )
            {
                return dataSet.Tables[0];
            }

            return null;
        }

        /// <summary>
        /// Static method to get a data table. See also <seealso cref="GetDataTableFromSqlCommand(string, CommandType, Dictionary{string, object})"/>.
        /// </summary>
        /// <param name="query">The query.</param>
        /// <param name="commandType">Type of the command.</param>
        /// <param name="parameters">The parameters.</param>
        /// <returns></returns>
        public static DataTable GetDataTable( string query, CommandType commandType, Dictionary<string, object> parameters )
        {
            return GetDataTable( query, commandType, parameters, null );
        }

        /// <summary>
        /// Static method to get a data set. See also <seealso cref="GetDataSetFromSqlCommand(string, CommandType, Dictionary{string, object})"/>.
        /// </summary>
        /// <param name="query">The query.</param>
        /// <param name="commandType">Type of the command.</param>
        /// <param name="parameters">The parameters.</param>
        /// <param name="timeOut">The time out in seconds.</param>
        /// <returns></returns>
        public static DataSet GetDataSet( string query, CommandType commandType, Dictionary<string, object> parameters, int? timeOut = null )
        {
            return GetDataSet( query, commandType, parameters, timeOut, false );
        }

        /// <summary>
        /// Gets only the schema information (columns, etc) that would result from query. Handy if you need to know which columns the query would return.
        /// </summary>
        /// <param name="query">The query.</param>
        /// <param name="commandType">Type of the command.</param>
        /// <param name="parameters">The parameters.</param>
        /// <param name="timeOut">The time out in seconds.</param>
        /// <returns></returns>
        public static DataSet GetDataSetSchema( string query, CommandType commandType, Dictionary<string, object> parameters, int? timeOut = null )
        {
            return GetDataSet( query, commandType, parameters, timeOut, true );
        }

        /// <summary>
        /// Gets a data set.
        /// </summary>
        /// <param name="query">The query.</param>
        /// <param name="commandType">Type of the command.</param>
        /// <param name="parameters">The parameters.</param>
        /// <param name="timeOut">The time out in seconds.</param>
        /// <param name="schemaOnly">if set to <c>true</c> [schema only].</param>
        /// <returns>DataSet.</returns>
        private static DataSet GetDataSet( string query, CommandType commandType, Dictionary<string, object> parameters, int? timeOut = null, bool schemaOnly = false )
        {
            string connectionString = GetRockContextConnectionString();
            if ( !string.IsNullOrWhiteSpace( connectionString ) )
            {
                using ( SqlConnection con = new SqlConnection( connectionString ) )
                {
                    con.Open();

                    using ( SqlCommand sqlCommand = new SqlCommand( query, con ) )
                    {
                        if ( timeOut.HasValue )
                        {
                            sqlCommand.CommandTimeout = timeOut.Value;
                        }
                        sqlCommand.CommandType = commandType;

                        if ( parameters != null )
                        {
                            foreach ( var parameter in parameters )
                            {
                                SqlParameter sqlParam = new SqlParameter();
                                sqlParam.ParameterName = parameter.Key.StartsWith( "@" ) ? parameter.Key : "@" + parameter.Key;
                                sqlParam.Value = parameter.Value;
                                sqlCommand.Parameters.Add( sqlParam );
                            }
                        }

                        SqlDataAdapter adapter = new SqlDataAdapter( sqlCommand );
                        DataSet dataSet = new DataSet( "rockDs" );
                        if ( schemaOnly )
                        {
                            adapter.FillSchema( dataSet, SchemaType.Source );
                        }
                        else
                        {
                            adapter.Fill( dataSet );
                        }
                        return dataSet;
                    }
                }
            }

            return null;
        }

        /// <summary>
        /// Executes the query, and returns number of rows affected
        /// </summary>
        /// <param name="query">The query.</param>
        /// <param name="commandType">Type of the command.</param>
        /// <param name="parameters">The parameters.</param>
        /// <param name="commandTimeout">The command timeout (seconds)</param>
        /// <returns></returns>
        /// <exception cref="System.NotImplementedException"></exception>
        public static int ExecuteCommand( string query, CommandType commandType = CommandType.Text, Dictionary<string, object> parameters = null, int? commandTimeout = null )
        {
            var connectionString = GetRockContextConnectionString();
            return ExecuteCommand( connectionString, query, commandType, parameters, commandTimeout );
        }

        /// <summary>
        /// Executes the query, and returns number of rows affected
        /// </summary>
        /// <param name="connectionString">The database connection string.</param>
        /// <param name="query">The query.</param>
        /// <param name="commandType">Type of the command.</param>
        /// <param name="parameters">The parameters.</param>
        /// <param name="commandTimeout">The command timeout (seconds)</param>
        /// <returns></returns>
        /// <exception cref="System.NotImplementedException"></exception>
        public static int ExecuteCommand( string connectionString, string query, CommandType commandType = CommandType.Text, Dictionary<string, object> parameters = null, int? commandTimeout = null )
        {
            if ( string.IsNullOrWhiteSpace( connectionString ) )
            {
                return 0;
            }

            using ( SqlConnection con = new SqlConnection( connectionString ) )
            {
                con.Open();

                using ( SqlCommand sqlCommand = new SqlCommand( query, con ) )
                {
                    sqlCommand.CommandType = commandType;

                    if ( parameters != null )
                    {
                        foreach ( var parameter in parameters )
                        {
                            SqlParameter sqlParam = new SqlParameter();
                            sqlParam.ParameterName = parameter.Key.StartsWith( "@" ) ? parameter.Key : "@" + parameter.Key;
                            sqlParam.Value = parameter.Value;
                            sqlCommand.Parameters.Add( sqlParam );
                        }
                    }

                    if ( commandTimeout.HasValue )
                    {
                        sqlCommand.CommandTimeout = commandTimeout.Value;
                    }

                    return sqlCommand.ExecuteNonQuery();
                }
            }
        }

        /// <summary>
        /// Executes the query, and returns the first column of the first row in the
        /// result set returned by the query. Additional columns or rows are ignored.
        /// </summary>
        /// <param name="query">The query.</param>
        /// <param name="commandType">Type of the command.</param>
        /// <param name="parameters">The parameters.</param>
        /// <returns></returns>
        public static object ExecuteScaler( string query, CommandType commandType = CommandType.Text, Dictionary<string, object> parameters = null )
        {
            return ExecuteScaler( query, commandType, parameters, null );
        }

        /// <summary>
        /// Executes the query, and returns the first column of the first row in the
        /// result set returned by the query. Additional columns or rows are ignored.
        /// </summary>
        /// <param name="query">The query.</param>
        /// <param name="commandType">Type of the command.</param>
        /// <param name="parameters">The parameters.</param>
        /// <param name="commandTimeout">The command timeout (seconds)</param>
        /// <returns></returns>
        public static object ExecuteScaler( string query, CommandType commandType, Dictionary<string, object> parameters, int? commandTimeout = null )
        {
            string connectionString = GetRockContextConnectionString();
            return ExecuteScalar( connectionString, query, commandType, parameters );
        }

        /// <summary>
        /// Executes the query, and returns the first column of the first row in the
        /// result set returned by the query. Additional columns or rows are ignored.
        /// </summary>
        /// <param name="connectionString">The database connection string.</param>
        /// <param name="query">The query.</param>
        /// <param name="commandType">Type of the command.</param>
        /// <param name="parameters">The parameters.</param>
        /// <returns></returns>
        public static object ExecuteScalar( string connectionString, string query, CommandType commandType = CommandType.Text, Dictionary<string, object> parameters = null )
        {
            if ( string.IsNullOrWhiteSpace( connectionString ) )
            {
                return null;
            }

            using ( SqlConnection con = new SqlConnection( connectionString ) )
            {
                return ExecuteScalar( con, query, commandType, parameters );
            }
        }

        /// <summary>
        /// Executes the query, and returns the first column of the first row in the
        /// result set returned by the query. Additional columns or rows are ignored.
        /// </summary>
        /// <param name="connection">The database connection.</param>
        /// <param name="query">The query.</param>
        /// <param name="commandType">Type of the command.</param>
        /// <param name="parameters">The parameters.</param>
        /// <returns></returns>
        public static object ExecuteScalar( SqlConnection connection, string query, CommandType commandType = CommandType.Text, Dictionary<string, object> parameters = null )
        {
            if ( connection == null )
            {
                return null;
            }

            if ( connection.State == System.Data.ConnectionState.Closed )
            {
                connection.Open();
            }

            using ( SqlCommand sqlCommand = new SqlCommand( query, connection ) )
            {
                sqlCommand.CommandType = commandType;

<<<<<<< HEAD
                if ( parameters != null )
                {
                    foreach ( var parameter in parameters )
                    {
                        SqlParameter sqlParam = new SqlParameter();
                        sqlParam.ParameterName = parameter.Key.StartsWith( "@" ) ? parameter.Key : "@" + parameter.Key;
                        sqlParam.Value = parameter.Value;
                        sqlCommand.Parameters.Add( sqlParam );
=======
                        if ( commandTimeout.HasValue )
                        {
                            sqlCommand.CommandTimeout = commandTimeout.Value;
                        }

                        return sqlCommand.ExecuteScalar();
>>>>>>> 52d8ab6f
                    }
                }

                return sqlCommand.ExecuteScalar();
            }
        }

        /// <summary>
        /// Gets the ConnectionString using the 'RockContext' specified in web.ConnectionStrings.config.
        /// </summary>
        /// <returns>System.String.</returns>
        private static string GetRockContextConnectionString()
        {
            var connectionString = System.Configuration.ConfigurationManager.ConnectionStrings["RockContext"];
            if ( connectionString != null )
            {
                return connectionString.ConnectionString;
            }
            return null;
        }

        #endregion
    }
}<|MERGE_RESOLUTION|>--- conflicted
+++ resolved
@@ -323,7 +323,7 @@
         /// <returns></returns>
         public static object ExecuteScaler( string query, CommandType commandType = CommandType.Text, Dictionary<string, object> parameters = null )
         {
-            return ExecuteScaler( query, commandType, parameters, null );
+            return ExecuteScalar( query, commandType, parameters, null );
         }
 
         /// <summary>
@@ -335,10 +335,10 @@
         /// <param name="parameters">The parameters.</param>
         /// <param name="commandTimeout">The command timeout (seconds)</param>
         /// <returns></returns>
-        public static object ExecuteScaler( string query, CommandType commandType, Dictionary<string, object> parameters, int? commandTimeout = null )
+        public static object ExecuteScalar( string query, CommandType commandType = CommandType.Text, Dictionary<string, object> parameters = null, int? commandTimeout = null )
         {
             string connectionString = GetRockContextConnectionString();
-            return ExecuteScalar( connectionString, query, commandType, parameters );
+            return ExecuteScalar( connectionString, query, commandType, parameters, commandTimeout );
         }
 
         /// <summary>
@@ -349,8 +349,9 @@
         /// <param name="query">The query.</param>
         /// <param name="commandType">Type of the command.</param>
         /// <param name="parameters">The parameters.</param>
-        /// <returns></returns>
-        public static object ExecuteScalar( string connectionString, string query, CommandType commandType = CommandType.Text, Dictionary<string, object> parameters = null )
+        /// <param name="commandTimeout">The command timeout (seconds)</param>
+        /// <returns></returns>
+        public static object ExecuteScalar( string connectionString, string query, CommandType commandType = CommandType.Text, Dictionary<string, object> parameters = null, int? commandTimeout = null )
         {
             if ( string.IsNullOrWhiteSpace( connectionString ) )
             {
@@ -359,7 +360,7 @@
 
             using ( SqlConnection con = new SqlConnection( connectionString ) )
             {
-                return ExecuteScalar( con, query, commandType, parameters );
+                return ExecuteScalar( con, query, commandType, parameters, commandTimeout );
             }
         }
 
@@ -371,8 +372,9 @@
         /// <param name="query">The query.</param>
         /// <param name="commandType">Type of the command.</param>
         /// <param name="parameters">The parameters.</param>
-        /// <returns></returns>
-        public static object ExecuteScalar( SqlConnection connection, string query, CommandType commandType = CommandType.Text, Dictionary<string, object> parameters = null )
+        /// <param name="commandTimeout">The command timeout (seconds)</param>
+        /// <returns></returns>
+        public static object ExecuteScalar( SqlConnection connection, string query, CommandType commandType = CommandType.Text, Dictionary<string, object> parameters = null, int? commandTimeout = null )
         {
             if ( connection == null )
             {
@@ -388,7 +390,6 @@
             {
                 sqlCommand.CommandType = commandType;
 
-<<<<<<< HEAD
                 if ( parameters != null )
                 {
                     foreach ( var parameter in parameters )
@@ -397,15 +398,12 @@
                         sqlParam.ParameterName = parameter.Key.StartsWith( "@" ) ? parameter.Key : "@" + parameter.Key;
                         sqlParam.Value = parameter.Value;
                         sqlCommand.Parameters.Add( sqlParam );
-=======
-                        if ( commandTimeout.HasValue )
-                        {
-                            sqlCommand.CommandTimeout = commandTimeout.Value;
-                        }
-
-                        return sqlCommand.ExecuteScalar();
->>>>>>> 52d8ab6f
-                    }
+                    }
+                }
+
+                if ( commandTimeout.HasValue )
+                {
+                    sqlCommand.CommandTimeout = commandTimeout.Value;
                 }
 
                 return sqlCommand.ExecuteScalar();
