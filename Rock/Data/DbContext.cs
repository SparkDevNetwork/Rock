--- conflicted
+++ resolved
@@ -1238,14 +1238,10 @@
             */
             return queryable.Delete( d =>
             {
-<<<<<<< HEAD
-                d.BatchSize = batchSize ?? 4000;
+                d.BatchSize = batchSize ?? 1500;
 #if REVIEW_NET5_0_OR_GREATER
                 d.Executing = ( e ) => { e.CommandTimeout = this.Database.GetCommandTimeout() ?? 30; };
 #else
-=======
-                d.BatchSize = batchSize ?? 1500;
->>>>>>> a4d773dd
                 d.Executing = ( e ) => { e.CommandTimeout = this.Database.CommandTimeout ?? 30; };
 #endif
             } );
