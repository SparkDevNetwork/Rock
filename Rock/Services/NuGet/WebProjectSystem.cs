--- conflicted
+++ resolved
@@ -257,13 +257,6 @@
                         
                         if ( File.Exists( physicalFile ) )
                         {
-<<<<<<< HEAD
-                            if ( physicalFile.EndsWith( ".dll" ) && !physicalFile.Contains( @"\bin\" ) )
-                            {
-                                string fileToDelete = string.Empty;
-                                int fileCount = 0;
-                                // generate a unique *.#.rdelete filename
-=======
                             // guard against things like file is temporarily locked, wait then try delete, etc.
                             try
                             {
@@ -276,24 +269,14 @@
 
                                 // generate a unique *.#.rdelete filename
                                 int fileCount = 0;
->>>>>>> 049fdfb0
                                 do
                                 {
                                     fileCount++;
                                 }
                                 while ( File.Exists( string.Format( "{0}.{1}.rdelete", physicalFile, fileCount ) ) );
 
-<<<<<<< HEAD
-                                fileToDelete = string.Format( "{0}.{1}.rdelete", physicalFile, fileCount );
-                                File.Move( physicalFile, fileToDelete );
-                            }                        
-                            else
-                            {
-                                File.Delete( physicalFile );
-=======
                                 string fileToDelete = string.Format( "{0}.{1}.rdelete", physicalFile, fileCount );
                                 File.Move( physicalFile, fileToDelete );
->>>>>>> 049fdfb0
                             }
                         }
                     }
