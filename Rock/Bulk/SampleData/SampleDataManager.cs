﻿// <copyright>
// Copyright by the Spark Development Network
//
// Licensed under the Rock Community License (the "License");
// you may not use this file except in compliance with the License.
// You may obtain a copy of the License at
//
// http://www.rockrms.com/license
//
// Unless required by applicable law or agreed to in writing, software
// distributed under the License is distributed on an "AS IS" BASIS,
// WITHOUT WARRANTIES OR CONDITIONS OF ANY KIND, either express or implied.
// See the License for the specific language governing permissions and
// limitations under the License.
// </copyright>

<<<<<<< HEAD
=======
using Rock;
using Rock.Attribute;
using Rock.Communication;
using Rock.Data;
using Rock.Lava;
using Rock.Logging;
using Rock.Model;
using Rock.Web.Cache;
>>>>>>> b34cd085
using System;
using System.Collections.Generic;
using System.Data.Entity;
using System.Diagnostics;
using System.Globalization;
using System.IO;
using System.Linq;
using System.Net;
using System.Text;
using System.Web;
using System.Web.UI.WebControls;
using System.Xml.Linq;

using Microsoft.Extensions.Logging;

using Rock;
using Rock.Attribute;
using Rock.Communication;
using Rock.Data;
using Rock.Logging;
using Rock.Model;
using Rock.Web.Cache;

namespace Rock.Utility
{
    /// <summary>
    /// Manages the import of well-known sample data sets into a Rock database.
    /// </summary>
    public class SampleDataManager
    {
        #region Constructors

        /// <summary>
        /// Create a new instance.
        /// </summary>
        public SampleDataManager() : this( ( ILogger ) null )
        {
        }

        /// <summary>
        /// Create a new instance.
        /// </summary>
        public SampleDataManager( ILogger logger )
        {
            _taskLog = logger ?? new RockLoggerMemoryBuffer();
        }

        /// <summary>
        /// Create a new instance.
        /// </summary>
        [Obsolete( "This is not used and will be removed in the future." )]
        [RockObsolete( "1.17" )]
        public SampleDataManager( IRockLogger logDevice )
            : this( ( ILogger ) null )
        {
<<<<<<< HEAD
=======
            _taskLog = logDevice ?? new RockLoggerMemoryBuffer( new RockLogConfiguration() );

            _lavaEngine = LavaService.GetCurrentEngine();
        }

        /// <summary>
        /// Create a new instance.
        /// </summary>
        public SampleDataManager( ILavaEngine lavaEngine, IRockLogger logDevice = null )
        {
            _taskLog = logDevice ?? new RockLoggerMemoryBuffer( new RockLogConfiguration() );

            _lavaEngine = lavaEngine;
>>>>>>> b34cd085
        }

        #endregion

        #region Fields

        private SampleDataImportActionArgs _args = new SampleDataImportActionArgs();
<<<<<<< HEAD
        private readonly ILogger _taskLog;
=======
        private readonly IRockLogger _taskLog;
        private readonly ILavaEngine _lavaEngine;
>>>>>>> b34cd085

        /// <summary>
        /// Stopwatch used to measure time during certain operations.
        /// </summary>
        private readonly Stopwatch _stopwatch = new Stopwatch();

        /// <summary>
        /// StringBuilder is used to build the stopwatch trace for certain operations.
        /// </summary>
        private readonly StringBuilder _sb = new StringBuilder();

        /// <summary>
        /// Holds the Person Image binary file type.
        /// </summary>
        private readonly static BinaryFileType _personImageBinaryFileType = new BinaryFileTypeService( new RockContext() ).Get( Rock.SystemGuid.BinaryFiletype.PERSON_IMAGE.AsGuid() );

        /// <summary>
        /// Holds the Person Image binary file type.
        /// </summary>
        private readonly static BinaryFileType _checkImageBinaryFileType = new BinaryFileTypeService( new RockContext() ).Get( Rock.SystemGuid.BinaryFiletype.CONTRIBUTION_IMAGE.AsGuid() );

        /// <summary>
        /// The Person image binary file type settings
        /// </summary>
        private string _personImageBinaryFileTypeSettings = string.Empty;

        /// <summary>
        /// The check image binary file type settings
        /// </summary>
        private string _checkImageBinaryFileTypeSettings = string.Empty;

        /// <summary>
        /// The id for the "child" role of a family.
        /// </summary>
        private readonly static int _childRoleId = new GroupTypeRoleService( new RockContext() ).Get( Rock.SystemGuid.GroupRole.GROUPROLE_FAMILY_MEMBER_CHILD.AsGuid() ).Id;

        /// <summary>
        /// The id for the "adult" role of a family.
        /// </summary>
        private readonly static int _adultRoleId = new GroupTypeRoleService( new RockContext() ).Get( Rock.SystemGuid.GroupRole.GROUPROLE_FAMILY_MEMBER_ADULT.AsGuid() ).Id;

        /// <summary>
        /// The Entity Type Id for the Person entities.
        /// </summary>
        private readonly static int _personEntityTypeId = EntityTypeCache.Get( typeof( Rock.Model.Person ) ).Id;

        /// <summary>
        /// The Authentication Database entity type.
        /// </summary>
        private readonly static int _authenticationDatabaseEntityTypeId = EntityTypeCache.Get( Rock.SystemGuid.EntityType.AUTHENTICATION_DATABASE.AsGuid() ).Id;

        /// <summary>
        /// Percent of additional time someone tends to NOT attend during the summer months (7-9)
        /// </summary>
        private readonly int summerPercentFactor = 30;

        /// <summary>
        /// A random number generator for use when calculating random attendance data and financial giving frequency (skipping).
        /// </summary>
        private static Random _random = new Random( ( int ) RockDateTime.Now.Ticks );

        /// <summary>
        /// The number of characters (length) that security codes should be.
        /// </summary>
        private readonly static int _securityCodeLength = 5;

        /// <summary>
        /// A little lookup list for finding a group/location appropriate for the child's attendance data
        /// </summary>
        private readonly static List<ClassGroupLocation> _classes = new List<ClassGroupLocation>
        {
            new ClassGroupLocation { GroupId = 25, LocationId = 4, MinAge = 0.0, MaxAge = 3.0, Name = "Nursery - Bunnies Room" },
            new ClassGroupLocation { GroupId = 26, LocationId = 5, MinAge = 0.0, MaxAge = 3.99, Name = "Crawlers/Walkers - Kittens Room" },
            new ClassGroupLocation { GroupId = 27, LocationId = 6, MinAge = 0.0, MaxAge = 5.99, Name = "Preschool - Puppies Room" },
            new ClassGroupLocation { GroupId = 28, LocationId = 7, MinAge = 4.75, MaxAge = 8.75, Name = "Grades K-1 - Bears Room" },
            new ClassGroupLocation { GroupId = 29, LocationId = 8, MinAge = 6.0, MaxAge = 10.99, Name = "Grades 2-3 - Bobcats Room" },
            new ClassGroupLocation { GroupId = 30, LocationId = 9, MinAge = 8.0, MaxAge = 13.99, Name = "Grades 4-6 - Outpost Room" },
            new ClassGroupLocation { GroupId = 31, LocationId = 10, MinAge = 12.0, MaxAge = 15.0, Name = "Grades 7-8 - Warehouse" },
            new ClassGroupLocation { GroupId = 32, LocationId = 11, MinAge = 13.0, MaxAge = 19.0, Name = "Grades 9-12 - Garage" },
        };

        /// <summary>
        /// Holds a cached copy of the "start time" DateTime for any scheduleIds this block encounters.
        /// </summary>
        private readonly Dictionary<int, DateTime> _scheduleTimes = new Dictionary<int, DateTime>();

        /// <summary>
        /// Holds a cached copy of the Id for each person Guid
        /// </summary>
        private readonly Dictionary<Guid, int> _peopleDictionary = new Dictionary<Guid, int>();

        /// <summary>
        /// Holds a cached copy of the Id for each group Guid
        /// </summary>
        private readonly Dictionary<Guid, int> _groupDictionary = new Dictionary<Guid, int>();

        /// <summary>
        /// Holds a cached copy of the attribute Id for each person Guid
        /// </summary>
        private readonly Dictionary<Guid, int> _peopleAliasDictionary = new Dictionary<Guid, int>();

        /// <summary>
        /// Holds a cache of the person object
        /// </summary>
        private readonly Dictionary<Guid, Person> _personCache = new Dictionary<Guid, Person>();

        /// <summary>
        /// Holds a cached copy of the location Id for each family Guid
        /// </summary>
        private readonly Dictionary<Guid, int> _familyLocationDictionary = new Dictionary<Guid, int>();

        /// <summary>
        /// A dictionary of a Person's login user names.
        /// </summary>
        private readonly Dictionary<Person, List<string>> _peopleLoginsDictionary = new Dictionary<Person, List<string>>();

        /// <summary>
        /// Holds the dictionary of person GUIDs and a dictionary of their attribute names
        /// and values from the family section of the XML.
        /// </summary>
        private readonly Dictionary<Guid, bool> _personWithAttributes = new Dictionary<Guid, bool>();

        /// <summary>
        /// Holds the dictionary contribution FinancialBatches for each week/date time.
        /// </summary>
        private readonly Dictionary<DateTime, FinancialBatch> _contributionBatches = new Dictionary<DateTime, FinancialBatch>();

        /// <summary>
        /// The contribution transaction type id
        /// </summary>
        private readonly static int _transactionTypeContributionId = DefinedValueCache.Get( Rock.SystemGuid.DefinedValue.TRANSACTION_TYPE_CONTRIBUTION.AsGuid() ).Id;

        /// <summary>
        /// Magic kiosk Id used for attendance data.
        /// </summary>
        private readonly static int _kioskDeviceId = 2;

        /// <summary>
        /// The marital status DefinedType
        /// </summary>
        private DefinedTypeCache _maritalStatusDefinedType
        {
            get
            {
                return DefinedTypeCache.Get( Rock.SystemGuid.DefinedType.PERSON_MARITAL_STATUS.AsGuid() );
            }
        }

        /// <summary>
        /// The small group topic DefinedType
        /// </summary>
        private DefinedTypeCache _smallGroupTopicDefinedType
        {
            get
            {
                return DefinedTypeCache.Get( Rock.SystemGuid.DefinedType.SMALL_GROUP_TOPIC.AsGuid() );
            }
        }

        /// <summary>
        /// The record status reason DefinedType
        /// </summary>
        private DefinedTypeCache _recordStatusReasonDefinedType
        {
            get
            {
                return DefinedTypeCache.Get( Rock.SystemGuid.DefinedType.PERSON_RECORD_STATUS_REASON.AsGuid() );
            }
        }

        /// <summary>
        /// The suffix DefinedType
        /// </summary>
        private DefinedTypeCache _suffixDefinedType
        {
            get
            {
                return DefinedTypeCache.Get( Rock.SystemGuid.DefinedType.PERSON_SUFFIX.AsGuid() );
            }
        }

        #endregion Fields

        #region Public Properties and Methods

        /// <summary>
        /// The log device used to record processing details.
        /// </summary>
        [Obsolete( "This is not used and will be removed in the future." )]
        [RockObsolete( "1.17" )]
        public IRockLogger LogDevice => null;

        /// <summary>
        /// Gets the logger associated with this instance.
        /// </summary>
        /// <value>The logger.</value>
        public ILogger Logger => _taskLog;

        /// <summary>
        /// Process all the data in the XML file; deleting stuff and then adding stuff.
        /// as per https://github.com/SparkDevNetwork/Rock/wiki/z.-Rock-Solid-Demo-Church-Specification#wiki-xml-data
        /// </summary>
        /// <param name="filePath"></param>
        /// <param name="args"></param>
        public void CreateFromXmlDocumentFile( string filePath, SampleDataImportActionArgs args )
        {
            var xdoc = XDocument.Load( filePath );

            this.ProcessXmlDocument( xdoc, args );
        }

        /// <summary>
        /// Process all the data in the XML file; deleting stuff and then adding stuff.
        /// as per https://github.com/SparkDevNetwork/Rock/wiki/z.-Rock-Solid-Demo-Church-Specification#wiki-xml-data
        /// </summary>
        /// <param name="xml"></param>
        /// <param name="args"></param>
        public void CreateFromXmlDocumentText( string xml, SampleDataImportActionArgs args )
        {
            var xdoc = XDocument.Parse( xml.ToStringSafe().Trim() );

            this.ProcessXmlDocument( xdoc, args );
        }

        private void VerifyEnvironment()
        {
            if ( LavaService.GetCurrentEngine() == null )
            {
                throw new Exception( "SampleDataManager processing failed. The LavaService must be initialized to process sample data correctly." );
            }
        }

        /// <summary>
        /// Process all the data in the XML file; deleting stuff and then adding stuff.
        /// as per https://github.com/SparkDevNetwork/Rock/wiki/z.-Rock-Solid-Demo-Church-Specification#wiki-xml-data
        /// </summary>
        /// <param name="xdoc"></param>
        /// <param name="args"></param>
        internal void ProcessXmlDocument( XDocument xdoc, SampleDataImportActionArgs args )
        {
            // Prior to processing, verify the environment.
            VerifyEnvironment();

            _args = args ?? new SampleDataImportActionArgs();

            // Re-seed the randomizer with the given seed if it's non-0.
            var seed = args.RandomizerSeed.GetValueOrDefault( 0 );
            if ( seed > 0 )
            {
                _random = new Random( seed );
            }

            var rockContext = GetConfiguredDataContext();
            try
            {
                rockContext.Configuration.AutoDetectChangesEnabled = false;

                var elemFamilies = xdoc.Element( "data" ).Element( "families" );
                var elemGroups = xdoc.Element( "data" ).Element( "groups" );
                var elemLocations = xdoc.Element( "data" ).Element( "locations" );
                var elemCampuses = xdoc.Element( "data" ).Element( "campuses" );
                var elemRelationships = xdoc.Element( "data" ).Element( "relationships" );
                var elemConnections = xdoc.Element( "data" ).Element( "connections" );
                var elemFollowing = xdoc.Element( "data" ).Element( "following" );
                var elemSecurityGroups = xdoc.Element( "data" ).Element( "securityRoles" );
                var elemRegistrationTemplates = xdoc.Element( "data" ).Element( "registrationTemplates" );
                var elemRegistrationInstances = xdoc.Element( "data" ).Element( "registrationInstances" );
                var financialGateways = xdoc.Element( "data" ).Element( "financialGateways" );

                // load studyTopics into DefinedType
                foreach ( var elemGroup in elemGroups.Elements( "group" ) )
                {
                    if ( elemGroup.Attribute( "studyTopic" ) != null )
                    {
                        var topic = elemGroup.Attribute( "studyTopic" ).Value;
                        DefinedValueCache smallGroupTopicDefinedValue = _smallGroupTopicDefinedType.DefinedValues.FirstOrDefault( a => a.Value == topic );

                        // add it as new if we didn't find it.
                        if ( smallGroupTopicDefinedValue == null )
                        {
                            smallGroupTopicDefinedValue = AddDefinedTypeValue( topic, _smallGroupTopicDefinedType );
                        }
                    }
                }

                // If DeleteDataFirst is enabled...
                // delete any sample data that might exist already
                // using RockContext in case there are multiple saves (like Attributes)
                rockContext.WrapTransaction( () =>
                {
                    _stopwatch.Start();
                    AppendFormat( "00:00.00 started <br/>" );

                    if ( _args.DeleteExistingData )
                    {
                        // Delete this stuff that might have people attached to it
                        DeleteRegistrationTemplates( elemRegistrationTemplates, rockContext );

                        // Now we'll clean up by deleting any previously created data such as
                        // families, addresses, people, photos, attendance data, etc.
                        DeleteExistingGroups( elemGroups, rockContext );
                        DeleteExistingFamilyData( elemFamilies, rockContext );

                        LogElapsed( "data deleted" );
                    }
                } );

                // make sure the database auth MEF component is initialized in case it hasn't done its first Load/Save Attributes yet (prevents possible lockup)
                var authenticationComponent = Rock.Security.AuthenticationContainer.GetComponent( EntityTypeCache.Get( _authenticationDatabaseEntityTypeId ).Name );

                // Import the sample data
                // using RockContext in case there are multiple saves (like Attributes)
                if ( _args.ProcessOnlyGivingData )
                {
                    rockContext.WrapTransaction( () =>
                    {
                        AddAllFamilyGiving( elemFamilies, rockContext );
                    } );
                }
                else
                {
                    rockContext.WrapTransaction( () =>
                    {
                        // Now we can add the families (and people) and then groups.... etc.
                        AddFamilies( elemFamilies, rockContext );
                        LogElapsed( "families added" );

                        AddRelationships( elemRelationships, rockContext );
                        LogElapsed( "relationships added" );

                        AddLocations( elemLocations, rockContext );
                        LogElapsed( "locations added" );

                        AddCampuses( elemCampuses, rockContext );
                        LogElapsed( "campuses added" );

                        AddGroups( elemGroups, rockContext );
                        LogElapsed( "groups added" );

                        AddConnections( elemConnections, rockContext );
                        LogElapsed( "people connection requests added" );

                        AddFollowing( elemFollowing, rockContext );
                        LogElapsed( "people following added" );

                        AddToSecurityGroups( elemSecurityGroups, rockContext );
                        LogElapsed( "people added to security roles" );

                        AddFinancialGateways( financialGateways, rockContext );
                        LogElapsed( "financialGateways added" );

                        AddRegistrationTemplates( elemRegistrationTemplates, rockContext );
                        LogElapsed( "registration templates added" );

                        AddRegistrationInstances( elemRegistrationInstances, rockContext );
                        LogElapsed( "registration instances added..." );

                        rockContext.ChangeTracker.DetectChanges();
                        rockContext.SaveChanges( disablePrePostProcessing: true );
                        LogElapsed( "...changes saved" );

                        // Add Person Notes
                        AddPersonNotes( elemFamilies, rockContext );
                        rockContext.SaveChanges( disablePrePostProcessing: true );
                        LogElapsed( "notes added" );

                        // Add Person Previous LastNames
                        AddPeoplesPreviousNames( elemFamilies, rockContext );
                        rockContext.SaveChanges( disablePrePostProcessing: true );
                        LogElapsed( "previous names added" );
                    } );

                    // Add logins, but only if a password has been supplied.
                    // Note that this cannot be done in the same transaction as creating the Person records,
                    // or it will result in a database deadlock.
                    if ( !string.IsNullOrEmpty( _args.Password ) )
                    {
                        AddPersonLogins( rockContext );
                        LogElapsed( "person logins added" );
                    }
                }

                // since some PostSaveChanges was disabled, call these cleanup tasks
                using ( var personRockContext = new Rock.Data.RockContext() )
                {
                    // these should all be pretty quick, but just in case
                    personRockContext.Database.CommandTimeout = 180;
                    PersonService.UpdatePrimaryFamilyAll( personRockContext );
                    PersonService.UpdateGivingLeaderIdAll( personRockContext );
                    PersonService.UpdateGivingIdAll( personRockContext );
                    PersonService.UpdatePersonAgeClassificationAll( rockContext );
                    PersonService.UpdateBirthDateAll( personRockContext );

                    DbService.ExecuteCommand( @"UPDATE [PhoneNumber] SET [FullNumber] = CONCAT([CountryCode], [Number]) where [FullNumber] is null OR [FullNumber] != CONCAT([CountryCode], [Number])" );
                }

                // PA: Run the Update Persisted Attribute Value Job to populate the Field Type, like [ValueByDateTime], columns of the attributes table
                var serviceJobService = new ServiceJobService( rockContext );
                var updatePersistedAttributeValueJob = serviceJobService.Get( Rock.SystemGuid.ServiceJob.UPDATE_PERSISTED_ATTRIBUTE_VALUE );
                serviceJobService.RunNow( updatePersistedAttributeValueJob );

                // done.
                LogElapsed( "done" );

                if ( _args.EnableStopwatch )
                {
                    Logger.LogDebug( _sb.ToString() );
                }

                // Clear the static objects that contains all security roles and auth rules (so that it will be refreshed)
                foreach ( var role in RoleCache.AllRoles() )
                {
                    RoleCache.Remove( role.Id );
                }

                Rock.Security.Authorization.Clear();
            }
            finally
            {
                rockContext.Configuration.AutoDetectChangesEnabled = true;
            }
        }

        #endregion

        #region Private Properties and Methods

        /// <summary>
        /// Send the elapsed time and message to the output log.
        /// </summary>
        /// <param name="message"></param>
        private void LogElapsed( string message )
        {
            var ts = _stopwatch.Elapsed;
            AppendFormat( "{0:00}:{1:00}.{2:00} {3}<br/>", ts.Minutes, ts.Seconds, ts.Milliseconds / 10, message );
        }

        /// <summary>
        /// Append the formatted content to the client hub (log).
        /// </summary>
        /// <param name="format"></param>
        /// <param name="args"></param>
        private void AppendFormat( string format, params object[] args )
        {
            if ( _args.EnableStopwatch )
            {
                var x = string.Format( format, args );
                _sb.Append( x );
                Logger.LogDebug( x );
            }
        }

        /// <summary>
        /// Adds any registration templates given in the XML file.
        /// </summary>
        /// <param name="elemRegistrationTemplates"></param>
        /// <param name="rockContext"></param>
        private void AddRegistrationTemplates( XElement elemRegistrationTemplates, RockContext rockContext )
        {
            if ( elemRegistrationTemplates == null )
            {
                return;
            }

            // Get attribute values from RegistrationTemplateDetail block
            // Get instance of the attribute.
            string defaultConfirmationEmail = _args.RegistrationConfirmationEmailTemplate;
            string defaultReminderEmail = _args.RegistrationReminderEmailTemplate;
            string defaultPaymentReminderEmail = _args.RegistrationPaymentReminderTemplate;
            string defaultSuccessText = _args.RegistrationSuccessText;

            RegistrationTemplateService registrationTemplateService = new RegistrationTemplateService( rockContext );
            RegistrationTemplatePlacementService registrationTemplatePlacementService = new RegistrationTemplatePlacementService( rockContext );

            // Add a template for each...
            foreach ( var element in elemRegistrationTemplates.Elements( "registrationTemplate" ) )
            {
                // skip any illegally formatted items
                if ( element.Attribute( "guid" ) == null )
                {
                    continue;
                }

                int categoryId = CategoryCache.Get( element.Attribute( "categoryGuid" ).Value.Trim().AsGuid() ).Id;

                // Find the group type and 
                var groupType = GroupTypeCache.Get( element.Attribute( "groupTypeGuid" ).Value.Trim().AsGuid() );

                RegistrantsSameFamily registrantsSameFamily;
                if ( element.Attribute( "registrantsInSameFamily" ) != null )
                {
                    Enum.TryParse( element.Attribute( "registrantsInSameFamily" ).Value.Trim(), out registrantsSameFamily );
                }
                else
                {
                    registrantsSameFamily = RegistrantsSameFamily.Ask;
                }

                bool setCostOnInstance = true;
                if ( element.Attribute( "setCostOn" ).Value.Trim() == "template" )
                {
                    setCostOnInstance = false;
                }

                RegistrationNotify notify = RegistrationNotify.None;
                RegistrationNotify matchNotify;
                foreach ( string item in element.Attribute( "notify" ).Value.SplitDelimitedValues( whitespace: false ) )
                {
                    if ( Enum.TryParse( item.Replace( " ", string.Empty ), out matchNotify ) )
                    {
                        notify = notify | matchNotify;
                    }
                }

                // Now find the matching financial gateway
                FinancialGatewayService financialGatewayService = new FinancialGatewayService( rockContext );
                string gatewayName = element.Attribute( "financialGateway" ) != null ? element.Attribute( "financialGateway" ).Value : "Test Gateway";
                var financialGateway = financialGatewayService.Queryable()
                    .Where( g => g.Name == gatewayName )
                    .FirstOrDefault();

                RegistrationTemplate registrationTemplate = new RegistrationTemplate()
                {
                    Guid = element.Attribute( "guid" ).Value.Trim().AsGuid(),
                    Name = element.Attribute( "name" ).Value.Trim(),
                    Description = element.Attribute( "description" ) != null ? element.Attribute( "description" ).Value.Trim() : string.Empty,
                    IsActive = true,
                    CategoryId = categoryId,
                    GroupTypeId = groupType.Id,
                    GroupMemberRoleId = groupType.DefaultGroupRoleId,
                    GroupMemberStatus = GroupMemberStatus.Active,
                    Notify = notify,
                    AddPersonNote = element.Attribute( "addPersonNote" ) != null ? element.Attribute( "addPersonNote" ).Value.AsBoolean() : false,
                    LoginRequired = element.Attribute( "loginRequired" ) != null ? element.Attribute( "loginRequired" ).Value.AsBoolean() : false,
                    AllowExternalRegistrationUpdates = element.Attribute( "allowExternalUpdatesToSavedRegistrations" ) != null ? element.Attribute( "allowExternalUpdatesToSavedRegistrations" ).Value.AsBoolean() : false,
                    ////AllowGroupPlacement = element.Attribute( "allowGroupPlacement" ) != null ? element.Attribute( "allowGroupPlacement" ).Value.AsBoolean() : false,
                    AllowMultipleRegistrants = element.Attribute( "allowMultipleRegistrants" ) != null ? element.Attribute( "allowMultipleRegistrants" ).Value.AsBoolean() : false,
                    MaxRegistrants = element.Attribute( "maxRegistrants" ).Value.AsInteger(),
                    RegistrantsSameFamily = registrantsSameFamily,
                    SetCostOnInstance = setCostOnInstance,
                    FinancialGatewayId = financialGateway.Id,
                    BatchNamePrefix = element.Attribute( "batchNamePrefix" ) != null ? element.Attribute( "batchNamePrefix" ).Value.Trim() : string.Empty,
                    Cost = element.Attribute( "cost" ).Value.AsDecimal(),
                    MinimumInitialPayment = element.Attribute( "minInitialPayment" ).Value.AsDecimal(),
                    RegistrationTerm = element.Attribute( "registrationTerm" ) != null ? element.Attribute( "registrationTerm" ).Value.Trim() : "Registration",
                    RegistrantTerm = element.Attribute( "registrantTerm" ) != null ? element.Attribute( "registrantTerm" ).Value.Trim() : "Registrant",
                    FeeTerm = element.Attribute( "feeTerm" ) != null ? element.Attribute( "feeTerm" ).Value.Trim() : "Additional Options",
                    DiscountCodeTerm = element.Attribute( "discountCodeTerm" ) != null ? element.Attribute( "discountCodeTerm" ).Value.Trim() : "Discount Code",
                    ConfirmationFromName = "{{ RegistrationInstance.ContactPersonAlias.Person.FullName }}",
                    ConfirmationFromEmail = "{{ RegistrationInstance.ContactEmail }}",
                    ConfirmationSubject = "{{ RegistrationInstance.Name }} Confirmation",
                    ConfirmationEmailTemplate = defaultConfirmationEmail,
                    ReminderFromName = "{{ RegistrationInstance.ContactPersonAlias.Person.FullName }}",
                    ReminderFromEmail = "{{ RegistrationInstance.ContactEmail }}",
                    ReminderSubject = "{{ RegistrationInstance.Name }} Reminder",
                    ReminderEmailTemplate = defaultReminderEmail,
                    SuccessTitle = "Congratulations {{ Registration.FirstName }}",
                    SuccessText = defaultSuccessText,
                    PaymentReminderEmailTemplate = defaultPaymentReminderEmail,
                    PaymentReminderFromEmail = "{{ RegistrationInstance.ContactEmail }}",
                    PaymentReminderFromName = "{{ RegistrationInstance.ContactPersonAlias.Person.FullName }}",
                    PaymentReminderSubject = "{{ RegistrationInstance.Name }} Payment Reminder",
                    PaymentReminderTimeSpan = element.Attribute( "paymentReminderTimeSpan" ) != null ? element.Attribute( "paymentReminderTimeSpan" ).Value.AsInteger() : 0,
                    CreatedDateTime = RockDateTime.Now,
                    ModifiedDateTime = RockDateTime.Now,
                    WaitListEnabled = GetBooleanValueSafe( element, "waitListEnabled" )
                };

                registrationTemplateService.Add( registrationTemplate );

                rockContext.SaveChanges();

                string name = element.Attribute( "name" ).Value.Trim();
                bool allowExternalUpdatesToSavedRegistrations = element.Attribute( "allowExternalUpdatesToSavedRegistrations" ).Value.AsBoolean();
                bool addPersonNote = element.Attribute( "addPersonNote" ).Value.AsBoolean();
                bool loginRequired = element.Attribute( "loginRequired" ).Value.AsBoolean();
                Guid guid = element.Attribute( "guid" ).Value.Trim().AsGuid();

                // Find any Form elements and add them to the template
                int formOrder = 0;
                var registrantAttributeQualifierColumn = "RegistrationTemplateId";
                int? registrationRegistrantEntityTypeId = EntityTypeCache.Get( typeof( Rock.Model.RegistrationRegistrant ) ).Id;
                if ( element.Elements( "forms" ).Count() > 0 )
                {
                    foreach ( var formElement in element.Elements( "forms" ).Elements( "form" ) )
                    {
                        formOrder++;
                        var form = new RegistrationTemplateForm();
                        form.Guid = formElement.Attribute( "guid" ).Value.Trim().AsGuid();
                        registrationTemplate.Forms.Add( form );
                        form.Name = formElement.Attribute( "name" ).Value.Trim();
                        form.Order = formOrder;

                        int ffOrder = 0;
                        if ( formElement.Elements( "formFields" ).Count() > 0 )
                        {
                            foreach ( var formFieldElement in formElement.Elements( "formFields" ).Elements( "field" ) )
                            {
                                ffOrder++;
                                var formField = new RegistrationTemplateFormField();
                                formField.Guid = Guid.NewGuid();
                                formField.CreatedDateTime = RockDateTime.Now;

                                form.Fields.Add( formField );

                                switch ( formFieldElement.Attribute( "source" ).Value.Trim().ToLowerInvariant() )
                                {
                                    case "person field":
                                        formField.FieldSource = RegistrationFieldSource.PersonField;
                                        break;
                                    case "person attribute":
                                        formField.FieldSource = RegistrationFieldSource.PersonAttribute;
                                        break;
                                    case "group member attribute":
                                        formField.FieldSource = RegistrationFieldSource.GroupMemberAttribute;
                                        break;
                                    case "registrant attribute":
                                    case "registration attribute":
                                        // note this was renamed from 'registration attribute' to 'registrant attribute', but the sample data might still call it 'registration attribute'
                                        formField.FieldSource = RegistrationFieldSource.RegistrantAttribute;

                                        var attrState = new Rock.Model.Attribute();

                                        attrState.Guid = formFieldElement.Attribute( "guid" ).Value.AsGuid();
                                        attrState.Name = formFieldElement.Attribute( "name" ).Value.Trim();
                                        attrState.Key = attrState.Name.RemoveSpecialCharacters().Replace( " ", string.Empty );
                                        var type = formFieldElement.Attribute( "type" ).Value.Trim();
                                        var fieldType = FieldTypeCache.All().Where( f => f.Name == type ).FirstOrDefault();
                                        if ( fieldType != null )
                                        {
                                            attrState.FieldTypeId = fieldType.Id;
                                            var attribute = Helper.SaveAttributeEdits( attrState, registrationRegistrantEntityTypeId, registrantAttributeQualifierColumn, registrationTemplate.Id.ToString(), rockContext );

                                            rockContext.SaveChanges( disablePrePostProcessing: true );

                                            // update AttributeCache manually since saved changes with disablePrePostProcessing = true
                                            attribute.FieldTypeId = fieldType.Id;
                                            AttributeCache.Get( attribute );

                                            formField.Attribute = attribute;
                                        }
                                        else
                                        {
                                            throw new Exception( "Unable to find FieldType for attribute" );
                                        }

                                        break;
                                    default:
                                        throw new NotSupportedException( string.Format( "unknown form field source: {0}", formFieldElement.Attribute( "source" ).Value ) );
                                }

                                formField.AttributeId = null;
                                if ( !formField.AttributeId.HasValue &&
                                    formField.FieldSource == RegistrationFieldSource.RegistrantAttribute &&
                                    formField.Attribute != null )
                                {
                                    var attr = AttributeCache.Get( formField.Attribute.Guid, rockContext );
                                    if ( attr != null )
                                    {
                                        formField.AttributeId = attr.Id;
                                    }
                                }

                                RegistrationPersonFieldType registrationPersonFieldType;
                                if ( formField.FieldSource == RegistrationFieldSource.PersonField && formFieldElement.Attribute( "name" ) != null &&
                                    Enum.TryParse( formFieldElement.Attribute( "name" ).Value.Replace( " ", string.Empty ).Trim(), out registrationPersonFieldType ) )
                                {
                                    formField.PersonFieldType = registrationPersonFieldType;
                                }

                                if ( formField.FieldSource == RegistrationFieldSource.PersonAttribute && formFieldElement.Attribute( "attributeGuid" ) != null )
                                {
                                    var attributeGuid = formFieldElement.Attribute( "attributeGuid" ).Value.AsGuid();
                                    var attr = AttributeCache.Get( attributeGuid, rockContext );
                                    if ( attr != null )
                                    {
                                        formField.AttributeId = attr.Id;
                                    }
                                }

                                formField.IsInternal = formFieldElement.Attribute( "isInternal" ) != null ? formFieldElement.Attribute( "isInternal" ).Value.AsBoolean() : false;
                                formField.IsSharedValue = formFieldElement.Attribute( "isCommon" ) != null ? formFieldElement.Attribute( "isCommon" ).Value.AsBoolean() : false;
                                formField.ShowCurrentValue = formFieldElement.Attribute( "showCurrentValue" ) != null ? formFieldElement.Attribute( "showCurrentValue" ).Value.AsBoolean() : false;
                                formField.PreText = formFieldElement.Attribute( "preText" ) != null ? formFieldElement.Attribute( "preText" ).Value : string.Empty;
                                formField.PostText = formFieldElement.Attribute( "postText" ) != null ? formFieldElement.Attribute( "postText" ).Value : string.Empty;
                                formField.IsGridField = formFieldElement.Attribute( "showOnGrid" ) != null ? formFieldElement.Attribute( "showOnGrid" ).Value.AsBoolean() : false;
                                formField.ShowOnWaitlist = formFieldElement.Attribute( "showOnWaitList" ) != null ? formFieldElement.Attribute( "showOnWaitList" ).Value.AsBoolean() : false;
                                formField.IsRequired = formFieldElement.Attribute( "isRequired" ) != null ? formFieldElement.Attribute( "isRequired" ).Value.AsBoolean() : false;
                                formField.Order = ffOrder;
                                formField.CreatedDateTime = RockDateTime.Now;
                            }
                        }
                    }
                }

                // Discounts
                int discountOrder = 0;
                if ( element.Elements( "discounts" ) != null )
                {
                    foreach ( var discountElement in element.Elements( "discounts" ).Elements( "discount" ) )
                    {
                        discountOrder++;
                        var discount = new RegistrationTemplateDiscount();
                        discount.Guid = Guid.NewGuid();
                        discount.MaxRegistrants = GetNullableIntegerValueSafe( discountElement, "maxRegistrants" );
                        discount.MaxUsage = GetNullableIntegerValueSafe( discountElement, "maxUsage" );
                        discount.MinRegistrants = GetNullableIntegerValueSafe( discountElement, "minRegistrants" );
                        registrationTemplate.Discounts.Add( discount );

                        discount.Code = discountElement.Attribute( "code" ).Value;

                        switch ( discountElement.Attribute( "type" ).Value.Trim().ToLowerInvariant() )
                        {
                            case "percentage":
                                discount.DiscountPercentage = discountElement.Attribute( "value" ).Value.Trim().AsDecimal() * 0.01m;
                                discount.DiscountAmount = 0.0m;
                                break;
                            case "amount":
                                discount.DiscountPercentage = 0.0m;
                                discount.DiscountAmount = discountElement.Attribute( "value" ).Value.Trim().AsDecimal();
                                break;
                            default:
                                throw new NotSupportedException( string.Format( "unknown discount type: {0}", discountElement.Attribute( "type" ).Value ) );
                        }

                        discount.Order = discountOrder;
                    }
                }

                // Fees
                int feeOrder = 0;
                if ( element.Elements( "fees" ) != null )
                {
                    foreach ( var feeElement in element.Elements( "fees" ).Elements( "fee" ) )
                    {
                        feeOrder++;
                        var fee = new RegistrationTemplateFee();
                        fee.Guid = Guid.NewGuid();
                        fee.Name = feeElement.Attribute( "name" ).Value.Trim();
                        fee.DiscountApplies = GetBooleanValueSafe( feeElement, "discountApplies" );
                        fee.IsRequired = GetBooleanValueSafe( feeElement, "isRequired" );
                        fee.HideWhenNoneRemaining = GetBooleanValueSafe( feeElement, "hideWhenNoneRemaining" );
                        fee.IsActive = GetBooleanValueSafe( feeElement, "isActive", true );
                        registrationTemplate.Fees.Add( fee );

                        switch ( feeElement.Attribute( "type" ).Value.Trim().ToLowerInvariant() )
                        {
                            case "multiple":
                                fee.FeeType = RegistrationFeeType.Multiple;
                                fee.FeeItems = new List<RegistrationTemplateFeeItem>();
                                foreach ( XElement option in feeElement.Elements( "option" ) )
                                {
                                    fee.FeeItems.Add( new RegistrationTemplateFeeItem
                                    {
                                        Name = option.Attribute( "name" ).Value,
                                        Cost = option.Attribute( "cost" ).Value.AsDecimal()
                                    } );
                                }

                                break;

                            case "single":
                                fee.FeeType = RegistrationFeeType.Single;
                                fee.FeeItems = new List<RegistrationTemplateFeeItem>();
                                fee.FeeItems.Add( new RegistrationTemplateFeeItem
                                {
                                    Name = fee.Name,
                                    Cost = feeElement.Attribute( "cost" ).Value.AsDecimal()
                                } );

                                break;

                            default:
                                throw new NotSupportedException( string.Format( "unknown fee type: {0}", feeElement.Attribute( "type" ).Value ) );
                        }

                        fee.DiscountApplies = feeElement.Attribute( "discountApplies" ).Value.AsBoolean();
                        fee.AllowMultiple = feeElement.Attribute( "enableQuantity" ).Value.AsBoolean();
                        fee.Order = feeOrder;
                    }
                }

                // placement groups
                int placementGroupOrder = 0;
                if ( element.Elements( "placementGroups" ) != null )
                {
                    foreach ( var placemenetGroupElement in element.Elements( "placementGroups" ).Elements( "placementGroup" ) )
                    {
                        placementGroupOrder++;

                        // Find the group type and 
                        var placementGroupType = GroupTypeCache.Get( placemenetGroupElement.Attribute( "groupTypeGuid" ).Value.Trim().AsGuid() );

                        var registrationTemplatePlacement = new RegistrationTemplatePlacement();
                        registrationTemplatePlacement.Guid = Guid.NewGuid();
                        registrationTemplatePlacement.RegistrationTemplateId = registrationTemplate.Id;
                        registrationTemplatePlacementService.Add( registrationTemplatePlacement );
                        registrationTemplatePlacement.Name = placemenetGroupElement.Attribute( "name" ).Value;
                        registrationTemplatePlacement.Order = placementGroupOrder;
                        registrationTemplatePlacement.GroupTypeId = placementGroupType.Id;
                        registrationTemplatePlacement.IconCssClass = placemenetGroupElement.Attribute( "iconCssClass" ).Value;
                        registrationTemplatePlacement.AllowMultiplePlacements = placemenetGroupElement.Attribute( "allowMultiple" ).Value.AsBoolean();
                        rockContext.SaveChanges( disablePrePostProcessing: true );

                        if ( placemenetGroupElement.Elements( "sharedGroups" ) != null )
                        {
                            var sharedPlacementGroupGuids = new List<Guid>();
                            foreach ( var sharedGroupElement in placemenetGroupElement.Elements( "sharedGroups" ).Elements( "sharedGroup" ) )
                            {
                                sharedPlacementGroupGuids.Add( sharedGroupElement.Attribute( "groupGuid" ).Value.Trim().AsGuid() );
                            }

                            if ( sharedPlacementGroupGuids.Any() )
                            {
                                GroupService groupService = new GroupService( rockContext );
                                var sharedPlacementGroups = groupService.GetByGuids( sharedPlacementGroupGuids ).ToList();
                                registrationTemplatePlacementService.SetRegistrationTemplatePlacementPlacementGroups( registrationTemplatePlacement, sharedPlacementGroups );
                                rockContext.SaveChanges( disablePrePostProcessing: true );
                            }
                        }
                    }
                }

                if ( element.Elements( "registrationAttributes" ) != null )
                {
                    foreach ( var registrationAttribute in element.Elements( "registrationAttributes" ).Elements( "registrationAttribute" ) )
                    {
                        var type = registrationAttribute.Attribute( "type" ).Value.Trim();
                        var fieldType = FieldTypeCache.All().FirstOrDefault( f => f.Name == type );
                        var categoryGuids = registrationAttribute.Attribute( "categoryGuids" ) != null ? registrationAttribute.Attribute( "categoryGuids" ).Value.Trim().SplitDelimitedValues( "," ) : new string[] { };
                        var attributeState = new Rock.Model.Attribute()
                        {
                            Name = registrationAttribute.Attribute( "name" )?.Value,
                            Guid = registrationAttribute.Attribute( "guid" ).Value.AsGuid(),
                            FieldTypeId = fieldType.Id
                        };

                        attributeState.Key = attributeState.Name.RemoveSpecialCharacters().Replace( " ", string.Empty );

                        new CategoryService( new RockContext() ).Queryable().Where( c => categoryGuids.Contains( c.Guid.ToString() ) ).ToList().ForEach( c => attributeState.Categories.Add( c ) );

                        var attribute = Helper.SaveAttributeEdits( attributeState, new Registration().TypeId, "RegistrationTemplateId", registrationTemplate.Id.ToString(), rockContext );

                        rockContext.SaveChanges( disablePrePostProcessing: true );

                        // update AttributeCache manually since saved changes with disablePrePostProcessing = true
                        attribute.FieldTypeId = fieldType.Id;
                        AttributeCache.Get( attribute );
                    }
                }


            }
        }

        /// <summary>
        /// Adds any registration instances given in the XML file.
        /// </summary>
        /// <param name="elemRegistrationInstances"></param>
        /// <param name="rockContext"></param>
        private void AddRegistrationInstances( XElement elemRegistrationInstances, RockContext rockContext )
        {
            if ( elemRegistrationInstances == null )
            {
                return;
            }

            foreach ( var element in elemRegistrationInstances.Elements( "registrationInstance" ) )
            {
                // skip any illegally formatted items
                if ( element.Attribute( "templateGuid" ) == null )
                {
                    continue;
                }

                // Now find the matching registration template
                RegistrationInstanceService registrationInstanceService = new RegistrationInstanceService( rockContext );

                RegistrationTemplateService registrationTemplateService = new RegistrationTemplateService( rockContext );
                Guid templateGuid = element.Attribute( "templateGuid" ).Value.AsGuid();
                var registrationTemplate = registrationTemplateService.Queryable()
                    .Where( g => g.Guid == templateGuid )
                    .FirstOrDefault();

                if ( registrationTemplate == null )
                {
                    throw new NotSupportedException( string.Format( "unknown registration template: {0}", templateGuid ) );
                }

                // Merge lava fields
                // LAVA additionalReminderDetails
                var mergeObjects = new LavaDataDictionary();
                DateTime? registrationStartsDate = null;
                DateTime? registrationEndsDate = null;
                DateTime? sendReminderDate = null;
                var additionalReminderDetails = string.Empty;
                var additionalConfirmationDetails = string.Empty;

                if ( element.Attribute( "registrationStarts" ) != null )
                {
                    var renderResult = _lavaEngine.RenderTemplate( element.Attribute( "registrationStarts" ).Value, mergeObjects );
                    registrationStartsDate = DateTime.Parse( renderResult.Text );
                }

                if ( element.Attribute( "registrationEnds" ) != null )
                {
                    var renderResult = _lavaEngine.RenderTemplate( element.Attribute( "registrationEnds" ).Value, mergeObjects );
                    registrationEndsDate = DateTime.Parse( renderResult.Text );
                }

                if ( element.Attribute( "sendReminderDate" ) != null )
                {
                    var renderResult = _lavaEngine.RenderTemplate( element.Attribute( "sendReminderDate" ).Value, mergeObjects );
                    sendReminderDate = DateTime.Parse( renderResult.Text );
                }

                if ( element.Attribute( "additionalReminderDetails" ) != null )
                {
                    var renderResult = _lavaEngine.RenderTemplate( element.Attribute( "additionalReminderDetails" ).Value, mergeObjects );
                    additionalReminderDetails = renderResult.Text;
                }

                if ( element.Attribute( "additionalConfirmationDetails" ) != null )
                {
                    var renderResult = _lavaEngine.RenderTemplate( element.Attribute( "additionalConfirmationDetails" ).Value, mergeObjects );
                    additionalConfirmationDetails = renderResult.Text;
                }

                // Get the contact info
                int? contactPersonAliasId = null;
                if ( element.Attribute( "contactPersonGuid" ) != null )
                {
                    var guid = element.Attribute( "contactPersonGuid" ).Value.AsGuid();
                    if ( _peopleAliasDictionary.ContainsKey( guid ) )
                    {
                        contactPersonAliasId = _peopleAliasDictionary[element.Attribute( "contactPersonGuid" ).Value.AsGuid()];
                    }
                }

                // Find the matching account
                FinancialAccountService financialGatewayService = new FinancialAccountService( rockContext );
                string accountName = element.Attribute( "account" ) != null ? element.Attribute( "account" ).Value : string.Empty;
                var account = financialGatewayService.Queryable()
                    .Where( g => g.Name == accountName )
                    .FirstOrDefault();

                RegistrationInstance registrationInstance = new RegistrationInstance()
                {
                    Guid = ( element.Attribute( "guid" ) != null ) ? element.Attribute( "guid" ).Value.Trim().AsGuid() : Guid.NewGuid(),
                    Name = ( element.Attribute( "name" ) != null ) ? element.Attribute( "name" ).Value.Trim() : "New " + registrationTemplate.Name,
                    IsActive = true,
                    RegistrationTemplateId = registrationTemplate.Id,
                    StartDateTime = registrationStartsDate,
                    EndDateTime = registrationEndsDate,
                    MaxAttendees = element.Attribute( "maxAttendees" ) != null ? element.Attribute( "maxAttendees" ).Value.AsInteger() : 0,
                    SendReminderDateTime = sendReminderDate,
                    ContactPersonAliasId = contactPersonAliasId,
                    ContactPhone = element.Attribute( "contactPhone" ) != null ? element.Attribute( "contactPhone" ).Value : string.Empty,
                    ContactEmail = element.Attribute( "contactEmail" ) != null ? element.Attribute( "contactEmail" ).Value : string.Empty,
                    AccountId = ( account != null ) ? ( int? ) account.Id : null,
                    AdditionalReminderDetails = HttpUtility.HtmlDecode( additionalReminderDetails ),
                    AdditionalConfirmationDetails = HttpUtility.HtmlDecode( additionalConfirmationDetails ),
                    CreatedDateTime = RockDateTime.Now,
                    ModifiedDateTime = RockDateTime.Now,
                };

                registrationInstanceService.Add( registrationInstance );
            }
        }

        private bool GetBooleanValueSafe( XElement element, string name, bool defaultValue = false)
        {
            return  element?.Attribute( name )?.Value?.AsBoolean() ?? defaultValue;
        }

        private int? GetNullableIntegerValueSafe( XElement element, string name )
        {
            return element.Attribute( name ) != null ? element.Attribute( name ).Value.AsIntegerOrNull() : null;
        }

        /// <summary>
        /// Adds any notes for any people given in the XML file.
        /// </summary>
        /// <param name="elemFamilies"></param>
        /// <param name="rockContext"></param>
        private void AddPersonNotes( XElement elemFamilies, RockContext rockContext )
        {
            var peopleWithNotes = from n in elemFamilies.Elements( "family" ).Elements( "members" ).Elements( "person" ).Elements( "notes" ).Elements( "note" )
                                  select new
                                  {
                                      PersonGuid = n.Parent.Parent.Attribute( "guid" ).Value,
                                      Type = n.Attribute( "type" ).Value,
                                      Text = n.Attribute( "text" ).Value,
                                      IsPrivate = n.Attribute( "isPrivate" ) != null ? n.Attribute( "isPrivate" ).Value : "false",
                                      IsAlert = n.Attribute( "isAlert" ) != null ? n.Attribute( "isAlert" ).Value : "false",
                                      ByPersonGuid = n.Attribute( "byGuid" ) != null ? n.Attribute( "byGuid" ).Value : null,
                                      Date = n.Attribute( "date" ) != null ? n.Attribute( "date" ).Value : null
                                  };

            foreach ( var r in peopleWithNotes )
            {
                int personId = _peopleDictionary[r.PersonGuid.AsGuid()];
                AddNote( personId, r.Type, r.Text, r.Date, r.ByPersonGuid, r.IsPrivate, r.IsAlert, rockContext );
            }
        }

        /// <summary>
        /// Adds the peoples previous names.
        /// </summary>
        /// <param name="elemFamilies">The elem families.</param>
        /// <param name="rockContext">The rock context.</param>
        private void AddPeoplesPreviousNames( XElement elemFamilies, RockContext rockContext )
        {
            var previousNames = from n in elemFamilies.Elements( "family" ).Elements( "members" ).Elements( "person" ).Elements( "previousNames" ).Elements( "name" )
                                select new
                                {
                                    PersonGuid = n.Parent.Parent.Attribute( "guid" ).Value,
                                    LastName = n.Attribute( "lastName" ).Value,
                                };

            foreach ( var r in previousNames )
            {
                int personId = _peopleDictionary[r.PersonGuid.AsGuid()];
                int personAliasId = _peopleAliasDictionary[r.PersonGuid.AsGuid()];
                AddPreviousName( personAliasId, r.LastName, rockContext );
            }
        }

        /// <summary>
        /// Adds the name of the previous.
        /// </summary>
        /// <param name="personAliasId">The person alias identifier.</param>
        /// <param name="previousLastName">Last name of the previous.</param>
        /// <param name="rockContext">The rock context.</param>
        private void AddPreviousName( int personAliasId, string previousLastName, RockContext rockContext )
        {
            var personPreviousNameService = new PersonPreviousNameService( rockContext );
            var previousName = new PersonPreviousName()
            {
                LastName = previousLastName,
                PersonAliasId = personAliasId
            };
            personPreviousNameService.Add( previousName );
        }

        /// <summary>
        /// Adds a KnownRelationship record between the two supplied GUIDs with the given 'is' relationship type:
        ///     
        ///     Role / inverse Role
        ///     ================================
        ///     step-parent     / step-child
        ///     grandparent     / grandchild
        ///     previous-spouse / previous-spouse
        ///     can-check-in    / allow-check-in-by
        ///     parent          / child
        ///     sibling         / sibling
        ///     invited         / invited-by
        ///     related         / related
        ///     
        /// ...for XML such as:
        /// <relationships>
        ///     <relationship a="Ben" personGuid="3C402382-3BD2-4337-A996-9E62F1BAB09D"
        ///     has="step-parent" forGuid="3D7F6605-3666-4AB5-9F4E-D7FEBF93278E" name="Brian" />
        ///  </relationships>
        ///  
        /// </summary>
        /// <param name="elemRelationships"></param>
        /// <param name="rockContext">The rock context.</param>
        private void AddRelationships( XElement elemRelationships, RockContext rockContext )
        {
            if ( elemRelationships == null )
            {
                return;
            }

            Guid ownerRoleGuid = Rock.SystemGuid.GroupRole.GROUPROLE_KNOWN_RELATIONSHIPS_OWNER.AsGuid();
            Guid knownRelationshipsGroupTypeGuid = Rock.SystemGuid.GroupType.GROUPTYPE_KNOWN_RELATIONSHIPS.AsGuid();
            var memberService = new GroupMemberService( rockContext );

            var groupTypeRoles = GroupTypeCache.Get( knownRelationshipsGroupTypeGuid, rockContext ).Roles;

            //// We have to create (or fetch existing) two groups for each relationship, adding the
            //// other person as a member of that group with the appropriate GroupTypeRole (GTR):
            ////   * a group with person as owner (GTR) and forPerson as type/role (GTR) 
            ////   * a group with forPerson as owner (GTR) and person as inverse-type/role (GTR)

            foreach ( var elemRelationship in elemRelationships.Elements( "relationship" ) )
            {
                // skip any illegally formatted items
                if ( elemRelationship.Attribute( "personGuid" ) == null || elemRelationship.Attribute( "forGuid" ) == null ||
                    elemRelationship.Attribute( "has" ) == null )
                {
                    continue;
                }

                Guid personGuid = elemRelationship.Attribute( "personGuid" ).Value.Trim().AsGuid();
                Guid forGuid = elemRelationship.Attribute( "forGuid" ).Value.Trim().AsGuid();
                int ownerPersonId = _peopleDictionary[personGuid];
                int forPersonId = _peopleDictionary[forGuid];

                string relationshipType = elemRelationship.Attribute( "has" ).Value.Trim();

                int roleId = -1;

                switch ( relationshipType )
                {
                    case "step-parent":
                        roleId = groupTypeRoles.Where( r => r.Guid == Rock.SystemGuid.GroupRole.GROUPROLE_KNOWN_RELATIONSHIPS_STEP_PARENT.AsGuid() )
                            .Select( r => r.Id ).FirstOrDefault();
                        break;

                    case "step-child":
                        roleId = groupTypeRoles.Where( r => r.Guid == Rock.SystemGuid.GroupRole.GROUPROLE_KNOWN_RELATIONSHIPS_STEP_CHILD.AsGuid() )
                            .Select( r => r.Id ).FirstOrDefault();
                        break;

                    case "can-check-in":
                        roleId = groupTypeRoles.Where( r => r.Guid == Rock.SystemGuid.GroupRole.GROUPROLE_KNOWN_RELATIONSHIPS_CAN_CHECK_IN.AsGuid() )
                            .Select( r => r.Id ).FirstOrDefault();
                        break;

                    case "allow-check-in-by":
                        roleId = groupTypeRoles.Where( r => r.Guid == Rock.SystemGuid.GroupRole.GROUPROLE_KNOWN_RELATIONSHIPS_ALLOW_CHECK_IN_BY.AsGuid() )
                            .Select( r => r.Id ).FirstOrDefault();
                        break;

                    case "grandparent":
                        roleId = groupTypeRoles.Where( r => r.Guid == Rock.SystemGuid.GroupRole.GROUPROLE_KNOWN_RELATIONSHIPS_GRANDPARENT.AsGuid() )
                            .Select( r => r.Id ).FirstOrDefault();
                        break;

                    case "grandchild":
                        roleId = groupTypeRoles.Where( r => r.Guid == Rock.SystemGuid.GroupRole.GROUPROLE_KNOWN_RELATIONSHIPS_GRANDCHILD.AsGuid() )
                            .Select( r => r.Id ).FirstOrDefault();
                        break;

                    case "invited":
                        roleId = groupTypeRoles.Where( r => r.Guid == Rock.SystemGuid.GroupRole.GROUPROLE_KNOWN_RELATIONSHIPS_INVITED.AsGuid() )
                            .Select( r => r.Id ).FirstOrDefault();
                        break;

                    case "invited-by":
                        roleId = groupTypeRoles.Where( r => r.Guid == Rock.SystemGuid.GroupRole.GROUPROLE_KNOWN_RELATIONSHIPS_INVITED_BY.AsGuid() )
                            .Select( r => r.Id ).FirstOrDefault();
                        break;

                    case "previous-spouse":
                        roleId = groupTypeRoles.Where( r => r.Guid == Rock.SystemGuid.GroupRole.GROUPROLE_KNOWN_RELATIONSHIPS_PREVIOUS_SPOUSE.AsGuid() )
                            .Select( r => r.Id ).FirstOrDefault();
                        break;

                    case "sibling":
                        roleId = groupTypeRoles.Where( r => r.Guid == Rock.SystemGuid.GroupRole.GROUPROLE_KNOWN_RELATIONSHIPS_SIBLING.AsGuid() )
                            .Select( r => r.Id ).FirstOrDefault();
                        break;

                    case "parent":
                        roleId = groupTypeRoles.Where( r => r.Guid == Rock.SystemGuid.GroupRole.GROUPROLE_KNOWN_RELATIONSHIPS_PARENT.AsGuid() )
                            .Select( r => r.Id ).FirstOrDefault();
                        break;

                    case "child":
                        roleId = groupTypeRoles.Where( r => r.Guid == Rock.SystemGuid.GroupRole.GROUPROLE_KNOWN_RELATIONSHIPS_CHILD.AsGuid() )
                            .Select( r => r.Id ).FirstOrDefault();
                        break;

                    case "related":
                        roleId = groupTypeRoles.Where( r => r.Guid == Rock.SystemGuid.GroupRole.GROUPROLE_PEER_NETWORK_RELATED.AsGuid() )
                            .Select( r => r.Id ).FirstOrDefault();
                        break;

                    case "business":
                        roleId = groupTypeRoles.Where( r => r.Guid == Rock.SystemGuid.GroupRole.GROUPROLE_KNOWN_RELATIONSHIPS_BUSINESS.AsGuid() )
                            .Select( r => r.Id ).FirstOrDefault();
                        break;

                    default:
                        //// throw new NotSupportedException( string.Format( "unknown relationship type {0}", elemRelationship.Attribute( "has" ).Value ) );
                        // just skip unknown relationship types
                        continue;
                }

                // find the person's KnownRelationship "owner" group
                var knownRelationshipGroup = memberService.Queryable()
                    .Where( m =>
                        m.PersonId == ownerPersonId &&
                        m.GroupRole.Guid == ownerRoleGuid )
                    .Select( m => m.Group )
                    .FirstOrDefault();

                // create it if it does not yet exist
                if ( knownRelationshipGroup == null )
                {
                    var ownerRole = new GroupTypeRoleService( rockContext ).Get( ownerRoleGuid );
                    if ( ownerRole != null && ownerRole.GroupTypeId.HasValue )
                    {
                        var ownerGroupMember = new GroupMember();
                        ownerGroupMember.PersonId = ownerPersonId;
                        ownerGroupMember.GroupRoleId = ownerRole.Id;
                        ownerGroupMember.GroupTypeId = ownerRole.GroupTypeId.Value;

                        knownRelationshipGroup = new Group();
                        knownRelationshipGroup.Name = ownerRole.GroupType.Name;
                        knownRelationshipGroup.GroupTypeId = ownerRole.GroupTypeId.Value;
                        knownRelationshipGroup.Members.Add( ownerGroupMember );

                        var groupService = new GroupService( rockContext );
                        groupService.Add( knownRelationshipGroup );

                        rockContext.SaveChanges( disablePrePostProcessing: true );

                        knownRelationshipGroup = groupService.Get( knownRelationshipGroup.Id );
                    }
                }

                // Now find (and add if not found) the forPerson as a member with the "has" role-type
                var groupMember = memberService.Queryable()
                    .Where( m =>
                        m.GroupId == knownRelationshipGroup.Id &&
                        m.PersonId == forPersonId &&
                        m.GroupRoleId == roleId )
                    .FirstOrDefault();

                if ( groupMember == null )
                {
                    groupMember = new GroupMember()
                    {
                        GroupId = knownRelationshipGroup.Id,
                        PersonId = forPersonId,
                        GroupRoleId = roleId,
                        GroupTypeId = knownRelationshipGroup.GroupTypeId
                    };

                    new GroupMemberService( rockContext ).Add( groupMember );
                }

                // Now create thee inverse relationship.
                //
                // (NOTE: Don't panic if your VS tooling complains that there is
                // an unused variable here.  There is no need to do anything with the
                // inverseGroupMember relationship because it was already added to the
                // context.  All we have to do below is save the changes to the context
                // when we're ready.)
                var inverseGroupMember = memberService.GetInverseRelationship( groupMember, createGroup: true );
            }
        }

        /// <summary>
        /// Handles adding families from the given XML element snippet
        /// </summary>
        /// <param name="elemFamilies">The XML element containing all the families.</param>
        /// <param name="rockContext">The rock context.</param>
        private void AddFamilies( XElement elemFamilies, RockContext rockContext )
        {
            if ( elemFamilies == null )
            {
                return;
            }

            // Persist the storage type's settings specific to the photo binary file type
            var settings = new Dictionary<string, string>();
            if ( _personImageBinaryFileType.Attributes == null )
            {
                _personImageBinaryFileType.LoadAttributes();
            }

            foreach ( var attributeValue in _personImageBinaryFileType.AttributeValues )
            {
                settings.Add( attributeValue.Key, attributeValue.Value.Value );
            }

            _personImageBinaryFileTypeSettings = settings.ToJson();

            GroupService groupService = new GroupService( rockContext );
            var attributeValueService = new AttributeValueService( rockContext );

            List<Group> allGroups = new List<Group>();
            var attendanceData = new Dictionary<Guid, List<Attendance>>();

            // Next create the family along with its members and related data
            foreach ( var elemFamily in elemFamilies.Elements( "family" ) )
            {
                Guid guid = elemFamily.Attribute( "guid" ).Value.Trim().AsGuid();
                var familyMembers = BuildFamilyMembersFromXml( elemFamily.Element( "members" ), rockContext );

                // Call replica of groupService's SaveNewFamily method in an attempt to speed things up
                Group family = CreateNewFamily( familyMembers, campusId: 1 );
                family.Guid = guid;

                // add the family to the context's list of groups
                groupService.Add( family );

                // add the families address(es)
                AddFamilyAddresses( groupService, family, elemFamily.Element( "addresses" ), rockContext );

                // add their attendance data
                if ( _args.FabricateAttendance )
                {
                    AddFamilyAttendance( family, elemFamily, rockContext, attendanceData );
                }

                allGroups.Add( family );

                _stopwatch.Stop();
                AppendFormat( "{0:00}:{1:00}.{2:00} added {3}<br/>", _stopwatch.Elapsed.Minutes, _stopwatch.Elapsed.Seconds, _stopwatch.Elapsed.Milliseconds / 10, family.Name );
                _stopwatch.Start();
            }

            rockContext.ChangeTracker.DetectChanges();
            rockContext.SaveChanges( disablePrePostProcessing: true );

            // Now save each person's attribute values (who had them defined in the XML)
            // and add each person's ID to a dictionary for use later.
            _stopwatch.Stop();
            AppendFormat( "{0:00}:{1:00}.{2:00} saving attributes for everyone...<br/>", _stopwatch.Elapsed.Minutes, _stopwatch.Elapsed.Seconds, _stopwatch.Elapsed.Milliseconds / 10 );
            _stopwatch.Start();

            foreach ( var gm in allGroups.SelectMany( g => g.Members ) )
            {
                // Put the person's id into the people dictionary for later use.
                if ( !_peopleDictionary.ContainsKey( gm.Person.Guid ) )
                {
                    _peopleDictionary.Add( gm.Person.Guid, gm.Person.Id );
                }

                // Only save if the person had attributes, otherwise it will error.
                if ( _personWithAttributes.ContainsKey( gm.Person.Guid ) )
                {
                    foreach ( var attributeCache in gm.Person.Attributes.Select( a => a.Value ) )
                    {
                        var newValue = gm.Person.AttributeValues[attributeCache.Key];
                        if ( newValue != null )
                        {
                            var attributeValue = new AttributeValue();
                            attributeValue.AttributeId = newValue.AttributeId;
                            attributeValue.EntityId = gm.Person.Id;
                            attributeValue.Value = newValue.Value;
                            // PA: setting the dirty bit so that the Update Persisted Attribute Values job can populate the field related columns like ValueAsDateTime
                            attributeValue.IsPersistedValueDirty = true;
                            attributeValueService.Add( attributeValue );
                        }
                    }
                }
            }

            rockContext.ChangeTracker.DetectChanges();
            rockContext.SaveChanges( disablePrePostProcessing: true );

            _stopwatch.Stop();
            AppendFormat( "{0:00}:{1:00}.{2:00} attributes saved<br/>", _stopwatch.Elapsed.Minutes, _stopwatch.Elapsed.Seconds, _stopwatch.Elapsed.Milliseconds / 10 );
            _stopwatch.Start();

            // Create person alias records for each person manually since we set disablePrePostProcessing=true on save
            PersonService personService = new PersonService( rockContext );
            foreach ( var person in personService.Queryable( true ).Include( a => a.Aliases )
                .Where( p =>
                    _peopleDictionary.Keys.Contains( p.Guid ) &&
                    !p.Aliases.Any() ) )
            {
                person.Aliases.Add( new PersonAlias { AliasPersonId = person.Id, AliasPersonGuid = person.Guid } );
            }

            rockContext.ChangeTracker.DetectChanges();
            rockContext.SaveChanges( disablePrePostProcessing: true );

            _stopwatch.Stop();
            AppendFormat( "{0:00}:{1:00}.{2:00} added person aliases<br/>", _stopwatch.Elapsed.Minutes, _stopwatch.Elapsed.Seconds, _stopwatch.Elapsed.Milliseconds / 10 );
            _stopwatch.Start();

            // Put the person alias ids into the people alias dictionary for later use.
            PersonAliasService personAliasService = new PersonAliasService( rockContext );
            foreach ( var personAlias in personAliasService.Queryable( "Person" )
                .Where( a =>
                    _peopleDictionary.Keys.Contains( a.Person.Guid ) &&
                    a.PersonId == a.AliasPersonId ) )
            {
                _peopleAliasDictionary.Add( personAlias.Person.Guid, personAlias.Id );
            }

            // Now that person aliases have been saved, save the attendance records
            var attendanceService = new AttendanceService( rockContext );
            var attendanceGuids = attendanceData.Select( a => a.Key ).ToList();
            foreach ( var aliasKeyValue in _peopleAliasDictionary
                .Where( a => attendanceGuids.Contains( a.Key ) ) )
            {
                foreach ( var attendance in attendanceData[aliasKeyValue.Key] )
                {
                    attendance.PersonAliasId = aliasKeyValue.Value;

                    // make sure the attendance has a unique guid
                    attendance.Guid = Guid.NewGuid();

                    attendanceService.Add( attendance );
                }
            }

            rockContext.ChangeTracker.DetectChanges();
            rockContext.SaveChanges( disablePrePostProcessing: true );

            _stopwatch.Stop();
            AppendFormat( "{0:00}:{1:00}.{2:00} added attendance records<br/>", _stopwatch.Elapsed.Minutes, _stopwatch.Elapsed.Seconds, _stopwatch.Elapsed.Milliseconds / 10 );
            _stopwatch.Start();

            // Now re-process the family section looking for any giving data.
            // We do this last because we need the personAliases that were just added.
            // Persist the storage type's settings specific to the contribution binary file type
            AddAllFamilyGiving( elemFamilies, rockContext );

            rockContext.ChangeTracker.DetectChanges();
            rockContext.SaveChanges( disablePrePostProcessing: true );
        }

        /// <summary>
        /// This method will add all family giving data.  It can be used stand-alone to only process/add giving data.
        /// </summary>
        /// <param name="elemFamilies"></param>
        /// <param name="rockContext"></param>
        private void AddAllFamilyGiving( XElement elemFamilies, RockContext rockContext )
        {
            // Now re-process the family section looking for any giving data.
            // We do this last because we need the personAliases that were just added.
            // Persist the storage type's settings specific to the contribution binary file type
            var settings = new Dictionary<string, string>();
            if ( _checkImageBinaryFileType.Attributes == null )
            {
                _checkImageBinaryFileType.LoadAttributes();
            }

            foreach ( var attributeValue in _checkImageBinaryFileType.AttributeValues )
            {
                settings.Add( attributeValue.Key, attributeValue.Value.Value );
            }

            _checkImageBinaryFileTypeSettings = settings.ToJson();

            foreach ( var elemFamily in elemFamilies.Elements( "family" ) )
            {
                // add the families giving data
                if ( _args.EnableGiving )
                {
                    // Support multiple giving elements per family
                    foreach ( var elementGiving in elemFamily.Elements( "giving" ) )
                    {
                        AddFamilyGiving( elementGiving, elemFamily.Attribute( "name" ).Value, rockContext );
                    }
                }
            }

            if ( _args.EnableGiving )
            {
                // Now add the batches to the service to be persisted
                var financialBatchService = new FinancialBatchService( rockContext );
                foreach ( var financialBatch in _contributionBatches )
                {
                    financialBatchService.Add( financialBatch.Value );
                }
            }

            rockContext.ChangeTracker.DetectChanges();
            rockContext.SaveChanges( disablePrePostProcessing: true );
        }

        /// <summary>
        /// Handles adding locations from the given XML element snippet.
        /// </summary>
        /// <param name="elemLocations"></param>
        /// <param name="rockContext"></param>
        private void AddLocations( XElement elemLocations, RockContext rockContext )
        {
            if ( elemLocations == null )
            {
                return;
            }

            var allLocations = from n in elemLocations.Elements( "location" )
                               select new
                               {
                                   Type = n.Attribute( "type" ).Value,
                                   Name = n.Attribute( "name" ).Value,
                                   Guid = n.Attribute( "guid" ).Value.AsGuid(),
                                   IsActive = n.Attribute( "isActive" ) == null || n.Attribute( "isActive" ).Value.AsBoolean( true ),
                                   ParentLocationGuid = n.Attribute( "parentLocationGuid" ) != null ? n.Attribute( "parentLocationGuid" ).Value : null,
                               };

            foreach ( var l in allLocations )
            {
                AddLocation( l.ParentLocationGuid, l.Guid, l.Type, l.Name, l.IsActive, rockContext );
            }
        }

        /// <summary>
        /// Adds a location if the guid does not already exist.
        /// </summary>
        /// <param name="parentLocationGuid"></param>
        /// <param name="locationGuid"></param>
        /// <param name="type"></param>
        /// <param name="name"></param>
        /// <param name="isActive"></param>
        /// <param name="rockContext"></param>
        private void AddLocation( string parentLocationGuid, Guid locationGuid, string type, string name, bool isActive, RockContext rockContext )
        {
            var service = new LocationService( rockContext );

            var existingLocation = service.GetNoTracking( locationGuid );

            // Don't re-add an existing location
            if ( existingLocation != null )
            {
                return;
            }

            Guid locationTypeGuid = new Guid();

            switch ( type )
            {
                case "room":
                    locationTypeGuid = Rock.SystemGuid.DefinedValue.LOCATION_TYPE_ROOM.AsGuid();
                    break;

                case "building":
                    locationTypeGuid = Rock.SystemGuid.DefinedValue.LOCATION_TYPE_BUILDING.AsGuid();
                    break;

                case "campus":
                    locationTypeGuid = Rock.SystemGuid.DefinedValue.LOCATION_TYPE_CAMPUS.AsGuid();
                    break;

                default:
                    locationTypeGuid = Rock.SystemGuid.DefinedValue.LOCATION_TYPE_ROOM.AsGuid();
                    break;
            }

            var locationTypeValueId = DefinedValueCache.Get( locationTypeGuid ).Id;

            var location = new Location()
            {
                Name = name,
                Guid = locationGuid,
                LocationTypeValueId = locationTypeValueId,
                IsActive = isActive,
                CreatedDateTime = RockDateTime.Now,
                ModifiedDateTime = RockDateTime.Now
            };

            // Set the location's parent location if given
            if ( !string.IsNullOrEmpty( parentLocationGuid ) )
            {
                // save changes in case the location was just added prior.
                rockContext.SaveChanges();

                // The given parent location guid must be valid.
                location.ParentLocation = service.Get( parentLocationGuid.AsGuid() );
            }

            service.Add( location );
        }

        /// <summary>
        /// Adds the campuses if the GUID does not already exist.
        /// </summary>
        /// <param name="eleCampuses">The ele campuses.</param>
        /// <param name="rockContext">The rock context.</param>
        private void AddCampuses( XElement eleCampuses, RockContext rockContext )
        {
            if ( eleCampuses == null )
            {
                return;
            }

            var campusService = new CampusService( rockContext );

            foreach ( var campusElement in eleCampuses.Elements( "campus" ) )
            {
                Guid? campusGuid = campusElement.Attribute( "guid" ).Value.AsGuidOrNull();
                if ( CampusCache.Get( campusGuid.Value ) != null )
                {
                    continue;
                }

                var campus = new Campus
                {
                    Name = campusElement.Attribute( "name" ).Value ?? "New Campus",
                    ShortCode = campusElement.Attribute( "shortCode" ).Value,
                    Guid = campusGuid ?? Guid.NewGuid(),
                    PhoneNumber = campusElement.Attribute( "phoneNumber" ).Value,
                    Description = campusElement.Attribute( "description" ).Value,
                    IsActive = campusElement.Attribute( "isActive" ).Value.AsBoolean( true ),
                    Url = campusElement.Attribute( "url" ).Value,
                    CampusStatusValueId = DefinedValueCache.GetId( campusElement.Attribute( "campusStatusValueGuid" ).Value.AsGuidOrNull() ?? new Guid() ),
                    CampusTypeValueId = DefinedValueCache.GetId( campusElement.Attribute( "campusTypeValueGuid" ).Value.AsGuidOrNull() ?? new Guid() )
                };

                var locationElement = campusElement.Element( "location" );
                if ( locationElement != null )
                {
                    campus.Location = new Location
                    {
                        LocationTypeValueId = DefinedValueCache.GetId( Rock.SystemGuid.DefinedValue.LOCATION_TYPE_CAMPUS.AsGuid() ),
                        Name = locationElement.Attribute( "name" ).Value ?? $"{campus.Name} - Location",
                        Guid = locationElement.Attribute( "guid" ).Value.AsGuidOrNull() ?? Guid.NewGuid(),
                        IsActive = locationElement.Attribute( "isActive" ).Value.AsBoolean( true )
                    };
                }

                campusService.Add( campus );
            }
        }

        /// <summary>
        /// Handles adding groups from the given XML element snippet.
        /// </summary>
        /// <param name="elemGroups">The elem groups.</param>
        /// <param name="rockContext">The rock context.</param>
        /// <exception cref="System.NotSupportedException"></exception>
        private void AddGroups( XElement elemGroups, RockContext rockContext )
        {
            // Add groups
            if ( elemGroups == null )
            {
                return;
            }

            GroupService groupService = new GroupService( rockContext );

            // Next create the group along with its members.
            foreach ( var elemGroup in elemGroups.Elements( "group" ) )
            {
                Guid guid = elemGroup.Attribute( "guid" ).Value.Trim().AsGuid();
                string type = elemGroup.Attribute( "type" ).Value;
                Group group = new Group()
                {
                    Guid = guid,
                    Name = elemGroup.Attribute( "name" ).Value.Trim(),
                    IsActive = true,
                    IsPublic = true
                };

                // skip any where there is no group type given -- they are invalid entries.
                if ( string.IsNullOrEmpty( elemGroup.Attribute( "type" ).Value.Trim() ) )
                {
                    return;
                }

                int? roleId;
                GroupTypeCache groupType;
                switch ( elemGroup.Attribute( "type" ).Value.Trim() )
                {
                    case "serving":
                        groupType = GroupTypeCache.Get( Rock.SystemGuid.GroupType.GROUPTYPE_SERVING_TEAM.AsGuid() );
                        group.GroupTypeId = groupType.Id;
                        roleId = groupType.DefaultGroupRoleId;
                        break;
                    case "smallgroup":
                        groupType = GroupTypeCache.Get( Rock.SystemGuid.GroupType.GROUPTYPE_SMALL_GROUP.AsGuid() );
                        group.GroupTypeId = groupType.Id;
                        roleId = groupType.DefaultGroupRoleId;
                        break;
                    case "generalgroup":
                        groupType = GroupTypeCache.Get( Rock.SystemGuid.GroupType.GROUPTYPE_GENERAL.AsGuid() );
                        group.GroupTypeId = groupType.Id;
                        roleId = groupType.DefaultGroupRoleId;
                        break;
                    default:
                        throw new NotSupportedException( string.Format( "unknown group type {0}", elemGroup.Attribute( "type" ).Value.Trim() ) );
                }

                if ( elemGroup.Attribute( "description" ) != null )
                {
                    group.Description = elemGroup.Attribute( "description" ).Value;
                }

                if ( elemGroup.Attribute( "parentGroupGuid" ) != null )
                {
                    var parentGroup = groupService.Get( elemGroup.Attribute( "parentGroupGuid" ).Value.AsGuid() );
                    if ( parentGroup != null )
                    {
                        group.ParentGroupId = parentGroup.Id;
                    }
                }

                // Set the group's meeting location
                if ( elemGroup.Attribute( "meetsAtHomeOfFamily" ) != null )
                {
                    int meetingLocationValueId = DefinedValueCache.Get( Rock.SystemGuid.DefinedValue.GROUP_LOCATION_TYPE_MEETING_LOCATION.AsGuid() ).Id;
                    var groupLocation = new GroupLocation()
                    {
                        IsMappedLocation = false,
                        IsMailingLocation = false,
                        GroupLocationTypeValueId = meetingLocationValueId,
                        LocationId = _familyLocationDictionary[elemGroup.Attribute( "meetsAtHomeOfFamily" ).Value.AsGuid()],
                    };

                    // Set the group location's GroupMemberPersonId if given (required?)
                    if ( elemGroup.Attribute( "meetsAtHomeOfPerson" ) != null )
                    {
                        groupLocation.GroupMemberPersonAliasId = _peopleAliasDictionary[elemGroup.Attribute( "meetsAtHomeOfPerson" ).Value.AsGuid()];
                    }

                    group.GroupLocations.Add( groupLocation );
                }

                group.LoadAttributes( rockContext );

                // Set the study topic
                if ( elemGroup.Attribute( "studyTopic" ) != null )
                {
                    var topic = elemGroup.Attribute( "studyTopic" ).Value;
                    DefinedValueCache smallGroupTopicDefinedValue = _smallGroupTopicDefinedType.DefinedValues.FirstOrDefault( a => a.Value == topic );

                    // add it as new if we didn't find it.
                    if ( smallGroupTopicDefinedValue == null )
                    {
                        smallGroupTopicDefinedValue = AddDefinedTypeValue( topic, _smallGroupTopicDefinedType );
                    }

                    group.SetAttributeValue( "Topic", smallGroupTopicDefinedValue.Guid.ToString() );
                }

                // Set the schedule and meeting time
                if ( elemGroup.Attribute( "groupSchedule" ) != null )
                {
                    string[] schedule = elemGroup.Attribute( "groupSchedule" ).Value.SplitDelimitedValues( whitespace: false );

                    if ( schedule[0] == "weekly" )
                    {
                        var dow = schedule[1];
                        var time = schedule[2];
                        AddWeeklySchedule( group, dow, time );
                    }
                }

                // Add each person as a member
                foreach ( var elemPerson in elemGroup.Elements( "person" ) )
                {
                    Guid personGuid = elemPerson.Attribute( "guid" ).Value.Trim().AsGuid();

                    GroupMember groupMember = new GroupMember();
                    groupMember.GroupMemberStatus = GroupMemberStatus.Active;
                    groupMember.GroupTypeId = group.GroupTypeId;

                    if ( elemPerson.Attribute( "isLeader" ) != null )
                    {
                        bool isLeader = elemPerson.Attribute( "isLeader" ).Value.Trim().AsBoolean();
                        if ( isLeader )
                        {
                            var gtLeaderRole = groupType.Roles.Where( r => r.IsLeader ).FirstOrDefault();
                            if ( gtLeaderRole != null )
                            {
                                groupMember.GroupRoleId = gtLeaderRole.Id;
                            }
                        }
                    }
                    else
                    {
                        groupMember.GroupRoleId = roleId ?? -1;
                    }

                    // Normally, a personGuid will be in the dictionary, but in some cases it
                    // might be an existing well known Guid (i.e., the 'Admin Admin' record) so
                    // in that case, we'll try to fetch the ID from the db.
                    if ( _peopleDictionary.ContainsKey( personGuid ) )
                    {
                        groupMember.PersonId = _peopleDictionary[personGuid];
                    }
                    else
                    {
                        var existingPerson = new PersonService( rockContext ).Get( personGuid );
                        if ( existingPerson == null )
                        {
                            // skip this group member record if it could not be found.
                            continue;
                        }

                        _peopleDictionary.Add( personGuid, existingPerson.Id );
                        groupMember.PersonId = existingPerson.Id;
                    }

                    group.Members.Add( groupMember );
                }

                if ( elemGroup.Attribute( "groupCapacity" ) != null )
                {
                    group.GroupCapacity = elemGroup.Attribute( "groupCapacity" ).Value.AsIntegerOrNull();
                }

                groupService.Add( group );

                // Now we have to save changes in order for the attributes to be saved correctly.
                rockContext.SaveChanges();
                group.SaveAttributeValues( rockContext );

                if ( !_groupDictionary.ContainsKey( group.Guid ) )
                {
                    _groupDictionary.Add( group.Guid, group.Id );
                }

                // Now add any group location schedules
                LocationService locationService = new LocationService( rockContext );
                ScheduleService scheduleService = new ScheduleService( rockContext );
                Guid locationTypeMeetingLocationGuid = new Guid( Rock.SystemGuid.DefinedValue.GROUP_LOCATION_TYPE_MEETING_LOCATION );
                var locationTypeMeetingLocationId = DefinedValueCache.Get( locationTypeMeetingLocationGuid ).Id;

                foreach ( var elemLocation in elemGroup.Elements( "location" ) )
                {
                    Guid locationGuid = elemLocation.Attribute( "guid" ).Value.Trim().AsGuid();
                    Location location = locationService.Get( locationGuid );
                    GroupLocation groupLocation = new GroupLocation();
                    groupLocation.Location = location;
                    groupLocation.GroupLocationTypeValueId = locationTypeMeetingLocationId;
                    group.GroupLocations.Add( groupLocation );

                    foreach ( var elemSchedule in elemLocation.Elements( "schedule" ) )
                    {
                        try
                        {
                            Guid scheduleGuid = elemSchedule.Attribute( "guid" ).Value.Trim().AsGuid();
                            Schedule schedule = scheduleService.Get( scheduleGuid );
                            groupLocation.Schedules.Add( schedule );

                            //// TODO -- once Group Scheduling is in develop, add the GroupLocationScheduleConfig
                            //// data (minimumCapacity, desiredCapacity, maximumCapacity) if any was given.
                        }
                        catch
                        {
                        }
                    }

                    LogElapsed( "group location schedules added" );
                }
            }
        }

        /// <summary>
        /// Adds a Weekly schedule to the given group.
        /// </summary>
        /// <param name="group"></param>
        /// <param name="dayOfWeekName"></param>
        /// <param name="time"></param>
        private void AddWeeklySchedule( Group group, string dayOfWeekName, string time )
        {
            group.Schedule = new Schedule();

            DayOfWeek dow = ( DayOfWeek ) Enum.Parse( typeof( DayOfWeek ), dayOfWeekName, true );

            group.Schedule.iCalendarContent = null;
            group.Schedule.WeeklyDayOfWeek = dow;

            TimeSpan timespan;
            if ( TimeSpan.TryParse( time, out timespan ) )
            {
                group.Schedule.WeeklyTimeOfDay = timespan;
            }
        }

        /// <summary>
        /// Adds a new defined value to a given DefinedType.
        /// </summary>
        /// <param name="stringValue">the string value of the new defined value</param>
        /// <param name="definedType">a defined type to which the defined value will be added.</param>
        /// <returns></returns>
        private DefinedValueCache AddDefinedTypeValue( string stringValue, DefinedTypeCache definedType )
        {
            using ( var rockContext = GetConfiguredDataContext() )
            {
                DefinedValueService definedValueService = new DefinedValueService( rockContext );

                DefinedValue definedValue = new DefinedValue
                {
                    Id = 0,
                    IsSystem = false,
                    Value = stringValue,
                    Description = string.Empty,
                    CreatedDateTime = RockDateTime.Now,
                    DefinedTypeId = definedType.Id
                };

                definedValueService.Add( definedValue );
                rockContext.SaveChanges();

                return DefinedValueCache.Get( definedValue.Id, rockContext );
            }
        }

        /// <summary>
        /// Adds the following records from the given XML element.
        /// </summary>
        /// <example>
        ///   &lt;following&gt;
        ///       &lt;follows personGuid="1dfff821-e97c-4324-9883-cf59b5c5bdd6" followsGuid="1dfff821-e97c-4324-9883-cf59b5c5bdd6" type="person" /&gt;
        ///   &lt;/connections&gt;
        /// </example>
        /// <param name="elemFollowing">The element with the following XML fragment.</param>
        /// <param name="rockContext">The rock context.</param>
        private void AddFollowing( XElement elemFollowing, RockContext rockContext )
        {
            if ( elemFollowing == null )
            {
                return;
            }

            FollowingService followingService = new FollowingService( rockContext );

            int entityTypeId;
            int entityId;

            // Find the type and it's corresponding opportunity and then add a connection request for the given person.
            foreach ( var element in elemFollowing.Elements( "follows" ) )
            {
                Guid personGuid = element.Attribute( "personGuid" ).Value.Trim().AsGuid();
                Guid entityGuid = element.Attribute( "followsGuid" ).Value.Trim().AsGuid();

                string entityTypeName = element.Attribute( "type" ).Value.Trim();

                // only person (person aliases) are supported now.
                if ( entityTypeName.ToLower() == "person" )
                {
                    entityTypeId = EntityTypeCache.Get( typeof( Rock.Model.PersonAlias ) ).Id;
                    entityId = _peopleAliasDictionary[entityGuid];
                }
                else if ( entityTypeName.ToLower() == "group" )
                {
                    entityTypeId = EntityTypeCache.Get( typeof( Rock.Model.Group ) ).Id;
                    entityId = _groupDictionary[entityGuid];
                }
                else
                {
                    // only person (person aliases) are supported as of now.
                    continue;
                }

                Following following = new Following()
                {
                    PersonAliasId = _peopleAliasDictionary[personGuid],
                    EntityTypeId = entityTypeId,
                    EntityId = entityId,
                    CreatedByPersonAliasId = _peopleAliasDictionary[personGuid],
                    CreatedDateTime = RockDateTime.Now,
                    ModifiedDateTime = RockDateTime.Now,
                    ModifiedByPersonAliasId = _peopleAliasDictionary[personGuid]
                };

                followingService.Add( following );
            }
        }

        /// <summary>
        /// Adds the connections requests to the system from the given XML element.
        /// </summary>
        /// <example>
        ///   &lt;connections&gt;
        ///       &lt;connection type="Involvement" opportunity="Children's" comment="I would love to help teach kids about Jesus." date="2015-10-11T00:00:00" personGuid="1dfff821-e97c-4324-9883-cf59b5c5bdd6" /&gt;
        ///   &lt;/connections&gt;
        /// </example>
        /// <param name="elemConnections">The elem connections.</param>
        /// <param name="rockContext">The rock context.</param>
        private void AddConnections( XElement elemConnections, RockContext rockContext )
        {
            if ( elemConnections == null )
            {
                return;
            }

            ConnectionRequestService crService = new ConnectionRequestService( rockContext );
            ConnectionOpportunityService coService = new ConnectionOpportunityService( rockContext );
            ConnectionTypeService typeService = new ConnectionTypeService( rockContext );
            ConnectionStatusService connectionStatusService = new ConnectionStatusService( rockContext );
            ConnectionStatus noContact = connectionStatusService.Get( "901e1a6a-0e91-4f42-880f-47c061c24e0c".AsGuid() );

            // Find the type and it's corresponding opportunity and then add a connection request for the given person.
            foreach ( var element in elemConnections.Elements( "connection" ) )
            {
                string connectionTypeName = element.Attribute( "type" ).Value.Trim();
                string opportunityName = element.Attribute( "opportunity" ).Value.Trim();
                string comment = element.Attribute( "comment" ).Value.Trim();
                DateTime date = DateTime.Parse( element.Attribute( "date" ).Value.Trim(), new CultureInfo( "en-US" ) );
                Guid personGuid = element.Attribute( "personGuid" ).Value.Trim().AsGuid();

                var connectionOpportunity = coService.Queryable( "ConnectionType" ).AsNoTracking().Where( co => co.ConnectionType.Name == connectionTypeName && co.Name == opportunityName ).FirstOrDefault();

                // make sure we found a matching connection opportunity
                if ( connectionOpportunity != null )
                {
                    ConnectionRequest connectionRequest = new ConnectionRequest()
                    {
                        ConnectionOpportunityId = connectionOpportunity.Id,
                        ConnectionTypeId = connectionOpportunity.ConnectionTypeId,
                        PersonAliasId = _peopleAliasDictionary[personGuid],
                        Comments = comment,
                        ConnectionStatus = noContact,
                        ConnectionState = global::ConnectionState.Active,
                        CreatedDateTime = date
                    };

                    crService.Add( connectionRequest );
                }
            }
        }

        /// <summary>
        /// Handles adding people to the security groups from the given XML element snippet.
        /// </summary>
        /// <param name="elemSecurityGroups">The elem security groups.</param>
        /// <param name="rockContext">The rock context.</param>
        private void AddToSecurityGroups( XElement elemSecurityGroups, RockContext rockContext )
        {
            if ( elemSecurityGroups == null )
            {
                return;
            }

            GroupService groupService = new GroupService( rockContext );

            // Next find each group and add its members
            foreach ( var elemGroup in elemSecurityGroups.Elements( "group" ) )
            {
                int membersAdded = 0;
                Guid guid = elemGroup.Attribute( "guid" ).Value.Trim().AsGuid();
                Group securityGroup = groupService.GetByGuid( guid );
                if ( securityGroup == null )
                {
                    continue;
                }

                // Add each person as a member of the group
                foreach ( var elemPerson in elemGroup.Elements( "members" ).Elements( "person" ) )
                {
                    Guid personGuid = elemPerson.Attribute( "guid" ).Value.Trim().AsGuid();
                    int personId = _peopleDictionary[personGuid];

                    // Don't add if already in the group...
                    if ( securityGroup.Members.Where( p => p.PersonId == personId ).Count() > 0 )
                    {
                        continue;
                    }

                    membersAdded++;
                    GroupMember groupMember = new GroupMember();
                    groupMember.GroupMemberStatus = GroupMemberStatus.Active;
                    groupMember.GroupRoleId = securityGroup.GroupType.DefaultGroupRoleId.Value;
                    groupMember.PersonId = personId;
                    groupMember.GroupTypeId = securityGroup.GroupTypeId;
                    securityGroup.Members.Add( groupMember );
                }
            }
        }

        /// <summary>
        /// Deletes the family's addresses, phone numbers, photos, viewed records, and people.
        /// TODO: delete attendance codes for attendance data that's about to be deleted when
        /// we delete the person record.
        /// </summary>
        /// <param name="families">The families.</param>
        /// <param name="rockContext">The rock context.</param>
        private void DeleteExistingFamilyData( XElement families, RockContext rockContext )
        {
            PersonService personService = new PersonService( rockContext );
            PhoneNumberService phoneNumberService = new PhoneNumberService( rockContext );
            PersonViewedService personViewedService = new PersonViewedService( rockContext );
            BinaryFileService binaryFileService = new BinaryFileService( rockContext );
            PersonAliasService personAliasService = new PersonAliasService( rockContext );
            PersonDuplicateService personDuplicateService = new PersonDuplicateService( rockContext );
            NoteService noteService = new NoteService( rockContext );
            AuthService authService = new AuthService( rockContext );
            CommunicationService communicationService = new CommunicationService( rockContext );
            CommunicationRecipientService communicationRecipientService = new CommunicationRecipientService( rockContext );
            FinancialBatchService financialBatchService = new FinancialBatchService( rockContext );
            FinancialTransactionService financialTransactionService = new FinancialTransactionService( rockContext );
            PersonPreviousNameService personPreviousNameService = new PersonPreviousNameService( rockContext );
            ConnectionRequestService connectionRequestService = new ConnectionRequestService( rockContext );
            ConnectionRequestActivityService connectionRequestActivityService = new ConnectionRequestActivityService( rockContext );

            // delete the batch data
            List<int> imageIds = new List<int>();
            foreach ( var batch in financialBatchService.Queryable().Where( b => b.Name.StartsWith( "SampleData" ) ) )
            {
                imageIds.AddRange( batch.Transactions.SelectMany( t => t.Images ).Select( i => i.BinaryFileId ).ToList() );
                financialTransactionService.DeleteRange( batch.Transactions );
                financialBatchService.Delete( batch );
            }

            // delete all transaction images
            foreach ( var image in binaryFileService.GetByIds( imageIds ) )
            {
                binaryFileService.Delete( image );
            }

            foreach ( var elemFamily in families.Elements( "family" ) )
            {
                Guid guid = elemFamily.Attribute( "guid" ).Value.Trim().AsGuid();

                GroupService groupService = new GroupService( rockContext );
                Group family = groupService.Get( guid );
                if ( family != null )
                {
                    var groupMemberService = new GroupMemberService( rockContext );
                    var members = groupMemberService.GetByGroupId( family.Id, true );

                    // delete the people records
                    string errorMessage;
                    List<int> photoIds = members.Select( m => m.Person ).Where( p => p.PhotoId != null ).Select( a => ( int ) a.PhotoId ).ToList();

                    foreach ( var person in members.Select( m => m.Person ) )
                    {
                        person.GivingGroup = null;
                        person.GivingGroupId = null;
                        person.PhotoId = null;

                        // delete phone numbers
                        foreach ( var phone in phoneNumberService.GetByPersonId( person.Id ) )
                        {
                            if ( phone != null )
                            {
                                phoneNumberService.Delete( phone );
                            }
                        }

                        // delete communication recipient
                        foreach ( var recipient in communicationRecipientService.Queryable().Where( r => r.PersonAlias.PersonId == person.Id ) )
                        {
                            communicationRecipientService.Delete( recipient );
                        }

                        // delete communication
                        foreach ( var communication in communicationService.Queryable().Where( c => c.SenderPersonAliasId == person.PrimaryAlias.Id ) )
                        {
                            communicationService.Delete( communication );
                        }

                        // delete person viewed records
                        foreach ( var view in personViewedService.GetByTargetPersonId( person.Id ) )
                        {
                            personViewedService.Delete( view );
                        }

                        // delete notes created by them or on their record.
                        foreach ( var note in noteService.Queryable().Where( n => n.CreatedByPersonAlias.PersonId == person.Id
                           || ( n.NoteType.EntityTypeId == _personEntityTypeId && n.EntityId == person.Id ) ) )
                        {
                            noteService.Delete( note );
                        }

                        // delete previous names on their records
                        foreach ( var previousName in personPreviousNameService.Queryable().Where( r => r.PersonAlias.PersonId == person.Id ) )
                        {
                            personPreviousNameService.Delete( previousName );
                        }

                        // delete any GroupMember records they have
                        foreach ( var groupMember in groupMemberService.Queryable().Where( gm => gm.PersonId == person.Id ) )
                        {
                            groupMemberService.Delete( groupMember );
                        }

                        // delete their aliases
                        foreach ( var alias in personAliasService.Queryable().Where( a => a.PersonId == person.Id ) )
                        {
                            foreach ( var duplicate in personDuplicateService.Queryable().Where( d => d.DuplicatePersonAliasId == alias.Id ) )
                            {
                                personDuplicateService.Delete( duplicate );
                            }

                            personAliasService.Delete( alias );
                        }

                        // delete any connection requests tied to them
                        foreach ( var request in connectionRequestService.Queryable().Where( r => r.PersonAlias.PersonId == person.Id || r.ConnectorPersonAlias.PersonId == person.Id ) )
                        {
                            connectionRequestActivityService.DeleteRange( request.ConnectionRequestActivities );
                            connectionRequestService.Delete( request );
                        }

                        // Save these changes so the CanDelete passes the check...
                        rockContext.SaveChanges( disablePrePostProcessing: true );

                        if ( personService.CanDelete( person, out errorMessage ) )
                        {
                            personService.Delete( person );
                        }
                        else
                        {
                            throw new Exception( string.Format( "Trying to delete {0}, but: {1}", person.FullName, errorMessage ) );
                        }
                    }

                    rockContext.SaveChanges( disablePrePostProcessing: true );

                    // delete all member photos
                    foreach ( var photo in binaryFileService.GetByIds( photoIds ) )
                    {
                        binaryFileService.Delete( photo );
                    }

                    DeleteGroupAndMemberData( family, rockContext );
                }
            }
        }

        /// <summary>
        /// Generic method to delete the members of a group and then the group.
        /// </summary>
        /// <param name="group">The group.</param>
        /// <param name="rockContext">The rock context.</param>
        /// <exception cref="System.InvalidOperationException">Unable to delete group:  + group.Name</exception>
        private void DeleteGroupAndMemberData( Group group, RockContext rockContext )
        {
            GroupService groupService = new GroupService( rockContext );

            // delete addresses
            GroupLocationService groupLocationService = new GroupLocationService( rockContext );
            if ( group.GroupLocations.Count > 0 )
            {
                foreach ( var groupLocations in group.GroupLocations.ToList() )
                {
                    group.GroupLocations.Remove( groupLocations );
                    groupLocationService.Delete( groupLocations );
                }
            }

            // delete members
            var groupMemberService = new GroupMemberService( rockContext );
            var members = group.Members;
            foreach ( var member in members.ToList() )
            {
                group.Members.Remove( member );
                groupMemberService.Delete( member );
            }

            // delete attribute values
            group.LoadAttributes( rockContext );
            if ( group.AttributeValues != null )
            {
                var attributeValueService = new AttributeValueService( rockContext );
                foreach ( var entry in group.AttributeValues )
                {
                    var attributeValue = attributeValueService.GetByAttributeIdAndEntityId( entry.Value.AttributeId, group.Id );
                    if ( attributeValue != null )
                    {
                        attributeValueService.Delete( attributeValue );
                    }
                }
            }

            if ( group.Groups.Any() )
            {
                groupService.DeleteRange( group.Groups );
                rockContext.SaveChanges();
            }

            // now delete the group
            if ( groupService.Delete( group ) )
            {
                // OK
            }
            else
            {
                throw new InvalidOperationException( "Unable to delete group: " + group.Name );
            }
        }

        /// <summary>
        /// Delete all groups found in the given XML.
        /// </summary>
        /// <param name="elemGroups">The elem groups.</param>
        /// <param name="rockContext">The rock context.</param>
        private void DeleteExistingGroups( XElement elemGroups, RockContext rockContext )
        {
            if ( elemGroups == null )
            {
                return;
            }

            GroupService groupService = new GroupService( rockContext );
            foreach ( var elemGroup in elemGroups.Elements( "group" ) )
            {
                Guid guid = elemGroup.Attribute( "guid" ).Value.Trim().AsGuid();
                Group group = groupService.Get( guid );
                if ( group != null )
                {
                    DeleteGroupAndMemberData( group, rockContext );
                    rockContext.SaveChanges();
                }
            }
        }

        /// <summary>
        /// Deletes the registration templates.
        /// </summary>
        /// <param name="elemRegistrationTemplates">The elem registration template.</param>
        /// <param name="rockContext">The rock context.</param>
        private void DeleteRegistrationTemplates( XElement elemRegistrationTemplates, RockContext rockContext )
        {
            if ( elemRegistrationTemplates == null )
            {
                return;
            }

            var service = new RegistrationTemplateService( rockContext );

            foreach ( var elemRegistrationTemplate in elemRegistrationTemplates.Elements( "registrationTemplate" ) )
            {
                Guid guid = elemRegistrationTemplate.Attribute( "guid" ).Value.Trim().AsGuid();
                var registrationTemplate = service.Get( guid );

                rockContext.WrapTransaction( () =>
                {
                    if ( registrationTemplate != null )
                    {
                        if ( registrationTemplate.Instances != null )
                        {
                            AttributeService attributeService = new AttributeService( rockContext );
                            if ( registrationTemplate.Forms != null )
                            {
                                foreach ( var id in registrationTemplate.Forms.SelectMany( f => f.Fields ).Where( ff => ff.FieldSource == RegistrationFieldSource.RegistrantAttribute ).Select( f => f.AttributeId ) )
                                {
                                    if ( id != null )
                                    {
                                        Rock.Model.Attribute attribute = attributeService.Get( id ?? -1 );
                                        if ( attribute != null )
                                        {
                                            attributeService.Delete( attribute );
                                        }
                                    }
                                }
                            }

                            var registrations = registrationTemplate.Instances.SelectMany( i => i.Registrations );
                            new RegistrationService( rockContext ).DeleteRange( registrations );
                            new RegistrationTemplatePlacementService( rockContext ).DeleteRange( registrationTemplate.Placements );
                            new RegistrationInstanceService( rockContext ).DeleteRange( registrationTemplate.Instances );
                        }

                        service.Delete( registrationTemplate );
                        rockContext.SaveChanges();
                    }
                } );
            }
        }

        /// <summary>
        /// Adds the family giving records.
        /// </summary>
        /// <param name="elemGiving">The giving element.</param>
        /// <param name="familyName">The family name.</param>
        /// <param name="rockContext">The rock context.</param>
        private void AddFamilyGiving( XElement elemGiving, string familyName, RockContext rockContext )
        {
            // return from here if there's not a startGiving date, account amount details or a person Guid.
            if ( elemGiving == null || elemGiving.Attribute( "startGiving" ) == null || elemGiving.Attribute( "accountAmount" ) == null || elemGiving.Attribute( "personGuid" ) == null )
            {
                return;
            }

            // get some variables we'll need to create the giving records
            DateTime startingDate = DateTime.Parse( elemGiving.Attribute( "startGiving" ).Value.Trim(), new CultureInfo( "en-US" ) );
            DateTime endDate = RockDateTime.Now;

            if ( elemGiving.Attribute( "endGiving" ) != null )
            {
                DateTime.TryParse( elemGiving.Attribute( "endGiving" ).Value.Trim(), out endDate );
            }
            else if ( elemGiving.Attribute( "endingGivingWeeksAgo" ) != null )
            {
                int endingWeeksAgo = 0;
                int.TryParse( elemGiving.Attribute( "endingGivingWeeksAgo" ).Value.Trim(), out endingWeeksAgo );
                endDate = RockDateTime.Now.AddDays( -7 * endingWeeksAgo );
            }

            int percentGive = 100;
            if ( elemGiving.Attribute( "percentGive" ) != null )
            {
                int.TryParse( elemGiving.Attribute( "percentGive" ).Value.Trim(), out percentGive );
            }

            int growRatePercent = 0;
            if ( elemGiving.Attribute( "growRatePercent" ) != null )
            {
                int.TryParse( elemGiving.Attribute( "growRatePercent" ).Value.Trim(), out growRatePercent );
            }

            int growFrequencyWeeks = 0;
            if ( elemGiving.Attribute( "growFrequencyWeeks" ) != null )
            {
                int.TryParse( elemGiving.Attribute( "growFrequencyWeeks" ).Value.Trim(), out growFrequencyWeeks );
            }

            int specialGiftPercent = 0;
            if ( elemGiving.Attribute( "specialGiftPercent" ) != null )
            {
                int.TryParse( elemGiving.Attribute( "specialGiftPercent" ).Value.Trim(), out specialGiftPercent );
            }

            Frequency frequency;
            if ( elemGiving.Attribute( "frequency" ) != null )
            {
                Enum.TryParse( elemGiving.Attribute( "frequency" ).Value.Trim(), out frequency );
            }
            else
            {
                frequency = Frequency.weekly;
            }

            Guid personGuid = elemGiving.Attribute( "personGuid" ).Value.Trim().AsGuid();

            // Build a dictionary of FinancialAccount Ids and the amount to give to that account.
            Dictionary<int, decimal> accountAmountDict = new Dictionary<int, decimal>();
            FinancialAccountService financialAccountService = new FinancialAccountService( rockContext );
            var allAccountAmount = elemGiving.Attribute( "accountAmount" ).Value.Trim().Split( ',' );
            foreach ( var item in allAccountAmount )
            {
                var accountAmount = item.Split( ':' );
                decimal amount;
                if ( !decimal.TryParse( accountAmount[1], out amount ) )
                {
                    continue; // skip if not a valid decimal
                }

                var accountName = accountAmount[0].ToLower();
                var financialAccount = financialAccountService.Queryable().AsNoTracking().Where( a => a.Name.ToLower() == accountName ).FirstOrDefault();
                if ( financialAccount != null )
                {
                    accountAmountDict.Add( financialAccount.Id, amount );
                }
                else
                {
                    financialAccount = financialAccountService.Queryable().AsNoTracking().First();
                }
            }

            // Build a circular linked list of photos to use for the fake contribution check images
            var circularImageList = new LinkedList<string>();
            if ( elemGiving.Attribute( "imageUrls" ) != null )
            {
                var allImageUrls = elemGiving.Attribute( "imageUrls" ).Value.Trim().Split( ',' );
                foreach ( var item in allImageUrls )
                {
                    circularImageList.AddLast( item );
                }
            }

            // Now create the giving data for this recipe set
            CreateGiving( personGuid, startingDate, endDate, frequency, percentGive, growRatePercent, growFrequencyWeeks, specialGiftPercent, accountAmountDict, circularImageList, rockContext );
            AppendFormat( "{0:00}:{1:00}.{2:00} added giving data {3} ({4})<br/>", _stopwatch.Elapsed.Minutes, _stopwatch.Elapsed.Seconds, _stopwatch.Elapsed.Milliseconds / 10, familyName, frequency );
        }

        /// <summary>
        /// Creates the giving records for the given parameters.
        /// </summary>
        /// <param name="personGuid">The person unique identifier.</param>
        /// <param name="startingDate">The starting date.</param>
        /// <param name="endDate">The end date.</param>
        /// <param name="frequency">The frequency (onetime, weekly, monthly).</param>
        /// <param name="percentGive">The percent give.</param>
        /// <param name="growRatePercent">The grow rate percent.</param>
        /// <param name="growFrequencyWeeks">The grow frequency weeks.</param>
        /// <param name="specialGiftPercent">The special gift percent.</param>
        /// <param name="accountAmountDict">The account amount dictionary.</param>
        /// <param name="circularImageList">A circular linked list of imageUrls to use for the fake contribution checks.</param>
        /// <param name="rockContext">A rock context.</param>
        private void CreateGiving( Guid personGuid, DateTime startingDate, DateTime endDate, Frequency frequency, int percentGive, int growRatePercent, int growFrequencyWeeks, int specialGiftPercent, Dictionary<int, decimal> accountAmountDict, LinkedList<string> circularImageList, RockContext rockContext )
        {
            int weekNumber = 0;
            DateTime monthly = startingDate;

            var currencyTypeCheck = DefinedValueCache.Get( Rock.SystemGuid.DefinedValue.CURRENCY_TYPE_CHECK.AsGuid() );

            var imageUrlNode = circularImageList.First ?? null;

            // for each weekend or monthly between the starting and ending date...
            for ( DateTime date = startingDate; date <= endDate; date = frequency == Frequency.weekly ? date.AddDays( 7 ) : frequency == Frequency.monthly ? date.AddMonths( 1 ) : endDate.AddDays( 1 ) )
            {
                weekNumber = ( int ) ( date - startingDate ).TotalDays / 7;

                // increase by growRatePercent every growFrequencyWeeks
                if ( growFrequencyWeeks != 0 && growRatePercent != 0 && weekNumber != 0 && weekNumber % growFrequencyWeeks == 0 )
                {
                    var copy = accountAmountDict.ToDictionary( entry => entry.Key, entry => entry.Value );
                    foreach ( var item in accountAmountDict )
                    {
                        decimal amount = Math.Round( ( item.Value * 0.01M ) + item.Value, 0 );
                        copy[item.Key] = amount;
                    }

                    accountAmountDict = copy;
                }

                // randomized skip/missed weeks
                int summerFactor = ( date.Month >= 7 && date.Month <= 9 ) ? summerPercentFactor : 0;
                if ( _random.Next( 0, 100 ) > percentGive - summerFactor )
                {
                    continue; // skip this week
                }

                FinancialBatch batch;
                if ( _contributionBatches.ContainsKey( date ) )
                {
                    batch = _contributionBatches[date];
                }
                else
                {
                    batch = new FinancialBatch
                    {
                        Id = 0,
                        Guid = Guid.NewGuid(),
                        BatchStartDateTime = date,
                        BatchEndDateTime = date,
                        Status = BatchStatus.Closed,
                        ControlAmount = 0,
                        Name = string.Format( "SampleData{0}", date.ToJavascriptMilliseconds() ),
                        CreatedByPersonAliasId = _args.CreatorPersonAliasId
                    };
                    _contributionBatches.Add( date, batch );
                }

                // Find the person alias via the dictrionary or look them up and add to dictionary:
                int? personAliasId;
                if ( _peopleAliasDictionary.ContainsKey( personGuid ) )
                {
                    personAliasId = _peopleAliasDictionary[personGuid];
                }
                else
                {
                    personAliasId = new PersonService( rockContext ).Get( personGuid ).PrimaryAliasId;
                    if ( personAliasId == null )
                    {
                        // this should not happen
                        continue;
                    }
                    _peopleAliasDictionary.Add( personGuid, personAliasId.Value );
                }

                // Set up the new transaction
                FinancialTransaction financialTransaction = new FinancialTransaction
                {
                    TransactionTypeValueId = _transactionTypeContributionId,
                    Guid = Guid.NewGuid(),
                    TransactionDateTime = date,
                    AuthorizedPersonAliasId = personAliasId
                };

                financialTransaction.FinancialPaymentDetail = new FinancialPaymentDetail();
                financialTransaction.FinancialPaymentDetail.CurrencyTypeValueId = currencyTypeCheck.Id;
                financialTransaction.FinancialPaymentDetail.Guid = Guid.NewGuid();

                // Add a transaction detail record for each account they're donating to
                foreach ( var item in accountAmountDict )
                {
                    FinancialTransactionDetail transactionDetail = new FinancialTransactionDetail
                    {
                        AccountId = item.Key,
                        Amount = item.Value,
                        Guid = Guid.NewGuid()
                    };

                    financialTransaction.TransactionDetails.Add( transactionDetail );
                }

                // Add the image to the transaction (if any)
                if ( imageUrlNode != null )
                {
                    FinancialTransactionImage transactionImage = new FinancialTransactionImage
                    {
                        BinaryFile = SaveImage( imageUrlNode.Value, _checkImageBinaryFileType, _checkImageBinaryFileTypeSettings, rockContext ),
                        Guid = Guid.NewGuid(),
                    };
                    financialTransaction.Images.Add( transactionImage );
                    imageUrlNode = imageUrlNode.Next ?? imageUrlNode.List.First;
                }

                // Update the batch with the new control amount
                batch.ControlAmount += financialTransaction.TotalAmount;
                batch.Transactions.Add( financialTransaction );
            }
        }

        /// <summary>
        /// Grabs the necessary parameters from the XML and then calls the CreateAttendance() method
        /// to generate all the attendance data for the family.
        /// </summary>
        /// <param name="family">The family.</param>
        /// <param name="elemFamily">The elem family.</param>
        /// <param name="rockContext">The rock context.</param>
        /// <param name="attendanceData">The attendance data.</param>
        private void AddFamilyAttendance( Group family, XElement elemFamily, RockContext rockContext, Dictionary<Guid, List<Attendance>> attendanceData )
        {
            // return from here if there's not startingAttendance date
            if ( elemFamily.Attribute( "startingAttendance" ) == null )
            {
                return;
            }

            // get some variables we'll need to create the attendance records
            DateTime startingDate = DateTime.Parse( elemFamily.Attribute( "startingAttendance" ).Value.Trim(), new CultureInfo( "en-US" ) );
            DateTime endDate = RockDateTime.Now;

            // If the XML specifies an endingAttendance date use it, otherwise use endingAttendanceWeeksAgo
            // to calculate the end date otherwise we'll just use the current date as the end date.
            if ( elemFamily.Attribute( "endingAttendance" ) != null )
            {
                DateTime.TryParse( elemFamily.Attribute( "endingAttendance" ).Value.Trim(), out endDate );
            }
            else if ( elemFamily.Attribute( "endingAttendanceWeeksAgo" ) != null )
            {
                int endingWeeksAgo = 0;
                int.TryParse( elemFamily.Attribute( "endingAttendanceWeeksAgo" ).Value.Trim(), out endingWeeksAgo );
                endDate = RockDateTime.Now.AddDays( -7 * endingWeeksAgo );
            }

            int pctAttendance = 100;
            if ( elemFamily.Attribute( "percentAttendance" ) != null )
            {
                int.TryParse( elemFamily.Attribute( "percentAttendance" ).Value.Trim(), out pctAttendance );
            }

            int pctAttendedRegularService = 100;
            if ( elemFamily.Attribute( "percentAttendedRegularService" ) != null )
            {
                int.TryParse( elemFamily.Attribute( "percentAttendedRegularService" ).Value.Trim(), out pctAttendedRegularService );
            }

            int scheduleId = 13;
            if ( elemFamily.Attribute( "attendingScheduleId" ) != null )
            {
                int.TryParse( elemFamily.Attribute( "attendingScheduleId" ).Value.Trim(), out scheduleId );
                if ( !_scheduleTimes.ContainsKey( scheduleId ) )
                {
                    Schedule schedule = new ScheduleService( rockContext ).Get( scheduleId );
                    if ( schedule == null )
                    {
                        // We're not going to continue if they are missing this schedule
                        return;
                    }

                    _scheduleTimes.Add( scheduleId, schedule.GetICalEvent().DtStart.Value );
                }
            }

            int altScheduleId = 4;
            if ( elemFamily.Attribute( "attendingAltScheduleId" ) != null )
            {
                int.TryParse( elemFamily.Attribute( "attendingAltScheduleId" ).Value.Trim(), out altScheduleId );
                if ( !_scheduleTimes.ContainsKey( altScheduleId ) )
                {
                    Schedule schedule = new ScheduleService( rockContext ).Get( altScheduleId );
                    if ( schedule == null )
                    {
                        // We're not going to continue if they are missing this schedule
                        return;
                    }

                    _scheduleTimes.Add( altScheduleId, schedule.GetICalEvent().DtStart.Value );
                }
            }

            CreateAttendance( family.Members, startingDate, endDate, pctAttendance, pctAttendedRegularService, scheduleId, altScheduleId, attendanceData, rockContext );
        }

        /// <summary>
        /// Adds attendance data for each child for each weekend since the starting date up to
        /// the weekend ending X weeks ago (endingWeeksAgo).  It will randomly skip a weekend
        /// based on the percentage (pctAttendance) and it will vary which service they attend
        /// between the scheduleId and altScheduleId based on the percentage (pctAttendedRegularService)
        /// given.
        /// </summary>
        /// <param name="familyMembers">The family members.</param>
        /// <param name="startingDate">The first date of attendance</param>
        /// <param name="endDate">The end date of attendance</param>
        /// <param name="pctAttendance">The PCT attendance.</param>
        /// <param name="pctAttendedRegularService">The PCT attended regular service.</param>
        /// <param name="scheduleId">The schedule identifier.</param>
        /// <param name="altScheduleId">The alt schedule identifier.</param>
        /// <param name="attendanceData">The attendance data.</param>
        /// <param name="rockContext">The rock context.</param>
        private void CreateAttendance( ICollection<GroupMember> familyMembers, DateTime startingDate, DateTime endDate, int pctAttendance, int pctAttendedRegularService, int scheduleId, int altScheduleId, Dictionary<Guid, List<Attendance>> attendanceData, RockContext rockContext )
        {
            // for each weekend between the starting and ending date...
            for ( DateTime date = startingDate; date <= endDate; date = date.AddDays( 7 ) )
            {
                // set an additional factor 
                int summerFactor = ( date.Month >= 7 && date.Month <= 9 ) ? summerPercentFactor : 0;
                if ( _random.Next( 0, 100 ) > pctAttendance - summerFactor )
                {
                    continue; // skip this week
                }

                // which service did they attend
                int serviceSchedId = ( _random.Next( 0, 100 ) > pctAttendedRegularService ) ? scheduleId : altScheduleId;

                // randomize check-in time slightly by +- 0-15 minutes (and 1 out of 4 times being late)
                int minutes = _random.Next( 0, 15 );
                int plusMinus = ( _random.Next( 0, 4 ) == 0 ) ? 1 : -1;
                int randomSeconds = _random.Next( 0, 60 );

                var time = _scheduleTimes[serviceSchedId];

                DateTime dtTime = new DateTime( date.Year, date.Month, date.Day, time.Hour, time.Minute, time.Second );
                DateTime checkinDateTime = dtTime.AddMinutes( Convert.ToDouble( plusMinus * minutes ) ).AddSeconds( randomSeconds );

                var attendanceService = new AttendanceService( rockContext );

                // for each child in the family
                foreach ( var member in familyMembers.Where( m => m.GroupRoleId == _childRoleId ) )
                {
                    // Find a class room (group location)
                    // TODO -- someday perhaps we will change this to actually find a real GroupLocationSchedule record
                    var item = ( from classroom in _classes
                                 where member.Person.AgePrecise >= classroom.MinAge
                                 && member.Person.AgePrecise <= classroom.MaxAge
                                 orderby classroom.MinAge, classroom.MaxAge
                                 select classroom ).FirstOrDefault();

                    // If no suitable classroom was found, skip
                    if ( item == null )
                    {
                        continue;
                    }

                    // Only create one attendance record per day for each person/schedule/group/location
                    AttendanceCode attendanceCode = new AttendanceCode()
                    {
                        Code = GenerateRandomCode( _securityCodeLength ),
                        IssueDateTime = RockDateTime.Now,
                    };

                    var attendance = attendanceService.AddOrUpdate( member.Person.PrimaryAliasId, checkinDateTime, item.GroupId, item.LocationId, scheduleId, 1, _kioskDeviceId, null, null, null, null );
                    attendance.AttendanceCode = attendanceCode;

                    if ( !attendanceData.Keys.Contains( member.Person.Guid ) )
                    {
                        attendanceData.Add( member.Person.Guid, new List<Attendance>() );
                    }

                    attendanceData[member.Person.Guid].Add( attendance );
                }
            }
        }

        /// <summary>
        /// A little method to generate a random sequence of characters of a certain length.
        /// </summary>
        /// <param name="len">length of code to generate</param>
        /// <returns>a random sequence of alpha numeric characters</returns>
        private static string GenerateRandomCode( int len )
        {
            string chars = "BCDFGHJKMNPQRTVWXYZ0123456789";
            var code = Enumerable.Range( 0, len ).Select( x => chars[_random.Next( 0, chars.Length )] );
            return new string( code.ToArray() );
        }

        /// <summary>
        /// Takes the given XML element and creates a family member collection.
        /// If the person already exists, their record will be loaded otherwise
        /// a new person will be created using all the attributes for the given
        /// 'person' tag.
        /// </summary>
        /// <param name="elemMembers"></param>
        /// <param name="rockContext">The rock context.</param>
        /// <returns>a list of family members.</returns>
        private List<GroupMember> BuildFamilyMembersFromXml( XElement elemMembers, RockContext rockContext )
        {
            var familyMembers = new List<GroupMember>();

            // First add each person to the familyMembers collection
            foreach ( var personElem in elemMembers.Elements( "person" ) )
            {
                var groupMember = new GroupMember();
                groupMember.GroupTypeId = GroupTypeCache.GetFamilyGroupType().Id;

                Guid guid = Guid.Parse( personElem.Attribute( "guid" ).Value.Trim() );

                // Attempt to find an existing person...
                Person person = null;
                if ( _personCache.ContainsKey( guid ) )
                {
                    person = _personCache[guid];
                }

                if ( person == null )
                {
                    person = new Person();
                    person.CreatedByPersonAliasId = _args.CreatorPersonAliasId;
                    person.CreatedDateTime = RockDateTime.Now;

                    person.Guid = guid;
                    person.FirstName = personElem.Attribute( "firstName" ).Value.Trim();
                    if ( personElem.Attribute( "suffix" ) != null )
                    {
                        person.SuffixValueId = GetOrAddDefinedValueId( personElem.Attribute( "suffix" ).Value.Trim(), _suffixDefinedType );
                    }

                    if ( personElem.Attribute( "nickName" ) != null )
                    {
                        person.NickName = personElem.Attribute( "nickName" ).Value.Trim();
                    }
                    else
                    {
                        person.NickName = personElem.Attribute( "firstName" ).Value.Trim();
                    }

                    if ( personElem.Attribute( "lastName" ) != null )
                    {
                        person.LastName = personElem.Attribute( "lastName" ).Value.Trim();
                    }

                    if ( personElem.Attribute( "birthDate" ) != null )
                    {
                        person.SetBirthDate( DateTime.Parse( personElem.Attribute( "birthDate" ).Value.Trim(), new CultureInfo( "en-US" ) ) );
                    }

                    if ( personElem.Attribute( "grade" ) != null )
                    {
                        int? grade = personElem.Attribute( "grade" ).Value.AsIntegerOrNull();
                        if ( grade.HasValue )
                        {
                            // convert the grade (0-12 where 12 = Senior), to a GradeOffset (12-0 where 12 = K and 0 = Senior)
                            int gradeOffset = 12 - grade.Value;
                            person.GradeOffset = gradeOffset >= 0 ? gradeOffset : ( int? ) null;
                        }
                    }
                    else if ( personElem.Attribute( "graduationDate" ) != null )
                    {
                        person.GraduationYear = DateTime.Parse( personElem.Attribute( "graduationDate" ).Value.Trim(), new CultureInfo( "en-US" ) ).Year;
                    }

                    // Now, if their age was given we'll change the given birth year to make them
                    // be this age as of Today.
                    if ( personElem.Attribute( "age" ) != null )
                    {
                        int age = int.Parse( personElem.Attribute( "age" ).Value.Trim() );
                        int ageDiff = Person.GetAge( person.BirthDate, null ) - age ?? 0;
                        person.SetBirthDate( person.BirthDate.Value.AddYears( ageDiff ) );
                    }

                    person.EmailPreference = EmailPreference.EmailAllowed;

                    if ( personElem.Attribute( "email" ) != null )
                    {
                        var emailAddress = personElem.Attribute( "email" ).Value.Trim();
                        if ( EmailAddressFieldValidator.IsValid( emailAddress ) )
                        {
                            person.Email = emailAddress;
                            person.IsEmailActive = personElem.Attribute( "emailIsActive" ) != null && personElem.Attribute( "emailIsActive" ).Value.AsBoolean();
                            if ( personElem.Attribute( "emailDoNotEmail" ) != null && personElem.Attribute( "emailDoNotEmail" ).Value.AsBoolean() )
                            {
                                person.EmailPreference = EmailPreference.DoNotEmail;
                            }
                        }
                    }

                    if ( personElem.Attribute( "photoUrl" ) != null )
                    {
                        person.Photo = SaveImage( personElem.Attribute( "photoUrl" ).Value.Trim(), _personImageBinaryFileType, _personImageBinaryFileTypeSettings, rockContext );
                    }

                    if ( personElem.Attribute( "recordType" ) == null || ( personElem.Attribute( "recordType" ) != null && personElem.Attribute( "recordType" ).Value.Trim() == "person" ) )
                    {
                        person.RecordTypeValueId = DefinedValueCache.Get( Rock.SystemGuid.DefinedValue.PERSON_RECORD_TYPE_PERSON.AsGuid() ).Id;
                    }
                    else
                    {
                        person.RecordTypeValueId = DefinedValueCache.Get( Rock.SystemGuid.DefinedValue.PERSON_RECORD_TYPE_BUSINESS.AsGuid() ).Id;
                    }

                    if ( personElem.Attribute( "maritalStatus" ) != null )
                    {
                        person.MaritalStatusValueId = GetOrAddDefinedValueId( personElem.Attribute( "maritalStatus" ).Value, _maritalStatusDefinedType );
                    }

                    if ( personElem.Attribute( "anniversaryDate" ) != null )
                    {
                        person.AnniversaryDate = DateTime.Parse( personElem.Attribute( "anniversaryDate" ).Value.Trim(), new CultureInfo( "en-US" ) );
                    }

                    switch ( personElem.Attribute( "recordStatus" ).Value.Trim() )
                    {
                        case "active":
                            person.RecordStatusValueId = DefinedValueCache.Get( Rock.SystemGuid.DefinedValue.PERSON_RECORD_STATUS_ACTIVE.AsGuid() ).Id;
                            break;
                        case "inactive":
                            person.RecordStatusValueId = DefinedValueCache.Get( Rock.SystemGuid.DefinedValue.PERSON_RECORD_STATUS_INACTIVE.AsGuid() ).Id;
                            if ( personElem.Attribute( "recordStatusReason" ) != null )
                            {
                                person.RecordStatusReasonValueId = GetOrAddDefinedValueId( personElem.Attribute( "recordStatusReason" ).Value.Trim(), _recordStatusReasonDefinedType );
                                if ( person.RecordStatusReasonValueId == DefinedValueCache.Get( Rock.SystemGuid.DefinedValue.PERSON_RECORD_STATUS_REASON_DECEASED.AsGuid() ).Id )
                                {
                                    person.IsDeceased = true;
                                }
                            }

                            break;
                        default:
                            person.RecordStatusValueId = DefinedValueCache.Get( Rock.SystemGuid.DefinedValue.PERSON_RECORD_STATUS_PENDING.AsGuid() ).Id;
                            break;
                    }

                    if ( personElem.Attribute( "gender" ) != null )
                    {
                        switch ( personElem.Attribute( "gender" ).Value.Trim().ToLower() )
                        {
                            case "m":
                            case "male":
                                person.Gender = Gender.Male;
                                break;
                            case "f":
                            case "female":
                                person.Gender = Gender.Female;
                                break;
                            default:
                                person.Gender = Gender.Unknown;
                                break;
                        }
                    }
                    else
                    {
                        person.Gender = Gender.Unknown;
                    }

                    if ( personElem.Attribute( "connectionStatus" ) != null )
                    {
                        switch ( personElem.Attribute( "connectionStatus" ).Value.Trim().ToLower() )
                        {
                            case "member":
                                person.ConnectionStatusValueId = DefinedValueCache.Get( Rock.SystemGuid.DefinedValue.PERSON_CONNECTION_STATUS_MEMBER.AsGuid() ).Id;
                                break;
                            case "attendee":
                                person.ConnectionStatusValueId = DefinedValueCache.Get( Rock.SystemGuid.DefinedValue.PERSON_CONNECTION_STATUS_ATTENDEE.AsGuid() ).Id;
                                break;
                            case "web prospect":
                            case "prospect":
                                person.ConnectionStatusValueId = DefinedValueCache.Get( Rock.SystemGuid.DefinedValue.PERSON_CONNECTION_STATUS_PROSPECT.AsGuid() ).Id;
                                break;
                            case "visitor":
                            default:
                                person.ConnectionStatusValueId = DefinedValueCache.Get( Rock.SystemGuid.DefinedValue.PERSON_CONNECTION_STATUS_VISITOR.AsGuid() ).Id;
                                break;
                        }
                    }

                    if ( personElem.Attribute( "homePhone" ) != null && !string.IsNullOrEmpty( personElem.Attribute( "homePhone" ).Value.Trim() ) )
                    {
                        var phoneNumber = new PhoneNumber
                        {
                            NumberTypeValueId = DefinedValueCache.Get( Rock.SystemGuid.DefinedValue.PERSON_PHONE_TYPE_HOME.AsGuid() ).Id,
                            Number = PhoneNumber.CleanNumber( personElem.Attribute( "homePhone" ).Value.Trim() ),
                            CountryCode = "1"
                        };

                        // Format number since default SaveChanges() is not being used.
                        phoneNumber.NumberFormatted = PhoneNumber.FormattedNumber( phoneNumber.CountryCode, phoneNumber.Number );

                        person.PhoneNumbers.Add( phoneNumber );
                    }

                    if ( personElem.Attribute( "mobilePhone" ) != null && !string.IsNullOrEmpty( personElem.Attribute( "mobilePhone" ).Value.Trim() ) )
                    {
                        var phoneNumber = new PhoneNumber
                        {
                            NumberTypeValueId = DefinedValueCache.Get( Rock.SystemGuid.DefinedValue.PERSON_PHONE_TYPE_MOBILE.AsGuid() ).Id,
                            Number = PhoneNumber.CleanNumber( personElem.Attribute( "mobilePhone" ).Value.Trim() )
                        };

                        // Format number since default SaveChanges() is not being used.
                        phoneNumber.NumberFormatted = PhoneNumber.FormattedNumber( phoneNumber.CountryCode, phoneNumber.Number );

                        person.PhoneNumbers.Add( phoneNumber );
                    }

                    if ( personElem.Attribute( "workPhone" ) != null && !string.IsNullOrEmpty( personElem.Attribute( "workPhone" ).Value.Trim() ) )
                    {
                        var phoneNumber = new PhoneNumber
                        {
                            NumberTypeValueId = DefinedValueCache.Get( Rock.SystemGuid.DefinedValue.PERSON_PHONE_TYPE_WORK.AsGuid() ).Id,
                            Number = PhoneNumber.CleanNumber( personElem.Attribute( "workPhone" ).Value.Trim() )
                        };

                        // Format number since default SaveChanges() is not being used.
                        phoneNumber.NumberFormatted = PhoneNumber.FormattedNumber( phoneNumber.CountryCode, phoneNumber.Number );

                        person.PhoneNumbers.Add( phoneNumber );
                    }

                    _personCache[guid] = person;
                }

                groupMember.Person = person;

                new Rock.Transactions.SaveMetaphoneTransaction( person ).Enqueue();

                if ( personElem.Attribute( "familyRole" ) != null && personElem.Attribute( "familyRole" ).Value.Trim().ToLower() == "adult" )
                {
                    groupMember.GroupRoleId = _adultRoleId;
                }
                else
                {
                    groupMember.GroupRoleId = _childRoleId;
                }

                // person attributes
                if ( personElem.Elements( "attributes" ).Any() )
                {
                    AddPersonAttributes( groupMember, personElem.Elements( "attributes" ), rockContext );
                }

                // person logins
                if ( personElem.Elements( "logins" ).Any() )
                {
                    // in here we are just going to store them in a dictionary for later
                    // saving because Rock requires that each person have a ID before
                    // we can call the UserLoginService.Create()
                    var logins = new List<string>();
                    foreach ( var login in personElem.Elements( "logins" ).Elements( "login" ) )
                    {
                        logins.Add( login.Attribute( "userName" ).Value );
                    }

                    _peopleLoginsDictionary.Add( groupMember.Person, logins );
                }

                familyMembers.Add( groupMember );
            }

            return familyMembers;
        }

        /// <summary>
        /// Gets or adds a new DefinedValue to the given DefinedTypeCache and returns the Id of the value.
        /// </summary>
        /// <param name="theValue">The value.</param>
        /// <param name="aDefinedType">a definedTypeCache.</param>
        /// <returns>
        /// the id of the defined value
        /// </returns>
        private int GetOrAddDefinedValueId( string theValue, DefinedTypeCache aDefinedType )
        {
            DefinedValueCache theDefinedValue = aDefinedType.DefinedValues.FirstOrDefault( a => string.Equals( a.Value, theValue, StringComparison.CurrentCultureIgnoreCase ) );

            // add it as new if we didn't find it.
            if ( theDefinedValue == null )
            {
                theDefinedValue = AddDefinedTypeValue( theValue, aDefinedType );
            }

            return theDefinedValue.Id;
        }

        /// <summary>
        /// Add a note on the given person's record.
        /// </summary>
        /// <param name="personId"></param>
        /// <param name="noteTypeName"></param>
        /// <param name="noteText"></param>
        /// <param name="noteDate">(optional) The date the note was created</param>
        /// <param name="byPersonGuid">(optional) The guid of the person who created the note</param>
        /// <param name="isPrivate"></param>
        /// <param name="isAlert"></param>
        /// <param name="rockContext"></param>
        private void AddNote( int personId, string noteTypeName, string noteText, string noteDate, string byPersonGuid, string isPrivate, string isAlert, RockContext rockContext )
        {
            var service = new NoteTypeService( rockContext );
            var noteType = service.Get( _personEntityTypeId, noteTypeName );

            if ( noteType != null )
            {
                // Find the person's alias
                int? createdByPersonAliasId = null;
                if ( byPersonGuid != null )
                {
                    createdByPersonAliasId = _personCache[byPersonGuid.AsGuid()].PrimaryAliasId;
                }

                var noteService = new NoteService( rockContext );
                var note = new Note()
                {
                    IsSystem = false,
                    NoteTypeId = noteType.Id,
                    EntityId = personId,
                    Caption = string.Empty,
                    CreatedByPersonAliasId = createdByPersonAliasId,
                    Text = noteText,
                    IsAlert = isAlert.AsBoolean(),
                    IsPrivateNote = isPrivate.AsBoolean(),
                    CreatedDateTime = string.IsNullOrWhiteSpace( noteDate ) ? RockDateTime.Now : DateTime.Parse( noteDate, new CultureInfo( "en-US" ) )
                };

                noteService.Add( note );
            }
        }

        /// <summary>
        /// Adds any logins stored in the _peopleLoginsDictionary.
        /// </summary>
        /// <param name="rockContext">The rock context.</param>
        private void AddPersonLogins( RockContext rockContext )
        {
            var password = _args.Password.Trim();
            var userLoginService = new UserLoginService( rockContext );

            foreach ( var set in _peopleLoginsDictionary )
            {
                foreach ( var userName in set.Value )
                {
                    var userLogin = userLoginService.GetByUserName( userName );

                    // only create the login if the user name is not already taken
                    if ( userLogin == null )
                    {
                        UserLoginService.Create(
                                            rockContext,
                                            set.Key,
                                            Rock.Model.AuthenticationServiceType.Internal,
                                            _authenticationDatabaseEntityTypeId,
                                            userName,
                                            password,
                                            isConfirmed: true );
                    }
                }
            }
        }

        /// <summary>
        /// Adds the person attributes and values found in the XML to the person's attribute-value collection.
        /// </summary>
        /// <param name="groupMember"></param>
        /// <param name="attributes"></param>
        /// <param name="rockContext">The rock context.</param>
        private void AddPersonAttributes( GroupMember groupMember, IEnumerable<XElement> attributes, RockContext rockContext )
        {
            // In order to add attributes to the person, you have to first load them all
            groupMember.Person.LoadAttributes( rockContext );

            foreach ( var personAttribute in attributes.Elements( "attribute" ) )
            {
                // Add them to the list of people who need to have their attribute values saved.
                // This will be done after all the family groups have been saved.
                _personWithAttributes[groupMember.Person.Guid] = true;
                foreach ( var pa in personAttribute.Attributes() )
                {
                    groupMember.Person.SetAttributeValue( pa.Name.LocalName, pa.Value );
                }
            }
        }

        /// <summary>
        /// Fetches the given remote photoUrl and stores it locally in the binary file table
        /// then returns Id of the binary file.
        /// </summary>
        /// <param name="imageUrl"></param>
        /// <param name="binaryFileType"></param>
        /// <param name="binaryFileTypeSettings"></param>
        /// <param name="context"></param>
        /// <returns>Id of the binaryFile</returns>
        private BinaryFile SaveImage( string imageUrl, BinaryFileType binaryFileType, string binaryFileTypeSettings, RockContext context )
        {
            // always create a new BinaryFile record of IsTemporary when a file is uploaded
            BinaryFile binaryFile = new BinaryFile();
            binaryFile.IsTemporary = true;
            binaryFile.BinaryFileTypeId = binaryFileType.Id;
            binaryFile.FileName = Path.GetFileName( imageUrl );
            Stopwatch stopwatch = Stopwatch.StartNew();
            var webClient = new WebClient();
            webClient.Proxy = null;
            try
            {
                byte[] imageData = webClient.DownloadData( imageUrl );
                stopwatch.Stop();
                binaryFile.FileSize = imageData.Length;
                binaryFile.ContentStream = new MemoryStream( imageData );

                if ( webClient.ResponseHeaders != null )
                {
                    binaryFile.MimeType = webClient.ResponseHeaders["content-type"];
                }
                else
                {
                    switch ( Path.GetExtension( imageUrl ) )
                    {
                        case ".jpg":
                        case ".jpeg":
                            binaryFile.MimeType = "image/jpg";
                            break;
                        case ".png":
                            binaryFile.MimeType = "image/png";
                            break;
                        case ".gif":
                            binaryFile.MimeType = "image/gif";
                            break;
                        case ".bmp":
                            binaryFile.MimeType = "image/bmp";
                            break;
                        case ".tiff":
                            binaryFile.MimeType = "image/tiff";
                            break;
                        case ".svg":
                        case ".svgz":
                            binaryFile.MimeType = "image/svg+xml";
                            break;
                        default:
                            throw new NotSupportedException( string.Format( "unknown MimeType for {0}", imageUrl ) );
                    }
                }

                // Because pre-post processing is disabled for this rock context, need to
                // manually have the storage provider save the contents of the binary file
                binaryFile.SetStorageEntityTypeId( binaryFileType.StorageEntityTypeId );
                binaryFile.StorageEntitySettings = binaryFileTypeSettings;
                if ( binaryFile.StorageProvider != null )
                {
                    binaryFile.StorageProvider.SaveContent( binaryFile );
                    binaryFile.Path = binaryFile.StorageProvider.GetPath( binaryFile );
                }

                var binaryFileService = new BinaryFileService( context );
                binaryFileService.Add( binaryFile );
                return binaryFile;
            }
            catch ( WebException )
            {
                return null;
            }
        }

        /// <summary>
        /// Adds the given addresses in the xml snippet to the given family.
        /// </summary>
        /// <param name="groupService">The group service.</param>
        /// <param name="family">The family.</param>
        /// <param name="addresses">The addresses.</param>
        /// <param name="rockContext">The rock context.</param>
        /// <exception cref="System.NotSupportedException"></exception>
        private void AddFamilyAddresses( GroupService groupService, Group family, XElement addresses, RockContext rockContext )
        {
            if ( addresses == null || addresses.Elements( "address" ) == null )
            {
                return;
            }

            // First add each person to the familyMembers collection
            foreach ( var addressElem in addresses.Elements( "address" ) )
            {
                var addressType = ( addressElem.Attribute( "type" ) != null ) ? addressElem.Attribute( "type" ).Value.Trim() : string.Empty;
                var street1 = ( addressElem.Attribute( "street1" ) != null ) ? addressElem.Attribute( "street1" ).Value.Trim() : string.Empty;
                var street2 = ( addressElem.Attribute( "street2" ) != null ) ? addressElem.Attribute( "street2" ).Value.Trim() : string.Empty;
                var city = ( addressElem.Attribute( "city" ) != null ) ? addressElem.Attribute( "city" ).Value.Trim() : string.Empty;
                var state = ( addressElem.Attribute( "state" ) != null ) ? addressElem.Attribute( "state" ).Value.Trim() : string.Empty;
                var postalCode = ( addressElem.Attribute( "postalCode" ) != null ) ? addressElem.Attribute( "postalCode" ).Value.Trim() : string.Empty;
                var country = ( addressElem.Attribute( "country" ) != null ) ? addressElem.Attribute( "country" ).Value.Trim() : "US";
                var lat = ( addressElem.Attribute( "lat" ) != null ) ? addressElem.Attribute( "lat" ).Value.Trim() : string.Empty;
                var lng = ( addressElem.Attribute( "long" ) != null ) ? addressElem.Attribute( "long" ).Value.Trim() : string.Empty;

                string locationTypeGuid;

                switch ( addressType )
                {
                    case "home":
                        locationTypeGuid = Rock.SystemGuid.DefinedValue.GROUP_LOCATION_TYPE_HOME;
                        break;
                    case "work":
                        locationTypeGuid = Rock.SystemGuid.DefinedValue.GROUP_LOCATION_TYPE_WORK;
                        break;
                    case "previous":
                        locationTypeGuid = Rock.SystemGuid.DefinedValue.GROUP_LOCATION_TYPE_PREVIOUS;
                        break;
                    default:
                        throw new NotSupportedException( string.Format( "unknown addressType: {0}", addressType ) );
                }

                // Call replica of the groupService's AddNewFamilyAddress in an attempt to speed it up
                AddNewFamilyAddress( family, locationTypeGuid, street1, street2, city, state, postalCode, country, rockContext );

                var location = family.GroupLocations.Where( gl => gl.Location.Street1 == street1 ).Select( gl => gl.Location ).FirstOrDefault();

                // Set the address with the given latitude and longitude
                double latitude;
                double longitude;
                if ( !string.IsNullOrEmpty( lat ) && !string.IsNullOrEmpty( lng )
                    && double.TryParse( lat, out latitude ) && double.TryParse( lng, out longitude )
                    && location != null )
                {
                    location.SetLocationPointFromLatLong( latitude, longitude );
                }

                // Put the location id into the dictionary for later use.
                if ( location != null && !_familyLocationDictionary.ContainsKey( family.Guid ) )
                {
                    _familyLocationDictionary.Add( family.Guid, location.Id );
                }
            }
        }

        /// <summary>
        /// Creates a new family using the given set of people.
        /// </summary>
        /// <param name="familyMembers">The family members.</param>
        /// <param name="campusId">The campus identifier.</param>
        /// <returns></returns>
        public Group CreateNewFamily( List<GroupMember> familyMembers, int? campusId )
        {
            var familyGroupType = GroupTypeCache.GetFamilyGroupType();

            if ( familyGroupType != null )
            {
                var familyGroup = new Group();
                familyGroup.GroupTypeId = familyGroupType.Id;
                familyGroup.Name = familyMembers.FirstOrDefault().Person.LastName + " Family";
                familyGroup.CampusId = campusId;

                foreach ( var familyMember in familyMembers )
                {
                    var person = familyMember.Person;
                    if ( person != null )
                    {
                        familyGroup.Members.Add( familyMember );
                    }
                }

                foreach ( var groupMember in familyMembers )
                {
                    var person = groupMember.Person;

                    if ( groupMember.GroupRoleId != _childRoleId )
                    {
                        person.GivingGroup = familyGroup;
                    }
                }

                return familyGroup;
            }

            return null;
        }

        /// <summary>
        /// Adds the new family address.
        /// </summary>
        /// <param name="family">The family.</param>
        /// <param name="locationTypeGuid">The location type unique identifier.</param>
        /// <param name="street1">The street1.</param>
        /// <param name="street2">The street2.</param>
        /// <param name="city">The city.</param>
        /// <param name="state">The state.</param>
        /// <param name="postalCode">The zip.</param>
        /// <param name="country">The country.</param>
        /// <param name="rockContext">The rock context.</param>
        public void AddNewFamilyAddress( Group family, string locationTypeGuid, string street1, string street2, string city, string state, string postalCode, string country, RockContext rockContext )
        {
            if ( !string.IsNullOrWhiteSpace( street1 ) ||
                 !string.IsNullOrWhiteSpace( street2 ) ||
                 !string.IsNullOrWhiteSpace( city ) ||
                 !string.IsNullOrWhiteSpace( postalCode ) ||
                 !string.IsNullOrWhiteSpace( country ) )
            {
                var groupLocation = new GroupLocation();

                // Get new or existing location and associate it with group
                var location = new LocationService( rockContext ).Get( street1, street2, city, state, postalCode, country );
                groupLocation.Location = location;
                groupLocation.IsMailingLocation = true;
                groupLocation.IsMappedLocation = true;

                Guid guid = Guid.Empty;
                if ( Guid.TryParse( locationTypeGuid, out guid ) )
                {
                    var locationType = DefinedValueCache.Get( guid );
                    if ( locationType != null )
                    {
                        groupLocation.GroupLocationTypeValueId = locationType.Id;
                    }
                }

                family.GroupLocations.Add( groupLocation );
            }
        }
        private RockContext GetConfiguredDataContext()
        {
            var rockContext = new RockContext();

            // Set the timeout to 30 mins, to allow processing of very large datasets.
            rockContext.Database.CommandTimeout = 1800;

            return rockContext;
        }

        private void AddFinancialGateways( XElement financialGateways, RockContext rockContext )
        {
            if ( financialGateways == null )
            {
                return;
            }

            var financialGatewayService = new FinancialGatewayService( rockContext );
            foreach ( var element in financialGateways.Elements( "financialGateway" ) )
            {
                var guidAttribute = element.Attribute( "guid" );
                if ( guidAttribute == null )
                {
                    continue;
                }

                var guid = guidAttribute.Value.Trim().AsGuid();

                if ( financialGatewayService.Queryable().Any( f => f.Guid == guid ) )
                {
                    continue;
                }

                var entityTypeName = element.Attribute( "entityTypeName" ).Value.Trim();
                var gatewayComponent = Rock.Financial.GatewayContainer.GetComponent( entityTypeName );

                var financialGateway = new FinancialGateway
                {
                    Name = element.Attribute( "name" ).Value.Trim(),
                    Guid = guid,
                    IsActive = GetBooleanValueSafe( element, "isActive" ),
                    EntityTypeId = gatewayComponent.EntityType.Id
                };

                financialGatewayService.Add( financialGateway );
                rockContext.SaveChanges();
            }
        }

        #endregion Methods

        #region Helper Classes


        /// <summary>
        /// A set of configuration parameters for the import action.
        /// </summary>
        public class SampleDataImportActionArgs
        {
            /// <summary>
            /// The password for new logins.
            /// </summary>
            public string Password { get; set; }

            /// <summary>
            /// A flag specifying if attendance data will be added using settings in the import document.
            /// </summary>
            public bool FabricateAttendance { get; set; } = false;

            /// <summary>
            /// A flag specifying if everything in the import file should be ignored other than giving data.
            /// </summary>
            public bool ProcessOnlyGivingData { get; set; } = false;

            /// <summary>
            /// A flag specifying if giving data should be imported; if set to false, giving data will be ignored.",
            /// </summary>
            public bool EnableGiving { get; set; } = false;

            /// <summary>
            /// A flag specifying if existing data should be removed before the new data is imported.
            /// </summary>
            public bool DeleteExistingData { get; set; } = false;

            /// <summary>
            /// A flag specifying if logging will be added to time each of the major operations.
            /// </summary>
            public bool EnableStopwatch { get; set; } = false;

            /// <summary>
            /// Sets the seed value to use for randomizing some sample data.
            /// If set to a non-zero value, the randomizer used during the creation of attendance and financial transactions will produce a repeatable sequence.
            /// </summary>
            public int? RandomizerSeed = null;

            /// <summary>
            /// The default Lava template for registration confirmation emails.
            /// </summary>
            public string RegistrationConfirmationEmailTemplate { get; set; } = null;

            /// <summary>
            /// The default Lava template for registration reminder emails.
            /// </summary>
            public string RegistrationReminderEmailTemplate { get; set; } = null;

            /// <summary>
            /// The default Lava template for the registration success message.
            /// </summary>
            public string RegistrationSuccessText { get; set; } = null;

            /// <summary>
            /// The default Lava template for the payment reminder message.
            /// </summary>
            public string RegistrationPaymentReminderTemplate { get; set; } = null;

            /// <summary>
            /// The alias identifier of the person who is deemed the creator of the sample data.
            /// </summary>
            public int? CreatorPersonAliasId { get; set; }
        }

        /// <summary>
        /// Stores data for internal processing
        /// </summary>
        private class ClassGroupLocation
        {
            public string Name { get; set; }

            public int GroupId { get; set; }

            public int LocationId { get; set; }

            public double MinAge { get; set; }

            public double MaxAge { get; set; }
        }

        /// <summary>
        /// Indicates Giving frequency.
        /// </summary>
        private enum Frequency
        {
            onetime = 0,
            weekly = 1,
            monthly = 2
        }

        #endregion Helper Classes
    }
}<|MERGE_RESOLUTION|>--- conflicted
+++ resolved
@@ -14,8 +14,6 @@
 // limitations under the License.
 // </copyright>
 
-<<<<<<< HEAD
-=======
 using Rock;
 using Rock.Attribute;
 using Rock.Communication;
@@ -24,7 +22,6 @@
 using Rock.Logging;
 using Rock.Model;
 using Rock.Web.Cache;
->>>>>>> b34cd085
 using System;
 using System.Collections.Generic;
 using System.Data.Entity;
@@ -40,14 +37,6 @@
 
 using Microsoft.Extensions.Logging;
 
-using Rock;
-using Rock.Attribute;
-using Rock.Communication;
-using Rock.Data;
-using Rock.Logging;
-using Rock.Model;
-using Rock.Web.Cache;
-
 namespace Rock.Utility
 {
     /// <summary>
@@ -75,27 +64,21 @@
         /// <summary>
         /// Create a new instance.
         /// </summary>
+        public SampleDataManager( ILavaEngine lavaEngine, ILogger logger = null )
+        {
+            _taskLog = logger ?? new RockLoggerMemoryBuffer();
+
+            _lavaEngine = lavaEngine;
+        }
+
+        /// <summary>
+        /// Create a new instance.
+        /// </summary>
         [Obsolete( "This is not used and will be removed in the future." )]
         [RockObsolete( "1.17" )]
         public SampleDataManager( IRockLogger logDevice )
             : this( ( ILogger ) null )
         {
-<<<<<<< HEAD
-=======
-            _taskLog = logDevice ?? new RockLoggerMemoryBuffer( new RockLogConfiguration() );
-
-            _lavaEngine = LavaService.GetCurrentEngine();
-        }
-
-        /// <summary>
-        /// Create a new instance.
-        /// </summary>
-        public SampleDataManager( ILavaEngine lavaEngine, IRockLogger logDevice = null )
-        {
-            _taskLog = logDevice ?? new RockLoggerMemoryBuffer( new RockLogConfiguration() );
-
-            _lavaEngine = lavaEngine;
->>>>>>> b34cd085
         }
 
         #endregion
@@ -103,12 +86,9 @@
         #region Fields
 
         private SampleDataImportActionArgs _args = new SampleDataImportActionArgs();
-<<<<<<< HEAD
+
         private readonly ILogger _taskLog;
-=======
-        private readonly IRockLogger _taskLog;
         private readonly ILavaEngine _lavaEngine;
->>>>>>> b34cd085
 
         /// <summary>
         /// Stopwatch used to measure time during certain operations.
