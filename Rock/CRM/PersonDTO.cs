--- conflicted
+++ resolved
@@ -22,7 +22,6 @@
     {
 
 #pragma warning disable 1591
-<<<<<<< HEAD
 		public bool IsSystem { get; set; }
 		public int? RecordTypeId { get; set; }
 		public int? RecordStatusId { get; set; }
@@ -49,38 +48,6 @@
 		public int? ViewedCount { get; set; }
 		public int Id { get; set; }
 		public Guid Guid { get; set; }
-=======
-        public bool IsSystem { get; set; }
-        public int? RecordTypeId { get; set; }
-        public int? RecordStatusId { get; set; }
-        public int? RecordStatusReasonId { get; set; }
-        public int? PersonStatusId { get; set; }
-        public int? TitleId { get; set; }
-        public string GivenName { get; set; }
-        public string NickName { get; set; }
-        public string LastName { get; set; }
-        public int? SuffixId { get; set; }
-        public int? PhotoId { get; set; }
-        public int? BirthDay { get; set; }
-        public int? BirthMonth { get; set; }
-        public int? BirthYear { get; set; }
-        public Gender Gender { get; set; }
-        public int? MaritalStatusId { get; set; }
-        public DateTime? AnniversaryDate { get; set; }
-        public DateTime? GraduationDate { get; set; }
-        public string Email { get; set; }
-        public bool? IsEmailActive { get; set; }
-        public string EmailNote { get; set; }
-        public bool DoNotEmail { get; set; }
-        public string SystemNote { get; set; }
-        public int? ViewedCount { get; set; }
-        public DateTime? CreatedDateTime { get; set; }
-        public DateTime? ModifiedDateTime { get; set; }
-        public int? CreatedByPersonId { get; set; }
-        public int? ModifiedByPersonId { get; set; }
-        public int Id { get; set; }
-        public Guid Guid { get; set; }
->>>>>>> 9feb975f
 #pragma warning restore 1591
 
         /// <summary>
@@ -90,7 +57,6 @@
         {
         }
 
-<<<<<<< HEAD
 		/// <summary>
 		/// Instantiates a new DTO object from the entity
 		/// </summary>
@@ -176,99 +142,4 @@
 			}
 		}
 	}
-=======
-        /// <summary>
-        /// Instantiates a new DTO object from the model
-        /// </summary>
-        /// <param name="person"></param>
-        public PersonDto ( Person person )
-        {
-            CopyFromModel( person );
-        }
-
-        /// <summary>
-        /// Copies the model property values to the DTO properties
-        /// </summary>
-        /// <param name="model">The model.</param>
-        public void CopyFromModel( IModel model )
-        {
-            if ( model is Person )
-            {
-                var person = (Person)model;
-                this.IsSystem = person.IsSystem;
-                this.RecordTypeId = person.RecordTypeId;
-                this.RecordStatusId = person.RecordStatusId;
-                this.RecordStatusReasonId = person.RecordStatusReasonId;
-                this.PersonStatusId = person.PersonStatusId;
-                this.TitleId = person.TitleId;
-                this.GivenName = person.GivenName;
-                this.NickName = person.NickName;
-                this.LastName = person.LastName;
-                this.SuffixId = person.SuffixId;
-                this.PhotoId = person.PhotoId;
-                this.BirthDay = person.BirthDay;
-                this.BirthMonth = person.BirthMonth;
-                this.BirthYear = person.BirthYear;
-                this.Gender = person.Gender;
-                this.MaritalStatusId = person.MaritalStatusId;
-                this.AnniversaryDate = person.AnniversaryDate;
-                this.GraduationDate = person.GraduationDate;
-                this.Email = person.Email;
-                this.IsEmailActive = person.IsEmailActive;
-                this.EmailNote = person.EmailNote;
-                this.DoNotEmail = person.DoNotEmail;
-                this.SystemNote = person.SystemNote;
-                this.ViewedCount = person.ViewedCount;
-                this.CreatedDateTime = person.CreatedDateTime;
-                this.ModifiedDateTime = person.ModifiedDateTime;
-                this.CreatedByPersonId = person.CreatedByPersonId;
-                this.ModifiedByPersonId = person.ModifiedByPersonId;
-                this.Id = person.Id;
-                this.Guid = person.Guid;
-            }
-        }
-
-        /// <summary>
-        /// Copies the DTO property values to the model properties
-        /// </summary>
-        /// <param name="model">The model.</param>
-        public void CopyToModel ( IModel model )
-        {
-            if ( model is Person )
-            {
-                var person = (Person)model;
-                person.IsSystem = this.IsSystem;
-                person.RecordTypeId = this.RecordTypeId;
-                person.RecordStatusId = this.RecordStatusId;
-                person.RecordStatusReasonId = this.RecordStatusReasonId;
-                person.PersonStatusId = this.PersonStatusId;
-                person.TitleId = this.TitleId;
-                person.GivenName = this.GivenName;
-                person.NickName = this.NickName;
-                person.LastName = this.LastName;
-                person.SuffixId = this.SuffixId;
-                person.PhotoId = this.PhotoId;
-                person.BirthDay = this.BirthDay;
-                person.BirthMonth = this.BirthMonth;
-                person.BirthYear = this.BirthYear;
-                person.Gender = this.Gender;
-                person.MaritalStatusId = this.MaritalStatusId;
-                person.AnniversaryDate = this.AnniversaryDate;
-                person.GraduationDate = this.GraduationDate;
-                person.Email = this.Email;
-                person.IsEmailActive = this.IsEmailActive;
-                person.EmailNote = this.EmailNote;
-                person.DoNotEmail = this.DoNotEmail;
-                person.SystemNote = this.SystemNote;
-                person.ViewedCount = this.ViewedCount;
-                person.CreatedDateTime = this.CreatedDateTime;
-                person.ModifiedDateTime = this.ModifiedDateTime;
-                person.CreatedByPersonId = this.CreatedByPersonId;
-                person.ModifiedByPersonId = this.ModifiedByPersonId;
-                person.Id = this.Id;
-                person.Guid = this.Guid;
-            }
-        }
-    }
->>>>>>> 9feb975f
 }