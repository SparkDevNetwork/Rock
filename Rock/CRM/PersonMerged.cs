--- conflicted
+++ resolved
@@ -20,7 +20,6 @@
     [Table( "crmPersonMerged" )]
     public partial class PersonMerged : Model<PersonMerged>
     {
-<<<<<<< HEAD
 		/// <summary>
 		/// Gets or sets the Current Id.
 		/// </summary>
@@ -46,51 +45,6 @@
         /// </summary>
 		[NotMapped]
 		public override string EntityTypeName { get { return "Crm.PersonMerged"; } }
-=======
-        /// <summary>
-        /// Gets or sets the Current Id.
-        /// </summary>
-        /// <value>
-        /// Current Id.
-        /// </value>
-        [Required]
-        [DataMember]
-        public int CurrentId { get; set; }
-        
-        /// <summary>
-        /// Gets or sets the Current Guid.
-        /// </summary>
-        /// <value>
-        /// Current Guid.
-        /// </value>
-        [Required]
-        [DataMember]
-        public Guid CurrentGuid { get; set; }
-        
-        /// <summary>
-        /// Gets or sets the Created Date Time.
-        /// </summary>
-        /// <value>
-        /// Created Date Time.
-        /// </value>
-        [DataMember]
-        public DateTime? CreatedDateTime { get; set; }
-        
-        /// <summary>
-        /// Gets or sets the Created By Person Id.
-        /// </summary>
-        /// <value>
-        /// Created By Person Id.
-        /// </value>
-        [DataMember]
-        public int? CreatedByPersonId { get; set; }
-        
-        /// <summary>
-        /// Gets the auth entity.
-        /// </summary>
-        [NotMapped]
-        public override string AuthEntity { get { return "Crm.PersonMerged"; } }
->>>>>>> 32540396
 
         /// <summary>
         /// Gets a publicly viewable unique key for the model.
