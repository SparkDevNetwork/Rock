<<<<<<< HEAD
=======
<<<<<<< HEAD
>>>>>>> origin/feature-dm-DiscAssessment
﻿//
// THIS WORK IS LICENSED UNDER A CREATIVE COMMONS ATTRIBUTION-NONCOMMERCIAL-
// SHAREALIKE 3.0 UNPORTED LICENSE:
// http://creativecommons.org/licenses/by-nc-sa/3.0/
//
<<<<<<< HEAD
=======
=======
﻿//********************************************************************************************
>>>>>>> origin/feature-dm-DiscAssessment
>>>>>>> origin/feature-dm-DiscAssessment
// DISC Personality Profile Assessment - This is basically a javascript to C# port 
//  with a few changes to make it more readable.
//
// Source Material from http://www.gregwiens.com/scid/
// Used By Permission
//
// Written By: Derek Mangrum
<<<<<<< HEAD
// Date: 2012-04-25
//
=======
<<<<<<< HEAD
// Date: 2012-04-25
//
=======
//       Date: 2012-04-25
//
//********************************************************************************************
>>>>>>> origin/feature-dm-DiscAssessment
>>>>>>> origin/feature-dm-DiscAssessment

using System;
using System.Collections.Generic;
using System.Linq;
using System.Web;

namespace Rock.CRM
{
	/// <summary>
	/// DISC Class for administering and scoring a DISC Assessment
	/// </summary>
	public class DiscService
	{
		/// <summary>
		/// Raw question data. This data format comes from source disc.js file from Greg Wiens.
		/// </summary>
		private static string[,] questionData = {
			{"Fearless in conquering a challenge", "Always enjoys having fun", "Free to express true feelings", "Usually at rest with circumstances", "NNNN", "NNNN"},
			{"Tries to avoid mistakes","Securely fixed in place","Convinces others ","Goes along with the flow","CDIS","CDIN"},
			{"Liked by others","Systematically thinks through issues","Clearly conveys thoughts","Untroubled by stress","ICDN","NCDS"},
			{"Enjoys talking","Able to control his/her impulses","Actions can be foreseen by others","Quickly makes decisions","ICSD","ICSD"},
			{"Willing to take risks","Easily distinguishes differences","People person","Avoids extremes","DCIS","DCIS"},
			{"Sensitive to the needs of others","Guides the thinking or behavior of others","Humbly acknowledges his/her abilities","Capable of producing a desired result","SINN","SNCD"},
			{"Full of energy","Tries to avoid mistakes","Takes control of situations","Readily accessible to others","ICDN","ICDS"},
			{"Has high-spirited energy","Easily focuses his/her attention","Tends not to speak frequently","Fully committed to achieving a goal","ICSD","INSD"},
			{"Has an extreme care for details","People person","Captivates peoples' attention","Able to give direction","CSID","CSID"},
			{"Fearless in conquering a challenge","Has the ability to encourage others","Readily follows someone else's lead","Minutely exact","DISN","DISC"},
			{"Humbly acknowledges abilities","Pays attention to the needs of others","Driven by goals","Sees the glass as half-full","CSDI","CSDI"},
			{"Drives others forward","Concerned about others' needs above own","Concerned with correct information","Able to take care of yourself","ISCD","ISCD"},
			{"Forcefully pursues a goal","Shares the feelings of others","Other people love being around him/her","Tries to avoid danger","DSIC","DSIC"},
			{"Likes to have things a certain way","Readily follows someone else's lead","Establishes new endeavors","Joyfully enjoys life","CSDI","CSDI"},
			{"Liked by others","Full of thought","Perseveres despite opposition","Does things the traditional way","ICDS","INDS"},
			{"Thinks through problems analytically","Willing to take risks","Loyal to others","Possesses a magnetic charm ","CDSI","CDSI"},
			{"Enjoys the company of others","Unmovable in opposition","Able to take care of oneself","Listens more than he/she talks","ISDC","ISDC"},
			{"Goes along with the flow","Has a one-track mind","Works systematically","Full of energy","SDCI","SNCI"},
			{"Continues despite difficulties","Shows love freely","Mindful of the needs of others","Prone to worrying","DISN","DISC"},
			{"Seeks the company of others","Cares deeply about the needs of others","Free from bias","Secure in his/her own abilities","ISND","ISCD"},
			{"Capable of producing a desired result","Gives freely to others","Clearly conveys meaningful thoughts","Fully committed to achieving a goal","CSID","CSID"},
			{"Instantly acts without thought","Sees things as they are","Readily accepts leadership roles","Usually at rest with circumstances","ICDS","ICDS"},
			{"Enjoys time spent with others","Systematically thinks through issues","Does not show weakness or uncertainty","Gives grace when it is undeserved","ICDS","ICDS"},
			{"Enjoys the company of others","Satisfied with life","Securely fixed in place","Follows directions","ISDC","ISCD"},
			{"Pushes others to do their best","Thinks through problems analytically","Collaborative team player","Upbeat about life","DCSI","DCSI"},
			{"Always enjoys having fun","Conforms exactly to a standard","Free to express true feelings","Can be depended on consistently","ICDS","ICDS"},
			{"Forcefully pursues a goal","Welcoming to others","Holds the attention of others","Carefully assesses risks","DISC","DISC"},
			{"Courteous of others","Requires others to accomplish tasks correctly","Sees the glass half-full","Concerned with the feelings of others","CDIS","CDIS"},
			{"Readily follows someone else's lead","Tries to avoid mistakes","Does not show weakness or uncertainty","Minutely exact","NNNN","NNNN"},
			{"Capable of expressing strong feelings","Prominently stands out","Minutely exact","Satisfied with life","IDCS","IDCS"}
		};

		/// <summary>
		/// The AssessmentResults struct used to return the final assessment scores
		/// </summary>
		public struct AssessmentResults
		{
			public int AdaptiveBehaviorS;
			public int AdaptiveBehaviorC;
			public int AdaptiveBehaviorI;
			public int AdaptiveBehaviorD;

			public int NaturalBehaviorS;
			public int NaturalBehaviorC;
			public int NaturalBehaviorI;
			public int NaturalBehaviorD;
		}

		/// <summary>
		/// An individual response to a question. 
		/// <para>Properties: QuestionNumber, ResponseNumber, ResponseID (QuestionNumber + ResponseNumber), ResponseText, MostScore, and LeastScore.</para>
		/// </summary>
		public struct ResponseItem
		{
			public string QuestionNumber;
			public string ResponseNumber;
			public string ResponseID;
			public string ResponseText;
			public string MostScore;
			public string LeastScore;
		}

		/// <summary>
		/// Fetch a List of <see cref="ResponseItem"/> for display/processing.
		/// </summary>
		/// <returns>a List of <see cref="ResponseItem"/>.</returns>
		static public List<ResponseItem> GetResponses()
		{
			List<ResponseItem> responseList = new List<ResponseItem>();
			ResponseItem response = new ResponseItem();

			for ( int questionIndex = 0; questionIndex < questionData.GetLength( 0 ); questionIndex++ )
			{
				for ( int responseIndex = 0; responseIndex < 4; responseIndex++ )
				{
					response.QuestionNumber = ( questionIndex + 1 ).ToString( "D2" );
					response.ResponseNumber = ( responseIndex + 1 ).ToString();
					response.ResponseID = response.QuestionNumber + response.ResponseNumber; ;
					response.ResponseText = questionData[questionIndex, responseIndex];
					response.MostScore = questionData[questionIndex, 4].Substring( responseIndex, 1 );
					response.LeastScore = questionData[questionIndex, 5].Substring( responseIndex, 1 );

					responseList.Add( response );
				}
			}

			return responseList;
		}

		/// <summary>
		/// Scores the test.
		/// </summary>
		/// <param name="selectedResponseIDs">a List of ResponseIDs to be scored.</param>
		/// <returns>a struct TestResults object with final scores.</returns>
		static public AssessmentResults Score( List<string> selectedResponseIDs )
		{
			List<DiscService.ResponseItem> responseList = DiscService.GetResponses();

			// Holds the most and least totals for each Letter attribute
			Dictionary<string, int[]> results = new Dictionary<string, int[]>();
			results["S"] = new int[] { 0, 0 };
			results["C"] = new int[] { 0, 0 };
			results["I"] = new int[] { 0, 0 };
			results["N"] = new int[] { 0, 0 }; // This is intentionally not used after most/least totalling (foreach loop below). Placebo questions?
			results["D"] = new int[] { 0, 0 };

			foreach ( string selectedResponseID in selectedResponseIDs )
			{
				string responseID = selectedResponseID.Substring( 0, 3 );
				string MorL = selectedResponseID.Substring( 3, 1 );

				DiscService.ResponseItem selectedResponse = responseList.Find(
					delegate( DiscService.ResponseItem responseItem )
					{
						return responseItem.ResponseID == responseID;
					}
				);

				if ( MorL == "m" )
					results[selectedResponse.MostScore][0]++;
				else
					results[selectedResponse.LeastScore][1]++;
			}

			int nbS = 27 - results["S"][1];
			int nbC = 26 - results["C"][1];
			int nbI = 26 - results["I"][1];
			int nbD = 27 - results["D"][1];

			decimal decX = results["S"][0] + results["C"][0] + results["I"][0] + results["D"][0];
			decimal decY = nbS + nbC + nbI + nbD;

			AssessmentResults testResults = new AssessmentResults();
			if ( decX > 0 && decY > 0 )
			{
				testResults.AdaptiveBehaviorS = Convert.ToInt32( ( results["S"][0] / decX * 100 ) );
				testResults.AdaptiveBehaviorC = Convert.ToInt32( ( results["C"][0] / decX * 100 ) );
				testResults.AdaptiveBehaviorI = Convert.ToInt32( ( results["I"][0] / decX * 100 ) );
				testResults.AdaptiveBehaviorD = Convert.ToInt32( ( results["D"][0] / decX * 100 ) );

				testResults.NaturalBehaviorS = Convert.ToInt32( ( nbS / decY * 100 ) );
				testResults.NaturalBehaviorC = Convert.ToInt32( ( nbC / decY * 100 ) );
				testResults.NaturalBehaviorI = Convert.ToInt32( ( nbI / decY * 100 ) );
				testResults.NaturalBehaviorD = Convert.ToInt32( ( nbD / decY * 100 ) );
			}

			return testResults;
		}
	}
}<|MERGE_RESOLUTION|>--- conflicted
+++ resolved
@@ -1,18 +1,8 @@
-<<<<<<< HEAD
-=======
-<<<<<<< HEAD
->>>>>>> origin/feature-dm-DiscAssessment
-﻿//
+//
 // THIS WORK IS LICENSED UNDER A CREATIVE COMMONS ATTRIBUTION-NONCOMMERCIAL-
 // SHAREALIKE 3.0 UNPORTED LICENSE:
 // http://creativecommons.org/licenses/by-nc-sa/3.0/
 //
-<<<<<<< HEAD
-=======
-=======
-﻿//********************************************************************************************
->>>>>>> origin/feature-dm-DiscAssessment
->>>>>>> origin/feature-dm-DiscAssessment
 // DISC Personality Profile Assessment - This is basically a javascript to C# port 
 //  with a few changes to make it more readable.
 //
@@ -20,19 +10,8 @@
 // Used By Permission
 //
 // Written By: Derek Mangrum
-<<<<<<< HEAD
 // Date: 2012-04-25
 //
-=======
-<<<<<<< HEAD
-// Date: 2012-04-25
-//
-=======
-//       Date: 2012-04-25
-//
-//********************************************************************************************
->>>>>>> origin/feature-dm-DiscAssessment
->>>>>>> origin/feature-dm-DiscAssessment
 
 using System;
 using System.Collections.Generic;
