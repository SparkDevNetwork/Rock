--- conflicted
+++ resolved
@@ -118,7 +118,6 @@
         [DataMember]
         public string ParcelId { get; set; }
 
-<<<<<<< HEAD
 		/// <summary>
 		/// Gets or sets the Standardize Attempt.
 		/// </summary>
@@ -204,140 +203,12 @@
 		{
 			return Read<Location>( id );
 		}
-=======
-        /// <summary>
-        /// Gets or sets the Standardize Attempt.
-        /// </summary>
-        /// <value>
-        /// Standardize Attempt.
-        /// </value>
-        [DataMember]
-        public DateTime? StandardizeAttempt { get; set; }
-        
-        /// <summary>
-        /// Gets or sets the Standardize Service.
-        /// </summary>
-        /// <value>
-        /// Standardize Service.
-        /// </value>
-        [MaxLength( 50 )]
-        [DataMember]
-        public string StandardizeService { get; set; }
-        
-        /// <summary>
-        /// Gets or sets the Standardize Result.
-        /// </summary>
-        /// <value>
-        /// .
-        /// </value>
-        [MaxLength( 50 )]
-        [DataMember]
-        public string StandardizeResult { get; set; }
-        
-        /// <summary>
-        /// Gets or sets the Standardize Date.
-        /// </summary>
-        /// <value>
-        /// Standardize Date.
-        /// </value>
-        [DataMember]
-        public DateTime? StandardizeDate { get; set; }
-        
-        /// <summary>
-        /// Gets or sets the Geocode Attempt.
-        /// </summary>
-        /// <value>
-        /// Geocode Attempt.
-        /// </value>
-        [DataMember]
-        public DateTime? GeocodeAttempt { get; set; }
-        
-        /// <summary>
-        /// Gets or sets the Geocode Service.
-        /// </summary>
-        /// <value>
-        /// Geocode Service.
-        /// </value>
-        [MaxLength( 50 )]
-        [DataMember]
-        public string GeocodeService { get; set; }
-        
-        /// <summary>
-        /// Gets or sets the Geocode Result.
-        /// </summary>
-        /// <value>
-        /// .
-        /// </value>
-        [MaxLength( 50 )]
-        [DataMember]
-        public string GeocodeResult { get; set; }
-        
-        /// <summary>
-        /// Gets or sets the Geocode Date.
-        /// </summary>
-        /// <value>
-        /// Geocode Date.
-        /// </value>
-        [DataMember]
-        public DateTime? GeocodeDate { get; set; }
-        
-        /// <summary>
-        /// Gets or sets the Created Date Time.
-        /// </summary>
-        /// <value>
-        /// Created Date Time.
-        /// </value>
-        [DataMember]
-        public DateTime? CreatedDateTime { get; set; }
-        
-        /// <summary>
-        /// Gets or sets the Modified Date Time.
-        /// </summary>
-        /// <value>
-        /// Modified Date Time.
-        /// </value>
-        [DataMember]
-        public DateTime? ModifiedDateTime { get; set; }
-        
-        /// <summary>
-        /// Gets or sets the Created By Person Id.
-        /// </summary>
-        /// <value>
-        /// Created By Person Id.
-        /// </value>
-        [DataMember]
-        public int? CreatedByPersonId { get; set; }
-        
-        /// <summary>
-        /// Gets or sets the Modified By Person Id.
-        /// </summary>
-        /// <value>
-        /// Modified By Person Id.
-        /// </value>
-        [DataMember]
-        public int? ModifiedByPersonId { get; set; }
-
-        /// <summary>
-        /// Static Method to return an object based on the id
-        /// </summary>
-        /// <param name="id">The id.</param>
-        /// <returns></returns>
-        public static Location Read( int id )
-        {
-            return Read<Location>( id );
-        }
->>>>>>> 9feb975f
 
         /// <summary>
         /// Gets the auth entity.
         /// </summary>
-<<<<<<< HEAD
 		[NotMapped]
 		public override string EntityTypeName { get { return "Crm.Location"; } }
-=======
-        [NotMapped]
-        public override string AuthEntity { get { return "Crm.Location"; } }
->>>>>>> 9feb975f
         
         /// <summary>
         /// Returns a <see cref="System.String"/> that represents this instance.
