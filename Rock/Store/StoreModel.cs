﻿// <copyright>
// Copyright by the Spark Development Network
//
// Licensed under the Rock Community License (the "License");
// you may not use this file except in compliance with the License.
// You may obtain a copy of the License at
//
// http://www.rockrms.com/license
//
// Unless required by applicable law or agreed to in writing, software
// distributed under the License is distributed on an "AS IS" BASIS,
// WITHOUT WARRANTIES OR CONDITIONS OF ANY KIND, either express or implied.
// See the License for the specific language governing permissions and
// limitations under the License.
// </copyright>
//
using System;
using System.Collections.Generic;
using Rock.Lava;

namespace Rock.Store
{
    /// <summary>
    /// Base model class for the store 
    /// </summary>
<<<<<<< HEAD
#if REVIEW_NET5_0_OR_GREATER
    public class StoreModel : ILavaDataDictionarySource
#else
    public class StoreModel : DotLiquid.ILiquidizable, ILavaDataDictionarySource
#endif
=======
    public class StoreModel : ILavaDataDictionarySource
>>>>>>> 7705268f
    {
        /// <summary>
        /// Initializes a new instance of the <see cref="StoreModel"/> class.
        /// </summary>
        public StoreModel() { }

        ILavaDataDictionary ILavaDataDictionarySource.GetLavaDataDictionary()
        {
            var dictionary = this.ToLiquid( false ) as Dictionary<string, object>;

            return new LavaDataDictionary( dictionary );
        }

        /// <summary>
        /// Creates a DotLiquid compatible dictionary that represents the current entity object. 
        /// </summary>
        /// <returns>DotLiquid compatible dictionary.</returns>
        [Obsolete( "DotLiquid is not supported and will be fully removed in the future." )]
        [Rock.RockObsolete( "18.0" )]
        public object ToLiquid()
        {
            return this.ToLiquid( false );
        }

        /// <summary>
        /// Creates a Lava compatible dictionary that represents the current store model.
        /// </summary>
        /// <param name="debug">if set to <c>true</c> the entire object tree will be parsed immediately.</param>
        /// <returns>
        /// A Lava compatible dictionary.
        /// </returns>
        public virtual object ToLiquid( bool debug )
        {
            var dictionary = new Dictionary<string, object>();

            Type entityType = this.GetType();

            foreach ( var propInfo in entityType.GetProperties() )
            {
                object propValue = propInfo.GetValue( this, null );

                if ( propValue is Guid )
                {
                    propValue = ( (Guid)propValue ).ToString();
                }

                if ( debug && propValue is ILavaDataDictionarySource )
                {
                    dictionary.Add( propInfo.Name, ( (ILavaDataDictionarySource)propValue ).GetLavaDataDictionary() );
                }
                else
                {
                    dictionary.Add( propInfo.Name, propValue );
                }

            }

            return dictionary;
        }
    }
}<|MERGE_RESOLUTION|>--- conflicted
+++ resolved
@@ -23,15 +23,7 @@
     /// <summary>
     /// Base model class for the store 
     /// </summary>
-<<<<<<< HEAD
-#if REVIEW_NET5_0_OR_GREATER
     public class StoreModel : ILavaDataDictionarySource
-#else
-    public class StoreModel : DotLiquid.ILiquidizable, ILavaDataDictionarySource
-#endif
-=======
-    public class StoreModel : ILavaDataDictionarySource
->>>>>>> 7705268f
     {
         /// <summary>
         /// Initializes a new instance of the <see cref="StoreModel"/> class.
