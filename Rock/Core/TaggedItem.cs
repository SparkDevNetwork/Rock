//
// THIS WORK IS LICENSED UNDER A CREATIVE COMMONS ATTRIBUTION-NONCOMMERCIAL-
// SHAREALIKE 3.0 UNPORTED LICENSE:
// http://creativecommons.org/licenses/by-nc-sa/3.0/
//
using System;
using System.Collections.Generic;
using System.ComponentModel.DataAnnotations;
using System.ComponentModel.DataAnnotations.Schema;
using System.Data.Entity.ModelConfiguration;
using System.Runtime.Serialization;

using Rock.Data;

namespace Rock.Core
{
    /// <summary>
    /// Tagged Ited POCO Entity.
    /// </summary>
    [Table( "coreTaggedItem" )]
    public partial class TaggedItem : Model<TaggedItem>
    {
<<<<<<< HEAD
		/// <summary>
		/// Gets or sets the System.
		/// </summary>
		/// <value>
		/// System.
		/// </value>
		[Required]
		[DataMember]
		public bool IsSystem { get; set; }
		
		/// <summary>
		/// Gets or sets the Attribute Id.
		/// </summary>
		/// <value>
		/// Attribute Id.
		/// </value>
		[Required]
		[DataMember]
		public int TagId { get; set; }
		
		/// <summary>
		/// Gets or sets the Entity Id.
		/// </summary>
		/// <value>
		/// Entity Id.
		/// </value>
		[DataMember]
		public int? EntityId { get; set; }
		
        /// <summary>
        /// Gets the auth entity.
        /// </summary>
		[NotMapped]
		public override string EntityTypeName { get { return "Core.TaggedItem"; } }
=======
        /// <summary>
        /// Gets or sets the System.
        /// </summary>
        /// <value>
        /// System.
        /// </value>
        [Required]
        [DataMember]
        public bool IsSystem { get; set; }
        
        /// <summary>
        /// Gets or sets the Attribute Id.
        /// </summary>
        /// <value>
        /// Attribute Id.
        /// </value>
        [Required]
        [DataMember]
        public int TagId { get; set; }
        
        /// <summary>
        /// Gets or sets the Entity Id.
        /// </summary>
        /// <value>
        /// Entity Id.
        /// </value>
        [DataMember]
        public int? EntityId { get; set; }
        
        /// <summary>
        /// Gets or sets the Created Date Time.
        /// </summary>
        /// <value>
        /// Created Date Time.
        /// </value>
        [DataMember]
        public DateTime? CreatedDateTime { get; set; }
        
        /// <summary>
        /// Gets or sets the Modified Date Time.
        /// </summary>
        /// <value>
        /// Modified Date Time.
        /// </value>
        [DataMember]
        public DateTime? ModifiedDateTime { get; set; }
        
        /// <summary>
        /// Gets or sets the Created By Person Id.
        /// </summary>
        /// <value>
        /// Created By Person Id.
        /// </value>
        [DataMember]
        public int? CreatedByPersonId { get; set; }
        
        /// <summary>
        /// Gets or sets the Modified By Person Id.
        /// </summary>
        /// <value>
        /// Modified By Person Id.
        /// </value>
        [DataMember]
        public int? ModifiedByPersonId { get; set; }

        /// <summary>
        /// Gets the auth entity.
        /// </summary>
        [NotMapped]
        public override string AuthEntity { get { return "Core.TaggedItem"; } }
>>>>>>> 32540396
        
        /// <summary>
        /// Gets or sets the Tag
        /// </summary>
        /// <value>
        /// A <see cref="Tag"/> object.
        /// </value>
        public virtual Tag Tag { get; set; }
        
        /// <summary>
        /// Static Method to return an object based on the id
        /// </summary>
        /// <param name="id">The id.</param>
        /// <returns></returns>
        public static AttributeValue Read( int id )
        {
            return Read<AttributeValue>( id );
        }

        /// <summary>
        /// Gets the parent authority.
        /// </summary>
        public override Security.ISecured ParentAuthority
        {
            get { return new Security.GenericEntity( "Global" ); }
        }

		/// <summary>
		/// Returns a <see cref="System.String" /> that represents this instance.
		/// </summary>
		/// <returns>
		/// A <see cref="System.String" /> that represents this instance.
		/// </returns>
		public override string ToString()
		{
			return this.EntityId.HasValue ? this.EntityId.ToString() : "";
		}
    }

    /// <summary>
    /// Attribute Value Configuration class.
    /// </summary>
    public partial class TaggeedItemConfiguration : EntityTypeConfiguration<TaggedItem>
    {
        /// <summary>
        /// Initializes a new instance of the <see cref="AttributeValueConfiguration"/> class.
        /// </summary>
        public TaggeedItemConfiguration()
        {
            this.HasRequired( p => p.Tag ).WithMany( p => p.TaggedItems ).HasForeignKey( p => p.TagId ).WillCascadeOnDelete(true);
        }
    }
}<|MERGE_RESOLUTION|>--- conflicted
+++ resolved
@@ -20,7 +20,6 @@
     [Table( "coreTaggedItem" )]
     public partial class TaggedItem : Model<TaggedItem>
     {
-<<<<<<< HEAD
 		/// <summary>
 		/// Gets or sets the System.
 		/// </summary>
@@ -55,78 +54,6 @@
         /// </summary>
 		[NotMapped]
 		public override string EntityTypeName { get { return "Core.TaggedItem"; } }
-=======
-        /// <summary>
-        /// Gets or sets the System.
-        /// </summary>
-        /// <value>
-        /// System.
-        /// </value>
-        [Required]
-        [DataMember]
-        public bool IsSystem { get; set; }
-        
-        /// <summary>
-        /// Gets or sets the Attribute Id.
-        /// </summary>
-        /// <value>
-        /// Attribute Id.
-        /// </value>
-        [Required]
-        [DataMember]
-        public int TagId { get; set; }
-        
-        /// <summary>
-        /// Gets or sets the Entity Id.
-        /// </summary>
-        /// <value>
-        /// Entity Id.
-        /// </value>
-        [DataMember]
-        public int? EntityId { get; set; }
-        
-        /// <summary>
-        /// Gets or sets the Created Date Time.
-        /// </summary>
-        /// <value>
-        /// Created Date Time.
-        /// </value>
-        [DataMember]
-        public DateTime? CreatedDateTime { get; set; }
-        
-        /// <summary>
-        /// Gets or sets the Modified Date Time.
-        /// </summary>
-        /// <value>
-        /// Modified Date Time.
-        /// </value>
-        [DataMember]
-        public DateTime? ModifiedDateTime { get; set; }
-        
-        /// <summary>
-        /// Gets or sets the Created By Person Id.
-        /// </summary>
-        /// <value>
-        /// Created By Person Id.
-        /// </value>
-        [DataMember]
-        public int? CreatedByPersonId { get; set; }
-        
-        /// <summary>
-        /// Gets or sets the Modified By Person Id.
-        /// </summary>
-        /// <value>
-        /// Modified By Person Id.
-        /// </value>
-        [DataMember]
-        public int? ModifiedByPersonId { get; set; }
-
-        /// <summary>
-        /// Gets the auth entity.
-        /// </summary>
-        [NotMapped]
-        public override string AuthEntity { get { return "Core.TaggedItem"; } }
->>>>>>> 32540396
         
         /// <summary>
         /// Gets or sets the Tag
