//
// THIS WORK IS LICENSED UNDER A CREATIVE COMMONS ATTRIBUTION-NONCOMMERCIAL-
// SHAREALIKE 3.0 UNPORTED LICENSE:
// http://creativecommons.org/licenses/by-nc-sa/3.0/
//
using System;
using System.Collections.Generic;
using System.ComponentModel.DataAnnotations;
using System.ComponentModel.DataAnnotations.Schema;
using System.Data.Entity.ModelConfiguration;
using System.Runtime.Serialization;

using Rock.Data;

namespace Rock.Core
{
    /// <summary>
    /// Tag POCO Entity.
    /// </summary>
    [Table( "coreTag" )]
    public partial class Tag : Model<Tag>, IOrdered
    {
        /// <summary>
        /// Gets or sets the System.
        /// </summary>
        /// <value>
        /// System.
        /// </value>
        [Required]
        [DataMember]
        public bool IsSystem { get; set; }
        
        /// <summary>
        /// Gets or sets the Entity.
        /// </summary>
        /// <value>
        /// Entity.
        /// </value>
        [MaxLength( 50 )]
        [DataMember]
        public string Entity { get; set; }
        
        /// <summary>
        /// Gets or sets the Entity Qualifier Column.
        /// </summary>
        /// <value>
        /// Entity Qualifier Column.
        /// </value>
        [MaxLength( 50 )]
        [DataMember]
        public string EntityQualifierColumn { get; set; }
        
        /// <summary>
        /// Gets or sets the Entity Qualifier Value.
        /// </summary>
        /// <value>
        /// Entity Qualifier Value.
        /// </value>
        [MaxLength( 200 )]
        [DataMember]
        public string EntityQualifierValue { get; set; }
        
        /// <summary>
        /// Gets or sets the Name.
        /// </summary>
        /// <value>
        /// Name.
        /// </value>
        [Required]
        [MaxLength( 100 )]
        [DataMember]
        public string Name { get; set; }
        
        /// <summary>
        /// Gets or sets the Order.
        /// </summary>
        /// <value>
        /// Order.
        /// </value>
        [Required]
        [DataMember]
        public int Order { get; set; }

        /// <summary>
        /// Gets or sets the Owner Person Id.
        /// </summary>
        /// <value>
        /// Owner Id.
        /// </value>
        [DataMember]
        public int? OwnerId { get; set; }

        /// <summary>
        /// Gets or sets the Owner Person.
        /// </summary>
        /// <value>
        /// A <see cref="Crm.Person"/> object.
        /// </value>
        public virtual Crm.Person Owner { get; set; }

<<<<<<< HEAD
		/// <summary>
		/// Static Method to return an object based on the id
		/// </summary>
		/// <param name="id">The id.</param>
		/// <returns></returns>
		public static Attribute Read( int id )
		{
			return Read<Attribute>( id );
		}
=======
        /// <summary>
        /// Gets or sets the Created Date Time.
        /// </summary>
        /// <value>
        /// Created Date Time.
        /// </value>
        [DataMember]
        public DateTime? CreatedDateTime { get; set; }
        
        /// <summary>
        /// Gets or sets the Modified Date Time.
        /// </summary>
        /// <value>
        /// Modified Date Time.
        /// </value>
        [DataMember]
        public DateTime? ModifiedDateTime { get; set; }
        
        /// <summary>
        /// Gets or sets the Created By Person Id.
        /// </summary>
        /// <value>
        /// Created By Person Id.
        /// </value>
        [DataMember]
        public int? CreatedByPersonId { get; set; }
        
        /// <summary>
        /// Gets or sets the Modified By Person Id.
        /// </summary>
        /// <value>
        /// Modified By Person Id.
        /// </value>
        [DataMember]
        public int? ModifiedByPersonId { get; set; }

        /// <summary>
        /// Static Method to return an object based on the id
        /// </summary>
        /// <param name="id">The id.</param>
        /// <returns></returns>
        public static Attribute Read( int id )
        {
            return Read<Attribute>( id );
        }
>>>>>>> 9feb975f

        /// <summary>
        /// Gets the auth entity.
        /// </summary>
<<<<<<< HEAD
		[NotMapped]
		public override string EntityTypeName { get { return "Core.Tag"; } }
=======
        [NotMapped]
        public override string AuthEntity { get { return "Core.Tag"; } }
>>>>>>> 9feb975f
        
        /// <summary>
        /// Gets or sets the Attribute Qualifiers.
        /// </summary>
        /// <value>
        /// Collection of Attribute Qualifiers.
        /// </value>
        public virtual ICollection<TaggedItem> TaggedItems { get; set; }
        
        /// <summary>
        /// Gets the parent authority.
        /// </summary>
        public override Security.ISecured ParentAuthority
        {
            get { return new Security.GenericEntity( "Global" ); }
        }

		/// <summary>
		/// Returns a <see cref="System.String" /> that represents this instance.
		/// </summary>
		/// <returns>
		/// A <see cref="System.String" /> that represents this instance.
		/// </returns>
		public override string ToString()
		{
			return this.Name;
		}
    }

    /// <summary>
    /// Attribute Configuration class.
    /// </summary>
    public partial class TagConfiguration : EntityTypeConfiguration<Tag>
    {
        /// <summary>
        /// Initializes a new instance of the <see cref="AttributeConfiguration"/> class.
        /// </summary>
        public TagConfiguration()
        {
            this.HasOptional( p => p.Owner ).WithMany().HasForeignKey( p => p.OwnerId ).WillCascadeOnDelete( false );
        }
    }
}<|MERGE_RESOLUTION|>--- conflicted
+++ resolved
@@ -98,7 +98,6 @@
         /// </value>
         public virtual Crm.Person Owner { get; set; }
 
-<<<<<<< HEAD
 		/// <summary>
 		/// Static Method to return an object based on the id
 		/// </summary>
@@ -108,64 +107,12 @@
 		{
 			return Read<Attribute>( id );
 		}
-=======
-        /// <summary>
-        /// Gets or sets the Created Date Time.
-        /// </summary>
-        /// <value>
-        /// Created Date Time.
-        /// </value>
-        [DataMember]
-        public DateTime? CreatedDateTime { get; set; }
-        
-        /// <summary>
-        /// Gets or sets the Modified Date Time.
-        /// </summary>
-        /// <value>
-        /// Modified Date Time.
-        /// </value>
-        [DataMember]
-        public DateTime? ModifiedDateTime { get; set; }
-        
-        /// <summary>
-        /// Gets or sets the Created By Person Id.
-        /// </summary>
-        /// <value>
-        /// Created By Person Id.
-        /// </value>
-        [DataMember]
-        public int? CreatedByPersonId { get; set; }
-        
-        /// <summary>
-        /// Gets or sets the Modified By Person Id.
-        /// </summary>
-        /// <value>
-        /// Modified By Person Id.
-        /// </value>
-        [DataMember]
-        public int? ModifiedByPersonId { get; set; }
-
-        /// <summary>
-        /// Static Method to return an object based on the id
-        /// </summary>
-        /// <param name="id">The id.</param>
-        /// <returns></returns>
-        public static Attribute Read( int id )
-        {
-            return Read<Attribute>( id );
-        }
->>>>>>> 9feb975f
 
         /// <summary>
         /// Gets the auth entity.
         /// </summary>
-<<<<<<< HEAD
 		[NotMapped]
 		public override string EntityTypeName { get { return "Core.Tag"; } }
-=======
-        [NotMapped]
-        public override string AuthEntity { get { return "Core.Tag"; } }
->>>>>>> 9feb975f
         
         /// <summary>
         /// Gets or sets the Attribute Qualifiers.
