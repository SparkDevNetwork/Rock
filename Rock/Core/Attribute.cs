//
// THIS WORK IS LICENSED UNDER A CREATIVE COMMONS ATTRIBUTION-NONCOMMERCIAL-
// SHAREALIKE 3.0 UNPORTED LICENSE:
// http://creativecommons.org/licenses/by-nc-sa/3.0/
//
using System;
using System.Collections.Generic;
using System.ComponentModel.DataAnnotations;
using System.ComponentModel.DataAnnotations.Schema;
using System.Data.Entity.ModelConfiguration;
using System.Linq;
using System.Runtime.Serialization;

using Rock.Data;

namespace Rock.Core
{
    /// <summary>
    /// Attribute POCO Entity.
    /// </summary>
    [Table( "coreAttribute" )]
    public partial class Attribute : Entity<Attribute>, IOrdered
    {
        /// <summary>
        /// Gets or sets the System.
        /// </summary>
        /// <value>
        /// System.
        /// </value>
        [Required]
        [DataMember]
        public bool IsSystem { get; set; }
        
        /// <summary>
        /// Gets or sets the Field Type Id.
        /// </summary>
        /// <value>
        /// Field Type Id.
        /// </value>
        [Required]
        [DataMember]
        public int FieldTypeId { get; set; }
        
        /// <summary>
        /// Gets or sets the Entity.
        /// </summary>
        /// <value>
        /// Entity.
        /// </value>
        [MaxLength( 50 )]
        [DataMember]
        public string Entity { get; set; }
        
        /// <summary>
        /// Gets or sets the Entity Qualifier Column.
        /// </summary>
        /// <value>
        /// Entity Qualifier Column.
        /// </value>
        [MaxLength( 50 )]
        [DataMember]
        public string EntityQualifierColumn { get; set; }
        
        /// <summary>
        /// Gets or sets the Entity Qualifier Value.
        /// </summary>
        /// <value>
        /// Entity Qualifier Value.
        /// </value>
        [MaxLength( 200 )]
        [DataMember]
        public string EntityQualifierValue { get; set; }
        
        /// <summary>
        /// Gets or sets the Key.
        /// </summary>
        /// <value>
        /// Key.
        /// </value>
        [Required]
        [MaxLength( 50 )]
        [DataMember]
        public string Key { get; set; }
        
        /// <summary>
        /// Gets or sets the Name.
        /// </summary>
        /// <value>
        /// Name.
        /// </value>
        [Required]
        [MaxLength( 100 )]
        [DataMember]
        public string Name { get; set; }
        
        /// <summary>
        /// Gets or sets the Category.
        /// </summary>
        /// <value>
        /// Category.
        /// </value>
        [MaxLength( 100 )]
        [DataMember]
        public string Category { get; set; }
        
        /// <summary>
        /// Gets or sets the Description.
        /// </summary>
        /// <value>
        /// Description.
        /// </value>
        [DataMember]
        public string Description { get; set; }
        
        /// <summary>
        /// Gets or sets the Order.
        /// </summary>
        /// <value>
        /// Order.
        /// </value>
        [Required]
        [DataMember]
<<<<<<< HEAD
		public string DefaultValue { get; set; }
		
		/// <summary>
		/// Gets or sets the Multi Value.
		/// </summary>
		/// <value>
		/// Multi Value.
		/// </value>
		[Required]
		[DataMember]
		public bool IsMultiValue { get; set; }
		
		/// <summary>
		/// Gets or sets the Required.
		/// </summary>
		/// <value>
		/// Required.
		/// </value>
		[Required]
		[DataMember]
		public bool IsRequired { get; set; }
		
		/// <summary>
		/// Static Method to return an object based on the id
		/// </summary>
		/// <param name="id">The id.</param>
		/// <returns></returns>
		public static Attribute Read( int id )
		{
			return Read<Attribute>( id );
		}
				
        /// <summary>
        /// Gets the auth entity.
        /// </summary>
		[NotMapped]
		public override string EntityTypeName { get { return "Core.Attribute"; } }
=======
        public int Order { get; set; }
        
        /// <summary>
        /// Gets or sets the Grid Column.
        /// </summary>
        /// <value>
        /// Grid Column.
        /// </value>
        [Required]
        [DataMember]
        public bool IsGridColumn { get; set; }
        
        /// <summary>
        /// Gets or sets the Default Value.
        /// </summary>
        /// <value>
        /// Default Value.
        /// </value>
        [DataMember]
        public string DefaultValue { get; set; }
        
        /// <summary>
        /// Gets or sets the Multi Value.
        /// </summary>
        /// <value>
        /// Multi Value.
        /// </value>
        [Required]
        [DataMember]
        public bool IsMultiValue { get; set; }
        
        /// <summary>
        /// Gets or sets the Required.
        /// </summary>
        /// <value>
        /// Required.
        /// </value>
        [Required]
        [DataMember]
        public bool IsRequired { get; set; }
        
        /// <summary>
        /// Gets or sets the Created Date Time.
        /// </summary>
        /// <value>
        /// Created Date Time.
        /// </value>
        [DataMember]
        public DateTime? CreatedDateTime { get; set; }
        
        /// <summary>
        /// Gets or sets the Modified Date Time.
        /// </summary>
        /// <value>
        /// Modified Date Time.
        /// </value>
        [DataMember]
        public DateTime? ModifiedDateTime { get; set; }
        
        /// <summary>
        /// Gets or sets the Created By Person Id.
        /// </summary>
        /// <value>
        /// Created By Person Id.
        /// </value>
        [DataMember]
        public int? CreatedByPersonId { get; set; }
        
        /// <summary>
        /// Gets or sets the Modified By Person Id.
        /// </summary>
        /// <value>
        /// Modified By Person Id.
        /// </value>
        [DataMember]
        public int? ModifiedByPersonId { get; set; }

        /// <summary>
        /// Static Method to return an object based on the id
        /// </summary>
        /// <param name="id">The id.</param>
        /// <returns></returns>
        public static Attribute Read( int id )
        {
            return Read<Attribute>( id );
        }

        
        /// <summary>
        /// Gets the auth entity.
        /// </summary>
        [NotMapped]
        public override string AuthEntity { get { return "Core.Attribute"; } }
>>>>>>> 32540396
        
        /// <summary>
        /// Gets or sets the Attribute Qualifiers.
        /// </summary>
        /// <value>
        /// Collection of Attribute Qualifiers.
        /// </value>
        public virtual ICollection<AttributeQualifier> AttributeQualifiers { get; set; }
        
        /// <summary>
        /// Gets or sets the Attribute Values.
        /// </summary>
        /// <value>
        /// Collection of Attribute Values.
        /// </value>
        public virtual ICollection<AttributeValue> AttributeValues { get; set; }
        
        /// <summary>
        /// Gets or sets the Field Type.
        /// </summary>
        /// <value>
        /// A <see cref="FieldType"/> object.
        /// </value>
<<<<<<< HEAD
		public virtual FieldType FieldType { get; set; }

		/// <summary>
		/// Returns a <see cref="System.String" /> that represents this instance.
		/// </summary>
		/// <returns>
		/// A <see cref="System.String" /> that represents this instance.
		/// </returns>
		public override string ToString()
		{
			return this.Key;
		}
}
=======
        public virtual FieldType FieldType { get; set; }
        
        /// <summary>
        /// Gets the parent authority.
        /// </summary>
        public override Security.ISecured ParentAuthority
        {
            get { return new Security.GenericEntity( "Global" ); }
        }
    }
>>>>>>> 32540396

    /// <summary>
    /// Attribute Configuration class.
    /// </summary>
    public partial class AttributeConfiguration : EntityTypeConfiguration<Attribute>
    {
        /// <summary>
        /// Initializes a new instance of the <see cref="AttributeConfiguration"/> class.
        /// </summary>
        public AttributeConfiguration()
        {
<<<<<<< HEAD
			this.HasRequired( p => p.FieldType ).WithMany( ).HasForeignKey( p => p.FieldTypeId ).WillCascadeOnDelete( false );
		}
=======
            this.HasRequired( p => p.FieldType ).WithMany( p => p.Attributes ).HasForeignKey( p => p.FieldTypeId ).WillCascadeOnDelete(false);
        }
>>>>>>> 32540396
    }
}<|MERGE_RESOLUTION|>--- conflicted
+++ resolved
@@ -120,7 +120,25 @@
         /// </value>
         [Required]
         [DataMember]
-<<<<<<< HEAD
+		public int Order { get; set; }
+		
+		/// <summary>
+		/// Gets or sets the Grid Column.
+		/// </summary>
+		/// <value>
+		/// Grid Column.
+		/// </value>
+		[Required]
+		[DataMember]
+		public bool IsGridColumn { get; set; }
+		
+		/// <summary>
+		/// Gets or sets the Default Value.
+		/// </summary>
+		/// <value>
+		/// Default Value.
+		/// </value>
+        [DataMember]
 		public string DefaultValue { get; set; }
 		
 		/// <summary>
@@ -158,101 +176,6 @@
         /// </summary>
 		[NotMapped]
 		public override string EntityTypeName { get { return "Core.Attribute"; } }
-=======
-        public int Order { get; set; }
-        
-        /// <summary>
-        /// Gets or sets the Grid Column.
-        /// </summary>
-        /// <value>
-        /// Grid Column.
-        /// </value>
-        [Required]
-        [DataMember]
-        public bool IsGridColumn { get; set; }
-        
-        /// <summary>
-        /// Gets or sets the Default Value.
-        /// </summary>
-        /// <value>
-        /// Default Value.
-        /// </value>
-        [DataMember]
-        public string DefaultValue { get; set; }
-        
-        /// <summary>
-        /// Gets or sets the Multi Value.
-        /// </summary>
-        /// <value>
-        /// Multi Value.
-        /// </value>
-        [Required]
-        [DataMember]
-        public bool IsMultiValue { get; set; }
-        
-        /// <summary>
-        /// Gets or sets the Required.
-        /// </summary>
-        /// <value>
-        /// Required.
-        /// </value>
-        [Required]
-        [DataMember]
-        public bool IsRequired { get; set; }
-        
-        /// <summary>
-        /// Gets or sets the Created Date Time.
-        /// </summary>
-        /// <value>
-        /// Created Date Time.
-        /// </value>
-        [DataMember]
-        public DateTime? CreatedDateTime { get; set; }
-        
-        /// <summary>
-        /// Gets or sets the Modified Date Time.
-        /// </summary>
-        /// <value>
-        /// Modified Date Time.
-        /// </value>
-        [DataMember]
-        public DateTime? ModifiedDateTime { get; set; }
-        
-        /// <summary>
-        /// Gets or sets the Created By Person Id.
-        /// </summary>
-        /// <value>
-        /// Created By Person Id.
-        /// </value>
-        [DataMember]
-        public int? CreatedByPersonId { get; set; }
-        
-        /// <summary>
-        /// Gets or sets the Modified By Person Id.
-        /// </summary>
-        /// <value>
-        /// Modified By Person Id.
-        /// </value>
-        [DataMember]
-        public int? ModifiedByPersonId { get; set; }
-
-        /// <summary>
-        /// Static Method to return an object based on the id
-        /// </summary>
-        /// <param name="id">The id.</param>
-        /// <returns></returns>
-        public static Attribute Read( int id )
-        {
-            return Read<Attribute>( id );
-        }
-
-        
-        /// <summary>
-        /// Gets the auth entity.
-        /// </summary>
-        [NotMapped]
-        public override string AuthEntity { get { return "Core.Attribute"; } }
->>>>>>> 32540396
         
         /// <summary>
         /// Gets or sets the Attribute Qualifiers.
@@ -276,7 +199,6 @@
         /// <value>
         /// A <see cref="FieldType"/> object.
         /// </value>
-<<<<<<< HEAD
 		public virtual FieldType FieldType { get; set; }
 
 		/// <summary>
@@ -290,18 +212,6 @@
 			return this.Key;
 		}
 }
-=======
-        public virtual FieldType FieldType { get; set; }
-        
-        /// <summary>
-        /// Gets the parent authority.
-        /// </summary>
-        public override Security.ISecured ParentAuthority
-        {
-            get { return new Security.GenericEntity( "Global" ); }
-        }
-    }
->>>>>>> 32540396
 
     /// <summary>
     /// Attribute Configuration class.
@@ -313,12 +223,7 @@
         /// </summary>
         public AttributeConfiguration()
         {
-<<<<<<< HEAD
 			this.HasRequired( p => p.FieldType ).WithMany( ).HasForeignKey( p => p.FieldTypeId ).WillCascadeOnDelete( false );
 		}
-=======
-            this.HasRequired( p => p.FieldType ).WithMany( p => p.Attributes ).HasForeignKey( p => p.FieldTypeId ).WillCascadeOnDelete(false);
-        }
->>>>>>> 32540396
     }
 }