﻿// <copyright>
// Copyright by the Spark Development Network
//
// Licensed under the Rock Community License (the "License");
// you may not use this file except in compliance with the License.
// You may obtain a copy of the License at
//
// http://www.rockrms.com/license
//
// Unless required by applicable law or agreed to in writing, software
// distributed under the License is distributed on an "AS IS" BASIS,
// WITHOUT WARRANTIES OR CONDITIONS OF ANY KIND, either express or implied.
// See the License for the specific language governing permissions and
// limitations under the License.
// </copyright>
//
namespace Rock.SystemGuid
{
    /// <summary>
    /// Service Job guids
    /// </summary>
    public static class ServiceJob
    {
        /// <summary>
        /// Gets the Job Pulse guid
        /// </summary>
        public const string JOB_PULSE = "CB24FF2A-5AD3-4976-883F-DAF4EFC1D7C7";

        /// <summary>
        /// The Job for migrating pre-v8.0 attendance records to occurrence records
        /// </summary>
        public const string MIGRATE_ATTENDANCE_OCCURRENCE = "98A2DCA5-5E2E-482A-A7CA-15DAD5B4EA65";

        /// <summary>
        /// The Job for migrating family check-in identifiers to person alternate ids
        /// </summary>
        public const string MIGRATE_FAMILY_CHECKIN_IDS = "E782C667-EF07-4AD2-86B7-01C1935AAF5B";

        /// <summary>
        /// The Job to run Post v8.0 Data Migrations
        /// </summary>
        public const string DATA_MIGRATIONS_80 = "AF760EF9-66BD-4A4D-AF95-749AA789ACAA";

        /// <summary>
        /// The Job to run Post v8.4 Data Migrations
        /// </summary>
        public const string DATA_MIGRATIONS_84 = "79FBDA04-ADFD-40D4-824F-E07D660F7858";

        /// <summary>
        /// The Job to run Post v7.4 Data Migrations
        /// </summary>
        public const string DATA_MIGRATIONS_74 = "FF760EF9-66BD-4A4D-AF95-749AA789ACAF";

        /// <summary>
        /// The Job to run Post v9 Data Migrations for DISC data
        /// </summary>
        public const string DATA_MIGRATIONS_90_DISC = "A839DFEC-B1A3-499C-9BB3-03241E8E5305";

        /// <summary>
        /// The Job to run Post v10.0 Data Migrations for AttributeValue.ValueAsNumeric
        /// </summary>
        public const string DATA_MIGRATIONS_100_ATTRIBUTEVALUE_VALUEASNUMERIC = "0A7573C9-D977-4A7E-BDD6-66DD36CBF6F3";

        /// <summary>
        /// The Job to run Post v10.0 Data Migrations for SundayDate
        /// </summary>
        public const string DATA_MIGRATIONS_100_SUNDAYDATE = "CC263453-B290-4393-BB91-1C1C87CAE291";

        /// <summary>
        /// The Job to run Post v9 Data Migrations to convert Scheduled Transaction Notes to History
        /// </summary>
        public const string DATA_MIGRATIONS_90_SCHEDULEDTRANSACTIONNOTESTOHISTORY = "6707AA98-7CF8-4258-A75A-0881CD68B0D9";

        /// <summary>
        /// The Job to run Post v9 Data Migrations
        /// </summary>
        public const string DATA_MIGRATIONS_90 = "3F279016-C7D1-490F-835D-8FFE6D943A32";

        /// <summary>
        /// The Job to run Post v10.3 Data Migrations for Spiritual Gifts Assessment updates
        /// </summary>
        public const string DATA_MIGRATIONS_103_SPIRITUAL_GIFTS = "B16F889F-3349-4CA9-976D-7EF098DD8BC6";

        /// <summary>
        /// The Job to run Post v11 Data Migrations to update Date Keys on several tables
        /// </summary>
        public const string DATA_MIGRATIONS_110_POPULATE_DATE_KEYS = "E56FD4FC-02F8-4A46-A91D-E86C2B635870";

        /// <summary>
        /// The job to run Post V11 to create an index on <seealso cref="Rock.Model.CommunicationRecipient.ResponseCode"/>
        /// </summary>
        public const string DATA_MIGRATIONS_110_COMMUNICATIONRECIPIENT_RESPONSECODE_INDEX = "131F9418-777B-4A34-A19B-EB9A65893602";

        /// <summary>
        /// The Job to Migrate pre-v8.0 History Summary Data
        /// </summary>
        public const string MIGRATE_HISTORY_SUMMARY_DATA = "CF2221CC-1E0A-422B-B0F7-5D81AF1DDB14";

        /// <summary>
        /// The Job to get NCOA
        /// </summary>
        public const string GET_NCOA = "D2D6EA6C-F94A-39A0-481B-A23D08B887D6";

        /// <summary>
        /// The Job to Rebuild a Sequence. This job has been deleted and replaced with
        /// <see cref="Rock.Transactions.StreakTypeRebuildTransaction" />
        /// </summary>
        public const string REBUILD_STREAK = "BFBB9524-10E8-42CF-BCD3-0CC7D2B22C3A";

        /// <summary>
<<<<<<< HEAD
        /// The rock cleanup Job. <see cref="Rock.Jobs.RockCleanup"/>
        /// </summary>
        public const string ROCK_CLEANUP = "1A8238B1-038A-4295-9FDE-C6D93002A5D7";

        /// <summary>
        /// The steps automation job - add steps based on people in a dataview
        /// </summary>
        public const string STEPS_AUTOMATION = "97858941-0447-49D6-9E35-B03665FEE965";

        /// <summary>
        /// The collect hosting metrcis job - collect metrics regarding database connections, Etc.
        /// </summary>
        public const string COLLECT_HOSTING_METRICS = "36FA38CA-9DB0-40A8-BABD-5411121B4809";
=======
        /// The Job to send an email digest with an attendance summary of all child groups to regional group leaders
        /// </summary>
        public const string SEND_GROUP_ATTENDANCE_DIGEST = "9F9E9C3B-FC58-4939-A272-4FA86D44CE7B";
>>>>>>> d72f0688
    }
}<|MERGE_RESOLUTION|>--- conflicted
+++ resolved
@@ -97,6 +97,16 @@
         public const string MIGRATE_HISTORY_SUMMARY_DATA = "CF2221CC-1E0A-422B-B0F7-5D81AF1DDB14";
 
         /// <summary>
+        /// The Job to Migrate pre-v7.0 PageViews and Communication Recipient Activity to Interactions
+        /// </summary>
+        public static string MIGRATE_INTERACTIONS_DATA = "189AE3F1-92E9-4394-ACC5-0F244967F32E";
+
+        /// <summary>
+        /// The job to migrate pre-v7.0 Communication Medium data from JSON to regular fields
+        /// </summary>
+        public static string MIGRATE_COMMUNICATION_MEDIUM_DATA = "E7C54AAB-451E-4E89-8083-CF398D37416E";
+
+        /// <summary>
         /// The Job to get NCOA
         /// </summary>
         public const string GET_NCOA = "D2D6EA6C-F94A-39A0-481B-A23D08B887D6";
@@ -108,7 +118,6 @@
         public const string REBUILD_STREAK = "BFBB9524-10E8-42CF-BCD3-0CC7D2B22C3A";
 
         /// <summary>
-<<<<<<< HEAD
         /// The rock cleanup Job. <see cref="Rock.Jobs.RockCleanup"/>
         /// </summary>
         public const string ROCK_CLEANUP = "1A8238B1-038A-4295-9FDE-C6D93002A5D7";
@@ -122,10 +131,10 @@
         /// The collect hosting metrcis job - collect metrics regarding database connections, Etc.
         /// </summary>
         public const string COLLECT_HOSTING_METRICS = "36FA38CA-9DB0-40A8-BABD-5411121B4809";
-=======
+
+        /// <summary>
         /// The Job to send an email digest with an attendance summary of all child groups to regional group leaders
         /// </summary>
         public const string SEND_GROUP_ATTENDANCE_DIGEST = "9F9E9C3B-FC58-4939-A272-4FA86D44CE7B";
->>>>>>> d72f0688
     }
 }