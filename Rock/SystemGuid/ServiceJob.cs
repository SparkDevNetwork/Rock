﻿// <copyright>
// Copyright by the Spark Development Network
//
// Licensed under the Rock Community License (the "License");
// you may not use this file except in compliance with the License.
// You may obtain a copy of the License at
//
// http://www.rockrms.com/license
//
// Unless required by applicable law or agreed to in writing, software
// distributed under the License is distributed on an "AS IS" BASIS,
// WITHOUT WARRANTIES OR CONDITIONS OF ANY KIND, either express or implied.
// See the License for the specific language governing permissions and
// limitations under the License.
// </copyright>
//
using System;

namespace Rock.SystemGuid
{
    /// <summary>
    /// Service Job guids
    /// </summary>
    public static class ServiceJob
    {
        /// <summary>
        /// Gets the Job Pulse guid
        /// </summary>
        public const string JOB_PULSE = "CB24FF2A-5AD3-4976-883F-DAF4EFC1D7C7";

        /// <summary>
        /// The Job to run Post v12 to update interaction indexes.
        /// </summary>
        public const string DATA_MIGRATIONS_120_UPDATE_INTERACTION_INDEXES = "090CB437-F74B-49B0-8B51-BF2A491DD36D";

        /// <summary>
        /// The data migrations 120 add communication recipient index
        /// </summary>
        public const string DATA_MIGRATIONS_120_ADD_COMMUNICATIONRECIPIENT_INDEX = "AD7CAEAC-6C84-4B55-9E5A-FEE085C270E4";

        /// <summary>
        /// The data migrations 120 add communication get queued index
        /// </summary>
        public const string DATA_MIGRATIONS_120_ADD_COMMUNICATION_GET_QUEUED_INDEX = "BF3AADCC-B2A5-4EB9-A365-08C3F052A551";

        /// <summary>
        /// The Job to run Post v12.2 Data Migrations for adding PersonalDeviceId to Interaction index
        /// </summary>
        public const string DATA_MIGRATIONS_122_INTERACTION_PERSONAL_DEVICE_ID = "6BEDCC6F-620B-4DE0-AE9F-F6DB0E0153E4";

        /// <summary>
        /// The Job to run Post v12.4 Data Migrations for Update Group Salutation fields on Rock.Model.Group.
        /// </summary>
        public const string DATA_MIGRATIONS_124_UPDATE_GROUP_SALUTATIONS = "584F899B-B974-4847-9473-15099AADD577";

        /// <summary>
        /// The Job to run Post v12.5 Data Migrations for Update Step Program Completion
        /// </summary>
        public const string DATA_MIGRATIONS_125_UPDATE_STEP_PROGRAM_COMPLETION = "E7C54AAB-451E-4E89-8083-CF398D37416E";

        /// <summary>
        /// The Job to run Post v12.5 Data Migrations for Add SystemCommunicationId index to Communication
        /// </summary>
        public const string DATA_MIGRATIONS_125_ADD_COMMUNICATION_SYSTEM_COMMUNICATION_ID_INDEX = "DA54E879-44CE-433C-A472-54B57B11CB7B";

        /// <summary>
        /// The Job to run Post v12.7 Data Migrations for Rebuild Group Salutation fields on Rock.Model.Group.
        /// </summary>
        public const string DATA_MIGRATIONS_127_REBUILD_GROUP_SALUTATIONS = "FD32833A-6FC8-43E6-8D36-0C840DBE99F8";

        /// <summary>
        /// The Job to run Post v13.0 Data Migrations for Add InteractionComponentId index to Interaction
        /// </summary>
        public const string DATA_MIGRATIONS_130_ADD_INTERACTION_INTERACTION_COMPONENT_ID_INDEX = "1D7FADEC-2A8A-46FD-898E-58544E7FD9F2";

        /// <summary>
        /// The Job to run Post v13.3 Data Migrations for Adding InteractionSessionLocationId index to Interaction Session
        /// </summary>
        public const string DATA_MIGRATIONS_133_ADD_INTERACTION_SESSION_INTERACTION_SESSION_LOCATION_ID_INDEX = "219BF98C-C10C-4B19-86DB-C69D9B8705FC";

        /// <summary>
        /// The Job to run the Post v13.6 Data Migration to fix the eRA Start Date issue (#5072)
        /// </summary>
        public const string DATA_MIGRATIONS_136_FIX_INCORRECT_ERA_START_DATE = "C02ADF2E-A5C3-484F-9C7B-666AB7C5B333";

        /// <summary>
        /// The Job to Migrate pre-v8.0 History Summary Data
        /// </summary>
        public const string MIGRATE_HISTORY_SUMMARY_DATA = "CF2221CC-1E0A-422B-B0F7-5D81AF1DDB14";

        /// <summary>
        /// The Job to run Post v14.0 Data Migrations for Add missing Media Element interactions
        /// </summary>
        public const string DATA_MIGRATIONS_140_ADD_MISSING_MEDIA_ELEMENT_INTERACTIONS = "3E6817DA-CEE0-42F8-A30E-FF787719493C";

        /// <summary>
        /// The Job to run Post v14.0 Data Migrations to update current sessions
        /// </summary>
        public const string DATA_MIGRATIONS_140_UPDATE_CURRENT_SESSIONS = "53A6804F-5895-4E19-907D-916B5CF175AB";

        /// <summary>
        /// The Job to run Post v14.1 Data Migrations to update current sessions that might have 1900-01-01 set as the DurationLastCalculatedDateTime
        /// </summary>
        public const string DATA_MIGRATIONS_141_UPDATE_CURRENT_SESSIONS_1900 = "12925E67-1E4F-47E5-BB5E-DD411909F90E";

        /// <summary>
        /// The Job to run Post v14.1 Data Migrations to add some missing indexes
        /// </summary>
        public const string DATA_MIGRATIONS_141_ADD_MISSING_INDEXES = "B1970CD1-1DDD-46FC-B259-6D151D53374D";

        /// <summary>
        /// The Job to run Post v14.1 Data Migrations to update the ValueAs___ columns after migration.
        /// </summary>
        public const string DATA_MIGRATIONS_141_UPDATE_VALUEAS_ATTRIBUTE_VALUE_COLUMNS = "f7786b0a-e80a-4f19-b0c4-d4f85f4affa2";

        /// <summary>
        /// The Job to run Post v14.1 Data Migrations for Update AttributeValues of type SlidingDateRangeFieldType to RoundTrip format.
        /// </summary>
        public const string DATA_MIGRATIONS_141_UPDATE_SLIDING_DATE_RANGE_VALUE = "59D32B1D-5D9A-4B1E-836A-43BBE89BA004";

        /// <summary>
        /// The Job to run Post v14.1 Data Migrations to update current sessions that might have 1900-01-01 set as the DurationLastCalculatedDateTime
        /// </summary>
        public const string DATA_MIGRATIONS_141_RECREATE_METRIC_ANALYTICS_VIEWS = "8AF951F3-742B-433C-B7C0-BDF71B9A78FC";

        /// <summary>
        /// The Job to run Post v14.1 Data Migrations to replace all existing instances of the TransactionEntryBlock with a new instance of the UtilityPaymentEntry block.
        /// </summary>
        public const string DATA_MIGRATIONS_150_REPLACE_TRANSACTION_ENTRY_BLOCKS_WITH_UTILITY_PAYMENT_ENTRY_BLOCK = "8A013CC5-CB51-48F3-8AF8-767BDECACAFE";

        /// <summary>
        /// The Job to run Post v15.1 Data Migrations to cleanup duplicate mobile interaction entries.
        /// </summary>
        public const string DATA_MIGRATIONS_151_DUPLICATE_MOBILE_INTERACTIONS_CLEANUP = "D3D60B90-48D1-4718-905E-39638B44C665";

        /// <summary>
        /// The Job to run Post v15.0 Data Migrations to add a new mobile rest group and add existing mobile applications into that group.
        /// </summary>
        public const string DATA_MIGRATIONS_150_MOBILE_APPLICATION_USERS_REST_GROUP = "480E996E-6A31-40DB-AE98-BFF85CDED506";

        /// <summary>
        /// The Job to run Post v140 to add FK indexes on RegistrationRegistrant.RegistrationTemplateId, GroupMember.GroupTypeId, and ConnectionRequest.ConnectionTypeId.
        /// </summary>
        public const string DATA_MIGRATIONS_140_CREATE_FK_INDEXES = "D96BD1F7-6A4A-4DC0-B10D-40031F709573";

        /// <summary>
        /// The Job to run Post v15.1 Data Migrations for System Phone Numbers.
        /// </summary>
        public const string DATA_MIGRATIONS_150_SYSTEM_PHONE_NUMBERS = "6DFE731E-F28B-40B3-8383-84212A301214";

        /// <summary>
        /// The Job to run Post v15.2 Data Migrations for the AttributeValue.IX_ValueAsPersonId index.
        /// </summary>
        public const string DATA_MIGRATIONS_152_IX_VALUE_AS_PERSON_ID = "5DC19FB3-AB0B-48F3-817D-9023C65C5F8A";

        /// <summary>
        /// The Job to run Post v15.1 Replace Web Forms Blocks with Obsidian Blocks.
        /// </summary>
        public const string DATA_MIGRATIONS_150_REPLACE_WEB_FORMS_BLOCKS_WITH_OBSIDIAN_BLOCKS = "EA00D1D4-709A-4102-863D-08471AA2C345";

        /// <summary>
        /// The Job to run Post v15.2 to replace web forms blocks with Obsidian blocks.
        /// </summary>
        public const string DATA_MIGRATIONS_152_REPLACE_WEB_FORMS_BLOCKS_WITH_OBSIDIAN_BLOCKS = "4232194C-90AE-4B44-93E7-1E5DE984A9E1";

        /// <summary>
        /// The Job to run Post v15.4 to update the AgeBracket values to reflect the new values after spliting the 0 - 12 bracket.
        /// </summary>
        public const string DATA_MIGRATIONS_154_UPDATE_AGE_BRACKET_VALUES = "C1234A63-09A6-45C1-96D8-0DE03EC4A7A1";

        /// <summary>
        /// The Job to run Post v16.0 Move Person Preferences.
        /// </summary>
        public const string DATA_MIGRATIONS_160_MOVE_PERSON_PREFERENCES = "C8591D15-9D37-49D3-8DF8-1DB72EE42D29";

        /// <summary>
        /// The Job to run Post v16.0 Update InteractionSession SessionStartDateKey.
        /// </summary>
        public const string DATA_MIGRATIONS_160_UPDATE_INTERACTION_SESSION_SESSION_START_DATE_KEY = "EBAD6B4D-D928-41FD-A0DD-445060810504";

        /// <summary>
        /// The Job to run Post v16.0 Update InteractionSession InteractionChannelId.
        /// </summary>
        public const string DATA_MIGRATIONS_160_UPDATE_INTERACTION_SESSION_INTERACTION_CHANNEL_ID = "3BC5124D-0ED1-4D90-A9ED-D858FA4B5051";

        /// <summary>
        /// The Job to run v16.0 - Add New Indices To Interaction and InteractionSession.
        /// </summary>
        public const string DATA_MIGRATIONS_160_UPDATE_INTERACTION_SESSION_AND_INTERACTION_INDICES = "30A8FE3D-8C2B-413E-9B94-F4B9212904B1";

        /// <summary>
        /// The Job to run v16.0 - Add New Indices To Interaction and InteractionSession.
        /// </summary>
        public const string DATA_MIGRATIONS_160_POPULATE_INTERACTION_SESSION_DATA = "4C734B0E-8024-4600-99F9-B6CFEE9F8250";

        /// <summary>
        /// The Job to run Post v16.0 Update Person PrimaryPersonAliasId.
        /// </summary>
        public const string DATA_MIGRATIONS_160_UPDATE_PERSON_PRIMARY_PERSON_ALIAS_ID = "BC7564DC-594F-4B50-8988-1594849515F1";

        /// <summary>
        /// The Job to run Post v12.4 Data Migrations to decrypt the expiration month / year and the name on card fields.
        /// </summary>
        public const string DATA_MIGRATIONS_124_DECRYPT_FINANCIAL_PAYMENT_DETAILS = "6C795E61-9DD4-4BE8-B9EB-E662E43B5E12";

        /// <summary>
        /// The Job to run Post v16.0 Data Migrations to update the newly persisted WorkflowId column on Workflow entity with their correct values.
        /// </summary>
        public const string DATA_MIGRATIONS_160_UPDATE_WORKFLOWID_COLUMNS = "2222F9D2-4771-4B21-A630-E696DB0C329A";

        /// <summary>
        /// The Job to run Post v16.0 Data Migrations to update the note data to match the new formatting.
        /// </summary>
        public const string DATA_MIGRATIONS_160_UPDATE_NOTE_DATA = "3768889a-ba73-4cff-91f9-cc0f92780745";

        /// <summary>
        /// The Job to run Post v16.0 Data Migrations to update the media element default urls.
        /// </summary>
        public const string DATA_MIGRATIONS_160_UPDATE_MEDIA_ELEMENT_DEFAULT_URLS = "3f2a18ce-882d-4687-a4e4-b2a34af2777d";

        /// <summary>
        /// The Job to run Post v16.1 Data Migrations to swap Financial Batch List web forms block with obsidian block.
        /// </summary>
        public const string DATA_MIGRATIONS_161_SWAP_FINANCIAL_BATCH_LIST = "7750ECFD-26E3-49DE-8E90-1B1A6DCCC3FE";

        /// <summary>
        /// The Job to run Post v16.1 Data Migrations to swap AccountEntry and Login web forms blocks with obisdian blocks.
        /// </summary>
        public const string DATA_MIGRATIONS_161_CHOP_ACCOUNTENTRY_AND_LOGIN = "A65D26C1-229E-4198-B388-E269C3534BC0";

        /// <summary>
        /// The Job to run Post v16.6 Data Migrations to update the newly
        /// created TargetCount column on AchievementType.
        /// </summary>
        public const string DATA_MIGRATIONS_166_UPDATE_ACHIEVEMENTTYPE_TARGETCOUNT_COLUMN = "ab4d7fa7-8e07-48d3-8225-bdecc63b71f5";

        /// <summary>
        /// The Job to run Post v16.6 Data Migrations to an index to the CreatedDateTime column on the Interaction table.
        /// </summary>
        public const string DATA_MIGRATIONS_166_ADD_INTERACTION_CREATED_DATE_TIME_INDEX = "2B2E2C6F-0184-4797-9D39-E8FC700D9887";

        /// <summary>
        /// The Job to run Post v16.6 to add a new index to the CommunicationRecipient table.
        /// </summary>
        public const string DATA_MIGRATIONS_166_ADD_COMMUNICATION_RECIPIENT_INDEX = "48070B65-FC20-401F-B25F-8F4D13BA5F36";

        /// <summary>
        /// The Job to run Post v17.0 Data Migrations to chop Shortened Link Block.
        /// </summary>
        public const string DATA_MIGRATIONS_170_CHOP_SHORTENED_LINKS_BLOCK = "8899363A-C52B-4D82-88C2-CA199D73E95C";

        /// <summary>
        /// The Job to run Post v17.0 Data Migrations to chop 6 blocks Block.
        /// </summary>
        public const string DATA_MIGRATIONS_166_CHOP_OBSIDIAN_BLOCKS = "4B8A66B3-1D92-480C-B473-D066B64E72AD";

        /// <summary>
        /// The Job to get NCOA
        /// </summary>
        public const string GET_NCOA = "D2D6EA6C-F94A-39A0-481B-A23D08B887D6";

        /// <summary>
        /// The Job to Rebuild a Sequence. This job has been deleted and replaced with
        /// <see cref="Rock.Transactions.StreakTypeRebuildTransaction" />
        /// </summary>
        public const string REBUILD_STREAK = "BFBB9524-10E8-42CF-BCD3-0CC7D2B22C3A";

        /// <summary>
        /// The rock cleanup Job. <see cref="Rock.Jobs.RockCleanup"/>
        /// </summary>
        public const string ROCK_CLEANUP = "1A8238B1-038A-4295-9FDE-C6D93002A5D7";

        /// <summary>
        /// The steps automation job - add steps based on people in a dataview
        /// </summary>
        public const string STEPS_AUTOMATION = "97858941-0447-49D6-9E35-B03665FEE965";

        /// <summary>
        /// The collect hosting metrics job - collect metrics regarding database connections, Etc.
        /// </summary>
        public const string COLLECT_HOSTING_METRICS = "36FA38CA-9DB0-40A8-BABD-5411121B4809";

        /// <summary>
        /// The Job to send an email digest with an attendance summary of all child groups to regional group leaders
        /// </summary>
        public const string SEND_GROUP_ATTENDANCE_DIGEST = "9F9E9C3B-FC58-4939-A272-4FA86D44CE7B";

        /// <summary>
        /// A run once job after a new installation. The purpose of this job is to populate generated datasets after an initial installation using RockInstaller that are too large to include in the installer.
        /// </summary>
        public const string POST_INSTALL_DATA_MIGRATIONS = "322984F1-A7A0-4D1B-AE6F-D7F043F66EB3";

        /// <summary>
        /// The <seealso cref="Rock.Jobs.GivingAutomation"/> job.
        /// </summary>
        public const string GIVING_AUTOMATION = "B6DE0544-8C91-444E-B911-453D4CE71515";

        /// <summary>
        /// Use <see cref="GIVING_AUTOMATION" /> instead
        /// </summary>
        [Obsolete( "Use GIVING_AUTOMATION instead" )]
        [RockObsolete( "1.13" )]
        public const string GIVING_ANALYTICS = GIVING_AUTOMATION;

        /// <summary>
        /// The <see cref="Rock.Jobs.SyncMedia">media synchronize</see> job.
        /// </summary>
        public const string SYNC_MEDIA = "FB27C6DF-F8DB-41F8-83AF-BBE09E77A0A9";

        /// <summary>
        /// The Process Elevated Security Job. <see cref="Rock.Jobs.ProcessElevatedSecurity"/>
        /// </summary>
        public const string PROCESS_ELEVATED_SECURITY = "A1AF9D7D-E968-4AF6-B203-6BB4FD625714";

        /// <summary>
        /// The <see cref="Rock.Jobs.UpdatePersonalizationData" /> job.
        /// </summary>
        public const string UPDATE_PERSONALIZATION_DATA = "67CFE1FE-7C64-4328-8576-F1A4BFD0EA8B";

        /// <summary>
        /// The <see cref="Rock.Jobs.ProcessReminders"/> job.
        /// </summary>
        public const string PROCESS_REMINDERS = "3F697C80-4C33-4552-9038-D3470445EA40";

        /// <summary>
        /// The <see cref="Rock.Jobs.UpdatePersistedAttributeValues">Update Persisted Attribute Values</see> job.
        /// </summary>
        public const string UPDATE_PERSISTED_ATTRIBUTE_VALUE = "A7DDA4B0-BA1D-49F1-8749-5E7A9876AE70";

        /// <summary>
        /// The <see cref="Rock.Jobs.UpdateAnalyticsSourcePostalCode" /> job.
        /// </summary>
        public const string UPDATE_ANALYTICS_SOURCE_POSTAL_CODE = "29731D97-699D-4D34-A9F4-50C7C33D5C48";

        /// <summary>
        /// The Post Update Data Migration Job to swap the Notes Block
        /// </summary>
        public const string DATA_MIGRATIONS_SWAP_NOTES_BLOCK = "8390C1AC-88D6-474A-AC05-8FFBD358F75D";

        /// <summary>
        /// The Post Update Data Migration Job to chop the Schedule Detail, Asset Storage Provider Detail, Page Short Link Detail, Streak Type Detail,
        /// Following Event Type Detail, Financial Batch Detail
        /// </summary>
        public const string DATA_MIGRATIONS_CHOP_BLOCKS_GROUP_1 = "54FACAE5-2175-4FE0-AC9F-5CDA957BCFB5";

        /// <summary>
        /// The post update data migration job to chop the Group Registration block
        /// </summary>
        public const string DATA_MIGRATIONS_160_CHOP_BLOCKS_GROUP_REGISTRATION = "72D9EC04-517A-4CA0-B631-9F9A41F1790D";

        /// <summary>
        /// The post update data migration job to swap the Group Schedule Toolbox V1.
        /// </summary>
        public const string DATA_MIGRATIONS_161_SWAP_BLOCK_GROUP_SCHEDULE_TOOLBOX_V1 = "22DBD648-79C0-40C7-B561-094E4E7637E5";

        /// <summary>
        /// The post update data migration job to chop the Group Schedule Toolbox V2.
        /// </summary>
        public const string DATA_MIGRATIONS_161_CHOP_BLOCK_GROUP_SCHEDULE_TOOLBOX_V2 = "7F989E9F-913C-45E4-9EB1-EC70AC220939";

        /// <summary>
        /// The post update data migration job to remove obsidian group schedule toolbox back buttons.
        /// </summary>
        public const string DATA_MIGRATIONS_161_REMOVE_OBSIDIAN_GROUP_SCHEDULE_TOOLBOX_BACK_BUTTONS = "781F2D3B-E5E4-41D5-9145-1D70DDB3EE04";

        /// <summary>
        /// The post update data migration job to chop the Login and Account Entry blocks.
        /// </summary>
        public const string DATA_MIGRATIONS_161_CHOP_SECURITY_BLOCKS = "A65D26C1-229E-4198-B388-E269C3534BC0";

        /// <summary>
        /// The post update data migration job to chop the Email Preference Entry block.
        /// </summary>
        public const string DATA_MIGRATIONS_162_CHOP_EMAIL_PREFERENCE_ENTRY = "AE07C80A-80A4-48FD-908C-56DDB1CAA322";

        /// <summary>
        /// The post update data migration job to remove the legacy Communication Recipient List Webforms block.
        /// </summary>
        public const string DATA_MIGRATIONS_170_REMOVE_COMMUNICATION_RECIPIENT_LIST_BLOCK = "54CCFFFD-83A8-4BB6-A699-DDE34310BFE6";

        /// <summary>
        /// The post update data migration job to remove legacy preference attributes.
        /// </summary>
        public const string DATA_MIGRATIONS_170_REMOVE_LEGACY_PREFERENCES = "46d98280-7611-4588-831d-6924e2be9da6";

        /// <summary>
        /// The <see cref="Rock.Jobs.UpdatePersistedDatasets" /> job.
        /// </summary>
        public const string UPDATE_PERSISTED_DATASETS = "B6D3B48A-039A-4A1C-87BE-3FC0152AB5DA";

        /// <summary>
<<<<<<< HEAD
        /// The post update data migration job to remove the legacy Communication Recipient List Webforms block.
        /// </summary>
        public const string DATA_MIGRATIONS_170_REMOVE_DISC_BLOCK = "795AE7B0-8B61-4577-B50A-350907CA0C65";

        /// <summary>
        /// The job for sending available learning activity notifications. <see cref="Rock.Jobs.SendLearningActivityNotifications"/>.
        /// </summary>
        public const string SEND_LEARNING_ACTIVITY_NOTIFICATIONS = "0075859b-8dc3-4e95-9075-89198886fcb4";

        /// <summary>
        /// The job for updating learning program completions. <see cref="Rock.Jobs.UpdateProgramCompletions"/>.
        /// </summary>
        public const string UPDATE_PROGRAM_COMPLETIONS = "4E805A88-C031-4BA0-BAD6-0A706E647870";
=======
        /// The Job to run Post v16.7 to populate EntityIntents from AdditionalSettingsJson.
        /// </summary>
        public const string DATA_MIGRATIONS_167_POPULATE_ENTITY_INTENTS_FROM_ADDITIONAL_SETTINGS_JSON = "155C2051-1513-4BB3-83AD-8D37EBBC3F59";
>>>>>>> 0ed00a66
    }
}<|MERGE_RESOLUTION|>--- conflicted
+++ resolved
@@ -389,7 +389,10 @@
         public const string UPDATE_PERSISTED_DATASETS = "B6D3B48A-039A-4A1C-87BE-3FC0152AB5DA";
 
         /// <summary>
-<<<<<<< HEAD
+        /// The Job to run Post v16.7 to populate EntityIntents from AdditionalSettingsJson.
+        /// </summary>
+        public const string DATA_MIGRATIONS_167_POPULATE_ENTITY_INTENTS_FROM_ADDITIONAL_SETTINGS_JSON = "155C2051-1513-4BB3-83AD-8D37EBBC3F59";
+
         /// The post update data migration job to remove the legacy Communication Recipient List Webforms block.
         /// </summary>
         public const string DATA_MIGRATIONS_170_REMOVE_DISC_BLOCK = "795AE7B0-8B61-4577-B50A-350907CA0C65";
@@ -403,10 +406,5 @@
         /// The job for updating learning program completions. <see cref="Rock.Jobs.UpdateProgramCompletions"/>.
         /// </summary>
         public const string UPDATE_PROGRAM_COMPLETIONS = "4E805A88-C031-4BA0-BAD6-0A706E647870";
-=======
-        /// The Job to run Post v16.7 to populate EntityIntents from AdditionalSettingsJson.
-        /// </summary>
-        public const string DATA_MIGRATIONS_167_POPULATE_ENTITY_INTENTS_FROM_ADDITIONAL_SETTINGS_JSON = "155C2051-1513-4BB3-83AD-8D37EBBC3F59";
->>>>>>> 0ed00a66
     }
 }