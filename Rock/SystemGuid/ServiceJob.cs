--- conflicted
+++ resolved
@@ -79,16 +79,17 @@
         public const string DATA_MIGRATIONS_133_ADD_INTERACTION_SESSION_INTERACTION_SESSION_LOCATION_ID_INDEX = "219BF98C-C10C-4B19-86DB-C69D9B8705FC";
 
         /// <summary>
-<<<<<<< HEAD
-        /// The Job to run Post v14.0 Data Migrations for Add missing Media Element interactions
-=======
         /// The Job to run the Post v13.6 Data Migration to fix the eRA Start Date issue (#5072)
         /// </summary>
         public const string DATA_MIGRATIONS_136_FIX_INCORRECT_ERA_START_DATE = "C02ADF2E-A5C3-484F-9C7B-666AB7C5B333";
 
         /// <summary>
         /// The Job to Migrate pre-v8.0 History Summary Data
->>>>>>> 79c7cddd
+        /// </summary>
+        public const string MIGRATE_HISTORY_SUMMARY_DATA = "CF2221CC-1E0A-422B-B0F7-5D81AF1DDB14";
+
+        /// <summary>
+        /// The Job to run Post v14.0 Data Migrations for Add missing Media Element interactions
         /// </summary>
         public const string DATA_MIGRATIONS_140_ADD_MISSING_MEDIA_ELEMENT_INTERACTIONS = "3E6817DA-CEE0-42F8-A30E-FF787719493C";
 
