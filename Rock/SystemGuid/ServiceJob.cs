﻿// <copyright>
// Copyright by the Spark Development Network
//
// Licensed under the Rock Community License (the "License");
// you may not use this file except in compliance with the License.
// You may obtain a copy of the License at
//
// http://www.rockrms.com/license
//
// Unless required by applicable law or agreed to in writing, software
// distributed under the License is distributed on an "AS IS" BASIS,
// WITHOUT WARRANTIES OR CONDITIONS OF ANY KIND, either express or implied.
// See the License for the specific language governing permissions and
// limitations under the License.
// </copyright>
//
using System;

namespace Rock.SystemGuid
{
    /// <summary>
    /// Service Job guids
    /// </summary>
    public static class ServiceJob
    {
        /// <summary>
        /// Gets the Job Pulse guid
        /// </summary>
        public const string JOB_PULSE = "CB24FF2A-5AD3-4976-883F-DAF4EFC1D7C7";

        /// <summary>
        /// The Job to run Post v12 to update interaction indexes.
        /// </summary>
        public const string DATA_MIGRATIONS_120_UPDATE_INTERACTION_INDEXES = "090CB437-F74B-49B0-8B51-BF2A491DD36D";

        /// <summary>
        /// The data migrations 120 add communication recipient index
        /// </summary>
        public const string DATA_MIGRATIONS_120_ADD_COMMUNICATIONRECIPIENT_INDEX = "AD7CAEAC-6C84-4B55-9E5A-FEE085C270E4";

        /// <summary>
        /// The data migrations 120 add communication get queued index
        /// </summary>
        public const string DATA_MIGRATIONS_120_ADD_COMMUNICATION_GET_QUEUED_INDEX = "BF3AADCC-B2A5-4EB9-A365-08C3F052A551";

        /// <summary>
        /// The Job to run Post v12.2 Data Migrations for adding PersonalDeviceId to Interaction index
        /// </summary>
        public const string DATA_MIGRATIONS_122_INTERACTION_PERSONAL_DEVICE_ID = "6BEDCC6F-620B-4DE0-AE9F-F6DB0E0153E4";

        /// <summary>
        /// The Job to run Post v12.4 Data Migrations for Update Group Salutation fields on Rock.Model.Group.
        /// </summary>
        public const string DATA_MIGRATIONS_124_UPDATE_GROUP_SALUTATIONS = "584F899B-B974-4847-9473-15099AADD577";

        /// <summary>
        /// The Job to run Post v12.5 Data Migrations for Update Step Program Completion
        /// </summary>
        public const string DATA_MIGRATIONS_125_UPDATE_STEP_PROGRAM_COMPLETION = "E7C54AAB-451E-4E89-8083-CF398D37416E";

        /// <summary>
        /// The Job to run Post v12.5 Data Migrations for Add SystemCommunicationId index to Communication
        /// </summary>
        public const string DATA_MIGRATIONS_125_ADD_COMMUNICATION_SYSTEM_COMMUNICATION_ID_INDEX = "DA54E879-44CE-433C-A472-54B57B11CB7B";

        /// <summary>
        /// The Job to run Post v12.7 Data Migrations for Rebuild Group Salutation fields on Rock.Model.Group.
        /// </summary>
        public const string DATA_MIGRATIONS_127_REBUILD_GROUP_SALUTATIONS = "FD32833A-6FC8-43E6-8D36-0C840DBE99F8";

        /// <summary>
        /// The Job to run Post v13.0 Data Migrations for Add InteractionComponentId index to Interaction
        /// </summary>
        public const string DATA_MIGRATIONS_130_ADD_INTERACTION_INTERACTION_COMPONENT_ID_INDEX = "1D7FADEC-2A8A-46FD-898E-58544E7FD9F2";

        /// <summary>
        /// The Job to run Post v13.3 Data Migrations for Adding InteractionSessionLocationId index to Interaction Session
        /// </summary>
        public const string DATA_MIGRATIONS_133_ADD_INTERACTION_SESSION_INTERACTION_SESSION_LOCATION_ID_INDEX = "219BF98C-C10C-4B19-86DB-C69D9B8705FC";

        /// <summary>
        /// The Job to run the Post v13.6 Data Migration to fix the eRA Start Date issue (#5072)
        /// </summary>
        public const string DATA_MIGRATIONS_136_FIX_INCORRECT_ERA_START_DATE = "C02ADF2E-A5C3-484F-9C7B-666AB7C5B333";

        /// <summary>
        /// The Job to Migrate pre-v8.0 History Summary Data
        /// </summary>
        public const string MIGRATE_HISTORY_SUMMARY_DATA = "CF2221CC-1E0A-422B-B0F7-5D81AF1DDB14";

        /// <summary>
        /// The Job to run Post v14.0 Data Migrations for Add missing Media Element interactions
        /// </summary>
        public const string DATA_MIGRATIONS_140_ADD_MISSING_MEDIA_ELEMENT_INTERACTIONS = "3E6817DA-CEE0-42F8-A30E-FF787719493C";

        /// <summary>
        /// The Job to run Post v14.0 Data Migrations to update current sessions
        /// </summary>
        public const string DATA_MIGRATIONS_140_UPDATE_CURRENT_SESSIONS = "53A6804F-5895-4E19-907D-916B5CF175AB";

        /// <summary>
        /// The Job to run Post v14.1 Data Migrations to update current sessions that might have 1900-01-01 set as the DurationLastCalculatedDateTime
        /// </summary>
        public const string DATA_MIGRATIONS_141_UPDATE_CURRENT_SESSIONS_1900 = "12925E67-1E4F-47E5-BB5E-DD411909F90E";

        /// <summary>
        /// The Job to run Post v14.1 Data Migrations to add some missing indexes
        /// </summary>
        public const string DATA_MIGRATIONS_141_ADD_MISSING_INDEXES = "B1970CD1-1DDD-46FC-B259-6D151D53374D";

        /// <summary>
        /// The Job to run Post v14.1 Data Migrations to update the ValueAs___ columns after migration.
        /// </summary>
        public const string DATA_MIGRATIONS_141_UPDATE_VALUEAS_ATTRIBUTE_VALUE_COLUMNS = "f7786b0a-e80a-4f19-b0c4-d4f85f4affa2";

        /// <summary>
        /// The Job to run Post v14.1 Data Migrations for Update AttributeValues of type SlidingDateRangeFieldType to RoundTrip format.
        /// </summary>
        public const string DATA_MIGRATIONS_141_UPDATE_SLIDING_DATE_RANGE_VALUE = "59D32B1D-5D9A-4B1E-836A-43BBE89BA004";

        /// <summary>
        /// The Job to run Post v14.1 Data Migrations to update current sessions that might have 1900-01-01 set as the DurationLastCalculatedDateTime
        /// </summary>
        public const string DATA_MIGRATIONS_141_RECREATE_METRIC_ANALYTICS_VIEWS = "8AF951F3-742B-433C-B7C0-BDF71B9A78FC";

        /// <summary>
        /// The Job to run Post v14.1 Data Migrations to replace all existing instances of the TransactionEntryBlock with a new instance of the UtilityPaymentEntry block.
        /// </summary>
        public const string DATA_MIGRATIONS_150_REPLACE_TRANSACTION_ENTRY_BLOCKS_WITH_UTILITY_PAYMENT_ENTRY_BLOCK = "8A013CC5-CB51-48F3-8AF8-767BDECACAFE";

        /// <summary>
        /// The Job to run Post v15.1 Data Migrations to cleanup duplicate mobile interaction entries.
        /// </summary>
        public const string DATA_MIGRATIONS_151_DUPLICATE_MOBILE_INTERACTIONS_CLEANUP = "D3D60B90-48D1-4718-905E-39638B44C665";

        /// <summary>
        /// The Job to run Post v15.0 Data Migrations to add a new mobile rest group and add existing mobile applications into that group.
        /// </summary>
        public const string DATA_MIGRATIONS_150_MOBILE_APPLICATION_USERS_REST_GROUP = "480E996E-6A31-40DB-AE98-BFF85CDED506";

        /// <summary>
        /// The Job to run Post v140 to add FK indexes on RegistrationRegistrant.RegistrationTemplateId, GroupMember.GroupTypeId, and ConnectionRequest.ConnectionTypeId.
        /// </summary>
        public const string DATA_MIGRATIONS_140_CREATE_FK_INDEXES = "D96BD1F7-6A4A-4DC0-B10D-40031F709573";

        /// <summary>
        /// The Job to run Post v15.1 Data Migrations for System Phone Numbers.
        /// </summary>
        public const string DATA_MIGRATIONS_150_SYSTEM_PHONE_NUMBERS = "6DFE731E-F28B-40B3-8383-84212A301214";

        /// <summary>
        /// The Job to run Post v15.2 Data Migrations for the AttributeValue.IX_ValueAsPersonId index.
        /// </summary>
        public const string DATA_MIGRATIONS_152_IX_VALUE_AS_PERSON_ID = "5DC19FB3-AB0B-48F3-817D-9023C65C5F8A";

        /// <summary>
        /// The Job to run Post v15.1 Replace Web Forms Blocks with Obsidian Blocks.
        /// </summary>
        public const string DATA_MIGRATIONS_150_REPLACE_WEB_FORMS_BLOCKS_WITH_OBSIDIAN_BLOCKS = "EA00D1D4-709A-4102-863D-08471AA2C345";

        /// <summary>
        /// The Job to run Post v15.2 to replace web forms blocks with Obsidian blocks.
        /// </summary>
        public const string DATA_MIGRATIONS_152_REPLACE_WEB_FORMS_BLOCKS_WITH_OBSIDIAN_BLOCKS = "4232194C-90AE-4B44-93E7-1E5DE984A9E1";

        /// <summary>
        /// The Job to run Post v15.4 to update the AgeBracket values to reflect the new values after spliting the 0 - 12 bracket.
        /// </summary>
        public const string DATA_MIGRATIONS_154_UPDATE_AGE_BRACKET_VALUES = "C1234A63-09A6-45C1-96D8-0DE03EC4A7A1";

        /// <summary>
        /// The Job to run Post v16.0 Move Person Preferences.
        /// </summary>
        public const string DATA_MIGRATIONS_160_MOVE_PERSON_PREFERENCES = "C8591D15-9D37-49D3-8DF8-1DB72EE42D29";

        /// <summary>
        /// The Job to run Post v16.0 Update InteractionSession SessionStartDateKey.
        /// </summary>
        public const string DATA_MIGRATIONS_160_UPDATE_INTERACTION_SESSION_SESSION_START_DATE_KEY = "EBAD6B4D-D928-41FD-A0DD-445060810504";

        /// <summary>
        /// The Job to run Post v16.0 Update InteractionSession InteractionChannelId.
        /// </summary>
        public const string DATA_MIGRATIONS_160_UPDATE_INTERACTION_SESSION_INTERACTION_CHANNEL_ID = "3BC5124D-0ED1-4D90-A9ED-D858FA4B5051";

        /// <summary>
        /// The Job to run v16.0 - Add New Indices To Interaction and InteractionSession.
        /// </summary>
        public const string DATA_MIGRATIONS_160_UPDATE_INTERACTION_SESSION_AND_INTERACTION_INDICES = "30A8FE3D-8C2B-413E-9B94-F4B9212904B1";

        /// <summary>
        /// The Job to run v16.0 - Add New Indices To Interaction and InteractionSession.
        /// </summary>
        public const string DATA_MIGRATIONS_160_POPULATE_INTERACTION_SESSION_DATA = "4C734B0E-8024-4600-99F9-B6CFEE9F8250";

        /// <summary>
        /// The Job to run Post v16.0 Update Person PrimaryPersonAliasId.
        /// </summary>
        public const string DATA_MIGRATIONS_160_UPDATE_PERSON_PRIMARY_PERSON_ALIAS_ID = "BC7564DC-594F-4B50-8988-1594849515F1";

        /// <summary>
        /// The Job to run Post v12.4 Data Migrations to decrypt the expiration month / year and the name on card fields.
        /// </summary>
        public const string DATA_MIGRATIONS_124_DECRYPT_FINANCIAL_PAYMENT_DETAILS = "6C795E61-9DD4-4BE8-B9EB-E662E43B5E12";

        /// <summary>
        /// The Job to run Post v16.0 Data Migrations to update the newly persisted WorkflowId column on Workflow entity with their correct values.
        /// </summary>
        public const string DATA_MIGRATIONS_160_UPDATE_WORKFLOWID_COLUMNS = "2222F9D2-4771-4B21-A630-E696DB0C329A";

        /// <summary>
        /// The Job to run Post v16.0 Data Migrations to update the note data to match the new formatting.
        /// </summary>
        public const string DATA_MIGRATIONS_160_UPDATE_NOTE_DATA = "3768889a-ba73-4cff-91f9-cc0f92780745";

        /// <summary>
        /// The Job to run Post v16.0 Data Migrations to update the media element default urls.
        /// </summary>
        public const string DATA_MIGRATIONS_160_UPDATE_MEDIA_ELEMENT_DEFAULT_URLS = "3f2a18ce-882d-4687-a4e4-b2a34af2777d";

        /// <summary>
        /// The Job to run Post v16.1 Data Migrations to swap Financial Batch List web forms block with obsidian block.
        /// </summary>
        public const string DATA_MIGRATIONS_161_SWAP_FINANCIAL_BATCH_LIST = "7750ECFD-26E3-49DE-8E90-1B1A6DCCC3FE";

        /// <summary>
        /// The Job to run Post v16.1 Data Migrations to swap AccountEntry and Login web forms blocks with obisdian blocks.
        /// </summary>
        public const string DATA_MIGRATIONS_161_CHOP_ACCOUNTENTRY_AND_LOGIN = "A65D26C1-229E-4198-B388-E269C3534BC0";

        /// <summary>
        /// The Job to get NCOA
        /// </summary>
        public const string GET_NCOA = "D2D6EA6C-F94A-39A0-481B-A23D08B887D6";

        /// <summary>
        /// The Job to Rebuild a Sequence. This job has been deleted and replaced with
        /// <see cref="Rock.Transactions.StreakTypeRebuildTransaction" />
        /// </summary>
        public const string REBUILD_STREAK = "BFBB9524-10E8-42CF-BCD3-0CC7D2B22C3A";

        /// <summary>
        /// The rock cleanup Job. <see cref="Rock.Jobs.RockCleanup"/>
        /// </summary>
        public const string ROCK_CLEANUP = "1A8238B1-038A-4295-9FDE-C6D93002A5D7";

        /// <summary>
        /// The steps automation job - add steps based on people in a dataview
        /// </summary>
        public const string STEPS_AUTOMATION = "97858941-0447-49D6-9E35-B03665FEE965";

        /// <summary>
        /// The collect hosting metrics job - collect metrics regarding database connections, Etc.
        /// </summary>
        public const string COLLECT_HOSTING_METRICS = "36FA38CA-9DB0-40A8-BABD-5411121B4809";

        /// <summary>
        /// The Job to send an email digest with an attendance summary of all child groups to regional group leaders
        /// </summary>
        public const string SEND_GROUP_ATTENDANCE_DIGEST = "9F9E9C3B-FC58-4939-A272-4FA86D44CE7B";

        /// <summary>
        /// A run once job after a new installation. The purpose of this job is to populate generated datasets after an initial installation using RockInstaller that are too large to include in the installer.
        /// </summary>
        public const string POST_INSTALL_DATA_MIGRATIONS = "322984F1-A7A0-4D1B-AE6F-D7F043F66EB3";

        /// <summary>
        /// The <seealso cref="Rock.Jobs.GivingAutomation"/> job.
        /// </summary>
        public const string GIVING_AUTOMATION = "B6DE0544-8C91-444E-B911-453D4CE71515";

        /// <summary>
        /// Use <see cref="GIVING_AUTOMATION" /> instead
        /// </summary>
        [Obsolete( "Use GIVING_AUTOMATION instead" )]
        [RockObsolete( "1.13" )]
        public const string GIVING_ANALYTICS = GIVING_AUTOMATION;

        /// <summary>
        /// The <see cref="Rock.Jobs.SyncMedia">media synchronize</see> job.
        /// </summary>
        public const string SYNC_MEDIA = "FB27C6DF-F8DB-41F8-83AF-BBE09E77A0A9";

        /// <summary>
        /// The Process Elevated Security Job. <see cref="Rock.Jobs.ProcessElevatedSecurity"/>
        /// </summary>
        public const string PROCESS_ELEVATED_SECURITY = "A1AF9D7D-E968-4AF6-B203-6BB4FD625714";

        /// <summary>
        /// The <see cref="Rock.Jobs.UpdatePersonalizationData" /> job.
        /// </summary>
        public const string UPDATE_PERSONALIZATION_DATA = "67CFE1FE-7C64-4328-8576-F1A4BFD0EA8B";

        /// <summary>
        /// The <see cref="Rock.Jobs.ProcessReminders"/> job.
        /// </summary>
        public const string PROCESS_REMINDERS = "3F697C80-4C33-4552-9038-D3470445EA40";

        /// <summary>
        /// The <see cref="Rock.Jobs.UpdatePersistedAttributeValues">Update Persisted Attribute Values</see> job.
        /// </summary>
        public const string UPDATE_PERSISTED_ATTRIBUTE_VALUE = "A7DDA4B0-BA1D-49F1-8749-5E7A9876AE70";

        /// <summary>
        /// The <see cref="Rock.Jobs.UpdateAnalyticsSourceZipCode" /> job.
        /// </summary>
        public const string UPDATE_ANALYTICS_SOURCE_ZIPCODE = "29731D97-699D-4D34-A9F4-50C7C33D5C48";

        /// <summary>
        /// The Post Update Data Migration Job to swap the Notes Block
        /// </summary>
        public const string DATA_MIGRATIONS_SWAP_NOTES_BLOCK = "8390C1AC-88D6-474A-AC05-8FFBD358F75D";

        /// <summary>
        /// The Post Update Data Migration Job to chop the Schedule Detail, Asset Storage Provider Detail, Page Short Link Detail, Streak Type Detail,
        /// Following Event Type Detail, Financial Batch Detail
        /// </summary>
        public const string DATA_MIGRATIONS_CHOP_BLOCKS_GROUP_1 = "54FACAE5-2175-4FE0-AC9F-5CDA957BCFB5";

        /// <summary>
        /// The post update data migration job to chop the Group Registration block
        /// </summary>
        public const string DATA_MIGRATIONS_160_CHOP_BLOCKS_GROUP_REGISTRATION = "72D9EC04-517A-4CA0-B631-9F9A41F1790D";

        /// <summary>
        /// The post update data migration job to swap the Group Schedule Toolbox V1.
        /// </summary>
        public const string DATA_MIGRATIONS_161_SWAP_BLOCK_GROUP_SCHEDULE_TOOLBOX_V1 = "22DBD648-79C0-40C7-B561-094E4E7637E5";

        /// <summary>
        /// The post update data migration job to chop the Group Schedule Toolbox V2.
        /// </summary>
        public const string DATA_MIGRATIONS_161_CHOP_BLOCK_GROUP_SCHEDULE_TOOLBOX_V2 = "7F989E9F-913C-45E4-9EB1-EC70AC220939";

        /// <summary>
        /// The post update data migration job to remove obsidian group schedule toolbox back buttons.
        /// </summary>
        public const string DATA_MIGRATIONS_161_REMOVE_OBSIDIAN_GROUP_SCHEDULE_TOOLBOX_BACK_BUTTONS = "781F2D3B-E5E4-41D5-9145-1D70DDB3EE04";

        /// <summary>
        /// The post update data migration job to chop the Login and Account Entry blocks.
        /// </summary>
        public const string DATA_MIGRATIONS_161_CHOP_SECURITY_BLOCKS = "A65D26C1-229E-4198-B388-E269C3534BC0";

        /// <summary>
        /// The post update data migration job to chop the Email Preference Entry block.
        /// </summary>
        public const string DATA_MIGRATIONS_162_CHOP_EMAIL_PREFERENCE_ENTRY = "AE07C80A-80A4-48FD-908C-56DDB1CAA322";

        /// <summary>
<<<<<<< HEAD
        /// The post update data migration job to remove the legacy Communication Recipient List Webforms block.
        /// </summary>
        public const string DATA_MIGRATIONS_170_REMOVE_COMMUNICATION_RECIPIENT_LIST_BLOCK = "54CCFFFD-83A8-4BB6-A699-DDE34310BFE6";

        /// <summary>
=======
>>>>>>> d08f78ac
        /// The post update data migration job to remove legacy preference attributes.
        /// </summary>
        public const string DATA_MIGRATIONS_170_REMOVE_LEGACY_PREFERENCES = "46d98280-7611-4588-831d-6924e2be9da6";

        /// <summary>
        /// The <see cref="Rock.Jobs.UpdatePersistedDatasets" /> job.
        /// </summary>
        public const string UPDATE_PERSISTED_DATASETS = "B6D3B48A-039A-4A1C-87BE-3FC0152AB5DA";
    }
}<|MERGE_RESOLUTION|>--- conflicted
+++ resolved
@@ -348,14 +348,11 @@
         public const string DATA_MIGRATIONS_162_CHOP_EMAIL_PREFERENCE_ENTRY = "AE07C80A-80A4-48FD-908C-56DDB1CAA322";
 
         /// <summary>
-<<<<<<< HEAD
         /// The post update data migration job to remove the legacy Communication Recipient List Webforms block.
         /// </summary>
         public const string DATA_MIGRATIONS_170_REMOVE_COMMUNICATION_RECIPIENT_LIST_BLOCK = "54CCFFFD-83A8-4BB6-A699-DDE34310BFE6";
 
         /// <summary>
-=======
->>>>>>> d08f78ac
         /// The post update data migration job to remove legacy preference attributes.
         /// </summary>
         public const string DATA_MIGRATIONS_170_REMOVE_LEGACY_PREFERENCES = "46d98280-7611-4588-831d-6924e2be9da6";
