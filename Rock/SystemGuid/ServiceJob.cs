﻿// <copyright>
// Copyright by the Spark Development Network
//
// Licensed under the Rock Community License (the "License");
// you may not use this file except in compliance with the License.
// You may obtain a copy of the License at
//
// http://www.rockrms.com/license
//
// Unless required by applicable law or agreed to in writing, software
// distributed under the License is distributed on an "AS IS" BASIS,
// WITHOUT WARRANTIES OR CONDITIONS OF ANY KIND, either express or implied.
// See the License for the specific language governing permissions and
// limitations under the License.
// </copyright>
//
using System;

namespace Rock.SystemGuid
{
    /// <summary>
    /// Service Job guids
    /// </summary>
    public static class ServiceJob
    {
        /// <summary>
        /// Gets the Job Pulse guid
        /// </summary>
        public const string JOB_PULSE = "CB24FF2A-5AD3-4976-883F-DAF4EFC1D7C7";

        /// <summary>
        /// The Job to run Post v12 to update interaction indexes.
        /// </summary>
        public const string DATA_MIGRATIONS_120_UPDATE_INTERACTION_INDEXES = "090CB437-F74B-49B0-8B51-BF2A491DD36D";

        /// <summary>
        /// The data migrations 120 add communication recipient index
        /// </summary>
        public const string DATA_MIGRATIONS_120_ADD_COMMUNICATIONRECIPIENT_INDEX = "AD7CAEAC-6C84-4B55-9E5A-FEE085C270E4";

        /// <summary>
        /// The data migrations 120 add communication get queued index
        /// </summary>
        public const string DATA_MIGRATIONS_120_ADD_COMMUNICATION_GET_QUEUED_INDEX = "BF3AADCC-B2A5-4EB9-A365-08C3F052A551";

        /// <summary>
        /// The Job to run Post v12.2 Data Migrations for adding PersonalDeviceId to Interaction index
        /// </summary>
        public const string DATA_MIGRATIONS_122_INTERACTION_PERSONAL_DEVICE_ID = "6BEDCC6F-620B-4DE0-AE9F-F6DB0E0153E4";

        /// <summary>
        /// The Job to run Post v12.4 Data Migrations for Update Group Salutation fields on Rock.Model.Group.
        /// </summary>
        public const string DATA_MIGRATIONS_124_UPDATE_GROUP_SALUTATIONS = "584F899B-B974-4847-9473-15099AADD577";

        /// <summary>
        /// The Job to run Post v12.5 Data Migrations for Update Step Program Completion
        /// </summary>
        public const string DATA_MIGRATIONS_125_UPDATE_STEP_PROGRAM_COMPLETION = "E7C54AAB-451E-4E89-8083-CF398D37416E";

        /// <summary>
        /// The Job to run Post v12.5 Data Migrations for Add SystemCommunicationId index to Communication
        /// </summary>
        public const string DATA_MIGRATIONS_125_ADD_COMMUNICATION_SYSTEM_COMMUNICATION_ID_INDEX = "DA54E879-44CE-433C-A472-54B57B11CB7B";

        /// <summary>
        /// The Job to run Post v12.7 Data Migrations for Rebuild Group Salutation fields on Rock.Model.Group.
        /// </summary>
        public const string DATA_MIGRATIONS_127_REBUILD_GROUP_SALUTATIONS = "FD32833A-6FC8-43E6-8D36-0C840DBE99F8";

        /// <summary>
        /// The Job to run Post v13.0 Data Migrations for Add InteractionComponentId index to Interaction
        /// </summary>
        public const string DATA_MIGRATIONS_130_ADD_INTERACTION_INTERACTION_COMPONENT_ID_INDEX = "1D7FADEC-2A8A-46FD-898E-58544E7FD9F2";

        /// <summary>
        /// The Job to run Post v13.3 Data Migrations for Adding InteractionSessionLocationId index to Interaction Session
        /// </summary>
        public const string DATA_MIGRATIONS_133_ADD_INTERACTION_SESSION_INTERACTION_SESSION_LOCATION_ID_INDEX = "219BF98C-C10C-4B19-86DB-C69D9B8705FC";

        /// <summary>
        /// The Job to run the Post v13.6 Data Migration to fix the eRA Start Date issue (#5072)
        /// </summary>
        public const string DATA_MIGRATIONS_136_FIX_INCORRECT_ERA_START_DATE = "C02ADF2E-A5C3-484F-9C7B-666AB7C5B333";

        /// <summary>
        /// The Job to Migrate pre-v8.0 History Summary Data
        /// </summary>
        public const string MIGRATE_HISTORY_SUMMARY_DATA = "CF2221CC-1E0A-422B-B0F7-5D81AF1DDB14";

        /// <summary>
        /// The Job to run Post v14.0 Data Migrations for Add missing Media Element interactions
        /// </summary>
        public const string DATA_MIGRATIONS_140_ADD_MISSING_MEDIA_ELEMENT_INTERACTIONS = "3E6817DA-CEE0-42F8-A30E-FF787719493C";

        /// <summary>
        /// The Job to run Post v14.0 Data Migrations to update current sessions
        /// </summary>
        public const string DATA_MIGRATIONS_140_UPDATE_CURRENT_SESSIONS = "53A6804F-5895-4E19-907D-916B5CF175AB";

        /// <summary>
        /// The Job to run Post v14.1 Data Migrations to update current sessions that might have 1900-01-01 set as the DurationLastCalculatedDateTime
        /// </summary>
        public const string DATA_MIGRATIONS_141_UPDATE_CURRENT_SESSIONS_1900 = "12925E67-1E4F-47E5-BB5E-DD411909F90E";

        /// <summary>
        /// The Job to run Post v14.1 Data Migrations to add some missing indexes
        /// </summary>
        public const string DATA_MIGRATIONS_141_ADD_MISSING_INDEXES = "B1970CD1-1DDD-46FC-B259-6D151D53374D";

        /// <summary>
        /// The Job to run Post v14.1 Data Migrations to update the ValueAs___ columns after migration.
        /// </summary>
        public const string DATA_MIGRATIONS_141_UPDATE_VALUEAS_ATTRIBUTE_VALUE_COLUMNS = "f7786b0a-e80a-4f19-b0c4-d4f85f4affa2";

        /// <summary>
        /// The Job to run Post v14.1 Data Migrations for Update AttributeValues of type SlidingDateRangeFieldType to RoundTrip format.
        /// </summary>
        public const string DATA_MIGRATIONS_141_UPDATE_SLIDING_DATE_RANGE_VALUE = "59D32B1D-5D9A-4B1E-836A-43BBE89BA004";

        /// <summary>
        /// The Job to run Post v14.1 Data Migrations to update current sessions that might have 1900-01-01 set as the DurationLastCalculatedDateTime
        /// </summary>
        public const string DATA_MIGRATIONS_141_RECREATE_METRIC_ANALYTICS_VIEWS = "8AF951F3-742B-433C-B7C0-BDF71B9A78FC";

        /// <summary>
        /// The Job to run Post v14.1 Data Migrations to replace all existing instances of the TransactionEntryBlock with a new instance of the UtilityPaymentEntry block.
        /// </summary>
        public const string DATA_MIGRATIONS_150_REPLACE_TRANSACTION_ENTRY_BLOCKS_WITH_UTILITY_PAYMENT_ENTRY_BLOCK = "8A013CC5-CB51-48F3-8AF8-767BDECACAFE";

        /// <summary>
        /// The Job to run Post v15.1 Data Migrations to cleanup duplicate mobile interaction entries.
        /// </summary>
        public const string DATA_MIGRATIONS_151_DUPLICATE_MOBILE_INTERACTIONS_CLEANUP = "D3D60B90-48D1-4718-905E-39638B44C665";

        /// <summary>
        /// The Job to run Post v15.0 Data Migrations to add a new mobile rest group and add existing mobile applications into that group.
        /// </summary>
        public const string DATA_MIGRATIONS_150_MOBILE_APPLICATION_USERS_REST_GROUP = "480E996E-6A31-40DB-AE98-BFF85CDED506";

        /// <summary>
        /// The Job to run Post v140 to add FK indexes on RegistrationRegistrant.RegistrationTemplateId, GroupMember.GroupTypeId, and ConnectionRequest.ConnectionTypeId.
        /// </summary>
        public const string DATA_MIGRATIONS_140_CREATE_FK_INDEXES = "D96BD1F7-6A4A-4DC0-B10D-40031F709573";

        /// <summary>
        /// The Job to run Post v15.1 Data Migrations for System Phone Numbers.
        /// </summary>
        public const string DATA_MIGRATIONS_150_SYSTEM_PHONE_NUMBERS = "6DFE731E-F28B-40B3-8383-84212A301214";

        /// <summary>
        /// The Job to run Post v15.2 Data Migrations for the AttributeValue.IX_ValueAsPersonId index.
        /// </summary>
        public const string DATA_MIGRATIONS_152_IX_VALUE_AS_PERSON_ID = "5DC19FB3-AB0B-48F3-817D-9023C65C5F8A";

        /// <summary>
        /// The Job to run Post v15.1 Replace Web Forms Blocks with Obsidian Blocks.
        /// </summary>
        public const string DATA_MIGRATIONS_150_REPLACE_WEB_FORMS_BLOCKS_WITH_OBSIDIAN_BLOCKS = "EA00D1D4-709A-4102-863D-08471AA2C345";

        /// <summary>
        /// The Job to run Post v15.2 to replace web forms blocks with Obsidian blocks.
        /// </summary>
        public const string DATA_MIGRATIONS_152_REPLACE_WEB_FORMS_BLOCKS_WITH_OBSIDIAN_BLOCKS = "4232194C-90AE-4B44-93E7-1E5DE984A9E1";

        /// <summary>
        /// The Job to run Post v15.4 to update the AgeBracket values to reflect the new values after spliting the 0 - 12 bracket.
        /// </summary>
        public const string DATA_MIGRATIONS_154_UPDATE_AGE_BRACKET_VALUES = "C1234A63-09A6-45C1-96D8-0DE03EC4A7A1";

        /// <summary>
        /// The Job to run Post v16.0 Move Person Preferences.
        /// </summary>
        public const string DATA_MIGRATIONS_160_MOVE_PERSON_PREFERENCES = "C8591D15-9D37-49D3-8DF8-1DB72EE42D29";

        /// <summary>
        /// The Job to run Post v16.0 Update InteractionSession SessionStartDateKey.
        /// </summary>
        public const string DATA_MIGRATIONS_160_UPDATE_INTERACTION_SESSION_SESSION_START_DATE_KEY = "EBAD6B4D-D928-41FD-A0DD-445060810504";

        /// <summary>
        /// The Job to run Post v16.0 Update InteractionSession InteractionChannelId.
        /// </summary>
        public const string DATA_MIGRATIONS_160_UPDATE_INTERACTION_SESSION_INTERACTION_CHANNEL_ID = "3BC5124D-0ED1-4D90-A9ED-D858FA4B5051";

        /// <summary>
        /// The Job to run v16.0 - Add New Indices To Interaction and InteractionSession.
        /// </summary>
        public const string DATA_MIGRATIONS_160_UPDATE_INTERACTION_SESSION_AND_INTERACTION_INDICES = "30A8FE3D-8C2B-413E-9B94-F4B9212904B1";

        /// <summary>
        /// The Job to run v16.0 - Add New Indices To Interaction and InteractionSession.
        /// </summary>
        public const string DATA_MIGRATIONS_160_POPULATE_INTERACTION_SESSION_DATA = "4C734B0E-8024-4600-99F9-B6CFEE9F8250";

        /// <summary>
        /// The Job to run Post v16.0 Update Person PrimaryPersonAliasId.
        /// </summary>
        public const string DATA_MIGRATIONS_160_UPDATE_PERSON_PRIMARY_PERSON_ALIAS_ID = "BC7564DC-594F-4B50-8988-1594849515F1";

        /// <summary>
        /// The Job to run Post v12.4 Data Migrations to decrypt the expiration month / year and the name on card fields.
        /// </summary>
        public const string DATA_MIGRATIONS_124_DECRYPT_FINANCIAL_PAYMENT_DETAILS = "6C795E61-9DD4-4BE8-B9EB-E662E43B5E12";

        /// <summary>
        /// The Job to run Post v16.0 Data Migrations to update the newly persisted WorkflowId column on Workflow entity with their correct values.
        /// </summary>
        public const string DATA_MIGRATIONS_160_UPDATE_WORKFLOWID_COLUMNS = "2222F9D2-4771-4B21-A630-E696DB0C329A";

        /// <summary>
        /// The Job to run Post v16.0 Data Migrations to update the note data to match the new formatting.
        /// </summary>
        public const string DATA_MIGRATIONS_160_UPDATE_NOTE_DATA = "3768889a-ba73-4cff-91f9-cc0f92780745";

        /// <summary>
        /// The Job to run Post v16.0 Data Migrations to update the media element default urls.
        /// </summary>
        public const string DATA_MIGRATIONS_160_UPDATE_MEDIA_ELEMENT_DEFAULT_URLS = "3f2a18ce-882d-4687-a4e4-b2a34af2777d";

        /// <summary>
        /// The Job to run Post v16.1 Data Migrations to swap Financial Batch List web forms block with obsidian block.
        /// </summary>
        public const string DATA_MIGRATIONS_161_SWAP_FINANCIAL_BATCH_LIST = "7750ECFD-26E3-49DE-8E90-1B1A6DCCC3FE";

        /// <summary>
        /// The Job to run Post v16.1 Data Migrations to swap AccountEntry and Login web forms blocks with obisdian blocks.
        /// </summary>
        public const string DATA_MIGRATIONS_161_CHOP_ACCOUNTENTRY_AND_LOGIN = "A65D26C1-229E-4198-B388-E269C3534BC0";

        /// <summary>
        /// The Job to run Post v16.6 Data Migrations to update the newly
        /// created TargetCount column on AchievementType.
        /// </summary>
        public const string DATA_MIGRATIONS_166_UPDATE_ACHIEVEMENTTYPE_TARGETCOUNT_COLUMN = "ab4d7fa7-8e07-48d3-8225-bdecc63b71f5";

        /// <summary>
        /// The Job to run Post v16.6 Data Migrations to an index to the CreatedDateTime column on the Interaction table.
        /// </summary>
        public const string DATA_MIGRATIONS_166_ADD_INTERACTION_CREATED_DATE_TIME_INDEX = "2B2E2C6F-0184-4797-9D39-E8FC700D9887";

        /// <summary>
        /// The Job to run Post v16.6 to add a new index to the CommunicationRecipient table.
        /// </summary>
        public const string DATA_MIGRATIONS_166_ADD_COMMUNICATION_RECIPIENT_INDEX = "48070B65-FC20-401F-B25F-8F4D13BA5F36";

        /// <summary>
        /// The Job to run Post v17.0 Data Migrations to chop Shortened Link Block.
        /// </summary>
        public const string DATA_MIGRATIONS_170_CHOP_SHORTENED_LINKS_BLOCK = "8899363A-C52B-4D82-88C2-CA199D73E95C";

        /// <summary>
        /// The Job to run Post v17.0 Data Migrations to chop 6 blocks Block.
        /// </summary>
        public const string DATA_MIGRATIONS_166_CHOP_OBSIDIAN_BLOCKS = "4B8A66B3-1D92-480C-B473-D066B64E72AD";

        /// <summary>
        /// The Job to get NCOA
        /// </summary>
        public const string GET_NCOA = "D2D6EA6C-F94A-39A0-481B-A23D08B887D6";

        /// <summary>
        /// The Job to Rebuild a Sequence. This job has been deleted and replaced with
        /// <see cref="Rock.Transactions.StreakTypeRebuildTransaction" />
        /// </summary>
        public const string REBUILD_STREAK = "BFBB9524-10E8-42CF-BCD3-0CC7D2B22C3A";

        /// <summary>
        /// The rock cleanup Job. <see cref="Rock.Jobs.RockCleanup"/>
        /// </summary>
        public const string ROCK_CLEANUP = "1A8238B1-038A-4295-9FDE-C6D93002A5D7";

        /// <summary>
        /// The steps automation job - add steps based on people in a dataview
        /// </summary>
        public const string STEPS_AUTOMATION = "97858941-0447-49D6-9E35-B03665FEE965";

        /// <summary>
        /// The collect hosting metrics job - collect metrics regarding database connections, Etc.
        /// </summary>
        public const string COLLECT_HOSTING_METRICS = "36FA38CA-9DB0-40A8-BABD-5411121B4809";

        /// <summary>
        /// The Job to send an email digest with an attendance summary of all child groups to regional group leaders
        /// </summary>
        public const string SEND_GROUP_ATTENDANCE_DIGEST = "9F9E9C3B-FC58-4939-A272-4FA86D44CE7B";

        /// <summary>
        /// A run once job after a new installation. The purpose of this job is to populate generated datasets after an initial installation using RockInstaller that are too large to include in the installer.
        /// </summary>
        public const string POST_INSTALL_DATA_MIGRATIONS = "322984F1-A7A0-4D1B-AE6F-D7F043F66EB3";

        /// <summary>
        /// The <seealso cref="Rock.Jobs.GivingAutomation"/> job.
        /// </summary>
        public const string GIVING_AUTOMATION = "B6DE0544-8C91-444E-B911-453D4CE71515";

        /// <summary>
        /// Use <see cref="GIVING_AUTOMATION" /> instead
        /// </summary>
        [Obsolete( "Use GIVING_AUTOMATION instead" )]
        [RockObsolete( "1.13" )]
        public const string GIVING_ANALYTICS = GIVING_AUTOMATION;

        /// <summary>
        /// The <see cref="Rock.Jobs.SyncMedia">media synchronize</see> job.
        /// </summary>
        public const string SYNC_MEDIA = "FB27C6DF-F8DB-41F8-83AF-BBE09E77A0A9";

        /// <summary>
        /// The Process Elevated Security Job. <see cref="Rock.Jobs.ProcessElevatedSecurity"/>
        /// </summary>
        public const string PROCESS_ELEVATED_SECURITY = "A1AF9D7D-E968-4AF6-B203-6BB4FD625714";

        /// <summary>
        /// The <see cref="Rock.Jobs.UpdatePersonalizationData" /> job.
        /// </summary>
        public const string UPDATE_PERSONALIZATION_DATA = "67CFE1FE-7C64-4328-8576-F1A4BFD0EA8B";

        /// <summary>
        /// The <see cref="Rock.Jobs.ProcessReminders"/> job.
        /// </summary>
        public const string PROCESS_REMINDERS = "3F697C80-4C33-4552-9038-D3470445EA40";

        /// <summary>
        /// The <see cref="Rock.Jobs.UpdatePersistedAttributeValues">Update Persisted Attribute Values</see> job.
        /// </summary>
        public const string UPDATE_PERSISTED_ATTRIBUTE_VALUE = "A7DDA4B0-BA1D-49F1-8749-5E7A9876AE70";

        /// <summary>
        /// The <see cref="Rock.Jobs.UpdateAnalyticsSourcePostalCode" /> job.
        /// </summary>
        public const string UPDATE_ANALYTICS_SOURCE_POSTAL_CODE = "29731D97-699D-4D34-A9F4-50C7C33D5C48";

        /// <summary>
        /// The Post Update Data Migration Job to swap the Notes Block
        /// </summary>
        public const string DATA_MIGRATIONS_SWAP_NOTES_BLOCK = "8390C1AC-88D6-474A-AC05-8FFBD358F75D";

        /// <summary>
        /// The Post Update Data Migration Job to chop the Schedule Detail, Asset Storage Provider Detail, Page Short Link Detail, Streak Type Detail,
        /// Following Event Type Detail, Financial Batch Detail
        /// </summary>
        public const string DATA_MIGRATIONS_CHOP_BLOCKS_GROUP_1 = "54FACAE5-2175-4FE0-AC9F-5CDA957BCFB5";

        /// <summary>
        /// The post update data migration job to chop the Group Registration block
        /// </summary>
        public const string DATA_MIGRATIONS_160_CHOP_BLOCKS_GROUP_REGISTRATION = "72D9EC04-517A-4CA0-B631-9F9A41F1790D";

        /// <summary>
        /// The post update data migration job to swap the Group Schedule Toolbox V1.
        /// </summary>
        public const string DATA_MIGRATIONS_161_SWAP_BLOCK_GROUP_SCHEDULE_TOOLBOX_V1 = "22DBD648-79C0-40C7-B561-094E4E7637E5";

        /// <summary>
        /// The post update data migration job to chop the Group Schedule Toolbox V2.
        /// </summary>
        public const string DATA_MIGRATIONS_161_CHOP_BLOCK_GROUP_SCHEDULE_TOOLBOX_V2 = "7F989E9F-913C-45E4-9EB1-EC70AC220939";

        /// <summary>
        /// The post update data migration job to remove obsidian group schedule toolbox back buttons.
        /// </summary>
        public const string DATA_MIGRATIONS_161_REMOVE_OBSIDIAN_GROUP_SCHEDULE_TOOLBOX_BACK_BUTTONS = "781F2D3B-E5E4-41D5-9145-1D70DDB3EE04";

        /// <summary>
        /// The post update data migration job to chop the Login and Account Entry blocks.
        /// </summary>
        public const string DATA_MIGRATIONS_161_CHOP_SECURITY_BLOCKS = "A65D26C1-229E-4198-B388-E269C3534BC0";

        /// <summary>
        /// The post update data migration job to chop the Email Preference Entry block.
        /// </summary>
        public const string DATA_MIGRATIONS_162_CHOP_EMAIL_PREFERENCE_ENTRY = "AE07C80A-80A4-48FD-908C-56DDB1CAA322";

        /// <summary>
        /// The post update data migration job to remove the legacy Communication Recipient List Webforms block.
        /// </summary>
        public const string DATA_MIGRATIONS_170_REMOVE_COMMUNICATION_RECIPIENT_LIST_BLOCK = "54CCFFFD-83A8-4BB6-A699-DDE34310BFE6";

        /// <summary>
        /// The post update data migration job to remove legacy preference attributes.
        /// </summary>
        public const string DATA_MIGRATIONS_170_REMOVE_LEGACY_PREFERENCES = "46d98280-7611-4588-831d-6924e2be9da6";

        /// <summary>
        /// The <see cref="Rock.Jobs.UpdatePersistedDatasets" /> job.
        /// </summary>
        public const string UPDATE_PERSISTED_DATASETS = "B6D3B48A-039A-4A1C-87BE-3FC0152AB5DA";

        /// <summary>
        /// The Job to run Post v16.7 to populate EntityIntents from AdditionalSettingsJson.
        /// </summary>
        public const string DATA_MIGRATIONS_167_POPULATE_ENTITY_INTENTS_FROM_ADDITIONAL_SETTINGS_JSON = "155C2051-1513-4BB3-83AD-8D37EBBC3F59";

        /// <summary>
<<<<<<< HEAD
        /// The post update data migration job to remove the legacy Communication Recipient List Webforms block.
        /// </summary>
        public const string DATA_MIGRATIONS_170_REMOVE_DISC_BLOCK = "795AE7B0-8B61-4577-B50A-350907CA0C65";

        /// <summary>
        /// The job for sending available learning activity notifications. <see cref="Rock.Jobs.SendLearningActivityNotifications"/>.
        /// </summary>
        public const string SEND_LEARNING_ACTIVITY_NOTIFICATIONS = "0075859b-8dc3-4e95-9075-89198886fcb4";

        /// <summary>
        /// The job for updating learning program completions. <see cref="Rock.Jobs.UpdateProgramCompletions"/>.
        /// </summary>
        public const string UPDATE_PROGRAM_COMPLETIONS = "4E805A88-C031-4BA0-BAD6-0A706E647870";

        /// <summary>
        /// The Job to run Post v17.0 Data Migrations to chop Block.
        /// </summary>
        public const string DATA_MIGRATIONS_170_CHOP_OBSIDIAN_BLOCKS = "74265B89-31DF-4430-84D4-8343C64F2580";

        /// <summary>
        /// The job for updating the IX_EntityTypeId_EntityId index on the History table.
        /// </summary>
        public const string POST_170_UPDATE_HISTORY_ENTITYTYPEID_INDEX = "48D7629C-1FB5-425A-AFAB-E8F220ABADB0";
=======
        /// The Job to run Post v16.7 Data Migrations to chop AccountEdit Block.
        /// </summary>
        public const string DATA_MIGRATIONS_167_CHOP_ACCOUNT_EDIT_BLOCK = "E581688C-E60D-4841-B3C3-C535CAD0002D";
>>>>>>> 7fdc1065
    }
}<|MERGE_RESOLUTION|>--- conflicted
+++ resolved
@@ -393,8 +393,12 @@
         /// </summary>
         public const string DATA_MIGRATIONS_167_POPULATE_ENTITY_INTENTS_FROM_ADDITIONAL_SETTINGS_JSON = "155C2051-1513-4BB3-83AD-8D37EBBC3F59";
 
-        /// <summary>
-<<<<<<< HEAD
+		/// <summary>
+        /// The Job to run Post v16.7 Data Migrations to chop AccountEdit Block.
+        /// </summary>
+        public const string DATA_MIGRATIONS_167_CHOP_ACCOUNT_EDIT_BLOCK = "E581688C-E60D-4841-B3C3-C535CAD0002D";
+        
+        /// <summary>
         /// The post update data migration job to remove the legacy Communication Recipient List Webforms block.
         /// </summary>
         public const string DATA_MIGRATIONS_170_REMOVE_DISC_BLOCK = "795AE7B0-8B61-4577-B50A-350907CA0C65";
@@ -418,10 +422,5 @@
         /// The job for updating the IX_EntityTypeId_EntityId index on the History table.
         /// </summary>
         public const string POST_170_UPDATE_HISTORY_ENTITYTYPEID_INDEX = "48D7629C-1FB5-425A-AFAB-E8F220ABADB0";
-=======
-        /// The Job to run Post v16.7 Data Migrations to chop AccountEdit Block.
-        /// </summary>
-        public const string DATA_MIGRATIONS_167_CHOP_ACCOUNT_EDIT_BLOCK = "E581688C-E60D-4841-B3C3-C535CAD0002D";
->>>>>>> 7fdc1065
     }
 }