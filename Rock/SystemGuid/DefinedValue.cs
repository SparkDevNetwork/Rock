﻿// <copyright>
// Copyright by the Spark Development Network
//
// Licensed under the Rock Community License (the "License");
// you may not use this file except in compliance with the License.
// You may obtain a copy of the License at
//
// http://www.rockrms.com/license
//
// Unless required by applicable law or agreed to in writing, software
// distributed under the License is distributed on an "AS IS" BASIS,
// WITHOUT WARRANTIES OR CONDITIONS OF ANY KIND, either express or implied.
// See the License for the specific language governing permissions and
// limitations under the License.
// </copyright>
//
using System;

namespace Rock.SystemGuid
{
    /// <summary>
    /// Static Guids used by the Rock application
    /// </summary>
    public static class DefinedValue
    {
<<<<<<< HEAD
        #region AI Models

        /// <summary>
        /// Open AI's high-intelligence flagship model for complex, multi-step tasks.
        /// GPT-4o is cheaper and faster than GPT-4 Turbo.
        /// </summary>
        public const string OPEN_AI_GPT_4O = "4A315E26-8FD9-4F4E-A178-7F7CB4D9BDB7";

        /// <summary>
        /// Open AI's affordable and intelligent small model for fast, lightweight tasks.
        /// GPT-4o mini is cheaper and more capable than GPT-3.5 Turbo.
        /// </summary>
        public const string OPEN_AI_GPT_4O_MINI = "D29074BA-FE6D-483D-8C4C-B7114AA050A5";
=======
        #region Attendance

        /// <summary>
        /// The attendance record came from a legacy kiosk.
        /// </summary>
        public const string ATTENDANCE_SOURCE_LEGACY_KIOSK = "0B25A627-679B-4B73-AA84-305DEF24815A";

        /// <summary>
        /// The attendance record came from a kiosk.
        /// </summary>
        public const string ATTENDANCE_SOURCE_KIOSK = "9A21D7EB-BCB5-4466-B62F-70EC5008B6B9";

        /// <summary>
        /// The attendance record came from a mobile check-in.
        /// </summary>
        public const string ATTENDANCE_SOURCE_MOBILE = "972E8841-A3C9-4DDD-BD24-A414C0290331";
>>>>>>> 555b7ed2

        #endregion

        #region Block Template

        /// <summary>
        /// The block template for the mobile notes block.
        /// </summary>
        public const string BLOCK_TEMPLATE_MOBILE_GROUP_MEMBERS = "89322C87-CA36-4169-9361-FDA4EFEF07C1";

        /// <summary>
        /// The block template for the mobile notes block.
        /// </summary>
        public const string BLOCK_TEMPLATE_MOBILE_NOTES = "37F44005-C4D8-4527-BA86-B6F8B72BF243";

        /// <summary>
        /// The block template for the mobile group schedule preference landing page.
        /// </summary>
        public const string BLOCK_TEMPLATE_MOBILE_GROUP_SCHEDULE_SIGNUP_LANDING_PAGE = "7F89AE4D-BD8B-49ED-B8EC-F883D43505F2";

        /// <summary>
        /// The block template for the mobile group schedule preference landing page.
        /// </summary>
        public const string BLOCK_TEMPLATE_MOBILE_GROUP_SCHEDULE_PREFERENCE_LANDING_PAGE = "D39CCB65-2444-48E4-9DE1-7A01AB20CB61";

        /// <summary>
        /// The block template for mobile group schedule unavailability block. 
        /// </summary>
        public const string BLOCK_TEMPLATE_MOBILE_GROUP_SCHEDULE_UNAVAILABILITY = "48EE4803-66BE-43A0-A7CF-E2D669DB2D21";

        /// <summary>
        /// The block template for mobile group schedule toolbox block.
        /// </summary>
        public const string BLOCK_TEMPLATE_MOBILE_GROUP_SCHEDULE_TOOLBOX = "7E11BEF1-F6F7-49E3-8804-90AC1CB9AD25";

        /// <summary>
        /// The block template for mobile group schedule toolbox decline modal.
        /// </summary>
        public const string BLOCK_TEMPLATE_MOBILE_GROUP_SCHEDULE_TOOLBOX_DECLINE_MODAL = "68ACFE34-C1D9-40C6-9AB1-9E6F4DA846EE";

        /// <summary>
        /// The block template for mobile answer to prayer block.
        /// </summary>
        public const string BLOCK_TEMPLATE_MOBILE_ANSWER_TO_PRAYER = "D13256E3-D9ED-45C2-8EF7-C4AABCF4B2B7";

        /// <summary>
        /// The block template for the event template on the mobile calendar event list.
        /// </summary>
        public const string BLOCK_TEMPLATE_MOBILE_CALENDAR_EVENT_LIST = "248587C7-5CE3-46B7-8728-2E03E725D0B2";

        /// <summary>
        /// The block template for the event template on the mobile calendar item view.
        /// </summary>
        public const string BLOCK_TEMPLATE_MOBILE_CALENDAR_EVENT_ITEM_OCCURRENCE_VIEW = "128F7350-97FD-4ECA-9C79-D02DE0C434EB";

        /// <summary>
        /// The block template for the mobile communication view
        /// </summary>
        public const string BLOCK_TEMPLATE_MOBILE_COMMUNICATION_VIEW = "0D588D84-111C-4350-98DE-460C194F5DE5";

        /// <summary>
        /// The block template for the Mobile > Connection > Connection Type List block.
        /// </summary>
        public const string BLOCK_TEMPLATE_MOBILE_CONNECTION_CONNECTION_TYPE_LIST = "FECAD08A-570F-434E-BEED-412C4F2A3159";

        /// <summary>
        /// The block template for the Mobile > Connection > Connection Opportunity List block.
        /// </summary>
        public const string BLOCK_TEMPLATE_MOBILE_CONNECTION_CONNECTION_OPPORTUNITY_LIST = "167465D9-E8D2-413C-BA99-FDA529B14E6C";

        /// <summary>
        /// The block template for the Mobile > Connection > Connection Request List block.
        /// </summary>
        public const string BLOCK_TEMPLATE_MOBILE_CONNECTION_CONNECTION_REQUEST_LIST = "4A45926C-5571-414C-8C69-8203FDBF4AE7";

        /// <summary>
        /// The block template for the Mobile > Connection > Connection Request Detail block.
        /// </summary>
        public const string BLOCK_TEMPLATE_MOBILE_CONNECTION_CONNECTION_REQUEST_DETAIL = "44538702-5157-489A-B256-217F5D1F53F4";

        /// <summary>
        /// The block template for <see cref="Rock.Blocks.Types.Mobile.Core.Search"/> block.
        /// </summary>
        public const string BLOCK_TEMPLATE_MOBILE_CORE_SEARCH = "CFEB7FA6-0F19-496B-8DCC-4D200AEEE866";

        /// <summary>
        /// The block template mobile daily challenge entry
        /// </summary>
        public const string BLOCK_TEMPLATE_MOBILE_DAILY_CHALLENGE_ENTRY = "30ECA4B6-0869-4656-A4CD-B8729CB29E76";

        /// <summary>
        /// The block template mobile event item occurrence list by audience
        /// </summary>
        public const string BLOCK_TEMPLATE_MOBILE_EVENT_ITEM_OCCURRENCE_LIST_BY_AUDIENCE = "26944B71-7B69-4943-8EC2-3506F728D943";

        /// <summary>
        /// The block template for the mobile group member list.
        /// </summary>
        public const string BLOCK_TEMPLATE_MOBILE_GROUP_MEMBER_LIST = "E5618730-9E50-4BDA-9E13-D27697F83980";

        /// <summary>
        /// The block template for the mobile group member view.
        /// </summary>
        public const string BLOCK_TEMPLATE_MOBILE_GROUP_MEMBER_VIEW = "09053C7C-9374-4489-8A7B-71F02E3E7D89";

        /// <summary>
        /// The block template for the mobile group view.
        /// </summary>
        public const string BLOCK_TEMPLATE_MOBILE_GROUP_VIEW = "559346FB-C684-42CF-8F4C-CF4A1C278AD6";

        /// <summary>
        /// The block template for the mobile group finder.
        /// </summary>
        public const string BLOCK_TEMPLATE_MOBILE_GROUPS_GROUP_FINDER = "1B6D540A-2E40-44F6-8AE9-2857DE913459";

        /// <summary>
        /// The block template for the live experience occurrences block.
        /// </summary>
        public const string BLOCK_TEMPLATE_LIVE_EXPERIENCE_OCCURRENCES = "95837896-BB45-47FA-8517-F1C0EFE2A89C";

        /// <summary>
        /// The block template for mobile my prayer requests.
        /// </summary>
        public const string BLOCK_TEMPLATE_MOBILE_MY_PRAYER_REQUESTS = "198F3006-5F0F-48AB-9EA0-2FA56F633753";

        /// <summary>
        /// The block template for Mobile > Prayer > Prayer Card View block.
        /// </summary>
        public const string BLOCK_TEMPLATE_MOBILE_PRAYER_PRAYER_CARD_VIEW = "DCFECA8C-CDF5-4863-851E-7EFEE6758EE9";

        /// <summary>
        /// The block template for the mobile prayer session block.
        /// </summary>
        public const string BLOCK_TEMPLATE_MOBILE_PRAYER_SESSION = "6F1F6BAB-B403-48D1-BF6A-52B16361279C";

        #endregion Block Template

        #region Button Styles

        /// <summary>
        /// Button HTML - Primary 
        /// </summary>
        public const string BUTTON_HTML_PRIMARY = "FDC397CD-8B4A-436E-BEA1-BCE2E6717C03";

        /// <summary>
        /// Button HTML - Secondary 
        /// </summary>
        public const string BUTTON_HTML_SECONDARY = "8CF6E927-4FA5-4241-991C-391038B79631";

        /// <summary>
        /// Button HTML - Deny 
        /// </summary>
        public const string BUTTON_HTML_DENY = "D6B809A9-C1CC-4EBB-816E-33D8C1E53EA4";

        /// <summary>
        /// Button HTML - Approve 
        /// </summary>
        public const string BUTTON_HTML_APPROVE = "C88FEF94-95B9-444A-BC93-58E983F3C047";

        /// <summary>
        /// Button HTML - Success 
        /// </summary>
        public const string BUTTON_HTML_SUCCESS = "53CA2CB9-8BFA-450C-A3AA-FD3F3FD3BC8A";

        /// <summary>
        /// Button HTML - Info 
        /// </summary>
        public const string BUTTON_HTML_INFO = "3C026B37-29D4-47CB-BB6E-DA43AFE779FE";

        /// <summary>
        /// Button HTML - Warning 
        /// </summary>
        public const string BUTTON_HTML_WARNING = "F03C9591-C497-4E27-A714-6A482E745141";

        /// <summary>
        /// Button HTML - Danger 
        /// </summary>
        public const string BUTTON_HTML_DANGER = "9B329020-E074-4326-8831-9DD534F491DF";

        /// <summary>
        /// Button HTML - Default 
        /// </summary>
        public const string BUTTON_HTML_DEFAULT = "638BEEE0-2F8F-4706-B9A4-5BAB70386697";

        /// <summary>
        /// Button HTML - Cancel 
        /// </summary>
        public const string BUTTON_HTML_CANCEL = "5683E775-B9F3-408C-80AC-94DE0E51CF3A";

        #endregion Button Styles

        #region Campus

        /// <summary>
        /// The campus status pending
        /// </summary>
        public const string CAMPUS_STATUS_PENDING = "008209F5-144E-4282-92C3-944A4AC78700";

        /// <summary>
        /// The campus status open
        /// </summary>
        public const string CAMPUS_STATUS_OPEN = "10696FD8-D0C7-486F-B736-5FB3F5D69F1A";

        /// <summary>
        /// The campus status closed
        /// </summary>
        public const string CAMPUS_STATUS_CLOSED = "99D2C9CB-B6DC-49C1-B626-B76BD398B63A";

        /// <summary>
        /// The campus type physical
        /// </summary>
        public const string CAMPUS_TYPE_PHYSICAL = "5A61507B-79CB-4DA2-AF43-6F82260203B3";

        /// <summary>
        /// The campus type on-line
        /// </summary>
        public const string CAMPUS_TYPE_ONLINE = "10101010-2DB4-4C95-B07D-C400E412289B";

        #endregion Campus

        #region Communication Medium Type

        /// <summary>
        /// Email communication
        /// </summary>
        public const string COMMUNICATION_MEDIUM_EMAIL = "FC51461D-0C31-4C6B-A7C8-B3E8482C1055";

        #endregion

        #region Check-in Search Type

        /// <summary>
        /// Phone number search type
        /// </summary>
        public const string CHECKIN_SEARCH_TYPE_PHONE_NUMBER = "F3F66040-C50F-4D13-9652-780305FFFE23";

        /// <summary>
        /// Name Search Type
        /// </summary>
        public const string CHECKIN_SEARCH_TYPE_NAME = "071D6DAA-3063-463A-B8A1-7D9A1BE1BB31";

        /// <summary>
        /// Power Search Type
        /// </summary>
        public const string CHECKIN_SEARCH_TYPE_NAME_AND_PHONE = "93773B0A-6E7F-1AA0-4F1D-9A4D6ACE930F";

        /// <summary>
        /// Scanned Id Search Type. This type is always supported and if a BarCode or Bio id is scanned, the attendance will be updated to reflect this type OS search was used.
        /// </summary>
        public const string CHECKIN_SEARCH_TYPE_SCANNED_ID = "7668CE15-E372-47EE-8FF8-6FEE09F7C858";

        /// <summary>
        /// Family Id Search Type. This type is for future (face recognition) support and is not currently being used.
        /// </summary>
        public const string CHECKIN_SEARCH_TYPE_FAMILY_ID = "111385BB-DAEB-4CE3-A945-0B50DC15EE02";

        #endregion

        #region Device Type

        /// <summary>
        /// Check-in Kiosk device type
        /// </summary>
        public const string DEVICE_TYPE_CHECKIN_KIOSK = "BC809626-1389-4543-B8BB-6FAC79C27AFD";

        /// <summary>
        /// Giving Kiosk device type
        /// </summary>
        public const string DEVICE_TYPE_GIVING_KIOSK = "64A1DBE5-10AD-42F1-A9BA-646A781D4112";

        /// <summary>
        /// Printer device type
        /// </summary>
        public const string DEVICE_TYPE_PRINTER = "8284B128-E73B-4863-9FC2-43E6827B65E6";

        #endregion

        #region Entity Set Purpose

        /// <summary>
        /// Entity Set for the purpose of doing a Person Merge request
        /// </summary>
        public const string ENTITY_SET_PURPOSE_PERSON_MERGE_REQUEST = "214EB26F-5493-4540-B2EF-F0887C8FBB9E";

        #endregion

        #region External Link Types

        /// <summary>
        /// Barnes and Noble External Link Type
        /// </summary>
        public const string EXTERNAL_LINK_TYPE_BARNES_AND_NOBLE = "ACAC304A-A760-4313-BD7D-F272C2A8BC5B";

        /// <summary>
        /// Amazon External Link Type
        /// </summary>
        public const string EXTERNAL_LINK_TYPE_AMAZON = "BB3E2119-3CF1-4B20-958E-304BFFF120B1";

        /// <summary>
        /// ChristianBook External Link Type
        /// </summary>
        public const string EXTERNAL_LINK_TYPE_CHRISTIAN_BOOK = "EE74B3D2-1B5A-4436-9908-ABC63FF59309";

        /// <summary>
        /// YouTube Video External Link Type
        /// </summary>
        public const string EXTERNAL_LINK_TYPE_YOUTUBE_VIDEO = "FE7A6DE2-206C-420F-B67E-7139BB9B8B6D";

        #endregion

        #region Financial Currency Type

        /// <summary>
        /// Cash
        /// </summary>
        public const string CURRENCY_TYPE_CASH = "F3ADC889-1EE8-4EB6-B3FD-8C10F3C8AF93";

        /// <summary>
        /// Check
        /// </summary>
        public const string CURRENCY_TYPE_CHECK = "8B086A19-405A-451F-8D44-174E92D6B402";

        /// <summary>
        /// Credit Card
        /// </summary>
        public const string CURRENCY_TYPE_CREDIT_CARD = "928A2E04-C77B-4282-888F-EC549CEE026A";

        /// <summary>
        /// ACH
        /// </summary>
        public const string CURRENCY_TYPE_ACH = "DABEE8FD-AEDF-43E1-8547-4C97FA14D9B6";

        /// <summary>
        /// Non-Cash
        /// </summary>
        public const string CURRENCY_TYPE_NONCASH = "7950FF66-80EE-E8AB-4A77-4A13EDEB7513";

        /// <summary>
        /// Unknown Currency Type
        /// </summary>
        public const string CURRENCY_TYPE_UNKNOWN = "56C9AE9C-B5EB-46D5-9650-2EF86B14F856";

        /// <summary>
        /// Other Currency Type
        /// </summary>
        public const string CURRENCY_TYPE_OTHER = "0FDF0BB3-B483-4C0A-9DFF-A35ABE3B688D";

        /// <summary>
        /// Apple Pay Currency Type
        /// </summary>
        public const string CURRENCY_TYPE_APPLE_PAY = "D42C4DF7-1AE9-4DDE-ADA2-774B866B798C";

        /// <summary>
        /// Android Pay Currency Type
        /// </summary>
        public const string CURRENCY_TYPE_ANDROID_PAY = "6151F6E0-3223-46BA-A59E-E091BE4AF75C";

        #endregion Financial Currency Type

        #region Credit Card Types

        /// <summary>
        /// The credit card type AMEX
        /// </summary>
        public const string CREDITCARD_TYPE_AMEX = "696A54E3-352C-49FB-88A1-BCDBD81AA9EC";

        /// <summary>
        /// The credit card type diners club
        /// </summary>
        public const string CREDITCARD_TYPE_DINERS_CLUB = "1A9A4DB9-AFF3-4773-875C-C10346BD1CA7";

        /// <summary>
        /// The credit card type discover
        /// </summary>
        public const string CREDITCARD_TYPE_DISCOVER = "4B746601-E9EB-4660-BA13-C0B66B24E248";

        /// <summary>
        /// The credit card type JCB
        /// </summary>
        public const string CREDITCARD_TYPE_JCB = "4DD7F0C2-F6B7-4510-90E6-287ADC25FD05";

        /// <summary>
        /// The credit card type MasterCard
        /// </summary>
        public const string CREDITCARD_TYPE_MASTERCARD = "6373A4B6-4DCA-4EB6-9ADE-B30E8A7F8621";

        /// <summary>
        /// The credit card type visa
        /// </summary>
        public const string CREDITCARD_TYPE_VISA = "FC66B5F8-634F-4800-A60D-436964D27B64";

        #endregion

        #region Financial Non-Cash Asset Type

        /// <summary>
        /// Non-Cash Asset Type: Property.
        /// </summary>
        public const string NONCASH_ASSET_PROPERTY = "FF4E8D66-CFF2-4A96-AA30-19721884C373";

        /// <summary>
        /// Non-Cash Asset Type: Stocks and Bonds.
        /// </summary>
        public const string NONCASH_ASSET_STOCKSANDBONDS = "B29D7D89-357F-47F9-BE7B-52AFF3892007";

        /// <summary>
        /// Non-Cash Asset Type: Vehicles.
        /// </summary>
        public const string NONCASH_ASSET_VEHICLES = "C1DCBE74-88FE-4876-8943-5783499CBBE0";

        /// <summary>
        /// Non-Cash Asset Type: Other.
        /// </summary>
        public const string NONCASH_ASSET_OTHER = "3086AF9A-108B-47C8-B299-CECF53B9D1DF";

        #endregion

        #region Financial Transaction Type

        /// <summary>
        /// A Contribution Transaction
        /// </summary>
        public const string TRANSACTION_TYPE_CONTRIBUTION = "2D607262-52D6-4724-910D-5C6E8FB89ACC";

        /// <summary>
        /// An Event Registration Transaction
        /// </summary>
        public const string TRANSACTION_TYPE_EVENT_REGISTRATION = "33CB96DD-8752-4BEE-A142-88DB7DE538F0";

        /// <summary>
        /// A Transaction Type of Receipt
        /// NOTE: This is not a core transaction type. It'll get created if needed when importing transactions from Slingshot
        /// </summary>
        public const string TRANSACTION_TYPE_RECEIPT = "F57AAF36-F208-4A85-A078-E2B1F91798EB";

        #endregion

        #region Financial Source

        /// <summary>
        /// The financial source of bank check
        /// </summary>
        public const string FINANCIAL_SOURCE_TYPE_BANK_CHECK = "61E46A46-7399-4817-A6EC-3D8495E2316E";

        /// <summary>
        /// The financial source of Website
        /// </summary>
        public const string FINANCIAL_SOURCE_TYPE_WEBSITE = "7D705CE7-7B11-4342-A58E-53617C5B4E69";

        /// <summary>
        /// The financial source of Kiosk
        /// </summary>
        public const string FINANCIAL_SOURCE_TYPE_KIOSK = "260EEA80-821A-4F79-973F-49DF79C955F7";

        /// <summary>
        /// The financial source of Mobile Application
        /// </summary>
        public const string FINANCIAL_SOURCE_TYPE_MOBILE_APPLICATION = "8ADCEC72-63FC-4F08-A4CC-72BCE470172C";

        /// <summary>
        /// The financial source of On-Site
        /// </summary>
        public const string FINANCIAL_SOURCE_TYPE_ONSITE_COLLECTION = "BE7ECF50-52BC-4774-808D-574BA842DB98";

        /// <summary>
        /// The financial source of Text-to-Give (Give action of the SMS actions)
        /// </summary>
        public const string FINANCIAL_SOURCE_TYPE_SMS_GIVE = "8BA95E24-D291-499E-A535-4DCAC365689B";

        #endregion

        #region Group Location Type

        /// <summary>
        /// Address Type - Home 
        /// </summary>
        public const string GROUP_LOCATION_TYPE_HOME = "8C52E53C-2A66-435A-AE6E-5EE307D9A0DC";

        /// <summary>
        /// Address Type - Work
        /// </summary>
        public const string GROUP_LOCATION_TYPE_WORK = "E071472A-F805-4FC4-917A-D5E3C095C35C";

        /// <summary>
        /// Address Type - Previous
        /// </summary>
        public const string GROUP_LOCATION_TYPE_PREVIOUS = "853D98F1-6E08-4321-861B-520B4106CFE0";

        /// <summary>
        /// Meeting Location Type
        /// </summary>
        public const string GROUP_LOCATION_TYPE_MEETING_LOCATION = "96D540F5-071D-4BBD-9906-28F0A64D39C4";

        /// <summary>
        /// Some other type of Group Location
        /// NOTE: This is not a core group location type. It'll get created if needed when importing locations from Slingshot.
        /// </summary>
        public const string GROUP_LOCATION_TYPE_OTHER = "D49965C7-5254-4D2D-BC77-F390375F0C44";

        #endregion

        #region Group Type Purpose

        /// <summary>
        /// Group Type Purpose of Check-in Template (Weekly Service Check-in, etc)
        /// </summary>
        public const string GROUPTYPE_PURPOSE_CHECKIN_TEMPLATE = "4A406CB0-495B-4795-B788-52BDFDE00B01";

        /// <summary>
        /// Group Type Purpose of Check-in Filter
        /// </summary>
        public const string GROUPTYPE_PURPOSE_CHECKIN_FILTER = "6BCED84C-69AD-4F5A-9197-5C0F9C02DD34";

        #endregion

        #region Group RSVP

        /// <summary>
        /// Group RSVP Decline Reason - Illness.
        /// </summary>
        public const string GROUP_RSVP_DECLINE_REASON_ILLNESS = "15B4124E-9717-4161-9974-86C4925053E3";

        /// <summary>
        /// Group RSVP Decline Reason - Vacation.
        /// </summary>
        public const string GROUP_RSVP_DECLINE_REASON_VACATION = "759E0745-727B-493D-A44C-3A042A11B761";

        /// <summary>
        /// Group RSVP Decline Reason - Schedule Conflict.
        /// </summary>
        public const string GROUP_RSVP_DECLINE_REASON_SCHEDULE_CONFLICT = "D5989FA4-2CE0-4427-83E4-E43F30045B43";

        /// <summary>
        /// Group RSVP Decline Reason - Childcare Not Available.
        /// </summary>
        public const string GROUP_RSVP_DECLINE_REASON_CHILDCARE = "0E728945-3D74-4E03-9799-0CF5EE8D6B3D";

        /// <summary>
        /// Group RSVP Decline Reason - Other.
        /// </summary>
        public const string GROUP_RSVP_DECLINE_REASON_OTHER = "1634AC71-0054-4F3C-A76D-A75A48E6BA56";

        #endregion

        #region Library Content Types

        /// <summary>
        /// Article Library Content Type
        /// </summary>
        public const string LIBRARY_CONTENT_TYPE_ARTICLE = "8B66EBAA-9BE4-42C8-A106-655A2EFD6109";

        #endregion

        #region Library License Types

        /// <summary>
        /// Author Attribution Library License Type
        /// </summary>
        public const string LIBRARY_LICENSE_TYPE_AUTHOR_ATTRIBUTION = "9AED8DEE-F74D-4F38-AD45-2423170D31D2";

        /// <summary>
        /// Open Library License Type
        /// </summary>
        public const string LIBRARY_LICENSE_TYPE_OPEN = "54D8921D-A9E9-46DA-8B7C-433C163FD41A";

        /// <summary>
        /// Organization Attribution Library License Type
        /// </summary>
        public const string LIBRARY_LICENSE_TYPE_ORGANIZATION_ATTRIBUTION = "577F2BD5-BFDF-41B7-96A8-32C0F1E44905";

        #endregion

        #region Location Types

        /// <summary>
        /// Campus Location Type
        /// </summary>
        public const string LOCATION_TYPE_CAMPUS = "C0D7AE35-7901-4396-870E-3AAF472AAE88";

        /// <summary>
        /// Building Location Type
        /// </summary>
        public const string LOCATION_TYPE_BUILDING = "D9646A93-1667-4A44-82DA-12E1229B4695";

        /// <summary>
        /// Room Location Type
        /// </summary>
        public const string LOCATION_TYPE_ROOM = "107C6DA1-266D-4E1C-A443-1CD37064601D";

        #endregion

        #region Transaction Frequency Type

        /// <summary>
        /// One Time
        /// </summary>
        public const string TRANSACTION_FREQUENCY_ONE_TIME = "82614683-7FB4-4F16-9087-6F85945A7B16";

        /// <summary>
        /// Weekly
        /// </summary>
        public const string TRANSACTION_FREQUENCY_WEEKLY = "35711E44-131B-4534-B0B2-F0A749292362";

        /// <summary>
        /// Every two weeks
        /// </summary>
        public const string TRANSACTION_FREQUENCY_BIWEEKLY = "72990023-0D43-4554-8D32-28461CAB8920";

        /// <summary>
        /// Twice a month on the 1st and 15th
        /// </summary>
        public const string TRANSACTION_FREQUENCY_TWICEMONTHLY = "791C863D-2600-445B-98F8-3E5B66A3DEC4";

        /// <summary>
        /// A Frequency of First and Fifteenth
        /// </summary>
        public const string TRANSACTION_FREQUENCY_FIRST_AND_FIFTEENTH = "C752403C-0F88-45CD-B574-069355C01D77";

        /// <summary>
        /// Monthly
        /// </summary>
        public const string TRANSACTION_FREQUENCY_MONTHLY = "1400753C-A0F9-4A45-8A1D-81C98450BD1F";

        /// <summary>
        /// Monthly
        /// </summary>
        public const string TRANSACTION_FREQUENCY_QUARTERLY = "BF08EA03-C52A-4364-B142-12EBCA7CA14A";

        /// <summary>
        /// Twice a year (every 6 months)
        /// </summary>
        public const string TRANSACTION_FREQUENCY_TWICEYEARLY = "691BB8AB-5F96-4E88-847C-CB970D9E87FA";

        /// <summary>
        /// Yearly
        /// </summary>
        public const string TRANSACTION_FREQUENCY_YEARLY = "AC88C37A-901E-4CBB-947B-11348C208192";

        #endregion

        #region Metrics

        /// <summary>
        /// Metric values come from a DataView
        /// </summary>
        public const string METRIC_SOURCE_VALUE_TYPE_DATAVIEW = "2EC60BCF-EF63-4CCC-A970-F152292765D0";

        /// <summary>
        /// Metric values are entered manually
        /// </summary>
        public const string METRIC_SOURCE_VALUE_TYPE_MANUAL = "1D6511D6-B15D-4DED-B3C4-459CD2A7EC0E";

        /// <summary>
        /// Metric values are populated from custom SQL
        /// </summary>
        public const string METRIC_SOURCE_VALUE_TYPE_SQL = "6A1E1A1B-A636-4E12-B90C-D7FD1BDAE764";

        /// <summary>
        /// Metric values are populated from custom Lava
        /// </summary>
        public const string METRIC_SOURCE_VALUE_TYPE_LAVA = "2868A3E8-4632-4966-84CD-EDB8B775D66C";

        #endregion

        #region Person Marital Status

        /// <summary>
        /// Marital Status of Married
        /// </summary>
        public const string PERSON_MARITAL_STATUS_MARRIED = "5FE5A540-7D9F-433E-B47E-4229D1472248";

        /// <summary>
        /// Marital Status of Single
        /// </summary>
        public const string PERSON_MARITAL_STATUS_SINGLE = "F19FC180-FE8F-4B72-A59C-8013E3B0EB0D";

        /// <summary>
        /// Marital Status of Divorced
        /// </summary>
        public const string PERSON_MARITAL_STATUS_DIVORCED = "3B689240-24C2-434B-A7B9-A4A6CBA7928C";

        #endregion

        #region Person Phone Type

        /// <summary>
        /// Person Mobile Phone
        /// </summary>
        public const string PERSON_PHONE_TYPE_MOBILE = "407E7E45-7B2E-4FCD-9605-ECB1339F2453";

        /// <summary>
        /// Person Home Phone
        /// </summary>
        public const string PERSON_PHONE_TYPE_HOME = "AA8732FB-2CEA-4C76-8D6D-6AAA2C6A4303";

        /// <summary>
        /// Person Home Phone
        /// </summary>
        public const string PERSON_PHONE_TYPE_WORK = "2CC66D5A-F61C-4B74-9AF9-590A9847C13C";

        #endregion

        #region Person Record Status

        /// <summary>
        /// Record Status - Active
        /// </summary>
        public const string PERSON_RECORD_STATUS_ACTIVE = "618F906C-C33D-4FA3-8AEF-E58CB7B63F1E";

        /// <summary>
        /// Record Status - Inactive 
        /// </summary>
        public const string PERSON_RECORD_STATUS_INACTIVE = "1DAD99D5-41A9-4865-8366-F269902B80A4";

        /// <summary>
        /// Record Status - Pending
        /// </summary>
        public const string PERSON_RECORD_STATUS_PENDING = "283999EC-7346-42E3-B807-BCE9B2BABB49";

        #endregion

        #region Person Record Status Reason

        /// <summary>
        /// Record Status set to Inactive because person is Deceased 
        /// </summary>
        public const string PERSON_RECORD_STATUS_REASON_DECEASED = "05D35BC4-5816-4210-965F-1BF44F35A16A";

        /// <summary>
        /// Record Status set to Inactive because person has No Activity
        /// </summary>
        public const string PERSON_RECORD_STATUS_REASON_NO_ACTIVITY = "64014FE6-943D-4ACF-8014-FED9F9169AE8";

        /// <summary>
        /// Record Status set to Inactive because person moved
        /// </summary>
        public const string PERSON_RECORD_STATUS_REASON_MOVED = "3684CF84-F30F-4CE0-9EB9-D6AFFEA9B99B";

        #endregion

        #region Person Record Type

        /// <summary>
        /// Person Record Type - Person
        /// </summary>
        public const string PERSON_RECORD_TYPE_PERSON = "36CF10D6-C695-413D-8E7C-4546EFEF385E";

        /// <summary>
        /// Person Record Type - Business
        /// </summary>
        public const string PERSON_RECORD_TYPE_BUSINESS = "BF64ADD3-E70A-44CE-9C4B-E76BBED37550";

        /// <summary>
        /// Person Record Type - REST User
        /// </summary>
        public const string PERSON_RECORD_TYPE_RESTUSER = "E2261A84-831D-4234-9BE0-4D628BBE751E";

        /// <summary>
        /// Person Record Type - Nameless Person (usually due to SMS from unknown person)
        /// </summary>
        public const string PERSON_RECORD_TYPE_NAMELESS = "721300ED-1267-4DA0-B4F2-6C6B5B17B1C5";

        #endregion

        #region Person Connection Status

        /// <summary>
        /// Person Connection Status - Member
        /// </summary>
        public const string PERSON_CONNECTION_STATUS_MEMBER = "41540783-D9EF-4C70-8F1D-C9E83D91ED5F";

        /// <summary>
        /// Person Connection Status - Attendee
        /// </summary>
        public const string PERSON_CONNECTION_STATUS_ATTENDEE = "39F491C5-D6AC-4A9B-8AC0-C431CB17D588";

        /// <summary>
        /// Person Connection Status - Visitor
        /// </summary>
        public const string PERSON_CONNECTION_STATUS_VISITOR = "B91BA046-BC1E-400C-B85D-638C1F4E0CE2";

        /// <summary>
        /// Person Connection Status - Participant
        /// </summary>
        public const string PERSON_CONNECTION_STATUS_PARTICIPANT = "8EBC0CEB-474D-4C1B-A6BA-734C3A9AB061";

        /// <summary>
        /// Person Connection Status - Prospect
        /// </summary>
        public const string PERSON_CONNECTION_STATUS_PROSPECT = "368DD475-242C-49C4-A42C-7278BE690CC2";

        /// <summary>
        /// Person Connection Status - Web Prospect
        /// </summary>
        [Obsolete( "This is the same as the old Web Prospect but it is renamed to just Prospect." )]
        [RockObsolete( "1.13" )]
        public const string PERSON_CONNECTION_STATUS_WEB_PROSPECT = "368DD475-242C-49C4-A42C-7278BE690CC2";

        #endregion

        #region Person Review Reason

        /// <summary>
        /// Person needs review due to being Self-Inactivated
        /// </summary>
        public const string PERSON_REVIEW_REASON_SELF_INACTIVATED = "D539C356-6856-4E94-80B4-8FEA869AF38B";

        #endregion

        #region Personal Device Type

        /// <summary>
        /// Personal Device Type - Mobile
        /// </summary>
        public const string PERSONAL_DEVICE_TYPE_MOBILE = "5A8F264F-3BE6-4F15-912A-3CE93A98E8F6";

        /// <summary>
        /// Personal Device Type - Computer
        /// </summary>
        public const string PERSONAL_DEVICE_TYPE_COMPUTER = "828ADECE-EFE7-49DF-BA8C-B3F132509A95";

        /// <summary>
        /// Personal Device Type - TV
        /// </summary>
        public const string PERSONAL_DEVICE_TYPE_TV = "CA45FC83-2B1C-51AC-4B46-F3427F57116B";
        #endregion

        #region Personal Device Platform

        /// <summary>
        /// Other platform
        /// </summary>
        public const string PERSONAL_DEVICE_PLATFORM_OTHER = "13091A2D-C483-46FA-B489-E5D230B353C8";

        /// <summary>
        /// IOS platform
        /// </summary>        
        public const string PERSONAL_DEVICE_PLATFORM_IOS = "F00515E7-4EF3-480D-A45D-372CE3D80E69";

        /// <summary>
        /// Android platform
        /// </summary>       
        public const string PERSONAL_DEVICE_PLATFORM_ANDROID = "63464BB8-83E2-4914-B922-5075311758F9";

        #endregion

        #region Structure Content Editor

        /// <summary>
        /// Default Structure Content Editor
        /// </summary>
        public const string STRUCTURE_CONTENT_EDITOR_DEFAULT = "09B25845-B879-4E69-87E9-003F9380B8DD";

        /// <summary>
        /// Structure Content Editor Message Notes
        /// </summary>
        public const string STRUCTURE_CONTENT_EDITOR_MESSAGE_NOTES = "31C63FB9-1365-4EEF-851D-8AB9A188A06C";

        #endregion

        #region Map Styles

        /// <summary>
        /// Google map style
        /// </summary>
        public const string MAP_STYLE_GOOGLE = "BFC46259-FB66-4427-BF05-2B030A582BEA";

        /// <summary>
        /// The standard Rock map style
        /// </summary>
        public const string MAP_STYLE_ROCK = "FDC5D6BA-A818-4A06-96B1-9EF31B4087AC";

        #endregion

        #region Chart Styles

        /// <summary>
        /// Flot Chart Style
        /// </summary>
        public const string CHART_STYLE_FLOT = "B45DA8E1-B9A6-46FD-9A2B-E8440D7D6AAC";

        /// <summary>
        /// Rock Chart Style
        /// </summary>
        public const string CHART_STYLE_ROCK = "2ABB2EA0-B551-476C-8F6B-478CD08C2227";

        #endregion

        #region Liquid Templates

        /// <summary>
        /// Default RSS Channel Template
        /// </summary>
        public const string DEFAULT_RSS_CHANNEL = "D6149581-9EFC-40D8-BD38-E92C0717BEDA";

        /// <summary>
        /// The default iCal description
        /// </summary>
        public const string DEFAULT_ICAL_DESCRIPTION = "DCBA4862-73E9-49B5-8AD5-08E17BE68025";

        #endregion

        #region Benevolence
        /// <summary>
        /// Benevolence Pending
        /// </summary>
        public const string BENEVOLENCE_PENDING = "67B24629-62A9-436A-A98C-30A454642153";

        /// <summary>
        /// Benevolence Approved
        /// </summary>
        public const string BENEVOLENCE_APPROVED = "18D3A2DA-F2BA-49AE-83EB-7E60DCD18A3B";

        /// <summary>
        /// Benevolence Denied
        /// </summary>
        public const string BENEVOLENCE_DENIED = "3720671E-DA48-405F-A6D5-5E2D47436F9A";
        #endregion

        #region Interactions

        /// <summary>
        /// Interaction Channel Type: Website
        /// </summary>
        public const string INTERACTIONCHANNELTYPE_WEBSITE = "E503E77D-CF35-E09F-41A2-B213184F48E8";

        /// <summary>
        /// Interaction Channel Type: UrlShortener
        /// </summary>
        public const string INTERACTIONCHANNELTYPE_URLSHORTENER = "371066D5-C5F9-4783-88C8-D9AC8DC67468";

        /// <summary>
        /// Interaction Channel Type: Communication
        /// </summary>
        public const string INTERACTIONCHANNELTYPE_COMMUNICATION = "55004F5C-A8ED-7CB7-47EE-5988E9F8E0A8";

        /// <summary>
        /// Interaction Channel Type: Content Channel
        /// </summary>
        public const string INTERACTIONCHANNELTYPE_CONTENTCHANNEL = "F1A19D09-E010-EEB3-465A-940A6F023CEB";

        /// <summary>
        /// Interaction Channel Type: Content Channel
        /// </summary>
        public const string INTERACTIONCHANNELTYPE_WIFI_PRESENCE = "338CB800-C556-46CD-849D-8AE58FC7CB0E";

        /// <summary>
        /// Interaction Channel Type: System Events
        /// </summary>
        public const string INTERACTIONCHANNELTYPE_SYSTEM_EVENTS = "5919214F-9C59-4913-BE4E-0DFB6A05F528";

        /// <summary>
        /// Interaction Channel Type: Challenges
        /// </summary>
        public const string INTERACTIONCHANNELTYPE_CHALLENGES = "593607DC-4537-46E4-939F-60E0F74A1518";

        /// <summary>
        /// Interaction Channel Type: Challenge Progress
        /// </summary>
        public const string INTERACTIONCHANNELTYPE_CHALLENGE_PROGRESS = "6AA529BD-9FA5-43AD-A98E-B8DF5F997146";

        /// <summary>
        /// Interaction Channel Type: Interaction Intents
        /// </summary>
        public const string INTERACTIONCHANNELTYPE_INTERACTION_INTENTS = "A64DA89B-F634-4D58-ADC7-32243F84224B";

        /// <summary>
        /// The PBX CDR medium value
        /// </summary>
        public const string PBX_CDR_MEDIUM_VALUE = "B3904B57-62A2-57AC-43EA-94D4DEBA3D51";

        #endregion

        #region Person Search Keys

        /// <summary>
        /// Person Search Type: Email
        /// </summary>
        public const string PERSON_SEARCH_KEYS_EMAIL = "D6CFD200-B33B-4D01-B49F-24325E47D8B8";

        /// <summary>
        /// Person Search Type: Alternate Id
        /// </summary>
        public const string PERSON_SEARCH_KEYS_ALTERNATE_ID = "AD77CF28-E42B-44C2-8D5C-F6A0A6EE8022";

        #endregion

        #region Spiritual Gifts

        /// <summary>
        /// Spiritual Gifts: Administration
        /// </summary>
        public const string SPIRITUAL_GIFTS_ADMINISTRATION = "A276421D-F662-4723-99DA-6FDF3E9CFF7C";

        /// <summary>
        /// Spiritual Gifts: Apostleship
        /// </summary>
        public const string SPIRITUAL_GIFTS_APOSTLESHIP = "A2C7074E-AC97-4D89-9240-47A552CDC4C0";

        /// <summary>
        /// Spiritual Gifts: Discernment
        /// </summary>
        public const string SPIRITUAL_GIFTS_DISCERNMENT = "3EB352F3-F624-4ED6-A9EE-7951B71B1952";

        /// <summary>
        /// Spiritual Gifts: Encouragement
        /// </summary>
        public const string SPIRITUAL_GIFTS_ENCOURAGEMENT = "809F65A6-1759-472A-8B8B-F37009F476BF";

        /// <summary>
        /// Spiritual Gifts: Evangelism
        /// </summary>
        public const string SPIRITUAL_GIFTS_EVANGELISM = "0F8D41AA-7236-40BF-AA37-980BCCF4A881";

        /// <summary>
        /// Spiritual Gifts: Faith
        /// </summary>
        public const string SPIRITUAL_GIFTS_FAITH = "7B30E2BA-9461-4688-9B43-D2B774E33A18";

        /// <summary>
        /// Spiritual Gifts: Giving
        /// </summary>
        public const string SPIRITUAL_GIFTS_GIVING = "C4259D6E-675C-417B-9175-6D599C86A204";

        /// <summary>
        /// Spiritual Gifts: Helps
        /// </summary>
        public const string SPIRITUAL_GIFTS_HELPS = "13C40209-F41D-4C1D-83D3-2EC530588245";

        /// <summary>
        /// Spiritual Gifts: Hospitality
        /// </summary>
        public const string SPIRITUAL_GIFTS_HOSPITALITY = "98D5EE08-633D-4635-80CD-169449604D18";

        /// <summary>
        /// Spiritual Gifts: Knowledge
        /// </summary>
        public const string SPIRITUAL_GIFTS_KNOWLEDGE = "462A5D10-6DEA-43D7-96EF-8F82FF1E2E14";

        /// <summary>
        /// Spiritual Gifts: Leadership
        /// </summary>
        public const string SPIRITUAL_GIFTS_LEADERSHIP = "A1CB038C-AAFC-4745-A7D2-7C8BA5028F05";

        /// <summary>
        /// Spiritual Gifts: Mercy
        /// </summary>
        public const string SPIRITUAL_GIFTS_MERCY = "0894EDBA-8FC8-4433-877C-53351A06A8B7";

        /// <summary>
        /// Spiritual Gifts: Pastor-Shepherd
        /// </summary>
        public const string SPIRITUAL_GIFTS_PASTOR_SHEPHERD = "FC4F1B46-F0C3-45B0-9FD9-D15F4FD05A31";

        /// <summary>
        /// Spiritual Gifts: Pastor-Teacher
        /// </summary>
        public const string SPIRITUAL_GIFTS_PASTOR_TEACHER = "C7291F22-05F0-4EF9-A7C2-2CFEBFEBCB45";

        /// <summary>
        /// Spiritual Gifts: Prophecy
        /// </summary>
        public const string SPIRITUAL_GIFTS_PROPHECY = "4ADAEED1-D0E6-4DA4-A0BA-8E7D058075C4";

        /// <summary>
        /// Spiritual Gifts: Teaching
        /// </summary>
        public const string SPIRITUAL_GIFTS_TEACHING = "E8278791-2400-4DDA-AEAA-C6F11E0AC9D0";

        /// <summary>
        /// Spiritual Gifts: Wisdom
        /// </summary>
        public const string SPIRITUAL_GIFTS_WISDOM = "5F1F5A92-D981-4027-A4BC-C3642E784D0B";

        #endregion

        #region Conflict Profile

        /// <summary>
        /// Conflict Profile: Avoiding 
        /// </summary>
        public const string CONFLICT_PROFILE_AVOIDING = "663B0F4A-DE1F-46BE-8BDD-D7C98863DDC4";

        /// <summary>
        /// Conflict Profile: Compromising 
        /// </summary>
        public const string CONFLICT_PROFILE_COMPROMISING = "CF78D6B1-38AA-4FF7-9A4B-E900438FA85A";

        /// <summary>
        /// Conflict Profile: Resolving 
        /// </summary>
        public const string CONFLICT_PROFILE_RESOLVING = "DF7B1EB2-7E7E-4F91-BD26-C6DFD88E38DF";

        /// <summary>
        /// Conflict Profile: Winning 
        /// </summary>
        public const string CONFLICT_PROFILE_WINNING = "56300095-86AD-43FE-98D2-50829E9223C2";

        /// <summary>
        /// Conflict Profile: Yielding 
        /// </summary>
        public const string CONFLICT_PROFILE_YEILDING = "4AB06A6F-F5B1-4385-9365-199EA7969E50";

        #endregion

        #region Motivator

        /// <summary>
        /// Motivator: Believing 
        /// </summary>
        public const string MOTIVATOR_BELIEVING = "99F598E0-E0AC-4B4B-BEAF-589D41764EE1";

        /// <summary>
        /// Motivator: Caring 
        /// </summary>
        public const string MOTIVATOR_CARING = "FFD7EF9C-5D68-40D2-A362-416B2D660D51";

        /// <summary>
        /// Motivator: Expressing 
        /// </summary>
        public const string MOTIVATOR_EXPRESSING = "FA70E27D-6642-4162-AF17-530F66B507E7";

        /// <summary>
        /// Motivator: Empowering 
        /// </summary>
        public const string MOTIVATOR_EMPOWERING = "C171D01E-C607-488B-A550-1E341081210B";

        /// <summary>
        /// Motivator: Engaging 
        /// </summary>
        public const string MOTIVATOR_ENGAGING = "5635E95B-3A07-43B7-837A-0F131EF1DA97";

        /// <summary>
        /// Motivator: Adapting 
        /// </summary>
        public const string MOTIVATOR_ADAPTING = "BD5D99E7-E0FF-4535-8B26-BF73EF9B9F89";

        /// <summary>
        /// Motivator: Gathering 
        /// </summary>
        public const string MOTIVATOR_GATHERING = "73087DD2-B892-4367-894F-8922477B2F10";

        /// <summary>
        /// Motivator: Innovating 
        /// </summary>
        public const string MOTIVATOR_INNOVATING = "D84E58E4-87FC-4CEB-B83E-A2C6D186366C";

        /// <summary>
        /// Motivator: Leading 
        /// </summary>
        public const string MOTIVATOR_LEADING = "6A2354C6-3FA4-4BAD-89A8-7359FEC48FE3";

        /// <summary>
        /// Motivator: Learning 
        /// </summary>
        public const string MOTIVATOR_LEARNING = "7EA44A56-58CB-4E40-9779-CC0A79772926";

        /// <summary>
        /// Motivator: Maximizing 
        /// </summary>
        public const string MOTIVATOR_MAXIMIZING = "3F678404-5844-494F-BDB0-DD9FEEBC98C9";

        /// <summary>
        /// Motivator: Organizing 
        /// </summary>
        public const string MOTIVATOR_ORGANIZING = "85459C0F-65A5-48F9-86F3-40B03F9C53E9";

        /// <summary>
        /// Motivator: Pacing 
        /// </summary>
        public const string MOTIVATOR_PACING = "9F771853-2EBA-47A2-9AC5-26EBEA0A3B25";

        /// <summary>
        /// Motivator: Perceiving 
        /// </summary>
        public const string MOTIVATOR_PERCEIVING = "4C898A5C-B48E-4BAE-AB89-835F25A451BF";

        /// <summary>
        /// Motivator: Relating 
        /// </summary>
        public const string MOTIVATOR_RELATING = "D7F9BDE2-8BEB-469E-BAD9-AA4DEBD3D995";

        /// <summary>
        /// Motivator: Serving 
        /// </summary>
        public const string MOTIVATOR_SERVING = "D8430EAD-7A38-4AD1-B21A-B2119EE0F1CD";

        /// <summary>
        /// Motivator: Thinking 
        /// </summary>
        public const string MOTIVATOR_THINKING = "0D82DC77-334C-44B0-84A6-989910907DD4";

        /// <summary>
        /// Motivator: Transforming 
        /// </summary>
        public const string MOTIVATOR_TRANSFORMING = "2393C3CE-8E49-46FE-A75B-D5D624A37B49";

        /// <summary>
        /// Motivator: Uniting 
        /// </summary>
        public const string MOTIVATOR_UNITING = "D7601B56-7495-4D7B-A916-8C48F78675E3";

        /// <summary>
        /// Motivator: Persevering 
        /// </summary>
        public const string MOTIVATOR_PERSEVERING = "A027F6B2-56DD-4724-962D-F865606AEAB8";

        /// <summary>
        /// Motivator: Risk-Taking 
        /// </summary>
        public const string MOTIVATOR_RISKTAKING = "4D0A1A6D-3F5A-476E-A633-04EAEF457645";

        /// <summary>
        /// Motivator: Visioning 
        /// </summary>
        public const string MOTIVATOR_VISIONING = "EE1603BA-41AE-4CFA-B220-065768996501";

        /// <summary>
        /// Motivator: Growth Propensity 
        /// </summary>
        public const string MOTIVATOR_GROWTH_PROPENSITY = "605F3702-6AE7-4545-BEBE-23693E60031C";

        #endregion Motivator

        #region Motivator Theme

        /// <summary>
        /// Motivator Theme: Relational
        /// </summary>
        public const string MOTIVATOR_RELATIONAL_THEME = "840C414E-A261-4243-8302-6117E8949FE4";

        /// <summary>
        /// Motivator Theme: Directional 
        /// </summary>
        public const string MOTIVATOR_DIRECTIONAL_THEME = "112A35BE-3108-48D9-B057-125A788AB531";

        /// <summary>
        /// Motivator Theme: Intellectual 
        /// </summary>
        public const string MOTIVATOR_INTELLECTUAL_THEME = "58FEF15F-561D-420E-8937-6CF51D296F0E";

        /// <summary>
        /// Motivator Theme: Positional 
        /// </summary>
        public const string MOTIVATOR_POSITIONAL_THEME = "84322020-4E27-44EF-88F2-EAFDB7286A01";

        #endregion Motivator Theme

        #region Logging

        /// <summary>
        /// The logging domain CMS
        /// </summary>
        public const string LOGGING_DOMAIN_CMS = "C8A94BA4-9450-459C-B32E-E34C153AD02F";

        /// <summary>
        /// The logging domain event
        /// </summary>
        public const string LOGGING_DOMAIN_EVENT = "EF558F8A-08DA-4001-BBAA-83390613D20E";

        /// <summary>
        /// The logging domain reporting
        /// </summary>
        public const string LOGGING_DOMAIN_REPORTING = "A2960B6B-0DF5-458B-906C-F64521CB8C83";

        /// <summary>
        /// The logging domain communications
        /// </summary>
        public const string LOGGING_DOMAIN_COMMUNICATIONS = "8EE2657E-FF42-4E04-A5DA-15B14C8086B8";

        /// <summary>
        /// The logging domain finance
        /// </summary>
        public const string LOGGING_DOMAIN_FINANCE = "24230441-AE17-4F8B-ABF7-DA32CC5F2571";

        /// <summary>
        /// The logging domain steps
        /// </summary>
        public const string LOGGING_DOMAIN_STEPS = "0FE30F0C-E503-4DE6-A8EE-1E86B141967B";

        /// <summary>
        /// The logging domain connection
        /// </summary>
        public const string LOGGING_DOMAIN_CONNECTION = "E5125727-8361-4BBB-A615-28B3F045BA7E";

        /// <summary>
        /// The logging domain group
        /// </summary>
        public const string LOGGING_DOMAIN_GROUP = "134088B7-A12A-4ED8-AA18-E059FB5D17B5";

        /// <summary>
        /// The logging domain streaks
        /// </summary>
        public const string LOGGING_DOMAIN_STREAKS = "E7D3D04F-7BB8-4FE4-B2C2-924D8C0CA62B";

        /// <summary>
        /// The logging domain core
        /// </summary>
        public const string LOGGING_DOMAIN_CORE = "3B4F21DC-C169-453E-B119-8F33E122C84C";

        /// <summary>
        /// The logging domain jobs
        /// </summary>
        public const string LOGGING_DOMAIN_JOBS = "2741A4A3-8E57-4B58-ABCC-56C0A31C3A25";

        /// <summary>
        /// The logging domain workflow
        /// </summary>
        public const string LOGGING_DOMAIN_WORKFLOW = "FF8CBA1B-5DAF-4C0E-A7DA-A0277F7AA1E5";

        /// <summary>
        /// The logging domain CRM
        /// </summary>
        public const string LOGGING_DOMAIN_CRM = "5D737243-E7E0-4981-87A5-0787E52631C6";

        /// <summary>
        /// The logging domain prayer
        /// </summary>
        public const string LOGGING_DOMAIN_PRAYER = "F460BDE7-6FFC-4979-A3AC-7BBBED05C781";

        /// <summary>
        /// The logging domain mobile
        /// </summary>
        public const string LOGGING_DOMAIN_MOBILE = "77148fef-bc4f-4b16-9d4e-e1de28149751";

        /// <summary>
        /// The logging domain apple tv
        /// </summary>
        public const string LOGGING_DOMAIN_APPLE_TV = "41a3cbf1-769a-4d15-a13c-56d48b2009b8";
        /// <summary>
        /// The logging domain other
        /// </summary>
        public const string LOGGING_DOMAIN_OTHER = "83CFDA4F-5867-4D4B-853F-D9B535EC5131";

        #endregion

        #region "Checkin Attendance Types"

        /// <summary>
        /// The check in attendance type physical
        /// </summary>
        public const string CHECK_IN_ATTENDANCE_TYPE_PHYSICAL = "290CE89F-7DA0-41ED-82C1-1249A4A42BA4";

        /// <summary>
        /// The check in attendance type virtual
        /// </summary>
        public const string CHECK_IN_ATTENDANCE_TYPE_VIRTUAL = "DF1C89D0-7D8A-48C2-B251-DFF3376C2931";

        #endregion

        #region Schedule Types

        /// <summary>
        /// Schedule Type:  Weekend Service
        /// </summary>
        public const string SCHEDULE_TYPE_WEEKEND_SERVICE = "033FC160-2650-4C97-8075-0C0114FA7A8D";

        #endregion Schedule Types

        #region Map Markers

        /// <summary>
        /// The map marker pin
        /// </summary>
        public const string MAP_MARKER_PIN = "52DEB4F4-7D2C-4BB0-9A70-80CCA536E3EB";
        /// <summary>
        /// The map marker marker
        /// </summary>
        public const string MAP_MARKER_MARKER = "D9841DDB-BD34-45A7-97DC-141C8D6D9E84";
        /// <summary>
        /// The map marker marker with dot
        /// </summary>
        public const string MAP_MARKER_MARKER_WITH_DOT = "C0FF9C66-8232-41E8-A9C0-DC9D0ECAF932";
        /// <summary>
        /// The map marker circle
        /// </summary>
        public const string MAP_MARKER_CIRCLE = "66C27E88-6BC5-4B57-A981-0AD58481C66A";

        #endregion Map Markers

        #region Languages

        /// <summary>
        /// Translation Languages - English
        /// </summary>
        public const string LANGUAGE_ENGLISH = "DF0A29A7-A61E-E4A7-4F3D-58CFDD3D3871";

        /// <summary>
        /// Translation Languages - Spanish
        /// </summary>
        public const string LANGUAGE_SPANISH = "C93CB430-8554-E599-4F49-D7F3CED2B2C7";

        #endregion Languages

        #region Person Race

        /// <summary>
        /// Person Race - White
        /// </summary>
        public const string PERSON_RACE_WHITE = "52E12EBE-1FCE-4B95-A677-AEEEDE9B1745";

        /// <summary>
        /// Person Race - Black or African American
        /// </summary>
        public const string PERSON_RACE_BLACK_OR_AFRICAN_AMERICAN = "3760BA55-3D68-4F55-AEEF-0AC9F39D1730";

        /// <summary>
        /// Person Race - American Indian or Alaska Native
        /// </summary>
        public const string PERSON_RACE_AMERICAN_INDIAN_OR_ALASKAN_NATIVE = "C734961E-43A7-4FB9-999E-B60D694268B4";

        /// <summary>
        /// Person Race - Asian
        /// </summary>
        public const string PERSON_RACE_ASIAN = "FCDC15DF-B298-4067-AE8A-431E42DA6F7E";

        /// <summary>
        /// Person Race - Native Hawaiian or Pacific Islander
        /// </summary>
        public const string PERSON_RACE_NATIVE_HAWAIIAN_OR_PACIFIC_ISLANDER = "B46F3250-34A1-46E5-8171-9C8ED4FA0845";

        /// <summary>
        /// Person Race - Other
        /// </summary>
        public const string PERSON_RACE_OTHER = "E364D2DE-81A0-4F9C-8ECF-96CC68009251";

        #endregion

        #region Person Ethnicity

        /// <summary>
        /// Person Ethnicity - Hispanic or Latino
        /// </summary>
        public const string PERSON_ETHNICITY_HISPANIC_OR_LATINO = "05762BE9-32D4-4C30-9CF1-E1513C5C8360";

        /// <summary>
        /// Person Ethnicity - Not Hispanic or Latino
        /// </summary>
        public const string PERSON_ETHNICITY_NOT_HISPANIC_OR_LATINO = "2D1EF4CF-19E5-46BC-B4B1-591CFF57E0D8";

        #endregion

        #region Project Type

        /// <summary>
        /// Project Type - In-Person
        /// </summary>
        public const string PROJECT_TYPE_IN_PERSON = "FF3F0C5C-9775-4A09-9CCF-94902DB99BF6";

        /// <summary>
        /// Project Type = Project Due
        /// </summary>
        public const string PROJECT_TYPE_PROJECT_DUE = "C999D489-5B8F-4892-BCC3-90DFFBC524F5";

        #endregion

        #region Theme Purpose

        /// <summary>
        /// Check-in
        /// </summary>
        public const string THEME_PURPOSE_CHECKIN = "2BBB1A44-708E-4469-80DE-4AAE6227BEF8";

        /// <summary>
        /// Website Legacy
        /// </summary>
        public const string THEME_PURPOSE_WEBSITE_LEGACY = "4E1477FD-B105-4E4B-99BB-E5F1B964DC94";

        /// <summary>
        /// Website Nextgen
        /// </summary>
        public const string THEME_PURPOSE_WEBSITE_NEXTGEN = "B177E07F-7E07-4D7B-AFA7-9DE163797659";

        #endregion
    }
}<|MERGE_RESOLUTION|>--- conflicted
+++ resolved
@@ -23,7 +23,6 @@
     /// </summary>
     public static class DefinedValue
     {
-<<<<<<< HEAD
         #region AI Models
 
         /// <summary>
@@ -37,7 +36,9 @@
         /// GPT-4o mini is cheaper and more capable than GPT-3.5 Turbo.
         /// </summary>
         public const string OPEN_AI_GPT_4O_MINI = "D29074BA-FE6D-483D-8C4C-B7114AA050A5";
-=======
+
+        #endregion
+
         #region Attendance
 
         /// <summary>
@@ -54,7 +55,6 @@
         /// The attendance record came from a mobile check-in.
         /// </summary>
         public const string ATTENDANCE_SOURCE_MOBILE = "972E8841-A3C9-4DDD-BD24-A414C0290331";
->>>>>>> 555b7ed2
 
         #endregion
 
