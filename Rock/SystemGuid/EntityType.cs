﻿// <copyright>
// Copyright by the Spark Development Network
//
// Licensed under the Rock Community License (the "License");
// you may not use this file except in compliance with the License.
// You may obtain a copy of the License at
//
// http://www.rockrms.com/license
//
// Unless required by applicable law or agreed to in writing, software
// distributed under the License is distributed on an "AS IS" BASIS,
// WITHOUT WARRANTIES OR CONDITIONS OF ANY KIND, either express or implied.
// See the License for the specific language governing permissions and
// limitations under the License.
// </copyright>
//
using System;

namespace Rock.SystemGuid
{
    /// <summary>
    /// Guids for EntityTypes
    /// </summary>
    public static class EntityType
    {
        /// <summary>
        /// The achievement attempt
        /// </summary>
        public const string ACHIEVEMENT_ATTEMPT = "5C144B51-3D2E-4BC2-B6C7-7E4CB890E15F";

        /// <summary>
        /// The achievement type
        /// </summary>
        public const string ACHIEVEMENT_TYPE = "0E99356C-0DEA-4F24-944E-21CD5FA83B9E";

        /// <summary>
        /// The achievement type prerequisite
        /// </summary>
        public const string ACHIEVEMENT_TYPE_PREREQUISITE = "5362DB19-B8E1-4378-A66A-FB097CE3AB90";

        /// <summary>
        /// The  guid for the Rock.Model.AssessmentType entity.
        /// </summary>
        public const string ASSESSMENT_TYPE = "D17A28AC-F529-4AB0-A790-C21F9E74AC89";

        /// <summary>
        /// The guid for the Rock.Model.Attendance entity.
        /// </summary>
        public const string ATTENDANCE = "4CCB856F-51E0-4E48-B94A-1705EFBA6C9E";

        /// <summary>
        /// The guid for the Rock.Model.Attribute entity.
        /// </summary>
        public const string ATTRIBUTE = "5997C8D3-8840-4591-99A5-552919F90CBD";

        /// <summary>
        /// The database authentication provider
        /// </summary>
        public const string AUTHENTICATION_DATABASE = "4E9B798F-BB68-4C0E-9707-0928D15AB020";

        /// <summary>
        /// The pin authentication provider
        /// </summary>
        public const string AUTHENTICATION_PIN = "1FB5A259-F45C-4857-AF3D-3B9E32DB0EEE";

        /// <summary>
        /// The passwordless authentication provider
        /// </summary>
        public const string AUTHENTICATION_PASSWORDLESS = "2D037783-09BD-48BA-8C1D-626B0BC82495";

        /// <summary>
        /// The guid for the Rock.Model.Badge entity
        /// </summary>
        public const string BADGE = "99300129-6F4C-45B2-B486-71123F046289";

        /// <summary>
        /// The benevolence request
        /// </summary>
        public const string BENEVOLENCE_REQUEST = "CF0CE5C1-9286-4310-9B50-10D040F8EBD2";

        /// <summary>
        /// The guid for the <seealso cref="Rock.Model.BenevolenceType"/> entity.
        /// </summary>
        public const string BENEVOLENCE_TYPE = "9DB5D35A-F2DF-4AFF-AB9F-06C2EB587C0D";

        /// <summary>
        /// The Block entity type
        /// </summary>
        public const string BLOCK = "D89555CA-9AE4-4D62-8AF1-E5E463C1EF65";

        /// <summary>
        /// The campus
        /// </summary>
        public const string CAMPUS = "00096BED-9587-415E-8AD4-4E076AE8FBF0";

        /// <summary>
        /// The checkr provider
        /// </summary>
        public const string CHECKR_PROVIDER = "8D9DE88A-C649-47B2-BA5C-92A24F60AE61";

        /// <summary>
        /// The content channel type
        /// </summary>
        public const string CONTENT_CHANNEL = "44484685-477E-4668-89A6-84F29739EB68";

        /// <summary>
        /// The content channel item type
        /// </summary>
        public const string CONTENT_CHANNEL_ITEM = "BF12AE64-21FB-433B-A8A4-E40E8C426DDA";

        /// <summary>
        /// The guid for the email communication medium
        /// </summary>
        public const string COMMUNICATION_MEDIUM_EMAIL = "5A653EBE-6803-44B4-85D2-FB7B8146D55D";

        /// <summary>
        /// The guid for the push notification communication medium
        /// </summary>
        public const string COMMUNICATION_MEDIUM_PUSH_NOTIFICATION = "3638C6DF-4FF3-4A52-B4B8-AFB754991597";

        /// <summary>
        /// The guid for the SMS communication medium
        /// </summary>
        public const string COMMUNICATION_MEDIUM_SMS = "4BC02764-512A-4A10-ACDE-586F71D8A8BD";

        /// <summary>
        /// The guid for Rock.Model.CommunicationTemplate
        /// </summary>
        public const string COMMUNICATION_TEMPLATE = "A9493AFE-4316-4651-800D-5028E4C7444D";

        /// <summary>
        /// The guid for the Rock.Model.ConnectionActivityType entity
        /// </summary>
        public const string CONNECTION_ACTIVITY_TYPE = "97B143F0-CB9D-4652-8FF1-FF2FA1EA4945";

        /// <summary>
        /// The guid for the Rock.Model.ConnectionOpportunity entity
        /// </summary>
        public const string CONNECTION_OPPORTUNITY = "79F64363-BC90-4109-9D31-A5EEB397CB2F";

        /// <summary>
        /// The guid for the Rock.Model.ConnectionOpportunityCampus entity
        /// </summary>
        public const string CONNECTION_OPPORTUNITY_CAMPUS = "E656E8B3-12AB-476E-AA63-5F9B76F64A08";

        /// <summary>
        /// The guid for the Rock.Model.ConnectionOpportunityGroup entity
        /// </summary>
        public const string CONNECTION_OPPORTUNITY_GROUP = "CD3F425C-9B36-4433-9C38-D58DE42C9F65";

        /// <summary>
        /// The EntityType Guid for <see cref="Rock.Model.ConnectionOpportunityConnectorGroup"/> 
        /// </summary>
        public const string CONNECTION_OPPORTUNITY_CONNECTOR_GROUP = "2ADBE499-C9EC-479B-B33B-6E92BDE09FD1";

        /// <summary>
        /// The guid for the Rock.Model.ConnectionRequest entity
        /// </summary>
        public const string CONNECTION_REQUEST = "36B0D0C7-8125-48FA-9DA2-729AAA65F718";

        /// <summary>
        /// The guid for the Rock.Model.ConnectionRequestActivity entity
        /// </summary>
        public const string CONNECTION_REQUEST_ACTIVITY = "3248F40D-7661-42CC-AD9B-EF63322937B7";

        /// <summary>
        /// The guid for the Rock.Model.ConnectionRequestWorkflow entity
        /// </summary>
        public const string CONNECTION_REQUEST_WORKFLOW = "C69D1C9F-5521-4C83-8FE9-5044ECC2CE65";

        /// <summary>
        /// The guid for the Rock.Model.ConnectionStatus entity
        /// </summary>
        public const string CONNECTION_STATUS = "F3840C8B-63BF-4F98-AC4A-9336896E589B";

        /// <summary>
        /// The guid for the Rock.Model.ConnectionType entity
        /// </summary>
        public const string CONNECTION_TYPE = "B1E52EAD-65BD-4C4D-BCCD-73368067621D";

        /// <summary>
        /// The guid for the Rock.Model.ConnectionWorkflow entity
        /// </summary>
        public const string CONNECTION_WORKFLOW = "4EB8711F-7301-4699-A223-0505A7CEB20A";

        /// <summary>
        /// The guid for the Rock.Model.ContentCollection entity
        /// </summary>
        public const string CONTENT_COLLECTION = "AD7B9219-1B47-4164-9DD1-90F0AF588CB8";

        /// <summary>
        /// The guid for the Rock.Model.ContentCollectionSource entity
        /// </summary>
        public const string CONTENT_COLLECTION_SOURCE = "46BD0E73-14B3-499D-B8BE-C0EF6BDCD733";

        /// <summary>
        /// The guid for the Rock.Model.ContentTopic entity
        /// </summary>
        public const string CONTENT_TOPIC = "CD4BE244-147E-4A90-9137-B35FC35B5A52";

        /// <summary>
        /// The guid for the Rock.Model.ContentTopicDomain entity
        /// </summary>
        public const string CONTENT_TOPIC_DOMAIN = "8C26A4D9-9C0B-4433-AF31-6C7094BEFB51";

        /// <summary>
        /// The guid for the Rock.Model.DataView entity.
        /// </summary>
        public const string DATAVIEW = "57F8FA29-DCF1-4F74-8553-87E90F234139";

        /// <summary>
        /// The guid for the Rock.Model.DefinedType entity.
        /// </summary>
        public const string DEFINED_TYPE = "6028D502-79F4-4A74-9323-525E90F900C7";

        /// <summary>
        /// The guid for Rock.Model.DefinedValue entity
        /// </summary>
        public const string DEFINED_VALUE = "53D4BF38-C49E-4A52-8B0E-5E016FB9574E";

        /// <summary>
        /// The guid for Rock.Model.EntityType entity.
        /// </summary>
        public const string ENTITY_TYPE = "A2277FBA-D09F-4D07-B0AB-1C650C25A7A7";

        /// <summary>
        /// The guid for Rock.Model.EventCalendar entity.
        /// </summary>
        public const string EVENT_CALENDAR = "E67D8D6D-4FE6-48D5-A940-A39213047314";

        /// <summary>
        /// The guid for the Rock.Model.FinancialAccount entity.
        /// </summary>
        public const string FINANCIAL_ACCOUNT = "798BCE48-6AA7-4983-9214-F9BCEFB4521D";

        /// <summary>
        /// The guid for the Rock.Model.FinancialBatch entity.
        /// </summary>
        public const string FINANCIAL_BATCH = "BDD09C8E-2C52-4D08-9062-BE7D52D190C2";

        /// <summary>
        /// The guid for the Rock.Model.FinancialScheduledTransaction entity.
        /// </summary>
        public const string FINANCIAL_SCHEDULED_TRANSACTION = "76824E8A-CCC4-4085-84D9-8AF8C0807E20";

        /// <summary>
        /// The guid for the Rock.Model.FinancialTransaction entity.
        /// </summary>
        public const string FINANCIAL_TRANSACTION = "2C1CB26B-AB22-42D0-8164-AEDEE0DAE667";

        /// <summary>
        /// The guid for the Rock.Model.FinancialTransactionDetail entity.
        /// </summary>
        public const string FINANCIAL_TRANSACTION_DETAIL = "AC4AC28B-8E7E-4D7E-85DB-DFFB4F3ADCCE";

        /// <summary>
        /// The guid for the Rock.Model.Group entity.
        /// </summary>
        public const string GROUP = "9BBFDA11-0D22-40D5-902F-60ADFBC88987";

        /// <summary>
        /// The guid for the Rock.Model.GroupMember entity.
        /// </summary>
        public const string GROUP_MEMBER = "49668B95-FEDC-43DD-8085-D2B0D6343C48";

        /// <summary>
        /// The guid for the <see cref="Rock.Model.History">Rock.Model.History</see> entity.
        /// </summary>
        public const string HISTORY = "546D5F43-1184-47C9-8265-2D7BF4E1BCA5";

        /// <summary>
        /// The HTTP module component
        /// </summary>
        public const string HTTP_MODULE_COMPONENT = "EDE69F48-5E05-4260-B360-DA37DFD1AB83";

        /// <summary>
        /// The guid for <see cref="Rock.Model.Interaction"/>
        /// </summary>
        public const string INTERACTION = "3BB4B095-2DE4-4009-8FA2-705BF284F7B7";

        /// <summary>
        /// The guid for the <see cref="Rock.Model.InteractionEntity"/> entity.
        /// </summary>
        public const string INTERACTION_ENTITY = "AB3AC547-CCEF-4662-9646-64F16813DAC4";

        /// <summary>
        /// The EntityType Guid for <see cref="Rock.Model.InteractiveExperience"/>
        /// </summary>
        public const string INTERACTIVE_EXPERIENCE = "3D90E693-476E-4DFC-B958-A28D1DD370BF";

        /// <summary>
        /// The EntityType Guid for <see cref="Rock.Model.InteractiveExperienceAction"/>
        /// </summary>
        public const string INTERACTIVE_EXPERIENCE_ACTION = "8635E7E7-3576-47FF-92DE-30A69EB5D011";

        /// <summary>
        /// The EntityType Guid for <see cref="Rock.Model.InteractiveExperienceAnswer"/>
        /// </summary>
        public const string INTERACTIVE_EXPERIENCE_ANSWER = "D11DA9D4-8887-4EC2-B396-78556926DE89";

        /// <summary>
        /// The EntityType Guid for <see cref="Rock.Model.InteractiveExperienceOccurrence"/>
        /// </summary>
        public const string INTERACTIVE_EXPERIENCE_OCCURRENCE = "2D1263A1-A3E7-4568-AA4B-C1234824188D";

        /// <summary>
        /// The EntityType Guid for <see cref="Rock.Model.InteractiveExperienceSchedule"/>
        /// </summary>
        public const string INTERACTIVE_EXPERIENCE_SCHEDULE = "D23B4DCF-545A-490F-AEAD-BA78A8FB4028";

        /// <summary>
        /// The EntityType Guid for <see cref="Rock.Model.InteractiveExperienceScheduleCampus"/>
        /// </summary>
        public const string INTERACTIVE_EXPERIENCE_SCHEDULE_CAMPUS = "ABEF4137-F25B-4B2E-AF01-2CEFF704FC11";

        /// <summary>
        /// The EntityType Guid for <see cref="Rock.Model.LavaShortcode"/> (well known as of v14)
        /// </summary>
        public const string LAVA_SHORTCODE = "7574A473-3326-4973-8DF6-C7BF5F64EB36";

        /// <summary>
        /// The EntityType Guid for LavaShortcodeCategory 'joiner' table <see cref="Rock.Model.LavaShortcodeConfiguration"/>
        /// </summary>
        public const string LAVA_SHORTCODE_CATEGORY = "6CFE20AD-F883-4F53-A678-0D048406299D";

        /// <summary>
        /// The EntityType Guid for <see cref="Rock.Model.Layout"/>
        /// </summary>
        public const string LAYOUT = "9DACC861-FED4-47FC-946D-D6A120FF6D56";

        /// <summary>
        /// The EntityType Guid for <see cref="Rock.Model.LearningActivity"/>
        /// </summary>
        public const string LEARNING_ACTIVITY = "E82F540C-F483-4D4A-898A-3AE7FF76F75A";

        /// <summary>
        /// The EntityType Guid for <see cref="Rock.Model.LearningActivityCompletion"/>
        /// </summary>
        public const string LEARNING_ACTIVITY_COMPLETION = "14D1295A-CE9E-4FCB-A63C-6DF04DB5E9B1";

        /// <summary>
        /// The EntityType Guid for <see cref="Rock.Model.LearningClass"/>
        /// </summary>
        public const string LEARNING_CLASS = "EB41E4E1-64B1-4AA1-8F66-F0DFD81557D9";

        /// <summary>
        /// The EntityType Guid for <see cref="Rock.Model.LearningClassAnnouncement"/>
        /// </summary>
        public const string LEARNING_CLASS_ANNOUNCEMENT = "D2CE59D3-55E1-4275-9EA1-38C18A05A32B";

        /// <summary>
        /// The EntityType Guid for <see cref="Rock.Model.LearningClassContentPage"/>
        /// </summary>
        public const string LEARNING_CLASS_CONTENT_PAGE = "72A061C4-B7E6-4A91-A4F2-80551F772D46";
        /// <summary>
        /// The EntityType Guid for <see cref="Rock.Model.LearningCourse"/>
        /// </summary>
        public const string LEARNING_COURSE = "21870376-4A6E-4402-ACE3-42AA4441FC2E";

        /// <summary>
        /// The EntityType Guid for <see cref="Rock.Model.LearningCourseRequirement"/>
        /// </summary>
        public const string LEARNING_COURSE_REQUIREMENT = "576F54E1-CE70-43ED-A7D8-5169529C70E9";

        /// <summary>
        /// The EntityType Guid for <see cref="Rock.Model.LearningGradingSystem"/>
        /// </summary>
        public const string LEARNING_GRADING_SYSTEM = "0B693CAF-3718-4913-B7AC-61D31B4DF099";

        /// <summary>
        /// The EntityType Guid for <see cref="Rock.Model.LearningGradingSystem"/>
        /// </summary>
        public const string LEARNING_GRADING_SYSTEM_SCALE = "14BA9B5B-6B4A-4462-ACDF-898DCEC9EC0D";

        /// <summary>
        /// The EntityType Guid for <see cref="Rock.Model.LearningParticipant"/>
        /// </summary>
        public const string LEARNING_PARTICIPANT = "03195758-1770-4794-9487-7A4AA02930A7";

        /// <summary>
        /// The EntityType Guid for <see cref="Rock.Model.LearningProgram"/>
        /// </summary>
        public const string LEARNING_PROGRAM = "AFD89885-6923-4FA1-B6FE-A1DF8D821BBC";

        /// <summary>
        /// The EntityType Guid for <see cref="Rock.Model.LearningProgramCompletion"/>
        /// </summary>
        public const string LEARNING_PROGRAM_COMPLETION = "B82813A7-E70E-4F04-8568-0D84EFB484B2";

        /// <summary>
        /// The EntityType Guid for <see cref="Rock.Model.LearningSemester"/>
        /// </summary>
        public const string LEARNING_SEMESTER = "F9A40931-0ACE-4B50-A507-0D1D75F92BC4";

        /// <summary>
        /// The EntityType Guid for <see cref="Rock.Model.MediaAccount"/> 
        /// </summary>
        public const string MEDIA_ACCOUNT = "CD35F034-AC18-40D5-B703-6BF16D79C51C";

        /// <summary>
        /// The guid for the Rock.Model.MetricCategory entity
        /// </summary>
        public const string METRICCATEGORY = "3D35C859-DF37-433F-A20A-0FFD0FCB9862";

        /// <summary>
        /// The guid for the Rock.Model.MergeTemplate entity
        /// </summary>
        public const string MERGE_TEMPLATE = "CD1DB988-6891-4B0F-8D1B-B0A311A3BC3E";

        /// <summary>
        /// The GUID for the entity <see cref="Rock.Blocks.Types.Mobile.Prayer.AnswerToPrayer"/>.
        /// </summary>
        public const string MOBILE_ANSWER_TO_PRAYER_BLOCK_TYPE = "759AFCA0-9E0B-4A22-A402-CD4499F2A457";

        /// <summary>
        /// The GUID for the entity Rock.Blocks.Types.Mobile.Content
        /// </summary>
        public const string MOBILE_CONTENT_BLOCK_TYPE = "B9ADB0A5-62B0-4D74-BDFF-1AA959788602";

        /// <summary>
        /// The GUID for the entity Rock.Blocks.Types.Mobile.ContentChannelItemList
        /// </summary>
        public const string MOBILE_CONTENT_CHANNEL_ITEM_LIST_BLOCK_TYPE = "6DBF59D6-EB40-43C8-8859-F38254EC3F6D";

        /// <summary>
        /// The GUID for the entity Rock.Blocks.Types.Mobile.ContentChannelItemView
        /// </summary>
        public const string MOBILE_CONTENT_CHANNEL_ITEM_VIEW_BLOCK_TYPE = "44A8B647-E0A7-42E7-9A75-276310F7E7BB";

        /// <summary>
        /// The GUID for the entity <see cref="Rock.Blocks.Types.Mobile.Cms.DailyChallengeEntry"/>
        /// </summary>
        public const string MOBILE_CMS_DAILY_CHALLENGE_ENTRY = "E9BC058A-CFE4-498B-A7E7-DD38DC74B30E";

        /// <summary>
        /// The GUID for the entity Rock.Blocks.Types.Mobile.LavaItemList
        /// </summary>
        public const string MOBILE_LAVA_ITEM_LIST_BLOCK_TYPE = "60AD6D70-8A2A-4CC1-97D5-199300AF77EE";

        /// <summary>
        /// The GUID for the entity Rock.Blocks.Types.Mobile.Login
        /// </summary>
        public const string MOBILE_LOGIN_BLOCK_TYPE = "6CE2D3D7-18D8-49FF-8C39-0CA98EB5DEB4";

        /// <summary>
        /// The GUID for the entity Rock.Blocks.Types.Mobile.Core.Notes
        /// </summary>
        public const string MOBILE_CORE_NOTES_BLOCK_TYPE = "2FED71D1-4A60-4EB5-B971-530B5D1FC041";

        /// <summary>
        /// The GUID for the entity <see cref="Rock.Blocks.Types.Mobile.Connection.ConnectionTypeList"/>.
        /// </summary>
        public const string MOBILE_CONNECTION_CONNECTION_TYPE_LIST_BLOCK_TYPE = "F30667AC-5FAA-429C-AD7F-D4B7C0C5C293";

        /// <summary>
        /// The GUID for the entity <see cref="Rock.Blocks.Types.Mobile.Connection.ConnectionOpportunityList"/>.
        /// </summary>
        public const string MOBILE_CONNECTION_CONNECTION_OPPORTUNITY_LIST_BLOCK_TYPE = "CB151D80-DBEF-4A1E-A816-3DF4CD2DE45A";

        /// <summary>
        /// The GUID for the entity <see cref="Rock.Blocks.Types.Mobile.Connection.ConnectionRequestList"/>.
        /// </summary>
        public const string MOBILE_CONNECTION_CONNECTION_REQUEST_LIST_BLOCK_TYPE = "E1C52624-898F-46EF-98B0-3C06B6D81654";

        /// <summary>
        /// The GUID for the entity <see cref="Rock.Blocks.Types.Mobile.Connection.ConnectionRequestDetail"/>.
        /// </summary>
        public const string MOBILE_CONNECTION_CONNECTION_REQUEST_DETAIL_BLOCK_TYPE = "6C9B8E2A-A0B1-4E52-B419-250A77AFBCBF";

        /// <summary>
        /// The GUID for the entity <see cref="Rock.Blocks.Types.Mobile.Connection.AddConnectionRequest"/>.
        /// </summary>
        public const string MOBILE_CONNECTION_ADD_CONNECTION_REQUEST = "F41E7BE3-2854-40FF-82C8-1FDEA12B8B2F";

        /// <summary>
        /// The GUID for the entity <see cref="Rock.Blocks.Types.Mobile.Prayer.MyPrayerRequests"/>.
        /// </summary>
        public const string MOBILE_MY_PRAYER_REQUESTS_BLOCK_TYPE = "E644DE6A-44CA-48AC-BF33-5429DA8052C6";

        /// <summary>
        /// The GUID for the entity Rock.Blocks.Types.Mobile.ProfileDetails
        /// </summary>
        public const string MOBILE_PROFILE_DETAILS_BLOCK_TYPE = "A1ED4948-0778-4E13-B434-E97795DDB68B";

        /// <summary>
        /// The GUID for the entity Rock.Blocks.Types.Mobile.Register
        /// </summary>
        public const string MOBILE_REGISTER_BLOCK_TYPE = "4459357F-E422-45D1-855D-C4681101F848";

        /// <summary>
        /// The GUID for the entity Rock.Blocks.Types.Mobile.WorkflowEntry
        /// </summary>
        public const string MOBILE_WORKFLOW_ENTRY_BLOCK_TYPE = "02D2DBA8-5300-4367-B15B-E37DFB3F7D1E";

        /// <summary>
        /// The GUID for the entity Rock.Blocks.Types.Mobile.Cms.Hero
        /// </summary>
        public const string MOBILE_CMS_HERO_BLOCK_TYPE = "49BE78CD-2D19-44C4-A6BF-4F3B5D3F97C8";

        /// <summary>
        /// The GUID for the entity Rock.Blocks.Types.Mobile.Cms.StructuredContentView
        /// </summary>
        public const string MOBILE_CMS_STRUCTUREDCONTENTVIEW_BLOCK_TYPE = "219660C4-8F32-46DA-B8E3-A7A6FA0D6B76";

        /// <summary>
        /// The GUID for the entity <see cref="Rock.Blocks.Types.Mobile.Core.Search"/>.
        /// </summary>
        public const string MOBILE_CORE_SEARCH_BLOCK_TYPE = "F81015CD-EBA9-4358-B930-4F1AB29AF879";

        /// <summary>
        /// The GUID for the entity <see cref="Rock.Blocks.Types.Mobile.Core.SmartSearch" />.
        /// </summary>
        public const string MOBILE_CORE_SMART_SEARCH_BLOCK_TYPE = "45BE4816-3F5B-4AD1-BA89-819325D7E8CF";

        /// <summary>
        /// The GUID for the entity <see cref="Rock.Blocks.Types.Mobile.Core.QuickNote" />.
        /// </summary>
        public const string MOBILE_CORE_QUICK_NOTE_BLOCK_TYPE = "9AA328FB-8FBB-4C5D-A898-C9B355051ADD";

        /// <summary>
        /// The GUID for the entity <see cref="Rock.Blocks.Types.Mobile.Core.MyNotes" />.
        /// </summary>
        public const string MOBILE_CORE_MY_NOTES_BLOCK_TYPE = "1CCC09C4-2994-4009-813F-2F4B86C13BFE";

        /// <summary>
        /// The GUID for the entity Rock.Blocks.Types.Mobile.Events.CalendarEventList
        /// </summary>
        public const string MOBILE_EVENTS_CALENDAREVENTLIST_BLOCK_TYPE = "6FB9F1F4-5F24-4A22-A6EB-A7FA499179A9";

        /// <summary>
        /// The GUID for the entity Rock.Blocks.Types.Mobile.Events.CalendarView
        /// </summary>
        public const string MOBILE_EVENTS_CALENDARVIEW_BLOCK_TYPE = "5A26F32F-892E-4E76-B64A-0F54A77C863D";

        /// <summary>
        /// The GUID for the entity Rock.Blocks.Types.Mobile.Events.LiveExperience
        /// </summary>
        public const string MOBILE_EVENTS_LIVEEXPERIENCE_BLOCK_TYPE = "FC408E41-872D-4B71-A08C-513D7500E980";

        /// <summary>
        /// The GUID for the entity Rock.Blocks.Types.Mobile.Communication.CommunicationView
        /// </summary>
        public const string MOBILE_COMMUNICATION_COMMUNICATIONVIEW_BLOCK_TYPE = "4AF5FCEF-CBF6-486B-A04D-920E31356B7F";

        /// <summary>
        /// The GUID for the entity Rock.Blocks.Types.Mobile.Communication.CommunicationEntry
        /// </summary>
        public const string MOBILE_COMMUNICATION_COMMUNICATIONENTRY_BLOCK_TYPE = "9A952F9F-F619-4063-B1BB-CFB2E6983C01";

        /// <summary>
        /// The GUID for the entity Rock.Blocks.Types.Mobile.Events.CalendarEventItemOccurrenceView
        /// </summary>
        public const string MOBILE_EVENTS_CALENDAREVENTITEMOCCURRENCEVIEW_BLOCK_TYPE = "04C43693-C524-4679-9F65-047F94A74CAB";

        /// <summary>
        /// The GUID for the entity Rock.Blocks.Types.Mobile.Events.CommunicationListSubscribe
        /// </summary>
        public const string MOBILE_EVENTS_COMMUNICATION_LIST_SUBSCRIBE_BLOCK_TYPE = "C4B81A58-6380-4C38-85E8-0536E584310E";

        /// <summary>
        /// The GUID for the entity Rock.Blocks.Types.Mobile.Events.EventItemOccurrenceListByAudienceLava
        /// </summary>
        public const string MOBILE_EVENTS_EVENTITEMOCCURRENCELISTBYAUDIENCELAVA_BLOCK_TYPE = "95BAF1B3-5B4B-430C-BDCC-268142C708BD";

        /// <summary>
        /// The GUID for the entity Rock.Blocks.Types.Mobile.Events.PrayerSession
        /// </summary>
        public const string MOBILE_EVENTS_PRAYER_SESSION_BLOCK_TYPE = "BCAF9B7B-2ADE-496B-9303-150F495851FC";

        /// <summary>
        /// The GUID for the entity Rock.Blocks.Types.Mobile.Events.PrayerSessionSetup
        /// </summary>
        public const string MOBILE_EVENTS_PRAYER_SESSION_SETUP_BLOCK_TYPE = "51431866-FF92-433C-8B0F-0F6BBAD9BCE7";

        /// <summary>
        /// The GUID for the entity Rock.Blocks.Types.Mobile.Groups.GroupRegistration
        /// </summary>
        [Obsolete( "Use MOBILE_GROUPS_GROUP_REGISTRATION_BLOCK_TYPE instead." )]
        [RockObsolete( "1.13" )]
        public const string MOBILE_GROUPS_GROUP_ADD_TO_GROUP = "E0664BDC-9583-44F2-AC8D-23AE48603EAB";

        /// <summary>
        /// The GUID for the entity Rock.Blocks.Types.Mobile.Groups.GroupAttendanceEntry
        /// </summary>
        public const string MOBILE_GROUPS_GROUP_ATTENDANCE_ENTRY_BLOCK_TYPE = "1655E6A9-2BD6-4FA0-8886-D64DCA177FBB";

        /// <summary>
        /// The GUID for the entity Rock.Blocks.Types.Mobile.Groups.GroupEdit
        /// </summary>
        public const string MOBILE_GROUPS_GROUP_EDIT_BLOCK_TYPE = "DE46759A-CE15-4F27-9FC8-154CD30D4637";

        /// <summary>
        /// The GUID for the entity <see cref="Rock.Blocks.Types.Mobile.Groups.GroupFinder"/>
        /// </summary>
        public const string MOBILE_GROUPS_GROUP_FINDER_BLOCK_TYPE = "15492F6A-344A-484E-AA26-A5E667CBD502";

        /// <summary>
        /// The GUID for the entity Rock.Blocks.Types.Mobile.Groups.GroupMemberEdit
        /// </summary>
        public const string MOBILE_GROUPS_GROUP_MEMBER_EDIT_BLOCK_TYPE = "61208516-9051-4E0E-AC46-6C8E1F104F3A";

        /// <summary>
        /// The GUID for the entity Rock.Blocks.Types.Mobile.Groups.GroupMemberList
        /// </summary>
        public const string MOBILE_GROUPS_GROUP_MEMBER_LIST_BLOCK_TYPE = "70652D98-9285-4707-8F46-B7FC48B6503D";

        /// <summary>
        /// The GUID for the entity Rock.Blocks.Types.Mobile.Groups.GroupMemberView
        /// </summary>
        public const string MOBILE_GROUPS_GROUP_MEMBER_VIEW_BLOCK_TYPE = "3213DCBC-C5EC-4DD2-BB78-19B3636AE842";

        /// <summary>
        /// The GUID for the entity <see cref="Rock.Blocks.Types.Mobile.Groups.GroupRegistration"/>
        /// </summary>
        public const string MOBILE_GROUPS_GROUP_REGISTRATION_BLOCK_TYPE = "E0664BDC-9583-44F2-AC8D-23AE48603EAB";

        /// <summary>
        /// The GUID for entity <see cref="Rock.Blocks.Types.Mobile.Groups.GroupSchedulePreference"/>
        /// </summary>
        public const string MOBILE_GROUPS_GROUP_SCHEDULE_PREFERENCE = "36B341A9-07FC-43A1-970A-E5D4CDB83E6A";

        /// <summary>
        /// The GUID for entity <see cref="Rock.Blocks.Types.Mobile.Groups.GroupScheduleSignUp"/>
        /// </summary>
        public const string MOBILE_GROUPS_GROUP_SCHEDULE_SIGNUP = "DE3893A7-C353-4D19-A3FA-8B8EA99984F9";

        /// <summary>
        /// The GUID for entity <see cref="Rock.Blocks.Types.Mobile.Groups.GroupScheduleToolbox"/>
        /// </summary>
        public const string MOBILE_GROUPS_GROUP_SCHEDULE_TOOLBOX = "DCC6C7C8-1040-4F0E-94ED-90450E2E9610";

        /// <summary>
        /// The GUID for entity <see cref="Rock.Blocks.Types.Mobile.Groups.GroupScheduleUnavailability"/>
        /// </summary>
        public const string MOBILE_GROUPS_GROUP_SCHEDULE_UNAVAILABILITY = "300E3105-A9C9-4C86-8BD1-CC041B6953C6";

        /// <summary>
        /// The GUID for the entity Rock.Blocks.Types.Mobile.Groups.GroupView
        /// </summary>
        public const string MOBILE_GROUPS_GROUP_VIEW_BLOCK_TYPE = "564C4D86-C9DF-48D0-84B6-DD3FCC1A5158";

        /// <summary>
        /// The GUID for the entity Rock.Blocks.Types.Mobile.Prayer.PrayerRequestDetails
        /// </summary>
        public const string MOBILE_PRAYER_PRAYER_REQUEST_DETAILS_BLOCK_TYPE = "F8E56BC0-E9D1-44A4-9900-46589A1FB784";

        /// <summary>
        /// The GUID for the entity <see cref="Rock.Blocks.Types.Mobile.Prayer.PrayerCardView"/>.
        /// </summary>
        public const string MOBILE_PRAYER_PRAYER_CARD_VIEW_BLOCK_TYPE = "0D0F1D7E-2D75-451B-95EE-0610B8F26BBF";

        /// <summary>
        /// The GUID for the entity <see cref="Rock.Blocks.Types.Mobile.Security.OnboardPerson"/>.
        /// </summary>
        public const string MOBILE_SECURITY_ONBOARD_PERSON = "C9B7F36A-F70A-4ABF-9422-B18E579F927F";

        /// <summary>
        /// The GUID for the entity <see cref="Rock.Blocks.Types.Mobile.Reminders.ReminderList"/>.
        /// </summary>
        public const string MOBILE_REMINDERS_REMINDER_LIST = "35B1CA9F-DCD9-453F-892E-33E0E09E7CB3";

        /// <summary>
        /// The GUID for the entity <see cref="Rock.Blocks.Types.Mobile.Reminders.ReminderDashboard"/>.
        /// </summary>
        public const string MOBILE_REMINDERS_REMINDER_DASHBOARD = "AD29BE7E-00B2-4AE3-8DA4-756C348E7AFA";

        /// <summary>
        /// The GUID for the entity <see cref="Rock.Blocks.Types.Mobile.Reminders.ReminderEdit"/>.
        /// </summary>
        public const string MOBILE_REMINDERS_REMINDER_EDIT = "A07DA3CE-4598-4177-AD47-B0D1EBFB1E7A";

        /// <summary>
        /// The GUID for the entity <see cref="Rock.Blocks.Types.Mobile.Crm.PersonProfile"/>.
        /// </summary>
        public const string MOBILE_CRM_PERSON_PROFILE = "A1EEA3BD-7B40-47A9-82D4-7187290C917C";

        /// <summary>
        /// The GUID for the entity <see cref="Rock.Blocks.Types.Mobile.Core.AttributeValues"/>.
        /// </summary>
        public const string MOBILE_CORE_ATTRIBUTE_VALUES = "6751AC1E-C467-4416-9F02-0B9A0D1FAC2D";

        /// <summary>
        /// The GUID for the entity <see cref="Rock.Blocks.Types.Mobile.Crm.GroupMembers"/>.
        /// </summary>
        public const string MOBILE_CRM_GROUP_MEMBERS = "592242ED-7536-49EA-94DE-7B4EBA7E87A6";

        /// <summary>
<<<<<<< HEAD
        /// The GUID for the mobile check-in block
=======
        /// The GUID for the entity Rock.Blocks.Types.Mobile.CheckIn.CheckIn.
>>>>>>> 5c83bf5f
        /// </summary>
        public const string MOBILE_CHECKIN_CHECKIN = "BC0A4B6C-9F6D-4D39-8FFE-B6F9FA4B2F49";

        /// <summary>
        /// The obsidian event registration entry
        /// </summary>
        public const string OBSIDIAN_EVENT_REGISTRATION_ENTRY = "06AAC065-BF89-483D-B671-80F0F72779A6";

        /// <summary>
        /// The obsidian event control gallery
        /// </summary>
        public const string OBSIDIAN_EXAMPLE_CONTROL_GALLERY = "7B916FEC-9395-4877-9856-427419C50AB5";

        /// <summary>
        /// The obsidian event field type gallery
        /// </summary>
        public const string OBSIDIAN_EXAMPLE_FIELD_TYPE_GALLERY = "82F9C803-C998-46B2-B354-783D4D1E3B43";

        /// <summary>
        /// The obsidian form builder detail
        /// </summary>
        public const string OBSIDIAN_FORM_BUILDER_DETAIL_BLOCK_TYPE = "BB44D8ED-DEDC-4C9B-A30D-C636019BC960";

        /// <summary>
        /// The obsidian form template detail
        /// </summary>
        public const string OBSIDIAN_FORM_TEMPLATE_DETAIL_BLOCK_TYPE = "4A08BC88-AD45-4106-BDD7-184A14B39B9A";

        /// <summary>
        /// The guid for the Rock.Model.Note entity
        /// </summary>
        public const string NOTE = "53DC1E78-14A5-44DE-903F-6A2CB02164E7";

        /// <summary>
        /// The guid for the Rock.Model.Page entity
        /// </summary>
        public const string PAGE = "E104DCDF-247C-4CED-A119-8CC51632761F";

        /// <summary>
        /// The guid for the Rock.Model.Person entity
        /// </summary>
        public const string PERSON = "72657ED8-D16E-492E-AC12-144C5E7567E7";

        /// <summary>
        /// The guid for the Rock.Model.PersonAlias entity
        /// </summary>
        public const string PERSON_ALIAS = "90F5E87B-F0D5-4617-8AE9-EB57E673F36F";

        /// <summary>
        /// The guid for the Rock.Workflow.Action.PersonGetCampusTeamMember entity
        /// </summary>
        public const string PERSON_GET_CAMPUS_TEAM_MEMBER = "6A4F7FEC-3D49-4A31-882C-2D10DB84231E";

        /// <summary>
        /// The GUID for the Rock.Follow.Event.PersonNoteAdded entity
        /// </summary>
        public const string PERSON_NOTE_ADDED = "C4AB0F1B-E036-4D14-BFB7-30BAF12D648A";

        /// <summary>
        /// The GUID for the Rock.Follow.Event.PersonPrayerRequest entity
        /// </summary>
        public const string PERSON_PRAYER_REQUEST = "DAE05FAE-A26F-465A-836C-BAA0EFA1267B";

        /// <summary>
        /// The GUID for the Rock.Model.PersonPreference entity
        /// </summary>
        public const string PERSON_PREFERENCE = "FDCF766C-F36B-403B-89F3-7030DA65507E";

        /// <summary>
        /// The guid for the Rock.Model.PersonSignal entity
        /// </summary>
        public const string PERSON_SIGNAL = "0FFF77A1-E92D-4A05-8B36-1D2B6D46660F";

        /// <summary>
        /// The protect my ministry provider
        /// </summary>
        public const string PROTECT_MY_MINISTRY_PROVIDER = "C16856F4-3C6B-4AFB-A0B8-88A303508206";

        /// <summary>
        /// The guid for the Rock.Model.Registration entity
        /// </summary>
        public const string REGISTRATION = "D2F294C6-E161-4A56-85C7-CD74D535F61A";

        /// <summary>
        /// The guid for the Rock.Model.RegistrationTemplate entity
        /// </summary>
        public const string REGISTRATION_TEMPLATE = "A01E3E99-A8AD-4C6C-BAAC-98795738BA70";

        /// <summary>
        /// The guid for the Rock.Model.Reminder entity
        /// </summary>
        public const string REMINDER = "46CC0D74-BE46-4D5D-A6F1-0811645721AC";

        /// <summary>
        /// The guid for the Rock.Model.ReminderType entity
        /// </summary>
        public const string REMINDER_TYPE = "B2B0B6F3-0E3B-40CF-BA93-FBB99D50788C";

        /// <summary>
        /// The LiquidSelect DataSelect field for Reporting
        /// </summary>
        public const string REPORTING_DATASELECT_LIQUIDSELECT = "C130DC52-CA31-45EE-A4F2-6C53A838EF3D";

        /// <summary>
        /// The guid for the Rock.Model.Schedule entity
        /// </summary>
        public const string SCHEDULE = "0B2C38A7-D79C-4F85-9757-F1B045D32C8A";

        /// <summary>
        /// The guid for the Rock.Search.Group.Name search component.
        /// </summary>
        public const string SEARCH_COMPONENT_GROUP_NAME = "94825231-DC38-4DC0-A1D3-64B4AD6A87F0";

        /// <summary>
        /// The guid for the Rock.Search.Person.Name search component.
        /// </summary>
        public const string SEARCH_COMPONENT_PERSON_NAME = "3B1D679A-290F-4A53-8E11-159BF0517A19";

        /// <summary>
        /// The guid for the Rock.Search.Person.Email search component.
        /// </summary>
        public const string SEARCH_COMPONENT_PERSON_EMAIL = "00095C10-72C9-4C82-844E-AE8B146DE4F1";

        /// <summary>
        /// The guid for the Rock.Search.Person.Phone search component.
        /// </summary>
        public const string SEARCH_COMPONENT_PERSON_PHONE = "5F92ECC3-4EBD-4C41-A691-C03F1DA4F7BF";

        /// <summary>
        /// The guid for the Rock.Workflow.Action.SendEmail entity
        /// </summary>
        public const string SEND_EMAIL = "66197B01-D1F0-4924-A315-47AD54E030DE";

        /// <summary>
        /// The Service Job entity type
        /// </summary>
        public const string SERVICE_JOB = "52766196-A72F-4F60-997A-78E19508843D";

        /// <summary>
        /// The Signal Type entity type
        /// </summary>
        public const string SIGNAL_TYPE = "0BA03B9B-E974-4526-9B21-5037424B6D16";

        /// <summary>
        /// The Step Flow entity type
        /// </summary>
        public const string STEP_FLOW = "308D8252-7712-4A45-8DE4-737C3EEAEA8F";

        /// <summary>
        /// The guid for the database storage provider entity
        /// </summary>
        public const string STORAGE_PROVIDER_DATABASE = "0AA42802-04FD-4AEC-B011-FEB127FC85CD";

        /// <summary>
        /// The guid for <see cref="Rock.Model.Streak"/>
        /// </summary>
        public const string STREAK = "D953B0A5-0065-4624-8844-10010DE01E5C";

        /// <summary>
        /// The guid for the system communication entity
        /// </summary>
        public const string SYSTEM_COMMUNICATION = "D0CAD7C0-10FE-41EF-B89D-E6F0D22456C4";

        /// <summary>
        /// The guid for the file-system storage provider entity (Rock.Storage.Provider.FileSystem)
        /// </summary>
        public const string STORAGE_PROVIDER_FILESYSTEM = "A97B6002-454E-4890-B529-B99F8F2F376A";

        /// <summary>
        /// The asset storage 'Amazon S3' component (Rock.Storage.AssetStorage.AmazonS3Component)
        /// </summary>
        public const string STORAGE_ASSETSTORAGE_AMAZONS3 = "FFE9C4A0-7AB7-48CA-8938-EC73DEC134E8";

        /// <summary>
        /// The asset storage 'Azure Cloud Storage' component (Rock.Storage.AssetStorage.AzureCloudStorageComponent)
        /// </summary>
        public const string STORAGE_ASSETSTORAGE_AZURECLOUD = "1576800F-BFD2-4309-A2C9-AE6DF6C0A1A5";

        /// <summary>
        /// The asset storage 'Google Cloud Storage' component (Rock.Storage.AssetStorage.GoogleCloudStorageComponent)
        /// </summary>
        public const string STORAGE_ASSETSTORAGE_GOOGLECLOUD = "71344FA8-4210-4B6C-ADC1-9F63C4CA15CA";

        /// <summary>
        /// The asset storage file-system component (Rock.Storage.AssetStorage.FileSystemComponent)
        /// </summary>
        public const string STORAGE_ASSETSTORAGE_FILESYSTEM = "FFEA94EA-D394-4C1A-A3AE-23E6C50F047A";

        /// <summary>
        /// The EntityType Guid for Tag.
        /// </summary>
        public const string TAG = "d34258d0-d366-4efb-aa76-84b059fb5434";

        /// <summary>
        /// The EntityType Guid for <see cref="Rock.Model.Workflow"/>
        /// </summary>
        public const string WORKFLOW = "3540E9A7-FE30-43A9-8B0A-A372B63DFC93";

        /// <summary>
        /// The EntityType Guid for <see cref="Rock.Model.WorkflowActivity"/>
        /// </summary>
        public const string WORKFLOW_ACTIVITY = "2CB52ED0-CB06-4D62-9E2C-73B60AFA4C9F";

        /// <summary>
        /// The EntityType Guid for <see cref="Rock.Model.WorkflowType"/>
        /// </summary>
        public const string WORKFLOW_TYPE = "C9F3C4A5-1526-474D-803F-D6C7A45CBBAE";

        /// <summary>
        /// The EntityType Guid for <see cref="Rock.Model.WorkflowActionType"/>
        /// </summary>
        public const string WORKFLOW_ACTION_TYPE = "23E3273A-B137-48A3-9AFF-C8DC832DDCA6";

        /// <summary>
        /// The EntityType Guid for <see cref="Rock.Model.WorkflowFormBuilderTemplate"/>.
        /// </summary>
        public const string WORKFLOW_FORM_BUILDER_TEMPLATE = "65fa3078-9d42-4857-b78a-f32a05f7a4c1";

        /// <summary>
        /// The guid for the Test Financial Gateway entity type
        /// </summary>
        public const string FINANCIAL_GATEWAY_TEST_GATEWAY = "C22B0247-7C9F-411B-A1F5-0051FCBAC199";

        /// <summary>
        /// The guid for the Step entity type
        /// </summary>
        public const string STEP = "8EADB0DC-17F4-4541-A46E-53F89E21A622";

        /// <summary>
        /// The guid for the Step program entity
        /// </summary>
        public const string STEP_PROGRAM = "E89F9528-A74E-41B7-8B65-B56B4CE7A122";

        /// <summary>
        /// The MyWell financial gateway
        /// </summary>
        public const string MYWELL_FINANCIAL_GATEWAY = "E81ED723-E807-4BDE-ADF1-AB9686241637";

        /// <summary>
        /// The SMS Conversation Action
        /// </summary>
        public const string SMS_ACTION_CONVERSATION = "E808A9FD-06A7-4FB2-AD01-C826A53B0ABB";

        /// <summary>
        /// Rock.Model.Site EntityType guid
        /// </summary>
        public const string SITE = "7244C10B-5D87-467B-A7F5-12DC29910CA8";

        /// <summary>
        /// The EntityType Guid for <see cref="Rock.Achievement.Component.AccumulativeAchievement"/> 
        /// </summary>
        public const string ACCUMULATIVE_ACHIEVEMENT_COMPONENT = "05D8CD17-E07D-4927-B9C4-5018F7C4B715";

        /// <summary>
        /// The EntityType Guid for <see cref="Rock.Achievement.Component.StreakAchievement"/> 
        /// </summary>
        public const string STREAK_ACHIEVEMENT_COMPONENT = "174F0AFF-3A5E-4A20-AE8B-D8D83D43BACD";

        /// <summary>
        /// The EntityType Guid for <see cref="Rock.Achievement.Component.StepProgramAchievement"/> 
        /// </summary>
        public const string STEP_PROGRAM_ACHIEVEMENT_COMPONENT = "7140BAE3-89E9-423E-A691-6E13544203CA";

        /// <summary>
        /// The EntityType Guid for <see cref="Rock.Achievement.Component.InteractionSourcedAccumulativeAchievement"/> 
        /// </summary>
        public const string INTERACTION_SOURCED_ACHIEVEMENT_COMPONENT = "1F2B13BE-EFAA-4D4E-B2D2-D221B51AEA67";

        /// <summary>
        /// The EntityType Guid for <see cref="Rock.Model.MediaFolder"/> 
        /// </summary>
        public const string MEDIA_FOLDER = "B28FC79F-9FEE-4BE4-801D-96B9246E6043";

        /// <summary>
        /// The EntityType Guid for <see cref="Rock.Model.PersistedDataset"/> 
        /// </summary>
        public const string PERSISTED_DATASET = "9C3064C0-CF9C-4549-9A80-022514B7FF83";

        /// <summary>
        /// The EntityType Guid for <see cref="Rock.Model.PersonalLinkSection"/> 
        /// </summary>
        public const string PERSONAL_LINK_SECTION = "42411FC0-7ACD-42E9-A8A1-BCEA78AF0AAF";

        /// <summary>
        /// The EntityType Guid for <see cref="Rock.Model.WorkflowLog"/>
        /// </summary>
        public const string WORKFLOW_LOG = "332CFF36-D637-414D-B732-370B330B8D73";

        /// <summary>
        /// The EntityType Guid for <see cref="Rock.Model.Location"/> 
        /// </summary>
        public const string LOCATION = "0D6410AD-C83C-47AC-AF3D-616D09EDF63B";

        /// <summary>
        /// The EntityType Guid for <see cref="Rock.Model.AnalyticsDimCampus"/> 
        /// </summary>
        public const string ANALYTICS_DIM_CAMPUS = "DCEB0575-1351-4CFF-BA4F-410BA2D638CB";

        /// <summary>
        /// The EntityType Guid for <see cref="Rock.Model.AnalyticsDimFamilyCurrent"/> 
        /// </summary>
        public const string ANALYTICS_DIM_FAMILY_CURRENT = "B78878C9-4EB7-4EE4-BB85-D00CCA83BCEA";

        /// <summary>
        /// The EntityType Guid for <see cref="Rock.Model.AnalyticsDimFamilyHeadOfHousehold"/> 
        /// </summary>
        public const string ANALYTICS_DIM_FAMILY_HEAD_OF_HOUSEHOLD = "89730008-FD3F-49BE-9084-6CC5EA4DC4B3";

        /// <summary>
        /// The EntityType Guid for <see cref="Rock.Model.AnalyticsDimFamilyHistorical"/> 
        /// </summary>
        public const string ANALYTICS_DIM_FAMILY_HISTORICAL = "D906B981-9603-4B5F-9009-31F6EDDE9DC3";

        /// <summary>
        /// The EntityType Guid for <see cref="Rock.Model.AnalyticsDimFinancialAccount"/> 
        /// </summary>
        public const string ANALYTICS_DIM_FINANCIAL_ACCOUNT = "893F38F8-FBF8-4157-B718-6009298ABC91";

        /// <summary>
        /// The EntityType Guid for <see cref="Rock.Model.AnalyticsDimFinancialBatch"/> 
        /// </summary>
        public const string ANALYTICS_DIM_FINANCIAL_BATCH = "F970FF85-F3ED-41BD-90D9-5511BACED928";

        /// <summary>
        /// The EntityType Guid for <see cref="Rock.Model.AnalyticsDimPersonCurrent"/> 
        /// </summary>
        public const string ANALYTICS_DIM_PERSON_CURRENT = "30CBF82B-4C90-4767-9C2D-622308439BF2";

        /// <summary>
        /// The EntityType Guid for <see cref="Rock.Model.AnalyticsDimPersonHistorical"/> 
        /// </summary>
        public const string ANALYTICS_DIM_PERSON_HISTORICAL = "050AAA2B-43EA-4952-936C-70638D3BCC0D";

        /// <summary>
        /// The EntityType Guid for <see cref="Rock.Model.AnalyticsFactAttendance"/> 
        /// </summary>
        public const string ANALYTICS_FACT_ATTENDANCE = "3FCC0DF5-4299-4971-860C-8CB591DA75D8";

        /// <summary>
        /// The EntityType Guid for <see cref="Rock.Model.AnalyticsFactFinancialTransaction"/> 
        /// </summary>
        public const string ANALYTICS_FACT_FINANCIAL_TRANSACTION = "6447497F-C40F-41B9-AB5B-A1F14F80DD18";

        /// <summary>
        /// The EntityType Guid for <see cref="Rock.Model.AnalyticsSourceAttendance"/> 
        /// </summary>
        public const string ANALYTICS_SOURCE_ATTENDANCE = "BCE52831-6FEF-4521-9E4A-AE5C29F20E2F";

        /// <summary>
        /// The EntityType Guid for <see cref="Rock.Model.AnalyticsSourceCampus"/> 
        /// </summary>
        public const string ANALYTICS_SOURCE_CAMPUS = "9DE61413-6D38-4F14-AE1B-DB927E07CE56";

        /// <summary>
        /// The EntityType Guid for <see cref="Rock.Model.AnalyticsSourceFamilyHistorical"/> 
        /// </summary>
        public const string ANALYTICS_SOURCE_FAMILY_HISTORICAL = "C9941E89-EC9D-41FF-A892-5016730F22C1";

        /// <summary>
        /// The EntityType Guid for <see cref="Rock.Model.AnalyticsSourceFinancialTransaction"/> 
        /// </summary>
        public const string ANALYTICS_SOURCE_FINANCIAL_TRANSACTION = "68E1BB08-B30B-49E2-993E-0B5352BB97C5";

        /// <summary>
        /// The EntityType Guid for <see cref="Rock.Model.AnalyticsSourceGivingUnit"/> 
        /// </summary>
        public const string ANALYTICS_SOURCE_GIVING_UNIT = "05103BCB-B164-4591-9129-F949A58C04B1";

        /// <summary>
        /// The EntityType Guid for <see cref="Rock.Model.AnalyticsSourcePersonHistorical"/> 
        /// </summary>
        public const string ANALYTICS_SOURCE_PERSON_HISTORICAL = "FC84E469-7E8F-4202-89C3-F27DD41BC132";

        /// <summary>
        /// The EntityType Guid for <see cref="Rock.Model.Assessment"/> 
        /// </summary>
        public const string ASSESSMENT = "6DCD8FF0-4BFD-4AF7-8F4F-E387934775A3";

        /// <summary>
        /// The EntityType Guid for <see cref="Rock.Model.AssetStorageProvider"/> 
        /// </summary>
        public const string ASSET_STORAGE_PROVIDER = "E0B4BE77-B29F-4BD4-AE45-CF833AC3A482";

        /// <summary>
        /// The EntityType Guid for <see cref="Rock.Model.AttendanceCheckInSession"/> 
        /// </summary>
        public const string ATTENDANCE_CHECK_IN_SESSION = "D60A20A7-98A2-45B5-BF7E-A327E4090940";

        /// <summary>
        /// The EntityType Guid for <see cref="Rock.Model.AttendanceCode"/> 
        /// </summary>
        public const string ATTENDANCE_CODE = "D5ADC6D3-9AA0-4AC6-9762-A703EE684934";

        /// <summary>
        /// The EntityType Guid for <see cref="Rock.Model.AttendanceOccurrence"/> 
        /// </summary>
        public const string ATTENDANCE_OCCURRENCE = "0F6FD7F1-7AF5-4135-843F-E34948D4EA28";

        /// <summary>
        /// The EntityType Guid for <see cref="Rock.Model.AttributeMatrix"/> 
        /// </summary>
        public const string ATTRIBUTE_MATRIX = "028228F0-B1D9-4DE5-9E6A-F898C34DDAB8";

        /// <summary>
        /// The EntityType Guid for <see cref="Rock.Model.AttributeMatrixItem"/> 
        /// </summary>
        public const string ATTRIBUTE_MATRIX_ITEM = "3C9D5021-0484-4846-AEF6-B6216D26C3C8";

        /// <summary>
        /// The EntityType Guid for <see cref="Rock.Model.AttributeMatrixTemplate"/> 
        /// </summary>
        public const string ATTRIBUTE_MATRIX_TEMPLATE = "20B90F35-70C1-4ADC-A908-A4254C15373D";

        /// <summary>
        /// The EntityType Guid for <see cref="Rock.Model.AttributeQualifier"/> 
        /// </summary>
        public const string ATTRIBUTE_QUALIFIER = "EC7EB9AC-8B52-4A3D-8587-4A08050780CC";

        /// <summary>
        /// The EntityType Guid for <see cref="Rock.Model.AttributeValue"/> 
        /// </summary>
        public const string ATTRIBUTE_VALUE = "D2BDCCF0-D3F4-4F29-B286-DA5B7BFA41C6";

        /// <summary>
        /// The EntityType Guid for <see cref="Rock.Model.AttributeValueHistorical"/> 
        /// </summary>
        public const string ATTRIBUTE_VALUE_HISTORICAL = "D940AA57-D977-4B75-B4BE-7C2EB40B26A4";

        /// <summary>
        /// The EntityType Guid for <see cref="Rock.Model.Audit"/> 
        /// </summary>
        public const string AUDIT = "5DE389E2-4E25-4BB0-8292-67A94ECB379B";

        /// <summary>
        /// The EntityType Guid for <see cref="Rock.Model.AuditDetail"/> 
        /// </summary>
        public const string AUDIT_DETAIL = "00A4323F-4A05-4E6A-8480-35D8B7BB6615";

        /// <summary>
        /// The EntityType Guid for <see cref="Rock.Model.Auth"/> 
        /// </summary>
        public const string AUTH = "84855F4E-9865-4F1B-B420-939318272004";

        /// <summary>
        /// The EntityType Guid for <see cref="Rock.Model.AuthAuditLog"/> 
        /// </summary>
        public const string AUTH_AUDIT_LOG = "6AC9997F-B238-4A67-933E-D80E1551704D";

        /// <summary>
        /// The EntityType Guid for <see cref="Rock.Model.AuthClaim"/> 
        /// </summary>
        public const string AUTH_CLAIM = "A6924EE0-509B-461E-8127-DBF5C4FE30DA";

        /// <summary>
        /// The EntityType Guid for <see cref="Rock.Model.AuthClient"/> 
        /// </summary>
        public const string AUTH_CLIENT = "CBD66C3A-959A-4A0B-926C-C3ADE43066B1";

        /// <summary>
        /// The EntityType Guid for <see cref="Rock.Model.AuthScope"/> 
        /// </summary>
        public const string AUTH_SCOPE = "8926FE3B-5AB6-4E48-8191-09EB1682F743";

        /// <summary>
        /// The EntityType Guid for <see cref="Rock.Model.BackgroundCheck"/> 
        /// </summary>
        public const string BACKGROUND_CHECK = "6D3A2293-BA7E-44D9-B5B3-5B85DA0EECAC";

        /// <summary>
        /// The EntityType Guid for <see cref="Rock.Model.BenevolenceRequestDocument"/> 
        /// </summary>
        public const string BENEVOLENCE_REQUEST_DOCUMENT = "3D627F51-E262-454B-95A0-2EF97103BCE1";

        /// <summary>
        /// The EntityType Guid for <see cref="Rock.Model.BenevolenceResult"/> 
        /// </summary>
        public const string BENEVOLENCE_RESULT = "A4929A2D-5B83-4535-A1D4-8A2C84FBA581";

        /// <summary>
        /// The EntityType Guid for <see cref="Rock.Model.BenevolenceWorkflow"/> 
        /// </summary>
        public const string BENEVOLENCE_WORKFLOW = "1F27A8E2-C40A-4C8D-9F22-55BC24B98D80";

        /// <summary>
        /// The EntityType Guid for <see cref="Rock.Model.BinaryFile"/> 
        /// </summary>
        public const string BINARY_FILE = "9BB1A349-5998-47C1-97D5-D6CC00275662";

        /// <summary>
        /// The EntityType Guid for <see cref="Rock.Model.BinaryFileData"/> 
        /// </summary>
        public const string BINARY_FILE_DATA = "EA647542-1E0F-4DAE-9537-65E3FFEE8792";

        /// <summary>
        /// The EntityType Guid for <see cref="Rock.Model.BinaryFileType"/> 
        /// </summary>
        public const string BINARY_FILE_TYPE = "62AF597F-F193-412B-94EA-291CF713327D";

        /// <summary>
        /// The EntityType Guid for <see cref="Rock.Model.BlockType"/> 
        /// </summary>
        public const string BLOCK_TYPE = "04768EDF-C0CD-4950-B629-4D2370B57C99";

        /// <summary>
        /// The EntityType Guid for <see cref="Rock.Model.CampusSchedule"/> 
        /// </summary>
        public const string CAMPUS_SCHEDULE = "134B8879-CD7C-4872-8065-882AA3721C2D";

        /// <summary>
        /// The EntityType Guid for <see cref="Rock.Model.CampusTopic"/> 
        /// </summary>
        public const string CAMPUS_TOPIC = "0FFDCB0B-B435-4E66-9085-2750534E706A";

        /// <summary>
        /// The EntityType Guid for <see cref="Rock.Model.Category"/> 
        /// </summary>
        public const string CATEGORY = "1D68154E-EC76-44C8-9813-7736B27AECF9";

        /// <summary>
        /// The EntityType Guid for <see cref="Rock.Model.Communication"/> 
        /// </summary>
        public const string COMMUNICATION = "C4CCBD91-1264-48BF-BC33-92751C8948B5";

        /// <summary>
        /// The EntityType Guid for <see cref="Rock.Model.CommunicationAttachment"/> 
        /// </summary>
        public const string COMMUNICATION_ATTACHMENT = "4271BFB1-AF05-4B6C-8931-032EB02DD760";

        /// <summary>
        /// The EntityType Guid for <see cref="Rock.Model.CommunicationRecipient"/> 
        /// </summary>
        public const string COMMUNICATION_RECIPIENT = "3EC89B90-6692-451E-A48F-0D2ADEBA05BC";

        /// <summary>
        /// The EntityType Guid for <see cref="Rock.Model.CommunicationResponse"/> 
        /// </summary>
        public const string COMMUNICATION_RESPONSE = "DB449144-6045-4B11-AA55-ECF286B117A9";

        /// <summary>
        /// The EntityType Guid for <see cref="Rock.Model.CommunicationResponseAttachment"/> 
        /// </summary>
        public const string COMMUNICATION_RESPONSE_ATTACHMENT = "2F34E79E-F158-4693-85C4-87FF75D3AFE4";

        /// <summary>
        /// The EntityType Guid for <see cref="Rock.Model.CommunicationTemplateAttachment"/> 
        /// </summary>
        public const string COMMUNICATION_TEMPLATE_ATTACHMENT = "0DEA0BC5-2AF2-4E06-92CF-DCCD4D3FF011";

        /// <summary>
        /// The EntityType Guid for <see cref="Rock.Model.ConnectionOpportunityGroupConfig"/> 
        /// </summary>
        public const string CONNECTION_OPPORTUNITY_GROUP_CONFIG = "59756122-B779-4A4E-9CE7-6A4468AA9524";

        /// <summary>
        /// The EntityType Guid for <see cref="Rock.Model.ConnectionStatusAutomation"/> 
        /// </summary>
        public const string CONNECTION_STATUS_AUTOMATION = "ACF794C7-F12D-42DF-85C5-089A28993EE6";

        /// <summary>
        /// The EntityType Guid for <see cref="Rock.Model.ContentChannelItemAssociation"/> 
        /// </summary>
        public const string CONTENT_CHANNEL_ITEM_ASSOCIATION = "7C86EED3-C3F9-4B25-887B-F732FE3C35F0";

        /// <summary>
        /// The EntityType Guid for <see cref="Rock.Model.ContentChannelItemSlug"/> 
        /// </summary>
        public const string CONTENT_CHANNEL_ITEM_SLUG = "2FF2F1C3-A440-4D24-8FB8-2B0D9436EA75";

        /// <summary>
        /// The EntityType Guid for <see cref="Rock.Model.ContentChannelType"/> 
        /// </summary>
        public const string CONTENT_CHANNEL_TYPE = "D5992F79-7FB8-49FF-82AB-E8CB2CEC1E74";

        /// <summary>
        /// The EntityType Guid for <see cref="Rock.Model.DataViewFilter"/> 
        /// </summary>
        public const string DATA_VIEW_FILTER = "507E646B-9943-4DD6-8FB7-8BA9F95E6BD0";

        /// <summary>
        /// The EntityType Guid for <see cref="Rock.Model.Device"/> 
        /// </summary>
        public const string DEVICE = "C06EE1FE-AF12-410A-A364-7A366CD72414";

        /// <summary>
        /// The EntityType Guid for <see cref="Rock.Model.Document"/> 
        /// </summary>
        public const string DOCUMENT = "7CEFA340-9D98-4B2C-B462-313C61944B6C";

        /// <summary>
        /// The EntityType Guid for <see cref="Rock.Model.DocumentType"/> 
        /// </summary>
        public const string DOCUMENT_TYPE = "18CF366F-46B6-49CA-B557-BCABD6BBD175";

        /// <summary>
        /// The EntityType Guid for <see cref="Rock.Model.EntityCampusFilter"/> 
        /// </summary>
        public const string ENTITY_CAMPUS_FILTER = "A736A9FB-F2A5-4458-B126-FAD6BD3F3B78";

        /// <summary>
        /// The EntityType Guid for <see cref="Rock.Model.EntityIntent"/> 
        /// </summary>
        public const string ENTITY_INTENT = "15CE39A3-193F-44E5-80C7-DE47DA3EAF97";

        /// <summary>
        /// The EntityType Guid for <see cref="Rock.Model.EntitySet"/> 
        /// </summary>
        public const string ENTITY_SET = "50E3F9C8-4010-41AF-8F61-08308DC44640";

        /// <summary>
        /// The EntityType Guid for <see cref="Rock.Model.EntitySetItem"/> 
        /// </summary>
        public const string ENTITY_SET_ITEM = "1F9D13F9-BF55-48BE-BEA9-0939CD6FDA5B";

        /// <summary>
        /// The EntityType Guid for <see cref="Rock.Model.EventCalendarContentChannel"/> 
        /// </summary>
        public const string EVENT_CALENDAR_CONTENT_CHANNEL = "B8631058-DAC3-4164-9A50-9E732B0C3882";

        /// <summary>
        /// The EntityType Guid for <see cref="Rock.Model.EventCalendarItem"/> 
        /// </summary>
        public const string EVENT_CALENDAR_ITEM = "E37FB26F-03F6-48DA-8E96-F412616F5EE4";

        /// <summary>
        /// The EntityType Guid for <see cref="Rock.Model.EventItem"/> 
        /// </summary>
        public const string EVENT_ITEM = "6A58AD11-3491-84AE-4896-8F39906EA65E";

        /// <summary>
        /// The EntityType Guid for <see cref="Rock.Model.EventItemAudience"/> 
        /// </summary>
        public const string EVENT_ITEM_AUDIENCE = "22394315-E21B-40AF-AFDA-75D9F5DAD721";

        /// <summary>
        /// The EntityType Guid for <see cref="Rock.Model.EventItemOccurrence"/> 
        /// </summary>
        public const string EVENT_ITEM_OCCURRENCE = "71632E1A-1E7F-42B9-A630-EC99F375303A";

        /// <summary>
        /// The EntityType Guid for <see cref="Rock.Model.EventItemOccurrenceChannelItem"/> 
        /// </summary>
        public const string EVENT_ITEM_OCCURRENCE_CHANNEL_ITEM = "378A9559-BD86-45A8-B218-2C5D4CF3D770";

        /// <summary>
        /// The EntityType Guid for <see cref="Rock.Model.EventItemOccurrenceGroupMap"/> 
        /// </summary>
        public const string EVENT_ITEM_OCCURRENCE_GROUP_MAP = "1479D2B7-65C0-4E98-9E70-0848422FA00C";

        /// <summary>
        /// The EntityType Guid for <see cref="Rock.Model.ExceptionLog"/> 
        /// </summary>
        public const string EXCEPTION_LOG = "F61A9F8A-6DA5-49C6-BC8E-5545C5EEDA21";

        /// <summary>
        /// The EntityType Guid for <see cref="Rock.Model.FieldType"/> 
        /// </summary>
        public const string FIELD_TYPE = "54018EB6-868C-477D-8B6A-455A6115B30B";

        /// <summary>
        /// The EntityType Guid for <see cref="Rock.Model.FinancialGateway"/> 
        /// </summary>
        public const string FINANCIAL_GATEWAY = "122EFE60-84A6-4C7A-A852-30E4BD89A662";

        /// <summary>
        /// The EntityType Guid for <see cref="Rock.Model.FinancialPaymentDetail"/> 
        /// </summary>
        public const string FINANCIAL_PAYMENT_DETAIL = "F3659077-43FD-4805-BC42-BC8A3F9C3008";

        /// <summary>
        /// The EntityType Guid for <see cref="Rock.Model.FinancialPersonBankAccount"/> 
        /// </summary>
        public const string FINANCIAL_PERSON_BANK_ACCOUNT = "EC1AE861-BDFE-4A08-9741-2E1D2293456F";

        /// <summary>
        /// The EntityType Guid for <see cref="Rock.Model.FinancialPersonSavedAccount"/> 
        /// </summary>
        public const string FINANCIAL_PERSON_SAVED_ACCOUNT = "F5244E64-53DB-4707-A398-D248616A776D";

        /// <summary>
        /// The EntityType Guid for <see cref="Rock.Model.FinancialPledge"/> 
        /// </summary>
        public const string FINANCIAL_PLEDGE = "CE8060E6-21E7-49F5-BFBE-F632C816C232";

        /// <summary>
        /// The EntityType Guid for <see cref="Rock.Model.FinancialScheduledTransactionDetail"/> 
        /// </summary>
        public const string FINANCIAL_SCHEDULED_TRANSACTION_DETAIL = "A206615F-3FB5-48DF-B606-86AE8716FD57";

        /// <summary>
        /// The EntityType Guid for <see cref="Rock.Model.FinancialStatementTemplate"/> 
        /// </summary>
        public const string FINANCIAL_STATEMENT_TEMPLATE = "85442202-13BC-46C5-B1E9-43018DEA20F1";

        /// <summary>
        /// The EntityType Guid for <see cref="Rock.Model.FinancialTransactionAlert"/> 
        /// </summary>
        public const string FINANCIAL_TRANSACTION_ALERT = "0E60F95E-70B5-4A06-9BEE-80ED9F12F25A";

        /// <summary>
        /// The EntityType Guid for <see cref="Rock.Model.FinancialTransactionAlertType"/> 
        /// </summary>
        public const string FINANCIAL_TRANSACTION_ALERT_TYPE = "2E237B04-5B2A-40F1-8CD3-52673C104305";

        /// <summary>
        /// The EntityType Guid for <see cref="Rock.Model.FinancialTransactionImage"/> 
        /// </summary>
        public const string FINANCIAL_TRANSACTION_IMAGE = "78DCA7EE-C5FE-49AE-9995-0E254CC8E2A2";

        /// <summary>
        /// The EntityType Guid for <see cref="Rock.Model.FinancialTransactionRefund"/> 
        /// </summary>
        public const string FINANCIAL_TRANSACTION_REFUND = "7616E2AF-CEF2-44A5-B27F-3E70EC8B70FA";

        /// <summary>
        /// The EntityType Guid for <see cref="Rock.Model.Following"/> 
        /// </summary>
        public const string FOLLOWING = "D9AD7A30-92F2-467B-A3F9-37CA246F90BD";

        /// <summary>
        /// The EntityType Guid for <see cref="Rock.Model.FollowingEventNotification"/> 
        /// </summary>
        public const string FOLLOWING_EVENT_NOTIFICATION = "21BA6002-1FB0-45C7-BCA6-D6629EC8AB52";

        /// <summary>
        /// The EntityType Guid for <see cref="Rock.Model.FollowingEventSubscription"/> 
        /// </summary>
        public const string FOLLOWING_EVENT_SUBSCRIPTION = "2EEA3DF1-1FBE-472C-85AF-6D952DFC4684";

        /// <summary>
        /// The EntityType Guid for <see cref="Rock.Model.FollowingEventType"/> 
        /// </summary>
        public const string FOLLOWING_EVENT_TYPE = "8A0D208B-762D-403A-A972-3A0F079866D4";

        /// <summary>
        /// The EntityType Guid for <see cref="Rock.Model.FollowingSuggested"/> 
        /// </summary>
        public const string FOLLOWING_SUGGESTED = "EC14B80A-3776-4134-884D-031A89C0EF03";

        /// <summary>
        /// The EntityType Guid for <see cref="Rock.Model.FollowingSuggestionType"/> 
        /// </summary>
        public const string FOLLOWING_SUGGESTION_TYPE = "CC7DF118-86A1-4F90-82D8-0DAE9CD37343";

        /// <summary>
        /// The EntityType Guid for <see cref="Rock.Model.GroupDemographicType"/> 
        /// </summary>
        public const string GROUP_DEMOGRAPHIC_TYPE = "9AE7A87B-E274-4FF5-BEFD-55CCF603CE13";

        /// <summary>
        /// The EntityType Guid for <see cref="Rock.Model.GroupDemographicValue"/> 
        /// </summary>
        public const string GROUP_DEMOGRAPHIC_VALUE = "C9CED7B0-88BF-40D1-83D1-A58B3C57A2E1";

        /// <summary>
        /// The EntityType Guid for <see cref="Rock.Model.GroupHistorical"/> 
        /// </summary>
        public const string GROUP_HISTORICAL = "422A2EF2-9D74-4308-8CDB-D5FA4B6A01FF";

        /// <summary>
        /// The EntityType Guid for <see cref="Rock.Model.GroupLocation"/> 
        /// </summary>
        public const string GROUP_LOCATION = "26248EE7-09F3-4578-A1D6-47E01D91D6EF";

        /// <summary>
        /// The EntityType Guid for <see cref="Rock.Model.GroupLocationHistorical"/> 
        /// </summary>
        public const string GROUP_LOCATION_HISTORICAL = "03128778-5E7D-4FE4-9C7A-929936E06F90";

        /// <summary>
        /// The EntityType Guid for <see cref="Rock.Model.GroupLocationHistoricalSchedule"/> 
        /// </summary>
        public const string GROUP_LOCATION_HISTORICAL_SCHEDULE = "3BC646E4-CA5E-47D6-BC6D-4BBFAAEDAD8B";

        /// <summary>
        /// The EntityType Guid for <see cref="Rock.Model.GroupMemberAssignment"/> 
        /// </summary>
        public const string GROUP_MEMBER_ASSIGNMENT = "22BF14ED-E882-4BB0-9328-D12545BF5F61";

        /// <summary>
        /// The EntityType Guid for <see cref="Rock.Model.GroupMemberHistorical"/> 
        /// </summary>
        public const string GROUP_MEMBER_HISTORICAL = "233EA15D-8FEE-40FE-9772-D369D34E3A8D";

        /// <summary>
        /// The EntityType Guid for <see cref="Rock.Model.GroupMemberRequirement"/> 
        /// </summary>
        public const string GROUP_MEMBER_REQUIREMENT = "FF1B2C4B-0F2D-4D9B-9E85-7336CCC24A62";

        /// <summary>
        /// The EntityType Guid for <see cref="Rock.Model.GroupMemberScheduleTemplate"/> 
        /// </summary>
        public const string GROUP_MEMBER_SCHEDULE_TEMPLATE = "D84ED719-B659-433C-BFA0-E798E52C6B24";

        /// <summary>
        /// The EntityType Guid for <see cref="Rock.Model.GroupMemberWorkflowTrigger"/> 
        /// </summary>
        public const string GROUP_MEMBER_WORKFLOW_TRIGGER = "3CE3406A-1FFE-4CCA-A8D5-916EEF800D76";

        /// <summary>
        /// The EntityType Guid for <see cref="Rock.Model.GroupRequirement"/> 
        /// </summary>
        public const string GROUP_REQUIREMENT = "CFC7DE86-222E-4669-83C2-A3F5B04CB5D6";

        /// <summary>
        /// The EntityType Guid for <see cref="Rock.Model.GroupRequirementType"/> 
        /// </summary>
        public const string GROUP_REQUIREMENT_TYPE = "8E67E852-D1BF-485C-9898-09F19998CC40";

        /// <summary>
        /// The EntityType Guid for <see cref="Rock.Model.GroupScheduleExclusion"/> 
        /// </summary>
        public const string GROUP_SCHEDULE_EXCLUSION = "047D57EE-1B06-455F-86EA-D96B8325C77D";

        /// <summary>
        /// The EntityType Guid for <see cref="Rock.Model.GroupSync"/> 
        /// </summary>
        public const string GROUP_SYNC = "1C011499-1122-4429-9AFA-6578798E18A9";

        /// <summary>
        /// The EntityType Guid for <see cref="Rock.Model.GroupType"/> 
        /// </summary>
        public const string GROUP_TYPE = "0DD30B04-01CF-4B38-8E83-BE661E2F7286";

        /// <summary>
        /// The EntityType Guid for <see cref="Rock.Model.GroupTypeRole"/> 
        /// </summary>
        public const string GROUP_TYPE_ROLE = "D155C373-9E47-4C6A-BADD-792F31AF5FBA";

        /// <summary>
        /// The EntityType Guid for <see cref="Rock.Model.HtmlContent"/> 
        /// </summary>
        public const string HTML_CONTENT = "FB30EC4C-7DCC-41A4-94AB-E728A8CE537B";

        /// <summary>
        /// The EntityType Guid for <see cref="Rock.Model.IdentityVerification"/> 
        /// </summary>
        public const string IDENTITY_VERIFICATION = "C76071B0-0C2F-4A3F-88BF-08B2E006C614";

        /// <summary>
        /// The EntityType Guid for <see cref="Rock.Model.IdentityVerificationCode"/> 
        /// </summary>
        public const string IDENTITY_VERIFICATION_CODE = "3FCB8972-C319-4262-9D6E-3D60E1C4E463";

        /// <summary>
        /// The EntityType Guid for <see cref="Rock.Model.InteractionChannel"/> 
        /// </summary>
        public const string INTERACTION_CHANNEL = "08606092-5FF5-4A34-A7A6-3DEE43F2843A";

        /// <summary>
        /// The EntityType Guid for <see cref="Rock.Model.InteractionComponent"/> 
        /// </summary>
        public const string INTERACTION_COMPONENT = "ACE6145B-57D6-4694-972F-EC43AF776DE7";

        /// <summary>
        /// The EntityType Guid for <see cref="Rock.Model.InteractionDeviceType"/> 
        /// </summary>
        public const string INTERACTION_DEVICE_TYPE = "C1A24534-C77F-41A8-BCA9-73ABA57348E3";

        /// <summary>
        /// The EntityType Guid for <see cref="Rock.Model.InteractionSession"/> 
        /// </summary>
        public const string INTERACTION_SESSION = "338025DE-C16F-47BB-BA31-6DE0C59E59AA";

        /// <summary>
        /// The EntityType Guid for <see cref="Rock.Model.InteractionSessionLocation"/> 
        /// </summary>
        public const string INTERACTION_SESSION_LOCATION = "790EC7AC-7443-466C-A07E-F702D86B9E1B";

        /// <summary>
        /// The EntityType Guid for <see cref="Rock.Model.MediaElement"/> 
        /// </summary>
        public const string MEDIA_ELEMENT = "F4506B5D-F22C-4D3F-8205-FE48A9B7584B";

        /// <summary>
        /// The EntityType Guid for <see cref="Rock.Model.MetaFirstNameGenderLookup"/> 
        /// </summary>
        public const string META_FIRST_NAME_GENDER_LOOKUP = "FA96E086-811E-4FE0-BECA-F7A593F9FB05";

        /// <summary>
        /// The EntityType Guid for <see cref="Rock.Model.MetaLastNameLookup"/> 
        /// </summary>
        public const string META_LAST_NAME_LOOKUP = "0FB0F456-6999-426D-9C86-973D54749565";

        /// <summary>
        /// The EntityType Guid for <see cref="Rock.Model.MetaNickNameLookup"/> 
        /// </summary>
        public const string META_NICK_NAME_LOOKUP = "5FCBE899-3756-4F64-8540-CE37EA9EED45";

        /// <summary>
        /// The EntityType Guid for <see cref="Rock.Model.Metric"/> 
        /// </summary>
        public const string METRIC = "1C5489C6-82F9-4967-8425-52545CE8AF90";

        /// <summary>
        /// The EntityType Guid for <see cref="Rock.Model.MetricPartition"/> 
        /// </summary>
        public const string METRIC_PARTITION = "82ED733F-BAD8-4D8D-BCB7-10A6433F452A";

        /// <summary>
        /// The EntityType Guid for <see cref="Rock.Model.MetricValue"/> 
        /// </summary>
        public const string METRIC_VALUE = "DD0E6F39-3E07-44D0-BE7B-B1AB75AFED2D";

        /// <summary>
        /// The EntityType Guid for <see cref="Rock.Model.MetricValuePartition"/> 
        /// </summary>
        public const string METRIC_VALUE_PARTITION = "FEC12664-C5F2-44E1-9805-1137068AC755";

        /// <summary>
        /// The EntityType Guid for <see cref="Rock.Model.NcoaHistory"/> 
        /// </summary>
        public const string NCOA_HISTORY = "1F20AC90-C57E-4DD1-A71B-06312110E56F";

        /// <summary>
        /// The EntityType Guid for <see cref="Rock.Model.NoteAttachment"/> 
        /// </summary>
        public const string NOTE_ATTACHMENT = "D090C50E-2FE1-4284-9631-19D06F4AD8B0";

        /// <summary>
        /// The EntityType Guid for <see cref="Rock.Model.NoteType"/> 
        /// </summary>
        public const string NOTE_TYPE = "337EED57-D4AB-4EED-BBDB-0CB3A467DBCC";

        /// <summary>
        /// The EntityType Guid for <see cref="Rock.Model.NoteWatch"/> 
        /// </summary>
        public const string NOTE_WATCH = "A5C129C2-E64D-4B72-B94D-DBA6DA6AC2E3";

        /// <summary>
        /// The EntityType Guid for <see cref="Rock.Model.Notification"/> 
        /// </summary>
        public const string NOTIFICATION = "6DB6D280-9740-41FD-B8BD-0AA29E12F4B6";

        /// <summary>
        /// The EntityType Guid for <see cref="Rock.Model.NotificationRecipient"/> 
        /// </summary>
        public const string NOTIFICATION_RECIPIENT = "2ECE2776-0FE2-429D-B655-AB56A2D6EE0B";

        /// <summary>
        /// The EntityType Guid for <see cref="Rock.Model.PageContext"/> 
        /// </summary>
        public const string PAGE_CONTEXT = "5C56B915-8A8B-4747-9D84-EBAF0BACC9A1";

        /// <summary>
        /// The EntityType Guid for <see cref="Rock.Model.PageRoute"/> 
        /// </summary>
        public const string PAGE_ROUTE = "42C14361-67B2-472C-95BE-EA8A9C511837";

        /// <summary>
        /// The EntityType Guid for <see cref="Rock.Model.PageShortLink"/> 
        /// </summary>
        public const string PAGE_SHORT_LINK = "83D8C6DF-1D53-438B-93B2-75A2038BBEE6";

        /// <summary>
        /// The EntityType Guid for <see cref="Rock.Model.PersonalDevice"/> 
        /// </summary>
        public const string PERSONAL_DEVICE = "E9CD3369-E087-4809-9952-F2DCD6B8816B";

        /// <summary>
        /// The EntityType Guid for <see cref="Rock.Model.PersonalizationSegment"/> 
        /// </summary>
        public const string PERSONALIZATION_SEGMENT = "368A3581-C8C4-4960-901A-9587864226F3";

        /// <summary>
        /// The EntityType Guid for <see cref="Rock.Model.PersonalLink"/> 
        /// </summary>
        public const string PERSONAL_LINK = "F858CF72-ECCC-4DC6-AD72-7B82467B3466";

        /// <summary>
        /// The EntityType Guid for <see cref="Rock.Model.PersonalLinkSectionOrder"/> 
        /// </summary>
        public const string PERSONAL_LINK_SECTION_ORDER = "648325DC-1555-44B7-AFA4-1971E57F7E11";

        /// <summary>
        /// The EntityType Guid for <see cref="Rock.Model.PersonDuplicate"/> 
        /// </summary>
        public const string PERSON_DUPLICATE = "20B2B2B6-38C3-4302-9200-63DD4C78687B";

        /// <summary>
        /// The EntityType Guid for <see cref="Rock.Model.PersonPreviousName"/> 
        /// </summary>
        public const string PERSON_PREVIOUS_NAME = "80AC80E1-F769-4E34-9937-E2FEEF2B60EE";

        /// <summary>
        /// The EntityType Guid for <see cref="Rock.Model.PersonScheduleExclusion"/> 
        /// </summary>
        public const string PERSON_SCHEDULE_EXCLUSION = "07204F06-C09C-4B37-921A-C31C042938B9";

        /// <summary>
        /// The EntityType Guid for <see cref="Rock.Model.PersonSearchKey"/> 
        /// </summary>
        public const string PERSON_SEARCH_KEY = "914FE998-4F61-4005-ACCC-A8D0433CAD47";

        /// <summary>
        /// The EntityType Guid for <see cref="Rock.Model.PersonToken"/> 
        /// </summary>
        public const string PERSON_TOKEN = "846B2BCE-7101-46B9-B89C-CD68073712CE";

        /// <summary>
        /// The EntityType Guid for <see cref="Rock.Model.PersonViewed"/> 
        /// </summary>
        public const string PERSON_VIEWED = "AF13DF44-4EE7-4492-AEE4-6BD2A62F9C76";

        /// <summary>
        /// The EntityType Guid for <see cref="Rock.Model.PhoneNumber"/> 
        /// </summary>
        public const string PHONE_NUMBER = "AD7E27CB-036D-40C6-B352-81B38BFAE798";

        /// <summary>
        /// The EntityType Guid for <see cref="Rock.Model.PluginMigration"/> 
        /// </summary>
        public const string PLUGIN_MIGRATION = "F239557E-C7A8-4D1F-82CC-55CDD0ACA3C8";

        /// <summary>
        /// The EntityType Guid for <see cref="Rock.Model.PrayerRequest"/> 
        /// </summary>
        public const string PRAYER_REQUEST = "F13C8FD2-7702-4C79-A6A9-86440DD5DE13";

        /// <summary>
        /// The EntityType Guid for <see cref="Rock.Model.RegistrationInstance"/> 
        /// </summary>
        public const string REGISTRATION_INSTANCE = "5CD9C0C8-C047-61A0-4E36-0FDB8496F066";

        /// <summary>
        /// The EntityType Guid for <see cref="Rock.Model.RegistrationRegistrant"/> 
        /// </summary>
        public const string REGISTRATION_REGISTRANT = "8A25E5CE-1B4F-4825-BCEA-216167836305";

        /// <summary>
        /// The EntityType Guid for <see cref="Rock.Model.RegistrationRegistrantFee"/> 
        /// </summary>
        public const string REGISTRATION_REGISTRANT_FEE = "AB66F63A-3E79-438F-8C52-C9A8C70A0511";

        /// <summary>
        /// The EntityType Guid for <see cref="Rock.Model.RegistrationSession"/> 
        /// </summary>
        public const string REGISTRATION_SESSION = "6846744B-2623-4EF3-A20F-8027C4839094";

        /// <summary>
        /// The EntityType Guid for <see cref="Rock.Model.RegistrationTemplateDiscount"/> 
        /// </summary>
        public const string REGISTRATION_TEMPLATE_DISCOUNT = "88D94ECB-FCEE-4A00-ACB9-FF90BDBA7A17";

        /// <summary>
        /// The EntityType Guid for <see cref="Rock.Model.RegistrationTemplateFee"/> 
        /// </summary>
        public const string REGISTRATION_TEMPLATE_FEE = "2DB3A441-6CA1-49D1-BB25-C744E2FFA457";

        /// <summary>
        /// The EntityType Guid for <see cref="Rock.Model.RegistrationTemplateFeeItem"/> 
        /// </summary>
        public const string REGISTRATION_TEMPLATE_FEE_ITEM = "CC1DB3FF-A145-49CE-ADC0-B8960EBF37D4";

        /// <summary>
        /// The EntityType Guid for <see cref="Rock.Model.RegistrationTemplateForm"/> 
        /// </summary>
        public const string REGISTRATION_TEMPLATE_FORM = "2F0B3A6A-4E47-45A8-A331-7234CE711356";

        /// <summary>
        /// The EntityType Guid for <see cref="Rock.Model.RegistrationTemplateFormField"/> 
        /// </summary>
        public const string REGISTRATION_TEMPLATE_FORM_FIELD = "A773CAA2-2211-416B-BDD7-D907085B4441";

        /// <summary>
        /// The EntityType Guid for <see cref="Rock.Model.RegistrationTemplatePlacement"/> 
        /// </summary>
        public const string REGISTRATION_TEMPLATE_PLACEMENT = "CCE05820-5854-47A4-ACE3-05DF48479939";

        /// <summary>
        /// The EntityType Guid for <see cref="Rock.Model.RelatedEntity"/> 
        /// </summary>
        public const string RELATED_ENTITY = "BD29E403-BA47-4688-BE29-45A38CE8BD03";

        /// <summary>
        /// The EntityType Guid for <see cref="Rock.Model.RemoteAuthenticationSession"/> 
        /// </summary>
        public const string REMOTE_AUTHENTICATION_SESSION = "2FDEE857-08BE-47F3-8E86-B2027F545EE8";

        /// <summary>
        /// The EntityType Guid for <see cref="Rock.Model.Report"/> 
        /// </summary>
        public const string REPORT = "F1F22D3E-FEFA-4C84-9FFA-9E8ACE60FCE7";

        /// <summary>
        /// The EntityType Guid for <see cref="Rock.Model.ReportField"/> 
        /// </summary>
        public const string REPORT_FIELD = "6B541BAA-44B7-48BA-937A-543866905689";

        /// <summary>
        /// The EntityType Guid for <see cref="Rock.Model.RequestFilter"/> 
        /// </summary>
        public const string REQUEST_FILTER = "97FAC672-37A4-4185-B1D4-C68426C625B1";

        /// <summary>
        /// The EntityType Guid for <see cref="Rock.Model.RestAction"/> 
        /// </summary>
        public const string REST_ACTION = "D4F7F055-5351-4ADF-9F8D-4802CAD6CC9D";

        /// <summary>
        /// The EntityType Guid for <see cref="Rock.Model.RestController"/> 
        /// </summary>
        public const string REST_CONTROLLER = "65CDFD5B-A9AA-48FA-8D22-669612D5EA7D";

        /// <summary>
        /// The EntityType Guid for <see cref="Rock.Model.ScheduleCategoryExclusion"/> 
        /// </summary>
        public const string SCHEDULE_CATEGORY_EXCLUSION = "E04681EB-7A85-441B-B794-82B025FFB5D4";

        /// <summary>
        /// The EntityType Guid for <see cref="Rock.Model.ServiceJobHistory"/> 
        /// </summary>
        public const string SERVICE_JOB_HISTORY = "D6A7C6E0-004F-4F38-9DCA-16E645F5EDF4";

        /// <summary>
        /// The EntityType Guid for <see cref="Rock.Model.ServiceLog"/> 
        /// </summary>
        public const string SERVICE_LOG = "B5C26A04-E374-495A-AEC6-171C2D2CBD60";

        /// <summary>
        /// The EntityType Guid for <see cref="Rock.Model.SignatureDocument"/> 
        /// </summary>
        public const string SIGNATURE_DOCUMENT = "C1724719-1C03-4D0C-8A66-E3545138F57F";

        /// <summary>
        /// The EntityType Guid for <see cref="Rock.Model.SignatureDocumentTemplate"/> 
        /// </summary>
        public const string SIGNATURE_DOCUMENT_TEMPLATE = "3F9828CC-8224-4AB0-98A5-6D60001EBE32";

        /// <summary>
        /// The EntityType Guid for <see cref="Rock.Model.SiteDomain"/> 
        /// </summary>
        public const string SITE_DOMAIN = "4C4CD7DD-427C-45EC-9651-F8250D3CAB5F";

        /// <summary>
        /// The EntityType Guid for <see cref="Rock.Model.SmsAction"/> 
        /// </summary>
        public const string SMS_ACTION = "1F5E26BE-0ED4-4250-8FFC-1DED5E9EACF0";

        /// <summary>
        /// The EntityType Guid for <see cref="Rock.Model.SmsPipeline"/> 
        /// </summary>
        public const string SMS_PIPELINE = "64DA3A06-FD39-4E5B-8126-38404FB0092A";

        /// <summary>
        /// The EntityType Guid for <see cref="Rock.Model.StepProgramCompletion"/> 
        /// </summary>
        public const string STEP_PROGRAM_COMPLETION = "B7A9C37D-2B04-4FD3-91BD-DFCA50B3CC8C";

        /// <summary>
        /// The EntityType Guid for <see cref="Rock.Model.StepStatus"/> 
        /// </summary>
        public const string STEP_STATUS = "6C270D6A-F126-445B-93F0-5079A968BF4E";

        /// <summary>
        /// The EntityType Guid for <see cref="Rock.Model.StepType"/> 
        /// </summary>
        public const string STEP_TYPE = "5E795620-9F16-49D2-9030-947C0E348A8E";

        /// <summary>
        /// The EntityType Guid for <see cref="Rock.Model.StepTypePrerequisite"/> 
        /// </summary>
        public const string STEP_TYPE_PREREQUISITE = "F2181FCD-1423-4937-9137-099154E1C3EC";

        /// <summary>
        /// The EntityType Guid for <see cref="Rock.Model.StepWorkflow"/> 
        /// </summary>
        public const string STEP_WORKFLOW = "9E164DCB-2B3C-49DB-A3DA-E25E24BB23B9";

        /// <summary>
        /// The EntityType Guid for <see cref="Rock.Model.StepWorkflowTrigger"/> 
        /// </summary>
        public const string STEP_WORKFLOW_TRIGGER = "55C1D610-D42F-4E08-9CD9-1EC9801BC4E3";

        /// <summary>
        /// The EntityType Guid for <see cref="Rock.Model.StreakType"/> 
        /// </summary>
        public const string STREAK_TYPE = "66203975-2A7A-4000-870E-76457DF3C920";

        /// <summary>
        /// The EntityType Guid for <see cref="Rock.Model.StreakTypeExclusion"/> 
        /// </summary>
        public const string STREAK_TYPE_EXCLUSION = "1F00C782-F8A2-4CFA-B7DF-E5B3B6D36069";

        /// <summary>
        /// The EntityType Guid for <see cref="Rock.Model.SystemEmail"/> 
        /// </summary>
        public const string SYSTEM_EMAIL = "B21FD119-893E-46C0-B42D-E4CDD5C8C49D";

        /// <summary>
        /// The EntityType Guid for <see cref="Rock.Model.TaggedItem"/> 
        /// </summary>
        public const string TAGGED_ITEM = "AB97403A-206E-4E0C-AC42-856A010FA6DD";

        /// <summary>
        /// The EntityType Guid for <see cref="Rock.Model.Theme"/> 
        /// </summary>
        public const string THEME = "D02B63B9-E945-45BC-9D41-2C3E72B85F46";

        /// <summary>
        /// The EntityType Guid for <see cref="Rock.Model.UserLogin"/> 
        /// </summary>
        public const string USER_LOGIN = "0FA592F1-728C-4885-BE38-60ED6C0D834F";

        /// <summary>
        /// The EntityType Guid for <see cref="Rock.Model.WebFarmNode"/> 
        /// </summary>
        public const string WEB_FARM_NODE = "2338D5C3-E808-408F-B000-E8A7D8A4858C";

        /// <summary>
        /// The EntityType Guid for <see cref="Rock.Model.WebFarmNodeLog"/> 
        /// </summary>
        public const string WEB_FARM_NODE_LOG = "E00B4559-8E53-4B21-8B29-DB2E6DD74C50";

        /// <summary>
        /// The EntityType Guid for <see cref="Rock.Model.WebFarmNodeMetric"/> 
        /// </summary>
        public const string WEB_FARM_NODE_METRIC = "3194A5E3-F352-4CD0-A585-F1DD37008B9C";

        /// <summary>
        /// The EntityType Guid for <see cref="Rock.Model.WorkflowAction"/> 
        /// </summary>
        public const string WORKFLOW_ACTION = "9CBF4BEC-5653-47F9-8E87-0D31C6CA5947";

        /// <summary>
        /// The EntityType Guid for <see cref="Rock.Model.WorkflowActionForm"/> 
        /// </summary>
        public const string WORKFLOW_ACTION_FORM = "FDAB9AEB-B2AA-4FB5-A35D-83254A9B014C";

        /// <summary>
        /// The EntityType Guid for <see cref="Rock.Model.WorkflowActionFormAttribute"/> 
        /// </summary>
        public const string WORKFLOW_ACTION_FORM_ATTRIBUTE = "E147611F-D1AB-4C34-A1F8-84A118BAFDE3";

        /// <summary>
        /// The EntityType Guid for <see cref="Rock.Model.WorkflowActionFormSection"/> 
        /// </summary>
        public const string WORKFLOW_ACTION_FORM_SECTION = "90AF7254-87A2-42CB-B2F6-D4D53D7E30A0";

        /// <summary>
        /// The EntityType Guid for <see cref="Rock.Model.WorkflowActivityType"/> 
        /// </summary>
        public const string WORKFLOW_ACTIVITY_TYPE = "E5FBDBA2-9539-4679-B948-2E06C1BB1E3F";

        /// <summary>
        /// The EntityType Guid for <see cref="Rock.Model.WorkflowTrigger"/> 
        /// </summary>
        public const string WORKFLOW_TRIGGER = "3781C82A-7F40-4D88-B3DB-1B9589D73D3D";

        /// <summary>
        /// The Test Redirection Gateway entity type
        /// </summary>
        public const string FINANCIAL_GATEWAY_TEST_REDIRECTION_GATEWAY = "AB3C5BF6-4D99-4289-84AF-3EF798849705";

        /// <summary>
        /// The EntityType Guid for <see cref="Rock.Model.Snippet"/>
        /// </summary>
        public const string SNIPPET = "93548852-201B-4EF6-AF27-BBF535A2CC2B";

        /// <summary>
        /// The EntityType Guid for <see cref="Rock.Model.SnippetType"/> 
        /// </summary>
        public const string SNIPPET_TYPE = "FD4C72DE-6B5D-4EB5-9438-385E2E15AF05";

        /// <summary>
        /// The EntityType Guid for <see cref="Rock.Model.SystemPhoneNumber"/> 
        /// </summary>
        public const string SYSTEM_PHONE_NUMBER = "66D62A9F-13CD-4160-8653-211B2A4ABF16";

        /// <summary>
        /// The EntityType Guid for <see cref="Rock.Model.NotificationMessage"/> 
        /// </summary>
        public const string NOTIFICATION_MESSAGE = "239ADD2E-2DBF-46A7-BD28-4A2A201D4E7B";

        /// <summary>
        /// The EntityType Guid for <see cref="Rock.Model.NotificationMessageType"/> 
        /// </summary>
        public const string NOTIFICATION_MESSAGE_TYPE = "36FB1038-8836-429F-BAD4-04D32892D6D0";

        /// <summary>
        /// The EntityType Guid for <see cref="Rock.Web.HttpModules.RockGateway"/> 
        /// </summary>
        [RockObsolete( "1.17" )]
        [Obsolete( "Use HTTP_MODULE_ROCK_GATEWAY instead." )]
        public const string HTTP_MODULE_OBSERVABILITY = "FE7A8295-9383-4FD8-9FB2-FF77A8042462";

        /// <summary>
        /// The EntityType Guid for <see cref="Rock.Web.HttpModules.RockGateway"/> 
        /// </summary>
        public const string HTTP_MODULE_ROCK_GATEWAY = "FE7A8295-9383-4FD8-9FB2-FF77A8042462";

        /// <summary>
        /// The EntityType Guid for <see cref="Rock.Model.AdaptiveMessage"/> 
        /// </summary>
        public const string ADAPTIVE_MESSAGE = "63D98F58-DA81-46AE-AE0C-662A7BFAA7D0";

        /// <summary>
        /// The EntityType Guid for <see cref="Rock.Model.AdaptiveMessageAdaptation"/> 
        /// </summary>
        public const string ADAPTIVE_MESSAGE_ADAPTATION = "39753CCE-184A-4F14-AE80-08241DE8FC2E";

        /// <summary>
        /// The EntityType Guid for <see cref="Rock.Model.AdaptiveMessageAdaptationSegment"/> 
        /// </summary>
        public const string ADAPTIVE_MESSAGE_ADAPTATION_SEGMENT = "40EDF82B-EFF5-4253-A129-965F7BC90033";

        /// <summary>
        /// The EntityType Guid for <see cref="Rock.Model.CheckInLabel"/> 
        /// </summary>
        public const string CHECK_IN_LABEL = "8B651EB1-492F-46D0-821B-CA7355C6E6E7";

        /// <summary>
        /// The EntityType Guid for <see cref="Rock.Model.AIProvider"/> 
        /// </summary>
        public const string AI_PROVIDER = "945A994F-F15E-43AC-B503-A54BDE70F77F";
    }
}<|MERGE_RESOLUTION|>--- conflicted
+++ resolved
@@ -685,11 +685,7 @@
         public const string MOBILE_CRM_GROUP_MEMBERS = "592242ED-7536-49EA-94DE-7B4EBA7E87A6";
 
         /// <summary>
-<<<<<<< HEAD
-        /// The GUID for the mobile check-in block
-=======
         /// The GUID for the entity Rock.Blocks.Types.Mobile.CheckIn.CheckIn.
->>>>>>> 5c83bf5f
         /// </summary>
         public const string MOBILE_CHECKIN_CHECKIN = "BC0A4B6C-9F6D-4D39-8FFE-B6F9FA4B2F49";
 
