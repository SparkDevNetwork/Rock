--- conflicted
+++ resolved
@@ -741,7 +741,6 @@
         public const string INTERACTION_SOURCED_ACHIEVEMENT_COMPONENT = "1F2B13BE-EFAA-4D4E-B2D2-D221B51AEA67";
 
         /// <summary>
-<<<<<<< HEAD
         /// The EntityType Guid for <see cref="Rock.Model.MediaFolder"/> 
         /// </summary>
         public const string MEDIA_FOLDER = "B28FC79F-9FEE-4BE4-801D-96B9246E6043";
@@ -755,10 +754,9 @@
         /// The EntityType Guid for <see cref="Rock.Model.PersonalLinkSection"/> 
         /// </summary>
         public const string PERSONAL_LINK_SECTION = "42411FC0-7ACD-42E9-A8A1-BCEA78AF0AAF";
-=======
+
         /// The EntityType Guid for <see cref="Rock.Model.WorkflowLog"/>
         /// </summary>
         public const string WORKFLOW_LOG = "332CFF36-D637-414D-B732-370B330B8D73";
->>>>>>> 2a366489
     }
 }