// <copyright>
// Copyright by the Spark Development Network
//
// Licensed under the Rock Community License (the "License");
// you may not use this file except in compliance with the License.
// You may obtain a copy of the License at
//
// http://www.rockrms.com/license
//
// Unless required by applicable law or agreed to in writing, software
// distributed under the License is distributed on an "AS IS" BASIS,
// WITHOUT WARRANTIES OR CONDITIONS OF ANY KIND, either express or implied.
// See the License for the specific language governing permissions and
// limitations under the License.
// </copyright>
//
using System;

namespace Rock.SystemGuid
{
    /// <summary>
    /// Guids for EntityTypes
    /// </summary>
    public static class EntityType
    {
        /// <summary>
        /// The achievement attempt
        /// </summary>
        public const string ACHIEVEMENT_ATTEMPT = "5C144B51-3D2E-4BC2-B6C7-7E4CB890E15F";

        /// <summary>
        /// The achievement type
        /// </summary>
        public const string ACHIEVEMENT_TYPE = "0E99356C-0DEA-4F24-944E-21CD5FA83B9E";

        /// <summary>
        /// The achievement type prerequisite
        /// </summary>
        public const string ACHIEVEMENT_TYPE_PREREQUISITE = "5362DB19-B8E1-4378-A66A-FB097CE3AB90";

        /// <summary>
        /// The  guid for the Rock.Model.AssessmentType entity.
        /// </summary>
        public const string ASSESSMENT_TYPE = "D17A28AC-F529-4AB0-A790-C21F9E74AC89";

        /// <summary>
        /// The guid for the Rock.Model.Attendance entity.
        /// </summary>
        public const string ATTENDANCE = "4CCB856F-51E0-4E48-B94A-1705EFBA6C9E";

        /// <summary>
        /// The guid for the Rock.Model.Attribute entity.
        /// </summary>
        public const string ATTRIBUTE = "5997C8D3-8840-4591-99A5-552919F90CBD";

        /// <summary>
        /// The database authentication provider
        /// </summary>
        public const string AUTHENTICATION_DATABASE = "4E9B798F-BB68-4C0E-9707-0928D15AB020";

        /// <summary>
        /// The pin authentication provider
        /// </summary>
        public const string AUTHENTICATION_PIN = "1FB5A259-F45C-4857-AF3D-3B9E32DB0EEE";

        /// <summary>
        /// The guid for the Rock.Model.Badge entity
        /// </summary>
        public const string BADGE = "99300129-6F4C-45B2-B486-71123F046289";

        /// <summary>
        /// The benevolence request
        /// </summary>
        public const string BENEVOLENCE_REQUEST = "CF0CE5C1-9286-4310-9B50-10D040F8EBD2";

        /// <summary>
        /// The guid for the <seealso cref="Rock.Model.BenevolenceType"/> entity.
        /// </summary>
        public const string BENEVOLENCE_TYPE = "9DB5D35A-F2DF-4AFF-AB9F-06C2EB587C0D";

        /// <summary>
        /// The Block entity type
        /// </summary>
        public const string BLOCK = "D89555CA-9AE4-4D62-8AF1-E5E463C1EF65";

        /// <summary>
        /// The campus
        /// </summary>
        public const string CAMPUS = "00096BED-9587-415E-8AD4-4E076AE8FBF0";

        /// <summary>
        /// The checkr provider
        /// </summary>
        public const string CHECKR_PROVIDER = "8D9DE88A-C649-47B2-BA5C-92A24F60AE61";

        /// <summary>
        /// The content channel type
        /// </summary>
        public const string CONTENT_CHANNEL = "44484685-477E-4668-89A6-84F29739EB68";

        /// <summary>
        /// The content channel item type
        /// </summary>
        public const string CONTENT_CHANNEL_ITEM = "BF12AE64-21FB-433B-A8A4-E40E8C426DDA";

        /// <summary>
        /// The guid for the email communication medium
        /// </summary>
        public const string COMMUNICATION_MEDIUM_EMAIL = "5A653EBE-6803-44B4-85D2-FB7B8146D55D";

        /// <summary>
        /// The guid for the push notification communication medium
        /// </summary>
        public const string COMMUNICATION_MEDIUM_PUSH_NOTIFICATION = "3638C6DF-4FF3-4A52-B4B8-AFB754991597";

        /// <summary>
        /// The guid for the email communication medium
        /// </summary>
        public const string COMMUNICATION_MEDIUM_SMS = "4BC02764-512A-4A10-ACDE-586F71D8A8BD";

        /// <summary>
        /// The guid for Rock.Model.CommunicationTemplate
        /// </summary>
        public const string COMMUNICATION_TEMPLATE = "A9493AFE-4316-4651-800D-5028E4C7444D";

        /// <summary>
        /// The guid for the Rock.Model.ConnectionActivityType entity
        /// </summary>
        public const string CONNECTION_ACTIVITY_TYPE = "97B143F0-CB9D-4652-8FF1-FF2FA1EA4945";

        /// <summary>
        /// The guid for the Rock.Model.ConnectionOpportunity entity
        /// </summary>
        public const string CONNECTION_OPPORTUNITY = "79F64363-BC90-4109-9D31-A5EEB397CB2F";

        /// <summary>
        /// The guid for the Rock.Model.ConnectionOpportunityCampus entity
        /// </summary>
        public const string CONNECTION_OPPORTUNITY_CAMPUS = "E656E8B3-12AB-476E-AA63-5F9B76F64A08";

        /// <summary>
        /// The guid for the Rock.Model.ConnectionOpportunityGroup entity
        /// </summary>
        public const string CONNECTION_OPPORTUNITY_GROUP = "CD3F425C-9B36-4433-9C38-D58DE42C9F65";

        /// <summary>
        /// The EntityType Guid for <see cref="Rock.Model.ConnectionOpportunityConnectorGroup"/> 
        /// </summary>
        public const string CONNECTION_OPPORTUNITY_CONNECTOR_GROUP = "2ADBE499-C9EC-479B-B33B-6E92BDE09FD1";

        /// <summary>
        /// The guid for the Rock.Model.ConnectionRequest entity
        /// </summary>
        public const string CONNECTION_REQUEST = "36B0D0C7-8125-48FA-9DA2-729AAA65F718";

        /// <summary>
        /// The guid for the Rock.Model.ConnectionRequestActivity entity
        /// </summary>
        public const string CONNECTION_REQUEST_ACTIVITY = "3248F40D-7661-42CC-AD9B-EF63322937B7";

        /// <summary>
        /// The guid for the Rock.Model.ConnectionRequestWorkflow entity
        /// </summary>
        public const string CONNECTION_REQUEST_WORKFLOW = "C69D1C9F-5521-4C83-8FE9-5044ECC2CE65";

        /// <summary>
        /// The guid for the Rock.Model.ConnectionStatus entity
        /// </summary>
        public const string CONNECTION_STATUS = "F3840C8B-63BF-4F98-AC4A-9336896E589B";

        /// <summary>
        /// The guid for the Rock.Model.ConnectionType entity
        /// </summary>
        public const string CONNECTION_TYPE = "B1E52EAD-65BD-4C4D-BCCD-73368067621D";

        /// <summary>
        /// The guid for the Rock.Model.ConnectionWorkflow entity
        /// </summary>
        public const string CONNECTION_WORKFLOW = "4EB8711F-7301-4699-A223-0505A7CEB20A";

        /// <summary>
        /// The guid for the Rock.Model.ContentCollection entity
        /// </summary>
        public const string CONTENT_COLLECTION = "AD7B9219-1B47-4164-9DD1-90F0AF588CB8";

        /// <summary>
        /// The guid for the Rock.Model.ContentCollectionSource entity
        /// </summary>
        public const string CONTENT_COLLECTION_SOURCE = "46BD0E73-14B3-499D-B8BE-C0EF6BDCD733";

        /// <summary>
        /// The guid for the Rock.Model.DataView entity.
        /// </summary>
        public const string DATAVIEW = "57F8FA29-DCF1-4F74-8553-87E90F234139";

        /// <summary>
        /// The guid for the Rock.Model.DefinedType entity.
        /// </summary>
        public const string DEFINED_TYPE = "6028D502-79F4-4A74-9323-525E90F900C7";

        /// <summary>
        /// The guid for Rock.Model.DefinedValue entity
        /// </summary>
        public const string DEFINED_VALUE = "53D4BF38-C49E-4A52-8B0E-5E016FB9574E";

        /// <summary>
        /// The guid for Rock.Model.EntityType entity.
        /// </summary>
        public const string ENTITY_TYPE = "A2277FBA-D09F-4D07-B0AB-1C650C25A7A7";

        /// <summary>
        /// The guid for Rock.Model.EventCalendar entity.
        /// </summary>
        public const string EVENT_CALENDAR = "E67D8D6D-4FE6-48D5-A940-A39213047314";

        /// <summary>
        /// The guid for the Rock.Model.FinancialAccount entity.
        /// </summary>
        public const string FINANCIAL_ACCOUNT = "798BCE48-6AA7-4983-9214-F9BCEFB4521D";

        /// <summary>
        /// The guid for the Rock.Model.FinancialBatch entity.
        /// </summary>
        public const string FINANCIAL_BATCH = "BDD09C8E-2C52-4D08-9062-BE7D52D190C2";

        /// <summary>
        /// The guid for the Rock.Model.FinancialScheduledTransaction entity.
        /// </summary>
        public const string FINANCIAL_SCHEDULED_TRANSACTION = "76824E8A-CCC4-4085-84D9-8AF8C0807E20";

        /// <summary>
        /// The guid for the Rock.Model.FinancialTransaction entity.
        /// </summary>
        public const string FINANCIAL_TRANSACTION = "2C1CB26B-AB22-42D0-8164-AEDEE0DAE667";

        /// <summary>
        /// The guid for the Rock.Model.FinancialTransactionDetail entity.
        /// </summary>
        public const string FINANCIAL_TRANSACTION_DETAIL = "AC4AC28B-8E7E-4D7E-85DB-DFFB4F3ADCCE";

        /// <summary>
        /// The guid for the Rock.Model.Group entity.
        /// </summary>
        public const string GROUP = "9BBFDA11-0D22-40D5-902F-60ADFBC88987";

        /// <summary>
        /// The guid for the Rock.Model.GroupMember entity.
        /// </summary>
        public const string GROUP_MEMBER = "49668B95-FEDC-43DD-8085-D2B0D6343C48";

        /// <summary>
        /// The guid for the <see cref="Rock.Model.History">Rock.Model.History</see> entity.
        /// </summary>
        public const string HISTORY = "546D5F43-1184-47C9-8265-2D7BF4E1BCA5";

        /// <summary>
        /// The HTTP module component
        /// </summary>
        public const string HTTP_MODULE_COMPONENT = "EDE69F48-5E05-4260-B360-DA37DFD1AB83";

        /// <summary>
        /// The guid for <see cref="Rock.Model.Interaction"/>
        /// </summary>
        public const string INTERACTION = "3BB4B095-2DE4-4009-8FA2-705BF284F7B7";

        /// <summary>
        /// The EntityType Guid for <see cref="Rock.Model.LavaShortcode"/> (well known as of v14)
        /// </summary>
        public const string LAVA_SHORTCODE = "7574A473-3326-4973-8DF6-C7BF5F64EB36";

        /// <summary>
        /// The EntityType Guid for LavaShortcodeCategory 'joiner' table <see cref="Rock.Model.LavaShortcodeConfiguration"/>
        /// </summary>
        public const string LAVA_SHORTCODE_CATEGORY = "6CFE20AD-F883-4F53-A678-0D048406299D";

        /// <summary>
        /// The EntityType Guid for <see cref="Rock.Model.Layout"/>
        /// </summary>
        public const string LAYOUT = "9DACC861-FED4-47FC-946D-D6A120FF6D56";

        /// <summary>
        /// The EntityType Guid for <see cref="Rock.Model.MediaAccount"/> 
        /// </summary>
        public const string MEDIA_ACCOUNT = "CD35F034-AC18-40D5-B703-6BF16D79C51C";

        /// <summary>
        /// The guid for the Rock.Model.MetricCategory entity
        /// </summary>
        public const string METRICCATEGORY = "3D35C859-DF37-433F-A20A-0FFD0FCB9862";

        /// <summary>
        /// The guid for the Rock.Model.MergeTemplate entity
        /// </summary>
        public const string MERGE_TEMPLATE = "CD1DB988-6891-4B0F-8D1B-B0A311A3BC3E";

        /// <summary>
        /// The GUID for the entity <see cref="Rock.Blocks.Types.Mobile.Prayer.AnswerToPrayer"/>.
        /// </summary>
        public const string MOBILE_ANSWER_TO_PRAYER_BLOCK_TYPE = "759AFCA0-9E0B-4A22-A402-CD4499F2A457";

        /// <summary>
        /// The GUID for the entity Rock.Blocks.Types.Mobile.Content
        /// </summary>
        public const string MOBILE_CONTENT_BLOCK_TYPE = "B9ADB0A5-62B0-4D74-BDFF-1AA959788602";

        /// <summary>
        /// The GUID for the entity Rock.Blocks.Types.Mobile.ContentChannelItemList
        /// </summary>
        public const string MOBILE_CONTENT_CHANNEL_ITEM_LIST_BLOCK_TYPE = "6DBF59D6-EB40-43C8-8859-F38254EC3F6D";

        /// <summary>
        /// The GUID for the entity Rock.Blocks.Types.Mobile.ContentChannelItemView
        /// </summary>
        public const string MOBILE_CONTENT_CHANNEL_ITEM_VIEW_BLOCK_TYPE = "44A8B647-E0A7-42E7-9A75-276310F7E7BB";

        /// <summary>
        /// The GUID for the entity <see cref="Rock.Blocks.Types.Mobile.Cms.DailyChallengeEntry"/>
        /// </summary>
        public const string MOBILE_CMS_DAILY_CHALLENGE_ENTRY = "E9BC058A-CFE4-498B-A7E7-DD38DC74B30E";

        /// <summary>
        /// The GUID for the entity Rock.Blocks.Types.Mobile.LavaItemList
        /// </summary>
        public const string MOBILE_LAVA_ITEM_LIST_BLOCK_TYPE = "60AD6D70-8A2A-4CC1-97D5-199300AF77EE";

        /// <summary>
        /// The GUID for the entity Rock.Blocks.Types.Mobile.Login
        /// </summary>
        public const string MOBILE_LOGIN_BLOCK_TYPE = "6CE2D3D7-18D8-49FF-8C39-0CA98EB5DEB4";

        /// <summary>
        /// The GUID for the entity Rock.Blocks.Types.Mobile.Core.Notes
        /// </summary>
        public const string MOBILE_CORE_NOTES_BLOCK_TYPE = "2FED71D1-4A60-4EB5-B971-530B5D1FC041";

        /// <summary>
        /// The GUID for the entity <see cref="Rock.Blocks.Types.Mobile.Connection.ConnectionTypeList"/>.
        /// </summary>
        public const string MOBILE_CONNECTION_CONNECTION_TYPE_LIST_BLOCK_TYPE = "F30667AC-5FAA-429C-AD7F-D4B7C0C5C293";

        /// <summary>
        /// The GUID for the entity <see cref="Rock.Blocks.Types.Mobile.Connection.ConnectionOpportunityList"/>.
        /// </summary>
        public const string MOBILE_CONNECTION_CONNECTION_OPPORTUNITY_LIST_BLOCK_TYPE = "CB151D80-DBEF-4A1E-A816-3DF4CD2DE45A";

        /// <summary>
        /// The GUID for the entity <see cref="Rock.Blocks.Types.Mobile.Connection.ConnectionRequestList"/>.
        /// </summary>
        public const string MOBILE_CONNECTION_CONNECTION_REQUEST_LIST_BLOCK_TYPE = "E1C52624-898F-46EF-98B0-3C06B6D81654";

        /// <summary>
        /// The GUID for the entity <see cref="Rock.Blocks.Types.Mobile.Connection.ConnectionRequestDetail"/>.
        /// </summary>
        public const string MOBILE_CONNECTION_CONNECTION_REQUEST_DETAIL_BLOCK_TYPE = "6C9B8E2A-A0B1-4E52-B419-250A77AFBCBF";

        /// <summary>
        /// The GUID for the entity <see cref="Rock.Blocks.Types.Mobile.Prayer.MyPrayerRequests"/>.
        /// </summary>
        public const string MOBILE_MY_PRAYER_REQUESTS_BLOCK_TYPE = "E644DE6A-44CA-48AC-BF33-5429DA8052C6";

        /// <summary>
        /// The GUID for the entity Rock.Blocks.Types.Mobile.ProfileDetails
        /// </summary>
        public const string MOBILE_PROFILE_DETAILS_BLOCK_TYPE = "A1ED4948-0778-4E13-B434-E97795DDB68B";

        /// <summary>
        /// The GUID for the entity Rock.Blocks.Types.Mobile.Register
        /// </summary>
        public const string MOBILE_REGISTER_BLOCK_TYPE = "4459357F-E422-45D1-855D-C4681101F848";

        /// <summary>
        /// The GUID for the entity Rock.Blocks.Types.Mobile.WorkflowEntry
        /// </summary>
        public const string MOBILE_WORKFLOW_ENTRY_BLOCK_TYPE = "02D2DBA8-5300-4367-B15B-E37DFB3F7D1E";

        /// <summary>
        /// The GUID for the entity Rock.Blocks.Types.Mobile.Cms.Hero
        /// </summary>
        public const string MOBILE_CMS_HERO_BLOCK_TYPE = "49BE78CD-2D19-44C4-A6BF-4F3B5D3F97C8";

        /// <summary>
        /// The GUID for the entity Rock.Blocks.Types.Mobile.Cms.StructuredContentView
        /// </summary>
        public const string MOBILE_CMS_STRUCTUREDCONTENTVIEW_BLOCK_TYPE = "219660C4-8F32-46DA-B8E3-A7A6FA0D6B76";

        /// <summary>
        /// The GUID for the entity <see cref="Rock.Blocks.Types.Mobile.Core.Search"/>.
        /// </summary>
        public const string MOBILE_CORE_SEARCH_BLOCK_TYPE = "F81015CD-EBA9-4358-B930-4F1AB29AF879";

        /// <summary>
        /// The GUID for the entity Rock.Blocks.Types.Mobile.Events.CalendarEventList
        /// </summary>
        public const string MOBILE_EVENTS_CALENDAREVENTLIST_BLOCK_TYPE = "6FB9F1F4-5F24-4A22-A6EB-A7FA499179A9";

        /// <summary>
        /// The GUID for the entity Rock.Blocks.Types.Mobile.Events.CalendarView
        /// </summary>
        public const string MOBILE_EVENTS_CALENDARVIEW_BLOCK_TYPE = "5A26F32F-892E-4E76-B64A-0F54A77C863D";

        /// <summary>
        /// The GUID for the entity Rock.Blocks.Types.Mobile.Communication.CommunicationView
        /// </summary>
        public const string MOBILE_COMMUNICATION_COMMUNICATIONVIEW_BLOCK_TYPE = "4AF5FCEF-CBF6-486B-A04D-920E31356B7F";

        /// <summary>
        /// The GUID for the entity Rock.Blocks.Types.Mobile.Events.CalendarEventItemOccurrenceView
        /// </summary>
        public const string MOBILE_EVENTS_CALENDAREVENTITEMOCCURRENCEVIEW_BLOCK_TYPE = "04C43693-C524-4679-9F65-047F94A74CAB";

        /// <summary>
        /// The GUID for the entity Rock.Blocks.Types.Mobile.Events.CommunicationListSubscribe
        /// </summary>
        public const string MOBILE_EVENTS_COMMUNICATION_LIST_SUBSCRIBE_BLOCK_TYPE = "C4B81A58-6380-4C38-85E8-0536E584310E";

        /// <summary>
        /// The GUID for the entity Rock.Blocks.Types.Mobile.Events.EventItemOccurrenceListByAudienceLava
        /// </summary>
        public const string MOBILE_EVENTS_EVENTITEMOCCURRENCELISTBYAUDIENCELAVA_BLOCK_TYPE = "95BAF1B3-5B4B-430C-BDCC-268142C708BD";

        /// <summary>
        /// The GUID for the entity Rock.Blocks.Types.Mobile.Events.PrayerSession
        /// </summary>
        public const string MOBILE_EVENTS_PRAYER_SESSION_BLOCK_TYPE = "BCAF9B7B-2ADE-496B-9303-150F495851FC";

        /// <summary>
        /// The GUID for the entity Rock.Blocks.Types.Mobile.Events.PrayerSessionSetup
        /// </summary>
        public const string MOBILE_EVENTS_PRAYER_SESSION_SETUP_BLOCK_TYPE = "51431866-FF92-433C-8B0F-0F6BBAD9BCE7";

        /// <summary>
        /// The GUID for the entity Rock.Blocks.Types.Mobile.Groups.GroupRegistration
        /// </summary>
        [Obsolete( "Use MOBILE_GROUPS_GROUP_REGISTRATION_BLOCK_TYPE instead." )]
        [RockObsolete( "1.13" )]
        public const string MOBILE_GROUPS_GROUP_ADD_TO_GROUP = "E0664BDC-9583-44F2-AC8D-23AE48603EAB";

        /// <summary>
        /// The GUID for the entity Rock.Blocks.Types.Mobile.Groups.GroupAttendanceEntry
        /// </summary>
        public const string MOBILE_GROUPS_GROUP_ATTENDANCE_ENTRY_BLOCK_TYPE = "1655E6A9-2BD6-4FA0-8886-D64DCA177FBB";

        /// <summary>
        /// The GUID for the entity Rock.Blocks.Types.Mobile.Groups.GroupEdit
        /// </summary>
        public const string MOBILE_GROUPS_GROUP_EDIT_BLOCK_TYPE = "DE46759A-CE15-4F27-9FC8-154CD30D4637";

        /// <summary>
        /// The GUID for the entity <see cref="Rock.Blocks.Types.Mobile.Groups.GroupFinder"/>
        /// </summary>
        public const string MOBILE_GROUPS_GROUP_FINDER_BLOCK_TYPE = "15492F6A-344A-484E-AA26-A5E667CBD502";

        /// <summary>
        /// The GUID for the entity Rock.Blocks.Types.Mobile.Groups.GroupMemberEdit
        /// </summary>
        public const string MOBILE_GROUPS_GROUP_MEMBER_EDIT_BLOCK_TYPE = "61208516-9051-4E0E-AC46-6C8E1F104F3A";

        /// <summary>
        /// The GUID for the entity Rock.Blocks.Types.Mobile.Groups.GroupMemberList
        /// </summary>
        public const string MOBILE_GROUPS_GROUP_MEMBER_LIST_BLOCK_TYPE = "70652D98-9285-4707-8F46-B7FC48B6503D";

        /// <summary>
        /// The GUID for the entity Rock.Blocks.Types.Mobile.Groups.GroupMemberView
        /// </summary>
        public const string MOBILE_GROUPS_GROUP_MEMBER_VIEW_BLOCK_TYPE = "3213DCBC-C5EC-4DD2-BB78-19B3636AE842";

        /// <summary>
        /// The GUID for the entity <see cref="Rock.Blocks.Types.Mobile.Groups.GroupRegistration"/>
        /// </summary>
        public const string MOBILE_GROUPS_GROUP_REGISTRATION_BLOCK_TYPE = "E0664BDC-9583-44F2-AC8D-23AE48603EAB";

        /// <summary>
        /// The GUID for entity <see cref="Rock.Blocks.Types.Mobile.Groups.GroupSchedulePreference"/>
        /// </summary>
        public const string MOBILE_GROUPS_GROUP_SCHEDULE_PREFERENCE = "36B341A9-07FC-43A1-970A-E5D4CDB83E6A";

        /// <summary>
        /// The GUID for entity <see cref="Rock.Blocks.Types.Mobile.Groups.GroupScheduleSignUp"/>
        /// </summary>
        public const string MOBILE_GROUPS_GROUP_SCHEDULE_SIGNUP = "DE3893A7-C353-4D19-A3FA-8B8EA99984F9";

        /// <summary>
        /// The GUID for entity <see cref="Rock.Blocks.Types.Mobile.Groups.GroupScheduleToolbox"/>
        /// </summary>
        public const string MOBILE_GROUPS_GROUP_SCHEDULE_TOOLBOX = "DCC6C7C8-1040-4F0E-94ED-90450E2E9610";

        /// <summary>
        /// The GUID for entity <see cref="Rock.Blocks.Types.Mobile.Groups.GroupScheduleUnavailability"/>
        /// </summary>
        public const string MOBILE_GROUPS_GROUP_SCHEDULE_UNAVAILABILITY = "300E3105-A9C9-4C86-8BD1-CC041B6953C6";

        /// <summary>
        /// The GUID for the entity Rock.Blocks.Types.Mobile.Groups.GroupView
        /// </summary>
        public const string MOBILE_GROUPS_GROUP_VIEW_BLOCK_TYPE = "564C4D86-C9DF-48D0-84B6-DD3FCC1A5158";

        /// <summary>
        /// The GUID for the entity Rock.Blocks.Types.Mobile.Prayer.PrayerRequestDetails
        /// </summary>
        public const string MOBILE_PRAYER_PRAYER_REQUEST_DETAILS_BLOCK_TYPE = "F8E56BC0-E9D1-44A4-9900-46589A1FB784";

        /// <summary>
        /// The GUID for the entity <see cref="Rock.Blocks.Types.Mobile.Prayer.PrayerCardView"/>.
        /// </summary>
        public const string MOBILE_PRAYER_PRAYER_CARD_VIEW_BLOCK_TYPE = "0D0F1D7E-2D75-451B-95EE-0610B8F26BBF";

        /// <summary>
        /// The GUID for the entity <see cref="Rock.Blocks.Types.Mobile.Security.OnboardPerson"/>.
        /// </summary>
        public const string MOBILE_SECURITY_ONBOARD_PERSON = "C9B7F36A-F70A-4ABF-9422-B18E579F927F";

        /// <summary>
        /// The obsidian event registration entry
        /// </summary>
        public const string OBSIDIAN_EVENT_REGISTRATION_ENTRY = "06AAC065-BF89-483D-B671-80F0F72779A6";

        /// <summary>
        /// The obsidian event control gallery
        /// </summary>
        public const string OBSIDIAN_EXAMPLE_CONTROL_GALLERY = "7B916FEC-9395-4877-9856-427419C50AB5";

        /// <summary>
        /// The obsidian event field type gallery
        /// </summary>
        public const string OBSIDIAN_EXAMPLE_FIELD_TYPE_GALLERY = "82F9C803-C998-46B2-B354-783D4D1E3B43";

        /// <summary>
        /// The obsidian form builder detail
        /// </summary>
        public const string OBSIDIAN_FORM_BUILDER_DETAIL_BLOCK_TYPE = "BB44D8ED-DEDC-4C9B-A30D-C636019BC960";

        /// <summary>
        /// The obsidian form template detail
        /// </summary>
        public const string OBSIDIAN_FORM_TEMPLATE_DETAIL_BLOCK_TYPE = "4A08BC88-AD45-4106-BDD7-184A14B39B9A";

        /// <summary>
        /// The guid for the Rock.Model.Note entity
        /// </summary>
        public const string NOTE = "53DC1E78-14A5-44DE-903F-6A2CB02164E7";

        /// <summary>
        /// The guid for the Rock.Model.Page entity
        /// </summary>
        public const string PAGE = "E104DCDF-247C-4CED-A119-8CC51632761F";

        /// <summary>
        /// The guid for the Rock.Model.Person entity
        /// </summary>
        public const string PERSON = "72657ED8-D16E-492E-AC12-144C5E7567E7";

        /// <summary>
        /// The guid for the Rock.Model.PersonAlias entity
        /// </summary>
        public const string PERSON_ALIAS = "90F5E87B-F0D5-4617-8AE9-EB57E673F36F";

        /// <summary>
        /// The guid for the Rock.Workflow.Action.PersonGetCampusTeamMember entity
        /// </summary>
        public const string PERSON_GET_CAMPUS_TEAM_MEMBER = "6A4F7FEC-3D49-4A31-882C-2D10DB84231E";

        /// <summary>
        /// The GUID for the Rock.Follow.Event.PersonNoteAdded entity
        /// </summary>
        public const string PERSON_NOTE_ADDED = "C4AB0F1B-E036-4D14-BFB7-30BAF12D648A";

        /// <summary>
        /// The GUID for the Rock.Follow.Event.PersonPrayerRequest entity
        /// </summary>
        public const string PERSON_PRAYER_REQUEST = "DAE05FAE-A26F-465A-836C-BAA0EFA1267B";

        /// <summary>
        /// The guid for the Rock.Model.PersonSignal entity
        /// </summary>
        public const string PERSON_SIGNAL = "0FFF77A1-E92D-4A05-8B36-1D2B6D46660F";

        /// <summary>
        /// The protect my ministry provider
        /// </summary>
        public const string PROTECT_MY_MINISTRY_PROVIDER = "C16856F4-3C6B-4AFB-A0B8-88A303508206";

        /// <summary>
        /// The guid for the Rock.Model.Registration entity
        /// </summary>
        public const string REGISTRATION = "D2F294C6-E161-4A56-85C7-CD74D535F61A";

        /// <summary>
        /// The guid for the Rock.Model.RegistrationTemplate entity
        /// </summary>
        public const string REGISTRATION_TEMPLATE = "A01E3E99-A8AD-4C6C-BAAC-98795738BA70";

        /// <summary>
        /// The LiquidSelect DataSelect field for Reporting
        /// </summary>
        public const string REPORTING_DATASELECT_LIQUIDSELECT = "C130DC52-CA31-45EE-A4F2-6C53A838EF3D";

        /// <summary>
        /// The guid for the Rock.Model.Schedule entity
        /// </summary>
        public const string SCHEDULE = "0B2C38A7-D79C-4F85-9757-F1B045D32C8A";

        /// <summary>
        /// The guid for the Rock.Workflow.Action.SendEmail entity
        /// </summary>
        public const string SEND_EMAIL = "66197B01-D1F0-4924-A315-47AD54E030DE";

        /// <summary>
        /// The Service Job entity type
        /// </summary>
        public const string SERVICE_JOB = "52766196-A72F-4F60-997A-78E19508843D";

        /// <summary>
        /// The Signal Type entity type
        /// </summary>
        public const string SIGNAL_TYPE = "0BA03B9B-E974-4526-9B21-5037424B6D16";

        /// <summary>
        /// The Step Flow entity type
        /// </summary>
        public const string STEP_FLOW = "308D8252-7712-4A45-8DE4-737C3EEAEA8F";

        /// <summary>
        /// The guid for the database storage provider entity
        /// </summary>
        public const string STORAGE_PROVIDER_DATABASE = "0AA42802-04FD-4AEC-B011-FEB127FC85CD";

        /// <summary>
        /// The guid for <see cref="Rock.Model.Streak"/>
        /// </summary>
        public const string STREAK = "D953B0A5-0065-4624-8844-10010DE01E5C";

        /// <summary>
        /// The guid for the system communication entity
        /// </summary>
        public const string SYSTEM_COMMUNICATION = "D0CAD7C0-10FE-41EF-B89D-E6F0D22456C4";

        /// <summary>
        /// The guid for the file-system storage provider entity (Rock.Storage.Provider.FileSystem)
        /// </summary>
        public const string STORAGE_PROVIDER_FILESYSTEM = "A97B6002-454E-4890-B529-B99F8F2F376A";

        /// <summary>
        /// The asset storage 'Amazon S3' component (Rock.Storage.AssetStorage.AmazonS3Component)
        /// </summary>
        public const string STORAGE_ASSETSTORAGE_AMAZONS3 = "FFE9C4A0-7AB7-48CA-8938-EC73DEC134E8";

        /// <summary>
        /// The asset storage 'Azure Cloud Storage' component (Rock.Storage.AssetStorage.AzureCloudStorageComponent)
        /// </summary>
        public const string STORAGE_ASSETSTORAGE_AZURECLOUD = "1576800F-BFD2-4309-A2C9-AE6DF6C0A1A5";

        /// <summary>
        /// The asset storage 'Google Cloud Storage' component (Rock.Storage.AssetStorage.GoogleCloudStorageComponent)
        /// </summary>
        public const string STORAGE_ASSETSTORAGE_GOOGLECLOUD = "71344FA8-4210-4B6C-ADC1-9F63C4CA15CA";

        /// <summary>
        /// The asset storage file-system component (Rock.Storage.AssetStorage.FileSystemComponent)
        /// </summary>
        public const string STORAGE_ASSETSTORAGE_FILESYSTEM = "FFEA94EA-D394-4C1A-A3AE-23E6C50F047A";

        /// <summary>
        /// The EntityType Guid for Tag.
        /// </summary>
        public const string TAG = "d34258d0-d366-4efb-aa76-84b059fb5434";

        /// <summary>
        /// The EntityType Guid for <see cref="Rock.Model.Workflow"/>
        /// </summary>
        public const string WORKFLOW = "3540E9A7-FE30-43A9-8B0A-A372B63DFC93";

        /// <summary>
        /// The EntityType Guid for <see cref="Rock.Model.WorkflowActivity"/>
        /// </summary>
        public const string WORKFLOW_ACTIVITY = "2CB52ED0-CB06-4D62-9E2C-73B60AFA4C9F";

        /// <summary>
        /// The EntityType Guid for <see cref="Rock.Model.WorkflowType"/>
        /// </summary>
        public const string WORKFLOW_TYPE = "C9F3C4A5-1526-474D-803F-D6C7A45CBBAE";

        /// <summary>
        /// The EntityType Guid for <see cref="Rock.Model.WorkflowActionType"/>
        /// </summary>
        public const string WORKFLOW_ACTION_TYPE = "23E3273A-B137-48A3-9AFF-C8DC832DDCA6";

        /// <summary>
        /// The EntityType Guid for <see cref="Rock.Model.WorkflowFormBuilderTemplate"/>.
        /// </summary>
        public const string WORKFLOW_FORM_BUILDER_TEMPLATE = "65fa3078-9d42-4857-b78a-f32a05f7a4c1";

        /// <summary>
        /// The guid for the Test Financial Gateway entity type
        /// </summary>
        public const string FINANCIAL_GATEWAY_TEST_GATEWAY = "C22B0247-7C9F-411B-A1F5-0051FCBAC199";

        /// <summary>
        /// The guid for the Step entity type
        /// </summary>
        public const string STEP = "8EADB0DC-17F4-4541-A46E-53F89E21A622";

        /// <summary>
        /// The guid for the Step program entity
        /// </summary>
        public const string STEP_PROGRAM = "E89F9528-A74E-41B7-8B65-B56B4CE7A122";

        /// <summary>
        /// The MyWell financial gateway
        /// </summary>
        public const string MYWELL_FINANCIAL_GATEWAY = "E81ED723-E807-4BDE-ADF1-AB9686241637";

        /// <summary>
        /// The SMS Conversation Action
        /// </summary>
        public const string SMS_ACTION_CONVERSATION = "E808A9FD-06A7-4FB2-AD01-C826A53B0ABB";

        /// <summary>
        /// Rock.Model.Site EntityType guid
        /// </summary>
        public const string SITE = "7244C10B-5D87-467B-A7F5-12DC29910CA8";

        /// <summary>
        /// The EntityType Guid for <see cref="Rock.Achievement.Component.AccumulativeAchievement"/> 
        /// </summary>
        public const string ACCUMULATIVE_ACHIEVEMENT_COMPONENT = "05D8CD17-E07D-4927-B9C4-5018F7C4B715";

        /// <summary>
        /// The EntityType Guid for <see cref="Rock.Achievement.Component.StreakAchievement"/> 
        /// </summary>
        public const string STREAK_ACHIEVEMENT_COMPONENT = "174F0AFF-3A5E-4A20-AE8B-D8D83D43BACD";

        /// <summary>
        /// The EntityType Guid for <see cref="Rock.Achievement.Component.StepProgramAchievement"/> 
        /// </summary>
        public const string STEP_PROGRAM_ACHIEVEMENT_COMPONENT = "7140BAE3-89E9-423E-A691-6E13544203CA";

        /// <summary>
        /// The EntityType Guid for <see cref="Rock.Achievement.Component.InteractionSourcedAccumulativeAchievement"/> 
        /// </summary>
        public const string INTERACTION_SOURCED_ACHIEVEMENT_COMPONENT = "1F2B13BE-EFAA-4D4E-B2D2-D221B51AEA67";

        /// <summary>
        /// The EntityType Guid for <see cref="Rock.Model.MediaFolder"/> 
        /// </summary>
        public const string MEDIA_FOLDER = "B28FC79F-9FEE-4BE4-801D-96B9246E6043";

        /// <summary>
        /// The EntityType Guid for <see cref="Rock.Model.PersistedDataset"/> 
        /// </summary>
        public const string PERSISTED_DATASET = "9C3064C0-CF9C-4549-9A80-022514B7FF83";

        /// <summary>
        /// The EntityType Guid for <see cref="Rock.Model.PersonalLinkSection"/> 
        /// </summary>
        public const string PERSONAL_LINK_SECTION = "42411FC0-7ACD-42E9-A8A1-BCEA78AF0AAF";

        /// <summary>
        /// The EntityType Guid for <see cref="Rock.Model.WorkflowLog"/>
        /// </summary>
        public const string WORKFLOW_LOG = "332CFF36-D637-414D-B732-370B330B8D73";

        /// <summary>
        /// The EntityType Guid for <see cref="Rock.Model.Location"/> 
        /// </summary>
        public const string LOCATION = "0D6410AD-C83C-47AC-AF3D-616D09EDF63B";

        /// <summary>
        /// The EntityType Guid for <see cref="Rock.Model.AnalyticsDimCampus"/> 
        /// </summary>
        public const string ANALYTICS_DIM_CAMPUS = "DCEB0575-1351-4CFF-BA4F-410BA2D638CB";

        /// <summary>
        /// The EntityType Guid for <see cref="Rock.Model.AnalyticsDimFamilyCurrent"/> 
        /// </summary>
        public const string ANALYTICS_DIM_FAMILY_CURRENT = "B78878C9-4EB7-4EE4-BB85-D00CCA83BCEA";

        /// <summary>
        /// The EntityType Guid for <see cref="Rock.Model.AnalyticsDimFamilyHeadOfHousehold"/> 
        /// </summary>
        public const string ANALYTICS_DIM_FAMILY_HEAD_OF_HOUSEHOLD = "89730008-FD3F-49BE-9084-6CC5EA4DC4B3";

        /// <summary>
        /// The EntityType Guid for <see cref="Rock.Model.AnalyticsDimFamilyHistorical"/> 
        /// </summary>
        public const string ANALYTICS_DIM_FAMILY_HISTORICAL = "D906B981-9603-4B5F-9009-31F6EDDE9DC3";

        /// <summary>
        /// The EntityType Guid for <see cref="Rock.Model.AnalyticsDimFinancialAccount"/> 
        /// </summary>
        public const string ANALYTICS_DIM_FINANCIAL_ACCOUNT = "893F38F8-FBF8-4157-B718-6009298ABC91";

        /// <summary>
        /// The EntityType Guid for <see cref="Rock.Model.AnalyticsDimFinancialBatch"/> 
        /// </summary>
        public const string ANALYTICS_DIM_FINANCIAL_BATCH = "F970FF85-F3ED-41BD-90D9-5511BACED928";

        /// <summary>
        /// The EntityType Guid for <see cref="Rock.Model.AnalyticsDimPersonCurrent"/> 
        /// </summary>
        public const string ANALYTICS_DIM_PERSON_CURRENT = "30CBF82B-4C90-4767-9C2D-622308439BF2";

        /// <summary>
        /// The EntityType Guid for <see cref="Rock.Model.AnalyticsDimPersonHistorical"/> 
        /// </summary>
        public const string ANALYTICS_DIM_PERSON_HISTORICAL = "050AAA2B-43EA-4952-936C-70638D3BCC0D";

        /// <summary>
        /// The EntityType Guid for <see cref="Rock.Model.AnalyticsFactAttendance"/> 
        /// </summary>
        public const string ANALYTICS_FACT_ATTENDANCE = "3FCC0DF5-4299-4971-860C-8CB591DA75D8";

        /// <summary>
        /// The EntityType Guid for <see cref="Rock.Model.AnalyticsFactFinancialTransaction"/> 
        /// </summary>
        public const string ANALYTICS_FACT_FINANCIAL_TRANSACTION = "6447497F-C40F-41B9-AB5B-A1F14F80DD18";

        /// <summary>
        /// The EntityType Guid for <see cref="Rock.Model.AnalyticsSourceAttendance"/> 
        /// </summary>
        public const string ANALYTICS_SOURCE_ATTENDANCE = "BCE52831-6FEF-4521-9E4A-AE5C29F20E2F";

        /// <summary>
        /// The EntityType Guid for <see cref="Rock.Model.AnalyticsSourceCampus"/> 
        /// </summary>
        public const string ANALYTICS_SOURCE_CAMPUS = "9DE61413-6D38-4F14-AE1B-DB927E07CE56";

        /// <summary>
        /// The EntityType Guid for <see cref="Rock.Model.AnalyticsSourceFamilyHistorical"/> 
        /// </summary>
        public const string ANALYTICS_SOURCE_FAMILY_HISTORICAL = "C9941E89-EC9D-41FF-A892-5016730F22C1";

        /// <summary>
        /// The EntityType Guid for <see cref="Rock.Model.AnalyticsSourceFinancialTransaction"/> 
        /// </summary>
        public const string ANALYTICS_SOURCE_FINANCIAL_TRANSACTION = "68E1BB08-B30B-49E2-993E-0B5352BB97C5";

        /// <summary>
        /// The EntityType Guid for <see cref="Rock.Model.AnalyticsSourceGivingUnit"/> 
        /// </summary>
        public const string ANALYTICS_SOURCE_GIVING_UNIT = "05103BCB-B164-4591-9129-F949A58C04B1";

        /// <summary>
        /// The EntityType Guid for <see cref="Rock.Model.AnalyticsSourcePersonHistorical"/> 
        /// </summary>
        public const string ANALYTICS_SOURCE_PERSON_HISTORICAL = "FC84E469-7E8F-4202-89C3-F27DD41BC132";

        /// <summary>
        /// The EntityType Guid for <see cref="Rock.Model.Assessment"/> 
        /// </summary>
        public const string ASSESSMENT = "6DCD8FF0-4BFD-4AF7-8F4F-E387934775A3";

        /// <summary>
        /// The EntityType Guid for <see cref="Rock.Model.AssetStorageProvider"/> 
        /// </summary>
        public const string ASSET_STORAGE_PROVIDER = "E0B4BE77-B29F-4BD4-AE45-CF833AC3A482";

        /// <summary>
        /// The EntityType Guid for <see cref="Rock.Model.AttendanceCheckInSession"/> 
        /// </summary>
        public const string ATTENDANCE_CHECK_IN_SESSION = "D60A20A7-98A2-45B5-BF7E-A327E4090940";

        /// <summary>
        /// The EntityType Guid for <see cref="Rock.Model.AttendanceCode"/> 
        /// </summary>
        public const string ATTENDANCE_CODE = "D5ADC6D3-9AA0-4AC6-9762-A703EE684934";

        /// <summary>
        /// The EntityType Guid for <see cref="Rock.Model.AttendanceOccurrence"/> 
        /// </summary>
        public const string ATTENDANCE_OCCURRENCE = "0F6FD7F1-7AF5-4135-843F-E34948D4EA28";

        /// <summary>
        /// The EntityType Guid for <see cref="Rock.Model.AttributeMatrix"/> 
        /// </summary>
        public const string ATTRIBUTE_MATRIX = "028228F0-B1D9-4DE5-9E6A-F898C34DDAB8";

        /// <summary>
        /// The EntityType Guid for <see cref="Rock.Model.AttributeMatrixItem"/> 
        /// </summary>
        public const string ATTRIBUTE_MATRIX_ITEM = "3C9D5021-0484-4846-AEF6-B6216D26C3C8";

        /// <summary>
        /// The EntityType Guid for <see cref="Rock.Model.AttributeMatrixTemplate"/> 
        /// </summary>
        public const string ATTRIBUTE_MATRIX_TEMPLATE = "20B90F35-70C1-4ADC-A908-A4254C15373D";

        /// <summary>
        /// The EntityType Guid for <see cref="Rock.Model.AttributeQualifier"/> 
        /// </summary>
        public const string ATTRIBUTE_QUALIFIER = "EC7EB9AC-8B52-4A3D-8587-4A08050780CC";

        /// <summary>
        /// The EntityType Guid for <see cref="Rock.Model.AttributeValue"/> 
        /// </summary>
        public const string ATTRIBUTE_VALUE = "D2BDCCF0-D3F4-4F29-B286-DA5B7BFA41C6";

        /// <summary>
        /// The EntityType Guid for <see cref="Rock.Model.AttributeValueHistorical"/> 
        /// </summary>
        public const string ATTRIBUTE_VALUE_HISTORICAL = "D940AA57-D977-4B75-B4BE-7C2EB40B26A4";

        /// <summary>
        /// The EntityType Guid for <see cref="Rock.Model.Audit"/> 
        /// </summary>
        public const string AUDIT = "5DE389E2-4E25-4BB0-8292-67A94ECB379B";

        /// <summary>
        /// The EntityType Guid for <see cref="Rock.Model.AuditDetail"/> 
        /// </summary>
        public const string AUDIT_DETAIL = "00A4323F-4A05-4E6A-8480-35D8B7BB6615";

        /// <summary>
        /// The EntityType Guid for <see cref="Rock.Model.Auth"/> 
        /// </summary>
        public const string AUTH = "84855F4E-9865-4F1B-B420-939318272004";

        /// <summary>
        /// The EntityType Guid for <see cref="Rock.Model.AuthAuditLog"/> 
        /// </summary>
        public const string AUTH_AUDIT_LOG = "6AC9997F-B238-4A67-933E-D80E1551704D";

        /// <summary>
        /// The EntityType Guid for <see cref="Rock.Model.AuthClaim"/> 
        /// </summary>
        public const string AUTH_CLAIM = "A6924EE0-509B-461E-8127-DBF5C4FE30DA";

        /// <summary>
        /// The EntityType Guid for <see cref="Rock.Model.AuthClient"/> 
        /// </summary>
        public const string AUTH_CLIENT = "CBD66C3A-959A-4A0B-926C-C3ADE43066B1";

        /// <summary>
        /// The EntityType Guid for <see cref="Rock.Model.AuthScope"/> 
        /// </summary>
        public const string AUTH_SCOPE = "8926FE3B-5AB6-4E48-8191-09EB1682F743";

        /// <summary>
        /// The EntityType Guid for <see cref="Rock.Model.BackgroundCheck"/> 
        /// </summary>
        public const string BACKGROUND_CHECK = "6D3A2293-BA7E-44D9-B5B3-5B85DA0EECAC";

        /// <summary>
        /// The EntityType Guid for <see cref="Rock.Model.BenevolenceRequestDocument"/> 
        /// </summary>
        public const string BENEVOLENCE_REQUEST_DOCUMENT = "3D627F51-E262-454B-95A0-2EF97103BCE1";

        /// <summary>
        /// The EntityType Guid for <see cref="Rock.Model.BenevolenceResult"/> 
        /// </summary>
        public const string BENEVOLENCE_RESULT = "A4929A2D-5B83-4535-A1D4-8A2C84FBA581";

        /// <summary>
        /// The EntityType Guid for <see cref="Rock.Model.BenevolenceWorkflow"/> 
        /// </summary>
        public const string BENEVOLENCE_WORKFLOW = "1F27A8E2-C40A-4C8D-9F22-55BC24B98D80";

        /// <summary>
        /// The EntityType Guid for <see cref="Rock.Model.BinaryFile"/> 
        /// </summary>
        public const string BINARY_FILE = "9BB1A349-5998-47C1-97D5-D6CC00275662";

        /// <summary>
        /// The EntityType Guid for <see cref="Rock.Model.BinaryFileData"/> 
        /// </summary>
        public const string BINARY_FILE_DATA = "EA647542-1E0F-4DAE-9537-65E3FFEE8792";

        /// <summary>
        /// The EntityType Guid for <see cref="Rock.Model.BinaryFileType"/> 
        /// </summary>
        public const string BINARY_FILE_TYPE = "62AF597F-F193-412B-94EA-291CF713327D";

        /// <summary>
        /// The EntityType Guid for <see cref="Rock.Model.BlockType"/> 
        /// </summary>
        public const string BLOCK_TYPE = "04768EDF-C0CD-4950-B629-4D2370B57C99";

        /// <summary>
        /// The EntityType Guid for <see cref="Rock.Model.CampusSchedule"/> 
        /// </summary>
        public const string CAMPUS_SCHEDULE = "134B8879-CD7C-4872-8065-882AA3721C2D";

        /// <summary>
        /// The EntityType Guid for <see cref="Rock.Model.CampusTopic"/> 
        /// </summary>
        public const string CAMPUS_TOPIC = "0FFDCB0B-B435-4E66-9085-2750534E706A";

        /// <summary>
        /// The EntityType Guid for <see cref="Rock.Model.Category"/> 
        /// </summary>
        public const string CATEGORY = "1D68154E-EC76-44C8-9813-7736B27AECF9";

        /// <summary>
        /// The EntityType Guid for <see cref="Rock.Model.Communication"/> 
        /// </summary>
        public const string COMMUNICATION = "C4CCBD91-1264-48BF-BC33-92751C8948B5";

        /// <summary>
        /// The EntityType Guid for <see cref="Rock.Model.CommunicationAttachment"/> 
        /// </summary>
        public const string COMMUNICATION_ATTACHMENT = "4271BFB1-AF05-4B6C-8931-032EB02DD760";

        /// <summary>
        /// The EntityType Guid for <see cref="Rock.Model.CommunicationRecipient"/> 
        /// </summary>
        public const string COMMUNICATION_RECIPIENT = "3EC89B90-6692-451E-A48F-0D2ADEBA05BC";

        /// <summary>
        /// The EntityType Guid for <see cref="Rock.Model.CommunicationResponse"/> 
        /// </summary>
        public const string COMMUNICATION_RESPONSE = "DB449144-6045-4B11-AA55-ECF286B117A9";

        /// <summary>
        /// The EntityType Guid for <see cref="Rock.Model.CommunicationResponseAttachment"/> 
        /// </summary>
        public const string COMMUNICATION_RESPONSE_ATTACHMENT = "2F34E79E-F158-4693-85C4-87FF75D3AFE4";

        /// <summary>
        /// The EntityType Guid for <see cref="Rock.Model.CommunicationTemplateAttachment"/> 
        /// </summary>
        public const string COMMUNICATION_TEMPLATE_ATTACHMENT = "0DEA0BC5-2AF2-4E06-92CF-DCCD4D3FF011";

        /// <summary>
        /// The EntityType Guid for <see cref="Rock.Model.ConnectionOpportunityGroupConfig"/> 
        /// </summary>
        public const string CONNECTION_OPPORTUNITY_GROUP_CONFIG = "59756122-B779-4A4E-9CE7-6A4468AA9524";

        /// <summary>
        /// The EntityType Guid for <see cref="Rock.Model.ConnectionStatusAutomation"/> 
        /// </summary>
        public const string CONNECTION_STATUS_AUTOMATION = "ACF794C7-F12D-42DF-85C5-089A28993EE6";

        /// <summary>
        /// The EntityType Guid for <see cref="Rock.Model.ContentChannelItemAssociation"/> 
        /// </summary>
        public const string CONTENT_CHANNEL_ITEM_ASSOCIATION = "7C86EED3-C3F9-4B25-887B-F732FE3C35F0";

        /// <summary>
        /// The EntityType Guid for <see cref="Rock.Model.ContentChannelItemSlug"/> 
        /// </summary>
        public const string CONTENT_CHANNEL_ITEM_SLUG = "2FF2F1C3-A440-4D24-8FB8-2B0D9436EA75";

        /// <summary>
        /// The EntityType Guid for <see cref="Rock.Model.ContentChannelType"/> 
        /// </summary>
        public const string CONTENT_CHANNEL_TYPE = "D5992F79-7FB8-49FF-82AB-E8CB2CEC1E74";

        /// <summary>
        /// The EntityType Guid for <see cref="Rock.Model.DataViewFilter"/> 
        /// </summary>
        public const string DATA_VIEW_FILTER = "507E646B-9943-4DD6-8FB7-8BA9F95E6BD0";

        /// <summary>
        /// The EntityType Guid for <see cref="Rock.Model.Device"/> 
        /// </summary>
        public const string DEVICE = "C06EE1FE-AF12-410A-A364-7A366CD72414";

        /// <summary>
        /// The EntityType Guid for <see cref="Rock.Model.Document"/> 
        /// </summary>
        public const string DOCUMENT = "7CEFA340-9D98-4B2C-B462-313C61944B6C";

        /// <summary>
        /// The EntityType Guid for <see cref="Rock.Model.DocumentType"/> 
        /// </summary>
        public const string DOCUMENT_TYPE = "18CF366F-46B6-49CA-B557-BCABD6BBD175";

        /// <summary>
        /// The EntityType Guid for <see cref="Rock.Model.EntityCampusFilter"/> 
        /// </summary>
        public const string ENTITY_CAMPUS_FILTER = "A736A9FB-F2A5-4458-B126-FAD6BD3F3B78";

        /// <summary>
        /// The EntityType Guid for <see cref="Rock.Model.EntitySet"/> 
        /// </summary>
        public const string ENTITY_SET = "50E3F9C8-4010-41AF-8F61-08308DC44640";

        /// <summary>
        /// The EntityType Guid for <see cref="Rock.Model.EntitySetItem"/> 
        /// </summary>
        public const string ENTITY_SET_ITEM = "1F9D13F9-BF55-48BE-BEA9-0939CD6FDA5B";

        /// <summary>
        /// The EntityType Guid for <see cref="Rock.Model.EventCalendarContentChannel"/> 
        /// </summary>
        public const string EVENT_CALENDAR_CONTENT_CHANNEL = "B8631058-DAC3-4164-9A50-9E732B0C3882";

        /// <summary>
        /// The EntityType Guid for <see cref="Rock.Model.EventCalendarItem"/> 
        /// </summary>
        public const string EVENT_CALENDAR_ITEM = "E37FB26F-03F6-48DA-8E96-F412616F5EE4";

        /// <summary>
        /// The EntityType Guid for <see cref="Rock.Model.EventItem"/> 
        /// </summary>
        public const string EVENT_ITEM = "6A58AD11-3491-84AE-4896-8F39906EA65E";

        /// <summary>
        /// The EntityType Guid for <see cref="Rock.Model.EventItemAudience"/> 
        /// </summary>
        public const string EVENT_ITEM_AUDIENCE = "22394315-E21B-40AF-AFDA-75D9F5DAD721";

        /// <summary>
        /// The EntityType Guid for <see cref="Rock.Model.EventItemOccurrence"/> 
        /// </summary>
        public const string EVENT_ITEM_OCCURRENCE = "71632E1A-1E7F-42B9-A630-EC99F375303A";

        /// <summary>
        /// The EntityType Guid for <see cref="Rock.Model.EventItemOccurrenceChannelItem"/> 
        /// </summary>
        public const string EVENT_ITEM_OCCURRENCE_CHANNEL_ITEM = "378A9559-BD86-45A8-B218-2C5D4CF3D770";

        /// <summary>
        /// The EntityType Guid for <see cref="Rock.Model.EventItemOccurrenceGroupMap"/> 
        /// </summary>
        public const string EVENT_ITEM_OCCURRENCE_GROUP_MAP = "1479D2B7-65C0-4E98-9E70-0848422FA00C";

        /// <summary>
        /// The EntityType Guid for <see cref="Rock.Model.ExceptionLog"/> 
        /// </summary>
        public const string EXCEPTION_LOG = "F61A9F8A-6DA5-49C6-BC8E-5545C5EEDA21";

        /// <summary>
        /// The EntityType Guid for <see cref="Rock.Model.FieldType"/> 
        /// </summary>
        public const string FIELD_TYPE = "54018EB6-868C-477D-8B6A-455A6115B30B";

        /// <summary>
        /// The EntityType Guid for <see cref="Rock.Model.FinancialGateway"/> 
        /// </summary>
        public const string FINANCIAL_GATEWAY = "122EFE60-84A6-4C7A-A852-30E4BD89A662";

        /// <summary>
        /// The EntityType Guid for <see cref="Rock.Model.FinancialPaymentDetail"/> 
        /// </summary>
        public const string FINANCIAL_PAYMENT_DETAIL = "F3659077-43FD-4805-BC42-BC8A3F9C3008";

        /// <summary>
        /// The EntityType Guid for <see cref="Rock.Model.FinancialPersonBankAccount"/> 
        /// </summary>
        public const string FINANCIAL_PERSON_BANK_ACCOUNT = "EC1AE861-BDFE-4A08-9741-2E1D2293456F";

        /// <summary>
        /// The EntityType Guid for <see cref="Rock.Model.FinancialPersonSavedAccount"/> 
        /// </summary>
        public const string FINANCIAL_PERSON_SAVED_ACCOUNT = "F5244E64-53DB-4707-A398-D248616A776D";

        /// <summary>
        /// The EntityType Guid for <see cref="Rock.Model.FinancialPledge"/> 
        /// </summary>
        public const string FINANCIAL_PLEDGE = "CE8060E6-21E7-49F5-BFBE-F632C816C232";

        /// <summary>
        /// The EntityType Guid for <see cref="Rock.Model.FinancialScheduledTransactionDetail"/> 
        /// </summary>
        public const string FINANCIAL_SCHEDULED_TRANSACTION_DETAIL = "A206615F-3FB5-48DF-B606-86AE8716FD57";

        /// <summary>
        /// The EntityType Guid for <see cref="Rock.Model.FinancialStatementTemplate"/> 
        /// </summary>
        public const string FINANCIAL_STATEMENT_TEMPLATE = "85442202-13BC-46C5-B1E9-43018DEA20F1";

        /// <summary>
        /// The EntityType Guid for <see cref="Rock.Model.FinancialTransactionAlert"/> 
        /// </summary>
        public const string FINANCIAL_TRANSACTION_ALERT = "0E60F95E-70B5-4A06-9BEE-80ED9F12F25A";

        /// <summary>
        /// The EntityType Guid for <see cref="Rock.Model.FinancialTransactionAlertType"/> 
        /// </summary>
        public const string FINANCIAL_TRANSACTION_ALERT_TYPE = "2E237B04-5B2A-40F1-8CD3-52673C104305";

        /// <summary>
        /// The EntityType Guid for <see cref="Rock.Model.FinancialTransactionImage"/> 
        /// </summary>
        public const string FINANCIAL_TRANSACTION_IMAGE = "78DCA7EE-C5FE-49AE-9995-0E254CC8E2A2";

        /// <summary>
        /// The EntityType Guid for <see cref="Rock.Model.FinancialTransactionRefund"/> 
        /// </summary>
        public const string FINANCIAL_TRANSACTION_REFUND = "7616E2AF-CEF2-44A5-B27F-3E70EC8B70FA";

        /// <summary>
        /// The EntityType Guid for <see cref="Rock.Model.Following"/> 
        /// </summary>
        public const string FOLLOWING = "D9AD7A30-92F2-467B-A3F9-37CA246F90BD";

        /// <summary>
        /// The EntityType Guid for <see cref="Rock.Model.FollowingEventNotification"/> 
        /// </summary>
        public const string FOLLOWING_EVENT_NOTIFICATION = "21BA6002-1FB0-45C7-BCA6-D6629EC8AB52";

        /// <summary>
        /// The EntityType Guid for <see cref="Rock.Model.FollowingEventSubscription"/> 
        /// </summary>
        public const string FOLLOWING_EVENT_SUBSCRIPTION = "2EEA3DF1-1FBE-472C-85AF-6D952DFC4684";

        /// <summary>
        /// The EntityType Guid for <see cref="Rock.Model.FollowingEventType"/> 
        /// </summary>
        public const string FOLLOWING_EVENT_TYPE = "8A0D208B-762D-403A-A972-3A0F079866D4";

        /// <summary>
        /// The EntityType Guid for <see cref="Rock.Model.FollowingSuggested"/> 
        /// </summary>
        public const string FOLLOWING_SUGGESTED = "EC14B80A-3776-4134-884D-031A89C0EF03";

        /// <summary>
        /// The EntityType Guid for <see cref="Rock.Model.FollowingSuggestionType"/> 
        /// </summary>
        public const string FOLLOWING_SUGGESTION_TYPE = "CC7DF118-86A1-4F90-82D8-0DAE9CD37343";

        /// <summary>
        /// The EntityType Guid for <see cref="Rock.Model.GroupDemographicType"/> 
        /// </summary>
        public const string GROUP_DEMOGRAPHIC_TYPE = "9AE7A87B-E274-4FF5-BEFD-55CCF603CE13";

        /// <summary>
        /// The EntityType Guid for <see cref="Rock.Model.GroupDemographicValue"/> 
        /// </summary>
        public const string GROUP_DEMOGRAPHIC_VALUE = "C9CED7B0-88BF-40D1-83D1-A58B3C57A2E1";

        /// <summary>
        /// The EntityType Guid for <see cref="Rock.Model.GroupHistorical"/> 
        /// </summary>
        public const string GROUP_HISTORICAL = "422A2EF2-9D74-4308-8CDB-D5FA4B6A01FF";

        /// <summary>
        /// The EntityType Guid for <see cref="Rock.Model.GroupLocation"/> 
        /// </summary>
        public const string GROUP_LOCATION = "26248EE7-09F3-4578-A1D6-47E01D91D6EF";

        /// <summary>
        /// The EntityType Guid for <see cref="Rock.Model.GroupLocationHistorical"/> 
        /// </summary>
        public const string GROUP_LOCATION_HISTORICAL = "03128778-5E7D-4FE4-9C7A-929936E06F90";

        /// <summary>
        /// The EntityType Guid for <see cref="Rock.Model.GroupLocationHistoricalSchedule"/> 
        /// </summary>
        public const string GROUP_LOCATION_HISTORICAL_SCHEDULE = "3BC646E4-CA5E-47D6-BC6D-4BBFAAEDAD8B";

        /// <summary>
        /// The EntityType Guid for <see cref="Rock.Model.GroupMemberAssignment"/> 
        /// </summary>
        public const string GROUP_MEMBER_ASSIGNMENT = "22BF14ED-E882-4BB0-9328-D12545BF5F61";

        /// <summary>
        /// The EntityType Guid for <see cref="Rock.Model.GroupMemberHistorical"/> 
        /// </summary>
        public const string GROUP_MEMBER_HISTORICAL = "233EA15D-8FEE-40FE-9772-D369D34E3A8D";

        /// <summary>
        /// The EntityType Guid for <see cref="Rock.Model.GroupMemberRequirement"/> 
        /// </summary>
        public const string GROUP_MEMBER_REQUIREMENT = "FF1B2C4B-0F2D-4D9B-9E85-7336CCC24A62";

        /// <summary>
        /// The EntityType Guid for <see cref="Rock.Model.GroupMemberScheduleTemplate"/> 
        /// </summary>
        public const string GROUP_MEMBER_SCHEDULE_TEMPLATE = "D84ED719-B659-433C-BFA0-E798E52C6B24";

        /// <summary>
        /// The EntityType Guid for <see cref="Rock.Model.GroupMemberWorkflowTrigger"/> 
        /// </summary>
        public const string GROUP_MEMBER_WORKFLOW_TRIGGER = "3CE3406A-1FFE-4CCA-A8D5-916EEF800D76";

        /// <summary>
        /// The EntityType Guid for <see cref="Rock.Model.GroupRequirement"/> 
        /// </summary>
        public const string GROUP_REQUIREMENT = "CFC7DE86-222E-4669-83C2-A3F5B04CB5D6";

        /// <summary>
        /// The EntityType Guid for <see cref="Rock.Model.GroupRequirementType"/> 
        /// </summary>
        public const string GROUP_REQUIREMENT_TYPE = "8E67E852-D1BF-485C-9898-09F19998CC40";

        /// <summary>
        /// The EntityType Guid for <see cref="Rock.Model.GroupScheduleExclusion"/> 
        /// </summary>
        public const string GROUP_SCHEDULE_EXCLUSION = "047D57EE-1B06-455F-86EA-D96B8325C77D";

        /// <summary>
        /// The EntityType Guid for <see cref="Rock.Model.GroupSync"/> 
        /// </summary>
        public const string GROUP_SYNC = "1C011499-1122-4429-9AFA-6578798E18A9";

        /// <summary>
        /// The EntityType Guid for <see cref="Rock.Model.GroupType"/> 
        /// </summary>
        public const string GROUP_TYPE = "0DD30B04-01CF-4B38-8E83-BE661E2F7286";

        /// <summary>
        /// The EntityType Guid for <see cref="Rock.Model.GroupTypeRole"/> 
        /// </summary>
        public const string GROUP_TYPE_ROLE = "D155C373-9E47-4C6A-BADD-792F31AF5FBA";

        /// <summary>
        /// The EntityType Guid for <see cref="Rock.Model.HtmlContent"/> 
        /// </summary>
        public const string HTML_CONTENT = "FB30EC4C-7DCC-41A4-94AB-E728A8CE537B";

        /// <summary>
        /// The EntityType Guid for <see cref="Rock.Model.IdentityVerification"/> 
        /// </summary>
        public const string IDENTITY_VERIFICATION = "C76071B0-0C2F-4A3F-88BF-08B2E006C614";

        /// <summary>
        /// The EntityType Guid for <see cref="Rock.Model.IdentityVerificationCode"/> 
        /// </summary>
        public const string IDENTITY_VERIFICATION_CODE = "3FCB8972-C319-4262-9D6E-3D60E1C4E463";

        /// <summary>
        /// The EntityType Guid for <see cref="Rock.Model.InteractionChannel"/> 
        /// </summary>
        public const string INTERACTION_CHANNEL = "08606092-5FF5-4A34-A7A6-3DEE43F2843A";

        /// <summary>
        /// The EntityType Guid for <see cref="Rock.Model.InteractionComponent"/> 
        /// </summary>
        public const string INTERACTION_COMPONENT = "ACE6145B-57D6-4694-972F-EC43AF776DE7";

        /// <summary>
        /// The EntityType Guid for <see cref="Rock.Model.InteractionDeviceType"/> 
        /// </summary>
        public const string INTERACTION_DEVICE_TYPE = "C1A24534-C77F-41A8-BCA9-73ABA57348E3";

        /// <summary>
        /// The EntityType Guid for <see cref="Rock.Model.InteractionSession"/> 
        /// </summary>
        public const string INTERACTION_SESSION = "338025DE-C16F-47BB-BA31-6DE0C59E59AA";

        /// <summary>
        /// The EntityType Guid for <see cref="Rock.Model.InteractionSessionLocation"/> 
        /// </summary>
        public const string INTERACTION_SESSION_LOCATION = "790EC7AC-7443-466C-A07E-F702D86B9E1B";

        /// <summary>
        /// The EntityType Guid for <see cref="Rock.Model.MediaElement"/> 
        /// </summary>
        public const string MEDIA_ELEMENT = "F4506B5D-F22C-4D3F-8205-FE48A9B7584B";

        /// <summary>
        /// The EntityType Guid for <see cref="Rock.Model.MetaFirstNameGenderLookup"/> 
        /// </summary>
        public const string META_FIRST_NAME_GENDER_LOOKUP = "FA96E086-811E-4FE0-BECA-F7A593F9FB05";

        /// <summary>
        /// The EntityType Guid for <see cref="Rock.Model.MetaLastNameLookup"/> 
        /// </summary>
        public const string META_LAST_NAME_LOOKUP = "0FB0F456-6999-426D-9C86-973D54749565";

        /// <summary>
        /// The EntityType Guid for <see cref="Rock.Model.MetaNickNameLookup"/> 
        /// </summary>
        public const string META_NICK_NAME_LOOKUP = "5FCBE899-3756-4F64-8540-CE37EA9EED45";

        /// <summary>
        /// The EntityType Guid for <see cref="Rock.Model.Metric"/> 
        /// </summary>
        public const string METRIC = "1C5489C6-82F9-4967-8425-52545CE8AF90";

        /// <summary>
        /// The EntityType Guid for <see cref="Rock.Model.MetricPartition"/> 
        /// </summary>
        public const string METRIC_PARTITION = "82ED733F-BAD8-4D8D-BCB7-10A6433F452A";

        /// <summary>
        /// The EntityType Guid for <see cref="Rock.Model.MetricValue"/> 
        /// </summary>
        public const string METRIC_VALUE = "DD0E6F39-3E07-44D0-BE7B-B1AB75AFED2D";

        /// <summary>
        /// The EntityType Guid for <see cref="Rock.Model.MetricValuePartition"/> 
        /// </summary>
        public const string METRIC_VALUE_PARTITION = "FEC12664-C5F2-44E1-9805-1137068AC755";

        /// <summary>
        /// The EntityType Guid for <see cref="Rock.Model.NcoaHistory"/> 
        /// </summary>
        public const string NCOA_HISTORY = "1F20AC90-C57E-4DD1-A71B-06312110E56F";

        /// <summary>
        /// The EntityType Guid for <see cref="Rock.Model.NoteAttachment"/> 
        /// </summary>
        public const string NOTE_ATTACHMENT = "D090C50E-2FE1-4284-9631-19D06F4AD8B0";

        /// <summary>
        /// The EntityType Guid for <see cref="Rock.Model.NoteType"/> 
        /// </summary>
        public const string NOTE_TYPE = "337EED57-D4AB-4EED-BBDB-0CB3A467DBCC";

        /// <summary>
        /// The EntityType Guid for <see cref="Rock.Model.NoteWatch"/> 
        /// </summary>
        public const string NOTE_WATCH = "A5C129C2-E64D-4B72-B94D-DBA6DA6AC2E3";

        /// <summary>
        /// The EntityType Guid for <see cref="Rock.Model.Notification"/> 
        /// </summary>
        public const string NOTIFICATION = "6DB6D280-9740-41FD-B8BD-0AA29E12F4B6";

        /// <summary>
        /// The EntityType Guid for <see cref="Rock.Model.NotificationRecipient"/> 
        /// </summary>
        public const string NOTIFICATION_RECIPIENT = "2ECE2776-0FE2-429D-B655-AB56A2D6EE0B";

        /// <summary>
        /// The EntityType Guid for <see cref="Rock.Model.PageContext"/> 
        /// </summary>
        public const string PAGE_CONTEXT = "5C56B915-8A8B-4747-9D84-EBAF0BACC9A1";

        /// <summary>
        /// The EntityType Guid for <see cref="Rock.Model.PageRoute"/> 
        /// </summary>
        public const string PAGE_ROUTE = "42C14361-67B2-472C-95BE-EA8A9C511837";

        /// <summary>
        /// The EntityType Guid for <see cref="Rock.Model.PageShortLink"/> 
        /// </summary>
        public const string PAGE_SHORT_LINK = "83D8C6DF-1D53-438B-93B2-75A2038BBEE6";

        /// <summary>
        /// The EntityType Guid for <see cref="Rock.Model.PersonalDevice"/> 
        /// </summary>
        public const string PERSONAL_DEVICE = "E9CD3369-E087-4809-9952-F2DCD6B8816B";

        /// <summary>
        /// The EntityType Guid for <see cref="Rock.Model.PersonalizationSegment"/> 
        /// </summary>
        public const string PERSONALIZATION_SEGMENT = "368A3581-C8C4-4960-901A-9587864226F3";

        /// <summary>
        /// The EntityType Guid for <see cref="Rock.Model.PersonalLink"/> 
        /// </summary>
        public const string PERSONAL_LINK = "F858CF72-ECCC-4DC6-AD72-7B82467B3466";

        /// <summary>
        /// The EntityType Guid for <see cref="Rock.Model.PersonalLinkSectionOrder"/> 
        /// </summary>
        public const string PERSONAL_LINK_SECTION_ORDER = "648325DC-1555-44B7-AFA4-1971E57F7E11";

        /// <summary>
        /// The EntityType Guid for <see cref="Rock.Model.PersonDuplicate"/> 
        /// </summary>
        public const string PERSON_DUPLICATE = "20B2B2B6-38C3-4302-9200-63DD4C78687B";

        /// <summary>
        /// The EntityType Guid for <see cref="Rock.Model.PersonPreviousName"/> 
        /// </summary>
        public const string PERSON_PREVIOUS_NAME = "80AC80E1-F769-4E34-9937-E2FEEF2B60EE";

        /// <summary>
        /// The EntityType Guid for <see cref="Rock.Model.PersonScheduleExclusion"/> 
        /// </summary>
        public const string PERSON_SCHEDULE_EXCLUSION = "07204F06-C09C-4B37-921A-C31C042938B9";

        /// <summary>
        /// The EntityType Guid for <see cref="Rock.Model.PersonSearchKey"/> 
        /// </summary>
        public const string PERSON_SEARCH_KEY = "914FE998-4F61-4005-ACCC-A8D0433CAD47";

        /// <summary>
        /// The EntityType Guid for <see cref="Rock.Model.PersonToken"/> 
        /// </summary>
        public const string PERSON_TOKEN = "846B2BCE-7101-46B9-B89C-CD68073712CE";

        /// <summary>
        /// The EntityType Guid for <see cref="Rock.Model.PersonViewed"/> 
        /// </summary>
        public const string PERSON_VIEWED = "AF13DF44-4EE7-4492-AEE4-6BD2A62F9C76";

        /// <summary>
        /// The EntityType Guid for <see cref="Rock.Model.PhoneNumber"/> 
        /// </summary>
        public const string PHONE_NUMBER = "AD7E27CB-036D-40C6-B352-81B38BFAE798";

        /// <summary>
        /// The EntityType Guid for <see cref="Rock.Model.PluginMigration"/> 
        /// </summary>
        public const string PLUGIN_MIGRATION = "F239557E-C7A8-4D1F-82CC-55CDD0ACA3C8";

        /// <summary>
        /// The EntityType Guid for <see cref="Rock.Model.PrayerRequest"/> 
        /// </summary>
        public const string PRAYER_REQUEST = "F13C8FD2-7702-4C79-A6A9-86440DD5DE13";

        /// <summary>
        /// The EntityType Guid for <see cref="Rock.Model.RegistrationInstance"/> 
        /// </summary>
        public const string REGISTRATION_INSTANCE = "5CD9C0C8-C047-61A0-4E36-0FDB8496F066";

        /// <summary>
        /// The EntityType Guid for <see cref="Rock.Model.RegistrationRegistrant"/> 
        /// </summary>
        public const string REGISTRATION_REGISTRANT = "8A25E5CE-1B4F-4825-BCEA-216167836305";

        /// <summary>
        /// The EntityType Guid for <see cref="Rock.Model.RegistrationRegistrantFee"/> 
        /// </summary>
        public const string REGISTRATION_REGISTRANT_FEE = "AB66F63A-3E79-438F-8C52-C9A8C70A0511";

        /// <summary>
        /// The EntityType Guid for <see cref="Rock.Model.RegistrationSession"/> 
        /// </summary>
        public const string REGISTRATION_SESSION = "6846744B-2623-4EF3-A20F-8027C4839094";

        /// <summary>
        /// The EntityType Guid for <see cref="Rock.Model.RegistrationTemplateDiscount"/> 
        /// </summary>
        public const string REGISTRATION_TEMPLATE_DISCOUNT = "88D94ECB-FCEE-4A00-ACB9-FF90BDBA7A17";

        /// <summary>
        /// The EntityType Guid for <see cref="Rock.Model.RegistrationTemplateFee"/> 
        /// </summary>
        public const string REGISTRATION_TEMPLATE_FEE = "2DB3A441-6CA1-49D1-BB25-C744E2FFA457";

        /// <summary>
        /// The EntityType Guid for <see cref="Rock.Model.RegistrationTemplateFeeItem"/> 
        /// </summary>
        public const string REGISTRATION_TEMPLATE_FEE_ITEM = "CC1DB3FF-A145-49CE-ADC0-B8960EBF37D4";

        /// <summary>
        /// The EntityType Guid for <see cref="Rock.Model.RegistrationTemplateForm"/> 
        /// </summary>
        public const string REGISTRATION_TEMPLATE_FORM = "2F0B3A6A-4E47-45A8-A331-7234CE711356";

        /// <summary>
        /// The EntityType Guid for <see cref="Rock.Model.RegistrationTemplateFormField"/> 
        /// </summary>
        public const string REGISTRATION_TEMPLATE_FORM_FIELD = "A773CAA2-2211-416B-BDD7-D907085B4441";

        /// <summary>
        /// The EntityType Guid for <see cref="Rock.Model.RegistrationTemplatePlacement"/> 
        /// </summary>
        public const string REGISTRATION_TEMPLATE_PLACEMENT = "CCE05820-5854-47A4-ACE3-05DF48479939";

        /// <summary>
        /// The EntityType Guid for <see cref="Rock.Model.RelatedEntity"/> 
        /// </summary>
        public const string RELATED_ENTITY = "BD29E403-BA47-4688-BE29-45A38CE8BD03";

        /// <summary>
        /// The EntityType Guid for <see cref="Rock.Model.RemoteAuthenticationSession"/> 
        /// </summary>
        public const string REMOTE_AUTHENTICATION_SESSION = "2FDEE857-08BE-47F3-8E86-B2027F545EE8";

        /// <summary>
        /// The EntityType Guid for <see cref="Rock.Model.Report"/> 
        /// </summary>
        public const string REPORT = "F1F22D3E-FEFA-4C84-9FFA-9E8ACE60FCE7";

        /// <summary>
        /// The EntityType Guid for <see cref="Rock.Model.ReportField"/> 
        /// </summary>
        public const string REPORT_FIELD = "6B541BAA-44B7-48BA-937A-543866905689";

        /// <summary>
        /// The EntityType Guid for <see cref="Rock.Model.RequestFilter"/> 
        /// </summary>
        public const string REQUEST_FILTER = "97FAC672-37A4-4185-B1D4-C68426C625B1";

        /// <summary>
        /// The EntityType Guid for <see cref="Rock.Model.RestAction"/> 
        /// </summary>
        public const string REST_ACTION = "D4F7F055-5351-4ADF-9F8D-4802CAD6CC9D";

        /// <summary>
        /// The EntityType Guid for <see cref="Rock.Model.RestController"/> 
        /// </summary>
        public const string REST_CONTROLLER = "65CDFD5B-A9AA-48FA-8D22-669612D5EA7D";

        /// <summary>
        /// The EntityType Guid for <see cref="Rock.Model.ScheduleCategoryExclusion"/> 
        /// </summary>
        public const string SCHEDULE_CATEGORY_EXCLUSION = "E04681EB-7A85-441B-B794-82B025FFB5D4";

        /// <summary>
        /// The EntityType Guid for <see cref="Rock.Model.ServiceJobHistory"/> 
        /// </summary>
        public const string SERVICE_JOB_HISTORY = "D6A7C6E0-004F-4F38-9DCA-16E645F5EDF4";

        /// <summary>
        /// The EntityType Guid for <see cref="Rock.Model.ServiceLog"/> 
        /// </summary>
        public const string SERVICE_LOG = "B5C26A04-E374-495A-AEC6-171C2D2CBD60";

        /// <summary>
        /// The EntityType Guid for <see cref="Rock.Model.SignatureDocument"/> 
        /// </summary>
        public const string SIGNATURE_DOCUMENT = "C1724719-1C03-4D0C-8A66-E3545138F57F";

        /// <summary>
        /// The EntityType Guid for <see cref="Rock.Model.SignatureDocumentTemplate"/> 
        /// </summary>
        public const string SIGNATURE_DOCUMENT_TEMPLATE = "3F9828CC-8224-4AB0-98A5-6D60001EBE32";

        /// <summary>
        /// The EntityType Guid for <see cref="Rock.Model.SiteDomain"/> 
        /// </summary>
        public const string SITE_DOMAIN = "4C4CD7DD-427C-45EC-9651-F8250D3CAB5F";

        /// <summary>
        /// The EntityType Guid for <see cref="Rock.Model.SmsAction"/> 
        /// </summary>
        public const string SMS_ACTION = "1F5E26BE-0ED4-4250-8FFC-1DED5E9EACF0";

        /// <summary>
        /// The EntityType Guid for <see cref="Rock.Model.SmsPipeline"/> 
        /// </summary>
        public const string SMS_PIPELINE = "64DA3A06-FD39-4E5B-8126-38404FB0092A";

        /// <summary>
        /// The EntityType Guid for <see cref="Rock.Model.StepProgramCompletion"/> 
        /// </summary>
        public const string STEP_PROGRAM_COMPLETION = "B7A9C37D-2B04-4FD3-91BD-DFCA50B3CC8C";

        /// <summary>
        /// The EntityType Guid for <see cref="Rock.Model.StepStatus"/> 
        /// </summary>
        public const string STEP_STATUS = "6C270D6A-F126-445B-93F0-5079A968BF4E";

        /// <summary>
        /// The EntityType Guid for <see cref="Rock.Model.StepType"/> 
        /// </summary>
        public const string STEP_TYPE = "5E795620-9F16-49D2-9030-947C0E348A8E";

        /// <summary>
        /// The EntityType Guid for <see cref="Rock.Model.StepTypePrerequisite"/> 
        /// </summary>
        public const string STEP_TYPE_PREREQUISITE = "F2181FCD-1423-4937-9137-099154E1C3EC";

        /// <summary>
        /// The EntityType Guid for <see cref="Rock.Model.StepWorkflow"/> 
        /// </summary>
        public const string STEP_WORKFLOW = "9E164DCB-2B3C-49DB-A3DA-E25E24BB23B9";

        /// <summary>
        /// The EntityType Guid for <see cref="Rock.Model.StepWorkflowTrigger"/> 
        /// </summary>
        public const string STEP_WORKFLOW_TRIGGER = "55C1D610-D42F-4E08-9CD9-1EC9801BC4E3";

        /// <summary>
        /// The EntityType Guid for <see cref="Rock.Model.StreakType"/> 
        /// </summary>
        public const string STREAK_TYPE = "66203975-2A7A-4000-870E-76457DF3C920";

        /// <summary>
        /// The EntityType Guid for <see cref="Rock.Model.StreakTypeExclusion"/> 
        /// </summary>
        public const string STREAK_TYPE_EXCLUSION = "1F00C782-F8A2-4CFA-B7DF-E5B3B6D36069";

        /// <summary>
        /// The EntityType Guid for <see cref="Rock.Model.SystemEmail"/> 
        /// </summary>
        public const string SYSTEM_EMAIL = "B21FD119-893E-46C0-B42D-E4CDD5C8C49D";

        /// <summary>
        /// The EntityType Guid for <see cref="Rock.Model.TaggedItem"/> 
        /// </summary>
        public const string TAGGED_ITEM = "AB97403A-206E-4E0C-AC42-856A010FA6DD";

        /// <summary>
        /// The EntityType Guid for <see cref="Rock.Model.UserLogin"/> 
        /// </summary>
        public const string USER_LOGIN = "0FA592F1-728C-4885-BE38-60ED6C0D834F";

        /// <summary>
        /// The EntityType Guid for <see cref="Rock.Model.WebFarmNode"/> 
        /// </summary>
        public const string WEB_FARM_NODE = "2338D5C3-E808-408F-B000-E8A7D8A4858C";

        /// <summary>
        /// The EntityType Guid for <see cref="Rock.Model.WebFarmNodeLog"/> 
        /// </summary>
        public const string WEB_FARM_NODE_LOG = "E00B4559-8E53-4B21-8B29-DB2E6DD74C50";

        /// <summary>
        /// The EntityType Guid for <see cref="Rock.Model.WebFarmNodeMetric"/> 
        /// </summary>
        public const string WEB_FARM_NODE_METRIC = "3194A5E3-F352-4CD0-A585-F1DD37008B9C";

        /// <summary>
        /// The EntityType Guid for <see cref="Rock.Model.WorkflowAction"/> 
        /// </summary>
        public const string WORKFLOW_ACTION = "9CBF4BEC-5653-47F9-8E87-0D31C6CA5947";

        /// <summary>
        /// The EntityType Guid for <see cref="Rock.Model.WorkflowActionForm"/> 
        /// </summary>
        public const string WORKFLOW_ACTION_FORM = "FDAB9AEB-B2AA-4FB5-A35D-83254A9B014C";

        /// <summary>
        /// The EntityType Guid for <see cref="Rock.Model.WorkflowActionFormAttribute"/> 
        /// </summary>
        public const string WORKFLOW_ACTION_FORM_ATTRIBUTE = "E147611F-D1AB-4C34-A1F8-84A118BAFDE3";

        /// <summary>
        /// The EntityType Guid for <see cref="Rock.Model.WorkflowActionFormSection"/> 
        /// </summary>
        public const string WORKFLOW_ACTION_FORM_SECTION = "90AF7254-87A2-42CB-B2F6-D4D53D7E30A0";

        /// <summary>
        /// The EntityType Guid for <see cref="Rock.Model.WorkflowActivityType"/> 
        /// </summary>
        public const string WORKFLOW_ACTIVITY_TYPE = "E5FBDBA2-9539-4679-B948-2E06C1BB1E3F";

        /// <summary>
        /// The EntityType Guid for <see cref="Rock.Model.WorkflowTrigger"/> 
        /// </summary>
        public const string WORKFLOW_TRIGGER = "3781C82A-7F40-4D88-B3DB-1B9589D73D3D";
<<<<<<< HEAD
=======

        /// <summary>
        /// The EntityType Guid for <see cref="Rock.Model.InteractiveExperience"/> 
        /// </summary>
        public const string INTERACTIVE_EXPERIENCE = "3D90E693-476E-4DFC-B958-A28D1DD370BF";

        /// <summary>
        /// The EntityType Guid for <see cref="Rock.Model.InteractiveExperienceAction"/> 
        /// </summary>
        public const string INTERACTIVE_EXPERIENCE_ACTION = "8635E7E7-3576-47FF-92DE-30A69EB5D011";

        /// <summary>
        /// The EntityType Guid for <see cref="Rock.Model.InteractiveExperienceAnswer"/> 
        /// </summary>
        public const string INTERACTIVE_EXPERIENCE_ANSWER = "D11DA9D4-8887-4EC2-B396-78556926DE89";

        /// <summary>
        /// The EntityType Guid for <see cref="Rock.Model.InteractiveExperienceSchedule"/> 
        /// </summary>
        public const string INTERACTIVE_EXPERIENCE_SCHEDULE = "D23B4DCF-545A-490F-AEAD-BA78A8FB4028";

        /// <summary>
        /// The EntityType Guid for <see cref="Rock.Model.InteractiveExperienceScheduleCampus"/> 
        /// </summary>
        public const string INTERACTIVE_EXPERIENCE_SCHEDULE_CAMPUS = "ABEF4137-F25B-4B2E-AF01-2CEFF704FC11";
>>>>>>> 6a72e795
    }
}<|MERGE_RESOLUTION|>--- conflicted
+++ resolved
@@ -1709,8 +1709,6 @@
         /// The EntityType Guid for <see cref="Rock.Model.WorkflowTrigger"/> 
         /// </summary>
         public const string WORKFLOW_TRIGGER = "3781C82A-7F40-4D88-B3DB-1B9589D73D3D";
-<<<<<<< HEAD
-=======
 
         /// <summary>
         /// The EntityType Guid for <see cref="Rock.Model.InteractiveExperience"/> 
@@ -1736,6 +1734,5 @@
         /// The EntityType Guid for <see cref="Rock.Model.InteractiveExperienceScheduleCampus"/> 
         /// </summary>
         public const string INTERACTIVE_EXPERIENCE_SCHEDULE_CAMPUS = "ABEF4137-F25B-4B2E-AF01-2CEFF704FC11";
->>>>>>> 6a72e795
     }
 }