--- conflicted
+++ resolved
@@ -70,7 +70,7 @@
         public const string COMMUNICATION_SMS_FROM = "611BDE1F-7405-4D16-8626-CCFEDB0E62BE";
 
         /// <summary>
-        /// The list of phone country code formats and how to format their numbers 
+        /// The list of phone country code formats and how to format their numbers
         /// </summary>
         public const string COMMUNICATION_PHONE_COUNTRY_CODE = "45E9EF7C-91C7-45AB-92C1-1D6219293847";
 
@@ -113,11 +113,11 @@
         /// Guid for Financial Currency Type
         /// </summary>
         public const string FINANCIAL_ACCOUNT_TYPE = "752DA126-471F-4221-8503-5297593C99FF";
-		
+
         /// <summary>
         /// Guid for Financial Currency Type
         /// </summary>
-        public const string FINANCIAL_CURRENCY_TYPE =  "1D1304DE-E83A-44AF-B11D-0C66DD600B81"; 
+        public const string FINANCIAL_CURRENCY_TYPE =  "1D1304DE-E83A-44AF-B11D-0C66DD600B81";
 
         /// <summary>
         /// Guid for Financial Credit Card Type
@@ -125,7 +125,7 @@
         public const string FINANCIAL_CREDIT_CARD_TYPE =  "2BD4FFB0-6C7F-4890-8D08-00F0BB7B43E9";
 
         /// <summary>
-        /// Guid for Financial Frequency 
+        /// Guid for Financial Frequency
         /// </summary>
         public const string FINANCIAL_FREQUENCY = "1F645CFB-5BBD-4465-B9CA-0D2104A1479B";
 
@@ -347,20 +347,13 @@
         public const string WEBHOOK_TO_LAVA = "7BCF6434-8B15-49C3-8EF3-BAB9A63B545D";
 
         /// <summary>
-<<<<<<< HEAD
+        /// The group schedule decline reason
+        /// </summary>
+        public const string GROUP_SCHEDULE_DECLINE_REASON = "70C9F9C4-20CC-43DD-888D-9243853A0E52";
+
+        /// <summary>
         /// Used to store various liquid templates for features in Rock.
         /// </summary>
         public const string LAVA_TEMPLATES = "C3D44004-6951-44D9-8560-8567D705A48B";
-
-=======
-        /// The group schedule decline reason
-        /// </summary>
-        public const string GROUP_SCHEDULE_DECLINE_REASON = "70C9F9C4-20CC-43DD-888D-9243853A0E52";
-
-        /// <summary>
-        /// Used to store various liquid templates for features in Rock.
-        /// </summary>
-        public const string LAVA_TEMPLATES = "C3D44004-6951-44D9-8560-8567D705A48B";
->>>>>>> 89ca3112
     }
 }