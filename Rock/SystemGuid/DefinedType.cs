--- conflicted
+++ resolved
@@ -512,11 +512,9 @@
         public const string PEER_NETWORK_RELATIONSHIP_TYPE = "F2E8E639-F16D-489D-AAFB-BE0133531E41";
 
         /// <summary>
-<<<<<<< HEAD
         /// Clarifies what the metrics are measuring, enabling the system to utilize these metrics for analytics.
         /// </summary>
         public const string MEASUREMENT_CLASSIFICATION = "A9897479-110E-4E50-8F60-160CEFE4CF7B";
-=======
         /// List of different sources from which website traffic may originate.
         /// </summary>
         public const string UTM_SOURCE = "3CFE43A9-5D0C-4BE4-B1EC-AFA06BBB7C32";
@@ -530,7 +528,6 @@
         /// List of different campaigns that may generate website traffic.
         /// </summary>
         public const string UTM_CAMPAIGN = "A2F452BB-39E8-40F8-9DAD-74DBD920FD2F";
->>>>>>> c6b30200
 
         /// <summary>
         /// The statement generator lava template (Legacy)
