﻿// <copyright>
// Copyright by the Spark Development Network
//
// Licensed under the Rock Community License (the "License");
// you may not use this file except in compliance with the License.
// You may obtain a copy of the License at
//
// http://www.rockrms.com/license
//
// Unless required by applicable law or agreed to in writing, software
// distributed under the License is distributed on an "AS IS" BASIS,
// WITHOUT WARRANTIES OR CONDITIONS OF ANY KIND, either express or implied.
// See the License for the specific language governing permissions and
// limitations under the License.
// </copyright>
//
using Rock.Data;
using Rock.Model;
using SixLabors.ImageSharp.PixelFormats;
using SixLabors.ImageSharp.Processing.Processors.Drawing;
using SixLabors.ImageSharp;
using System.Threading;
using System;
using System.Web;
using System.IO;
using Rock.Web.Cache;

namespace Rock.Drawing
{
    internal static  class RockImage
    {
        /// <summary>
        /// Creates a image from a mask using the fill color provided.
        /// </summary>
        /// <param name="mask"></param>
        /// <param name="fillColor"></param>
        /// <returns></returns>
        public static Image CreateMaskImage( Image mask, string fillColor )
        {
            // Logic for this comes from: https://stackoverflow.com/questions/52875516/how-to-compose-two-images-using-source-in-composition

            // Create the "background" which is the solid color that we want our mask  to cut out
            var maskColor = RgbaVector.FromHex( fillColor );
            var background = new Image<RgbaVector>( mask.Width, mask.Height, maskColor );

            var processorCreator = new DrawImageProcessor(
                mask,
                Point.Empty,
                PixelColorBlendingMode.Normal,
                PixelAlphaCompositionMode.DestIn, // The destination where the destination and source overlap.
                1f
            );

            var pxProcessor = processorCreator.CreatePixelSpecificProcessor(
                SixLabors.ImageSharp.Configuration.Default,
                background,
                mask.Bounds() );

            pxProcessor.Execute();

            return background;
        }

        public static Image CreateSolidImage( int width, int height, string color )
        {
            return new Image<Rgba32>( width, height, Color.ParseHex( color ) );
        }

        /// <summary>
        /// Returns a Image Sharp Person Image from a BinaryFile ID. All security checks need to be done prior to this method.
        /// </summary>
        /// <param name="photoId"></param>
<<<<<<< HEAD
        /// <returns></returns>
        public static Image GetImageFromBinaryFileService( int photoId )
        {          
            var binaryFile = new BinaryFileService( new RockContext() ).Get( photoId );

            if ( binaryFile == null || binaryFile.ContentStream == null )
            {
                // Image does not exist so return a blank image
                return new Image<Rgba32>( 1, 1 );
            }

            // Load image from stream
            try
            {
                return Image.Load<Rgba32>( binaryFile.ContentStream );
=======
        /// <returns>null if the image could not be retrieved for any reason, or if the requested image file is not of type PERSON_IMAGE.</returns>
        public static Image GetPersonImageFromBinaryFileService( int photoId )
        {
            var binaryFile = new BinaryFileService( new RockContext() ).Get( photoId );
            var personImageFileTypeId = BinaryFileTypeCache.GetId( Rock.SystemGuid.BinaryFiletype.PERSON_IMAGE.AsGuid() );

            // This will only return a file of type PERSON_IMAGE.
            if ( binaryFile == null || binaryFile.BinaryFileTypeId != personImageFileTypeId )
            {
                return null;
            }

            try
            {
                // Load image from stream if the file exists and can be loaded from the stream
                if ( binaryFile.ContentStream != null )
                {
                    return Image.Load<Rgba32>( binaryFile.ContentStream );
                }
>>>>>>> fb47a6bf
            }

            // if the retrival fails due to some exception, swallow the exception
            catch { }

            // There was a problem with the content in the binary file so return a blank image
            return null;
        }
    }
}<|MERGE_RESOLUTION|>--- conflicted
+++ resolved
@@ -70,23 +70,6 @@
         /// Returns a Image Sharp Person Image from a BinaryFile ID. All security checks need to be done prior to this method.
         /// </summary>
         /// <param name="photoId"></param>
-<<<<<<< HEAD
-        /// <returns></returns>
-        public static Image GetImageFromBinaryFileService( int photoId )
-        {          
-            var binaryFile = new BinaryFileService( new RockContext() ).Get( photoId );
-
-            if ( binaryFile == null || binaryFile.ContentStream == null )
-            {
-                // Image does not exist so return a blank image
-                return new Image<Rgba32>( 1, 1 );
-            }
-
-            // Load image from stream
-            try
-            {
-                return Image.Load<Rgba32>( binaryFile.ContentStream );
-=======
         /// <returns>null if the image could not be retrieved for any reason, or if the requested image file is not of type PERSON_IMAGE.</returns>
         public static Image GetPersonImageFromBinaryFileService( int photoId )
         {
@@ -106,7 +89,6 @@
                 {
                     return Image.Load<Rgba32>( binaryFile.ContentStream );
                 }
->>>>>>> fb47a6bf
             }
 
             // if the retrival fails due to some exception, swallow the exception
