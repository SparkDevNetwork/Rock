﻿// <copyright>
// Copyright by the Spark Development Network
//
// Licensed under the Rock Community License (the "License");
// you may not use this file except in compliance with the License.
// You may obtain a copy of the License at
//
// http://www.rockrms.com/license
//
// Unless required by applicable law or agreed to in writing, software
// distributed under the License is distributed on an "AS IS" BASIS,
// WITHOUT WARRANTIES OR CONDITIONS OF ANY KIND, either express or implied.
// See the License for the specific language governing permissions and
// limitations under the License.
// </copyright>
//
using System;

namespace Rock.SystemKey
{
    /// <summary>
    /// This class holds Rock's well known System Setting keys.
    /// </summary>
    public class SystemSetting
    {
        /// <summary>
        /// This system setting's guid represents a unique identifier for each installation of Rock.
        /// The value it stores is the current version of Rock for that installation.
        /// </summary>
        public const string ROCK_INSTANCE_ID = "RockInstanceId";

        /// <summary>
        /// The organization timezone setting, identified by Windows standard format timezone name.
        /// This identifier format corresponds to the <see cref="TimeZoneInfo.Id"/> property and the
        /// SQL Server table [sys].[time_zone_info].[name] column.
        /// </summary>
        public const string ORG_TIME_ZONE = "core_OrgTimeZone";

        /// <summary>
        /// Holds the System Setting key for the sample data load date/time.
        /// </summary>
        public const string SAMPLEDATA_DATE = "com.rockrms.sampledata.datetime";

        /// <summary>
        /// Percent Confidence threshold for automatically setting gender based on a name
        /// </summary>
        public const string GENDER_AUTO_FILL_CONFIDENCE = "core_GenderAutoFillConfidence";

        /// <summary>
        /// The minimum distance in miles person/family has to have moved before automatically inactivating their record
        /// </summary>
        public const string NCOA_MINIMUM_MOVE_DISTANCE_TO_INACTIVATE = "core_MinimumMoveDistanceToInactivate";

        /// <summary>
        /// Should a NCOA 48 month move request change a family's address to 'previous'
        /// </summary>
        public const string NCOA_SET_48_MONTH_AS_PREVIOUS = "core_Set48monthAsPrevious";

        /// <summary>
        /// Should a NCOA invalid address change a family's address to 'previous'
        /// </summary>
        public const string NCOA_SET_INVALID_AS_PREVIOUS = "core-SetinvalidAsAddress";

        /// <summary>
        /// Settings for how people/families should be reactivated
        /// </summary>
        public const string DATA_AUTOMATION_REACTIVATE_PEOPLE = "core_DataAutomationReactivatePeople";

        /// <summary>
        /// Settings for how people/families should be inactivated
        /// </summary>
        public const string DATA_AUTOMATION_INACTIVATE_PEOPLE = "core_DataAutomationInactivatePeople";

        /// <summary>
        /// Settings for if/when a family's campus should be updated
        /// </summary>
        public const string DATA_AUTOMATION_CAMPUS_UPDATE = "core_DataAutomationUpdateFamilyCampus";

        /// <summary>
        /// Settings for if/when adult children should be moved to their own family
        /// </summary>
        public const string DATA_AUTOMATION_ADULT_CHILDREN = "core_DataAutomationAdultChildren";

        /// <summary>
        /// Settings for Updating Person Connection Status
        /// </summary>
        public const string DATA_AUTOMATION_UPDATE_PERSON_CONNECTION_STATUS = "core_DataAutomationUpdatePersonConnectionStatus";

        /// <summary>
        /// Settings for Updating Family Status
        /// </summary>
        public const string DATA_AUTOMATION_UPDATE_FAMILY_STATUS = "core_DataAutomationUpdateFamilyStatus";

        /// <summary>
        /// The default background check provider
        /// </summary>
        public const string DEFAULT_BACKGROUND_CHECK_PROVIDER = "core_DefaultBackgroundCheckProvider";

        /// <summary>
        /// The font awesome pro key
        /// </summary>
        public const string FONT_AWESOME_PRO_KEY = "core_FontAwesomeProKey";

        /// <summary>
        /// Enable multi time zone support. Default is false
        /// </summary>
        public const string ENABLE_MULTI_TIME_ZONE_SUPPORT = "core_EnableMultiTimeZoneSupport";

        /// <summary>
        /// Always show businesses in PersonPicker controls
        /// </summary>
        public const string ALWAYS_SHOW_BUSINESS_IN_PERSONPICKER = "core_AlwaysShowBusinessInPersonPicker";

        /// <summary>
        /// The setting to have Rock poll itself to keep it alive during times of inactivity. Usually this can stay disabled.
        /// </summary>
        public const string ENABLE_KEEP_ALIVE = "core_EnableKeepAlive";

        /// <summary>
        /// The PDF external render endpoint to use for the <see cref="Pdf.PdfGenerator"/> instead of the local chrome engine
        /// For example: wss://chrome.browserless.io?token=YOUR-API-TOKEN
        /// </summary>
        public const string PDF_EXTERNAL_RENDER_ENDPOINT = "core_PDFExternalRenderEndpoint";

        /// <summary>
        /// The number of days that a visitor cookie persists. Default is 365.
        /// </summary>
        public const string VISITOR_COOKIE_PERSISTENCE_DAYS = "core_VisitorCookiePersistenceDays";

        /// <summary>
        /// The day of the week that is considered the 'Start Day' (First Day Of week). This is used to compute 'SundayDate'. Default is Monday.
        /// </summary>
        public const string START_DAY_OF_WEEK = "core_StartDayOfWeek";

        /// <summary>
        /// (Obsolete) Enable a redis cache cluster
        /// </summary>
        [Obsolete( "No longer needed since we no longer support Redis." )]
        [RockObsolete( "1.15" )]
        public const string REDIS_ENABLE_CACHE_CLUSTER = "EnableRedisCacheCluster";

        /// <summary>
        /// (Obsolete) Comma separated list of Redis endpoints (e.g. server.com:6379)
        /// </summary>
        [Obsolete( "No longer needed since we no longer support Redis." )]
        [RockObsolete( "1.15" )]
        public const string REDIS_ENDPOINT_LIST = "RedisEndpointList";

        /// <summary>
        /// (Obsolete) The redis password
        /// </summary>
        [Obsolete( "No longer needed since we no longer support Redis." )]
        [RockObsolete( "1.15" )]
        public const string REDIS_PASSWORD = "RedisPassword";

        /// <summary>
        /// (Obsolete) The redis database index number
        /// </summary>
        [Obsolete( "No longer needed since we no longer support Redis." )]
        [RockObsolete( "1.15" )]
        public const string REDIS_DATABASE_NUMBER = "RedisDatabaseNumber";

        /// <summary>
        /// Settings for Spark Data NCOA
        /// </summary>
        public const string SPARK_DATA_NCOA = "core_SparkDataNcoa";

        /// <summary>
        /// Settings for Spark Data
        /// </summary>
        public const string SPARK_DATA = "core_SparkData";

        /// <summary>
        /// The rock logging settings
        /// </summary>
        public const string ROCK_LOGGING_SETTINGS = "core_LoggingConfig";

        /// <summary>
        /// Enable system.diagnostics ADO.NET Off-By-Default Performance Counters
        /// </summary>
        public const string SYSTEM_DIAGNOSTICS_ENABLE_ADO_NET_PERFORMANCE_COUNTERS = "core_EnableAdoNetPerformanceCounters";

        /// <summary>
        /// Settings for Communication setting approval template
        /// </summary>
        public const string COMMUNICATION_SETTING_APPROVAL_TEMPLATE = "core_CommunicationSettingApprovalTemplate";

        /// <summary>
        /// Enable Cache Manager statistics and performance counters.
        /// </summary>
        public const string CACHE_MANAGER_ENABLE_STATISTICS = "CacheManagerEnableStatistics";

        /// <summary>
        /// The open id connect RSA keys
        /// </summary>
        public const string OPEN_ID_CONNECT_RSA_KEYS = "OpenIdConnectRsaKeys";

        /// <summary>
        /// The open identifier connect settings
        /// </summary>
        public const string OPEN_ID_CONNECT_SETTINGS = "OpenIdConnectSettings";

        /// <summary>
        /// The webfarm is enabled
        /// </summary>
        public const string WEBFARM_IS_ENABLED = "WEBFARM_IS_ENABLED";

        /// <summary>
        /// The webfarm key
        /// </summary>
        public const string WEBFARM_KEY = "WEBFARM_KEY";

        /// <summary>
        /// The webfarm leadership polling interval lower limit seconds
        /// </summary>
        public const string WEBFARM_LEADERSHIP_POLLING_INTERVAL_LOWER_LIMIT_SECONDS = "WEBFARM_LEADERSHIP_POLLING_INTERVAL_LOWER_LIMIT_SECONDS";

        /// <summary>
        /// The webfarm leadership polling interval upper limit seconds
        /// </summary>
        public const string WEBFARM_LEADERSHIP_POLLING_INTERVAL_UPPER_LIMIT_SECONDS = "WEBFARM_LEADERSHIP_POLLING_INTERVAL_UPPER_LIMIT_SECONDS";

        /// <summary>
        /// The webfarm leadership minimum polling difference seconds
        /// </summary>
        public const string WEBFARM_LEADERSHIP_MIN_POLLING_DIFFERENCE_SECONDS = "WEBFARM_LEADERSHIP_MIN_POLLING_DIFFERENCE_SECONDS";

        /// <summary>
        /// The webfarm leadership maximum wait seconds
        /// </summary>
        public const string WEBFARM_LEADERSHIP_MAX_WAIT_SECONDS = "WEBFARM_LEADERSHIP_MAX_WAIT_SECONDS";

        /// <summary>
        /// The RockCleanup Last Run DateTime
        /// </summary>
        public const string ROCK_CLEANUP_LAST_RUN_DATETIME = "core_RockCleanup_LastRunDateTime";

        /// <summary>
        /// Settings for Giving Automation
        /// </summary>
        public const string GIVING_AUTOMATION_CONFIGURATION = "core_GivingAutomationConfiguration";

        /// <summary>
        /// The organization currency code
        /// </summary>
        public const string ORGANIZATION_CURRENCY_CODE = "OrganizationStandardCurrencyCode";

        /// <summary>
        /// Lava Engine Type.
        /// </summary>
        public const string LAVA_ENGINE_LIQUID_FRAMEWORK = "core_LavaEngine_LiquidFramework";

        /// <summary>
        /// The statement generator configuration
        /// </summary>
        public const string STATEMENT_GENERATOR_CONFIG = "core_StatementGeneratorConfig";

        /// <summary>
        /// The default security grant token duration in minutes.
        /// </summary>
        public const string DEFAULT_SECURITY_GRANT_TOKEN_DURATION = "core_DefaultSecurityGrantTokenDuration";

        /// <summary>
        /// The security grant token earliest date. This provides support to revoke existing tokens.
        /// </summary>
        public const string SECURITY_GRANT_TOKEN_EARLIEST_DATE = "core_SecurityGrantTokenEarliestDate";

        /// <summary>
        /// Security Settings (Account Protection profiles)
        /// </summary>
        public const string ROCK_SECURITY_SETTINGS = "core_RockSecuritySettings";

        /// <summary>
        /// Job Settings for <see cref="Rock.Jobs.PopulateInteractionSessionData"/>
        /// </summary>
        public const string POPULATE_INTERACTION_SESSION_DATA_JOB_SETTINGS = "core_PopulateInteractionSessionDataJobSettings";

        /// <summary>
        /// Number of minutes old the ROCK_SEGMENT_FILTERS cookie can be before it is considered stale and will be re-fetched from the database.
        /// </summary>
        public const string PERSONALIZATION_SEGMENT_COOKIE_AFFINITY_DURATION_MINUTES = "core_PersonalizationSegmentCookieAffinityDurationMinutes";

        /// <summary>
        /// Label text for the PersonRacePicker
        /// </summary>
        public const string PERSON_RACE_LABEL = "core_PersonRaceLabel";

        /// <summary>
        /// Label text for the PersonEthnicityPicker
        /// </summary>
        public const string PERSON_ETHNICITY_LABEL = "core_PersonEthnicityLabel";

        /// <summary>
        /// Label text for the PersonGenderPicker
        /// </summary>
        public const string PERSON_GENDER_LABEL = "core_GenderLabel";

        /// <summary>
        /// The name of the standard Rock Context.
        /// </summary>
        [Obsolete( "Use RockInstanceConfig to get connection strings." )]
        [RockObsolete( "1.16.3" )]
        public const string ROCK_CONTEXT = "RockContext";

        /// <summary>
        /// The name of the standard Rock Context for Read Only queries.
        /// </summary>
        [Obsolete( "Use RockInstanceConfig to get connection strings." )]
        [RockObsolete( "1.16.3" )]
        public const string ROCK_CONTEXT_READ_ONLY = "RockContextReadOnly";

        /// <summary>
        /// The Captcha site key.
        /// </summary>
        public const string CAPTCHA_SITE_KEY = "core_CaptchaSiteKey";

        /// <summary>
        /// The Captcha secret key.
        /// </summary>
        public const string CAPTCHA_SECRET_KEY = "core_CaptchaSecretKey";

        /// <summary>
        /// The protocol to use for sending telemetry for observability.
        /// </summary>
        public const string OBSERVABILITY_ENDPOINT_PROTOCOL = "core_ObservabilityEndpointProtocol";

        /// <summary>
        /// The URL to use for sending telemetry for observability.
        /// </summary>
        public const string OBSERVABILITY_ENDPOINT = "core_ObservabilityEndpoint";

        /// <summary>
        /// Determines if observability is enabled.
        /// </summary>
        public const string OBSERVABILITY_ENABLED = "core_ObservabilityEnabled";

        /// <summary>
        /// The headers to send with telemetry requests for observability.
        /// </summary>
        public const string OBSERVABILITY_ENDPOINT_HEADERS = "core_ObservabilityEndpointHeaders";

        /// <summary>
        /// The protocol to use for sending telemetry for observability.
        /// </summary>
        public const string OBSERVABILITY_TARGETED_QUERIES = "core_ObservabilityTargetedQueries";

        /// <summary>
        /// Determines if all SQL query statements are included in database
        /// activities. Query statements will always be included in targeted
        /// queries.
        /// </summary>
        public const string OBSERVABILITY_INCLUDE_QUERY_STATEMENTS = "core_ObservabilityIncludeQueryStatements";

        /// <summary>
        /// The maximum number of spans that can be created for a single trace
        /// in observability.
        /// </summary>
        public const string OBSERVABILITY_SPAN_COUNT_LIMIT = "core_ObservabilitySpanCountLimit";

        /// <summary>
        /// The maximum length of any single attribute value in observability
        /// traces.
        /// </summary>
        public const string OBSERVABILITY_MAX_ATTRIBUTE_LENGTH = "core_ObservabilityMaxAttributeLength";

        /// <summary>
        /// The label text for the SMS Opt-In checkbox
        /// </summary>
        public const string SMS_OPT_IN_MESSAGE_LABEL = "core_SmsOptInMessageLabel";

        /// <summary>
        /// The content library data (JSON).
        /// </summary>
        public const string CONTENT_LIBRARY_DATA_JSON = "core_ContentLibraryDataJson";

        /// <summary>
        /// Determine if Same Sex Couples are allowed.
        /// </summary>
        public const string BIBLE_STRICT_SPOUSE = "core_BibleStrictSpouse";

        /// <summary>
        /// The start date for the analytics calendar dimension.
        /// </summary>
        public const string ANALYTICS_CALENDAR_DIMENSION_START_DATE = "core_AnalyticsCalendarDimensionStartDate";

        /// <summary>
        /// The end date for the analytics calendar dimension.
        /// </summary>
        public const string ANALYTICS_CALENDAR_DIMENSION_END_DATE = "core_AnalyticsCalendarDimensionEndDate";

        /// <summary>
        /// The fiscal start month for the analytics calendar dimension.
        /// </summary>
        public const string ANALYTICS_CALENDAR_DIMENSION_FISCAL_START_MONTH = "core_AnalyticsCalendarDimensionFiscalStartMonth";

        /// <summary>
        /// Whether the giving month should use Sunday date for the analytics calendar dimension.
        /// </summary>
        public const string ANALYTICS_CALENDAR_DIMENSION_GIVING_MONTH_USE_SUNDAY_DATE = "core_AnalyticsCalendarDimensionGivingMonthUseSundayDate";

        /// <summary>
<<<<<<< HEAD
        /// The Lava template containing the Prayer Request AI Completions template.
        /// </summary>
        /// <remarks>
        /// Available fields are ParentCategoryId, SelectedCategoryId, PrayerRequest (the Entity).
        /// </remarks>
        public const string PRAYER_REQUEST_AI_COMPLETIONS = "core_PrayerRequestAICompletions";
=======
        /// Whether the Organization's state should be selected by default.
        /// </summary>
        public const string ENABLE_DEFAULT_ADDRESS_STATE_SELECTION = "core_EnableDefaultAddressStateSelection";
>>>>>>> b4f18e64
    }
}<|MERGE_RESOLUTION|>--- conflicted
+++ resolved
@@ -399,17 +399,17 @@
         public const string ANALYTICS_CALENDAR_DIMENSION_GIVING_MONTH_USE_SUNDAY_DATE = "core_AnalyticsCalendarDimensionGivingMonthUseSundayDate";
 
         /// <summary>
-<<<<<<< HEAD
+
         /// The Lava template containing the Prayer Request AI Completions template.
         /// </summary>
         /// <remarks>
         /// Available fields are ParentCategoryId, SelectedCategoryId, PrayerRequest (the Entity).
         /// </remarks>
         public const string PRAYER_REQUEST_AI_COMPLETIONS = "core_PrayerRequestAICompletions";
-=======
+
+        /// <summary>
         /// Whether the Organization's state should be selected by default.
         /// </summary>
         public const string ENABLE_DEFAULT_ADDRESS_STATE_SELECTION = "core_EnableDefaultAddressStateSelection";
->>>>>>> b4f18e64
     }
 }