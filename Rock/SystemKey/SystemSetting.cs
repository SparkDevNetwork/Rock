﻿// <copyright>
// Copyright by the Spark Development Network
//
// Licensed under the Rock Community License (the "License");
// you may not use this file except in compliance with the License.
// You may obtain a copy of the License at
//
// http://www.rockrms.com/license
//
// Unless required by applicable law or agreed to in writing, software
// distributed under the License is distributed on an "AS IS" BASIS,
// WITHOUT WARRANTIES OR CONDITIONS OF ANY KIND, either express or implied.
// See the License for the specific language governing permissions and
// limitations under the License.
// </copyright>
//
using System;

namespace Rock.SystemKey
{
    /// <summary>
    /// This class holds Rock's well known System Setting keys.
    /// </summary>
    public class SystemSetting
    {
        /// <summary>
        /// This system setting's guid represents a unique identifier for each installation of Rock.
        /// The value it stores is the current version of Rock for that installation.
        /// </summary>
        public const string ROCK_INSTANCE_ID = "RockInstanceId";

        /// <summary>
        /// Holds the System Setting key for the sample data load date/time.
        /// </summary>
        public const string SAMPLEDATA_DATE = "com.rockrms.sampledata.datetime";

        /// <summary>
        /// Percent Confidence threshold for automatically setting gender based on a name
        /// </summary>
        public const string GENDER_AUTO_FILL_CONFIDENCE = "core_GenderAutoFillConfidence";

        /// <summary>
        /// The minimum distance in miles person/family has to have moved before automatically inactivating their record
        /// </summary>
        public const string NCOA_MINIMUM_MOVE_DISTANCE_TO_INACTIVATE = "core_MinimumMoveDistanceToInactivate";

        /// <summary>
        /// Should a NCOA 48 month move request change a family's address to 'previous'
        /// </summary>
        public const string NCOA_SET_48_MONTH_AS_PREVIOUS = "core_Set48monthAsPrevious";

        /// <summary>
        /// Should a NCOA invalid address change a family's address to 'previous'
        /// </summary>
        public const string NCOA_SET_INVALID_AS_PREVIOUS = "core-SetinvalidAsAddress";

        /// <summary>
        /// Settings for how people/families should be reactivated
        /// </summary>
        public const string DATA_AUTOMATION_REACTIVATE_PEOPLE = "core_DataAutomationReactivatePeople";

        /// <summary>
        /// Settings for how people/families should be inactivated
        /// </summary>
        public const string DATA_AUTOMATION_INACTIVATE_PEOPLE = "core_DataAutomationInactivatePeople";

        /// <summary>
        /// Settings for if/when a family's campus should be updated
        /// </summary>
        public const string DATA_AUTOMATION_CAMPUS_UPDATE = "core_DataAutomationUpdateFamilyCampus";

        /// <summary>
        /// Settings for if/when adult children should be moved to their own family
        /// </summary>
        public const string DATA_AUTOMATION_ADULT_CHILDREN = "core_DataAutomationAdultChildren";

        /// <summary>
        /// Settings for Updating Person Connection Status
        /// </summary>
        public const string DATA_AUTOMATION_UPDATE_PERSON_CONNECTION_STATUS = "core_DataAutomationUpdatePersonConnectionStatus";

        /// <summary>
        /// Settings for Updating Family Status
        /// </summary>
        public const string DATA_AUTOMATION_UPDATE_FAMILY_STATUS = "core_DataAutomationUpdateFamilyStatus";

        /// <summary>
        /// The default background check provider
        /// </summary>
        public const string DEFAULT_BACKGROUND_CHECK_PROVIDER = "core_DefaultBackgroundCheckProvider";

        /// <summary>
        /// The font awesome pro key
        /// </summary>
        public const string FONT_AWESOME_PRO_KEY = "core_FontAwesomeProKey";

        /// <summary>
        /// Enable multi time zone support. Default is false
        /// </summary>
        public const string ENABLE_MULTI_TIME_ZONE_SUPPORT = "core_EnableMultiTimeZoneSupport";

        /// <summary>
        /// Always show businesses in PersonPicker controls
        /// </summary>
        public const string ALWAYS_SHOW_BUSINESS_IN_PERSONPICKER = "core_AlwaysShowBusinessInPersonPicker";

        /// <summary>
        /// The setting to have Rock poll itself to keep it alive during times of inactivity. Usually this can stay disabled.
        /// </summary>
        public const string ENABLE_KEEP_ALIVE = "core_EnableKeepAlive";

        /// <summary>
        /// The PDF external render endpoint to use for the <see cref="Pdf.PdfGenerator"/> instead of the local chrome engine
        /// For example: wss://chrome.browserless.io?token=YOUR-API-TOKEN
        /// </summary>
        public const string PDF_EXTERNAL_RENDER_ENDPOINT = "core_PDFExternalRenderEndpoint";

        /// <summary>
        /// The day of the week that is considered the 'Start Day' (First Day Of week). This is used to compute 'SundayDate'. Default is Monday.
        /// </summary>
        public const string START_DAY_OF_WEEK = "core_StartDayOfWeek";

        /// <summary>
        /// Enable a redis cache cluster
        /// </summary>
        public const string REDIS_ENABLE_CACHE_CLUSTER = "EnableRedisCacheCluster";

        /// <summary>
        /// Comma separated list of Redis endpoints (e.g. server.com:6379)
        /// </summary>
        public const string REDIS_ENDPOINT_LIST = "RedisEndpointList";

        /// <summary>
        /// The redis password
        /// </summary>
        public const string REDIS_PASSWORD = "RedisPassword";

        /// <summary>
        /// The redis database index number
        /// </summary>
        public const string REDIS_DATABASE_NUMBER = "RedisDatabaseNumber";

        /// <summary>
        /// Settings for Spark Data NCOA
        /// </summary>
        public const string SPARK_DATA_NCOA = "core_SparkDataNcoa";

        /// <summary>
        /// Settings for Spark Data
        /// </summary>
        public const string SPARK_DATA = "core_SparkData";

        /// <summary>
        /// The rock logging settings
        /// </summary>
        public const string ROCK_LOGGING_SETTINGS = "core_LoggingConfig";

        /// <summary>
        /// Enable system.diagnostics ADO.NET Off-By-Default Performance Counters
        /// </summary>
        public const string SYSTEM_DIAGNOSTICS_ENABLE_ADO_NET_PERFORMANCE_COUNTERS = "core_EnableAdoNetPerformanceCounters";

        /// <summary>
        /// Settings for Communication setting approval template
        /// </summary>
        public const string COMMUNICATION_SETTING_APPROVAL_TEMPLATE = "core_CommunicationSettingApprovalTemplate";

        /// <summary>
        /// Enable Cache Manager statistics and performance counters.
        /// </summary>
        public const string CACHE_MANAGER_ENABLE_STATISTICS = "CacheManagerEnableStatistics";

        /// <summary>
        /// Settings for Do Not Disturb Start
        /// </summary>
        [Obsolete( "This functionality is no longer used.", true )]
        [RockObsolete( "1.9" )]
        public const string DO_NOT_DISTURB_START = "core_DoNotDisturbStart";

        /// <summary>
        /// Settings for Do Not Disturb End
        /// </summary>
        [Obsolete( "This functionality is no longer used.", true )]
        [RockObsolete( "1.9" )]
        public const string DO_NOT_DISTURB_END = "core_DoNotDisturbEnd";

        /// <summary>
        /// Settings for Do Not Disturb Active
        /// </summary>
        [Obsolete( "This functionality is no longer used.", true )]
        [RockObsolete( "1.9" )]
        public const string DO_NOT_DISTURB_ACTIVE = "core_DoNotDisturbActive";

        /// <summary>
        /// The open id connect RSA keys
        /// </summary>
        public const string OPEN_ID_CONNECT_RSA_KEYS = "OpenIdConnectRsaKeys";

        /// <summary>
        /// The open identifier connect settings
        /// </summary>
        public const string OPEN_ID_CONNECT_SETTINGS = "OpenIdConnectSettings";

        /// <summary>
        /// The webfarm is enabled
        /// </summary>
        public const string WEBFARM_IS_ENABLED = "WEBFARM_IS_ENABLED";

        /// <summary>
        /// The webfarm key
        /// </summary>
        public const string WEBFARM_KEY = "WEBFARM_KEY";

        /// <summary>
        /// The webfarm leadership polling interval lower limit seconds
        /// </summary>
        public const string WEBFARM_LEADERSHIP_POLLING_INTERVAL_LOWER_LIMIT_SECONDS = "WEBFARM_LEADERSHIP_POLLING_INTERVAL_LOWER_LIMIT_SECONDS";

        /// <summary>
        /// The webfarm leadership polling interval upper limit seconds
        /// </summary>
        public const string WEBFARM_LEADERSHIP_POLLING_INTERVAL_UPPER_LIMIT_SECONDS = "WEBFARM_LEADERSHIP_POLLING_INTERVAL_UPPER_LIMIT_SECONDS";

        /// <summary>
        /// The webfarm leadership minimum polling difference seconds
        /// </summary>
        public const string WEBFARM_LEADERSHIP_MIN_POLLING_DIFFERENCE_SECONDS = "WEBFARM_LEADERSHIP_MIN_POLLING_DIFFERENCE_SECONDS";

        /// <summary>
        /// The webfarm leadership maximum wait seconds
        /// </summary>
        public const string WEBFARM_LEADERSHIP_MAX_WAIT_SECONDS = "WEBFARM_LEADERSHIP_MAX_WAIT_SECONDS";

        /// <summary>
        /// The RockCleanup Last Run DateTime
        /// </summary>
        public const string ROCK_CLEANUP_LAST_RUN_DATETIME = "core_RockCleanup_LastRunDateTime";

        /// <summary>
        /// Settings for Giving Automation
        /// </summary>
        public const string GIVING_AUTOMATION_CONFIGURATION = "core_GivingAutomationConfiguration";

        /// <summary>
        /// The organization currency code
        /// </summary>
        public const string ORGANIZATION_CURRENCY_CODE = "OrganizationStandardCurrencyCode";

        /// <summary>
        /// Lava Engine Type.
        /// </summary>
        public const string LAVA_ENGINE_LIQUID_FRAMEWORK = "core_LavaEngine_LiquidFramework";

        /// <summary>
        /// The statement generator configuration
        /// </summary>
        public const string STATEMENT_GENERATOR_CONFIG = "core_StatementGeneratorConfig";

        /// <summary>
<<<<<<< HEAD
        /// The default security grant token duration in minutes.
        /// </summary>
        public const string DEFAULT_SECURITY_GRANT_TOKEN_DURATION = "core_DefaultSecurityGrantTokenDuration";

        /// <summary>
        /// The security grant token earliest date. This provides support to revoke existing tokens.
        /// </summary>
        public const string SECURITY_GRANT_TOKEN_EARLIEST_DATE = "core_SecurityGrantTokenEarliestDate";
=======
        /// Security Settings (Account Protection profiles)
        /// </summary>
        public const string ROCK_SECURITY_SETTINGS = "core_RockSecuritySettings";
>>>>>>> f1883cd2
    }
}<|MERGE_RESOLUTION|>--- conflicted
+++ resolved
@@ -257,7 +257,6 @@
         public const string STATEMENT_GENERATOR_CONFIG = "core_StatementGeneratorConfig";
 
         /// <summary>
-<<<<<<< HEAD
         /// The default security grant token duration in minutes.
         /// </summary>
         public const string DEFAULT_SECURITY_GRANT_TOKEN_DURATION = "core_DefaultSecurityGrantTokenDuration";
@@ -266,10 +265,10 @@
         /// The security grant token earliest date. This provides support to revoke existing tokens.
         /// </summary>
         public const string SECURITY_GRANT_TOKEN_EARLIEST_DATE = "core_SecurityGrantTokenEarliestDate";
-=======
+
+        /// <summary>
         /// Security Settings (Account Protection profiles)
         /// </summary>
         public const string ROCK_SECURITY_SETTINGS = "core_RockSecuritySettings";
->>>>>>> f1883cd2
     }
 }