--- conflicted
+++ resolved
@@ -309,7 +309,6 @@
         public const string CAPTCHA_SECRET_KEY = "core_CaptchaSecretKey";
 
         /// <summary>
-<<<<<<< HEAD
         /// The protocol to use for sending telemetry for observability.
         /// </summary>
         public const string OBSERVABILITY_ENDPOINT_PROTOCOL = "core_ObservabilityEndpointProtocol";
@@ -333,10 +332,10 @@
         /// The protocol to use for sending telemetry for observability.
         /// </summary>
         public const string OBSERVABILITY_TARGETED_QUERIES = "core_ObservabilityTargetedQueries";
-=======
+
+        /// <summary>
         /// The label text for the SMS Opt-In checkbox
         /// </summary>
         public const string SMS_OPT_IN_MESSAGE_LABEL = "core_SmsOptInMessageLabel";
->>>>>>> 2a3adaed
     }
 }