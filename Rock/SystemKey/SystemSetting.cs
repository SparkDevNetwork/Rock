--- conflicted
+++ resolved
@@ -233,14 +233,13 @@
         public const string GIVING_ANALYTICS_CONFIGURATION = "core_GivingAnalyticsConfiguration";
 
         /// <summary>
-<<<<<<< HEAD
+        /// The organization currency code
+        /// </summary>
+        public const string ORGANIZATION_CURRENCY_CODE = "OrganizationStandardCurrencyCode";
+
+        /// <summary>
         /// Lava Engine Type.
         /// </summary>
         public const string LAVA_ENGINE_LIQUID_FRAMEWORK = "core_LavaEngine_LiquidFramework";
-=======
-        /// The organization currency code
-        /// </summary>
-        public const string ORGANIZATION_CURRENCY_CODE = "OrganizationStandardCurrencyCode";
->>>>>>> 943e4121
     }
 }