﻿// <copyright>
// Copyright by the Spark Development Network
//
// Licensed under the Rock Community License (the "License");
// you may not use this file except in compliance with the License.
// You may obtain a copy of the License at
//
// http://www.rockrms.com/license
//
// Unless required by applicable law or agreed to in writing, software
// distributed under the License is distributed on an "AS IS" BASIS,
// WITHOUT WARRANTIES OR CONDITIONS OF ANY KIND, either express or implied.
// See the License for the specific language governing permissions and
// limitations under the License.
// </copyright>
//
using System;
using System.Linq;
using System.Net.Http;
using System.Web;

using UAParser;

namespace Rock.Net
{
    /// <summary>
    /// Provides information on a remote client that is making a request to the server.
    /// </summary>
    public class ClientInformation
    {
        #region Private Fields

        /// <summary>
        /// The shared UA parser that will be used.
        /// </summary>
        private static readonly Parser _uaParser = Parser.GetDefault();

        /// <summary>
        /// The browser information is lazy loaded since it can take a few
        /// milliseconds to parse the regex and is only rarely used.
        /// </summary>
        private readonly Lazy<ClientInfo> _browser;

        #endregion

        #region Properties

        /// <summary>
        /// Gets the ip address.
        /// </summary>
        /// <value>
        /// The ip address.
        /// </value>
        public string IpAddress { get; }

        /// <summary>
        /// Gets the browser object that identifies what we know about the browser.
        /// </summary>
        /// <value>
        /// The browser object that identifies what we know about the browser.
        /// </value>
        public ClientInfo Browser => _browser.Value;

        /// <summary>
        /// Gets the user agent identifier string.
        /// </summary>
        /// <value>
        /// The user agent identifier string.
        /// </value>
        public string UserAgent { get; }

        #endregion

        #region Constructors

#if REVIEW_WEBFORMS
        /// <summary>
        /// Initializes a new instance of the <see cref="ClientInformation"/> class.
        /// </summary>
        /// <param name="request">The request to initialize from.</param>
        internal ClientInformation( HttpRequest request )
        {
            // Set IP Address.
            IpAddress = Rock.Utility.WebRequestHelper.GetXForwardedForIpAddress( request.ServerVariables["HTTP_X_FORWARDED_FOR"] )
                ?? request.ServerVariables["REMOTE_ADDR"]
                ?? string.Empty;

            // nicely format localhost
            if ( IpAddress == "::1" )
            {
                IpAddress = "localhost";
            }

            UserAgent = request.UserAgent;
            _browser = new Lazy<ClientInfo>( () => _uaParser.Parse( UserAgent ) );
        }
#endif

        /// <summary>
        /// Initializes a new instance of the <see cref="ClientInformation"/> class.
        /// </summary>
        /// <param name="request">The request to initalize from.</param>
        internal ClientInformation( IRequest request )
        {
<<<<<<< HEAD
            //
            // Set IP Address.
            //
            IpAddress = string.Empty;

            // http://stackoverflow.com/questions/735350/how-to-get-a-users-client-ip-address-in-asp-net
            if ( request.Headers.Contains( "X-FORWARDED-FOR" ) )
            {
                IpAddress = request.Headers.GetValues( "X-FORWARDED-FOR" ).First();
            }
#if REVIEW_WEBFORMS
            else if ( request.Properties.ContainsKey( "MS_HttpContext" ) )
            {
                IpAddress = ( ( HttpContextWrapper ) request.Properties["MS_HttpContext"] )?.Request?.UserHostAddress ?? string.Empty;
            }
#endif
=======
            IpAddress = Rock.Utility.WebRequestHelper.GetXForwardedForIpAddress( request.Headers["X-FORWARDED-FOR"] )
                ?? request.RemoteAddress?.ToString()
                ?? string.Empty;
>>>>>>> 94d9687d

            // nicely format localhost
            if ( IpAddress == "::1" )
            {
                IpAddress = "localhost";
            }

            UserAgent = request.Headers.GetValues( "USER-AGENT" )?.FirstOrDefault() ?? string.Empty;
            _browser = new Lazy<ClientInfo>( () => _uaParser.Parse( UserAgent ) );
        }

        #endregion
    }
}<|MERGE_RESOLUTION|>--- conflicted
+++ resolved
@@ -102,28 +102,9 @@
         /// <param name="request">The request to initalize from.</param>
         internal ClientInformation( IRequest request )
         {
-<<<<<<< HEAD
-            //
-            // Set IP Address.
-            //
-            IpAddress = string.Empty;
-
-            // http://stackoverflow.com/questions/735350/how-to-get-a-users-client-ip-address-in-asp-net
-            if ( request.Headers.Contains( "X-FORWARDED-FOR" ) )
-            {
-                IpAddress = request.Headers.GetValues( "X-FORWARDED-FOR" ).First();
-            }
-#if REVIEW_WEBFORMS
-            else if ( request.Properties.ContainsKey( "MS_HttpContext" ) )
-            {
-                IpAddress = ( ( HttpContextWrapper ) request.Properties["MS_HttpContext"] )?.Request?.UserHostAddress ?? string.Empty;
-            }
-#endif
-=======
             IpAddress = Rock.Utility.WebRequestHelper.GetXForwardedForIpAddress( request.Headers["X-FORWARDED-FOR"] )
                 ?? request.RemoteAddress?.ToString()
                 ?? string.Empty;
->>>>>>> 94d9687d
 
             // nicely format localhost
             if ( IpAddress == "::1" )
