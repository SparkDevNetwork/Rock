﻿// <copyright>
// Copyright by the Spark Development Network
//
// Licensed under the Rock Community License (the "License");
// you may not use this file except in compliance with the License.
// You may obtain a copy of the License at
//
// http://www.rockrms.com/license
//
// Unless required by applicable law or agreed to in writing, software
// distributed under the License is distributed on an "AS IS" BASIS,
// WITHOUT WARRANTIES OR CONDITIONS OF ANY KIND, either express or implied.
// See the License for the specific language governing permissions and
// limitations under the License.
// </copyright>
//
using System;
using System.Collections.Concurrent;
using System.Collections.Generic;
using System.Collections.Specialized;
using System.Linq;
using System.Web;

using Rock.Attribute;
using Rock.Data;
using Rock.Lava;
using Rock.Model;
using Rock.Utility;
using Rock.Web.Cache;

namespace Rock.Net
{
    /// <summary>
    /// Provides an abstraction from user-code and the incoming request. The user code (such as
    /// a block, page or API callback) does not need to interact directly with any low-level
    /// request objects. This allows for easier testing as well as adding new request types.
    /// </summary>
    public class RockRequestContext
    {
        #region Fields

        /// <summary>
        /// The cache object for the site this request is related to.
        /// </summary>
        private SiteCache _siteCache;

        /// <summary>
        /// The cache object for the page this request is related to.
        /// </summary>
        private PageCache _pageCache;

        /// <summary>
        /// The person preference collections. This is used as a cache so that
        /// we return the same instance for the entire request.
        /// </summary>
        private ConcurrentDictionary<string, PersonPreferenceCollection> _personPreferenceCollections = new ConcurrentDictionary<string, PersonPreferenceCollection>();

        #endregion

        #region Properties

        /// <summary>
        /// Gets the response object associated with this request.
        /// </summary>
        /// <value>
        /// The response object associated with this request.
        /// </value>
        public virtual IRockResponseContext Response { get; private set; }

        /// <summary>
        /// Gets the current user.
        /// </summary>
        /// <value>
        /// The current user.
        /// </value>
        public virtual UserLogin CurrentUser { get; protected set; }

        /// <summary>
        /// Gets the current person.
        /// </summary>
        /// <value>
        /// The current person.
        /// </value>
        public virtual Person CurrentPerson => CurrentUser?.Person;

        /// <summary>
        /// Gets the current visitor <see cref="PersonAlias"/> identifier. If
        /// a person is logged in then this value will be <c>null</c>.
        /// </summary>
        /// <value>The current visitor <see cref="PersonAlias"/> identifier.</value>
        internal virtual int? CurrentVisitorId { get; private set; }

        /// <summary>
        /// Gets or sets the root URL path of this request, e.g. <c>https://www.rocksolidchurchdemo.com</c>.
        /// </summary>
        /// <remarks>
        /// May be empty if the request came from a non-web source.
        /// </remarks>
        /// <value>
        /// The root URL path.
        /// </value>
        public virtual string RootUrlPath { get; protected set; }

        /// <summary>
        /// Gets or sets the request URI that initiated this request.
        /// </summary>
        /// <remarks>
        /// May be null if the request came from a non-web source.
        /// </remarks>
        /// <value>The request URI that initiated this request.</value>
        public virtual Uri RequestUri { get; protected set; }

        /// <summary>
        /// Gets the client information related to the client sending the request.
        /// </summary>
        /// <value>
        /// The client information related to the client sending the request.
        /// </value>
        public virtual ClientInformation ClientInformation { get; protected set; }

        /// <summary>
        /// Gets or sets the page parameters.
        /// </summary>
        /// <value>
        /// The page parameters.
        /// </value>
        internal protected virtual IDictionary<string, string> PageParameters { get; private set; }

        /// <summary>
        /// Gets or sets the context entities.
        /// </summary>
        /// <value>
        /// The context entities.
        /// </value>
        internal protected IDictionary<Type, Lazy<IEntity>> ContextEntities { get; set; }

        /// <summary>
        /// Gets the personalization segment identifiers. Will be empty if this
        /// request is not associated with a site or the site does not have
        /// personalization enabled.
        /// </summary>
        /// <value>The personalization segment identifiers.</value>
        internal IEnumerable<int> PersonalizationSegmentIds { get; private set; }

        /// <summary>
        /// Gets the personalization request filter identifiers. Will be empty if this
        /// request is not associated with a site or the site does not have
        /// personalization enabled.
        /// </summary>
        /// <value>The personalization request filter identifiers.</value>
        internal IEnumerable<int> PersonalizationRequestFilterIds { get; private set; }

        /// <summary>
        /// Gets the query string from the request.
        /// </summary>
        /// <value>The query string from the request.</value>
        internal NameValueCollection QueryString { get; private set; }

        /// <summary>
        /// Gets or sets the headers.
        /// </summary>
        /// <value>
        /// The headers.
        /// </value>
        private IDictionary<string, IEnumerable<string>> Headers { get; set; }

        /// <summary>
        /// Gets or sets the cookies that were found in the request.
        /// </summary>
        /// <value>The cookies that were found in the request.</value>
        private IDictionary<string, string> Cookies { get; set; }

        #endregion

        #region Constructors

        /// <summary>
        /// Initializes an empty instance of the <see cref="RockRequestContext"/> class.
        /// </summary>
        internal RockRequestContext()
        {
            PageParameters = new Dictionary<string, string>( StringComparer.InvariantCultureIgnoreCase );
            ContextEntities = new Dictionary<Type, Lazy<IEntity>>();
            Headers = new Dictionary<string, IEnumerable<string>>( StringComparer.InvariantCultureIgnoreCase );
            Cookies = new Dictionary<string, string>();
            QueryString = new NameValueCollection( StringComparer.OrdinalIgnoreCase );
            RootUrlPath = string.Empty;
        }

#if REVIEW_WEBFORMS
        /// <summary>
        /// Initializes a new instance of the <see cref="RockRequestContext" /> class.
        /// </summary>
        /// <param name="request">The request from an HttpContext load that we will initialize from.</param>
        /// <param name="response">The object that handles response updates.</param>
        internal RockRequestContext( HttpRequest request, IRockResponseContext response )
        {
            Response = response;

            CurrentUser = UserLoginService.GetCurrentUser( true );

            RequestUri = request.UrlProxySafe();
            RootUrlPath = GetRootUrlPath( RequestUri );

            ClientInformation = new ClientInformation( request );

            // Setup the page parameters.
            QueryString = new NameValueCollection( request.QueryString );
            PageParameters = new Dictionary<string, string>( StringComparer.InvariantCultureIgnoreCase );
            foreach ( var key in request.QueryString.AllKeys.Where( k => !k.IsNullOrWhiteSpace() ) )
            {
                PageParameters.AddOrReplace( key, request.QueryString[key] );
            }
            foreach ( var kvp in request.RequestContext.RouteData.Values )
            {
                PageParameters.AddOrReplace( kvp.Key, kvp.Value.ToStringSafe() );
            }

            // Setup the headers.
            Headers = request.Headers.AllKeys
                .Select( k => new KeyValuePair<string, IEnumerable<string>>( k, request.Headers.GetValues( k ) ) )
                .ToDictionary( kvp => kvp.Key, kvp => kvp.Value, StringComparer.InvariantCultureIgnoreCase );

            // Setup the cookies.
            Cookies = new Dictionary<string, string>();
            foreach ( var cookieName in request.Cookies.AllKeys )
            {
                var cookie = request.Cookies[cookieName];

                Cookies.AddOrReplace( cookie.Name, cookie.Value );
            }

            // Initialize any context entities found.
            ContextEntities = new Dictionary<Type, Lazy<IEntity>>();
            AddContextEntitiesFromHeaders();

            CurrentVisitorId = LoadCurrentVisitorId();
        }
#endif

        /// <summary>
        /// Initializes a new instance of the <see cref="RockRequestContext" /> class.
        /// </summary>
        /// <param name="request">The request that we will initialize from.</param>
        /// <param name="response">The object that handles response updates.</param>
        internal RockRequestContext( IRequest request, IRockResponseContext response )
        {
<<<<<<< HEAD
            CurrentUser = new UserLoginService( new RockContext() ).Queryable().Where( u => u.UserName == "admin" ).FirstOrDefault();
            //CurrentUser = UserLoginService.GetCurrentUser( true );
=======
            Response = response;

            CurrentUser = UserLoginService.GetCurrentUser( true );
>>>>>>> a4d773dd

            RequestUri = request.RequestUri != null ? request.UrlProxySafe() : null;
            RootUrlPath = GetRootUrlPath( RequestUri );

            ClientInformation = new ClientInformation( request );

            // Setup the page parameters.
            QueryString = new NameValueCollection( request.QueryString );
            PageParameters = new Dictionary<string, string>( StringComparer.InvariantCultureIgnoreCase );
            foreach ( var key in request.QueryString.AllKeys.Where( k => !k.IsNullOrWhiteSpace() ) )
            {
                PageParameters.AddOrReplace( key, request.QueryString[key] );
            }

            // Setup the headers.
            Headers = request.Headers.AllKeys
                .Select( k => new KeyValuePair<string, IEnumerable<string>>( k, request.Headers.GetValues( k ) ) )
                .ToDictionary( kvp => kvp.Key, kvp => kvp.Value, StringComparer.InvariantCultureIgnoreCase );

            // Setup the cookies.
            Cookies = new Dictionary<string, string>();
            foreach ( var cookieName in request.Cookies.Keys )
            {
                Cookies.AddOrReplace( cookieName, request.Cookies[cookieName] );
            }

            // Initialize any context entities found.
            ContextEntities = new Dictionary<Type, Lazy<IEntity>>();
            AddContextEntitiesFromHeaders();

            CurrentVisitorId = LoadCurrentVisitorId();
        }

        #endregion

        #region Methods

        /// <summary>
        /// Prepares the request for use with the specified page. This should
        /// be called for requests that are related to a specific page, for
        /// example block actions or loading of the main page HTML.
        /// </summary>
        /// <param name="page">The page being loaded.</param>
        internal void PrepareRequestForPage( PageCache page )
        {
            _pageCache = page ?? throw new ArgumentNullException( nameof( page ) );
            _siteCache = SiteCache.Get( page.SiteId );

            if ( _siteCache?.EnablePersonalization == true )
            {
                PersonalizationSegmentIds = LoadPersonalizationSegments();
                PersonalizationRequestFilterIds = LoadPersonalizationRequestFilters();
            }

            if ( _siteCache?.EnableVisitorTracking == false )
            {
                CurrentVisitorId = null;
            }

            AddContextEntitiesForPage( _pageCache );
        }

        /// <summary>
        /// Gets the root URL path from the given URI. This is effectively just
        /// the scheme and hostname without any path or query string.
        /// </summary>
        /// <param name="uri">The URL to extract the root from.</param>
        /// <returns>A string that represents the root url path, such as <c>https://rock.rocksolidchurch.com</c>.</returns>
        private static string GetRootUrlPath( Uri uri )
        {
            if ( uri == null )
            {
                return string.Empty;
            }

            var url = $"{uri.Scheme}://{uri.Host}";

            if ( !uri.IsDefaultPort )
            {
                url += $":{uri.Port}";
            }

            return url;
        }

        /// <summary>
        /// Adds the context entities from headers.
        /// </summary>
        protected virtual void AddContextEntitiesFromHeaders()
        {
            foreach ( var kvp in Headers )
            {
                //
                // Skip any header that isn't an entity context header.
                //
                if ( !kvp.Key.StartsWith( "X-ENTITYCONTEXT-", StringComparison.InvariantCultureIgnoreCase ) )
                {
                    continue;
                }

                //
                // Determine the entity type in question.
                //
                var entityName = kvp.Key.Substring( 16 );
                var type = EntityTypeCache.All()
                    .Where( a => a.IsEntity )
                    .FirstOrDefault( a => a.FriendlyName.Equals( entityName, StringComparison.InvariantCultureIgnoreCase ) )
                    ?.GetEntityType();
                string entityKey = kvp.Value.First();

                //
                // If we got an unknown type or no Id/Guid then skip.
                //
                if ( type == null || entityKey.IsNullOrWhiteSpace() )
                {
                    continue;
                }

                //
                // Lazy load the entity so we don't actually load if it is never
                // accessed.
                //
                ContextEntities.AddOrReplace( type, new Lazy<IEntity>( () =>
                {
                    IEntity entity = null;

                    if ( _siteCache?.DisablePredictableIds != true && int.TryParse( entityKey, out int entityId ) )
                    {
                        entity = Reflection.GetIEntityForEntityType( type, entityId );
                    }
                    else if ( Guid.TryParse( entityKey, out Guid entityGuid ) )
                    {
                        entity = Reflection.GetIEntityForEntityType( type, entityGuid );
                    }

                    if ( entity != null && entity is IHasAttributes attributedEntity )
                    {
                        Helper.LoadAttributes( attributedEntity );
                    }

                    return entity;
                } ) );
            }
        }

        /// <summary>
        /// Adds the context entities for page.
        /// </summary>
        /// <param name="pageCache">The page cache.</param>
        private void AddContextEntitiesForPage( PageCache pageCache )
        {
            foreach ( var pageContext in pageCache.PageContexts )
            {
                var entityType = EntityTypeCache.Get( pageContext.Key )?.GetEntityType();
                if ( entityType == null )
                {
                    continue;
                }

                var contextId = GetPageParameter( pageContext.Value );

                if ( contextId.IsNullOrWhiteSpace() )
                {
                    continue;
                }

                if ( int.TryParse( contextId, out var id ) )
                {
                    // Load from plain integer Id, but only if not disabled by site.
                    ContextEntities.AddOrReplace( entityType, new Lazy<IEntity>( () =>
                    {
                        if ( _siteCache?.DisablePredictableIds == true )
                        {
                            return null;
                        }

                        var entity = Reflection.GetIEntityForEntityType( entityType, id );

                        if ( entity != null && entity is IHasAttributes attributedEntity )
                        {
                            Helper.LoadAttributes( attributedEntity );
                        }

                        return entity;
                    } ) );
                }
                else if ( Guid.TryParse( contextId, out var guid ) )
                {
                    // Load from Guid.
                    ContextEntities.AddOrReplace( entityType, new Lazy<IEntity>( () =>
                    {
                        var entity = Reflection.GetIEntityForEntityType( entityType, guid );

                        if ( entity != null && entity is IHasAttributes attributedEntity )
                        {
                            Helper.LoadAttributes( attributedEntity );
                        }

                        return entity;
                    } ) );
                }
                else
                {
                    // Load from IdKey.
                    ContextEntities.AddOrReplace( entityType, new Lazy<IEntity>( () =>
                    {
                        var entity = Reflection.GetIEntityForEntityType( entityType, contextId );

                        if ( entity != null && entity is IHasAttributes attributedEntity )
                        {
                            Helper.LoadAttributes( attributedEntity );
                        }

                        return entity;
                    } ) );
                }
            }
        }

        /// <summary>
        /// Sets the page parameters. This is used by things like block actions
        /// so they can update the request with the original page parameters
        /// rather than what is currently on the query string.
        /// </summary>
        /// <param name="parameters">The parameters to use for the page.</param>
        internal virtual void SetPageParameters( IDictionary<string, string> parameters )
        {
            PageParameters = new Dictionary<string, string>( parameters, StringComparer.InvariantCultureIgnoreCase );
        }

        /// <summary>
        /// Gets the page parameter value given it's name.
        /// </summary>
        /// <param name="name">The name of the page parameter to retrieve.</param>
        /// <returns>The text string representation of the page parameter or an empty string if no matching parameter was found.</returns>
        public virtual string GetPageParameter( string name )
        {
            if ( PageParameters.ContainsKey( name ) )
            {
                return PageParameters[name];
            }

            return string.Empty;
        }

        /// <summary>
        /// Gets the page parameters.
        /// </summary>
        /// <returns></returns>
        public virtual IDictionary<string, string> GetPageParameters()
        {
            return new Dictionary<string, string>( PageParameters );
        }

        /// <summary>
        /// Gets the entity object given it's type.
        /// </summary>
        /// <typeparam name="T">The IEntity type to retrieve.</typeparam>
        /// <returns>A reference to the IEntity object or null if none was found.</returns>
        public virtual T GetContextEntity<T>() where T : IEntity
        {
            return ( T ) GetContextEntity( typeof( T ) );
        }

        /// <summary>
        /// Gets the entity object given it's type.
        /// </summary>
        /// <returns>A reference to the IEntity object or null if none was found.</returns>
        public virtual IEntity GetContextEntity( Type entityType )
        {
            if ( ContextEntities.ContainsKey( entityType ) )
            {
                return ContextEntities[entityType].Value;
            }

            return default;
        }

        /// <summary>
        /// Gets the common merge fields to be used with a Lava merge process.
        /// </summary>
        /// <param name="currentPersonOverride">The current person override.</param>
        /// <param name="options">The options to use when initializing the merge fields.</param>
        /// <returns>A new dictionary of merge fields.</returns>
        public virtual Dictionary<string, object> GetCommonMergeFields( Person currentPersonOverride = null, CommonMergeFieldsOptions options = null )
        {
            var mergeFields = new Dictionary<string, object>();

            options = options ?? new CommonMergeFieldsOptions();

            if ( options.GetPageContext )
            {
                var contextObjects = new LazyDictionary<string, object>();

                foreach ( var ctx in ContextEntities )
                {
                    contextObjects.Add( ctx.Key.Name, () => ctx.Value.Value );
                }

                if ( contextObjects.Any() )
                {
                    mergeFields.Add( "Context", contextObjects );
                }
            }

            if ( options.GetPageParameters )
            {
                mergeFields.Add( "PageParameter", PageParameters );
            }

            if ( options.GetOSFamily && ClientInformation.Browser != null )
            {
                mergeFields.Add( "OSFamily", ClientInformation.Browser.OS.Family.ToLower() );
            }

            if ( options.GetDeviceFamily && ClientInformation.Browser != null )
            {
                mergeFields.Add( "DeviceFamily", ClientInformation.Browser.Device.Family );
            }

            var person = currentPersonOverride ?? CurrentPerson;
            if ( options.GetCurrentPerson && person != null )
            {
                mergeFields.Add( "CurrentPerson", person );
            }

            if ( options.GetCampuses )
            {
                mergeFields.Add( "Campuses", CampusCache.All() );
            }

#if REVIEW_WEBFORMS
            if ( Headers.ContainsKey( "X-Rock-DeviceData" ) )
            {
                mergeFields.Add( "Device", Headers["X-Rock-DeviceData"].FirstOrDefault().FromJsonOrNull<Common.Mobile.DeviceData>() );
            }
#endif

            return mergeFields;
        }

        /// <summary>
        /// Gets the values associated with the specified header.
        /// </summary>
        /// <param name="header">The header.</param>
        /// <returns>An <see cref="IEnumerable{T}"/> of all string values associated with the requested header.</returns>
        public virtual IEnumerable<string> GetHeader( string header )
        {
            if ( !Headers.ContainsKey( header ) )
            {
                return new string[0];
            }

            return Headers[header];
        }

        /// <summary>
        /// Gets the value fot the specified cookie name.
        /// </summary>
        /// <param name="cookieName">Name of the cookie.</param>
        /// <returns>A <see cref="string"/> that represents the cookie value or <c>null</c> if cookie was not found.</returns>
        internal virtual string GetCookieValue( string cookieName )
        {
            if ( Cookies.TryGetValue( cookieName, out var value ) )
            {
                return value;
            }

            return null;
        }

        /// <summary>
        /// Loads the matching personalization segment ids for
        /// the <see cref="CurrentPerson"/> or <see cref="CurrentVisitorId"/>.
        /// </summary>
        private IEnumerable<int> LoadPersonalizationSegments()
        {
            var cookieValueJson = GetCookieValue( Rock.Personalization.RequestCookieKey.ROCK_SEGMENT_FILTERS );
            var personalizationPersonAliasId = CurrentVisitorId ?? CurrentPerson?.PrimaryAliasId;

            if ( !personalizationPersonAliasId.HasValue )
            {
                // no visitor or person logged in
                return Array.Empty<int>();
            }

            Personalization.SegmentFilterCookieData segmentFilterCookieData = null;
            if ( cookieValueJson != null )
            {
                segmentFilterCookieData = cookieValueJson.FromJsonOrNull<Personalization.SegmentFilterCookieData>();
                bool isCookieDataValid = false;
                if ( segmentFilterCookieData != null )
                {
                    if ( segmentFilterCookieData.IsSamePersonAlias( personalizationPersonAliasId.Value ) && segmentFilterCookieData.SegmentIdKeys != null )
                    {
                        isCookieDataValid = true;
                    }

                    if ( segmentFilterCookieData.IsStale( RockDateTime.Now ) )
                    {
                        isCookieDataValid = false;
                    }
                }

                if ( !isCookieDataValid )
                {
                    segmentFilterCookieData = null;
                }
            }

            if ( segmentFilterCookieData == null )
            {
                segmentFilterCookieData = new Personalization.SegmentFilterCookieData();
                segmentFilterCookieData.PersonAliasIdKey = IdHasher.Instance.GetHash( personalizationPersonAliasId.Value );
                segmentFilterCookieData.LastUpdateDateTime = RockDateTime.Now;
                var segmentIdKeys = new PersonalizationSegmentService( new RockContext() ).GetPersonalizationSegmentIdKeysForPersonAliasId( personalizationPersonAliasId.Value );
                segmentFilterCookieData.SegmentIdKeys = segmentIdKeys;
            }

            //AddOrUpdateCookie( new HttpCookie( Rock.Personalization.RequestCookieKey.ROCK_SEGMENT_FILTERS, segmentFilterCookieData.ToJson() ) );

            return segmentFilterCookieData.GetSegmentIds();
        }

        /// <summary>
        /// Loads the matching personalization request filter ids for
        /// the current request.
        /// </summary>
        private IEnumerable<int> LoadPersonalizationRequestFilters()
        {
            var requestFilters = RequestFilterCache.All().Where( a => a.IsActive );
            var requestFilterIds = new List<int>();

            foreach ( var requestFilter in requestFilters )
            {
                if ( requestFilter.RequestMeetsCriteria( this, _siteCache ) )
                {
                    requestFilterIds.Add( requestFilter.Id );
                }
            }

            return requestFilterIds;
        }

        /// <summary>
        /// Loads the current visitor <see cref="PersonAlias"/> identifier.
        /// </summary>
        /// <remarks>
        /// This method does not do all the same logic that happens in RockPage
        /// for updating cookies, merging person records, etc. That needs to be
        /// handled some other way. Right now it is handled by RockPage slightly
        /// after this method is called.
        /// </remarks>
        private int? LoadCurrentVisitorId()
        {
            if ( CurrentPerson != null )
            {
                return null;
            }

            var visitorKeyCookie = GetCookieValue( Rock.Personalization.RequestCookieKey.ROCK_VISITOR_KEY );

            // If we have a visitor key, try to get the person alias Id from the IdKey.
            if ( visitorKeyCookie.IsNotNullOrWhiteSpace() )
            {
                return IdHasher.Instance.GetId( visitorKeyCookie );
            }

            return null;
        }

        /// <summary>
        /// Resolves the rock URL.
        /// </summary>
        /// <remarks>
        ///     <para>An input starting with "~~/" will return a theme URL like, "/Themes/{CurrentSiteTheme}/{input}".</para>
        ///     <para>An input starting with "~/" will return the input without the leading "~".</para>
        ///     <para>The input will be returned as supplied for all other cases.</para>
        ///     <para>
        ///         <strong>This is an internal API</strong> that supports the Rock
        ///         infrastructure and not subject to the same compatibility standards
        ///         as public APIs. It may be changed or removed without notice in any
        ///         release and should therefore not be directly used in any plug-ins.
        ///     </para>
        /// </remarks>
        /// <param name="input">The input with prefix <c>"~~/"</c> or <c>"~/"</c>.</param>
        /// <returns>The resolved URL.</returns>
        [RockInternal( "1.15" )]
        public string ResolveRockUrl( string input )
        {
            if ( input.IsNullOrWhiteSpace() )
            {
                return input;
            }

            if ( input.StartsWith( "~~/" ) )
            {
                var themeRoot = $"/Themes/{_pageCache.SiteTheme}/";
                return themeRoot + ( input.Length > 3 ? input.Substring( 3 ) : string.Empty );
            }

            if ( input.StartsWith( "~" ) && input.Length > 1 )
            {
                return input.Substring( 1 );
            }

            // The input format is unrecognized so return it.
            return input;
        }

        #endregion

        #region Person Preferences

        /// <summary>
        /// Gets the global person preferences. These are unique to the person
        /// but global across the entire system. Global preferences should be
        /// used with extreme caution and care.
        /// </summary>
        /// <returns>An instance of <see cref="PersonPreferenceCollection"/> that provides access to the preferences. This will never return <c>null</c>.</returns>
        public PersonPreferenceCollection GetGlobalPersonPreferences()
        {
            return _personPreferenceCollections.GetOrAdd( PersonPreferenceService.GetGlobalPreferencePrefix(), k =>
            {
                if ( CurrentVisitorId.HasValue )
                {
                    return PersonPreferenceCache.GetVisitorPreferenceCollection( CurrentVisitorId.Value );
                }
                else if ( CurrentPerson != null )
                {
                    return PersonPreferenceCache.GetPersonPreferenceCollection( CurrentPerson );
                }
                else
                {
                    return new PersonPreferenceCollection();
                }
            } );
        }

        /// <summary>
        /// Gets the person preferences scoped to the specified entity.
        /// </summary>
        /// <param name="scopedEntity">The entity to use when scoping the preferences for a particular use.</param>
        /// <returns>An instance of <see cref="PersonPreferenceCollection"/> that provides access to the preferences. This will never return <c>null</c>.</returns>
        public PersonPreferenceCollection GetScopedPersonPreferences( IEntity scopedEntity )
        {
            return _personPreferenceCollections.GetOrAdd( PersonPreferenceService.GetPreferencePrefix( scopedEntity ), k =>
            {
                if ( CurrentVisitorId.HasValue )
                {
                    return PersonPreferenceCache.GetVisitorPreferenceCollection( CurrentVisitorId.Value, scopedEntity );
                }
                else if ( CurrentPerson != null )
                {
                    return PersonPreferenceCache.GetPersonPreferenceCollection( CurrentPerson, scopedEntity );
                }
                else
                {
                    return new PersonPreferenceCollection();
                }
            } );
        }

        /// <summary>
        /// Gets the person preferences scoped to the specified entity.
        /// </summary>
        /// <param name="scopedEntity">The entity to use when scoping the preferences for a particular use.</param>
        /// <returns>An instance of <see cref="PersonPreferenceCollection"/> that provides access to the preferences. This will never return <c>null</c>.</returns>
        public PersonPreferenceCollection GetScopedPersonPreferences( IEntityCache scopedEntity )
        {
            return _personPreferenceCollections.GetOrAdd( PersonPreferenceService.GetPreferencePrefix( scopedEntity ), k =>
            {
                if ( CurrentVisitorId.HasValue )
                {
                    return PersonPreferenceCache.GetVisitorPreferenceCollection( CurrentVisitorId.Value, scopedEntity );
                }
                else if ( CurrentPerson != null )
                {
                    return PersonPreferenceCache.GetPersonPreferenceCollection( CurrentPerson, scopedEntity );
                }
                else
                {
                    return new PersonPreferenceCollection();
                }
            } );
        }

        #endregion
    }
}<|MERGE_RESOLUTION|>--- conflicted
+++ resolved
@@ -245,14 +245,13 @@
         /// <param name="response">The object that handles response updates.</param>
         internal RockRequestContext( IRequest request, IRockResponseContext response )
         {
-<<<<<<< HEAD
+            Response = response;
+
+#if REVIEW_WEBFORMS
+            CurrentUser = UserLoginService.GetCurrentUser( true );
+#else
             CurrentUser = new UserLoginService( new RockContext() ).Queryable().Where( u => u.UserName == "admin" ).FirstOrDefault();
-            //CurrentUser = UserLoginService.GetCurrentUser( true );
-=======
-            Response = response;
-
-            CurrentUser = UserLoginService.GetCurrentUser( true );
->>>>>>> a4d773dd
+#endif
 
             RequestUri = request.RequestUri != null ? request.UrlProxySafe() : null;
             RootUrlPath = GetRootUrlPath( RequestUri );
