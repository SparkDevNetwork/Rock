﻿// <copyright>
// Copyright by the Spark Development Network
//
// Licensed under the Rock Community License (the "License");
// you may not use this file except in compliance with the License.
// You may obtain a copy of the License at
//
// http://www.rockrms.com/license
//
// Unless required by applicable law or agreed to in writing, software
// distributed under the License is distributed on an "AS IS" BASIS,
// WITHOUT WARRANTIES OR CONDITIONS OF ANY KIND, either express or implied.
// See the License for the specific language governing permissions and
// limitations under the License.
// </copyright>
//
using System;
using System.Collections.Generic;
using System.Collections.Specialized;
using System.Linq;
using System.Web;

using Rock.Attribute;
using Rock.Data;
using Rock.Lava;
using Rock.Model;
using Rock.Utility;
using Rock.Web.Cache;

namespace Rock.Net
{
    /// <summary>
    /// Provides an abstraction from user-code and the incoming request. The user code (such as
    /// a block, page or API callback) does not need to interact directly with any low-level
    /// request objects. This allows for easier testing as well as adding new request types.
    /// </summary>
    public class RockRequestContext
    {
        #region Fields

        /// <summary>
        /// The cache object for the site this request is related to.
        /// </summary>
        private SiteCache _siteCache;

        /// <summary>
        /// The cache object for the page this request is related to.
        /// </summary>
        private PageCache _pageCache;

        #endregion

        #region Properties

        /// <summary>
        /// Gets the current user.
        /// </summary>
        /// <value>
        /// The current user.
        /// </value>
        public virtual UserLogin CurrentUser { get; protected set; }

        /// <summary>
        /// Gets the current person.
        /// </summary>
        /// <value>
        /// The current person.
        /// </value>
        public virtual Person CurrentPerson => CurrentUser?.Person;

        /// <summary>
        /// Gets the current visitor <see cref="PersonAlias"/> identifier.
        /// </summary>
        /// <value>The current visitor identifier.</value>
        internal virtual int? CurrentVisitorId { get; private set; }

        /// <summary>
        /// Gets or sets the root URL path of this request, e.g. <c>https://www.rocksolidchurchdemo.com</c>.
        /// </summary>
        /// <remarks>
        /// May be empty if the request came from a non-web source.
        /// </remarks>
        /// <value>
        /// The root URL path.
        /// </value>
        public virtual string RootUrlPath { get; protected set; }

        /// <summary>
        /// Gets or sets the request URI that initiated this request.
        /// </summary>
        /// <remarks>
        /// May be null if the request came from a non-web source.
        /// </remarks>
        /// <value>The request URI that initiated this request.</value>
        public virtual Uri RequestUri { get; protected set; }

        /// <summary>
        /// Gets the client information related to the client sending the request.
        /// </summary>
        /// <value>
        /// The client information related to the client sending the request.
        /// </value>
        public virtual ClientInformation ClientInformation { get; protected set; }

        /// <summary>
        /// Gets or sets the page parameters.
        /// </summary>
        /// <value>
        /// The page parameters.
        /// </value>
        internal protected virtual IDictionary<string, string> PageParameters { get; private set; }

        /// <summary>
        /// Gets or sets the context entities.
        /// </summary>
        /// <value>
        /// The context entities.
        /// </value>
        internal protected IDictionary<Type, Lazy<IEntity>> ContextEntities { get; set; }

        /// <summary>
        /// Gets the personalization segment identifiers. Will be empty if this
        /// request is not associated with a site or the site does not have
        /// personalization enabled.
        /// </summary>
        /// <value>The personalization segment identifiers.</value>
        internal IEnumerable<int> PersonalizationSegmentIds { get; private set; }

        /// <summary>
        /// Gets the personalization request filter identifiers. Will be empty if this
        /// request is not associated with a site or the site does not have
        /// personalization enabled.
        /// </summary>
        /// <value>The personalization request filter identifiers.</value>
        internal IEnumerable<int> PersonalizationRequestFilterIds { get; private set; }

        /// <summary>
        /// Gets the query string from the request.
        /// </summary>
        /// <value>The query string from the request.</value>
        internal NameValueCollection QueryString { get; private set; }

        /// <summary>
        /// Gets or sets the headers.
        /// </summary>
        /// <value>
        /// The headers.
        /// </value>
        private IDictionary<string, IEnumerable<string>> Headers { get; set; }

        /// <summary>
        /// Gets or sets the cookies that were found in the request.
        /// </summary>
        /// <value>The cookies that were found in the request.</value>
        private IDictionary<string, string> Cookies { get; set; }

        #endregion

        #region Constructors

        /// <summary>
        /// Initializes an empty instance of the <see cref="RockRequestContext"/> class.
        /// </summary>
        internal RockRequestContext()
        {
            PageParameters = new Dictionary<string, string>( StringComparer.InvariantCultureIgnoreCase );
            ContextEntities = new Dictionary<Type, Lazy<IEntity>>();
            Headers = new Dictionary<string, IEnumerable<string>>( StringComparer.InvariantCultureIgnoreCase );
            Cookies = new Dictionary<string, string>();
            QueryString = new NameValueCollection( StringComparer.OrdinalIgnoreCase );
            RootUrlPath = string.Empty;
        }

        /// <summary>
        /// Initializes a new instance of the <see cref="RockRequestContext" /> class.
        /// </summary>
        /// <param name="request">The request from an HttpContext load that we will initialize from.</param>
        internal RockRequestContext( HttpRequest request )
        {
            CurrentUser = UserLoginService.GetCurrentUser( true );

            RequestUri = request.UrlProxySafe();
            RootUrlPath = GetRootUrlPath( RequestUri );

            ClientInformation = new ClientInformation( request );

            // Setup the page parameters.
            QueryString = new NameValueCollection( request.QueryString );
            PageParameters = new Dictionary<string, string>( StringComparer.InvariantCultureIgnoreCase );
            foreach ( var key in request.QueryString.AllKeys.Where( k => !k.IsNullOrWhiteSpace() ) )
            {
                PageParameters.AddOrReplace( key, request.QueryString[key] );
            }
            foreach ( var kvp in request.RequestContext.RouteData.Values )
            {
                PageParameters.AddOrReplace( kvp.Key, kvp.Value.ToStringSafe() );
            }

            // Setup the headers.
            Headers = request.Headers.AllKeys
                .Select( k => new KeyValuePair<string, IEnumerable<string>>( k, request.Headers.GetValues( k ) ) )
                .ToDictionary( kvp => kvp.Key, kvp => kvp.Value, StringComparer.InvariantCultureIgnoreCase );

            // Setup the cookies.
            Cookies = new Dictionary<string, string>();
            foreach ( var cookieName in request.Cookies.AllKeys )
            {
                var cookie = request.Cookies[cookieName];

                Cookies.AddOrReplace( cookie.Name, cookie.Value );
            }

            // Initialize any context entities found.
            ContextEntities = new Dictionary<Type, Lazy<IEntity>>();
            AddContextEntitiesFromHeaders();

            CurrentVisitorId = LoadCurrentVisitorId();
        }

        /// <summary>
        /// Initializes a new instance of the <see cref="RockRequestContext" /> class.
        /// </summary>
        /// <param name="request">The request that we will initialize from.</param>
        internal RockRequestContext( IRequest request )
        {
            CurrentUser = UserLoginService.GetCurrentUser( true );

            RequestUri = request.RequestUri != null ? request.UrlProxySafe() : null;
            RootUrlPath = GetRootUrlPath( RequestUri );

            ClientInformation = new ClientInformation( request );

            // Setup the page parameters.
            QueryString = new NameValueCollection( request.QueryString );
            PageParameters = new Dictionary<string, string>( StringComparer.InvariantCultureIgnoreCase );
            foreach ( var key in request.QueryString.AllKeys.Where( k => !k.IsNullOrWhiteSpace() ) )
            {
                PageParameters.AddOrReplace( key, request.QueryString[key] );
            }

            // Setup the headers.
            Headers = request.Headers.AllKeys
                .Select( k => new KeyValuePair<string, IEnumerable<string>>( k, request.Headers.GetValues( k ) ) )
                .ToDictionary( kvp => kvp.Key, kvp => kvp.Value, StringComparer.InvariantCultureIgnoreCase );

            // Setup the cookies.
            Cookies = new Dictionary<string, string>();
            foreach ( var cookieName in request.Cookies.Keys )
            {
                Cookies.AddOrReplace( cookieName, request.Cookies[cookieName] );
            }

            // Initialize any context entities found.
            ContextEntities = new Dictionary<Type, Lazy<IEntity>>();
            AddContextEntitiesFromHeaders();

            CurrentVisitorId = LoadCurrentVisitorId();
        }

        #endregion

        #region Methods

        /// <summary>
        /// Prepares the request for use with the specified page. This should
        /// be called for requests that are related to a specific page, for
        /// example block actions or loading of the main page HTML.
        /// </summary>
        /// <param name="page">The page being loaded.</param>
        internal void PrepareRequestForPage( PageCache page )
        {
            _pageCache = page ?? throw new ArgumentNullException( nameof( page ) );
            _siteCache = SiteCache.Get( page.SiteId );

            if ( _siteCache?.EnablePersonalization == true )
            {
                PersonalizationSegmentIds = LoadPersonalizationSegments();
                PersonalizationRequestFilterIds = LoadPersonalizationRequestFilters();
            }

            if ( _siteCache?.EnableVisitorTracking == false )
            {
                CurrentVisitorId = null;
            }

            AddContextEntitiesForPage( _pageCache );
        }

        /// <summary>
        /// Gets the root URL path from the given URI. This is effectively just
        /// the scheme and hostname without any path or query string.
        /// </summary>
        /// <param name="uri">The URL to extract the root from.</param>
        /// <returns>A string that represents the root url path, such as <c>https://rock.rocksolidchurch.com</c>.</returns>
        private static string GetRootUrlPath( Uri uri )
        {
            if ( uri == null )
            {
                return string.Empty;
            }

            var url = $"{uri.Scheme}://{uri.Host}";

            if ( !uri.IsDefaultPort )
            {
                url += $":{uri.Port}";
            }

            return url;
        }

        /// <summary>
        /// Adds the context entities from headers.
        /// </summary>
        protected virtual void AddContextEntitiesFromHeaders()
        {
            foreach ( var kvp in Headers )
            {
                //
                // Skip any header that isn't an entity context header.
                //
                if ( !kvp.Key.StartsWith( "X-ENTITYCONTEXT-", StringComparison.InvariantCultureIgnoreCase ) )
                {
                    continue;
                }

                //
                // Determine the entity type in question.
                //
                var entityName = kvp.Key.Substring( 16 );
                var type = EntityTypeCache.All()
                    .Where( a => a.IsEntity )
                    .FirstOrDefault( a => a.FriendlyName.Equals( entityName, StringComparison.InvariantCultureIgnoreCase ) )
                    ?.GetEntityType();
                string entityKey = kvp.Value.First();

                //
                // If we got an unknown type or no Id/Guid then skip.
                //
                if ( type == null || entityKey.IsNullOrWhiteSpace() )
                {
                    continue;
                }

                //
                // Lazy load the entity so we don't actually load if it is never
                // accessed.
                //
                ContextEntities.AddOrReplace( type, new Lazy<IEntity>( () =>
                {
                    IEntity entity = null;

                    if ( int.TryParse( entityKey, out int entityId ) )
                    {
                        entity = Reflection.GetIEntityForEntityType( type, entityId );
                    }
                    else if ( Guid.TryParse( entityKey, out Guid entityGuid ) )
                    {
                        entity = Reflection.GetIEntityForEntityType( type, entityGuid );
                    }

                    if ( entity != null && entity is IHasAttributes attributedEntity )
                    {
                        Helper.LoadAttributes( attributedEntity );
                    }

                    return entity;
                } ) );
            }
        }

        /// <summary>
        /// Adds the context entities for page.
        /// </summary>
        /// <param name="pageCache">The page cache.</param>
        private void AddContextEntitiesForPage( PageCache pageCache )
        {
            foreach ( var pageContext in pageCache.PageContexts )
            {
                var entityType = EntityTypeCache.Get( pageContext.Key )?.GetEntityType();
                if ( entityType == null )
                {
                    continue;
                }

                int? contextId = GetPageParameter( pageContext.Value ).AsIntegerOrNull();
                if ( contextId.HasValue )
                {
                    ContextEntities.AddOrReplace( entityType, new Lazy<IEntity>( () =>
                    {
                        var entity = Reflection.GetIEntityForEntityType( entityType, contextId.Value );

                        if ( entity != null && entity is IHasAttributes attributedEntity )
                        {
                            Helper.LoadAttributes( attributedEntity );
                        }

                        return entity;
                    } ) );
                }

                Guid? contextGuid = GetPageParameter( pageContext.Value ).AsGuidOrNull();
                if ( contextGuid.HasValue )
                {
                    ContextEntities.AddOrReplace( entityType, new Lazy<IEntity>( () =>
                    {
                        var entity = Reflection.GetIEntityForEntityType( entityType, contextGuid.Value );

                        if ( entity != null && entity is IHasAttributes attributedEntity )
                        {
                            Helper.LoadAttributes( attributedEntity );
                        }

                        return entity;
                    } ) );
                }
            }
        }

        /// <summary>
        /// Sets the page parameters. This is used by things like block actions
        /// so they can update the request with the original page parameters
        /// rather than what is currently on the query string.
        /// </summary>
        /// <param name="parameters">The parameters to use for the page.</param>
        internal virtual void SetPageParameters( IDictionary<string, string> parameters )
        {
            PageParameters = new Dictionary<string, string>( parameters, StringComparer.InvariantCultureIgnoreCase );
        }

        /// <summary>
        /// Gets the page parameter value given it's name.
        /// </summary>
        /// <param name="name">The name of the page parameter to retrieve.</param>
        /// <returns>The text string representation of the page parameter or an empty string if no matching parameter was found.</returns>
        public virtual string GetPageParameter( string name )
        {
            if ( PageParameters.ContainsKey( name ) )
            {
                return PageParameters[name];
            }

            return string.Empty;
        }

        /// <summary>
        /// Gets the page parameters.
        /// </summary>
        /// <returns></returns>
        public virtual IDictionary<string, string> GetPageParameters()
        {
            return new Dictionary<string, string>( PageParameters );
        }

        /// <summary>
        /// Gets the entity object given it's type.
        /// </summary>
        /// <typeparam name="T">The IEntity type to retrieve.</typeparam>
        /// <returns>A reference to the IEntity object or null if none was found.</returns>
        public virtual T GetContextEntity<T>() where T : IEntity
        {
            return ( T ) GetContextEntity( typeof( T ) );
        }

        /// <summary>
        /// Gets the entity object given it's type.
        /// </summary>
        /// <returns>A reference to the IEntity object or null if none was found.</returns>
        public virtual IEntity GetContextEntity( Type entityType )
        {
            if ( ContextEntities.ContainsKey( entityType ) )
            {
                return ContextEntities[entityType].Value;
            }

            return default;
        }

        /// <summary>
        /// Gets the common merge fields to be used with a Lava merge process.
        /// </summary>
        /// <param name="currentPersonOverride">The current person override.</param>
        /// <param name="options">The options to use when initializing the merge fields.</param>
        /// <returns>A new dictionary of merge fields.</returns>
        public virtual Dictionary<string, object> GetCommonMergeFields( Person currentPersonOverride = null, CommonMergeFieldsOptions options = null )
        {
            var mergeFields = new Dictionary<string, object>();

            options = options ?? new CommonMergeFieldsOptions();

            if ( options.GetPageContext )
            {
                var contextObjects = new LazyDictionary<string, object>();

                foreach ( var ctx in ContextEntities )
                {
                    contextObjects.Add( ctx.Key.Name, () => ctx.Value.Value );
                }

                if ( contextObjects.Any() )
                {
                    mergeFields.Add( "Context", contextObjects );
                }
            }

            if ( options.GetPageParameters )
            {
                mergeFields.Add( "PageParameter", PageParameters );
            }

            if ( options.GetOSFamily )
            {
                mergeFields.Add( "OSFamily", ClientInformation.Browser.OS.Family.ToLower() );
            }

            if ( options.GetDeviceFamily )
            {
                mergeFields.Add( "DeviceFamily", ClientInformation.Browser.Device.Family );
            }

            var person = currentPersonOverride ?? CurrentPerson;
            if ( options.GetCurrentPerson && person != null )
            {
                mergeFields.Add( "CurrentPerson", person );
            }

            if ( options.GetCampuses )
            {
                mergeFields.Add( "Campuses", CampusCache.All() );
            }

            if ( Headers.ContainsKey( "X-Rock-DeviceData" ) )
            {
                mergeFields.Add( "Device", Headers["X-Rock-DeviceData"].FirstOrDefault().FromJsonOrNull<Common.Mobile.DeviceData>() );
            }

            return mergeFields;
        }

        /// <summary>
        /// Gets the values associated with the specified header.
        /// </summary>
        /// <param name="header">The header.</param>
        /// <returns>An <see cref="IEnumerable{T}"/> of all string values associated with the requested header.</returns>
        public virtual IEnumerable<string> GetHeader( string header )
        {
            if ( !Headers.ContainsKey( header ) )
            {
                return new string[0];
            }

            return Headers[header];
        }

        /// <summary>
        /// Gets the value fot the specified cookie name.
        /// </summary>
        /// <param name="cookieName">Name of the cookie.</param>
        /// <returns>A <see cref="string"/> that represents the cookie value or <c>null</c> if cookie was not found.</returns>
        internal virtual string GetCookieValue( string cookieName )
        {
            if ( Cookies.TryGetValue( cookieName, out var value ) )
            {
                return value;
            }

            return null;
        }

        /// <summary>
        /// Loads the matching personalization segment ids for
        /// the <see cref="CurrentPerson"/> or <see cref="CurrentVisitorId"/>.
        /// </summary>
        private IEnumerable<int> LoadPersonalizationSegments()
        {
            var cookieValueJson = GetCookieValue( Rock.Personalization.RequestCookieKey.ROCK_SEGMENT_FILTERS );
            var personalizationPersonAliasId = CurrentVisitorId ?? CurrentPerson?.PrimaryAliasId;

            if ( !personalizationPersonAliasId.HasValue )
            {
                // no visitor or person logged in
                return Array.Empty<int>();
            }

            Personalization.SegmentFilterCookieData segmentFilterCookieData = null;
            if ( cookieValueJson != null )
            {
                segmentFilterCookieData = cookieValueJson.FromJsonOrNull<Personalization.SegmentFilterCookieData>();
                bool isCookieDataValid = false;
                if ( segmentFilterCookieData != null )
                {
                    if ( segmentFilterCookieData.IsSamePersonAlias( personalizationPersonAliasId.Value ) && segmentFilterCookieData.SegmentIdKeys != null )
                    {
                        isCookieDataValid = true;
                    }

                    if ( segmentFilterCookieData.IsStale( RockDateTime.Now ) )
                    {
                        isCookieDataValid = false;
                    }
                }

                if ( !isCookieDataValid )
                {
                    segmentFilterCookieData = null;
                }
            }

            if ( segmentFilterCookieData == null )
            {
                segmentFilterCookieData = new Personalization.SegmentFilterCookieData();
                segmentFilterCookieData.PersonAliasIdKey = IdHasher.Instance.GetHash( personalizationPersonAliasId.Value );
                segmentFilterCookieData.LastUpdateDateTime = RockDateTime.Now;
                var segmentIdKeys = new PersonalizationSegmentService( new RockContext() ).GetPersonalizationSegmentIdKeysForPersonAliasId( personalizationPersonAliasId.Value );
                segmentFilterCookieData.SegmentIdKeys = segmentIdKeys;
            }

            //AddOrUpdateCookie( new HttpCookie( Rock.Personalization.RequestCookieKey.ROCK_SEGMENT_FILTERS, segmentFilterCookieData.ToJson() ) );

            return segmentFilterCookieData.GetSegmentIds();
        }

        /// <summary>
        /// Loads the matching personalization request filter ids for
        /// the current request.
        /// </summary>
        private IEnumerable<int> LoadPersonalizationRequestFilters()
        {
            var requestFilters = RequestFilterCache.All().Where( a => a.IsActive );
            var requestFilterIds = new List<int>();

            foreach ( var requestFilter in requestFilters )
            {
                if ( requestFilter.RequestMeetsCriteria( this, _siteCache ) )
                {
                    requestFilterIds.Add( requestFilter.Id );
                }
            }

            return requestFilterIds;
        }

        /// <summary>
        /// Loads the current visitor <see cref="PersonAlias"/> identifier.
        /// </summary>
        /// <remarks>
        /// This method does not do all the same logic that happens in RockPage
        /// for updating cookies, merging person records, etc. That needs to be
        /// handled some other way. Right now it is handled by RockPage slightly
        /// after this method is called.
        /// </remarks>
        private int? LoadCurrentVisitorId()
        {
            if ( CurrentPerson != null )
            {
                return CurrentPerson.PrimaryAliasId;
            }

            var visitorKeyCookie = GetCookieValue( Rock.Personalization.RequestCookieKey.ROCK_VISITOR_KEY );

            // If we have a visitor key, try to get the person alias Id from the IdKey.
            if ( visitorKeyCookie.IsNotNullOrWhiteSpace() )
            {
                return IdHasher.Instance.GetId( visitorKeyCookie );
            }

            return null;
        }

        /// <summary>
        /// Resolves the rock URL.
        /// </summary>
        /// <remarks>
        ///     <para>An input starting with "~~/" will return a theme URL like, "/Themes/{CurrentSiteTheme}/{input}".</para>
        ///     <para>An input starting with "~/" will return the input without the leading "~".</para>
        ///     <para>The input will be returned as supplied for all other cases.</para>
        ///     <para>
        ///         <strong>This is an internal API</strong> that supports the Rock
        ///         infrastructure and not subject to the same compatibility standards
        ///         as public APIs. It may be changed or removed without notice in any
        ///         release and should therefore not be directly used in any plug-ins.
        ///     </para>
        /// </remarks>
        /// <param name="input">The input with prefix <c>"~~/"</c> or <c>"~/"</c>.</param>
        /// <returns>The resolved URL.</returns>
<<<<<<< HEAD
        [RockInternal]
=======
        [RockInternal( "1.15" )]
>>>>>>> f04fe9ee
        public string ResolveRockUrl( string input )
        {
            if ( input.IsNullOrWhiteSpace() )
            {
                return input;
            }

            if ( input.StartsWith( "~~/" ) )
            {
                var themeRoot = $"/Themes/{_pageCache.SiteTheme}/";
                return themeRoot + ( input.Length > 3 ? input.Substring( 3 ) : string.Empty );
            }

            if ( input.StartsWith( "~" ) && input.Length > 1 )
            {
                return input.Substring( 1 );
            }

            // The input format is unrecognized so return it.
            return input;
        }

        #endregion
    }
}<|MERGE_RESOLUTION|>--- conflicted
+++ resolved
@@ -683,11 +683,7 @@
         /// </remarks>
         /// <param name="input">The input with prefix <c>"~~/"</c> or <c>"~/"</c>.</param>
         /// <returns>The resolved URL.</returns>
-<<<<<<< HEAD
-        [RockInternal]
-=======
         [RockInternal( "1.15" )]
->>>>>>> f04fe9ee
         public string ResolveRockUrl( string input )
         {
             if ( input.IsNullOrWhiteSpace() )
