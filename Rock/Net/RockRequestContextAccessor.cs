﻿// <copyright>
// Copyright by the Spark Development Network
//
// Licensed under the Rock Community License (the "License");
// you may not use this file except in compliance with the License.
// You may obtain a copy of the License at
//
// http://www.rockrms.com/license
//
// Unless required by applicable law or agreed to in writing, software
// distributed under the License is distributed on an "AS IS" BASIS,
// WITHOUT WARRANTIES OR CONDITIONS OF ANY KIND, either express or implied.
// See the License for the specific language governing permissions and
// limitations under the License.
// </copyright>
//
using System.Threading;

namespace Rock.Net
{
    /// <summary>
    /// Internal implementation to provide the current RockRequestContext
    /// through dependency injection.
    /// </summary>
    class RockRequestContextAccessor : IRockRequestContextAccessor
    {
        /// <summary>
        /// The rock request context for the current async execution context.
        /// </summary>
        private static readonly AsyncLocal<RockRequestContextHolder> _rockRequestContext = new AsyncLocal<RockRequestContextHolder>();

<<<<<<< HEAD
        /// <inheritdoc cref="RockRequestContext"/>
=======
        /// <summary>
        /// <para>
        /// Gets the current Rock request context active at the time this
        /// property is accessed.
        /// </para>
        /// <para>
        /// <strong>Only use this property if dependency injection is not available.</strong>
        /// </para>
        /// </summary>
>>>>>>> cb9d2f2a
        internal static RockRequestContext Current => _rockRequestContext.Value?.Context;

        /// <inheritdoc/>
        public RockRequestContext RockRequestContext
        {
            get
            {
                return _rockRequestContext.Value?.Context;
            }
            set
            {
                var holder = _rockRequestContext.Value;

                if ( holder != null )
                {
                    // Clear current RockRequestContext trapped in the AsyncLocals.
                    holder.Context = null;
                }

                if ( value != null )
                {
                    // Use an indirect object to hold the real context. This
                    // allows us to clear it even in other execution contexts
                    // that have inherited the AsyncLocal.
                    _rockRequestContext.Value = new RockRequestContextHolder { Context = value };
                }
            }
        }

        private class RockRequestContextHolder
        {
            public RockRequestContext Context;
        }
    }
}<|MERGE_RESOLUTION|>--- conflicted
+++ resolved
@@ -29,9 +29,6 @@
         /// </summary>
         private static readonly AsyncLocal<RockRequestContextHolder> _rockRequestContext = new AsyncLocal<RockRequestContextHolder>();
 
-<<<<<<< HEAD
-        /// <inheritdoc cref="RockRequestContext"/>
-=======
         /// <summary>
         /// <para>
         /// Gets the current Rock request context active at the time this
@@ -41,7 +38,6 @@
         /// <strong>Only use this property if dependency injection is not available.</strong>
         /// </para>
         /// </summary>
->>>>>>> cb9d2f2a
         internal static RockRequestContext Current => _rockRequestContext.Value?.Context;
 
         /// <inheritdoc/>
