--- conflicted
+++ resolved
@@ -1522,13 +1522,10 @@
     <Compile Include="Web\UI\Controls\DynamicPlaceholder.cs" />
     <Compile Include="Web\UI\Controls\Grid\HtmlField.cs" />
     <Compile Include="Web\UI\Controls\Grid\LavaField.cs" />
-<<<<<<< HEAD
     <Compile Include="Web\UI\Controls\ListItems.cs" />
     <Compile Include="Web\UI\Controls\Pickers\ContentChannelItemPicker.cs" />
-=======
     <Compile Include="Web\UI\Controls\PreRegistration\Children.cs" />
     <Compile Include="Web\UI\Controls\PreRegistration\ChildRow.cs" />
->>>>>>> 1a60c9bb
     <Compile Include="Web\UI\Controls\Pickers\DataViewsPicker.cs" />
     <Compile Include="Web\UI\Controls\Pickers\DatePartsPicker.cs" />
     <Compile Include="Web\UI\Controls\Pickers\FieldTypePicker.cs" />
