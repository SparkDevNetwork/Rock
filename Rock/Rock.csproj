--- conflicted
+++ resolved
@@ -245,33 +245,24 @@
     <Compile Include="Field\Types\WorkflowTypesFieldType.cs" />
     <Compile Include="Financial\TestGateway.cs" />
     <Compile Include="Jobs\GetScheduledPayments.cs" />
-<<<<<<< HEAD
-=======
     <Compile Include="Model\CodeGenerated\ContentChannelService.cs" />
     <Compile Include="Model\CodeGenerated\ContentItemService.cs" />
     <Compile Include="Model\CodeGenerated\ContentTypeService.cs" />
->>>>>>> e00317b5
     <Compile Include="Model\CodeGenerated\EntitySetItemService.cs" />
     <Compile Include="Model\CodeGenerated\EntitySetService.cs" />
     <Compile Include="Model\CodeGenerated\PersonDuplicateService.cs" />
     <Compile Include="Model\CodeGenerated\PluginMigrationService.cs" />
-<<<<<<< HEAD
+    <Compile Include="Model\ContentChannel.cs">
+      <SubType>Code</SubType>
+    </Compile>
+    <Compile Include="Model\ContentItem.cs">
+      <SubType>Code</SubType>
+    </Compile>
+    <Compile Include="Model\ContentType.cs">
+      <SubType>Code</SubType>
+    </Compile>
     <Compile Include="Model\EntitySetItemService.Partial.cs" />
     <Compile Include="Model\FinancialBatchService.Partial.cs" />
-    <Compile Include="Data\IFinancialTransactionScanned.cs" />
-=======
-    <Compile Include="Model\ContentChannel.cs">
-      <SubType>Code</SubType>
-    </Compile>
-    <Compile Include="Model\ContentItem.cs">
-      <SubType>Code</SubType>
-    </Compile>
-    <Compile Include="Model\ContentType.cs">
-      <SubType>Code</SubType>
-    </Compile>
-    <Compile Include="Model\EntitySetItemService.Partial.cs" />
-    <Compile Include="Model\FinancialBatchService.Partial.cs" />
->>>>>>> e00317b5
     <Compile Include="Model\EntitySet.cs" />
     <Compile Include="Model\EntitySetItem.cs" />
     <Compile Include="Model\PersonDuplicate.cs" />
