﻿<?xml version="1.0" encoding="utf-8"?>
<Project ToolsVersion="14.0" DefaultTargets="Build" xmlns="http://schemas.microsoft.com/developer/msbuild/2003">
  <Import Project="$(MSBuildExtensionsPath)\$(MSBuildToolsVersion)\Microsoft.Common.props" Condition="Exists('$(MSBuildExtensionsPath)\$(MSBuildToolsVersion)\Microsoft.Common.props')" />
  <PropertyGroup>
    <Configuration Condition=" '$(Configuration)' == '' ">Debug</Configuration>
    <Platform Condition=" '$(Platform)' == '' ">AnyCPU</Platform>
    <ProjectGuid>{185A31D7-3037-4DAE-8797-0459849A84BD}</ProjectGuid>
    <OutputType>Library</OutputType>
    <AppDesignerFolder>Properties</AppDesignerFolder>
    <RootNamespace>Rock</RootNamespace>
    <AssemblyName>Rock</AssemblyName>
    <TargetFrameworkVersion>v4.7.2</TargetFrameworkVersion>
    <FileAlignment>512</FileAlignment>
    <TargetFrameworkProfile />
    <NuGetPackageImportStamp>
    </NuGetPackageImportStamp>
    <WebGreaseLibPath>..\packages\WebGrease.1.5.2\lib</WebGreaseLibPath>
  </PropertyGroup>
  <PropertyGroup Condition=" '$(Configuration)|$(Platform)' == 'Debug|AnyCPU' ">
    <DebugSymbols>true</DebugSymbols>
    <DebugType>full</DebugType>
    <Optimize>false</Optimize>
    <OutputPath>bin\Debug\</OutputPath>
    <DefineConstants>DEBUG;TRACE</DefineConstants>
    <ErrorReport>prompt</ErrorReport>
    <WarningLevel>4</WarningLevel>
    <LangVersion>7.3</LangVersion>
    <DocumentationFile>bin\Debug\Rock.xml</DocumentationFile>
  </PropertyGroup>
  <PropertyGroup Condition=" '$(Configuration)|$(Platform)' == 'Release|AnyCPU' ">
    <DebugType>pdbonly</DebugType>
    <Optimize>true</Optimize>
    <OutputPath>bin\Release\</OutputPath>
    <DefineConstants>TRACE</DefineConstants>
    <ErrorReport>prompt</ErrorReport>
    <WarningLevel>4</WarningLevel>
    <DocumentationFile>bin\Release\Rock.XML</DocumentationFile>
    <LangVersion>7.3</LangVersion>
  </PropertyGroup>
  <ItemGroup>
    <Reference Include="AngleSharp, Version=0.9.9.0, Culture=neutral, PublicKeyToken=e83494dcdc6d31ea, processorArchitecture=MSIL">
      <HintPath>..\packages\AngleSharp.0.9.9.2\lib\net45\AngleSharp.dll</HintPath>
    </Reference>
    <Reference Include="antlr.runtime, Version=2.7.6.2, Culture=neutral, processorArchitecture=MSIL">
      <HintPath>..\packages\Ical.Net.2.3.5\lib\net46\antlr.runtime.dll</HintPath>
    </Reference>
    <Reference Include="Antlr3.Runtime, Version=3.5.0.2, Culture=neutral, PublicKeyToken=eb42632606e9261f, processorArchitecture=MSIL">
      <HintPath>..\packages\Antlr3.Runtime.3.5.1\lib\net40-client\Antlr3.Runtime.dll</HintPath>
    </Reference>
    <Reference Include="AWSSDK.Core, Version=3.3.0.0, Culture=neutral, PublicKeyToken=885c28607f98e604, processorArchitecture=MSIL">
      <HintPath>..\packages\AWSSDK.Core.3.3.25.4\lib\net45\AWSSDK.Core.dll</HintPath>
    </Reference>
    <Reference Include="AWSSDK.S3, Version=3.3.0.0, Culture=neutral, PublicKeyToken=885c28607f98e604, processorArchitecture=MSIL">
      <HintPath>..\packages\AWSSDK.S3.3.3.21.1\lib\net45\AWSSDK.S3.dll</HintPath>
    </Reference>
    <Reference Include="BCrypt.Net, Version=0.1.5073.29922, Culture=neutral, PublicKeyToken=6bcd409ee6bc9292, processorArchitecture=MSIL">
      <HintPath>..\packages\BCrypt-Official.0.1.109\lib\BCrypt.Net.dll</HintPath>
    </Reference>
    <Reference Include="CacheManager.Core, Version=1.1.2.0, Culture=neutral, PublicKeyToken=5b450b4fb65c4cdb, processorArchitecture=MSIL">
      <HintPath>..\packages\CacheManager.Core.1.1.2\lib\net45\CacheManager.Core.dll</HintPath>
    </Reference>
    <Reference Include="CacheManager.Serialization.Json, Version=1.1.2.0, Culture=neutral, PublicKeyToken=5b450b4fb65c4cdb, processorArchitecture=MSIL">
      <HintPath>..\packages\CacheManager.Serialization.Json.1.1.2\lib\net45\CacheManager.Serialization.Json.dll</HintPath>
    </Reference>
    <Reference Include="CacheManager.StackExchange.Redis, Version=1.1.2.0, Culture=neutral, PublicKeyToken=5b450b4fb65c4cdb, processorArchitecture=MSIL">
      <HintPath>..\packages\CacheManager.StackExchange.Redis.1.1.2\lib\net45\CacheManager.StackExchange.Redis.dll</HintPath>
    </Reference>
    <Reference Include="CacheManager.SystemRuntimeCaching, Version=1.1.2.0, Culture=neutral, PublicKeyToken=5b450b4fb65c4cdb, processorArchitecture=MSIL">
      <HintPath>..\packages\CacheManager.SystemRuntimeCaching.1.1.2\lib\net45\CacheManager.SystemRuntimeCaching.dll</HintPath>
    </Reference>
    <Reference Include="CommonMark, Version=0.1.0.0, Culture=neutral, PublicKeyToken=001ef8810438905d, processorArchitecture=MSIL">
      <HintPath>..\packages\CommonMark.NET.0.13.2\lib\net45\CommonMark.dll</HintPath>
    </Reference>
    <Reference Include="CronExpressionDescriptor, Version=1.19.0.0, Culture=neutral, PublicKeyToken=a2ab0e0f73f9b037, processorArchitecture=MSIL">
      <HintPath>..\packages\CronExpressionDescriptor.1.19.0\lib\net45\CronExpressionDescriptor.dll</HintPath>
    </Reference>
    <Reference Include="CSScriptLibrary, Version=3.13.2.0, Culture=neutral, PublicKeyToken=70fcc3d18c749033, processorArchitecture=MSIL">
      <HintPath>..\packages\CS-Script.bin.3.13.2.0\lib\net46\CSScriptLibrary.dll</HintPath>
    </Reference>
    <Reference Include="DDay.iCal, Version=1.0.2.575, Culture=neutral, processorArchitecture=MSIL">
      <HintPath>..\packages\DDay.iCal.1.0.2.575\lib\DDay.iCal.dll</HintPath>
    </Reference>
    <Reference Include="DocumentFormat.OpenXml, Version=2.6.0.0, Culture=neutral, processorArchitecture=MSIL">
      <HintPath>..\packages\OpenXMLSDK-MOT.2.6.0.0\lib\DocumentFormat.OpenXml.dll</HintPath>
    </Reference>
    <Reference Include="dotless.Core, Version=1.5.2.0, Culture=neutral, PublicKeyToken=96b446c9e63eae34, processorArchitecture=MSIL">
      <HintPath>..\packages\dotless.1.5.2\lib\dotless.Core.dll</HintPath>
    </Reference>
    <Reference Include="Elasticsearch.Net, Version=2.0.0.0, Culture=neutral, PublicKeyToken=96c599bbe3e70f5d, processorArchitecture=MSIL">
      <HintPath>..\packages\Elasticsearch.Net.2.5.8\lib\net46\Elasticsearch.Net.dll</HintPath>
    </Reference>
    <Reference Include="EntityFramework, Version=6.0.0.0, Culture=neutral, PublicKeyToken=b77a5c561934e089, processorArchitecture=MSIL">
      <HintPath>..\packages\EntityFramework.6.1.3\lib\net45\EntityFramework.dll</HintPath>
    </Reference>
    <Reference Include="EntityFramework.SqlServer, Version=6.0.0.0, Culture=neutral, PublicKeyToken=b77a5c561934e089, processorArchitecture=MSIL">
      <HintPath>..\packages\EntityFramework.6.1.3\lib\net45\EntityFramework.SqlServer.dll</HintPath>
    </Reference>
    <Reference Include="EntityFramework.Utilities">
      <HintPath>..\libs\EFUtilities\EntityFramework.Utilities.dll</HintPath>
    </Reference>
    <Reference Include="EPPlus">
      <HintPath>..\libs\EPPlus\EPPlus.dll</HintPath>
    </Reference>
    <Reference Include="EXIFextractor">
      <HintPath>..\libs\Goheer EXIFExtractor\EXIFextractor.dll</HintPath>
    </Reference>
    <Reference Include="FCM.Net, Version=1.0.0.0, Culture=neutral, processorArchitecture=MSIL">
      <SpecificVersion>False</SpecificVersion>
      <HintPath>..\libs\FCM\FCM.Net.dll</HintPath>
    </Reference>
    <Reference Include="Google.Api.Gax, Version=2.10.0.0, Culture=neutral, PublicKeyToken=3ec5ea7f18953e47, processorArchitecture=MSIL">
      <HintPath>..\packages\Google.Api.Gax.2.10.0\lib\net45\Google.Api.Gax.dll</HintPath>
    </Reference>
    <Reference Include="Google.Api.Gax.Rest, Version=2.10.0.0, Culture=neutral, PublicKeyToken=3ec5ea7f18953e47, processorArchitecture=MSIL">
      <HintPath>..\packages\Google.Api.Gax.Rest.2.10.0\lib\net45\Google.Api.Gax.Rest.dll</HintPath>
    </Reference>
    <Reference Include="Google.Apis, Version=1.42.0.0, Culture=neutral, PublicKeyToken=4b01fa6e34db77ab, processorArchitecture=MSIL">
      <HintPath>..\packages\Google.Apis.1.42.0\lib\net45\Google.Apis.dll</HintPath>
    </Reference>
    <Reference Include="Google.Apis.Auth, Version=1.42.0.0, Culture=neutral, PublicKeyToken=4b01fa6e34db77ab, processorArchitecture=MSIL">
      <HintPath>..\packages\Google.Apis.Auth.1.42.0\lib\net45\Google.Apis.Auth.dll</HintPath>
    </Reference>
    <Reference Include="Google.Apis.Auth.PlatformServices, Version=1.42.0.0, Culture=neutral, PublicKeyToken=4b01fa6e34db77ab, processorArchitecture=MSIL">
      <HintPath>..\packages\Google.Apis.Auth.1.42.0\lib\net45\Google.Apis.Auth.PlatformServices.dll</HintPath>
    </Reference>
    <Reference Include="Google.Apis.Core, Version=1.42.0.0, Culture=neutral, PublicKeyToken=4b01fa6e34db77ab, processorArchitecture=MSIL">
      <HintPath>..\packages\Google.Apis.Core.1.42.0\lib\net45\Google.Apis.Core.dll</HintPath>
    </Reference>
    <Reference Include="Google.Apis.PlatformServices, Version=1.42.0.0, Culture=neutral, PublicKeyToken=4b01fa6e34db77ab, processorArchitecture=MSIL">
      <HintPath>..\packages\Google.Apis.1.42.0\lib\net45\Google.Apis.PlatformServices.dll</HintPath>
    </Reference>
    <Reference Include="Google.Apis.Storage.v1, Version=1.42.0.1744, Culture=neutral, PublicKeyToken=4b01fa6e34db77ab, processorArchitecture=MSIL">
      <HintPath>..\packages\Google.Apis.Storage.v1.1.42.0.1744\lib\net45\Google.Apis.Storage.v1.dll</HintPath>
    </Reference>
    <Reference Include="Google.Cloud.Storage.V1, Version=2.4.0.0, Culture=neutral, PublicKeyToken=185c282632e132a0, processorArchitecture=MSIL">
      <HintPath>..\packages\Google.Cloud.Storage.V1.2.4.0\lib\net45\Google.Cloud.Storage.V1.dll</HintPath>
    </Reference>
    <Reference Include="GreenPipes, Version=2.1.0.106, Culture=neutral, PublicKeyToken=b800c4cfcdeea87b, processorArchitecture=MSIL">
      <HintPath>..\packages\GreenPipes.2.1.0\lib\net452\GreenPipes.dll</HintPath>
    </Reference>
    <Reference Include="HtmlAgilityPack, Version=1.4.9.5, Culture=neutral, PublicKeyToken=bd319b19eaf3b43a, processorArchitecture=MSIL">
      <HintPath>..\packages\HtmlAgilityPack.1.4.9.5\lib\Net45\HtmlAgilityPack.dll</HintPath>
    </Reference>
    <Reference Include="Humanizer">
      <HintPath>..\libs\Humanizer.2.1.0\Humanizer.dll</HintPath>
    </Reference>
    <Reference Include="Ical.Net, Version=2.1.0.20780, Culture=neutral, processorArchitecture=MSIL">
      <HintPath>..\packages\Ical.Net.2.3.5\lib\net46\Ical.Net.dll</HintPath>
    </Reference>
    <Reference Include="Ical.Net.Collections, Version=2.1.0.20780, Culture=neutral, processorArchitecture=MSIL">
      <HintPath>..\packages\Ical.Net.2.3.5\lib\net46\Ical.Net.Collections.dll</HintPath>
    </Reference>
    <Reference Include="IdentityModel, Version=3.0.0.0, Culture=neutral, processorArchitecture=MSIL">
      <HintPath>..\packages\IdentityModel.3.0.0\lib\net461\IdentityModel.dll</HintPath>
    </Reference>
    <Reference Include="ImageResizer, Version=4.0.0.0, Culture=neutral, processorArchitecture=MSIL">
      <HintPath>..\packages\ImageResizer.4.0.5\lib\net45\ImageResizer.dll</HintPath>
    </Reference>
    <Reference Include="Lucene.Net, Version=4.0.0.0, Culture=neutral, processorArchitecture=MSIL">
      <HintPath>..\packages\Lucene.Net.4.8.0-beta00005\lib\net45\Lucene.Net.dll</HintPath>
    </Reference>
    <Reference Include="Lucene.Net.Analysis.Common, Version=4.0.0.0, Culture=neutral, processorArchitecture=MSIL">
      <HintPath>..\packages\Lucene.Net.Analysis.Common.4.8.0-beta00005\lib\net45\Lucene.Net.Analysis.Common.dll</HintPath>
    </Reference>
    <Reference Include="Lucene.Net.Expressions, Version=4.0.0.0, Culture=neutral, processorArchitecture=MSIL">
      <HintPath>..\packages\Lucene.Net.Expressions.4.8.0-beta00005\lib\net45\Lucene.Net.Expressions.dll</HintPath>
    </Reference>
    <Reference Include="Lucene.Net.Queries, Version=4.0.0.0, Culture=neutral, processorArchitecture=MSIL">
      <HintPath>..\packages\Lucene.Net.Queries.4.8.0-beta00005\lib\net45\Lucene.Net.Queries.dll</HintPath>
    </Reference>
    <Reference Include="Lucene.Net.QueryParser, Version=4.0.0.0, Culture=neutral, processorArchitecture=MSIL">
      <HintPath>..\packages\Lucene.Net.QueryParser.4.8.0-beta00005\lib\net45\Lucene.Net.QueryParser.dll</HintPath>
    </Reference>
    <Reference Include="Lucene.Net.Sandbox, Version=4.0.0.0, Culture=neutral, processorArchitecture=MSIL">
      <HintPath>..\packages\Lucene.Net.Sandbox.4.8.0-beta00005\lib\net45\Lucene.Net.Sandbox.dll</HintPath>
    </Reference>
    <Reference Include="MassTransit, Version=5.1.0.1516, Culture=neutral, PublicKeyToken=b8e0e9f2f1e657fa, processorArchitecture=MSIL">
      <HintPath>..\packages\MassTransit.5.1.0\lib\net452\MassTransit.dll</HintPath>
    </Reference>
    <Reference Include="MassTransit.AzureServiceBusTransport, Version=5.1.0.1516, Culture=neutral, PublicKeyToken=b8e0e9f2f1e657fa, processorArchitecture=MSIL">
      <HintPath>..\packages\MassTransit.AzureServiceBus.5.1.0\lib\net452\MassTransit.AzureServiceBusTransport.dll</HintPath>
    </Reference>
    <Reference Include="MassTransit.RabbitMqTransport, Version=5.1.0.1516, Culture=neutral, PublicKeyToken=b8e0e9f2f1e657fa, processorArchitecture=MSIL">
      <HintPath>..\packages\MassTransit.RabbitMQ.5.1.0\lib\net452\MassTransit.RabbitMqTransport.dll</HintPath>
    </Reference>
    <Reference Include="Microsoft.AspNet.SignalR.Core, Version=2.2.0.0, Culture=neutral, PublicKeyToken=31bf3856ad364e35, processorArchitecture=MSIL">
      <HintPath>..\packages\Microsoft.AspNet.SignalR.Core.2.2.0\lib\net45\Microsoft.AspNet.SignalR.Core.dll</HintPath>
    </Reference>
    <Reference Include="Microsoft.AspNet.SignalR.SystemWeb, Version=2.2.0.0, Culture=neutral, PublicKeyToken=31bf3856ad364e35, processorArchitecture=MSIL">
      <HintPath>..\packages\Microsoft.AspNet.SignalR.SystemWeb.2.2.0\lib\net45\Microsoft.AspNet.SignalR.SystemWeb.dll</HintPath>
    </Reference>
    <Reference Include="Microsoft.Azure.KeyVault.Core, Version=1.0.0.0, Culture=neutral, PublicKeyToken=31bf3856ad364e35, processorArchitecture=MSIL">
      <HintPath>..\packages\Microsoft.Azure.KeyVault.Core.1.0.0\lib\net40\Microsoft.Azure.KeyVault.Core.dll</HintPath>
    </Reference>
    <Reference Include="Microsoft.Azure.Storage.Blob, Version=11.1.3.0, Culture=neutral, PublicKeyToken=31bf3856ad364e35, processorArchitecture=MSIL">
      <HintPath>..\packages\Microsoft.Azure.Storage.Blob.11.1.3\lib\net452\Microsoft.Azure.Storage.Blob.dll</HintPath>
    </Reference>
    <Reference Include="Microsoft.Azure.Storage.Common, Version=11.1.3.0, Culture=neutral, PublicKeyToken=31bf3856ad364e35, processorArchitecture=MSIL">
      <HintPath>..\packages\Microsoft.Azure.Storage.Common.11.1.3\lib\net452\Microsoft.Azure.Storage.Common.dll</HintPath>
    </Reference>
    <Reference Include="Microsoft.Diagnostics.Tracing.EventSource, Version=1.1.28.0, Culture=neutral, PublicKeyToken=b03f5f7f11d50a3a, processorArchitecture=MSIL">
      <HintPath>..\packages\Microsoft.Diagnostics.Tracing.EventSource.Redist.1.1.28\lib\net46\Microsoft.Diagnostics.Tracing.EventSource.dll</HintPath>
    </Reference>
    <Reference Include="Microsoft.IdentityModel.Clients.ActiveDirectory, Version=2.21.0.0, Culture=neutral, PublicKeyToken=31bf3856ad364e35, processorArchitecture=MSIL">
      <HintPath>..\packages\Microsoft.IdentityModel.Clients.ActiveDirectory.2.21.301221612\lib\net45\Microsoft.IdentityModel.Clients.ActiveDirectory.dll</HintPath>
    </Reference>
    <Reference Include="Microsoft.IdentityModel.Clients.ActiveDirectory.WindowsForms, Version=2.21.0.0, Culture=neutral, PublicKeyToken=31bf3856ad364e35, processorArchitecture=MSIL">
      <HintPath>..\packages\Microsoft.IdentityModel.Clients.ActiveDirectory.2.21.301221612\lib\net45\Microsoft.IdentityModel.Clients.ActiveDirectory.WindowsForms.dll</HintPath>
    </Reference>
    <Reference Include="Microsoft.IdentityModel.Logging, Version=1.1.5.0, Culture=neutral, PublicKeyToken=31bf3856ad364e35, processorArchitecture=MSIL">
      <HintPath>..\packages\Microsoft.IdentityModel.Logging.1.1.5\lib\net451\Microsoft.IdentityModel.Logging.dll</HintPath>
    </Reference>
    <Reference Include="Microsoft.IdentityModel.Protocols, Version=2.1.5.0, Culture=neutral, PublicKeyToken=31bf3856ad364e35, processorArchitecture=MSIL">
      <HintPath>..\packages\Microsoft.IdentityModel.Protocols.2.1.5\lib\net451\Microsoft.IdentityModel.Protocols.dll</HintPath>
    </Reference>
    <Reference Include="Microsoft.IdentityModel.Protocols.OpenIdConnect, Version=2.1.5.0, Culture=neutral, PublicKeyToken=31bf3856ad364e35, processorArchitecture=MSIL">
      <HintPath>..\packages\Microsoft.IdentityModel.Protocols.OpenIdConnect.2.1.5\lib\net451\Microsoft.IdentityModel.Protocols.OpenIdConnect.dll</HintPath>
    </Reference>
    <Reference Include="Microsoft.IdentityModel.Tokens, Version=5.1.5.0, Culture=neutral, PublicKeyToken=31bf3856ad364e35, processorArchitecture=MSIL">
      <HintPath>..\packages\Microsoft.IdentityModel.Tokens.5.1.5\lib\net451\Microsoft.IdentityModel.Tokens.dll</HintPath>
    </Reference>
    <Reference Include="Microsoft.Owin, Version=3.0.1.0, Culture=neutral, PublicKeyToken=31bf3856ad364e35, processorArchitecture=MSIL">
      <HintPath>..\packages\Microsoft.Owin.3.0.1\lib\net45\Microsoft.Owin.dll</HintPath>
    </Reference>
    <Reference Include="Microsoft.Owin.Host.SystemWeb, Version=3.0.1.0, Culture=neutral, PublicKeyToken=31bf3856ad364e35, processorArchitecture=MSIL">
      <HintPath>..\packages\Microsoft.Owin.Host.SystemWeb.3.0.1\lib\net45\Microsoft.Owin.Host.SystemWeb.dll</HintPath>
    </Reference>
    <Reference Include="Microsoft.Owin.Security, Version=3.0.1.0, Culture=neutral, PublicKeyToken=31bf3856ad364e35, processorArchitecture=MSIL">
      <HintPath>..\packages\Microsoft.Owin.Security.3.0.1\lib\net45\Microsoft.Owin.Security.dll</HintPath>
    </Reference>
    <Reference Include="Microsoft.ServiceBus, Version=3.0.0.0, Culture=neutral, PublicKeyToken=31bf3856ad364e35, processorArchitecture=MSIL">
      <HintPath>..\packages\WindowsAzure.ServiceBus.4.1.11\lib\net45\Microsoft.ServiceBus.dll</HintPath>
    </Reference>
    <Reference Include="Microsoft.SqlServer.Types, Version=11.0.0.0, Culture=neutral, PublicKeyToken=89845dcd8080cc91, processorArchitecture=MSIL">
      <HintPath>..\packages\Microsoft.SqlServer.Types.11.0.2\lib\net20\Microsoft.SqlServer.Types.dll</HintPath>
    </Reference>
    <Reference Include="Microsoft.VisualBasic" />
    <Reference Include="Microsoft.Web.Infrastructure, Version=1.0.0.0, Culture=neutral, PublicKeyToken=31bf3856ad364e35, processorArchitecture=MSIL">
      <HintPath>..\packages\Microsoft.Web.Infrastructure.1.0.0.0\lib\net40\Microsoft.Web.Infrastructure.dll</HintPath>
    </Reference>
    <Reference Include="Microsoft.Web.XmlTransform, Version=2.1.0.0, Culture=neutral, PublicKeyToken=b03f5f7f11d50a3a, processorArchitecture=MSIL">
      <HintPath>..\packages\Microsoft.Web.Xdt.2.1.1\lib\net40\Microsoft.Web.XmlTransform.dll</HintPath>
    </Reference>
    <Reference Include="Microsoft.WindowsAzure.Configuration, Version=3.0.0.0, Culture=neutral, PublicKeyToken=31bf3856ad364e35, processorArchitecture=MSIL">
      <HintPath>..\packages\Microsoft.WindowsAzure.ConfigurationManager.3.2.3\lib\net40\Microsoft.WindowsAzure.Configuration.dll</HintPath>
    </Reference>
    <Reference Include="Mono.CSharp, Version=4.0.0.0, Culture=neutral, PublicKeyToken=0738eb9f132ed756, processorArchitecture=MSIL">
      <HintPath>..\packages\CS-Script.bin.3.13.2.0\lib\net46\Mono.CSharp.dll</HintPath>
    </Reference>
    <Reference Include="Nest, Version=2.0.0.0, Culture=neutral, PublicKeyToken=96c599bbe3e70f5d, processorArchitecture=MSIL">
      <HintPath>..\packages\NEST.2.5.8\lib\net46\Nest.dll</HintPath>
    </Reference>
    <Reference Include="NewId, Version=3.0.1.17, Culture=neutral, PublicKeyToken=b8e0e9f2f1e657fa, processorArchitecture=MSIL">
      <HintPath>..\packages\NewId.3.0.1\lib\net452\NewId.dll</HintPath>
    </Reference>
    <Reference Include="Newtonsoft.Json, Version=11.0.0.0, Culture=neutral, PublicKeyToken=30ad4fe6b2a6aeed, processorArchitecture=MSIL">
      <HintPath>..\packages\Newtonsoft.Json.11.0.2\lib\net45\Newtonsoft.Json.dll</HintPath>
    </Reference>
    <Reference Include="Newtonsoft.Json.Bson, Version=1.0.0.0, Culture=neutral, PublicKeyToken=30ad4fe6b2a6aeed, processorArchitecture=MSIL">
      <HintPath>..\packages\Newtonsoft.Json.Bson.1.0.1\lib\net45\Newtonsoft.Json.Bson.dll</HintPath>
    </Reference>
    <Reference Include="NodaTime, Version=1.3.0.0, Culture=neutral, PublicKeyToken=4226afe0d9b296d1, processorArchitecture=MSIL">
      <HintPath>..\packages\Ical.Net.2.3.5\lib\net46\NodaTime.dll</HintPath>
    </Reference>
    <Reference Include="NuGet.Core, Version=2.11.1.812, Culture=neutral, PublicKeyToken=31bf3856ad364e35, processorArchitecture=MSIL">
      <HintPath>..\packages\NuGet.Core.2.11.1\lib\net40-Client\NuGet.Core.dll</HintPath>
    </Reference>
    <Reference Include="OpenXmlPowerTools, Version=4.2.0.0, Culture=neutral, processorArchitecture=MSIL">
      <HintPath>..\packages\OpenXmlPowerTools.4.2\lib\OpenXmlPowerTools.dll</HintPath>
    </Reference>
    <Reference Include="Owin, Version=1.0.0.0, Culture=neutral, PublicKeyToken=f0ebd12fd5e55cc5, processorArchitecture=MSIL">
      <HintPath>..\packages\Owin.1.0\lib\net40\Owin.dll</HintPath>
    </Reference>
    <Reference Include="PreMailer.Net, Version=1.5.5.0, Culture=neutral, processorArchitecture=MSIL">
      <HintPath>..\packages\PreMailer.Net.1.5.5\lib\net45\PreMailer.Net.dll</HintPath>
    </Reference>
    <Reference Include="PresentationCore" />
    <Reference Include="PresentationFramework" />
    <Reference Include="QRCoder, Version=1.3.9.0, Culture=neutral, processorArchitecture=MSIL">
      <HintPath>..\packages\QRCoder.1.3.9\lib\net40\QRCoder.dll</HintPath>
    </Reference>
    <Reference Include="Quartz">
      <HintPath>..\libs\Quartz\Quartz.dll</HintPath>
    </Reference>
    <Reference Include="RabbitMQ.Client, Version=5.0.0.0, Culture=neutral, PublicKeyToken=89e7d7c5feba84ce, processorArchitecture=MSIL">
      <HintPath>..\packages\RabbitMQ.Client.5.1.2\lib\net451\RabbitMQ.Client.dll</HintPath>
    </Reference>
    <Reference Include="RestSharp, Version=105.2.3.0, Culture=neutral, processorArchitecture=MSIL">
      <HintPath>..\packages\RestSharp.105.2.3\lib\net46\RestSharp.dll</HintPath>
    </Reference>
    <Reference Include="Rock.Common.Mobile, Version=0.3.13.0, Culture=neutral, processorArchitecture=MSIL">
      <SpecificVersion>False</SpecificVersion>
      <HintPath>..\RockWeb\Bin\Rock.Common.Mobile.dll</HintPath>
    </Reference>
    <Reference Include="Serilog, Version=2.0.0.0, Culture=neutral, PublicKeyToken=24c2f752a8e58a10, processorArchitecture=MSIL">
      <HintPath>..\packages\Serilog.2.8.0\lib\net46\Serilog.dll</HintPath>
    </Reference>
    <Reference Include="Serilog.Formatting.Compact, Version=1.1.0.0, Culture=neutral, PublicKeyToken=24c2f752a8e58a10, processorArchitecture=MSIL">
      <HintPath>..\packages\Serilog.Formatting.Compact.1.1.0\lib\net452\Serilog.Formatting.Compact.dll</HintPath>
    </Reference>
    <Reference Include="Serilog.Formatting.Compact.Reader, Version=1.0.3.0, Culture=neutral, PublicKeyToken=24c2f752a8e58a10, processorArchitecture=MSIL">
      <HintPath>..\packages\Serilog.Formatting.Compact.Reader.1.0.3\lib\net45\Serilog.Formatting.Compact.Reader.dll</HintPath>
    </Reference>
    <Reference Include="Serilog.Sinks.File, Version=2.0.0.0, Culture=neutral, PublicKeyToken=24c2f752a8e58a10, processorArchitecture=MSIL">
      <HintPath>..\packages\Serilog.Sinks.File.4.1.0\lib\net45\Serilog.Sinks.File.dll</HintPath>
    </Reference>
    <Reference Include="StackExchange.Redis.StrongName, Version=1.2.6.0, Culture=neutral, PublicKeyToken=c219ff1ca8c2ce46, processorArchitecture=MSIL">
      <HintPath>..\packages\StackExchange.Redis.StrongName.1.2.6\lib\net46\StackExchange.Redis.StrongName.dll</HintPath>
    </Reference>
    <Reference Include="System" />
    <Reference Include="System.ComponentModel.Composition" />
    <Reference Include="System.ComponentModel.DataAnnotations" />
    <Reference Include="System.configuration" />
    <Reference Include="System.Core" />
    <Reference Include="System.Data.Entity.Design" />
    <Reference Include="System.Data.Services" />
    <Reference Include="System.DirectoryServices" />
    <Reference Include="System.DirectoryServices.AccountManagement" />
    <Reference Include="System.Drawing" />
    <Reference Include="System.IdentityModel" />
    <Reference Include="System.IdentityModel.Tokens.Jwt, Version=5.1.5.0, Culture=neutral, PublicKeyToken=31bf3856ad364e35, processorArchitecture=MSIL">
      <HintPath>..\packages\System.IdentityModel.Tokens.Jwt.5.1.5\lib\net451\System.IdentityModel.Tokens.Jwt.dll</HintPath>
    </Reference>
    <Reference Include="System.Interactive.Async, Version=3.2.0.0, Culture=neutral, PublicKeyToken=94bc3704cddfc263, processorArchitecture=MSIL">
      <HintPath>..\packages\System.Interactive.Async.3.2.0\lib\net46\System.Interactive.Async.dll</HintPath>
    </Reference>
    <Reference Include="System.IO.Compression" />
    <Reference Include="System.IO.Compression.FileSystem" />
    <Reference Include="System.IO.Packaging, Version=1.0.0.0, Culture=neutral, processorArchitecture=MSIL">
      <HintPath>..\packages\OpenXMLSDK-MOT.2.6.0.0\lib\System.IO.Packaging.dll</HintPath>
    </Reference>
    <Reference Include="System.Linq.Dynamic, Version=1.0.5840.25917, Culture=neutral, processorArchitecture=MSIL">
      <HintPath>..\packages\System.Linq.Dynamic.1.0.6\lib\net40\System.Linq.Dynamic.dll</HintPath>
    </Reference>
    <Reference Include="System.Management" />
    <Reference Include="System.Management.Automation, Version=1.0.0.0, Culture=neutral, PublicKeyToken=31bf3856ad364e35, processorArchitecture=MSIL">
      <HintPath>..\packages\System.Management.Automation.6.1.7601.17515\lib\net45\System.Management.Automation.dll</HintPath>
    </Reference>
    <Reference Include="System.Net.Http.Formatting, Version=5.2.3.0, Culture=neutral, PublicKeyToken=31bf3856ad364e35, processorArchitecture=MSIL">
      <HintPath>..\packages\Microsoft.AspNet.WebApi.Client.5.2.3\lib\net45\System.Net.Http.Formatting.dll</HintPath>
    </Reference>
    <Reference Include="System.Net.Http.WebRequest" />
    <Reference Include="System.Runtime.Caching" />
    <Reference Include="System.Runtime.Serialization" />
    <Reference Include="System.ServiceModel" />
    <Reference Include="System.ServiceModel.Web" />
    <Reference Include="System.Transactions" />
    <Reference Include="System.ValueTuple, Version=4.0.2.0, Culture=neutral, PublicKeyToken=cc7b13ffcd2ddd51, processorArchitecture=MSIL">
      <HintPath>..\packages\System.ValueTuple.4.4.0\lib\net47\System.ValueTuple.dll</HintPath>
    </Reference>
    <Reference Include="System.Web" />
    <Reference Include="System.Web.Extensions" />
    <Reference Include="System.Web.Http, Version=5.2.3.0, Culture=neutral, PublicKeyToken=31bf3856ad364e35, processorArchitecture=MSIL">
      <HintPath>..\packages\Microsoft.AspNet.WebApi.Core.5.2.3\lib\net45\System.Web.Http.dll</HintPath>
    </Reference>
    <Reference Include="System.Web.Http.WebHost, Version=5.2.3.0, Culture=neutral, PublicKeyToken=31bf3856ad364e35, processorArchitecture=MSIL">
      <HintPath>..\packages\Microsoft.AspNet.WebApi.WebHost.5.2.3\lib\net45\System.Web.Http.WebHost.dll</HintPath>
    </Reference>
    <Reference Include="System.Web.Optimization, Version=1.1.0.0, Culture=neutral, PublicKeyToken=31bf3856ad364e35, processorArchitecture=MSIL">
      <HintPath>..\packages\Microsoft.AspNet.Web.Optimization.1.1.3\lib\net40\System.Web.Optimization.dll</HintPath>
    </Reference>
    <Reference Include="System.Xml.Linq" />
    <Reference Include="System.Data.DataSetExtensions" />
    <Reference Include="Microsoft.CSharp" />
    <Reference Include="System.Data" />
    <Reference Include="System.Net.Http" />
    <Reference Include="System.Xml" />
    <Reference Include="Twilio, Version=0.0.0.0, Culture=neutral, processorArchitecture=MSIL">
      <HintPath>..\packages\Twilio.5.1.0\lib\net451\Twilio.dll</HintPath>
    </Reference>
    <Reference Include="UAParser, Version=3.1.44.0, Culture=neutral, PublicKeyToken=f7377bf021646069, processorArchitecture=MSIL">
      <HintPath>..\packages\UAParser.3.1.44\lib\net45\UAParser.dll</HintPath>
    </Reference>
    <Reference Include="WebGrease, Version=1.5.2.14234, Culture=neutral, PublicKeyToken=31bf3856ad364e35, processorArchitecture=MSIL">
      <HintPath>..\packages\WebGrease.1.5.2\lib\WebGrease.dll</HintPath>
    </Reference>
    <Reference Include="WindowsBase" />
    <Reference Include="xxHashSharp, Version=1.0.0.0, Culture=neutral, processorArchitecture=MSIL">
      <HintPath>..\packages\xxHashSharp.1.0.0\lib\net45\xxHashSharp.dll</HintPath>
    </Reference>
    <Reference Include="Z.EntityFramework.Plus.EF6, Version=1.8.6.0, Culture=neutral, PublicKeyToken=59b66d028979105b, processorArchitecture=MSIL">
      <HintPath>..\packages\Z.EntityFramework.Plus.EF6.1.8.6\lib\net45\Z.EntityFramework.Plus.EF6.dll</HintPath>
    </Reference>
  </ItemGroup>
  <ItemGroup>
    <Compile Include="..\Rock.Version\AssemblySharedInfo.cs">
      <Link>AssemblySharedInfo.cs</Link>
    </Compile>
    <Compile Include="Achievement\AchievementComponent.cs" />
    <Compile Include="Achievement\AchievementConfiguration.cs" />
    <Compile Include="Achievement\AchievementContainer.cs" />
    <Compile Include="Achievement\AchieverAttemptItem.cs" />
    <Compile Include="Achievement\Component\StepProgramAchievement.cs" />
    <Compile Include="Achievement\Component\InteractionSourcedAccumulativeAchievement.cs" />
    <Compile Include="Achievement\Component\AccumulativeAchievement.cs" />
    <Compile Include="Achievement\Component\StreakAchievement.cs" />
    <Compile Include="Achievement\StreakSourcedAchievementComponent.cs" />
    <Compile Include="Address\Bing.cs" />
    <Compile Include="Address\MelissaData.cs" />
    <Compile Include="Address\ServiceObjects.cs" />
    <Compile Include="Address\SmartyStreets.cs" />
    <Compile Include="Address\VerificationComponent.cs" />
    <Compile Include="Address\VerificationContainer.cs" />
    <Compile Include="Attribute\AccountFieldAttribute.cs" />
    <Compile Include="Attribute\AccountsFieldAttribute.cs" />
    <Compile Include="Attribute\AddressFieldAttribute.cs" />
    <Compile Include="Attribute\AssetStorageSystemFieldAttribute.cs" />
    <Compile Include="Attribute\AttributeCategoryFieldAttribute.cs" />
    <Compile Include="Attribute\AttributeFieldAttribute.cs" />
    <Compile Include="Attribute\AssessmentTypesFieldAttribute.cs" />
    <Compile Include="Attribute\BlockTemplateFieldAttribute.cs" />
    <Compile Include="Attribute\CheckListFieldAttribute.cs" />
    <Compile Include="Attribute\ColorFieldAttribute.cs" />
    <Compile Include="Attribute\ComparisonFieldAttribute.cs" />
    <Compile Include="Attribute\ContentChannelsFieldAttribute.cs" />
    <Compile Include="Attribute\CheckinConfigurationTypeFieldAttribute.cs" />
    <Compile Include="Attribute\LocationListFieldAttribute.cs" />
    <Compile Include="Attribute\RangeSliderAttribute.cs" />
    <Compile Include="Attribute\DocumentTypeFieldAttribute.cs" />
    <Compile Include="Attribute\MetricFieldAttribute.cs" />
    <Compile Include="Attribute\StepFieldAttribute.cs" />
    <Compile Include="Attribute\StepProgramStepStatusFieldAttribute.cs" />
    <Compile Include="Attribute\InteractionChannelInteractionComponentFieldAttribute.cs" />
    <Compile Include="Attribute\StepProgramStepTypeFieldAttribute.cs" />
    <Compile Include="Attribute\AchievementTypeFieldAttribute.cs" />
    <Compile Include="Attribute\StreakTypeFieldAttribute.cs" />
    <Compile Include="Attribute\StepProgramFieldAttribute.cs" />
    <Compile Include="Attribute\ContentChannelTypeFieldAttribute.cs" />
    <Compile Include="Attribute\ContentChannelItemFieldAttribute.cs" />
    <Compile Include="Attribute\BackgroundCheckFieldAttribute.cs" />
    <Compile Include="Attribute\GenderFieldAttribute.cs" />
    <Compile Include="Attribute\IHasAttributes.cs" />
    <Compile Include="Attribute\InteractionChannelFieldAttribute.cs" />
    <Compile Include="Attribute\InteractionChannelsFieldAttribute.cs" />
    <Compile Include="Attribute\LabelFieldAttribute.cs" />
    <Compile Include="Attribute\LavaFieldAttribute.cs" />
    <Compile Include="Attribute\RegistrationInstanceFieldAttribute.cs" />
    <Compile Include="Attribute\RegistrationTemplateFieldAttribute.cs" />
    <Compile Include="Attribute\RegistrationTemplatesFieldAttribute.cs" />
    <Compile Include="Attribute\RegistryEntryFieldAttribute.cs" />
    <Compile Include="Attribute\ReportFieldAttribute.cs" />
    <Compile Include="Attribute\SelectFieldAttribute.cs" />
    <Compile Include="Attribute\PersistedDatasetFieldAttribute.cs" />
    <Compile Include="Attribute\StructureContentEditorFieldAttribute.cs" />
    <Compile Include="Attribute\SystemCommunicationFieldAttribute.cs" />
    <Compile Include="Attribute\TextValueFilterFieldAttribute.cs" />
    <Compile Include="Attribute\TimeZoneFieldAttribute.cs" />
    <Compile Include="Attribute\FileFieldAttribute.cs" />
    <Compile Include="Attribute\BinaryFileFieldAttribute.cs" />
    <Compile Include="Attribute\BinaryFileTypeFieldAttribute.cs" />
    <Compile Include="Attribute\BinaryFileTypesFieldAttribute.cs" />
    <Compile Include="Attribute\BooleanFieldAttribute.cs" />
    <Compile Include="Attribute\CampusesFieldAttribute.cs" />
    <Compile Include="Attribute\CampusFieldAttribute.cs" />
    <Compile Include="Attribute\GroupCategoryFieldAttribute.cs" />
    <Compile Include="Attribute\CategoryFieldAttribute.cs" />
    <Compile Include="Attribute\CodeEditorFieldAttribute.cs" />
    <Compile Include="Attribute\CommunicationTemplateFieldAttribute .cs" />
    <Compile Include="Attribute\ComponentFieldAttribute.cs" />
    <Compile Include="Attribute\ComponentsFieldAttribute.cs" />
    <Compile Include="Attribute\ConnectionActivityTypeFieldAttribute.cs" />
    <Compile Include="Attribute\ConnectionOpportunityFieldAttribute.cs" />
    <Compile Include="Attribute\ConnectionRequestFieldAttribute.cs" />
    <Compile Include="Attribute\ConnectionStateFieldAttribute.cs" />
    <Compile Include="Attribute\ConnectionStatusFieldAttribute.cs" />
    <Compile Include="Attribute\ConnectionTypeFieldAttribute.cs" />
    <Compile Include="Attribute\ConnectionTypesFieldAttribute.cs" />
    <Compile Include="Attribute\ContentChannelFieldAttribute.cs" />
    <Compile Include="Attribute\ContentChannelTypesFieldAttribute.cs" />
    <Compile Include="Attribute\CurrencyFieldAttribute.cs" />
    <Compile Include="Attribute\CustomEnhancedListFieldAttribute.cs" />
    <Compile Include="Attribute\CustomCheckboxListFieldAttribute.cs" />
    <Compile Include="Attribute\CustomDropdownListFieldAttribute.cs" />
    <Compile Include="Attribute\CustomRadioListFieldAttribute.cs" />
    <Compile Include="Attribute\DataViewFieldAttribute.cs" />
    <Compile Include="Attribute\DataViewsFieldAttribute.cs" />
    <Compile Include="Attribute\DateFieldAttribute.cs" />
    <Compile Include="Attribute\DateRangeFieldAttribute.cs" />
    <Compile Include="Attribute\DateTimeFieldAttribute.cs" />
    <Compile Include="Attribute\DayOfWeekFieldAttribute.cs" />
    <Compile Include="Attribute\DaysOfWeekFieldAttribute.cs" />
    <Compile Include="Attribute\DecimalFieldAttribute.cs" />
    <Compile Include="Attribute\DecimalRangeFieldAttribute.cs" />
    <Compile Include="Attribute\DefinedTypeFieldAttribute.cs" />
    <Compile Include="Attribute\DefinedValueFieldAttribute.cs" />
    <Compile Include="Attribute\DefinedValueRangeFieldAttribute.cs" />
    <Compile Include="Attribute\EmailFieldAttribute.cs" />
    <Compile Include="Attribute\GroupMemberFieldAttribute.cs" />
    <Compile Include="Attribute\IHasInheritedAttributes.cs" />
    <Compile Include="Attribute\MatrixFieldAttribute.cs" />
    <Compile Include="Attribute\SocialMediaAccountFieldAttribute.cs" />
    <Compile Include="Attribute\SSNFieldAttribute.cs" />
    <Compile Include="Attribute\UrlLinkFieldAttribute.cs" />
    <Compile Include="Attribute\WorkflowFieldAttribute.cs" />
    <Compile Include="Attribute\EncryptedTextFieldAttribute.cs" />
    <Compile Include="Attribute\EntityFieldAttribute.cs" />
    <Compile Include="Attribute\EntityTypeFieldAttribute.cs" />
    <Compile Include="Attribute\EnumFieldAttribute.cs" />
    <Compile Include="Attribute\EnumsFieldAttribute.cs" />
    <Compile Include="Attribute\EventCalendarFieldAttribute.cs" />
    <Compile Include="Attribute\EventItemFieldAttribute.cs" />
    <Compile Include="Attribute\FieldAttribute.cs" />
    <Compile Include="Attribute\FinancialGatewayFieldAttribute.cs" />
    <Compile Include="Attribute\GroupAndRoleFieldAttribute.cs" />
    <Compile Include="Attribute\GroupFieldAttribute.cs" />
    <Compile Include="Attribute\GroupLocationTypeFieldAttribute.cs" />
    <Compile Include="Attribute\GroupRoleFieldAttribute.cs" />
    <Compile Include="Attribute\GroupTypeFieldAttribute.cs" />
    <Compile Include="Attribute\GroupTypeGroupFieldAttribute.cs" />
    <Compile Include="Attribute\GroupTypesFieldAttribute.cs" />
    <Compile Include="Attribute\Helper.cs" />
    <Compile Include="Attribute\IHasAttributesWrapper.cs" />
    <Compile Include="Attribute\InheritedAttribute.cs" />
    <Compile Include="Attribute\IntegerFieldAttribute.cs" />
    <Compile Include="Attribute\IntegerRangeFieldAttribute.cs" />
    <Compile Include="Attribute\KeyValueListFieldAttribute.cs" />
    <Compile Include="Attribute\LavaCommandsFieldAttribute.cs" />
    <Compile Include="Attribute\LinkedPageAttribute.cs" />
    <Compile Include="Attribute\LocationFieldAttribute.cs" />
    <Compile Include="Attribute\MarkdownFieldAttribute.cs" />
    <Compile Include="Attribute\MemoFieldAttribute.cs" />
    <Compile Include="Attribute\MergeTemplateFieldAttribute.cs" />
    <Compile Include="Attribute\MetricCategoriesFieldAttribute.cs" />
    <Compile Include="Attribute\NoteTypeFieldAttribute.cs" />
    <Compile Include="Attribute\BadgesFieldAttribute.cs" />
    <Compile Include="Attribute\PersonFieldAttribute.cs" />
    <Compile Include="Attribute\PhoneNumberFieldAttribute.cs" />
    <Compile Include="Attribute\RemoteAuthsFieldAttribute.cs" />
    <Compile Include="Attribute\ScheduleFieldAttribute.cs" />
    <Compile Include="Attribute\SchedulesFieldAttribute.cs" />
    <Compile Include="Attribute\SecurityRoleFieldAttribute.cs" />
    <Compile Include="Attribute\SiteFieldAttribute.cs" />
    <Compile Include="Attribute\SlidingDateRangeFieldAttribute.cs" />
    <Compile Include="Attribute\SystemEmailFieldAttribute.cs" />
    <Compile Include="Attribute\TextFieldAttribute.cs" />
    <Compile Include="Attribute\TimeFieldAttribute.cs" />
    <Compile Include="Attribute\ValueListFieldAttribute.cs" />
    <Compile Include="Attribute\WorkflowActivityTypeAttribute.cs" />
    <Compile Include="Attribute\WorkflowAttributeAttribute.cs" />
    <Compile Include="Attribute\WorkflowTextOrAttributeAttribute.cs" />
    <Compile Include="Attribute\WorkflowTypeFieldAttribute.cs" />
<<<<<<< HEAD
    <Compile Include="Blocks\Types\Mobile\Core\Notes.cs" />
    <Compile Include="Communication\EmailAddressFieldValidator.cs" />
=======
    <Compile Include="Blocks\Types\Mobile\Prayer\AnswerToPrayer.cs" />
    <Compile Include="Blocks\Types\Mobile\Prayer\MyPrayerRequests.cs" />
>>>>>>> f019bf93
    <Compile Include="Blocks\Types\Mobile\Security\OnboardPerson.cs" />
    <Compile Include="Bus\Message\TransactionWasAlertedMessage.cs" />
    <Compile Include="Bus\Queue\TransactionAlertQueue.cs" />
    <Compile Include="Communication\VideoEmbed\VideoEmbedContainer.cs" />
    <Compile Include="Communication\VideoEmbed\VideoEmbedComponent.cs" />
    <Compile Include="Communication\VideoEmbed\VimeoVideoEmbed.cs" />
    <Compile Include="Communication\VideoEmbed\YoutubeEmbed.cs" />
    <Compile Include="Badge\BadgeComponent.cs" />
    <Compile Include="Badge\BadgeContainer.cs" />
    <Compile Include="Badge\Component\Achievement.cs" />
    <Compile Include="Badge\HighlightLabelBadge.cs" />
    <Compile Include="Badge\IconBadge.cs" />
    <Compile Include="Blocks\BlockActionAttribute.cs" />
    <Compile Include="Attribute\IconCssClassAttribute.cs" />
    <Compile Include="Blocks\RockMobileBlockType.cs" />
    <Compile Include="Blocks\Types\Mobile\Cms\Hero.cs" />
    <Compile Include="Blocks\Types\Mobile\Cms\StructuredContentView.cs" />
    <Compile Include="Blocks\Types\Mobile\Communication\CommunicationListSubscribe.cs" />
    <Compile Include="Blocks\Types\Mobile\Communication\CommunicationView.cs" />
    <Compile Include="Blocks\Types\Mobile\Events\CalendarEventItemOccurrenceView.cs" />
    <Compile Include="Blocks\Types\Mobile\Events\CalendarEventList.cs" />
    <Compile Include="Blocks\Types\Mobile\Events\CalendarView.cs" />
    <Compile Include="Blocks\Types\Mobile\Events\EventItemOccurrenceListByAudienceLava.cs" />
    <Compile Include="Blocks\Types\Mobile\Groups\GroupAttendanceEntry.cs" />
    <Compile Include="Blocks\Types\Mobile\Groups\GroupEdit.cs" />
    <Compile Include="Blocks\Types\Mobile\Groups\GroupMemberEdit.cs" />
    <Compile Include="Blocks\Types\Mobile\Groups\GroupMemberList.cs" />
    <Compile Include="Blocks\Types\Mobile\Groups\GroupMemberView.cs" />
    <Compile Include="Blocks\Types\Mobile\Groups\GroupView.cs" />
    <Compile Include="Blocks\Types\Mobile\Prayer\PrayerRequestDetails.cs" />
    <Compile Include="Blocks\Types\Mobile\Prayer\PrayerSession.cs" />
    <Compile Include="Blocks\Types\Mobile\Prayer\PrayerSessionSetup.cs" />
    <Compile Include="Bulk\BulkImport\InteractionsImport.cs" />
    <Compile Include="Bulk\BulkImport\InteractionImport.cs" />
    <Compile Include="Bus\Consumer\RockConsumer.cs" />
    <Compile Include="Bus\Consumer\RockDebugConsumer.cs" />
    <Compile Include="Bus\Message\WebFarmWasUpdatedMessage.cs" />
    <Compile Include="Bus\Message\IEventMessage.cs" />
    <Compile Include="Bus\Message\ICommandMessage.cs" />
    <Compile Include="Bus\Message\CacheWasUpdatedMessage.cs" />
    <Compile Include="Bus\Message\StartTaskMessage.cs" />
    <Compile Include="Bus\Message\RockMessage.cs" />
    <Compile Include="Bus\Message\EntityWasUpdatedMessage.cs" />
    <Compile Include="Bus\Statistics\StatLog.cs" />
    <Compile Include="Bus\Statistics\StatObserver.cs" />
    <Compile Include="Bus\Queue\CacheEventQueue.cs" />
    <Compile Include="Bus\Queue\WebFarmQueue.cs" />
    <Compile Include="Bus\Queue\PublishEventQueue.cs" />
    <Compile Include="Bus\Queue\SendCommandQueue.cs" />
    <Compile Include="Bus\Queue\StartTaskQueue.cs" />
    <Compile Include="Bus\Queue\EntityUpdateQueue.cs" />
    <Compile Include="Bus\Queue\RockQueue.cs" />
    <Compile Include="Bus\RockMessageBus.cs" />
    <Compile Include="Bus\Transport\Component\InMemory.cs" />
    <Compile Include="Bus\Transport\Component\AzureServiceBus.cs" />
    <Compile Include="Bus\Transport\Component\RabbitMq.cs" />
    <Compile Include="Bus\Transport\TransportComponent.cs" />
    <Compile Include="Bus\Transport\TransportContainer.cs" />
    <Compile Include="CheckIn\CheckinManagerHelper.cs" />
    <Compile Include="CheckIn\LocalDeviceConfiguration.cs" />
    <Compile Include="CheckIn\RosterAttendee.cs" />
    <Compile Include="Communication\CommunicationHelper.cs" />
    <Compile Include="Communication\IAsyncTransport.cs" />
    <Compile Include="Communication\IAsyncMediumComponent.cs" />
    <Compile Include="Communication\IRockMobilePush.cs" />
    <Compile Include="Communication\ISmsPipelineWebhook.cs" />
    <Compile Include="Communication\PushData.cs" />
    <Compile Include="Communication\CreateMessageResult.cs" />
    <Compile Include="Communication\Transport\EmailSendResponse.cs" />
    <Compile Include="Communication\EmailTransportComponent.cs" />
    <Compile Include="Communication\Transport\ThrottleHelper.cs" />
    <Compile Include="Data\LavaIgnoreAttribute.cs" />
    <Compile Include="Data\LavaIncludeAttribute.cs" />
    <Compile Include="Lava\CommonMergeFieldsOptions.cs" />
    <Compile Include="Lava\WebsiteLavaTemplateCache.cs" />
    <Compile Include="Jobs\GroupAttendanceReporting.cs" />
    <Compile Include="Lava\RockLiquid\Blocks\Cache.cs" />
    <Compile Include="Lava\RockLiquid\Blocks\CalendarEvents.cs" />
    <Compile Include="Lava\RockLiquid\Blocks\CalendarEventsLavaDataSource.cs" />
    <Compile Include="Lava\RockLiquid\Blocks\EventScheduledInstance.cs" />
    <Compile Include="Lava\RockLiquid\Blocks\Execute.cs" />
    <Compile Include="Lava\RockLiquid\Blocks\InteractionContentChannelItemWrite.cs" />
    <Compile Include="Lava\RockLiquid\Blocks\InteractionWrite.cs" />
    <Compile Include="Lava\RockLiquid\Blocks\IRockLavaBlock.cs" />
    <Compile Include="Lava\RockLiquid\Blocks\Javascript.cs" />
    <Compile Include="Lava\RockLiquid\Blocks\JsonProperty.cs" />
    <Compile Include="Lava\RockLiquid\Blocks\RockEntity.cs" />
    <Compile Include="Lava\RockLiquid\Blocks\RockLavaBlockBase.cs" />
    <Compile Include="Lava\RockLiquid\Blocks\Search.cs" />
    <Compile Include="Lava\RockLiquid\Blocks\Sql.cs" />
    <Compile Include="Lava\RockLiquid\Blocks\Stylesheet.cs" />
    <Compile Include="Lava\RockLiquid\Blocks\TagList.cs" />
    <Compile Include="Lava\RockLiquid\Blocks\WebRequest.cs" />
    <Compile Include="Lava\RockLiquid\Blocks\WorkflowActivate.cs" />
    <Compile Include="Lava\RockLiquid\LavaFileSystem.cs" />
    <Compile Include="Lava\RockLiquid\RockFilters.cs" />
    <Compile Include="Lava\RockLiquid\Shortcodes\BootstrapAlert.cs" />
    <Compile Include="Lava\RockLiquid\Shortcodes\DynamicShortcodeBlock.cs" />
    <Compile Include="Lava\RockLiquid\Shortcodes\DynamicShortcodeInline.cs" />
    <Compile Include="Lava\RockLiquid\Shortcodes\IRockShortcode.cs" />
    <Compile Include="Lava\RockLiquid\Shortcodes\LavaShortcodeMetaDataAttribute.cs" />
    <Compile Include="Lava\RockLiquid\Shortcodes\RockLavaShortcodeBase.cs" />
    <Compile Include="Lava\RockLiquid\Shortcodes\RockLavaShortcodeBlockBase.cs" />
    <Compile Include="Lava\RockLiquid\Shortcodes\ScheduledContent.cs" />
    <Compile Include="Lava\RockLiquid\Shortcodes\Scripturize.cs" />
    <Compile Include="Lava\WebsiteLavaShortcodeProvider.cs" />
    <Compile Include="Tasks\AddCommunicationRecipients.cs" />
    <Compile Include="Tasks\AddNewMetaphones.cs" />
    <Compile Include="Tasks\AddPageRenameInteraction.cs" />
    <Compile Include="Tasks\AddShortLinkInteraction.cs" />
    <Compile Include="Tasks\DeleteBinaryFileAttribute.cs" />
    <Compile Include="Tasks\DeleteEntityTypeIndex.cs" />
    <Compile Include="Tasks\LaunchEntityChangeWorkflows.cs" />
    <Compile Include="Tasks\LaunchGroupMemberPlacedElsewhereWorkflow.cs" />
    <Compile Include="Tasks\LaunchGroupScheduleCancellationWorkflow.cs" />
    <Compile Include="Tasks\LaunchMemberAttendedGroupWorkflow.cs" />
    <Compile Include="Tasks\LaunchStepChangeWorkflows.cs" />
    <Compile Include="Tasks\LaunchWorkflows.cs" />
    <Compile Include="Tasks\ProcessConnectionRequestActivityChange.cs" />
    <Compile Include="Tasks\ProcessConnectionRequestChange.cs" />
    <Compile Include="Tasks\ProcesSendRegistrationNotification.cs" />
    <Compile Include="Tasks\ProcessEntityTypeBulkIndex.cs" />
    <Compile Include="Tasks\ProcessEntityTypeIndex.cs" />
    <Compile Include="Tasks\ProcessRunJobNow.cs" />
    <Compile Include="Tasks\ProcessRebuildStreakType.cs" />
    <Compile Include="Tasks\ProcessSendCommunication.cs" />
    <Compile Include="Tasks\ProcessSendCommunicationApprovalEmail.cs" />
    <Compile Include="Tasks\ProcessSendDigitalSignatureRequest.cs" />
    <Compile Include="Tasks\ProcessSendPaymentReceiptEmails.cs" />
    <Compile Include="Tasks\ProcessSendRegistrationConfirmation.cs" />
    <Compile Include="Tasks\ProcessStreakTypeExclusionChange.cs" />
    <Compile Include="Tasks\ProcessWorkflowTrigger.cs" />
    <Compile Include="Tasks\RegisterRestControllers.cs" />
    <Compile Include="Tasks\UpdateAchievementAttempt.cs" />
    <Compile Include="Tasks\UpdateDataViewStatistics.cs" />
    <Compile Include="Tasks\UpdateDigitalSignatureDocument.cs" />
    <Compile Include="Tasks\UpdateFacebookFriendGroupMembers.cs" />
    <Compile Include="Tasks\UpdateGroupMember.cs" />
    <Compile Include="Tasks\UpdatePaymentStatusFinancialScheduledTransactions.cs" />
    <Compile Include="Tasks\UpdatePersonSignalTypes.cs" />
    <Compile Include="Tasks\UpdateReportStatistics.cs" />
    <Compile Include="Tasks\LaunchWorkflow.cs" />
    <Compile Include="Tasks\UpdateUserLastActivity.cs" />
    <Compile Include="Store\StoreApiResult.cs" />
    <Compile Include="Utility\ExtensionMethods\LavaLibraryExtensions.cs" />
    <Compile Include="Utility\MethodRetry.cs" />
    <Compile Include="Communication\Transport\RockMobilePush.cs" />
    <Compile Include="Communication\Transport\SafeSenderResult.cs" />
    <Compile Include="Communication\CommunicationTemplateHelper.cs" />
    <Compile Include="Data\DecimalPrecisionAttribute.cs" />
    <Compile Include="Data\DecimalPrecisionAttributeConvention.cs" />
    <Compile Include="Data\MigrationIndexHelper.cs" />
    <Compile Include="Data\SaveChangesResult.cs" />
    <Compile Include="Data\SaveChangesArgs.cs" />
    <Compile Include="Field\Types\AttendanceFieldType.cs" />
    <Compile Include="Field\Types\ConnectionRequestActivityFieldType.cs" />
    <Compile Include="Field\Types\CheckinConfigurationTypeFieldType.cs" />
    <Compile Include="Field\Types\LocationListFieldType.cs" />
    <Compile Include="Field\Types\StepFieldType.cs" />
    <Compile Include="Field\Types\InteractionChannelInteractionComponentFieldType.cs" />
    <Compile Include="Field\Types\AchievementTypeFieldType.cs" />
    <Compile Include="Financial\IFeeCoverageGatewayComponent.cs" />
    <Compile Include="Financial\IHostedGatewayPaymentControlCurrencyTypeEvent.cs" />
    <Compile Include="Jobs\GivingAnalytics.cs" />
    <Compile Include="Jobs\AutoOpenLocations.cs" />
    <Compile Include="Jobs\CollectHostingMetrics.cs" />
    <Compile Include="Jobs\ContentChannelItemSelfUpdate.cs" />
    <Compile Include="Jobs\JobMigration.cs" />
    <Compile Include="Jobs\PostInstallDataMigrations.cs" />
    <Compile Include="Jobs\PostV110DataMigrationsResponseCodeIndex.cs" />
    <Compile Include="Jobs\PostV122_UpdateInteractionIndex.cs" />
    <Compile Include="Jobs\PostV110DataMigrationsUpdateRelatedDataViewId.cs" />
    <Compile Include="Jobs\PostV12DataMigrationsAddStatusIndexToCommunicationRecipient.cs" />
    <Compile Include="Jobs\PostV12DataMigrationsAddIndexToCommunication.cs" />
    <Compile Include="Jobs\PostV12DataMigrationsAddInteractionIndexes.cs" />
    <Compile Include="Jobs\RockJobWarningException.cs" />
    <Compile Include="Jobs\CampaignManager.cs" />
    <Compile Include="Jobs\SendGroupAttendanceDigest.cs" />
    <Compile Include="Communication\SendMessageResult.cs" />
    <Compile Include="Jobs\PostV110DataMigrationsUpdateDateKeyValues.cs" />
    <Compile Include="Jobs\PostV103DataMigrationsSpiritualGifts.cs" />
    <Compile Include="Lava\Blocks\CalendarEventsLavaDataSource.cs" />
    <Compile Include="Lava\Blocks\EventScheduledInstanceBlock.cs" />
    <Compile Include="Lava\Blocks\InteractionWriteBlock.cs" />
    <Compile Include="Lava\Blocks\InteractionContentChannelItemWriteTag.cs" />
    <Compile Include="Lava\Blocks\CalendarEventsBlock.cs" />
    <Compile Include="Lava\ILiquidizable.cs" />
    <Compile Include="Lava\LavaElementAttributes.cs" />
    <Compile Include="Lava\WebsiteLavaFileSystem.cs" />
    <Compile Include="Lava\LavaFilters.cs" />
    <Compile Include="Logging\IRockLogReader.cs" />
    <Compile Include="Logging\RockLogEvent.cs" />
    <Compile Include="Logging\RockLogSystemSettings.cs" />
    <Compile Include="Logging\RockSerilogReader.cs" />
    <Compile Include="Model\AchievementAttemptService.Partial.cs" />
    <Compile Include="Model\CodeGenerated\FinancialTransactionAlertService.cs" />
    <Compile Include="Model\CodeGenerated\FinancialTransactionAlertTypeService.cs" />
    <Compile Include="Model\CodeGenerated\WebFarmNodeLogService.cs" />
    <Compile Include="Model\CodeGenerated\WebFarmNodeMetricService.cs" />
    <Compile Include="Model\CodeGenerated\WebFarmNodeService.cs" />
    <Compile Include="Model\CommunicationResponseAttachment.cs" />
    <Compile Include="Model\FinancialTransactionAlert.cs" />
    <Compile Include="Model\FinancialTransactionAlertType.cs" />
    <Compile Include="Model\MediaAccount.cs" />
    <Compile Include="Model\MediaElement.cs" />
    <Compile Include="Model\MediaFolder.cs" />
    <Compile Include="Model\RegistrationSession.cs" />
    <Compile Include="Model\StepProgramService.Partial.cs" />
    <Compile Include="Model\WebFarmNodeMetric.cs" />
    <Compile Include="Model\FollowingSuggestedService.Partial.cs" />
    <Compile Include="Model\WebFarmNodeLog.cs" />
    <Compile Include="Model\WebFarmNode.cs" />
    <Compile Include="Model\AttendanceCheckInSession.cs" />
    <Compile Include="Model\AuthClaim.cs" />
    <Compile Include="Model\AuthClient.cs" />
    <Compile Include="Model\AuthClientService.Partial.cs" />
    <Compile Include="Model\AuthScope.cs" />
    <Compile Include="Model\CodeGenerated\AttendanceCheckInSessionService.cs" />
    <Compile Include="Model\CodeGenerated\AuthClaimService.cs" />
    <Compile Include="Model\CodeGenerated\AuthClientService.cs" />
    <Compile Include="Model\CodeGenerated\AuthScopeService.cs" />
    <Compile Include="Model\CodeGenerated\IdentityVerificationCodeService.cs" />
    <Compile Include="Model\CodeGenerated\IdentityVerificationService.cs" />
    <Compile Include="Model\ConnectionRequestService.Partial.cs" />
    <Compile Include="Model\DocumentService.Partial.cs" />
    <Compile Include="Model\FinancialPaymentDetailService.Partial.cs" />
    <Compile Include="Model\GroupSyncService.Partial.cs" />
    <Compile Include="Model\WebFarmNodeService.Partial.cs" />
    <Compile Include="Model\WebFarmNodeMetricService.Partial.cs" />
    <Compile Include="Plugin\HotFixes\139_ProfileEdit_RequireGender.cs" />
    <Compile Include="Plugin\HotFixes\138_MigrationRollupsFor11_4_1.cs" />
    <Compile Include="Plugin\HotFixes\137_MigrationRollupsFor11_4_0.cs" />
    <Compile Include="Plugin\HotFixes\136_MigrationRollupsFor11_3_0.cs" />
    <Compile Include="Plugin\HotFixes\135_MigrationRollupsFor11_2_0.cs" />
    <Compile Include="Plugin\HotFixes\134_AddDocumentsToPersonMerge.cs" />
    <Compile Include="Plugin\HotFixes\133_MigrationRollupsFor11_1_2.cs" />
    <Compile Include="Plugin\HotFixes\132_CheckinClientInstaller.cs" />
    <Compile Include="Reporting\DataFilter\Person\CreatedNotesFilter.cs" />
    <Compile Include="Reporting\DataFilter\Person\NoteDataViewFilter.cs" />
    <Compile Include="Reporting\DataSelect\Person\CreatedNotesCountSelect.cs" />
    <Compile Include="Reporting\ReportGetQueryableArgs.cs" />
    <Compile Include="Reporting\RockReportingException.cs" />
    <Compile Include="Plugin\HotFixes\131_MigrationRollupsFor11_1_1.cs" />
    <Compile Include="Plugin\HotFixes\130_ServerCheckinPrinterCutter.cs" />
    <Compile Include="Plugin\HotFixes\129_MigrationRollupsFor11_1_0.cs" />
    <Compile Include="Security\Authentication\ClaimExtensionMethods.cs" />
    <Compile Include="Security\Authentication\OidcClient.cs" />
    <Compile Include="SystemGuid\Badge.cs" />
    <Compile Include="SystemGuid\AuthScope.cs" />
    <Compile Include="SystemKey\DeviceAttributeKey.cs" />
    <Compile Include="SystemKey\TwilioAttributeKey.cs" />
    <Compile Include="Tasks\ProcessTransactionAlertActions.cs" />
    <Compile Include="Tasks\ProcessAchievements.cs" />
    <Compile Include="Tasks\AddPersonViewed.cs" />
    <Compile Include="Transactions\AchievementsProcessTransaction.cs" />
    <Compile Include="Tasks\BusStartedTask.cs" />
    <Compile Include="Utility\AsyncHelper.cs" />
    <Compile Include="Utility\Enums\PushOpenAction.cs" />
    <Compile Include="Utility\ExtensionMethods\DateKeyExtensions.cs" />
    <Compile Include="Utility\ExtensionMethods\AssemblyExtensions.cs" />
    <Compile Include="Utility\ExtensionMethods\StreamExtensions.cs" />
    <Compile Include="Utility\KeyHelper.cs" />
    <Compile Include="Utility\ExtensionMethods\Request.cs" />
    <Compile Include="Utility\Settings\GivingAnalytcis\GivingAnalyticsSetting.cs" />
    <Compile Include="Utility\RockDynamic.cs" />
    <Compile Include="Utility\TaskActivityMessageHub.cs" />
    <Compile Include="Utility\RockSerializableList.cs" />
    <Compile Include="Model\CampaignConnectionItem.cs" />
    <Compile Include="Model\IdentityVerification.cs" />
    <Compile Include="Model\IdentityVerificationCode.cs" />
    <Compile Include="Model\IdentityVerificationCodeService.Partial.cs" />
    <Compile Include="Model\IdentityVerificationService.Partial.cs" />
    <Compile Include="Plugin\HotFixes\105_PageParameterFilterBlock.cs" />
    <Compile Include="Plugin\HotFixes\104_MigrationRollupsFor10_3_0.cs" />
    <Compile Include="Plugin\HotFixes\117_FieldContainerXAMLMigration.cs" />
    <Compile Include="Plugin\HotFixes\116_MigrationRollupsFor10_3_4.cs" />
    <Compile Include="Plugin\HotFixes\115_RegistrationLinkage.cs" />
    <Compile Include="Plugin\HotFixes\109_DisableCommunicationPersonParameter.cs" />
    <Compile Include="Plugin\HotFixes\107_MigrationRollupsFor10_3_1.cs" />
    <Compile Include="Plugin\HotFixes\108_UpdateSpiritualGifts.cs" />
    <Compile Include="Reporting\DataFilter\IRelatedChildDataView.cs" />
    <Compile Include="Storage\AssetStorage\AzureCloudStorageComponent.cs" />
    <Compile Include="SystemGuid\Metric.cs" />
    <Compile Include="Transactions\RunReportTransaction.cs" />
    <Compile Include="Plugin\HotFixes\110_UpdateSpiritualGiftsResultsLava.cs" />
    <Compile Include="Plugin\HotFixes\113_MigrationRollupsFor10_3_2.cs" />
    <Compile Include="Plugin\HotFixes\112_XamlTemplateMigration.cs" />
    <Compile Include="Plugin\HotFixes\111_HideGiftsCategoriesWithNoGifts.cs" />
    <Compile Include="Transactions\PageRenameTransaction.cs" />
    <Compile Include="Logging\RockLogLevel.cs" />
    <Compile Include="Plugin\HotFixes\114_MigrationRollupsFor10_3_3.cs" />
    <Compile Include="Plugin\HotFixes\128_MigrationRollupsFor10_4_1.cs" />
    <Compile Include="Plugin\HotFixes\127_MigrationRollupsFor10_4_0.cs" />
    <Compile Include="Plugin\HotFixes\126_MigrationRollupsFor10_3_7.cs" />
    <Compile Include="Plugin\HotFixes\125_MobileTemplateUpdatesPostAlpha.cs" />
    <Compile Include="Plugin\HotFixes\123_MigrationRollupsFor10_3_6.cs" />
    <Compile Include="Plugin\HotFixes\122_FixContentChannelItemChildItemsOrder.cs" />
    <Compile Include="Plugin\HotFixes\121_MigrationRollupsFor10_3_5.cs" />
    <Compile Include="Plugin\HotFixes\120_StructuredContentTools.cs" />
    <Compile Include="Plugin\HotFixes\119_AddMobileGroupMemberListBlockTemplate.cs" />
    <Compile Include="Plugin\HotFixes\124_AddGroupAttendanceDigestSystemCommunication.cs" />
    <Compile Include="Reporting\DataFilter\Person\StepParticipantsByAttributeValueFilter.cs" />
    <Compile Include="Reporting\DataFilter\Step\StepsAttributeValuesFilter.cs" />
    <Compile Include="SystemKey\CampaignConnectionKey.cs" />
    <Compile Include="Utility\CampaignConnectionHelper.cs" />
    <Compile Include="Utility\Enums\RockCacheablityType.cs" />
    <Compile Include="Utility\Enums\TimeIntervalUnit.cs" />
    <Compile Include="Utility\ExtensionMethods\ICollectionExtensions.cs" />
    <Compile Include="Plugin\HotFixes\106_EnableLavaDefaultSetting.cs" />
    <Compile Include="Utility\Enums\IntervalTimeUnit.cs" />
    <Compile Include="Utility\GuidConverter.cs" />
    <Compile Include="Utility\RockCacheability.cs" />
    <Compile Include="Utility\Settings\RockInstanceConfig.cs" />
    <Compile Include="Utility\Settings\RockInstanceConfigurationService.cs" />
    <Compile Include="Utility\Settings\RockInstanceDatabaseConfiguration.cs" />
    <Compile Include="Utility\TimeInterval.cs" />
    <Compile Include="Utility\TimeIntervalSetting.cs" />
    <Compile Include="WebFarm\IntervalAction.cs" />
    <Compile Include="WebFarm\MessageBusConsumer.cs" />
    <Compile Include="WebFarm\RockWebFarm.cs" />
    <Compile Include="Web\Cache\Entities\BinaryFileTypeCache.cs" />
    <Compile Include="Web\Cache\Entities\StepTypeCache.cs" />
    <Compile Include="Web\Cache\Entities\StepProgramCache.cs" />
    <Compile Include="Web\Cache\Entities\ConnectionTypeCache.cs" />
    <Compile Include="Web\Cache\IIHasLifespan.cs" />
    <Compile Include="Logging\IRockLogConfiguration.cs" />
    <Compile Include="Logging\IRockLogger.cs" />
    <Compile Include="Logging\RockLogDomains.cs" />
    <Compile Include="Logging\RockLoggerSerilog.cs" />
    <Compile Include="Logging\RockLogger.cs" />
    <Compile Include="Logging\RockLogConfiguration.cs" />
    <Compile Include="Web\Cache\RockCacheConsumer.cs" />
    <Compile Include="Web\UI\Controls\IDoNotBlockValidate.cs" />
    <Compile Include="Web\UI\Controls\NoteControl.cs" />
    <Compile Include="Web\UI\Controls\PageNavButtons.cs" />
    <Compile Include="Web\UI\Controls\Grid\PersonProfileLinkField.cs" />
    <Compile Include="Web\UI\Controls\LocationList.cs" />
    <Compile Include="Web\UI\Controls\Pickers\CacheabilityPicker.cs" />
    <Compile Include="Web\UI\Controls\Pickers\IntervalPicker.cs" />
    <Compile Include="Plugin\HotFixes\118_FixFailedPaymentCommunicationTemplate.cs" />
    <Compile Include="Web\UI\RegistrationInstanceBlock.cs">
      <SubType>ASPXCodeBehind</SubType>
    </Compile>
    <Compile Include="Bulk\BulkImport\AttendancesImport.cs" />
    <Compile Include="Bulk\BulkImport\AttendanceImport.cs" />
    <Compile Include="CheckIn\CheckinConfigurationHelper.cs" />
    <Compile Include="Data\ICampusFilterable.cs" />
    <Compile Include="Data\RelatedEntityHelper.cs" />
    <Compile Include="Field\Types\BlockTemplateFieldType.cs" />
    <Compile Include="Field\Types\ContentChannelsFieldType.cs" />
    <Compile Include="Field\Types\DataEntryRequirementLevelFieldType.cs" />
    <Compile Include="Field\Types\DocumentTypeFieldType.cs" />
    <Compile Include="Field\Types\MetricFieldType.cs" />
    <Compile Include="Field\Types\PersistedDatasetFieldType.cs" />
    <Compile Include="Field\Types\StepProgramStepStatusFieldType.cs" />
    <Compile Include="Field\Types\StepProgramStepTypeFieldType.cs" />
    <Compile Include="Blocks\Types\Mobile\Cms\ContentChannelItemView.cs" />
    <Compile Include="Blocks\Types\Mobile\Cms\LavaItemList.cs" />
    <Compile Include="Field\Types\StructureContentEditorFieldType.cs" />
    <Compile Include="Jobs\StepsAutomation.cs" />
    <Compile Include="Field\Types\SystemCommunicationFieldType.cs" />
    <Compile Include="Financial\HostedGatewayMode.cs" />
    <Compile Include="Jobs\ConnectionRequestWorkflowTriggers.cs" />
    <Compile Include="Jobs\DataViewToWorkflow.cs" />
    <Compile Include="Jobs\SendRsvpReminders.cs" />
    <Compile Include="Jobs\PostV100DataMigrationsSundayDate.cs" />
    <Compile Include="Jobs\PostV100DataMigrationsValueAsNumeric.cs" />
    <Compile Include="Jobs\SendPrayerComments.cs" />
    <Compile Include="Mobile\AdditionalBlockSettings.cs" />
    <Compile Include="Jobs\UpdatePersistedDatasets.cs" />
    <Compile Include="Mobile\AdditionalPageSettings.cs" />
    <Compile Include="Mobile\AdditionalSiteSettings.cs" />
    <Compile Include="Mobile\JsonFields\AttributeFormat.cs" />
    <Compile Include="Mobile\JsonFields\FieldFormat.cs" />
    <Compile Include="Mobile\JsonFields\FieldSetting.cs" />
    <Compile Include="Mobile\JsonFields\FieldSource.cs" />
    <Compile Include="Mobile\JsonFields\PropertyField.cs" />
    <Compile Include="Mobile\MobileExtensions.cs" />
    <Compile Include="Mobile\TabLocation.cs" />
    <Compile Include="Model\CodeGenerated\DocumentService.cs" />
    <Compile Include="Model\CodeGenerated\DocumentTypeService.cs" />
    <Compile Include="Model\CodeGenerated\EntityCampusFilterService.cs" />
    <Compile Include="Model\CodeGenerated\GroupDemographicTypeService.cs" />
    <Compile Include="Model\CodeGenerated\GroupDemographicValueService.cs" />
    <Compile Include="Model\CodeGenerated\PersistedDatasetService.cs" />
    <Compile Include="Model\CodeGenerated\SmsPipelineService.cs" />
    <Compile Include="Model\CodeGenerated\RegistrationTemplatePlacementService.cs" />
    <Compile Include="Model\CodeGenerated\RelatedEntityService.cs" />
    <Compile Include="Model\CodeGenerated\AchievementAttemptService.cs" />
    <Compile Include="Model\CodeGenerated\AchievementTypePrerequisiteService.cs" />
    <Compile Include="Model\CodeGenerated\AchievementTypeService.cs" />
    <Compile Include="Model\CodeGenerated\SystemCommunicationService.cs" />
    <Compile Include="Model\DocumentTypeService.Partial.cs" />
    <Compile Include="Model\EntityCampusFilter.cs" />
    <Compile Include="Model\RegistrationInstanceService.partial.cs" />
    <Compile Include="Model\RegistrationRegistrantService.partial.cs" />
    <Compile Include="Model\RegistrationTemplatePlacement.cs" />
    <Compile Include="Model\RegistrationTemplatePlacementService.partial.cs" />
    <Compile Include="Model\RelatedEntity.cs" />
    <Compile Include="Model\GroupDemographicType.cs" />
    <Compile Include="Model\GroupDemographicValue.cs" />
    <Compile Include="Model\PersistedDataset.cs" />
    <Compile Include="Model\Document.cs" />
    <Compile Include="Model\DocumentType.cs" />
    <Compile Include="Model\PersistedDatasetService.Partial.cs" />
    <Compile Include="Model\SmsPipeline.cs" />
    <Compile Include="Model\RelatedEntityService.Partial.cs" />
    <Compile Include="Model\StepTypeService.Partial.cs" />
    <Compile Include="Model\StepService.Partial.cs" />
    <Compile Include="Model\AchievementAttempt.cs" />
    <Compile Include="Model\AchievementTypePrerequisite.cs" />
    <Compile Include="Model\AchievementTypeService.Partial.cs" />
    <Compile Include="Model\AchievementType.cs" />
    <Compile Include="Model\SystemCommunication.cs" />
    <Compile Include="Net\ClientInformation.cs" />
    <Compile Include="Badge\Component\Steps.cs" />
    <Compile Include="Plugin\HotFixes\095_PrayerRequestCommentsNotificationEmailTemplate.cs" />
    <Compile Include="Plugin\HotFixes\094_AchievementPagesAndBlocks.cs" />
    <Compile Include="Plugin\HotFixes\093_UpdateRockShopUI.cs" />
    <Compile Include="Plugin\HotFixes\100_MigrationRollupsFor10_2_1.cs" />
    <Compile Include="Plugin\HotFixes\099_MigrationRollupsFor10_2_0.cs" />
    <Compile Include="Plugin\HotFixes\102_RapidAttendanceEntry.cs" />
    <Compile Include="Plugin\HotFixes\101_RegistrationInstanceGroupPlacement.cs" />
    <Compile Include="Plugin\HotFixes\103_GroupPlacementUpdates.cs" />
    <Compile Include="Reporting\DataFilter\Group\LocationDataViewFilter.cs" />
    <Compile Include="Reporting\DataFilter\RelatedDataViewFilterBase.cs" />
    <Compile Include="Reporting\DataFilter\Person\PrimaryCampusesFilter.cs" />
    <Compile Include="Reporting\DataFilter\Person\PrimaryCampusFilter.cs" />
    <Compile Include="Storage\AssetStorage\GoogleCloudStorageComponent.cs" />
    <Compile Include="Storage\Common\GoogleCloudStorage.cs" />
    <Compile Include="Storage\Provider\GoogleCloudStorageProvider.cs" />
    <Compile Include="SystemGuid\Person.cs" />
    <Compile Include="SystemGuid\SystemCommunication.cs" />
    <Compile Include="SystemKey\CountryAttributeKey.cs" />
    <Compile Include="Transactions\ITransactionWithProgress.cs" />
    <Compile Include="Transactions\RegisterControllersTransaction.cs" />
    <Compile Include="Transactions\RunDataViewTransaction.cs" />
    <Compile Include="Transactions\StreakTypeRebuildTransaction.cs" />
    <Compile Include="Transactions\StreakTypeExclusionChangeTransaction.cs" />
    <Compile Include="Transactions\AchievementAttemptChangeTransaction.cs" />
    <Compile Include="UniversalSearch\IndexModels\DocumentIndex.cs" />
    <Compile Include="Reporting\ReportOutputBuilder.cs" />
    <Compile Include="Reporting\ReportTemplateBuilder.cs" />
    <Compile Include="Utility\ExtensionMethods\ExpandoObjectExtensions.cs" />
    <Compile Include="Utility\ExtensionMethods\HttpContextExtensions.cs" />
    <Compile Include="Utility\ExtensionMethods\TypeExtensions.cs" />
    <Compile Include="Utility\LazyDictionary.cs" />
    <Compile Include="Utility\SingleOrArrayJsonConverter.cs" />
    <Compile Include="Web\Cache\Entities\AssessmentTypeCache.cs" />
    <Compile Include="Web\Cache\Entities\ContentChannelTypeCache.cs" />
    <Compile Include="Web\Cache\Entities\DocumentTypeCache.cs" />
    <Compile Include="Web\Cache\Entities\PersistedDatasetCache.cs" />
    <Compile Include="Web\Cache\Entities\Obsolete\PersonBadgeCache.cs" />
    <Compile Include="Web\Cache\Entities\AchievementTypePrerequisiteCache.cs" />
    <Compile Include="Web\Cache\Entities\AchievementTypeCache.cs" />
    <Compile Include="Web\Cache\NonEntities\EntityDocumentTypesCache.cs" />
    <Compile Include="Web\Cache\NonEntities\PersistedDatasetValueCache.cs" />
    <Compile Include="Web\RockCustomSettingsProvider.cs" />
    <Compile Include="Web\IRockCustomSettingsUserControl.cs" />
    <Compile Include="Blocks\IRockMobileBlockType.cs" />
    <Compile Include="Blocks\RockBlockType.cs" />
    <Compile Include="Blocks\BlockActionResult.cs" />
    <Compile Include="Web\RockCustomSettingsUserControlProvider.cs" />
    <Compile Include="Net\RockRequestContext.cs" />
    <Compile Include="Attribute\TargetTypeAttribute.cs" />
    <Compile Include="Blocks\Types\Mobile\Cms\Content.cs" />
    <Compile Include="Blocks\Types\Mobile\Cms\Login.cs" />
    <Compile Include="Blocks\Types\Mobile\Cms\ProfileDetails.cs" />
    <Compile Include="Blocks\Types\Mobile\Cms\Register.cs" />
    <Compile Include="Blocks\Types\Mobile\Cms\WorkflowEntry.cs" />
    <Compile Include="Communication\RockSMSMessageRecipient.cs" />
    <Compile Include="Communication\RockPushMessageRecipient.cs" />
    <Compile Include="Communication\RockEmailMessageRecipient.cs" />
    <Compile Include="Communication\RockMessageRecipient.cs" />
    <Compile Include="Chart\ChartJsTimeSeriesDataFactory.cs" />
    <Compile Include="Chart\FlotChartDataSet.cs" />
    <Compile Include="Chart\TimeSeriesChartDataPoint.cs" />
    <Compile Include="Communication\SmsActions\SmsActionComponent.cs" />
    <Compile Include="Communication\SmsActions\SmsActionContainer.cs" />
    <Compile Include="Communication\SmsActions\SmsActionLaunchWorkflow.cs" />
    <Compile Include="Communication\SmsActions\SmsActionReply.cs" />
    <Compile Include="Communication\SmsActions\SmsActionConversations.cs" />
    <Compile Include="Communication\SmsActions\SmsActionOutcome.cs" />
    <Compile Include="Communication\SmsActions\SmsMessage.cs" />
    <Compile Include="Crm\ConnectionStatusChangeReport\ConnectionStatusChangeReportBuilder.cs" />
    <Compile Include="Crm\ConnectionStatusChangeReport\ConnectionStatusChangeReportData.cs" />
    <Compile Include="Crm\ConnectionStatusChangeReport\ConnectionStatusChangeReportSettings.cs" />
    <Compile Include="Crm\ConnectionStatusChangeReport\ConnectionStatusChangeEventInfo.cs" />
    <Compile Include="Field\FieldVisibilityRules.cs" />
    <Compile Include="Field\Types\AssetFieldType.cs" />
    <Compile Include="Field\Types\AssetStorageProviderFieldType.cs" />
    <Compile Include="Field\Types\AssessmentTypesFieldType.cs" />
    <Compile Include="Field\Types\ConditionalScaleFieldType.cs" />
    <Compile Include="Jobs\RockTriggerListener.cs" />
    <Compile Include="Jobs\GroupLeaderAbsenceNotifications.cs" />
    <Compile Include="Jobs\PostV90DataMigrationsScheduledTransactionNotesToHistory.cs" />
    <Compile Include="Jobs\SendAssessmentReminders.cs" />
    <Compile Include="Field\Types\StreakTypeFieldType.cs" />
    <Compile Include="Jobs\SendGroupScheduleNotifications.cs" />
    <Compile Include="Lava\Blocks\JsonPropertyBlock.cs" />
    <Compile Include="Model\CodeGenerated\GroupMemberAssignmentService.cs" />
    <Compile Include="Model\CodeGenerated\GroupMemberScheduleTemplateService.cs" />
    <Compile Include="Field\EntitySingleSelectionListFieldTypeBase.cs" />
    <Compile Include="Field\Types\StepProgramFieldType.cs" />
    <Compile Include="Field\Types\RegistryEntryFieldType.cs" />
    <Compile Include="Field\Types\ValueFilterFieldType.cs" />
    <Compile Include="Financial\HostedPaymentInfoControlOptions.cs" />
    <Compile Include="Financial\IGatewayComponent.cs" />
    <Compile Include="Financial\IHostedGatewayComponent.cs" />
    <Compile Include="Financial\IHostedGatewayPaymentControlTokenEvent.cs" />
    <Compile Include="Jobs\PostV90DataMigrations.cs" />
    <Compile Include="Jobs\PostV90DataMigrationsForDISC.cs" />
    <Compile Include="Financial\IWebhookGatewayComponent.cs" />
    <Compile Include="Jobs\ChargeFutureTransactions.cs" />
    <Compile Include="Lava\Shortcodes\ScheduledContentShortcode.cs" />
    <Compile Include="Financial\AutomatedPaymentProcessor.cs" />
    <Compile Include="Financial\AutomatedPaymentArgs.cs" />
    <Compile Include="Financial\IAutomatedGatewayComponent.cs" />
    <Compile Include="Financial\IThreeStepGatewayComponent.cs" />
    <Compile Include="Model\Assessment.cs" />
    <Compile Include="Model\AssessmentService.Partial.cs" />
    <Compile Include="Model\AssessmentType.cs" />
    <Compile Include="Model\CodeGenerated\AssessmentService.cs" />
    <Compile Include="Model\CodeGenerated\AssessmentTypeService.cs" />
    <Compile Include="Model\AttendanceData.cs" />
    <Compile Include="Model\CodeGenerated\CommunicationResponseService.cs" />
    <Compile Include="Model\CodeGenerated\StreakService.cs" />
    <Compile Include="Model\CodeGenerated\StreakTypeExclusionService.cs" />
    <Compile Include="Model\CodeGenerated\StreakTypeService.cs" />
    <Compile Include="Model\CodeGenerated\SmsActionService.cs" />
    <Compile Include="Model\CodeGenerated\NoteAttachmentService.cs" />
    <Compile Include="Model\CodeGenerated\PersonScheduleExclusionService.cs" />
    <Compile Include="Model\CodeGenerated\StepWorkflowService.cs" />
    <Compile Include="Model\CodeGenerated\StepWorkflowTriggerService.cs" />
    <Compile Include="Model\StreakTypeExclusionService.Partial.cs" />
    <Compile Include="Model\StreakService.Partial.cs" />
    <Compile Include="Model\StreakTypeService.Partial.cs" />
    <Compile Include="Model\GroupLocationScheduleConfig.cs" />
    <Compile Include="Model\GroupMemberAssignment.cs" />
    <Compile Include="Model\GroupMemberAssignmentService.Partial.cs" />
    <Compile Include="Model\GroupMemberScheduleTemplate.cs" />
    <Compile Include="Model\CodeGenerated\RegistrationTemplateFeeItemService.cs" />
    <Compile Include="Model\CodeGenerated\StepProgramService.cs" />
    <Compile Include="Model\CodeGenerated\StepService.cs" />
    <Compile Include="Model\CodeGenerated\StepStatusService.cs" />
    <Compile Include="Model\CodeGenerated\StepTypePrerequisiteService.cs" />
    <Compile Include="Model\CodeGenerated\StepTypeService.cs" />
    <Compile Include="Model\CommunicationResponse.cs" />
    <Compile Include="Model\CommunicationResponseService.partial.cs" />
    <Compile Include="Model\ConflictProfileService.cs" />
    <Compile Include="Model\EQInventoryService.cs" />
    <Compile Include="Model\StreakType.cs" />
    <Compile Include="Model\StreakTypeExclusion.cs" />
    <Compile Include="Model\SmsAction.cs" />
    <Compile Include="Model\SmsActionService.Partial.cs" />
    <Compile Include="Model\GroupLocationHistoricalService.Partial.cs" />
    <Compile Include="Model\MotivatorService.cs" />
    <Compile Include="Model\NoteAttachment.cs" />
    <Compile Include="Model\PersonScheduleExclusionService.Partial.cs" />
    <Compile Include="Model\PersonScheduleExclusion.cs" />
    <Compile Include="Model\RegistrationTemplateFeeItem.cs" />
    <Compile Include="Model\SpiritualGiftsService.cs" />
    <Compile Include="Bulk\BulkExport\AttributesExport.cs" />
    <Compile Include="Bulk\BulkExport\FinancialTransactionExport.cs" />
    <Compile Include="Bulk\BulkExport\FinancialTransactionExportOptions.cs" />
    <Compile Include="Bulk\BulkExport\FinancialTransactionsExport.cs" />
    <Compile Include="Bulk\BulkExport\ModelExport.cs" />
    <Compile Include="Bulk\BulkExport\ExportOptions.cs" />
    <Compile Include="Bulk\BulkExport\LocationExport.cs" />
    <Compile Include="Bulk\BulkExport\ExportResult.cs" />
    <Compile Include="Bulk\BulkExport\PeopleExport.cs" />
    <Compile Include="Bulk\BulkExport\PersonExport.cs" />
    <Compile Include="CheckIn\CheckInEditFamilyBlock.cs">
      <SubType>ASPXCodeBehind</SubType>
    </Compile>
    <Compile Include="CheckIn\CheckInMessage.cs" />
    <Compile Include="CheckIn\CheckInSearchBlock.cs">
      <SubType>ASPXCodeBehind</SubType>
    </Compile>
    <Compile Include="CheckIn\Registration\FamilyRegistrationState.cs" />
    <Compile Include="Data\NoAttributeFilterExpression.cs" />
    <Compile Include="Field\ICachedEntitiesFieldType.cs" />
    <Compile Include="Field\Types\RegistrationTemplatesFieldType.cs" />
    <Compile Include="Jobs\NoRetryAggregateException.cs" />
    <Compile Include="Jobs\NoRetryException.cs" />
    <Compile Include="Jobs\PostV84DataMigrations.cs" />
    <Compile Include="Lava\Shortcodes\ScripturizeShortcode.cs" />
    <Compile Include="Badge\Component\Assessment.cs" />
    <Compile Include="Model\Step.cs" />
    <Compile Include="Model\Streak.cs" />
    <Compile Include="Model\StepWorkflow.cs" />
    <Compile Include="Model\StepWorkflowTrigger.cs" />
    <Compile Include="Model\StepTypePrerequisite.cs" />
    <Compile Include="Model\StepType.cs" />
    <Compile Include="Model\StepStatus.cs" />
    <Compile Include="Model\StepProgram.cs" />
    <Compile Include="Model\StepWorkflowTriggerService.Partial.cs" />
    <Compile Include="Badge\Component\StreakEngagement.cs" />
    <Compile Include="Plugin\HotFixes\051_SparkData.cs" />
    <Compile Include="Model\AttributeMatrixService.Partial.cs" />
    <Compile Include="Plugin\HotFixes\052_MigrationRollupsForV8_1.cs" />
    <Compile Include="Plugin\HotFixes\053_DuplicateDataIntegrityReports.cs" />
    <Compile Include="Plugin\HotFixes\054_MigrationRollupsForV8_2.cs" />
    <Compile Include="Plugin\HotFixes\055_MigrationRollupsForV8_3.cs" />
    <Compile Include="Plugin\HotFixes\056_MigrationRollupsForV8_4.cs" />
    <Compile Include="Plugin\HotFixes\057_MigrationRollupsForV8_5.cs" />
    <Compile Include="Plugin\HotFixes\058_CheckinRegistration.cs" />
    <Compile Include="Plugin\HotFixes\059_MigrationRollupsForV8_5_2.cs" />
    <Compile Include="Plugin\HotFixes\060_MigrationRollupsForV8_6.cs" />
    <Compile Include="Plugin\HotFixes\061_MigrationRollupsForV8_6_2.cs" />
    <Compile Include="Plugin\HotFixes\062_MigrationRollupsForV8_7.cs" />
    <Compile Include="Plugin\HotFixes\063_WhitelistBlacklist.cs" />
    <Compile Include="Plugin\HotFixes\064_MigrationRollupsForV8_7_2.cs" />
    <Compile Include="Plugin\HotFixes\065_ThresholdValue.cs" />
    <Compile Include="Plugin\HotFixes\066_MigrationRollupsForV8_7_3.cs" />
    <Compile Include="Plugin\HotFixes\067_MigrationRollupsForV8_7_4.cs" />
    <Compile Include="Plugin\HotFixes\068_MigrationRollupsForV8_7_5.cs" />
    <Compile Include="Plugin\HotFixes\069_MigrationRollupsForV8_7_6.cs" />
    <Compile Include="Plugin\HotFixes\070_MigrationRollupsForV8_7_7.cs" />
    <Compile Include="Plugin\HotFixes\071_BlacklistBlankFix.cs" />
    <Compile Include="Plugin\HotFixes\072_RemoveDoNotDisturb.cs" />
    <Compile Include="Plugin\HotFixes\073_MigrationRollupsForV8_8.cs" />
    <Compile Include="Plugin\HotFixes\086_MigrationRollupsForV9_2_0.cs" />
    <Compile Include="Plugin\HotFixes\085_UpdateRegistrationRegistrantFeeIds.cs" />
    <Compile Include="Plugin\HotFixes\084_FixSpiritualGiftsAssessmentBadge.cs" />
    <Compile Include="Plugin\HotFixes\083_MigrationRollupsForV9_1_0.cs" />
    <Compile Include="Plugin\HotFixes\074_MigrationRollupsForV8_8_1.cs" />
    <Compile Include="Plugin\HotFixes\092_DiscProfileAttributeFix.cs" />
    <Compile Include="Plugin\HotFixes\091_SecureGetImpersonationParameter.cs" />
    <Compile Include="Plugin\HotFixes\090_FixNonCashCurrencyDefinedValue.cs" />
    <Compile Include="Plugin\HotFixes\089_MigrationRollupsForV9_3.cs" />
    <Compile Include="Plugin\HotFixes\088_FixAttributeQualifierMotivatorDefinedType.cs" />
    <Compile Include="Plugin\HotFixes\087_AddNonCashAssetTypes.cs" />
    <Compile Include="Plugin\HotFixes\098_FixContributionStatementLava.cs" />
    <Compile Include="Plugin\HotFixes\097_FamilyAnalyticsProcChange.cs" />
    <Compile Include="Plugin\HotFixes\096_MigrationRollupsForV9_5.cs" />
    <Compile Include="Plugin\HotFixes\HotFixMigrationResource.Designer.cs">
      <AutoGen>True</AutoGen>
      <DesignTime>True</DesignTime>
      <DependentUpon>HotFixMigrationResource.resx</DependentUpon>
    </Compile>
    <Compile Include="Reporting\DataFilter\BenevolenceRequest\BenevolenceResultDataViewFilter.cs" />
    <Compile Include="Reporting\DataFilter\BenevolenceResult\BenevolenceRequestDataViewFilter.cs" />
    <Compile Include="Reporting\DataFilter\Person\AttendanceDataViewFilter.cs" />
    <Compile Include="Reporting\DataFilter\Person\HasDuplicateEmailFilter.cs" />
    <Compile Include="Reporting\DataFilter\Person\HasDuplicatePhoneFilter.cs" />
    <Compile Include="Reporting\DataFilter\Person\StepsTakenFilter.cs" />
    <Compile Include="Reporting\DataFilter\Person\InteractionDataViewFilter.cs" />
    <Compile Include="Reporting\DataFilter\Person\InteractionsFilter.cs" />
    <Compile Include="Reporting\DataFilter\Person\StepDataViewFilter.cs" />
    <Compile Include="Reporting\DataSelect\Person\InteractionCountSelect.cs" />
    <Compile Include="Reporting\DataSelect\Person\InteractionDateSelect.cs" />
    <Compile Include="SystemGuid\AssessmentType.cs" />
    <Compile Include="SystemGuid\ContentChannelType.cs" />
    <Compile Include="SystemGuid\Layout.cs" />
    <Compile Include="SystemGuid\PageRoute.cs" />
    <Compile Include="Transactions\GroupScheduleCancellationTransaction.cs" />
    <Compile Include="Transactions\SaveHistoryTransaction.cs" />
    <Compile Include="Transactions\StepChangeTransaction.cs" />
    <Compile Include="Utility\TimePeriod.cs" />
    <Compile Include="Utility\EntityCoding\CodingHelper.cs" />
    <Compile Include="Utility\EntityCoding\EncodedEntity.cs" />
    <Compile Include="Utility\EntityCoding\EntityCoder.cs" />
    <Compile Include="Utility\EntityCoding\EntityDecoder.cs" />
    <Compile Include="Utility\EntityCoding\EntityPath.cs" />
    <Compile Include="Utility\EntityCoding\EntityPathComponent.cs" />
    <Compile Include="Utility\EntityCoding\EntityProcessor.cs" />
    <Compile Include="Utility\EntityCoding\ExportedEntitiesContainer.cs" />
    <Compile Include="Utility\EntityCoding\IEntityProcessor.cs" />
    <Compile Include="Utility\EntityCoding\IExporter.cs" />
    <Compile Include="Utility\EntityCoding\Processors\AttributeProcessor.cs" />
    <Compile Include="Utility\EntityCoding\Processors\AttributeValueProcessor.cs" />
    <Compile Include="Utility\EntityCoding\Processors\WorkflowActionFormProcessor.cs" />
    <Compile Include="Utility\EntityCoding\Processors\WorkflowActivityTypeProcessor.cs" />
    <Compile Include="Utility\EntityCoding\Processors\WorkflowTypeProcessor.cs" />
    <Compile Include="Utility\EntityCoding\QueuedEntity.cs" />
    <Compile Include="Utility\EntityCoding\Reference.cs" />
    <Compile Include="Utility\EntityCoding\WorkflowTypeExporter.cs" />
    <Compile Include="Utility\EnumOrderAttribute.cs" />
    <Compile Include="Utility\ExtensionMethods\DictionaryExtensions.cs" />
    <Compile Include="Utility\ExtensionMethods\DictionaryFieldExtensions.cs" />
    <Compile Include="Utility\ExtensionMethods\EnumUtilityExtensions.cs" />
    <Compile Include="Utility\ExtensionMethods\ScheduleExtensions.cs" />
    <Compile Include="Mobile\MobileHelper.cs" />
    <Compile Include="Utility\JsonInterfaceContractResolver.cs" />
    <Compile Include="Utility\DynamicPropertyMapContractResolver.cs" />
    <Compile Include="Utility\RockObsolete.cs" />
    <Compile Include="SystemGuid\SystemSetting.cs" />
    <Compile Include="SystemKey\GroupTypeAttributeKey.cs" />
    <Compile Include="Utility\RockColor.cs" />
    <Compile Include="Utility\Scripturize.cs" />
    <Compile Include="Utility\ExtensionMethods\StringRockExtensions.cs" />
    <Compile Include="Utility\WebRequestHelper.cs" />
    <Compile Include="Web\Cache\Entities\BlockCache.cs" />
    <Compile Include="Web\Cache\Entities\CampusCache.cs" />
    <Compile Include="Web\Cache\Entities\RegistrationTemplateFormFieldCache.cs" />
    <Compile Include="Web\Cache\Entities\ContentChannelCache.cs" />
    <Compile Include="Web\Cache\Entities\StreakTypeExclusionCache.cs" />
    <Compile Include="Web\Cache\Entities\StreakTypeCache.cs" />
    <Compile Include="Web\Cache\Entities\EventCalendarCache.cs" />
    <Compile Include="Web\Cache\Entities\GroupTypeCache.cs" />
    <Compile Include="Web\Cache\Entities\InteractionChannelCache.cs" />
    <Compile Include="Web\Cache\Entities\InteractionComponentCache.cs" />
    <Compile Include="Web\Cache\Entities\LavaShortcodeCache.cs" />
    <Compile Include="Web\Cache\Entities\NoteTypeCache.cs" />
    <Compile Include="Web\Cache\Entities\Obsolete\CachedEntity.cs" />
    <Compile Include="Web\Cache\Entities\Obsolete\CachedModel.cs" />
    <Compile Include="Web\Cache\Entities\Obsolete\RockMemoryCache.cs" />
    <Compile Include="Web\Cache\Entities\BadgeCache.cs" />
    <Compile Include="Web\Cache\Entities\RestActionCache.cs" />
    <Compile Include="Web\Cache\Entities\RestControllerCache.cs" />
    <Compile Include="Web\Cache\Entities\SignalTypeCache.cs" />
    <Compile Include="Web\Cache\Entities\SmsActionCache.cs" />
    <Compile Include="Web\Cache\Entities\WorkflowActionFormAttributeCache.cs" />
    <Compile Include="Web\Cache\Entities\WorkflowActionFormCache.cs" />
    <Compile Include="Web\Cache\Entities\WorkflowActionTypeCache.cs" />
    <Compile Include="Web\Cache\Entities\WorkflowActivityTypeCache.cs" />
    <Compile Include="Web\Cache\Entities\WorkflowTypeCache.cs" />
    <Compile Include="Web\Cache\ICacheable.cs" />
    <Compile Include="Web\Cache\IItemCache.cs" />
    <Compile Include="Web\Cache\EntityItemCache.cs" />
    <Compile Include="Web\Cache\NonEntities\EntityNoteTypesCache.cs" />
    <Compile Include="Web\Cache\NonEntities\IdFromGuidCache.cs" />
    <Compile Include="Web\Cache\NonEntities\WorkflowTriggersCache.cs" />
    <Compile Include="Web\Cache\RockCache.cs" />
    <Compile Include="Web\Cache\IRockCacheManager.cs" />
    <Compile Include="Web\Cache\ItemCache.cs" />
    <Compile Include="Web\Cache\EntityCache.cs" />
    <Compile Include="Web\Cache\IEntityCache.cs" />
    <Compile Include="Web\Cache\RockCacheManager.cs" />
    <Compile Include="Web\Cache\ModelCache.cs" />
    <Compile Include="Web\Cache\Entities\AttributeCache.cs" />
    <Compile Include="Web\Cache\Entities\BlockTypeCache.cs" />
    <Compile Include="Web\Cache\Entities\CategoryCache.cs" />
    <Compile Include="Web\Cache\Entities\DefinedTypeCache.cs" />
    <Compile Include="Web\Cache\Entities\DefinedValueCache.cs" />
    <Compile Include="Web\Cache\Entities\EntityTypeCache.cs" />
    <Compile Include="Web\Cache\Entities\FieldTypeCache.cs" />
    <Compile Include="Web\Cache\Entities\LayoutCache.cs" />
    <Compile Include="Web\Cache\Entities\PageCache.cs" />
    <Compile Include="Web\Cache\Entities\SiteCache.cs" />
    <Compile Include="Web\Cache\NonEntities\AttributeValueCache.cs" />
    <Compile Include="Web\Cache\NonEntities\EntityAttributesCache.cs" />
    <Compile Include="Web\Cache\NonEntities\GlobalAttributesCache.cs" />
    <Compile Include="Web\Cache\NonEntities\LavaTemplateCache.cs" />
    <Compile Include="Web\Cache\NonEntities\RoleCache.cs" />
    <Compile Include="Chart\ChartGroupBy.cs" />
    <Compile Include="Chart\IChartData.cs" />
    <Compile Include="Chart\SummaryData.cs" />
    <Compile Include="CheckIn\CheckInBlockMultiPerson.cs">
      <SubType>ASPXCodeBehind</SubType>
    </Compile>
    <Compile Include="CheckIn\CheckInBlock.cs">
      <SubType>ASPXCodeBehind</SubType>
    </Compile>
    <Compile Include="CheckIn\CheckInFamily.cs" />
    <Compile Include="CheckIn\CheckInGroup.cs" />
    <Compile Include="CheckIn\CheckInGroupType.cs" />
    <Compile Include="CheckIn\CheckInLabel.cs" />
    <Compile Include="CheckIn\CheckInLocation.cs" />
    <Compile Include="CheckIn\CheckOutPerson.cs" />
    <Compile Include="CheckIn\CheckInPerson.cs" />
    <Compile Include="CheckIn\CheckInSchedule.cs" />
    <Compile Include="CheckIn\CheckInState.cs" />
    <Compile Include="CheckIn\CheckInStatus.cs" />
    <Compile Include="CheckIn\CheckinType.cs" />
    <Compile Include="CheckIn\KioskDevice.cs" />
    <Compile Include="CheckIn\KioskGroup.cs" />
    <Compile Include="CheckIn\KioskGroupAttendance.cs" />
    <Compile Include="CheckIn\KioskGroupType.cs" />
    <Compile Include="CheckIn\KioskLabel.cs" />
    <Compile Include="CheckIn\KioskLocation.cs" />
    <Compile Include="CheckIn\KioskLocationAttendance.cs" />
    <Compile Include="CheckIn\KioskSchedule.cs" />
    <Compile Include="CheckIn\KioskScheduleAttendance.cs" />
    <Compile Include="Communication\BouncedEmail.cs" />
    <Compile Include="Communication\Email.cs" />
    <Compile Include="Communication\CommunicationDetails.cs" />
    <Compile Include="Communication\IEmailProvider.cs" />
    <Compile Include="Communication\ICommunicationDetails.cs" />
    <Compile Include="Communication\MediumComponent.cs" />
    <Compile Include="Communication\MediumContainer.cs" />
    <Compile Include="Communication\Medium\Email.cs" />
    <Compile Include="Communication\Medium\PushNotification.cs" />
    <Compile Include="Communication\Medium\Sms.cs" />
    <Compile Include="Communication\RecipientData.cs" />
    <Compile Include="Communication\RockEmailMessage.cs" />
    <Compile Include="Communication\RockMessage.cs" />
    <Compile Include="Communication\RockPushMessage.cs" />
    <Compile Include="Communication\RockSMSMessage.cs" />
    <Compile Include="Communication\Transport\SMTPComponent.cs" />
    <Compile Include="Communication\TransportComponent.cs" />
    <Compile Include="Communication\TransportContainer.cs" />
    <Compile Include="Communication\Transport\Firebase.cs" />
    <Compile Include="Communication\Transport\SMTP.cs" />
    <Compile Include="Communication\Transport\Twilio.cs" />
    <Compile Include="Configuration\AttributeValueConfig.cs" />
    <Compile Include="Configuration\AttributeValuesConfig.cs" />
    <Compile Include="Configuration\RockConfig.cs" />
    <Compile Include="Constants\DisplayStrings.cs" />
    <Compile Include="Constants\SystemSettingKeys.cs" />
    <Compile Include="Data\BoundFieldTypeAttribute.cs" />
    <Compile Include="Data\DbContext.cs" />
    <Compile Include="Data\DbService.cs" />
    <Compile Include="Data\DefinedValueAttribute.cs" />
    <Compile Include="Data\Entity.cs" />
    <Compile Include="Data\FieldTypeAttribute.cs" />
    <Compile Include="Data\AnalyticHistoryFieldAttribute.cs" />
    <Compile Include="Data\HideFromReportingAttribute.cs" />
    <Compile Include="Data\AnalyticsAttribute.cs" />
    <Compile Include="Data\ICategorized.cs" />
    <Compile Include="Data\IEntity.cs" />
    <Compile Include="Data\IFeed.cs" />
    <Compile Include="Data\IgnoreCanDelete.cs" />
    <Compile Include="Data\IgnoreModelErrorsAttribute.cs" />
    <Compile Include="Data\IHistoricalTracking.cs" />
    <Compile Include="Data\IMigration.cs" />
    <Compile Include="Data\IModel.cs" />
    <Compile Include="Data\IncludeForReportingAttribute.cs" />
    <Compile Include="Data\IncludeAsEntityProperty.cs" />
    <Compile Include="Data\Interception\QueryHintDbCommandInterceptor.cs" />
    <Compile Include="Data\Interception\QueryHintScope.cs" />
    <Compile Include="Data\IHasActiveFlag.cs" />
    <Compile Include="Data\IOrdered.cs" />
    <Compile Include="Data\IRockEntity.cs" />
    <Compile Include="Data\IService.cs" />
    <Compile Include="Data\LinqRuntimeTypeBuilder.cs" />
    <Compile Include="Data\MigrationHelper.cs" />
    <Compile Include="Data\Model.cs" />
    <Compile Include="Data\NotAuditedAttribute.cs" />
    <Compile Include="Data\NotEmptyGuidAttribute.cs" />
    <Compile Include="Data\NotExportable.cs" />
    <Compile Include="Data\PreviewableAttribute.cs" />
    <Compile Include="Data\RockBulkUpdateExpressionVisitor.cs" />
    <Compile Include="Data\RockClientIncludeAttribute.cs" />
    <Compile Include="Data\RockContext.cs" />
    <Compile Include="Data\RockContextConfig.cs" />
    <Compile Include="Data\RockDomainAttribute.cs" />
    <Compile Include="Data\RockPluginDBInitializer.cs" />
    <Compile Include="Data\RouteAttribute.cs" />
    <Compile Include="Data\Service.cs" />
    <Compile Include="Data\Udf\DbMetadataExtensions.cs" />
    <Compile Include="Data\Udf\GetSpousePersonIdFromPersonIdStoreFunctionInjectionConvention.cs" />
    <Compile Include="Data\Udf\GetAddressStoreFunctionInjectionConvention.cs" />
    <Compile Include="Data\Udf\GetGeofencedGroupNamesStoreFunctionInjectionConvention.cs" />
    <Compile Include="Data\IRockStoreModelConvention.cs" />
    <Compile Include="Data\Udf\RockUdfHelper.cs" />
    <Compile Include="Extension\Component.cs" />
    <Compile Include="Extension\ComponentDescription.cs" />
    <Compile Include="Extension\Container.cs" />
    <Compile Include="Extension\FixedSizeList.cs" />
    <Compile Include="Extension\IComponentData.cs" />
    <Compile Include="Extension\IContainer.cs" />
    <Compile Include="Extension\SafeDirectoryCatalog.cs" />
    <Compile Include="Field\ConfigurationValue.cs" />
    <Compile Include="Field\FieldType.cs" />
    <Compile Include="Field\Helper.cs" />
    <Compile Include="Field\IEntityFieldType.cs" />
    <Compile Include="Field\IEntityQualifierFieldType.cs" />
    <Compile Include="Field\IFieldType.cs" />
    <Compile Include="Field\ILinkableFieldType.cs" />
    <Compile Include="Field\SelectFromListFieldType.cs" />
    <Compile Include="Field\Types\CheckListFieldType.cs" />
    <Compile Include="Field\Types\ContentChannelTypeFieldType.cs" />
    <Compile Include="Field\Types\ContentChannelItemFieldType.cs" />
    <Compile Include="Field\Types\BackgroundCheckFieldType.cs" />
    <Compile Include="Field\Types\MonthDayFieldType.cs" />
    <Compile Include="Field\Types\GenderFieldType.cs" />
    <Compile Include="Field\Types\InteractionChannelsFieldType.cs" />
    <Compile Include="Field\Types\LabelFieldType.cs" />
    <Compile Include="Field\Types\RegistrationInstanceFieldType.cs" />
    <Compile Include="Field\Types\RegistrationTemplateFieldType.cs" />
    <Compile Include="Field\Types\ReportFieldType.cs" />
    <Compile Include="Field\Types\TimeZoneFieldType.cs" />
    <Compile Include="Field\Types\GroupMemberFieldType.cs" />
    <Compile Include="Field\Types\InteractionChannelFieldType.cs" />
    <Compile Include="Field\Types\CommunicationPreferenceFieldType.cs" />
    <Compile Include="Field\Types\DataViewsFieldType.cs" />
    <Compile Include="Field\Types\LavaFieldType.cs" />
    <Compile Include="Field\Types\AccountFieldType.cs" />
    <Compile Include="Field\Types\AccountsFieldType.cs" />
    <Compile Include="Field\Types\AddressFieldType.cs" />
    <Compile Include="Field\Types\AttributeFieldType.cs" />
    <Compile Include="Field\Types\AudioFileFieldType.cs" />
    <Compile Include="Field\Types\AudioUrlFieldType.cs" />
    <Compile Include="Field\Types\BinaryFileFieldType.cs" />
    <Compile Include="Field\Types\BinaryFileTypeFieldType.cs" />
    <Compile Include="Field\Types\BinaryFileTypesFieldType.cs" />
    <Compile Include="Field\Types\BooleanFieldType.cs" />
    <Compile Include="Field\Types\CampusesFieldType.cs" />
    <Compile Include="Field\Types\CampusFieldType.cs" />
    <Compile Include="Field\Types\CategoriesFieldType.cs" />
    <Compile Include="Field\Types\CategoryFieldType.cs" />
    <Compile Include="Field\Types\CodeEditorFieldType.cs" />
    <Compile Include="Field\Types\ColorFieldType.cs" />
    <Compile Include="Field\Types\CommunicationTemplateFieldType.cs" />
    <Compile Include="Field\Types\ComparisonFieldType.cs" />
    <Compile Include="Field\Types\ComponentFieldType.cs" />
    <Compile Include="Field\Types\ComponentsFieldType.cs" />
    <Compile Include="Field\Types\ConnectionActivityTypeFieldType.cs" />
    <Compile Include="Field\Types\ConnectionOpportunityFieldType.cs" />
    <Compile Include="Field\Types\BenevolenceRequestFieldType.cs" />
    <Compile Include="Field\Types\ConnectionRequestFieldType.cs" />
    <Compile Include="Field\Types\ConnectionStateFieldType.cs" />
    <Compile Include="Field\Types\ConnectionStatusFieldType.cs" />
    <Compile Include="Field\Types\ConnectionTypeFieldType.cs" />
    <Compile Include="Field\Types\ConnectionTypesFieldType.cs" />
    <Compile Include="Field\Types\ContentChannelFieldType.cs" />
    <Compile Include="Field\Types\ContentChannelTypesFieldType.cs" />
    <Compile Include="Field\Types\CurrencyFieldType.cs" />
    <Compile Include="Field\Types\DataViewFieldType.cs" />
    <Compile Include="Field\Types\DateFieldType.cs" />
    <Compile Include="Field\Types\DateRangeFieldType.cs" />
    <Compile Include="Field\Types\DateTimeFieldType.cs" />
    <Compile Include="Field\Types\DayOfWeekFieldType.cs" />
    <Compile Include="Field\Types\DaysOfWeekFieldType.cs" />
    <Compile Include="Field\Types\DecimalFieldType.cs" />
    <Compile Include="Field\Types\DecimalRangeFieldType.cs" />
    <Compile Include="Field\Types\DefinedTypeFieldType.cs" />
    <Compile Include="Field\Types\DefinedValueFieldType.cs" />
    <Compile Include="Field\Types\DefinedValueRangeFieldType.cs" />
    <Compile Include="Field\Types\EmailFieldType.cs" />
    <Compile Include="Field\Types\MatrixFieldType.cs" />
    <Compile Include="Field\Types\SocialMediaAccountFieldType.cs" />
    <Compile Include="Field\Types\SSNFieldType.cs" />
    <Compile Include="Field\Types\WorkflowFieldType.cs" />
    <Compile Include="Field\Types\EncryptedTextFieldType.cs" />
    <Compile Include="Field\Types\EntityFieldType.cs" />
    <Compile Include="Field\Types\EntityTypeFieldType.cs" />
    <Compile Include="Field\Types\EnumFieldType.cs" />
    <Compile Include="Field\Types\EventCalendarFieldType.cs" />
    <Compile Include="Field\Types\EventItemFieldType.cs" />
    <Compile Include="Field\Types\FileFieldType.cs" />
    <Compile Include="Field\Types\FinancialGatewayFieldType.cs" />
    <Compile Include="Field\Types\GroupAndRoleFieldType.cs" />
    <Compile Include="Field\Types\GroupFieldType.cs" />
    <Compile Include="Field\Types\GroupLocationTypeFieldType.cs" />
    <Compile Include="Field\Types\GroupRoleFieldType.cs" />
    <Compile Include="Field\Types\GroupTypeFieldType.cs" />
    <Compile Include="Field\Types\GroupTypeGroupFieldType.cs" />
    <Compile Include="Field\Types\GroupTypesFieldType.cs" />
    <Compile Include="Field\Types\HtmlFieldType.cs" />
    <Compile Include="Field\Types\ImageFieldType.cs" />
    <Compile Include="Field\Types\IntegerFieldType.cs" />
    <Compile Include="Field\Types\IntegerRangeFieldType.cs" />
    <Compile Include="Field\Types\KeyValueListFieldType.cs" />
    <Compile Include="Field\Types\LavaCommandsFieldType.cs" />
    <Compile Include="Field\Types\LocationFieldType.cs" />
    <Compile Include="Field\Types\MarkdownFieldType.cs" />
    <Compile Include="Field\Types\MemoFieldType.cs" />
    <Compile Include="Field\Types\MergeTemplateFieldType.cs" />
    <Compile Include="Field\Types\MetricCategoriesFieldType.cs" />
    <Compile Include="Field\Types\NoteTypeFieldType.cs" />
    <Compile Include="Field\Types\NoteTypesFieldType.cs" />
    <Compile Include="Field\Types\PageReferenceFieldType.cs" />
    <Compile Include="Field\Types\BadgesFieldType.cs" />
    <Compile Include="Field\Types\PersonFieldType.cs" />
    <Compile Include="Field\Types\PhoneNumberFieldType.cs" />
    <Compile Include="Field\Types\RangeSliderFieldType.cs" />
    <Compile Include="Field\Types\RatingFieldType.cs" />
    <Compile Include="Field\Types\RemoteAuthsFieldType.cs" />
    <Compile Include="Field\Types\ScheduleFieldType.cs" />
    <Compile Include="Field\Types\SchedulesFieldType.cs" />
    <Compile Include="Field\Types\SecurityRoleFieldType.cs" />
    <Compile Include="Field\Types\SelectMultiFieldType.cs" />
    <Compile Include="Field\Types\SelectSingleFieldType.cs" />
    <Compile Include="Field\Types\SiteFieldType.cs" />
    <Compile Include="Field\Types\SlidingDateRangeFieldType.cs" />
    <Compile Include="Field\Types\SystemEmailFieldType.cs" />
    <Compile Include="Field\Types\TextFieldType.cs" />
    <Compile Include="Field\Types\TimeFieldType.cs" />
    <Compile Include="Field\Types\UrlLinkFieldType.cs" />
    <Compile Include="Field\Types\ValueListFieldType.cs" />
    <Compile Include="Field\Types\VideoFileFieldType.cs" />
    <Compile Include="Field\Types\VideoUrlFieldType.cs" />
    <Compile Include="Field\Types\WorkflowActivityTypeFieldType.cs" />
    <Compile Include="Field\Types\WorkflowAttributeFieldType.cs" />
    <Compile Include="Field\Types\WorkflowTextOrAttributeFieldType.cs" />
    <Compile Include="Field\Types\WorkflowTypeFieldType.cs" />
    <Compile Include="Field\Types\WorkflowTypesFieldType.cs" />
    <Compile Include="Financial\ACHPaymentInfo.cs" />
    <Compile Include="Financial\CreditCardPaymentInfo.cs" />
    <Compile Include="Financial\GatewayComponent.cs" />
    <Compile Include="Financial\GatewayContainer.cs" />
    <Compile Include="Financial\ITransactionDetail.cs" />
    <Compile Include="Financial\Payment.cs" />
    <Compile Include="Financial\PaymentInfo.cs" />
    <Compile Include="Financial\PaymentSchedule.cs" />
    <Compile Include="Financial\ReferencePaymentInfo.cs" />
    <Compile Include="Financial\SwipePaymentInfo.cs" />
    <Compile Include="Financial\TestGateway.cs" />
    <Compile Include="Financial\ThreeStepGatewayComponent.cs" />
    <Compile Include="Follow\EventComponent.cs" />
    <Compile Include="Follow\EventContainer.cs" />
    <Compile Include="Follow\Event\PersonAnniversary.cs" />
    <Compile Include="Follow\Event\PersonPrayerRequest.cs" />
    <Compile Include="Follow\Event\PersonBaptized.cs" />
    <Compile Include="Follow\Event\PersonBirthday.cs" />
    <Compile Include="Follow\Event\PersonFirstAttendedGroupType.cs" />
    <Compile Include="Follow\Event\PersonFirstJoinedGroupType.cs" />
    <Compile Include="Follow\Event\PersonHistory.cs" />
    <Compile Include="Follow\SuggestionComponent.cs" />
    <Compile Include="Follow\SuggestionContainer.cs" />
    <Compile Include="Follow\Suggestion\InFollowedGroup.cs" />
    <Compile Include="Follow\Suggestion\InGroupTogether.cs" />
    <Compile Include="Jobs\CalculateFamilyAnalytics.cs" />
    <Compile Include="Jobs\CalculatePersonSignals.cs" />
    <Compile Include="Jobs\CommunicationQueueAlert.cs" />
    <Compile Include="Jobs\DatabaseMaintenance.cs" />
    <Compile Include="Jobs\GetNcoa.cs" />
    <Compile Include="Jobs\IndexRockSite.cs" />
    <Compile Include="Jobs\MigrateFamilyAlternateId.cs" />
    <Compile Include="Jobs\MigrateAttendanceOccurrenceData.cs" />
    <Compile Include="Jobs\MigrateHistorySummaryData.cs" />
    <Compile Include="Jobs\PostV80DataMigrations.cs" />
    <Compile Include="Jobs\PostV74DataMigrations.cs" />
    <Compile Include="Jobs\ProcessBIAnalytics.cs" />
    <Compile Include="Jobs\PbxCdrDownload.cs" />
    <Compile Include="Jobs\DataAutomation.cs" />
    <Compile Include="Jobs\ProcessGroupHistory.cs" />
    <Compile Include="Jobs\SendCreditCardExpirationNotices.cs" />
    <Compile Include="Jobs\IndexEntities.cs" />
    <Compile Include="Jobs\SendDataViewEmail.cs" />
    <Compile Include="Jobs\CalculateGroupRequirements.cs" />
    <Compile Include="Jobs\CalculateMetrics.cs" />
    <Compile Include="Jobs\GetScheduledPayments.cs" />
    <Compile Include="Jobs\GroupLeaderPendingNotifications.cs" />
    <Compile Include="Jobs\GroupSync.cs" />
    <Compile Include="Jobs\JobLoadFailedException.cs" />
    <Compile Include="Jobs\JobPulse.cs" />
    <Compile Include="Jobs\LaunchWorkflow.cs">
      <SubType>ASPXCodeBehind</SubType>
    </Compile>
    <Compile Include="Jobs\LocationServicesVerify.cs" />
    <Compile Include="Jobs\ProcessSignatureDocuments.cs" />
    <Compile Include="Jobs\ProcessWorkflows.cs" />
    <Compile Include="Jobs\RockCleanup.cs" />
    <Compile Include="Jobs\RockJobListener.cs" />
    <Compile Include="Jobs\CompleteWorkflows.cs" />
    <Compile Include="Jobs\RunSQL.cs" />
    <Compile Include="Jobs\SendAttendanceReminders.cs" />
    <Compile Include="Jobs\SendBirthdayEmail.cs" />
    <Compile Include="Jobs\SendCommunications.cs" />
    <Compile Include="Jobs\SendFollowingEvents.cs" />
    <Compile Include="Jobs\SendFollowingSuggestions.cs" />
    <Compile Include="Jobs\SendGroupEmail.cs" />
    <Compile Include="Jobs\SendGroupRequirementsNotification.cs" />
    <Compile Include="Jobs\SendNoteNotifications.cs" />
    <Compile Include="Jobs\SendRegistrationPaymentReminders.cs" />
    <Compile Include="Jobs\SparkLink.cs" />
    <Compile Include="Jobs\SendRegistrationReminders.cs" />
    <Compile Include="Jobs\UpdatePersistedDataviews.cs" />
    <Compile Include="Lava\Blocks\ExecuteBlock.cs" />
    <Compile Include="Lava\Blocks\RockEntityBlock.cs" />
    <Compile Include="Lava\Blocks\SearchBlock.cs" />
    <Compile Include="Lava\Blocks\JavascriptBlock.cs" />
    <Compile Include="Lava\Blocks\CacheBlock.cs" />
    <Compile Include="Lava\Blocks\TagListTag.cs" />
    <Compile Include="Lava\Blocks\StylesheetBlock.cs" />
    <Compile Include="Lava\Blocks\WebRequestBlock.cs" />
    <Compile Include="Lava\Blocks\SqlBlock.cs" />
    <Compile Include="Lava\Blocks\WorkflowActivateBlock.cs" />
    <Compile Include="Lava\LavaHelper.cs" />
    <Compile Include="Lava\LavaSupportLevel.cs" />
    <Compile Include="Lava\LegacyLavaSyntaxDetectedException.cs" />
    <Compile Include="Lava\LegacyLavaUpdater.cs" />
    <Compile Include="Lava\Shortcodes\BootstrapAlertShortcode.cs" />
    <Compile Include="MergeTemplates\HtmlMergeTemplateType.cs" />
    <Compile Include="MergeTemplates\MergeTemplateType.cs" />
    <Compile Include="MergeTemplates\MergeTemplateTypeContainer.cs" />
    <Compile Include="MergeTemplates\WordDocumentMergeTemplateType.cs" />
    <Compile Include="Model\AnalyticsDimAttendanceLocation.cs" />
    <Compile Include="Model\AnalyticsDimCampus.cs" />
    <Compile Include="Model\AnalyticsSourceCampus.cs" />
    <Compile Include="Model\AnalyticsDimFinancialAccount.cs" />
    <Compile Include="Model\AnalyticsDimFinancialBatch.cs" />
    <Compile Include="Model\AnalyticsDimFamilyHistorical.cs" />
    <Compile Include="Model\AnalyticsDimFamilyCurrent.cs" />
    <Compile Include="Model\AnalyticsDimFamilyHeadOfHousehold.cs" />
    <Compile Include="Model\AnalyticsDimPersonHistorical.cs" />
    <Compile Include="Model\AnalyticsDimPersonCurrent.cs" />
    <Compile Include="Model\AnalyticsSourceDate.cs" />
    <Compile Include="Model\AnalyticsFactAttendance.cs" />
    <Compile Include="Model\AnalyticsSourceAttendance.cs" />
    <Compile Include="Model\AnalyticsSourceFamilyHistorical.cs" />
    <Compile Include="Model\AnalyticsSourcePersonHistorical.cs" />
    <Compile Include="Model\AnalyticsFactFinancialTransaction.cs" />
    <Compile Include="Model\AnalyticsSourceFinancialTransaction.cs" />
    <Compile Include="Model\AssetStorageProvider.cs" />
    <Compile Include="Model\AssetStorageProviderService.Partial.cs" />
    <Compile Include="Model\CodeGenerated\AssetStorageProviderService.cs" />
    <Compile Include="Model\CodeGenerated\ServiceJobHistoryService.cs" />
    <Compile Include="Model\ConnectionTypeService.Partial.cs" />
    <Compile Include="Model\AttendanceOccurrence.cs" />
    <Compile Include="Model\Attendance.cs" />
    <Compile Include="Model\AttendanceCode.cs" />
    <Compile Include="Model\AttendanceOccurrenceService.Partial.cs" />
    <Compile Include="Model\AttributeMatrix.cs" />
    <Compile Include="Model\AttributeMatrixItem.cs" />
    <Compile Include="Model\AttributeMatrixTemplate.cs" />
    <Compile Include="Model\AttributeValueHistorical.cs" />
    <Compile Include="Model\CodeGenerated\AnalyticsDimCampusService.cs" />
    <Compile Include="Model\CodeGenerated\AnalyticsDimFamilyCurrentService.cs" />
    <Compile Include="Model\CodeGenerated\AnalyticsDimFamilyHeadOfHouseholdService.cs" />
    <Compile Include="Model\CodeGenerated\AnalyticsDimFamilyHistoricalService.cs" />
    <Compile Include="Model\CodeGenerated\AnalyticsFactAttendanceService.cs" />
    <Compile Include="Model\CodeGenerated\AnalyticsSourceAttendanceService.cs" />
    <Compile Include="Model\CodeGenerated\AnalyticsSourceCampusService.cs" />
    <Compile Include="Model\CodeGenerated\AnalyticsSourceFamilyHistoricalService.cs" />
    <Compile Include="Model\AttributeMatrixTemplateService.partial.cs" />
    <Compile Include="Model\CodeGenerated\AttendanceOccurrenceService.cs" />
    <Compile Include="Model\CodeGenerated\AttributeValueHistoricalService.cs" />
    <Compile Include="Model\CodeGenerated\CommunicationAttachmentService.cs" />
    <Compile Include="Model\CodeGenerated\CommunicationTemplateAttachmentService.cs" />
    <Compile Include="Model\CodeGenerated\GroupHistoricalService.cs" />
    <Compile Include="Model\CodeGenerated\GroupLocationHistoricalScheduleService.cs" />
    <Compile Include="Model\CodeGenerated\GroupLocationHistoricalService.cs" />
    <Compile Include="Model\CodeGenerated\GroupMemberHistoricalService.cs" />
    <Compile Include="Model\CodeGenerated\ContentChannelItemSlugService.cs" />
    <Compile Include="Model\CodeGenerated\GroupSyncService.cs" />
    <Compile Include="Model\CodeGenerated\LavaShortcodeService.cs" />
    <Compile Include="Model\CodeGenerated\MetaFirstNameGenderLookupService.cs" />
    <Compile Include="Model\CodeGenerated\MetaLastNameLookupService.cs" />
    <Compile Include="Model\CodeGenerated\MetaNickNameLookupService.cs" />
    <Compile Include="Model\CodeGenerated\NcoaHistoryService.cs" />
    <Compile Include="Model\CodeGenerated\NoteWatchService.cs" />
    <Compile Include="Model\CodeGenerated\PersonalDeviceService.cs" />
    <Compile Include="Model\CodeGenerated\AttributeMatrixItemService.cs" />
    <Compile Include="Model\CodeGenerated\AttributeMatrixService.cs" />
    <Compile Include="Model\CodeGenerated\AttributeMatrixTemplateService.cs" />
    <Compile Include="Model\CodeGenerated\PersonSearchKeyService.cs" />
    <Compile Include="Model\CodeGenerated\PersonSignalService.cs" />
    <Compile Include="Model\CodeGenerated\SignalTypeService.cs" />
    <Compile Include="Model\CommunicationTemplateAttachment.cs" />
    <Compile Include="Model\CommunicationAttachment.cs" />
    <Compile Include="Model\CodeGenerated\PageShortLinkService.cs" />
    <Compile Include="Model\CodeGenerated\PersonTokenService.cs" />
    <Compile Include="Model\ContentChannelItemSlug.cs" />
    <Compile Include="Model\ContentChannelItemSlugService.Partial.cs" />
    <Compile Include="Model\DataViewPersistedValue.cs" />
    <Compile Include="Model\ContentChannelItemService.Partial.cs" />
    <Compile Include="Model\FinancialAccountService.Partial.cs" />
    <Compile Include="Data\IAnalyticsAddresses.cs" />
    <Compile Include="Model\GroupLocationHistoricalSchedule.cs" />
    <Compile Include="Model\GroupLocationHistorical.cs" />
    <Compile Include="Model\GroupMemberHistorical.cs" />
    <Compile Include="Model\GroupHistorical.cs" />
    <Compile Include="Model\GroupSync.cs" />
    <Compile Include="Model\GroupMemberHistoricalService.Partial.cs" />
    <Compile Include="Model\InteractionComponentService.Partial.cs" />
    <Compile Include="Model\InteractionService.Partial.cs" />
    <Compile Include="Model\MetaFirstNameGenderLookup.cs" />
    <Compile Include="Model\MetaLastNameLookup.cs" />
    <Compile Include="Model\MetaNickNameLookup.cs" />
    <Compile Include="Model\MetricService.Partial.cs" />
    <Compile Include="Model\AttendanceCodeService.Partial.cs" />
    <Compile Include="Model\AttendanceService.Partial.cs" />
    <Compile Include="Model\Attribute.cs" />
    <Compile Include="Model\AttributeQualifier.cs" />
    <Compile Include="Model\AttributeQualifierService.Partial.cs" />
    <Compile Include="Model\AttributeService.Partial.cs" />
    <Compile Include="Model\AttributeValue.cs" />
    <Compile Include="Model\AttributeValueService.Partial.cs" />
    <Compile Include="Model\Audit.cs" />
    <Compile Include="Model\AuditDetail.cs" />
    <Compile Include="Model\Auth.cs" />
    <Compile Include="Model\AuthService.Partial.cs" />
    <Compile Include="Model\BackgroundCheck.cs" />
    <Compile Include="Model\BenevolenceRequestDocument.cs" />
    <Compile Include="Model\BenevolenceRequest.cs" />
    <Compile Include="Model\BenevolenceResult.cs" />
    <Compile Include="Model\BinaryFile.cs" />
    <Compile Include="Model\BinaryFileData.cs" />
    <Compile Include="Model\BinaryFileService.Partial.cs" />
    <Compile Include="Model\BinaryFileType.cs" />
    <Compile Include="Model\Block.cs" />
    <Compile Include="Model\BlockService.Partial.cs" />
    <Compile Include="Model\BlockType.cs" />
    <Compile Include="Model\BlockTypeService.Partial.cs" />
    <Compile Include="Model\Campus.cs" />
    <Compile Include="Model\CampusService.partial.cs" />
    <Compile Include="Model\Category.cs" />
    <Compile Include="Model\CategoryService.Partial.cs" />
    <Compile Include="Model\CodeGenerated\AnalyticsDimFinancialAccountService.cs" />
    <Compile Include="Model\CodeGenerated\AnalyticsDimFinancialBatchService.cs" />
    <Compile Include="Model\CodeGenerated\AnalyticsDimPersonCurrentService.cs" />
    <Compile Include="Model\CodeGenerated\AnalyticsDimPersonHistoricalService.cs" />
    <Compile Include="Model\CodeGenerated\AnalyticsFactFinancialTransactionService.cs" />
    <Compile Include="Model\CodeGenerated\AnalyticsSourceFinancialTransactionService.cs" />
    <Compile Include="Model\CodeGenerated\AnalyticsSourcePersonHistoricalService.cs" />
    <Compile Include="Model\CodeGenerated\AttendanceCodeService.cs" />
    <Compile Include="Model\CodeGenerated\AttendanceService.cs" />
    <Compile Include="Model\CodeGenerated\AttributeQualifierService.cs" />
    <Compile Include="Model\CodeGenerated\AttributeService.cs" />
    <Compile Include="Model\CodeGenerated\AttributeValueService.cs" />
    <Compile Include="Model\CodeGenerated\AuditDetailService.cs" />
    <Compile Include="Model\CodeGenerated\AuditService.cs" />
    <Compile Include="Model\CodeGenerated\AuthService.cs" />
    <Compile Include="Model\CodeGenerated\BackgroundCheckService.cs" />
    <Compile Include="Model\CodeGenerated\BenevolenceRequestDocumentService.cs" />
    <Compile Include="Model\CodeGenerated\BenevolenceRequestService.cs" />
    <Compile Include="Model\CodeGenerated\BenevolenceResultService.cs" />
    <Compile Include="Model\CodeGenerated\BinaryFileDataService.cs" />
    <Compile Include="Model\CodeGenerated\BinaryFileService.cs" />
    <Compile Include="Model\CodeGenerated\BinaryFileTypeService.cs" />
    <Compile Include="Model\CodeGenerated\BlockService.cs" />
    <Compile Include="Model\CodeGenerated\BlockTypeService.cs" />
    <Compile Include="Model\CodeGenerated\CampusService.cs" />
    <Compile Include="Model\CodeGenerated\CategoryService.cs" />
    <Compile Include="Model\CodeGenerated\CommunicationRecipientService.cs" />
    <Compile Include="Model\CodeGenerated\CommunicationService.cs" />
    <Compile Include="Model\CodeGenerated\CommunicationTemplateService.cs" />
    <Compile Include="Model\CodeGenerated\ConnectionActivityTypeService.cs" />
    <Compile Include="Model\CodeGenerated\ConnectionOpportunityCampusService.cs" />
    <Compile Include="Model\CodeGenerated\ConnectionOpportunityConnectorGroupService.cs" />
    <Compile Include="Model\CodeGenerated\ConnectionOpportunityGroupConfigService.cs" />
    <Compile Include="Model\CodeGenerated\ConnectionOpportunityGroupService.cs" />
    <Compile Include="Model\CodeGenerated\ConnectionOpportunityService.cs" />
    <Compile Include="Model\CodeGenerated\ConnectionRequestActivityService.cs" />
    <Compile Include="Model\CodeGenerated\ConnectionRequestService.cs" />
    <Compile Include="Model\CodeGenerated\ConnectionRequestWorkflowService.cs" />
    <Compile Include="Model\CodeGenerated\ConnectionStatusService.cs" />
    <Compile Include="Model\CodeGenerated\ConnectionTypeService.cs" />
    <Compile Include="Model\CodeGenerated\ConnectionWorkflowService.cs" />
    <Compile Include="Model\CodeGenerated\ContentChannelItemAssociationService.cs" />
    <Compile Include="Model\CodeGenerated\ContentChannelItemService.cs" />
    <Compile Include="Model\CodeGenerated\ContentChannelService.cs" />
    <Compile Include="Model\CodeGenerated\ContentChannelTypeService.cs" />
    <Compile Include="Model\CodeGenerated\DataViewFilterService.cs" />
    <Compile Include="Model\CodeGenerated\DataViewService.cs" />
    <Compile Include="Model\CodeGenerated\DefinedTypeService.cs" />
    <Compile Include="Model\CodeGenerated\DefinedValueService.cs" />
    <Compile Include="Model\CodeGenerated\DeviceService.cs" />
    <Compile Include="Model\CodeGenerated\EntitySetItemService.cs" />
    <Compile Include="Model\CodeGenerated\EntitySetService.cs" />
    <Compile Include="Model\CodeGenerated\EntityTypeService.cs" />
    <Compile Include="Model\CodeGenerated\EventCalendarContentChannelService.cs" />
    <Compile Include="Model\CodeGenerated\EventCalendarItemService.cs" />
    <Compile Include="Model\CodeGenerated\EventCalendarService.cs" />
    <Compile Include="Model\CodeGenerated\EventItemAudienceService.cs" />
    <Compile Include="Model\CodeGenerated\EventItemOccurrenceChannelItemService.cs" />
    <Compile Include="Model\CodeGenerated\EventItemOccurrenceGroupMapService.cs" />
    <Compile Include="Model\CodeGenerated\EventItemOccurrenceService.cs" />
    <Compile Include="Model\CodeGenerated\EventItemService.cs" />
    <Compile Include="Model\CodeGenerated\ExceptionLogService.cs" />
    <Compile Include="Model\CodeGenerated\FieldTypeService.cs" />
    <Compile Include="Model\CodeGenerated\FinancialAccountService.cs" />
    <Compile Include="Model\CodeGenerated\FinancialBatchService.cs" />
    <Compile Include="Model\CodeGenerated\FinancialGatewayService.cs" />
    <Compile Include="Model\CodeGenerated\FinancialPaymentDetailService.cs" />
    <Compile Include="Model\CodeGenerated\FinancialPersonBankAccountService.cs" />
    <Compile Include="Model\CodeGenerated\FinancialPersonSavedAccountService.cs" />
    <Compile Include="Model\CodeGenerated\FinancialPledgeService.cs" />
    <Compile Include="Model\CodeGenerated\FinancialScheduledTransactionDetailService.cs" />
    <Compile Include="Model\CodeGenerated\FinancialScheduledTransactionService.cs" />
    <Compile Include="Model\CodeGenerated\FinancialTransactionDetailService.cs" />
    <Compile Include="Model\CodeGenerated\FinancialTransactionImageService.cs" />
    <Compile Include="Model\CodeGenerated\FinancialTransactionRefundService.cs" />
    <Compile Include="Model\CodeGenerated\FinancialTransactionService.cs" />
    <Compile Include="Model\CodeGenerated\FollowingEventNotificationService.cs" />
    <Compile Include="Model\CodeGenerated\FollowingEventSubscriptionService.cs" />
    <Compile Include="Model\CodeGenerated\FollowingEventTypeService.cs" />
    <Compile Include="Model\CodeGenerated\FollowingService.cs" />
    <Compile Include="Model\CodeGenerated\FollowingSuggestedService.cs" />
    <Compile Include="Model\CodeGenerated\FollowingSuggestionTypeService.cs" />
    <Compile Include="Model\CodeGenerated\GroupLocationService.cs" />
    <Compile Include="Model\CodeGenerated\GroupMemberRequirementService.cs" />
    <Compile Include="Model\CodeGenerated\GroupMemberService.cs" />
    <Compile Include="Model\CodeGenerated\GroupMemberWorkflowTriggerService.cs" />
    <Compile Include="Model\CodeGenerated\GroupRequirementService.cs" />
    <Compile Include="Model\CodeGenerated\GroupRequirementTypeService.cs" />
    <Compile Include="Model\CodeGenerated\GroupScheduleExclusionService.cs" />
    <Compile Include="Model\CodeGenerated\GroupService.cs" />
    <Compile Include="Model\CodeGenerated\GroupTypeRoleService.cs" />
    <Compile Include="Model\CodeGenerated\GroupTypeService.cs" />
    <Compile Include="Model\CodeGenerated\HistoryService.cs" />
    <Compile Include="Model\CodeGenerated\HtmlContentService.cs" />
    <Compile Include="Model\CodeGenerated\InteractionChannelService.cs" />
    <Compile Include="Model\CodeGenerated\InteractionComponentService.cs" />
    <Compile Include="Model\CodeGenerated\InteractionDeviceTypeService.cs" />
    <Compile Include="Model\CodeGenerated\InteractionService.cs" />
    <Compile Include="Model\CodeGenerated\InteractionSessionService.cs" />
    <Compile Include="Model\CodeGenerated\LayoutService.cs" />
    <Compile Include="Model\CodeGenerated\LocationService.cs" />
    <Compile Include="Model\CodeGenerated\MergeTemplateService.cs" />
    <Compile Include="Model\CodeGenerated\MetricCategoryService.cs" />
    <Compile Include="Model\CodeGenerated\MetricPartitionService.cs" />
    <Compile Include="Model\CodeGenerated\MetricService.cs" />
    <Compile Include="Model\CodeGenerated\MetricValuePartitionService.cs" />
    <Compile Include="Model\CodeGenerated\MetricValueService.cs" />
    <Compile Include="Model\CodeGenerated\NoteService.cs" />
    <Compile Include="Model\CodeGenerated\NoteTypeService.cs" />
    <Compile Include="Model\CodeGenerated\NotificationRecipientService.cs" />
    <Compile Include="Model\CodeGenerated\NotificationService.cs" />
    <Compile Include="Model\CodeGenerated\PageContextService.cs" />
    <Compile Include="Model\CodeGenerated\PageRouteService.cs" />
    <Compile Include="Model\CodeGenerated\PageService.cs" />
    <Compile Include="Model\CodeGenerated\PersonAliasService.cs" />
    <Compile Include="Model\CodeGenerated\BadgeService.cs" />
    <Compile Include="Model\CodeGenerated\PersonDuplicateService.cs" />
    <Compile Include="Model\CodeGenerated\PersonPreviousNameService.cs" />
    <Compile Include="Model\CodeGenerated\PersonService.cs" />
    <Compile Include="Model\CodeGenerated\PersonViewedService.cs" />
    <Compile Include="Model\CodeGenerated\PhoneNumberService.cs" />
    <Compile Include="Model\CodeGenerated\PluginMigrationService.cs" />
    <Compile Include="Model\CodeGenerated\PrayerRequestService.cs" />
    <Compile Include="Model\CodeGenerated\RegistrationInstanceService.cs" />
    <Compile Include="Model\CodeGenerated\RegistrationRegistrantFeeService.cs" />
    <Compile Include="Model\CodeGenerated\RegistrationRegistrantService.cs" />
    <Compile Include="Model\CodeGenerated\RegistrationService.cs" />
    <Compile Include="Model\CodeGenerated\RegistrationTemplateDiscountService.cs" />
    <Compile Include="Model\CodeGenerated\RegistrationTemplateFeeService.cs" />
    <Compile Include="Model\CodeGenerated\RegistrationTemplateFormFieldService.cs" />
    <Compile Include="Model\CodeGenerated\RegistrationTemplateFormService.cs" />
    <Compile Include="Model\CodeGenerated\RegistrationTemplateService.cs" />
    <Compile Include="Model\CodeGenerated\ReportFieldService.cs" />
    <Compile Include="Model\CodeGenerated\ReportService.cs" />
    <Compile Include="Model\CodeGenerated\RestActionService.cs" />
    <Compile Include="Model\CodeGenerated\RestControllerService.cs" />
    <Compile Include="Model\CodeGenerated\ScheduleCategoryExclusionService.cs" />
    <Compile Include="Model\CodeGenerated\ScheduleService.cs" />
    <Compile Include="Model\CodeGenerated\ServiceJobService.cs" />
    <Compile Include="Model\CodeGenerated\ServiceLogService.cs" />
    <Compile Include="Model\CodeGenerated\SignatureDocumentService.cs" />
    <Compile Include="Model\CodeGenerated\SignatureDocumentTemplateService.cs" />
    <Compile Include="Model\CodeGenerated\SiteDomainService.cs" />
    <Compile Include="Model\CodeGenerated\SiteService.cs" />
    <Compile Include="Model\CodeGenerated\SystemEmailService.cs" />
    <Compile Include="Model\SystemEmailService.Partial.cs" />
    <Compile Include="Model\CodeGenerated\TaggedItemService.cs" />
    <Compile Include="Model\CodeGenerated\TagService.cs" />
    <Compile Include="Model\CodeGenerated\UserLoginService.cs" />
    <Compile Include="Model\CodeGenerated\WorkflowActionFormAttributeService.cs" />
    <Compile Include="Model\CodeGenerated\WorkflowActionFormService.cs" />
    <Compile Include="Model\CodeGenerated\WorkflowActionService.cs" />
    <Compile Include="Model\CodeGenerated\WorkflowActionTypeService.cs" />
    <Compile Include="Model\CodeGenerated\WorkflowActivityService.cs" />
    <Compile Include="Model\CodeGenerated\WorkflowActivityTypeService.cs" />
    <Compile Include="Model\CodeGenerated\WorkflowService.cs" />
    <Compile Include="Model\CodeGenerated\WorkflowTriggerService.cs" />
    <Compile Include="Model\CodeGenerated\WorkflowTypeService.cs" />
    <Compile Include="Model\Communication.cs" />
    <Compile Include="Model\CommunicationRecipient.cs" />
    <Compile Include="Model\CommunicationRecipientService.Partial.cs" />
    <Compile Include="Model\CommunicationService.Partial.cs" />
    <Compile Include="Model\CommunicationTemplate.cs" />
    <Compile Include="Model\ConnectionActivityType.cs" />
    <Compile Include="Model\ConnectionOpportunityGroupConfig.cs" />
    <Compile Include="Model\ConnectionOpportunity.cs" />
    <Compile Include="Model\ConnectionOpportunityCampus.cs" />
    <Compile Include="Model\ConnectionOpportunityConnectorGroup.cs" />
    <Compile Include="Model\ConnectionOpportunityGroup.cs" />
    <Compile Include="Model\ConnectionRequest.cs" />
    <Compile Include="Model\ConnectionRequestActivity.cs" />
    <Compile Include="Model\ConnectionRequestWorkflow.cs" />
    <Compile Include="Model\ConnectionStatus.cs" />
    <Compile Include="Model\ConnectionType.cs" />
    <Compile Include="Model\ConnectionWorkflow.cs" />
    <Compile Include="Model\ConnectionWorkflowService.Partial.cs" />
    <Compile Include="Model\ContentChannel.cs" />
    <Compile Include="Model\ContentChannelItem.cs" />
    <Compile Include="Model\ContentChannelType.cs" />
    <Compile Include="Model\DataView.cs" />
    <Compile Include="Model\DataViewFilter.cs" />
    <Compile Include="Model\DataViewService.Partial.cs" />
    <Compile Include="Model\DbGeographyConverter.cs" />
    <Compile Include="Model\DefinedType.cs" />
    <Compile Include="Model\DefinedTypeService.Partial.cs" />
    <Compile Include="Model\DefinedValue.cs" />
    <Compile Include="Model\DefinedValueService.Partial.cs" />
    <Compile Include="Model\Device.cs" />
    <Compile Include="Model\DeviceService.Partial.cs" />
    <Compile Include="Model\DiscService.cs" />
    <Compile Include="Model\EntitySet.cs" />
    <Compile Include="Model\EntitySetItem.cs" />
    <Compile Include="Model\EntitySetItemService.Partial.cs" />
    <Compile Include="Model\EntitySetService.Partial.cs" />
    <Compile Include="Model\EntityType.cs" />
    <Compile Include="Model\EntityTypeService.Partial.cs" />
    <Compile Include="Model\EventCalendar.cs" />
    <Compile Include="Model\EventCalendarContentChannel.cs" />
    <Compile Include="Model\EventCalendarItem.cs" />
    <Compile Include="Model\EventItem.cs" />
    <Compile Include="Model\EventItemAudience.cs" />
    <Compile Include="Model\EventItemOccurrence.cs" />
    <Compile Include="Model\EventItemOccurrenceChannelItem.cs" />
    <Compile Include="Model\EventItemOccurrenceGroupMap.cs" />
    <Compile Include="Model\ExceptionLog.cs" />
    <Compile Include="Model\ExceptionLogService.Partial.cs" />
    <Compile Include="Model\FieldType.cs" />
    <Compile Include="Model\FieldTypeService.Partial.cs" />
    <Compile Include="Model\FinancialAccount.cs" />
    <Compile Include="Model\FinancialBatch.cs" />
    <Compile Include="Model\FinancialBatchService.Partial.cs" />
    <Compile Include="Model\FinancialGateway.cs" />
    <Compile Include="Model\FinancialPaymentDetail.cs" />
    <Compile Include="Model\FinancialPersonBankAccount.cs" />
    <Compile Include="Model\FinancialPersonBankAccountService.Partial.cs" />
    <Compile Include="Model\FinancialPersonSavedAccount.cs" />
    <Compile Include="Model\FinancialPersonSavedAccountService.Partial.cs" />
    <Compile Include="Model\FinancialPledge.cs" />
    <Compile Include="Model\FinancialPledgeService.Partial.cs" />
    <Compile Include="Model\FinancialScheduledTransaction.cs" />
    <Compile Include="Model\FinancialScheduledTransactionDetail.cs" />
    <Compile Include="Model\FinancialScheduledTransactionService.Partial.cs" />
    <Compile Include="Model\FinancialTransaction.cs" />
    <Compile Include="Model\FinancialTransactionDetail.cs" />
    <Compile Include="Model\FinancialTransactionDetailService.Partial.cs" />
    <Compile Include="Model\ContentChannelItemAssociation.cs" />
    <Compile Include="Model\FinancialTransactionImage.cs" />
    <Compile Include="Model\FinancialTransactionRefund.cs" />
    <Compile Include="Model\FinancialTransactionService.Partial.cs" />
    <Compile Include="Model\Following.cs" />
    <Compile Include="Model\FollowingEventNotification.cs" />
    <Compile Include="Model\FollowingEventSubscription.cs" />
    <Compile Include="Model\FollowingEventType.cs" />
    <Compile Include="Model\FollowingService.partial.cs" />
    <Compile Include="Model\FollowingSuggested.cs" />
    <Compile Include="Model\FollowingSuggestionType.cs" />
    <Compile Include="Model\Group.cs" />
    <Compile Include="Model\GroupLocation.cs" />
    <Compile Include="Model\GroupLocationService.Partial.cs" />
    <Compile Include="Model\GroupMember.cs" />
    <Compile Include="Model\GroupMemberRequirement.cs" />
    <Compile Include="Model\GroupMemberService.Partial.cs" />
    <Compile Include="Model\GroupMemberWorkflowTrigger.cs" />
    <Compile Include="Model\GroupMemberWorkflowTrigger.Partial.cs" />
    <Compile Include="Model\GroupRequirement.cs" />
    <Compile Include="Model\GroupRequirementType.cs" />
    <Compile Include="Model\GroupScheduleExclusion.cs" />
    <Compile Include="Model\GroupService.Partial.cs" />
    <Compile Include="Model\GroupType.cs" />
    <Compile Include="Model\GroupTypeLocationType.cs" />
    <Compile Include="Model\GroupTypeRole.cs" />
    <Compile Include="Model\GroupTypeRoleService.Partial.cs" />
    <Compile Include="Model\ContentChannelService.Partial.cs" />
    <Compile Include="Model\GroupTypeService.Partial.cs" />
    <Compile Include="Model\History.cs" />
    <Compile Include="Model\HistoryService.Partial.cs" />
    <Compile Include="Model\HtmlContent.cs" />
    <Compile Include="Model\HtmlContentService.Partial.cs" />
    <Compile Include="Model\Interaction.cs" />
    <Compile Include="Model\InteractionChannel.cs" />
    <Compile Include="Model\InteractionComponent.cs" />
    <Compile Include="Model\InteractionDeviceType.cs" />
    <Compile Include="Model\InteractionSession.cs" />
    <Compile Include="Model\Layout.cs" />
    <Compile Include="Model\LayoutService.Partial.cs" />
    <Compile Include="Model\Location.cs" />
    <Compile Include="Model\LocationService.Partial.cs" />
    <Compile Include="Model\MergeTemplate.cs" />
    <Compile Include="Model\Metaphone.cs" />
    <Compile Include="Model\Metric.cs" />
    <Compile Include="Model\MetricCategory.cs" />
    <Compile Include="Model\MetricPartition.cs" />
    <Compile Include="Model\MetricValue.cs" />
    <Compile Include="Model\MetricValuePartition.cs" />
    <Compile Include="Model\NcoaHistory.cs" />
    <Compile Include="Model\NcoaHistoryService.Partial.cs" />
    <Compile Include="Model\Note.cs" />
    <Compile Include="Model\NoteService.Partial.cs" />
    <Compile Include="Model\NoteType.cs" />
    <Compile Include="Model\NoteTypeService.Partial.cs" />
    <Compile Include="Model\NoteWatch.cs" />
    <Compile Include="Model\Notification.cs" />
    <Compile Include="Model\NotificationRecipient.cs" />
    <Compile Include="Model\Page.cs" />
    <Compile Include="Model\PageContext.cs" />
    <Compile Include="Model\PageContextService.Partial.cs" />
    <Compile Include="Model\PageRoute.cs" />
    <Compile Include="Model\PageRouteService.Partial.cs" />
    <Compile Include="Model\PageService.Partial.cs" />
    <Compile Include="Model\Person.cs" />
    <Compile Include="Model\PersonalDevice.cs" />
    <Compile Include="Model\PersonAlias.cs" />
    <Compile Include="Model\PersonalDeviceService.Partial.cs" />
    <Compile Include="Model\PersonAliasService.Partial.cs" />
    <Compile Include="Model\Badge.cs" />
    <Compile Include="Model\BadgeService.partial.cs" />
    <Compile Include="Model\PersonDuplicate.cs" />
    <Compile Include="Model\PersonPreviousName.cs" />
    <Compile Include="Model\PersonSearchKey.cs" />
    <Compile Include="Model\PersonSearchKeyService.Partial.cs" />
    <Compile Include="Model\PersonService.Partial.cs" />
    <Compile Include="Model\PersonSignal.cs" />
    <Compile Include="Model\PersonToken.cs" />
    <Compile Include="Model\PersonTokenService.Partial.cs" />
    <Compile Include="Model\PersonViewed.cs" />
    <Compile Include="Model\PersonViewedService.Partial.cs" />
    <Compile Include="Model\PhoneNumber.cs" />
    <Compile Include="Model\PhoneNumberService.Partial.cs" />
    <Compile Include="Model\PluginMigration.cs" />
    <Compile Include="Model\PrayerRequest.cs" />
    <Compile Include="Model\PrayerRequestService.partial.cs" />
    <Compile Include="Model\RangeValue.cs" />
    <Compile Include="Model\Registration.cs" />
    <Compile Include="Model\RegistrationInstance.cs" />
    <Compile Include="Model\RegistrationRegistrant.cs" />
    <Compile Include="Model\RegistrationRegistrantFee.cs" />
    <Compile Include="Model\RegistrationService.partial.cs" />
    <Compile Include="Model\RegistrationTemplate.cs" />
    <Compile Include="Model\RegistrationTemplateDiscount.cs" />
    <Compile Include="Model\RegistrationTemplateFee.cs" />
    <Compile Include="Model\RegistrationTemplateDiscountService.Partial.cs" />
    <Compile Include="Model\RegistrationTemplateForm.cs" />
    <Compile Include="Model\RegistrationTemplateFormField.cs" />
    <Compile Include="Model\Report.cs" />
    <Compile Include="Model\ScheduleCategoryExclusion.cs" />
    <Compile Include="Model\ReportField.cs" />
    <Compile Include="Model\ReportService.partial.cs" />
    <Compile Include="Model\RestAction.cs" />
    <Compile Include="Model\RestActionService.partial.cs" />
    <Compile Include="Model\RestController.cs" />
    <Compile Include="Model\RestControllerService.Partial.cs" />
    <Compile Include="Model\Schedule.cs" />
    <Compile Include="Model\ScheduleService.Partial.cs" />
    <Compile Include="Model\ServiceJobHistory.cs" />
    <Compile Include="Model\ServiceJobHistoryService.Partial.cs" />
    <Compile Include="Model\SignalType.cs" />
    <Compile Include="Model\SiteDomain.cs" />
    <Compile Include="Model\LavaShortCode.cs" />
    <Compile Include="Model\PageShortLinkService.Partial.cs" />
    <Compile Include="Model\WorkflowActionService.Partial.cs" />
    <Compile Include="Pbx\CdrRecord.cs" />
    <Compile Include="Pbx\PbxComponent.cs" />
    <Compile Include="Pbx\PbxContainer.cs" />
    <Compile Include="Badge\Component\Giving.cs" />
    <Compile Include="Badge\Component\GroupTypeAttendance.cs" />
    <Compile Include="Badge\Component\InDataView.cs" />
    <Compile Include="Badge\Component\TopPersonSignal.cs" />
    <Compile Include="Badge\Component\PersonalDevice.cs" />
    <Compile Include="Badge\Component\InteractionsInRange.cs" />
    <Compile Include="Plugin\HotFixes\038_LabelFieldType.cs" />
    <Compile Include="Plugin\HotFixes\046_EnableSmartyStreetsIfNoActiveLocationSrv.cs" />
    <Compile Include="Plugin\HotFixes\045_FamilyRegistration.cs" />
    <Compile Include="Plugin\HotFixes\044_EnsureCommunicationMigration.cs" />
    <Compile Include="Plugin\HotFixes\043_MoreMigrationRollupsForV7_3.cs" />
    <Compile Include="Plugin\HotFixes\041_MigrationRollupsForV7_3.cs" />
    <Compile Include="Plugin\HotFixes\040_BusinessTransactionDetailLinks.cs" />
    <Compile Include="Plugin\HotFixes\039_MigrationRollupsForV7_2.cs" />
    <Compile Include="Plugin\HotFixes\042_FixShortLinkUrlInteractionChannel.cs" />
    <Compile Include="Plugin\HotFixes\048_InteractionSessionPerformance.cs" />
    <Compile Include="Plugin\HotFixes\047_DataAutomation.cs" />
    <Compile Include="Plugin\HotFixes\049_UpdateGivingAnalyticsAccounts.cs" />
    <Compile Include="Reporting\DataFilter\Person\AttendanceCampusFilter.cs" />
    <Compile Include="Plugin\HotFixes\050_MigrationRollupsForV7_4.cs" />
    <Compile Include="Reporting\DataFilter\FinancialScheduledTransactionDetail\AccountFilter.cs" />
    <Compile Include="Reporting\DataFilter\BenevolenceRequest\CampusActiveFilter.cs" />
    <Compile Include="Reporting\DataFilter\BenevolenceRequest\CampusesActiveFilter.cs" />
    <Compile Include="Reporting\DataFilter\BenevolenceRequest\CampusesFilter.cs" />
    <Compile Include="Reporting\DataFilter\BenevolenceRequest\CampusFilter.cs" />
    <Compile Include="Reporting\DataFilter\BenevolenceRequest\TotalBenevolenceFilter.cs" />
    <Compile Include="Reporting\DataFilter\Person\BenevolenceRequestDataViewFilter.cs" />
    <Compile Include="Reporting\DataFilter\Person\CommunicationStatusFilter.cs" />
    <Compile Include="Reporting\DataFilter\Person\ConnectionRequestDataViewFilter.cs" />
    <Compile Include="Reporting\DataFilter\Person\FinancialPledgeDataViewFilter.cs" />
    <Compile Include="Reporting\DataFilter\Person\FinancialScheduledTransactionDataViewFilter.cs" />
    <Compile Include="Reporting\DataFilter\Person\FinancialTransactionDataViewFilter.cs" />
    <Compile Include="Reporting\DataFilter\Person\HasPhoneFilter.cs" />
    <Compile Include="Reporting\DataFilter\Person\HasSignalFilter.cs" />
    <Compile Include="Reporting\DataFilter\Person\InRegistrationInstanceRegistrationTemplateFilter.cs" />
    <Compile Include="Reporting\DataFilter\Person\InLocationGeofenceFilter.cs" />
    <Compile Include="Reporting\DataFilter\Person\LocationFilter.cs" />
    <Compile Include="Reporting\DataFilter\Person\PersonalDeviceDataViewFilter.cs" />
    <Compile Include="Reporting\DataFilter\Person\PostalCodeFilter.cs" />
    <Compile Include="Reporting\DataFilter\Person\HasNoteFilter.cs" />
    <Compile Include="Reporting\DataFilter\Person\PrayerRequestDataViewFilter.cs" />
    <Compile Include="Reporting\DataFilter\Person\UserLoginDataViewFilter.cs" />
    <Compile Include="Reporting\DataFilter\PrayerRequest\CampusActiveFilter.cs" />
    <Compile Include="Reporting\DataFilter\PrayerRequest\CampusesActiveFilter.cs" />
    <Compile Include="Reporting\DataFilter\PrayerRequest\CampusesFilter.cs" />
    <Compile Include="Reporting\DataFilter\PrayerRequest\CampusFilter.cs" />
    <Compile Include="Reporting\DataFilter\PrayerRequest\ContainsPeopleFilter.cs" />
    <Compile Include="Reporting\DataFilter\UserLogin\LoginTypeFilter.cs" />
    <Compile Include="Reporting\DataSelect\BenevolenceRequest\CampusSelect.cs" />
    <Compile Include="Reporting\DataSelect\BenevolenceRequest\TotalBenevolenceSelect.cs" />
    <Compile Include="Reporting\DataSelect\FormattedFieldSelect.cs" />
    <Compile Include="Reporting\DataSelect\GroupMember\GroupLinkSelect.cs" />
    <Compile Include="Reporting\DataSelect\GroupMember\GroupAttributeSelect.cs" />
    <Compile Include="Reporting\DataSelect\Group\GroupFormattedFieldSelect.cs" />
    <Compile Include="Reporting\DataSelect\Group\ScheduleSelect.cs" />
    <Compile Include="Reporting\DataSelect\Person\PersonFormattedFieldSelect.cs" />
    <Compile Include="Reporting\DataSelect\Person\SignalSelect.cs" />
    <Compile Include="Reporting\DataSelect\PrayerRequest\CampusSelect.cs" />
    <Compile Include="Reporting\DataSelect\PrayerRequest\CategorySelect.cs" />
    <Compile Include="Reporting\DataSelect\PrayerRequest\PersonLinkSelect.cs" />
    <Compile Include="Reporting\DataTransform\Person\FamilyMembersTransform.cs" />
    <Compile Include="Reporting\DataTransform\Person\FatherTransform.cs" />
    <Compile Include="Reporting\DataTransform\Person\GrandchildTransform.cs" />
    <Compile Include="Reporting\DataTransform\Person\GrandparentTransform.cs" />
    <Compile Include="Reporting\DataTransform\Person\MotherTransform.cs" />
    <Compile Include="Reporting\DataTransform\Person\SpouseTransform.cs" />
    <Compile Include="Reporting\IRecipientDataSelect.cs" />
    <Compile Include="Reporting\PowerBiUtilities.cs" />
    <Compile Include="Search\Other\Universal.cs" />
    <Compile Include="Reporting\DataFilter\Person\InRegistrationInstanceFilter.cs" />
    <Compile Include="Security\Role.cs" />
    <Compile Include="SqlServerTypes\Loader.cs" />
    <Compile Include="Storage\AssetStorage\AmazonS3Component.cs" />
    <Compile Include="Storage\AssetStorage\Asset.cs" />
    <Compile Include="Storage\AssetStorage\AssetStorageComponent.cs" />
    <Compile Include="Storage\AssetStorage\AssetStorageContainer.cs" />
    <Compile Include="Storage\AssetStorage\FileSystemComponent.cs" />
    <Compile Include="SystemGuid\Block.cs" />
    <Compile Include="SystemGuid\Communication.cs" />
    <Compile Include="SystemGuid\InteractionChannel.cs" />
    <Compile Include="SystemGuid\WorkflowType.cs" />
    <Compile Include="SystemKey\SystemSetting.cs" />
    <Compile Include="SystemKey\UserPreference.cs" />
    <Compile Include="Transactions\DeleteIndexEntityTransaction.cs" />
    <Compile Include="Transactions\IndexEntityTransaction.cs" />
    <Compile Include="Transactions\BulkIndexEntityTypeTransaction.cs" />
    <Compile Include="Transactions\LaunchWorkflowsTransaction.cs" />
    <Compile Include="Transactions\InteractionTransaction.cs" />
    <Compile Include="Transactions\ShortLinkTransaction.cs" />
    <Compile Include="Transactions\SendPaymentReceipts.cs" />
    <Compile Include="Transactions\UpdatePersonsTopSignal.cs" />
    <Compile Include="UniversalSearch\Crawler\Crawler.cs" />
    <Compile Include="UniversalSearch\Crawler\CrawledPage.cs" />
    <Compile Include="UniversalSearch\Crawler\RobotsTxt\AccessRule.cs" />
    <Compile Include="UniversalSearch\Crawler\RobotsTxt\CrawlDelayRule.cs" />
    <Compile Include="UniversalSearch\Crawler\RobotsTxt\Enums\AllowRuleImplementation.cs" />
    <Compile Include="UniversalSearch\Crawler\RobotsTxt\Enums\LineType.cs" />
    <Compile Include="UniversalSearch\Crawler\RobotsTxt\Helpers\EnumHelper.cs" />
    <Compile Include="UniversalSearch\Crawler\RobotsTxt\Line.cs" />
    <Compile Include="UniversalSearch\Crawler\RobotsTxt\Robots.cs" />
    <Compile Include="UniversalSearch\Crawler\RobotsTxt\Rule.cs" />
    <Compile Include="UniversalSearch\Crawler\RobotsTxt\Sitemap.cs" />
    <Compile Include="Net\RockWebRequest.cs" />
    <Compile Include="Badge\Component\GeofencedByGroup.cs" />
    <Compile Include="Plugin\HotFixes\001_FixPhoneCountryCode.cs" />
    <Compile Include="Reporting\ComparisonHelper.cs" />
    <Compile Include="Reporting\DataFilter\NotInOtherDataViewFilter.cs" />
    <Compile Include="Reporting\DataFilter\GroupMembers\GroupMemberAttributesFilter.cs" />
    <Compile Include="Model\ServiceJob.cs" />
    <Compile Include="Model\ServiceJobService.Partial.cs" />
    <Compile Include="Model\ServiceLog.cs" />
    <Compile Include="Model\SignatureDocument.cs" />
    <Compile Include="Model\SignatureDocumentService.Partial.cs" />
    <Compile Include="Model\SignatureDocumentTemplate.cs" />
    <Compile Include="Model\SignatureDocumentTemplateService.Partial.cs" />
    <Compile Include="Model\Site.cs" />
    <Compile Include="Model\PageShortLink.cs" />
    <Compile Include="Model\SiteDomainService.Partial.cs" />
    <Compile Include="Model\SiteService.Partial.cs" />
    <Compile Include="Model\SystemEmail.cs" />
    <Compile Include="Model\Tag.cs" />
    <Compile Include="Model\TaggedItem.cs" />
    <Compile Include="Model\TaggedItemService.Partial.cs" />
    <Compile Include="Model\TagService.Partial.cs" />
    <Compile Include="Model\UserLogin.cs" />
    <Compile Include="Model\UserLoginService.Partial.cs" />
    <Compile Include="Model\Workflow.cs" />
    <Compile Include="Model\WorkflowAction.cs" />
    <Compile Include="Model\WorkflowActionForm.cs" />
    <Compile Include="Model\WorkflowActionFormAttribute.cs" />
    <Compile Include="Model\WorkflowActionType.cs" />
    <Compile Include="Model\WorkflowActivity.cs" />
    <Compile Include="Model\WorkflowActivityType.cs" />
    <Compile Include="Model\WorkflowLog.cs" />
    <Compile Include="Model\WorkflowService.Partial.cs" />
    <Compile Include="Model\WorkflowTrigger.cs" />
    <Compile Include="Model\WorkflowTriggerService.Partial.cs" />
    <Compile Include="Model\WorkflowType.cs" />
    <Compile Include="PersonProfile\BadgeComponent.cs" />
    <Compile Include="PersonProfile\BadgeContainer.cs" />
    <Compile Include="Badge\Component\AlertNote.cs" />
    <Compile Include="Badge\Component\AttendingDuration.cs" />
    <Compile Include="Badge\Component\Campus.cs" />
    <Compile Include="Badge\Component\DISC.cs" />
    <Compile Include="Badge\Component\FamilyAttendance.cs" />
    <Compile Include="Badge\Component\FamilyWeeksAttendedInDuration.cs" />
    <Compile Include="Badge\Component\InGroupOfType.cs" />
    <Compile Include="Badge\Component\InGroupWithPurpose.cs" />
    <Compile Include="Badge\Component\LastVisitOnSite.cs" />
    <Compile Include="Badge\Component\Liquid.cs" />
    <Compile Include="PersonProfile\HighlightLabelBadge.cs" />
    <Compile Include="PersonProfile\IconBadge.cs" />
    <Compile Include="Plugin\HotFixes\002_CheckinGradeRequired.cs" />
    <Compile Include="Plugin\HotFixes\003_FixSystemEmailQuote.cs" />
    <Compile Include="Plugin\HotFixes\004_FixGradeRequiredAttribute.cs" />
    <Compile Include="Plugin\HotFixes\005_FixCheckinAdminRoute.cs" />
    <Compile Include="Plugin\HotFixes\006_FixCheckinPrevPages.cs" />
    <Compile Include="Plugin\HotFixes\023_SecurityCodeLength.cs" />
    <Compile Include="Plugin\HotFixes\022_Fundraising.cs" />
    <Compile Include="Plugin\HotFixes\017_FixBackgroundCheckOptionalCampus.cs" />
    <Compile Include="Plugin\HotFixes\016_SetInactiveFamilies.cs" />
    <Compile Include="Plugin\HotFixes\015_CheckinByBirthdate.cs" />
    <Compile Include="Plugin\HotFixes\009_FixCheckinAttributes.cs" />
    <Compile Include="Plugin\HotFixes\008_FamilyAnalyticsUpdate.cs" />
    <Compile Include="Plugin\HotFixes\007_FixGroupAndBenevolenceSecurity.cs" />
    <Compile Include="Plugin\HotFixes\014_FixEraGiveAttribValues.cs" />
    <Compile Include="Plugin\HotFixes\013_FixSystemEmailTo_1828.cs" />
    <Compile Include="Plugin\HotFixes\012_FixAttendanceAnalyticsScript.cs" />
    <Compile Include="Plugin\HotFixes\011_FixNameProfileChangeRequest.cs" />
    <Compile Include="Plugin\HotFixes\010_FixGetSpouse.cs" />
    <Compile Include="Plugin\HotFixes\020_FixCommunicationTemplate.cs" />
    <Compile Include="Plugin\HotFixes\021_UpdateCheckInMergefieldDebugInfo.cs" />
    <Compile Include="Plugin\HotFixes\019_FixIpadClientPrinting.cs" />
    <Compile Include="Plugin\HotFixes\018_RestrictGroupRegistrationGroupTypes.cs" />
    <Compile Include="Plugin\HotFixes\024_PrayerRequestAttributes.cs" />
    <Compile Include="Plugin\HotFixes\030_MyConnectionOpportunitiesLava.cs" />
    <Compile Include="Plugin\HotFixes\031_AttendanceAnalyticsGivingId.cs" />
    <Compile Include="Plugin\HotFixes\032_MigrationRollupsForV6_9.cs" />
    <Compile Include="Plugin\HotFixes\029_BatchDetailReopenBatchSecurity.cs" />
    <Compile Include="Plugin\HotFixes\025_PersonGivingEnvelopeAttribute.cs" />
    <Compile Include="Plugin\HotFixes\026_PersonEditConnectionRecordStatus.cs" />
    <Compile Include="Plugin\HotFixes\027_AddCheckinFeatures.cs" />
    <Compile Include="Plugin\HotFixes\028_CheckinTextSettings.cs" />
    <Compile Include="Plugin\HotFixes\033_ConnectionOpportunityCounts.cs" />
    <Compile Include="Plugin\HotFixes\034_FinancialSecurityActions.cs" />
    <Compile Include="Plugin\HotFixes\035_TransactionListSummary.cs" />
    <Compile Include="Plugin\HotFixes\036_PrayerRequestFollowingEvent.cs" />
    <Compile Include="Plugin\HotFixes\037_MigrationRollupsForV6_10.cs" />
    <Compile Include="Plugin\Migration.cs" />
    <Compile Include="Plugin\VersionAttribute.cs" />
    <Compile Include="Properties\AssemblyInfo.cs" />
    <Compile Include="Reporting\Dashboard\DashboardWidget.cs">
      <SubType>ASPXCodeBehind</SubType>
    </Compile>
    <Compile Include="Reporting\Dashboard\LineBarPointsChartDashboardWidget.cs">
      <SubType>ASPXCodeBehind</SubType>
    </Compile>
    <Compile Include="Reporting\DataComponentSettingsHelper.cs" />
    <Compile Include="Reporting\DataFilterComponent.cs" />
    <Compile Include="Reporting\DataFilterContainer.cs" />
    <Compile Include="Reporting\DataFilter\BaseAccountFilter.cs" />
    <Compile Include="Reporting\DataFilter\ContentChannelItem\ContentChannel.cs" />
    <Compile Include="Reporting\DataFilter\ContentChannelItem\ContentChannelItemAttributesFilter.cs" />
    <Compile Include="Reporting\DataFilter\ContentChannelItem\ContentChannelType.cs" />
    <Compile Include="Reporting\DataFilter\EntityFieldFilter.cs" />
    <Compile Include="Reporting\DataFilter\FinancialPledge\AccountFilter.cs" />
    <Compile Include="Reporting\DataFilter\FinancialTransactionDetail\AccountFilter.cs" />
    <Compile Include="Reporting\DataFilter\FinancialTransaction\TotalAmountFilter.cs" />
    <Compile Include="Reporting\DataFilter\GroupMembers\ContainsPeopleFilter.cs" />
    <Compile Include="Reporting\DataFilter\GroupMembers\GroupDataViewFilter.cs" />
    <Compile Include="Reporting\DataFilter\Group\CampusFilter.cs" />
    <Compile Include="Reporting\DataFilter\Group\ContainsGroupMembersFilter.cs" />
    <Compile Include="Reporting\DataFilter\Group\ContainsPeopleFilter.cs" />
    <Compile Include="Reporting\DataFilter\Group\DistanceFromFilter.cs" />
    <Compile Include="Reporting\DataFilter\Group\GroupAttributesFilter.cs" />
    <Compile Include="Reporting\DataFilter\Group\GroupBranchFilter.cs" />
    <Compile Include="Reporting\DataFilter\Group\GroupTypeDataViewFilter.cs" />
    <Compile Include="Reporting\DataFilter\Group\GroupTypeFilter.cs" />
    <Compile Include="Reporting\DataFilter\Group\MemberCountFilter.cs" />
    <Compile Include="Reporting\DataFilter\Group\SimpleMemberCountFilter.cs" />
    <Compile Include="Reporting\DataFilter\IUpdateSelectionFromPageParameters.cs" />
    <Compile Include="Reporting\DataFilter\OtherDataViewFilter.cs" />
    <Compile Include="Reporting\DataFilter\Person\AgeFilter.cs" />
    <Compile Include="Reporting\DataFilter\Person\CampusesActiveFilter.cs" />
    <Compile Include="Reporting\DataFilter\Person\CampusesFilter.cs" />
    <Compile Include="Reporting\DataFilter\Person\CampusActiveFilter.cs" />
    <Compile Include="Reporting\DataFilter\Person\CampusFilter.cs" />
    <Compile Include="Reporting\DataFilter\Person\DistanceFromFilter.cs" />
    <Compile Include="Reporting\DataFilter\Person\FirstContributionDateFilter.cs" />
    <Compile Include="Reporting\DataFilter\Person\GivingAmountFilter.cs" />
    <Compile Include="Reporting\DataFilter\Person\GradeFilter.cs" />
    <Compile Include="Reporting\DataFilter\Person\GroupAttendanceFilter.cs" />
    <Compile Include="Reporting\DataFilter\Person\GroupDataViewFilter.cs" />
    <Compile Include="Reporting\DataFilter\Person\GroupMemberDataViewFilter.cs" />
    <Compile Include="Reporting\DataFilter\Person\GroupTypeAttendanceFilter.cs" />
    <Compile Include="Reporting\DataFilter\Person\HasPictureFilter.cs" />
    <Compile Include="Reporting\DataFilter\Person\HistoryDataViewFilter.cs" />
    <Compile Include="Reporting\DataFilter\Person\InGroupFilter.cs" />
    <Compile Include="Reporting\DataFilter\Person\InGroupGeofenceFilter.cs" />
    <Compile Include="Reporting\DataFilter\Person\InGroupGroupTypeFilter.cs" />
    <Compile Include="Reporting\DataFilter\Person\InGroupSimpleFilter.cs" />
    <Compile Include="Reporting\DataFilter\Person\LocationDataViewFilter.cs" />
    <Compile Include="Reporting\DataFilter\Person\NotInGroupFilter.cs" />
    <Compile Include="Reporting\DataFilter\Person\NotInGroupGroupTypeFilter.cs" />
    <Compile Include="Reporting\DataFilter\Person\TagFilter.cs" />
    <Compile Include="Reporting\DataFilter\PropertyFilter.cs" />
    <Compile Include="Reporting\DataFilter\Workflow\WorkflowAttributesFilter.cs" />
    <Compile Include="Reporting\DataFilter\Workflow\WorkflowTypeFilter.cs" />
    <Compile Include="Reporting\DataSelectComponent.cs" />
    <Compile Include="Reporting\DataSelectContainer.cs" />
    <Compile Include="Reporting\DataSelect\FinancialTransaction\TotalAmountSelect.cs" />
    <Compile Include="Reporting\DataSelect\GroupMember\GroupCampus.cs" />
    <Compile Include="Reporting\DataSelect\GroupMember\GroupMemberAttributeSelect.cs" />
    <Compile Include="Reporting\DataSelect\GroupMember\GroupRoleSelect.cs" />
    <Compile Include="Reporting\DataSelect\GroupMember\GroupStatusSelect.cs" />
    <Compile Include="Reporting\DataSelect\GroupMember\PersonLinkSelect.cs" />
    <Compile Include="Reporting\DataSelect\Group\CampusSelect.cs" />
    <Compile Include="Reporting\DataSelect\Group\DistanceFromSelect.cs" />
    <Compile Include="Reporting\DataSelect\Group\GroupLinkSelect.cs" />
    <Compile Include="Reporting\DataSelect\Group\GroupTypeSelect.cs" />
    <Compile Include="Reporting\DataSelect\Group\LocationSelect.cs" />
    <Compile Include="Reporting\DataSelect\Group\MemberCountSelect.cs" />
    <Compile Include="Reporting\DataSelect\Group\MemberListSelect.cs" />
    <Compile Include="Reporting\DataSelect\Group\ParentGroupMemberListSelect.cs" />
    <Compile Include="Reporting\DataSelect\Group\ParentGroupSelect.cs" />
    <Compile Include="Reporting\DataSelect\Group\ParticipationRateSelect.cs" />
    <Compile Include="Reporting\DataSelect\LiquidSelect.cs" />
    <Compile Include="Reporting\DataSelect\Person\AddressSelect.cs" />
    <Compile Include="Reporting\DataSelect\Person\AgeSelect.cs" />
    <Compile Include="Reporting\DataSelect\Person\CampusSelect.cs" />
    <Compile Include="Reporting\DataSelect\Person\ChildNamesSelect.cs" />
    <Compile Include="Reporting\DataSelect\Person\DistanceFromSelect.cs" />
    <Compile Include="Reporting\DataSelect\Person\FamilyNameSelect.cs" />
    <Compile Include="Reporting\DataSelect\Person\FirstLastContributionSelect.cs" />
    <Compile Include="Reporting\DataSelect\Person\GradeSelect.cs" />
    <Compile Include="Reporting\DataSelect\Person\GroupParticipationSelect.cs" />
    <Compile Include="Reporting\DataSelect\Person\InGroupGeofenceGroupTypeSelect.cs" />
    <Compile Include="Reporting\DataSelect\Person\InGroupGroupTypeSelect.cs" />
    <Compile Include="Reporting\DataSelect\Person\LastAttendedGroupOfType.cs" />
    <Compile Include="Reporting\DataSelect\Person\LastLoginSelect.cs" />
    <Compile Include="Reporting\DataSelect\Person\LastNoteSelect.cs" />
    <Compile Include="Reporting\DataSelect\Person\ParentEmailSelect.cs" />
    <Compile Include="Reporting\DataSelect\Person\ParentPhoneNumberSelect.cs" />
    <Compile Include="Reporting\DataSelect\Person\ParentsNamesSelect.cs" />
    <Compile Include="Reporting\DataSelect\Person\PersonLinkSelect.cs" />
    <Compile Include="Reporting\DataSelect\Person\PhoneNumberSelect.cs" />
    <Compile Include="Reporting\DataSelect\Person\PhotoSelect.cs" />
    <Compile Include="Reporting\DataSelect\Person\RelatedPeopleSelect.cs" />
    <Compile Include="Reporting\DataSelect\Person\SpouseNameSelect.cs" />
    <Compile Include="Reporting\DataSelect\Person\TotalGivingAmountSelect.cs" />
    <Compile Include="Reporting\DataTransformComponent.cs" />
    <Compile Include="Reporting\DataTransformContainer.cs" />
    <Compile Include="Reporting\DataTransform\Person\ChildrenTransform.cs" />
    <Compile Include="Reporting\DataTransform\Person\ParentTransform.cs" />
    <Compile Include="Reporting\EntityHelper.cs" />
    <Compile Include="Reporting\FilterExpressionExtractor.cs" />
    <Compile Include="Reporting\IDataFilterWithOverrides.cs" />
    <Compile Include="Reporting\ReportingHelper.cs" />
    <Compile Include="Reporting\SelectExpressionExtractor.cs" />
    <Compile Include="Scripting.evaluator.cs" />
    <Compile Include="Scripting.Extensions.cs" />
    <Compile Include="Scripting.native.cs" />
    <Compile Include="Search\Group\Name.cs" />
    <Compile Include="Search\Person\Address.cs" />
    <Compile Include="Search\Person\BirthDate.cs" />
    <Compile Include="Search\Person\BusinessName.cs" />
    <Compile Include="Security\Authentication\Twitter.cs" />
    <Compile Include="Transactions\SaveCommunicationTransaction.cs" />
    <Compile Include="UniversalSearch\FormattedSearchResult.cs" />
    <Compile Include="UniversalSearch\IndexComponents\Elasticsearch.cs" />
    <Compile Include="UniversalSearch\IndexComponents\Lucene.cs" />
    <Compile Include="UniversalSearch\IndexContainer.cs" />
    <Compile Include="UniversalSearch\IndexComponent.cs" />
    <Compile Include="UniversalSearch\IndexModels\Attributes\RockIndexField.cs" />
    <Compile Include="UniversalSearch\IndexModels\BusinessIndex.cs" />
    <Compile Include="UniversalSearch\IndexModels\PersonIndex.cs" />
    <Compile Include="UniversalSearch\IndexModels\ContentChannelItemIndex.cs" />
    <Compile Include="UniversalSearch\IndexModels\IndexModelBase.cs" />
    <Compile Include="UniversalSearch\IndexModels\GroupIndex.cs" />
    <Compile Include="UniversalSearch\IndexModels\SitePageIndex.cs" />
    <Compile Include="UniversalSearch\IndexModels\StringAttribute.cs" />
    <Compile Include="UniversalSearch\IRockIndexable.cs" />
    <Compile Include="UniversalSearch\SearchFieldCriteria.cs" />
    <Compile Include="UniversalSearch\ModelFieldFilterConfig.cs" />
    <Compile Include="UniversalSearch\SearchResultModel.cs" />
    <Compile Include="Utility\Async.cs" />
    <Compile Include="Utility\DebugHelper.cs" />
    <Compile Include="Utility\ExcelHelper.cs" />
    <Compile Include="Utility\ExtensionMethods\DataTable.cs" />
    <Compile Include="Utility\ExtensionMethods\IntegerExtensions.cs" />
    <Compile Include="Utility\ExtensionMethods\IRockTransactionExtensions.cs" />
    <Compile Include="Utility\ExtensionMethods\QuartzExtensions.cs" />
    <Compile Include="Utility\FileUtilities.cs" />
    <Compile Include="Utility\FontAwesomeHelper.cs" />
    <Compile Include="Utility\IRockOwinStartup.cs" />
    <Compile Include="Utility\Ncoa.cs" />
    <Compile Include="Utility\SparkDataApi\PersonAddressItem.cs" />
    <Compile Include="Utility\SparkDataApi\NcoaApi.cs" />
    <Compile Include="Utility\SparkDataApi\NcoaReturnRecord.cs" />
    <Compile Include="Utility\SparkDataApi\NcoaResponse.cs" />
    <Compile Include="Utility\SparkDataApi\GroupNameTransactionKey.cs" />
    <Compile Include="Utility\SparkDataApi\UsernamePassword.cs" />
    <Compile Include="Utility\Settings\DataAutomation\InactivatePeople.cs" />
    <Compile Include="Utility\Settings\DataAutomation\InteractionItem.cs" />
    <Compile Include="Utility\Settings\DataAutomation\MoveAdultChildren.cs" />
    <Compile Include="Utility\Settings\DataAutomation\ReactivatePeople.cs" />
    <Compile Include="Utility\Settings\DataAutomation\UpdateFamilyStatus.cs" />
    <Compile Include="Utility\Settings\DataAutomation\UpdatePersonConnectionStatus.cs" />
    <Compile Include="Utility\Settings\DataAutomation\UpdateFamilyCampus.cs" />
    <Compile Include="Utility\Settings\SparkData\NcoaSettings.cs" />
    <Compile Include="Utility\Settings\SparkData\SparkDataConfig.cs" />
    <Compile Include="Utility\SparkDataApi\SparkDataApi.cs" />
    <Compile Include="Utility\TextToWorkflow.cs" />
    <Compile Include="Utility\ZebraPrint.cs" />
    <Compile Include="Web\HttpModules\ResponseHeaders.cs" />
    <Compile Include="Web\HttpModules\HttpModuleComponent.cs" />
    <Compile Include="Web\HttpModules\HttpModuleContainer.cs" />
    <Compile Include="Blocks\IRockBlockType.cs" />
    <Compile Include="Web\UI\Adapters\ListControlAdaptor.cs" />
    <Compile Include="Web\UI\Adapters\CheckBoxListAdapter.cs" />
    <Compile Include="Web\UI\Controls\Badges\PersonProfileBadgeList.cs" />
    <Compile Include="Web\UI\Controls\Badges\PersonProfileBadge.cs" />
    <Compile Include="Web\UI\Controls\Grid\CustomActionConfig.cs" />
    <Compile Include="Web\UI\Controls\DefinedValueEditor.cs" />
    <Compile Include="Web\UI\Controls\Pickers\DefinedValuePickerWithAdd.cs" />
    <Compile Include="Web\UI\Controls\Pickers\DefinedValuePickerWithAddSingleSelect.cs" />
    <Compile Include="Web\UI\Controls\JsonFieldsBuilder.cs" />
    <Compile Include="Web\UI\Controls\PersonBasicEditor.cs" />
    <Compile Include="Web\UI\Controls\Pickers\BadgeComponentPicker.cs" />
    <Compile Include="Web\UI\Controls\Pickers\AssessmentTypePicker.cs" />
    <Compile Include="Web\UI\Controls\Pickers\BlockTemplatePicker.cs" />
    <Compile Include="Web\UI\Controls\Pickers\DefinedValuePickerWithAddMultipleSelect.cs" />
    <Compile Include="Web\UI\Controls\Pickers\MetricItemPicker.cs" />
    <Compile Include="Web\UI\Controls\Pickers\InteractionChannelPicker.cs" />
    <Compile Include="Web\UI\Controls\Pickers\InteractionComponentPicker.cs" />
    <Compile Include="Web\UI\Controls\Pickers\InteractionChannelInteractionComponentPicker.cs" />
    <Compile Include="Web\UI\Controls\Pickers\AchievementTypePicker.cs" />
    <Compile Include="Web\UI\Controls\Pickers\StreakTypePicker.cs" />
    <Compile Include="Web\UI\Controls\Pickers\StepProgramStepStatusPicker.cs" />
    <Compile Include="Web\UI\Controls\Pickers\StepProgramStepTypePicker.cs" />
    <Compile Include="Web\UI\Controls\Pickers\StepProgramPicker.cs" />
    <Compile Include="Web\UI\Controls\Pickers\StepTypePicker.cs" />
    <Compile Include="Web\UI\Controls\StructureContentEditor.cs" />
    <Compile Include="Web\UI\Controls\Switch.cs">
      <SubType>Code</SubType>
    </Compile>
    <Compile Include="Web\UI\RockBlockNotificationManager.cs" />
    <Compile Include="Web\UI\Controls\AccordionPanel.cs" />
    <Compile Include="Web\UI\Controls\AttributeValuesContainer.cs" />
    <Compile Include="Web\UI\Controls\CampusAccountAmountPicker.cs" />
    <Compile Include="Web\UI\Controls\FieldVisibilityWrapper.cs" />
    <Compile Include="Web\UI\Controls\Captcha.cs" />
    <Compile Include="Web\UI\Controls\Communication\PushNotification.cs" />
    <Compile Include="Web\UI\Controls\AttributeMatrixEditor.cs" />
    <Compile Include="Web\UI\Controls\DynamicPlaceholder.cs" />
    <Compile Include="Web\UI\Controls\FieldVisibilityRulesEditor.cs" />
    <Compile Include="Web\UI\Controls\Grid\PersonMergeField.cs" />
    <Compile Include="Web\UI\Controls\ScreenKeyboard.cs" />
    <Compile Include="Web\UI\Controls\Pickers\SingleEntityPicker.cs" />
    <Compile Include="Web\UI\Controls\Pickers\StepStatusPicker.cs" />
    <Compile Include="Web\UI\Controls\RegistryEntry.cs" />
    <Compile Include="Web\UI\Controls\ValueFilter.cs" />
    <Compile Include="Web\UI\Controls\Grid\EncryptedField.cs" />
    <Compile Include="Web\UI\Controls\Grid\HtmlField.cs" />
    <Compile Include="Web\UI\Controls\Grid\LavaField.cs" />
    <Compile Include="Web\UI\Controls\HiddenFieldRangeValidator.cs" />
    <Compile Include="Web\UI\Controls\HiddenFieldWithValidationProperty.cs" />
    <Compile Include="Web\UI\Controls\IHasRequired.cs" />
    <Compile Include="Web\UI\Controls\IRockChangeHandlerControl.cs" />
    <Compile Include="Web\UI\Controls\NewFamily\AdvanceInfo.cs" />
    <Compile Include="Web\UI\Controls\NewFamily\AdvanceInfoRow.cs" />
    <Compile Include="Web\UI\Controls\NoteEditor.cs" />
    <Compile Include="Web\UI\Controls\NoteOptions.cs" />
    <Compile Include="Web\UI\Controls\ControlMirror.cs" />
    <Compile Include="Web\UI\Controls\Lava.cs" />
    <Compile Include="Web\UI\Controls\ListItems.cs" />
    <Compile Include="Web\UI\Controls\NumberBoxBase.cs" />
    <Compile Include="Web\UI\Controls\NumberUpDownGroup.cs" />
    <Compile Include="Web\UI\Controls\Pickers\AssetStorageProviderPicker.cs" />
    <Compile Include="Web\UI\Controls\Pickers\ContentChannelItemPicker.cs" />
    <Compile Include="Web\UI\Controls\Pickers\ItemFromBlockPicker.cs" />
    <Compile Include="Web\UI\Controls\Pickers\ReportPicker.cs" />
    <Compile Include="Web\UI\Controls\Pickers\DataViewItemPicker.cs" />
    <Compile Include="Web\UI\Controls\Pickers\RegistrationInstancePicker.cs" />
    <Compile Include="Web\UI\Controls\PreRegistration\Children.cs" />
    <Compile Include="Web\UI\Controls\PreRegistration\ChildRow.cs" />
    <Compile Include="Web\UI\Controls\Pickers\DataViewsPicker.cs" />
    <Compile Include="Web\UI\Controls\Pickers\DatePartsPicker.cs" />
    <Compile Include="Web\UI\Controls\Pickers\FieldTypePicker.cs" />
    <Compile Include="Web\UI\Controls\Pickers\GroupMemberPicker.cs" />
    <Compile Include="Web\UI\Controls\Pickers\GroupMembersPicker.cs" />
    <Compile Include="Web\UI\Controls\Pickers\LavaCommandsPicker.cs" />
    <Compile Include="Web\UI\Controls\BackgroundCheckDocument.cs" />
    <Compile Include="Web\UI\Controls\SSNBox.cs" />
    <Compile Include="Web\UI\Controls\ButtonGroup.cs" />
    <Compile Include="Web\UI\ICustomGridColumns.cs" />
    <Compile Include="Web\UI\ICustomGridOptions.cs" />
    <Compile Include="Web\UI\IPickerBlock.cs" />
    <Compile Include="Web\UI\IIdleRedirectBlock.cs" />
    <Compile Include="Web\UI\RockBlockTypeWrapper.cs">
      <SubType>ASPXCodeBehind</SubType>
    </Compile>
    <Compile Include="Web\UI\RockHiddenFieldPageStatePersister.cs" />
    <Compile Include="Web\UI\Controls\Grid\LavaBoundField.cs" />
    <Compile Include="Web\UI\Controls\Pickers\DefinedValuesPickerEnhanced.cs" />
    <Compile Include="Web\UI\Controls\Pickers\RegistrationTemplatePicker.cs" />
    <Compile Include="Web\UI\Controls\RockListBox.cs" />
    <Compile Include="Web\UI\IDynamicAttributesBlock.cs" />
    <Compile Include="Web\UI\RockTheme.cs" />
    <Compile Include="Web\UI\Controls\WarningBlock.cs" />
    <Compile Include="Web\UI\Controls\Pickers\WorkflowActionTypePicker.cs" />
    <Compile Include="Web\UI\Controls\Pickers\ConnectionRequestPicker.cs" />
    <Compile Include="Web\UI\Controls\RangeSlider.cs" />
    <Compile Include="Security\Authentication\Facebook.cs">
      <SubType>Code</SubType>
    </Compile>
    <Compile Include="Search\Person\Email.cs" />
    <Compile Include="Search\Person\Name.cs" />
    <Compile Include="Search\Person\Phone.cs" />
    <Compile Include="Search\SearchComponent.cs" />
    <Compile Include="Search\SearchContainer.cs" />
    <Compile Include="Security\AuthenticationComponent.cs" />
    <Compile Include="Security\AuthenticationContainer.cs" />
    <Compile Include="Security\Authentication\ActiveDirectory.cs" />
    <Compile Include="Security\Authentication\Database.cs" />
    <Compile Include="Security\Authentication\Google.cs" />
    <Compile Include="Security\Authentication\PINAuthentication.cs" />
    <Compile Include="Security\Authorization.cs" />
    <Compile Include="Security\BackgroundCheckComponent.cs" />
    <Compile Include="Security\BackgroundCheckContainer.cs" />
    <Compile Include="Security\BackgroundCheck\ProtectMyMinistry.cs" />
    <Compile Include="Security\DigitalSignatureComponent.cs" />
    <Compile Include="Security\DigitalSignatureContainer.cs" />
    <Compile Include="Security\Encryption.cs" />
    <Compile Include="Security\GlobalDefault.cs" />
    <Compile Include="Security\ISecured.cs" />
    <Compile Include="Security\LoginParameters.cs" />
    <Compile Include="Security\SecurityActionAttribute.cs" />
    <Compile Include="Service References\MelissaData.AddressCheck\Reference.cs">
      <SubType>code</SubType>
    </Compile>
    <Compile Include="Service References\ServiceObjects.GeoCoder\Reference.cs" />
    <Compile Include="Services\NuGet\NuGetExtensionsMethods.cs" />
    <Compile Include="Services\NuGet\PackageService.cs" />
    <Compile Include="Services\NuGet\RockPackagePathResolver.cs" />
    <Compile Include="Services\NuGet\RockProjectManager.cs" />
    <Compile Include="Services\NuGet\WebProjectManager.cs" />
    <Compile Include="Services\NuGet\WebProjectSystem.cs" />
    <Compile Include="Storage\ProviderComponent.cs" />
    <Compile Include="Storage\ProviderContainer.cs" />
    <Compile Include="Storage\Provider\Database.cs" />
    <Compile Include="Storage\Provider\FileSystem.cs" />
    <Compile Include="Store\InstalledPackage.cs" />
    <Compile Include="Store\InstalledPackageService.cs" />
    <Compile Include="Store\Organization.cs" />
    <Compile Include="Store\OrganizationService.cs" />
    <Compile Include="Store\Package.cs" />
    <Compile Include="Store\PackageCategory.cs" />
    <Compile Include="Store\PackageCategoryService.cs" />
    <Compile Include="Store\PackageInstallStep.cs" />
    <Compile Include="Store\PackageService.cs" />
    <Compile Include="Store\PackageVersion.cs" />
    <Compile Include="Store\PackageVersionRating.cs" />
    <Compile Include="Store\PackageVersionRatingService.cs" />
    <Compile Include="Store\PackageVersionService.cs" />
    <Compile Include="Store\Promo.cs" />
    <Compile Include="Store\PromoService.cs" />
    <Compile Include="Store\PurchaseResponse.cs" />
    <Compile Include="Store\StoreImage.cs" />
    <Compile Include="Store\StoreModel.cs" />
    <Compile Include="Store\StoreService.cs" />
    <Compile Include="Store\StoreServiceBase.cs" />
    <Compile Include="SystemGuid\Attribute.cs" />
    <Compile Include="SystemGuid\BinaryFileType.cs" />
    <Compile Include="SystemGuid\BlockType.cs" />
    <Compile Include="SystemGuid\Category.cs" />
    <Compile Include="SystemGuid\ConnectionActivityType.cs" />
    <Compile Include="SystemGuid\DefinedType.cs" />
    <Compile Include="SystemGuid\DefinedValue.cs" />
    <Compile Include="SystemGuid\EntityType.cs" />
    <Compile Include="SystemGuid\FieldType.cs" />
    <Compile Include="SystemGuid\FinancialAccount.cs" />
    <Compile Include="SystemGuid\Group.cs" />
    <Compile Include="SystemGuid\GroupRole.cs" />
    <Compile Include="SystemGuid\GroupType.cs" />
    <Compile Include="SystemGuid\NoteType.cs" />
    <Compile Include="SystemGuid\Page.cs" />
    <Compile Include="SystemGuid\ServiceJob.cs" />
    <Compile Include="SystemGuid\Site.cs" />
    <Compile Include="SystemGuid\SystemEmail.cs" />
    <Compile Include="Transactions\AuditTransaction.cs" />
    <Compile Include="Transactions\ConnectionRequestActivityChangeTransaction.cs" />
    <Compile Include="Transactions\ConnectionRequestChangeTransaction.cs" />
    <Compile Include="Transactions\DeleteAttributeBinaryFile.cs" />
    <Compile Include="Transactions\GroupAttendedTransaction.cs" />
    <Compile Include="Transactions\GroupMemberChangeTransaction.cs" />
    <Compile Include="Transactions\GroupMemberPlacedElsewhereTransaction.cs" />
    <Compile Include="Transactions\ITransaction.cs" />
    <Compile Include="Transactions\LaunchWorkflowTransaction.cs" />
    <Compile Include="Transactions\PageViewTransaction.cs" />
    <Compile Include="Transactions\PersonViewTransaction.cs" />
    <Compile Include="Transactions\RockQueue.cs" />
    <Compile Include="Transactions\RunJobNowTransaction.cs" />
    <Compile Include="Transactions\SaveMetaphoneTransaction.cs" />
    <Compile Include="Transactions\SendCommunicationApprovalEmail.cs" />
    <Compile Include="Transactions\SendCommunicationTransaction.cs" />
    <Compile Include="Transactions\UpdateDigitalSignatureDocumentTransaction.cs" />
    <Compile Include="Transactions\SendDigitalSignatureRequestTransaction.cs" />
    <Compile Include="Transactions\SendRegistrationConfirmationTransaction.cs" />
    <Compile Include="Transactions\SendRegistrationNotificationTransaction.cs" />
    <Compile Include="Transactions\UpdateFacebookFriends.cs" />
    <Compile Include="Transactions\UpdatePaymentStatusTransaction.cs" />
    <Compile Include="Transactions\UserLastActivityTransaction.cs" />
    <Compile Include="Transactions\WorkflowTriggerTransaction.cs" />
    <Compile Include="Utility\AttributeCacheJsonConverter.cs" />
    <Compile Include="Utility\AttributeValueJsonConverter.cs" />
    <Compile Include="Utility\BlockStateContractResolver.cs" />
    <Compile Include="Utility\DateRange.cs" />
    <Compile Include="Utility\DoubleMetaphone.cs" />
    <Compile Include="Utility\EnumAsStringJsonConverter.cs" />
    <Compile Include="Utility\ExpressionHelper.cs" />
    <Compile Include="Utility\ExtensionMethods\AttributesExtensions.cs" />
    <Compile Include="Utility\ExtensionMethods\BooleanExtensions.cs" />
    <Compile Include="Utility\ExtensionMethods\ColorExtensions.cs" />
    <Compile Include="Utility\ExtensionMethods\ControlExtensions.cs" />
    <Compile Include="Utility\ExtensionMethods\CurrencyExtensions.cs" />
    <Compile Include="Utility\ExtensionMethods\DateTimeExtensions.cs" />
    <Compile Include="Utility\ExtensionMethods\DecimalExtensions.cs" />
    <Compile Include="Utility\ExtensionMethods\DefinedValueExtensions.cs" />
    <Compile Include="Utility\ExtensionMethods\EntityExtensions.cs" />
    <Compile Include="Utility\ExtensionMethods\EnumExtensions.cs" />
    <Compile Include="Utility\ExtensionMethods\ExceptionExtensions.cs" />
    <Compile Include="Utility\ExtensionMethods\GridExtensions.cs" />
    <Compile Include="Utility\ExtensionMethods\JsonExtensions.cs" />
    <Compile Include="Utility\ExtensionMethods\LavaExtensions.cs" />
    <Compile Include="Utility\ExtensionMethods\LinqExtensions.cs" />
    <Compile Include="Utility\ExtensionMethods\LocationExtensions.cs" />
    <Compile Include="Utility\ExtensionMethods\ObjectExtensions.cs" />
    <Compile Include="Utility\ExtensionMethods\PageRouteExtensions.cs" />
    <Compile Include="Utility\ExtensionMethods\ReportingExtensions.cs" />
    <Compile Include="Utility\ExtensionMethods\StringExtensions.cs" />
    <Compile Include="Utility\ExtensionMethods\StringHtmlExtensions.cs" />
    <Compile Include="Utility\ExtensionMethods\StringHumanizerExtensions.cs" />
    <Compile Include="Utility\ExtensionMethods\StringPluralizationExtensions.cs" />
    <Compile Include="Utility\IgnoreUrlEncodedKeyContractResolver.cs" />
    <Compile Include="Utility\IRockStartup.cs" />
    <Compile Include="Utility\NotNullJsonConverter.cs" />
    <Compile Include="Utility\Reflection.cs" />
    <Compile Include="Utility\RockDateTime.cs" />
    <Compile Include="Utility\RockJsonMediaTypeFormatter.cs" />
    <Compile Include="Utility\RockJsonTextReader.cs" />
    <Compile Include="Utility\RockJsonTextWriter.cs" />
    <Compile Include="Utility\RockSemanticVersion.cs" />
    <Compile Include="Utility\SettingsStringBase.cs" />
    <Compile Include="Utility\SimpleModeJsonConverter.cs" />
    <Compile Include="Utility\SparkLinkHelper.cs" />
    <Compile Include="Utility\StringAsLiteralJavascriptJsonConverter.cs" />
    <Compile Include="Web\DescriptionList.cs" />
    <Compile Include="Web\FileUploadException.cs" />
    <Compile Include="Web\Fingerprint.cs" />
    <Compile Include="Web\FingerprintExpressionBuilder.cs" />
    <Compile Include="Web\HttpModule.cs" />
    <Compile Include="Web\InternalContext.cs" />
    <Compile Include="Web\PageReference.cs" />
    <Compile Include="Web\RequestValidator.cs" />
    <Compile Include="Web\RockRouteHandler.cs" />
    <Compile Include="Web\SystemSettings.cs" />
    <Compile Include="Web\UI\Adapters\CheckBoxAdapter.cs" />
    <Compile Include="Web\UI\Adapters\DropDownListAdapter.cs" />
    <Compile Include="Web\UI\Adapters\RadioButtonAdapter.cs" />
    <Compile Include="Web\UI\Adapters\RadioButtonListAdapter.cs" />
    <Compile Include="Web\UI\BreadCrumb.cs" />
    <Compile Include="Web\UI\ContextAttribute.cs" />
    <Compile Include="Web\UI\Controls\AddressControl.cs" />
    <Compile Include="Web\UI\Controls\AttributeEditor.cs" />
    <Compile Include="Web\UI\Controls\Badge.cs" />
    <Compile Include="Web\UI\Controls\BootstrapButton.cs" />
    <Compile Include="Web\UI\Controls\ButtonDropDownList.cs" />
    <Compile Include="Web\UI\Controls\Chart\BarChart.cs" />
    <Compile Include="Web\UI\Controls\Chart\ChartClickArgs.cs" />
    <Compile Include="Web\UI\Controls\Chart\ChartOptions.cs" />
    <Compile Include="Web\UI\Controls\Chart\ChartStyle.cs" />
    <Compile Include="Web\UI\Controls\Chart\FlotChart.cs" />
    <Compile Include="Web\UI\Controls\Chart\LineChart.cs" />
    <Compile Include="Web\UI\Controls\Chart\PieChart.cs" />
    <Compile Include="Web\UI\Controls\Checkin Configuration Controls\CheckinArea.cs" />
    <Compile Include="Web\UI\Controls\Checkin Configuration Controls\CheckinAreaRow.cs" />
    <Compile Include="Web\UI\Controls\Checkin Configuration Controls\CheckinGroup.cs" />
    <Compile Include="Web\UI\Controls\Checkin Configuration Controls\CheckinGroupRow.cs" />
    <Compile Include="Web\UI\Controls\CodeEditor.cs" />
    <Compile Include="Web\UI\Controls\ColorPicker.cs" />
    <Compile Include="Web\UI\Controls\Communication\ChannelControl.cs" />
    <Compile Include="Web\UI\Controls\Communication\Email.cs" />
    <Compile Include="Web\UI\Controls\Communication\Sms.cs" />
    <Compile Include="Web\UI\Controls\ConfirmPageUnload.cs" />
    <Compile Include="Web\UI\Controls\CurrencyBox.cs" />
    <Compile Include="Web\UI\Controls\Data Fields\DataDropDownList.cs" />
    <Compile Include="Web\UI\Controls\Data Fields\DataTextBox.cs" />
    <Compile Include="Web\UI\Controls\Data View Filters\FilterField.cs" />
    <Compile Include="Web\UI\Controls\Data View Filters\FilterGroup.cs" />
    <Compile Include="Web\UI\Controls\DynamicControlsHtmlGenericControl.cs" />
    <Compile Include="Web\UI\Controls\DynamicControlsPanel.cs" />
    <Compile Include="Web\UI\Controls\EmailBox.cs" />
    <Compile Include="Web\UI\Controls\Event\RegistrationInstanceEditor.cs" />
    <Compile Include="Web\UI\Controls\Event\RegistrationTemplateFormEditor.cs" />
    <Compile Include="Web\UI\Controls\FileUploader.cs" />
    <Compile Include="Web\UI\Controls\FollowingsHelper.cs" />
    <Compile Include="Web\UI\Controls\Grid\AttributeField.cs" />
    <Compile Include="Web\UI\Controls\Grid\BadgeField.cs" />
    <Compile Include="Web\UI\Controls\Grid\BoolField.cs" />
    <Compile Include="Web\UI\Controls\Grid\BoolFromArrayField.cs" />
    <Compile Include="Web\UI\Controls\Grid\CallbackField.cs" />
    <Compile Include="Web\UI\Controls\Grid\CampusField.cs" />
    <Compile Include="Web\UI\Controls\Grid\CheckBoxEditableField.cs" />
    <Compile Include="Web\UI\Controls\Grid\ColorField.cs" />
    <Compile Include="Web\UI\Controls\Grid\CurrencyField.cs" />
    <Compile Include="Web\UI\Controls\Grid\DateField.cs" />
    <Compile Include="Web\UI\Controls\Grid\DateTimeField.cs" />
    <Compile Include="Web\UI\Controls\Grid\DefinedValueField.cs" />
    <Compile Include="Web\UI\Controls\Grid\DeleteField.cs" />
    <Compile Include="Web\UI\Controls\Grid\EditField.cs" />
    <Compile Include="Web\UI\Controls\Grid\EnumField.cs" />
    <Compile Include="Web\UI\Controls\Grid\FieldTypeField.cs" />
    <Compile Include="Web\UI\Controls\Grid\Grid.cs" />
    <Compile Include="Web\UI\Controls\Grid\GridActions.cs" />
    <Compile Include="Web\UI\Controls\Grid\GridFilter.cs" />
    <Compile Include="Web\UI\Controls\Grid\GroupPickerField.cs" />
    <Compile Include="Web\UI\Controls\Grid\INotRowSelectedField.cs" />
    <Compile Include="Web\UI\Controls\Grid\IPriorityColumn.cs" />
    <Compile Include="Web\UI\Controls\Grid\IRockGridField.cs" />
    <Compile Include="Web\UI\Controls\Grid\LinkButtonField.cs" />
    <Compile Include="Web\UI\Controls\Grid\ListDelimitedField.cs" />
    <Compile Include="Web\UI\Controls\Grid\PersonField.cs" />
    <Compile Include="Web\UI\Controls\Grid\MergePersonField.cs" />
    <Compile Include="Web\UI\Controls\Grid\PhoneNumbersField.cs" />
    <Compile Include="Web\UI\Controls\Grid\ReorderField.cs" />
    <Compile Include="Web\UI\Controls\Grid\RockBoundField.cs" />
    <Compile Include="Web\UI\Controls\Grid\RockLiteralField.cs" />
    <Compile Include="Web\UI\Controls\Grid\RockTemplateField.cs" />
    <Compile Include="Web\UI\Controls\Grid\RockTemplateFieldUnselected.cs" />
    <Compile Include="Web\UI\Controls\Grid\RowEventArgs.cs" />
    <Compile Include="Web\UI\Controls\Grid\SecurityField.cs" />
    <Compile Include="Web\UI\Controls\Grid\SelectField.cs" />
    <Compile Include="Web\UI\Controls\Grid\TimeField.cs" />
    <Compile Include="Web\UI\Controls\Grid\ToggleField.cs" />
    <Compile Include="Web\UI\Controls\HelpBlock.cs" />
    <Compile Include="Web\UI\Controls\HiddenFieldValidator.cs" />
    <Compile Include="Web\UI\Controls\HiddenFieldWithClass.cs" />
    <Compile Include="Web\UI\Controls\HighlightLabel.cs" />
    <Compile Include="Web\UI\Controls\HtmlEditor.cs" />
    <Compile Include="Web\UI\Controls\HtmlGenericContainer.cs" />
    <Compile Include="Web\UI\Controls\IDisplayRequiredIndicator.cs" />
    <Compile Include="Web\UI\Controls\IHasValidationGroup.cs" />
    <Compile Include="Web\UI\Controls\ImageEditor.cs" />
    <Compile Include="Web\UI\Controls\ImageUploader.cs" />
    <Compile Include="Web\UI\Controls\IRockControl.cs" />
    <Compile Include="Web\UI\Controls\IRockControlAdditionalRendering.cs" />
    <Compile Include="Web\UI\Controls\KeyValueList.cs" />
    <Compile Include="Web\UI\Controls\MarkdownEditor.cs" />
    <Compile Include="Web\UI\Controls\ModalAlert.cs" />
    <Compile Include="Web\UI\Controls\ModalDialog.cs" />
    <Compile Include="Web\UI\Controls\ModalIFrameDialog.cs" />
    <Compile Include="Web\UI\Controls\NewFamily\Attributes.cs" />
    <Compile Include="Web\UI\Controls\NewFamily\AttributesRow.cs" />
    <Compile Include="Web\UI\Controls\NewFamily\ContactInfo.cs" />
    <Compile Include="Web\UI\Controls\NewFamily\ContactInfoRow.cs" />
    <Compile Include="Web\UI\Controls\NewFamily\Members.cs" />
    <Compile Include="Web\UI\Controls\NewFamily\MembersRow.cs" />
    <Compile Include="Web\UI\Controls\NoteContainer.cs" />
    <Compile Include="Web\UI\Controls\NotificationBox.cs" />
    <Compile Include="Web\UI\Controls\NumberBox.cs" />
    <Compile Include="Web\UI\Controls\NumberRangeEditor.cs" />
    <Compile Include="Web\UI\Controls\NumberUpDown.cs" />
    <Compile Include="Web\UI\Controls\PageBreadCrumbs.cs" />
    <Compile Include="Web\UI\Controls\PageDescription.cs" />
    <Compile Include="Web\UI\Controls\PageIcon.cs" />
    <Compile Include="Web\UI\Controls\PageTitle.cs" />
    <Compile Include="Web\UI\Controls\PanelDrawer.cs" />
    <Compile Include="Web\UI\Controls\PanelWidget.cs" />
    <Compile Include="Web\UI\Controls\PersonLink.cs" />
    <Compile Include="Web\UI\Controls\Badges\BadgeControl.cs" />
    <Compile Include="Web\UI\Controls\Badges\BadgeListControl.cs" />
    <Compile Include="Web\UI\Controls\PhoneNumberBox.cs" />
    <Compile Include="Web\UI\Controls\Pickers\AccountPicker.cs" />
    <Compile Include="Web\UI\Controls\Pickers\BinaryFilePicker.cs" />
    <Compile Include="Web\UI\Controls\Pickers\BinaryFileTypePicker.cs" />
    <Compile Include="Web\UI\Controls\Pickers\BirthdayPicker.cs" />
    <Compile Include="Web\UI\Controls\Pickers\CampusesPicker.cs" />
    <Compile Include="Web\UI\Controls\Pickers\CampusPicker.cs" />
    <Compile Include="Web\UI\Controls\Pickers\CategoryPicker.cs" />
    <Compile Include="Web\UI\Controls\Pickers\ComponentPicker.cs" />
    <Compile Include="Web\UI\Controls\Pickers\ComponentsPicker.cs" />
    <Compile Include="Web\UI\Controls\Pickers\DataViewPicker.cs" />
    <Compile Include="Web\UI\Controls\Pickers\DatePicker.cs" />
    <Compile Include="Web\UI\Controls\Pickers\DateRangePicker.cs" />
    <Compile Include="Web\UI\Controls\Pickers\DateTimePicker.cs" />
    <Compile Include="Web\UI\Controls\Pickers\DayOfWeekPicker.cs" />
    <Compile Include="Web\UI\Controls\Pickers\DaysOfWeekPicker.cs" />
    <Compile Include="Web\UI\Controls\Pickers\DefinedValuePicker.cs" />
    <Compile Include="Web\UI\Controls\Pickers\DefinedValuesPicker.cs" />
    <Compile Include="Web\UI\Controls\Pickers\EntityPicker.cs" />
    <Compile Include="Web\UI\Controls\Pickers\EntityTypePicker.cs" />
    <Compile Include="Web\UI\Controls\Pickers\EventCalendarPicker.cs" />
    <Compile Include="Web\UI\Controls\Pickers\EventItemPicker.cs" />
    <Compile Include="Web\UI\Controls\Pickers\FinancialGatewayPicker.cs" />
    <Compile Include="Web\UI\Controls\Pickers\GeoPicker.cs" />
    <Compile Include="Web\UI\Controls\Pickers\GradePicker.cs" />
    <Compile Include="Web\UI\Controls\Pickers\GroupAndRolePicker.cs" />
    <Compile Include="Web\UI\Controls\Pickers\GroupPicker.cs" />
    <Compile Include="Web\UI\Controls\Pickers\WorkflowPicker.cs" />
    <Compile Include="Web\UI\Controls\Pickers\GroupRolePicker.cs" />
    <Compile Include="Web\UI\Controls\Pickers\GroupTypeGroupPicker.cs" />
    <Compile Include="Web\UI\Controls\Pickers\GroupTypePicker.cs" />
    <Compile Include="Web\UI\Controls\Pickers\GroupTypesPicker.cs" />
    <Compile Include="Web\UI\Controls\Pickers\ItemPicker.cs" />
    <Compile Include="Web\UI\Controls\Pickers\LocationAddressPicker.cs" />
    <Compile Include="Web\UI\Controls\Pickers\LocationItemPicker.cs" />
    <Compile Include="Web\UI\Controls\Pickers\LocationPicker.cs" />
    <Compile Include="Web\UI\Controls\Pickers\MergeFieldPicker.cs" />
    <Compile Include="Web\UI\Controls\Pickers\MergeTemplatePicker.cs" />
    <Compile Include="Web\UI\Controls\Pickers\MetricCategoryPicker.cs" />
    <Compile Include="Web\UI\Controls\Pickers\MonthDayPicker.cs" />
    <Compile Include="Web\UI\Controls\Pickers\MonthYearPicker.cs" />
    <Compile Include="Web\UI\Controls\Pickers\PagePicker.cs" />
    <Compile Include="Web\UI\Controls\Pickers\PersonPicker.cs" />
    <Compile Include="Web\UI\Controls\Pickers\RemoteAuthsPicker.cs" />
    <Compile Include="Web\UI\Controls\Pickers\SchedulePicker.cs" />
    <Compile Include="Web\UI\Controls\Pickers\SlidingDateRangePicker.cs" />
    <Compile Include="Web\UI\Controls\Pickers\TimePicker.cs" />
    <Compile Include="Web\UI\Controls\Pickers\TreeViewItem.cs" />
    <Compile Include="Web\UI\Controls\Pickers\WorkflowTypePicker.cs" />
    <Compile Include="Web\UI\Controls\Pickers\YearPicker.cs" />
    <Compile Include="Web\UI\Controls\RockBulletedList.cs" />
    <Compile Include="Web\UI\Controls\RockCheckBox.cs" />
    <Compile Include="Web\UI\Controls\RockCheckBoxList.cs" />
    <Compile Include="Web\UI\Controls\RockControlHelper.cs" />
    <Compile Include="Web\UI\Controls\RockControlWrapper.cs" />
    <Compile Include="Web\UI\Controls\RockDropDownList.cs" />
    <Compile Include="Web\UI\Controls\RockLiteral.cs" />
    <Compile Include="Web\UI\Controls\RockRadioButton.cs" />
    <Compile Include="Web\UI\Controls\RockRadioButtonList.cs" />
    <Compile Include="Web\UI\Controls\RockRating.cs" />
    <Compile Include="Web\UI\Controls\RockTextBox.cs" />
    <Compile Include="Web\UI\Controls\RockTextOrDropDownList.cs" />
    <Compile Include="Web\UI\Controls\RockUpdatePanel.cs" />
    <Compile Include="Web\UI\Controls\ScheduleBuilder.cs" />
    <Compile Include="Web\UI\Controls\SearchField.cs" />
    <Compile Include="Web\UI\Controls\SecurityButton.cs" />
    <Compile Include="Web\UI\Controls\StateDropDownList.cs" />
    <Compile Include="Web\UI\Controls\TagList.cs" />
    <Compile Include="Web\UI\Controls\TermDescription.cs" />
    <Compile Include="Web\UI\Controls\Toggle.cs" />
    <Compile Include="Web\UI\Controls\UrlLinkBox.cs" />
    <Compile Include="Web\UI\Controls\ValueList.cs" />
    <Compile Include="Web\UI\Controls\Workflow Controls\WorkflowActionEditor.cs" />
    <Compile Include="Web\UI\Controls\Workflow Controls\WorkflowActionTypeEditor.cs" />
    <Compile Include="Web\UI\Controls\Workflow Controls\WorkflowActivityEditor.cs" />
    <Compile Include="Web\UI\Controls\Workflow Controls\WorkflowActivityTypeEditor.cs" />
    <Compile Include="Web\UI\Controls\Workflow Controls\WorkflowFormActionList.cs" />
    <Compile Include="Web\UI\Controls\Workflow Controls\WorkflowFormAttributeRow.cs" />
    <Compile Include="Web\UI\Controls\Workflow Controls\WorkflowFormEditor.cs" />
    <Compile Include="Web\UI\Controls\Zone.cs" />
    <Compile Include="Web\UI\DialogPage.cs">
      <SubType>ASPXCodeBehind</SubType>
    </Compile>
    <Compile Include="Web\UI\IDetailBlock.cs" />
    <Compile Include="Web\UI\ISecondaryBlock.cs" />
    <Compile Include="Web\UI\PersonBlock.cs">
      <SubType>ASPXCodeBehind</SubType>
    </Compile>
    <Compile Include="Web\UI\ContextEntityBlock.cs">
      <SubType>ASPXCodeBehind</SubType>
    </Compile>
    <Compile Include="Web\UI\RockBlock.cs">
      <SubType>ASPXCodeBehind</SubType>
    </Compile>
    <Compile Include="Web\UI\RockBlockCustomSettings.cs">
      <SubType>ASPXCodeBehind</SubType>
    </Compile>
    <Compile Include="Web\UI\RockBlockWrapper.cs" />
    <Compile Include="Web\UI\RockMasterPage.cs">
      <SubType>ASPXCodeBehind</SubType>
    </Compile>
    <Compile Include="Web\UI\RockPage.cs">
      <SubType>ASPXCodeBehind</SubType>
    </Compile>
    <Compile Include="Web\UI\RouteUtils.cs" />
    <Compile Include="Web\UI\Validation\DataAnnotationValidator.cs" />
    <Compile Include="Web\Utilities\HtmlSanitizer.cs" />
    <Compile Include="Web\Utilities\RockUpdateHelper.cs" />
    <Compile Include="Web\Utilities\Enums\DotNetVersionCheckResult.cs" />
    <Compile Include="Web\Utilities\WebControlHelper.cs" />
    <Compile Include="Web\BrowserClient.cs" />
    <Compile Include="Workflow\ActionCategoryAttribute.cs" />
    <Compile Include="Workflow\ActionComponent.cs" />
    <Compile Include="Workflow\ActionContainer.cs" />
    <Compile Include="Workflow\Action\Assessments\CreateAssessmentRequest.cs" />
    <Compile Include="Workflow\Action\BackgroundCheck\BackgroundCheckRequest.cs" />
    <Compile Include="Workflow\Action\CheckIn\CalculateLastAttended.cs" />
    <Compile Include="Workflow\Action\CheckIn\CheckInActionComponent.cs" />
    <Compile Include="Workflow\Action\CheckIn\CreateCheckoutLabels.cs" />
    <Compile Include="Workflow\Action\CheckIn\CreateLabels.cs" />
    <Compile Include="Workflow\Action\CheckIn\FilterActiveLocations.cs" />
    <Compile Include="Workflow\Action\CheckIn\FilterByAge.cs" />
    <Compile Include="Workflow\Action\CheckIn\FilterByGrade.cs" />
    <Compile Include="Workflow\Action\CheckIn\FilterGroupsByAbilityLevel.cs" />
    <Compile Include="Workflow\Action\CheckIn\FilterGroupsByAge.cs" />
    <Compile Include="Workflow\Action\CheckIn\FilterGroupsByDataView.cs" />
    <Compile Include="Workflow\Action\CheckIn\FilterGroupsByGrade.cs" />
    <Compile Include="Workflow\Action\CheckIn\FilterGroupsByGradeAndAge.cs" />
    <Compile Include="Workflow\Action\CheckIn\FilterGroupsByGender.cs" />
    <Compile Include="Workflow\Action\CheckIn\FilterGroupsByLastName.cs" />
    <Compile Include="Workflow\Action\CheckIn\FilterGroupsBySpecialNeeds.cs" />
    <Compile Include="Workflow\Action\CheckIn\FilterLocationsBySchedule.cs" />
    <Compile Include="Workflow\Action\CheckIn\FilterByPreviousCheckin.cs" />
    <Compile Include="Workflow\Action\CheckIn\FilterLocationsByThreshold.cs" />
    <Compile Include="Workflow\Action\CheckIn\FindFamilies.cs" />
    <Compile Include="Workflow\Action\CheckIn\FindFamilyMembers.cs" />
    <Compile Include="Workflow\Action\CheckIn\FindRelationships.cs" />
    <Compile Include="Workflow\Action\CheckIn\LoadGroups.cs" />
    <Compile Include="Workflow\Action\CheckIn\LoadGroupTypes.cs" />
    <Compile Include="Workflow\Action\CheckIn\LoadLocations.cs" />
    <Compile Include="Workflow\Action\CheckIn\LoadSchedules.cs" />
    <Compile Include="Workflow\Action\CheckIn\ParseZebraLabel.cs" />
    <Compile Include="Workflow\Action\CheckIn\PreSelectRecentAttendance.cs" />
    <Compile Include="Workflow\Action\CheckIn\RemoveEmptyGroups.cs" />
    <Compile Include="Workflow\Action\CheckIn\RemoveEmptyGroupTypes.cs" />
    <Compile Include="Workflow\Action\CheckIn\RemoveEmptyLocations.cs" />
    <Compile Include="Workflow\Action\CheckIn\RemoveEmptyPeople.cs" />
    <Compile Include="Workflow\Action\CheckIn\SaveAttendance.cs" />
    <Compile Include="Workflow\Action\CheckIn\SetAvailableSchedules.cs" />
    <Compile Include="Workflow\Action\Cms\AddContentChannelItem.cs" />
    <Compile Include="Workflow\Action\Communications\SmsCommunicationProcessResponse.cs" />
    <Compile Include="Workflow\Action\Communications\SendEmail.cs" />
    <Compile Include="Workflow\Action\Communications\SendEmailWithEvents.cs" />
    <Compile Include="Workflow\Action\Communications\SendNotification.cs" />
    <Compile Include="Workflow\Action\Communications\SendSms.cs" />
    <Compile Include="Workflow\Action\Communications\SendSystemEmail.cs" />
    <Compile Include="Workflow\Action\Connections\AddConnectionRequestActivity.cs" />
    <Compile Include="Workflow\Action\Connections\CreateConnectionRequest.cs" />
    <Compile Include="Workflow\Action\Connections\SetConnectionRequestState.cs" />
    <Compile Include="Workflow\Action\Connections\SetConnectionRequestConnector.cs" />
    <Compile Include="Workflow\Action\Connections\SetConnectionRequestStatus.cs" />
    <Compile Include="Workflow\Action\Connections\TransferConnectionRequest.cs" />
    <Compile Include="Workflow\Action\Entity\EntityDocumentAdd.cs" />
    <Compile Include="Workflow\Action\Finance\GetSavedAccount.cs" />
    <Compile Include="Workflow\Action\Finance\ProcessPayment.cs" />
    <Compile Include="Workflow\Action\Finance\BenevolenceRequestAdd.cs" />
    <Compile Include="Workflow\Action\Finance\BenevolenceRequestAddDocument.cs" />
    <Compile Include="Workflow\Action\Finance\BenevolenceRequestSetAttribute.cs" />
    <Compile Include="Workflow\Action\Finance\BenevolenceResultAdd.cs" />
    <Compile Include="Workflow\Action\Groups\AddNoteToGroupMember.cs" />
    <Compile Include="Workflow\Action\Groups\AddPersonToGroup.cs" />
    <Compile Include="Workflow\Action\Groups\AddPersonToGroupAttribute.cs" />
    <Compile Include="Workflow\Action\Groups\GroupGetChildGroupForCampus.cs" />
    <Compile Include="Workflow\Action\Groups\PostAttendanceToGroup.cs" />
    <Compile Include="Workflow\Action\Groups\RemovePersonFromGroup.cs" />
    <Compile Include="Workflow\Action\Groups\RemovePersonFromGroupAttribute.cs" />
    <Compile Include="Workflow\Action\Groups\SetAttributeToRandomGroupMember.cs" />
    <Compile Include="Workflow\Action\Groups\SetGroupAttribute.cs" />
    <Compile Include="Workflow\Action\Groups\SetGroupMemberAttribute.cs" />
    <Compile Include="Workflow\Action\Groups\SetGroupMemberNote.cs" />
    <Compile Include="Workflow\Action\Groups\UpdateGroupMemberStatus.cs" />
    <Compile Include="Workflow\Action\People\AddPersonToFamily.cs" />
    <Compile Include="Workflow\Action\People\GetPersonFromFields.cs" />
    <Compile Include="Workflow\Action\People\InactivateFamily.cs" />
    <Compile Include="Workflow\Action\People\PersonAddressUpdate.cs" />
    <Compile Include="Workflow\Action\People\PersonFollowAdd.cs" />
    <Compile Include="Workflow\Action\People\PersonGetCampusTeamMember.cs" />
    <Compile Include="Workflow\Action\People\PersonGetHeadOfHousehold.cs" />
    <Compile Include="Workflow\Action\People\PersonGetSpouse.cs" />
    <Compile Include="Workflow\Action\People\PersonInDataView.cs" />
    <Compile Include="Workflow\Action\People\PersonNoteAdd.cs" />
    <Compile Include="Workflow\Action\People\PersonPhoneUpdate.cs" />
    <Compile Include="Workflow\Action\People\PersonPropertyUpdate.cs" />
    <Compile Include="Workflow\Action\People\PersonTagAdd.cs" />
    <Compile Include="Workflow\Action\People\PersonTagRemove.cs" />
    <Compile Include="Workflow\Action\People\PrayerRequestAdd.cs" />
    <Compile Include="Workflow\Action\People\SetPersonAttribute.cs" />
    <Compile Include="Workflow\Action\Registrations\GenerateDiscountCode.cs" />
    <Compile Include="Workflow\Action\Registrations\UpdateDiscountCode.cs" />
    <Compile Include="Workflow\Action\People\AddStep.cs" />
    <Compile Include="Workflow\Action\Utility\InteractionAdd.cs" />
    <Compile Include="Workflow\Action\Utility\CreateShortLink.cs" />
    <Compile Include="Workflow\Action\Utility\LavaRun.cs" />
    <Compile Include="Workflow\Action\Entity\SetEntityAttribute.cs" />
    <Compile Include="Workflow\Action\Entity\SetEntityProperty.cs" />
    <Compile Include="Workflow\Action\WorkflowAttributes\SetFileAttributeFromLava.cs" />
    <Compile Include="Workflow\Action\WorkflowControl\Redirect.cs" />
    <Compile Include="Workflow\Action\Utility\RunJob.cs" />
    <Compile Include="Workflow\Action\Utility\RunSQL.cs" />
    <Compile Include="Workflow\Action\WorkflowControl\ShowHtml.cs" />
    <Compile Include="Workflow\Action\WorkflowAttributes\SetAttributeFromEntity.cs" />
    <Compile Include="Workflow\Action\WorkflowAttributes\SetAttributeFromPerson.cs" />
    <Compile Include="Workflow\Action\WorkflowAttributes\SetAttributeToCurrentPerson.cs" />
    <Compile Include="Workflow\Action\WorkflowAttributes\SetAttributeToGroupLeader.cs" />
    <Compile Include="Workflow\Action\WorkflowAttributes\SetAttributeToInitiator.cs" />
    <Compile Include="Workflow\Action\WorkflowAttributes\SetAttributeValue.cs" />
    <Compile Include="Workflow\Action\WorkflowControl\SetStatusInOtherWorkflow.cs" />
    <Compile Include="Workflow\Action\WorkflowControl\ActivateActivityinOtherWorkflow.cs" />
    <Compile Include="Workflow\Action\WorkflowControl\ActivateActivityInOtherWorkflowOnMatch.cs" />
    <Compile Include="Workflow\Action\WorkflowControl\ActivateWorkflow.cs" />
    <Compile Include="Workflow\Action\WorkflowControl\ActivateActions.cs" />
    <Compile Include="Workflow\Action\WorkflowControl\ActivateActivity.cs" />
    <Compile Include="Workflow\Action\WorkflowControl\AddWorkflowNote.cs" />
    <Compile Include="Workflow\Action\WorkflowControl\AssignActivityFromAttributeValue.cs" />
    <Compile Include="Workflow\Action\WorkflowControl\AssignActivityToGroup.cs" />
    <Compile Include="Workflow\Action\WorkflowControl\AssignActivityToPerson.cs" />
    <Compile Include="Workflow\Action\WorkflowControl\AssignActivityToSecurityRole.cs" />
    <Compile Include="Workflow\Action\WorkflowControl\CompleteActivity.cs" />
    <Compile Include="Workflow\Action\WorkflowControl\CompleteWorkflow.cs" />
    <Compile Include="Workflow\Action\WorkflowControl\Delay.cs" />
    <Compile Include="Workflow\Action\WorkflowControl\DeleteWorkflow.cs" />
    <Compile Include="Workflow\Action\WorkflowControl\LogError.cs" />
    <Compile Include="Workflow\Action\WorkflowControl\PersistWorkflow.cs" />
    <Compile Include="Workflow\Action\WorkflowControl\SetInitiatorFromAttribute.cs" />
    <Compile Include="Workflow\Action\WorkflowControl\SetStatus.cs" />
    <Compile Include="Workflow\Action\WorkflowControl\SetWorkflowName.cs" />
    <Compile Include="Workflow\Action\WorkflowControl\UserForm.cs" />
    <Compile Include="Workflow\Action\Utility\WebRequest.cs" />
    <Compile Include="Workflow\Action\WorkflowControl\WriteToLog.cs" />
    <Compile Include="Workflow\TriggerCache.cs" />
  </ItemGroup>
  <ItemGroup>
    <Content Include="..\packages\Microsoft.SqlServer.Types.11.0.2\nativeBinaries\x64\msvcr100.dll">
      <Link>SqlServerTypes\x64\msvcr100.dll</Link>
      <CopyToOutputDirectory>PreserveNewest</CopyToOutputDirectory>
    </Content>
    <Content Include="..\packages\Microsoft.SqlServer.Types.11.0.2\nativeBinaries\x64\SqlServerSpatial110.dll">
      <Link>SqlServerTypes\x64\SqlServerSpatial110.dll</Link>
      <CopyToOutputDirectory>PreserveNewest</CopyToOutputDirectory>
    </Content>
    <Content Include="..\packages\Microsoft.SqlServer.Types.11.0.2\nativeBinaries\x86\msvcr100.dll">
      <Link>SqlServerTypes\x86\msvcr100.dll</Link>
      <CopyToOutputDirectory>PreserveNewest</CopyToOutputDirectory>
    </Content>
    <Content Include="..\packages\Microsoft.SqlServer.Types.11.0.2\nativeBinaries\x86\SqlServerSpatial110.dll">
      <Link>SqlServerTypes\x86\SqlServerSpatial110.dll</Link>
      <CopyToOutputDirectory>PreserveNewest</CopyToOutputDirectory>
    </Content>
    <Content Include="LICENSE.txt" />
    <Content Include="Plugin\HotFixes\039_MigrationRollupsForV7_2_UpdateCheckInMergefieldDebugInfo.sql">
      <DependentUpon>039_MigrationRollupsForV7_2.cs</DependentUpon>
    </Content>
    <Content Include="Plugin\HotFixes\041_MigrationRollupsForV7_3_UpdateWizardCommunicationDetailApprovers.sql">
      <DependentUpon>041_MigrationRollupsForV7_3.cs</DependentUpon>
    </Content>
    <Content Include="Plugin\HotFixes\043_MoreMigrationRollupsForV7_3_spCrm_PersonDuplicateFinder.sql">
      <DependentUpon>043_MoreMigrationRollupsForV7_3.cs</DependentUpon>
    </Content>
    <Content Include="Plugin\HotFixes\043_MoreMigrationRollupsForV7_3_ufnUtility_CsvToTable.sql">
      <DependentUpon>043_MoreMigrationRollupsForV7_3.cs</DependentUpon>
    </Content>
    <Content Include="Plugin\HotFixes\047_DataAutomation_FixBenevolenceCaseWorker.sql">
      <DependentUpon>047_DataAutomation.cs</DependentUpon>
    </Content>
    <Content Include="Plugin\HotFixes\047_DataAutomation_ShortLinkInteractionFix.sql">
      <DependentUpon>047_DataAutomation.cs</DependentUpon>
    </Content>
    <Content Include="Plugin\HotFixes\049_GivingAnalyticsAccounts_AccountTotals.sql">
      <DependentUpon>049_UpdateGivingAnalyticsAccounts.cs</DependentUpon>
    </Content>
    <Content Include="Plugin\HotFixes\049_GivingAnalyticsAccounts_PersonSummary.sql">
      <DependentUpon>049_UpdateGivingAnalyticsAccounts.cs</DependentUpon>
    </Content>
    <Content Include="Plugin\HotFixes\049_GivingAnalyticsAccounts_TransactionData.sql">
      <DependentUpon>049_UpdateGivingAnalyticsAccounts.cs</DependentUpon>
    </Content>
    <Content Include="Plugin\HotFixes\050_MigrationRollupsForV7_4_AddVimeoShortCode.sql">
      <DependentUpon>050_MigrationRollupsForV7_4.cs</DependentUpon>
    </Content>
    <Content Include="Plugin\HotFixes\050_MigrationRollupsForV7_4_FixAccordionShortCode.sql">
      <DependentUpon>050_MigrationRollupsForV7_4.cs</DependentUpon>
    </Content>
    <Content Include="Plugin\HotFixes\050_MigrationRollupsForV7_4_FixThankyouAndOngoingHyphenations.sql">
      <DependentUpon>050_MigrationRollupsForV7_4.cs</DependentUpon>
    </Content>
    <Content Include="Plugin\HotFixes\050_MigrationRollupsForV7_4_spAnalytics_ETL_Campus.sql">
      <DependentUpon>050_MigrationRollupsForV7_4.cs</DependentUpon>
    </Content>
    <Content Include="Plugin\HotFixes\050_MigrationRollupsForV7_4_spCrm_PersonDuplicateFinder.sql">
      <DependentUpon>050_MigrationRollupsForV7_4.cs</DependentUpon>
    </Content>
    <Content Include="Plugin\HotFixes\050_MigrationRollupsForV7_4_spCrm_PersonMerge.sql">
      <DependentUpon>050_MigrationRollupsForV7_4.cs</DependentUpon>
    </Content>
    <Content Include="Plugin\HotFixes\052_MigrationRollupsForV8_1_spCrm_FamilyAnalyticsGiving.sql">
      <DependentUpon>052_MigrationRollupsForV8_1.cs</DependentUpon>
    </Content>
    <Content Include="Plugin\HotFixes\052_MigrationRollupsForV8_1_ufnCrm_GetFamilyTitle.sql">
      <DependentUpon>052_MigrationRollupsForV8_1.cs</DependentUpon>
    </Content>
    <Content Include="Plugin\HotFixes\052_MigrationRollupsForV8_1_ufnCrm_GetFamilyTitleIncludeInactive.sql">
      <DependentUpon>052_MigrationRollupsForV8_1.cs</DependentUpon>
    </Content>
    <Content Include="Plugin\HotFixes\056_MigrationRollupsForV8_4_spCrm_FamilyAnalyticsEraDataset.sql">
      <DependentUpon>056_MigrationRollupsForV8_4.cs</DependentUpon>
    </Content>
    <Content Include="Plugin\HotFixes\057_MigrationRollupsForV8_5_AddCheck-inLabelToInstallIconFont.sql">
      <DependentUpon>057_MigrationRollupsForV8_5.cs</DependentUpon>
    </Content>
    <Content Include="Plugin\HotFixes\057_MigrationRollupsForV8_5_spCheckin_BadgeAttendance.sql">
      <DependentUpon>057_MigrationRollupsForV8_5.cs</DependentUpon>
    </Content>
    <Content Include="Plugin\HotFixes\057_MigrationRollupsForV8_5_spCrm_FamilyAnalyticsFirstVisitsAttributeUpdate.sql">
      <DependentUpon>057_MigrationRollupsForV8_5.cs</DependentUpon>
    </Content>
    <Content Include="Plugin\HotFixes\059_MigrationRollupsForV8_5_2_spCheckin_AttendanceAnalyticsQuery_NonAttendees.sql">
      <DependentUpon>059_MigrationRollupsForV8_5_2.cs</DependentUpon>
    </Content>
    <Content Include="Plugin\HotFixes\060_MigrationRollupsForV8_6_FixChartShortcode.sql">
      <DependentUpon>060_MigrationRollupsForV8_6.cs</DependentUpon>
    </Content>
    <Content Include="Plugin\HotFixes\060_MigrationRollupsForV8_6_spFinance_PledgeAnalyticsQuery_Down.sql">
      <DependentUpon>060_MigrationRollupsForV8_6.cs</DependentUpon>
    </Content>
    <Content Include="Plugin\HotFixes\060_MigrationRollupsForV8_6_spFinance_PledgeAnalyticsQuery_Up.sql">
      <DependentUpon>060_MigrationRollupsForV8_6.cs</DependentUpon>
    </Content>
    <Content Include="Plugin\HotFixes\096_MigrationRollupsForV9_5_chartjsfix.sql">
      <DependentUpon>096_MigrationRollupsForV9_5.cs</DependentUpon>
    </Content>
    <Content Include="Plugin\HotFixes\097_FamilyAnalyticsProcChange_spCrm_FamilyAnalyticsEraDataset.sql">
      <DependentUpon>097_FamilyAnalyticsProcChange.cs</DependentUpon>
    </Content>
    <Content Include="Plugin\HotFixes\104_MigrationRollupsFor10_3_0_spCheckin_AttendanceAnalyticsQuery_AttendeeLastAttendance.sql">
      <DependentUpon>104_MigrationRollupsFor10_3_0.cs</DependentUpon>
    </Content>
    <Content Include="Plugin\HotFixes\104_MigrationRollupsFor10_3_0_spCheckin_AttendanceAnalyticsQuery_NonAttendees.sql">
      <DependentUpon>104_MigrationRollupsFor10_3_0.cs</DependentUpon>
    </Content>
    <Content Include="Plugin\HotFixes\104_MigrationRollupsFor10_3_0_spFinance_PledgeAnalyticsQuery.sql">
      <DependentUpon>104_MigrationRollupsFor10_3_0.cs</DependentUpon>
    </Content>
    <Content Include="Plugin\HotFixes\113_MigrationRollupsFor10_3_2_FixChartYAxisShortcode.sql">
      <DependentUpon>113_MigrationRollupsFor10_3_2.cs</DependentUpon>
    </Content>
    <Content Include="Plugin\HotFixes\134_AddDocumentsToPersonMerge - Copy_spCrm_PersonMerge.sql">
      <DependentUpon>135_MigrationRollupsFor11_2_0.cs</DependentUpon>
    </Content>
    <Content Include="Plugin\HotFixes\134_AddDocumentsToPersonMerge_spCrm_PersonMerge.sql">
      <DependentUpon>134_AddDocumentsToPersonMerge.cs</DependentUpon>
    </Content>
    <Content Include="Service References\MelissaData.AddressCheck\configuration.svcinfo" />
    <Content Include="Service References\MelissaData.AddressCheck\configuration91.svcinfo" />
    <Content Include="Service References\MelissaData.AddressCheck\Reference.svcmap">
      <LastGenOutput>Reference.cs</LastGenOutput>
    </Content>
    <Content Include="Service References\MelissaData.AddressCheck\Service.disco" />
    <Content Include="Service References\ServiceObjects.GeoCoder\configuration.svcinfo" />
    <Content Include="Service References\ServiceObjects.GeoCoder\configuration91.svcinfo" />
    <Content Include="Service References\ServiceObjects.GeoCoder\GeoCoder.disco" />
    <Content Include="Service References\ServiceObjects.GeoCoder\Reference.svcmap">
      <LastGenOutput>Reference.cs</LastGenOutput>
    </Content>
    <Content Include="SqlServerTypes\readme.htm" />
  </ItemGroup>
  <ItemGroup>
    <None Include="App.config" />
    <Compile Include="Model\RegistrationTemplateFeeService.Partial.cs" />
    <None Include="CheckIn\_DiagramCheckInClasses.cd" />
    <None Include="packages.config">
      <SubType>Designer</SubType>
    </None>
    <None Include="Service References\MelissaData.AddressCheck\Rock.MelissaData.AddressCheck.ResponseArray.datasource" />
    <None Include="Service References\MelissaData.AddressCheck\Service.wsdl" />
    <None Include="Service References\MelissaData.AddressCheck\Service.xsd">
      <SubType>Designer</SubType>
    </None>
    <None Include="Service References\MelissaData.AddressCheck\Service1.xsd">
      <SubType>Designer</SubType>
    </None>
    <None Include="Service References\ServiceObjects.GeoCoder\GeoCoder.wsdl" />
    <None Include="Service References\ServiceObjects.GeoCoder\Rock.ServiceObjects.GeoCoder.DistanceBetweenInfo.datasource" />
    <None Include="Service References\ServiceObjects.GeoCoder\Rock.ServiceObjects.GeoCoder.DistanceToWaterInfo.datasource" />
    <None Include="Service References\ServiceObjects.GeoCoder\Rock.ServiceObjects.GeoCoder.GeocodeCityWorldwideInfo.datasource" />
    <None Include="Service References\ServiceObjects.GeoCoder\Rock.ServiceObjects.GeoCoder.Location.datasource" />
    <None Include="Service References\ServiceObjects.GeoCoder\Rock.ServiceObjects.GeoCoder.Location_V3.datasource" />
    <None Include="Service References\ServiceObjects.GeoCoder\Rock.ServiceObjects.GeoCoder.ReverseAddress.datasource" />
    <None Include="Service References\ServiceObjects.GeoCoder\Rock.ServiceObjects.GeoCoder.ZipCodeInfo.datasource" />
  </ItemGroup>
  <ItemGroup>
    <Folder Include="Pbx\Provider\" />
    <Folder Include="Web\UI\Controls\Finance\" />
  </ItemGroup>
  <ItemGroup>
    <ProjectReference Include="..\DotLiquid\DotLiquid.csproj">
      <Project>{00edcb8d-ef33-459c-ad62-02876bd24dff}</Project>
      <Name>DotLiquid</Name>
    </ProjectReference>
    <ProjectReference Include="..\Rock.DownhillCss\Rock.DownhillCss.csproj">
      <Project>{cadd9206-2c6b-42e4-b20b-2dfc3eb4d6d4}</Project>
      <Name>Rock.DownhillCss</Name>
    </ProjectReference>
    <ProjectReference Include="..\Rock.Lava.Shared\Rock.Lava.Shared.csproj">
      <Project>{8820cd93-70ee-496d-b17b-0c4c68dd4957}</Project>
      <Name>Rock.Lava.Shared</Name>
    </ProjectReference>
    <ProjectReference Include="..\Rock.Lava\Rock.Lava.csproj">
      <Project>{37e293dd-f282-4a34-91fa-5fb8503d5672}</Project>
      <Name>Rock.Lava</Name>
    </ProjectReference>
    <ProjectReference Include="..\Rock.Version\Rock.Version.csproj">
      <Project>{6fe0930c-6832-4c2f-8a76-d4e4a2d80ddf}</Project>
      <Name>Rock.Version</Name>
    </ProjectReference>
  </ItemGroup>
  <ItemGroup>
    <WCFMetadata Include="Service References\" />
  </ItemGroup>
  <ItemGroup>
    <EmbeddedResource Include="Plugin\HotFixes\HotFixMigrationResource.resx">
      <Generator>PublicResXFileCodeGenerator</Generator>
      <SubType>Designer</SubType>
      <LastGenOutput>HotFixMigrationResource.Designer.cs</LastGenOutput>
    </EmbeddedResource>
  </ItemGroup>
  <ItemGroup>
    <Analyzer Include="..\packages\AWSSDK.S3.3.3.21.1\analyzers\dotnet\cs\AWSSDK.S3.CodeAnalysis.dll" />
  </ItemGroup>
  <ItemGroup>
    <Service Include="{508349B6-6B84-4DF5-91F0-309BEEBAD82D}" />
  </ItemGroup>
  <Import Project="$(MSBuildToolsPath)\Microsoft.CSharp.targets" />
  <PropertyGroup>
    <PreBuildEvent>REM Sets vbcscompiler.exe time to live to 10 seconds. Dev environment defaults to 600 secs which can cause issues when switching branches
REM In a production environment, it will be 10 seconds, even without the VBCSCOMPILER_TTL environment variable
if "$(ConfigurationName)" == "Debug" (
 echo "setting VBCSCOMPILER_TTL to 10 seconds"
 call "$(SolutionDir)Dev Tools\VBCS_Compiler\setVBCSCOMPILER_TTL.bat"
)

REM delete build artifacts from stuff that is no longer part of Rock (InteractivePreGeneratedViews and React)
if Exist "$(SolutionDir)\RockWeb\Bin\ru-ru\JavaScriptEngineSwitcher.Core.resources.dll" del "$(SolutionDir)\RockWeb\Bin\ru-ru\JavaScriptEngineSwitcher.Core.resources.dll"
if Exist "$(SolutionDir)\RockWeb\Bin\ru-ru\JavaScriptEngineSwitcher.V8.resources.dll" del "$(SolutionDir)\RockWeb\Bin\ru-ru\JavaScriptEngineSwitcher.V8.resources.dll"
if Exist "$(SolutionDir)\RockWeb\Bin\ru-ru\MsieJavaScriptEngine.resources.dll" del "$(SolutionDir)\RockWeb\Bin\ru-ru\MsieJavaScriptEngine.resources.dll"
if Exist "$(SolutionDir)\RockWeb\Bin\InteractivePreGeneratedViews.dll" del "$(SolutionDir)\RockWeb\Bin\InteractivePreGeneratedViews.dll"
if Exist "$(SolutionDir)\RockWeb\Bin\JavaScriptEngineSwitcher.Core.dll" del "$(SolutionDir)\RockWeb\Bin\JavaScriptEngineSwitcher.Core.dll"
if Exist "$(SolutionDir)\RockWeb\Bin\JavaScriptEngineSwitcher.Msie.dll" del "$(SolutionDir)\RockWeb\Bin\JavaScriptEngineSwitcher.Msie.dll"
if Exist "$(SolutionDir)\RockWeb\Bin\JavaScriptEngineSwitcher.V8.dll" del "$(SolutionDir)\RockWeb\Bin\JavaScriptEngineSwitcher.V8.dll"
if Exist "$(SolutionDir)\RockWeb\Bin\JSPool.dll" del "$(SolutionDir)\RockWeb\Bin\JSPool.dll"
if Exist "$(SolutionDir)\RockWeb\Bin\MsieJavaScriptEngine.dll" del "$(SolutionDir)\RockWeb\Bin\MsieJavaScriptEngine.dll"
if Exist "$(SolutionDir)\RockWeb\Bin\React.Core.dll" del "$(SolutionDir)\RockWeb\Bin\React.Core.dll"
if Exist "$(SolutionDir)\RockWeb\Bin\React.Web.dll" del "$(SolutionDir)\RockWeb\Bin\React.Web.dll"
if Exist "$(SolutionDir)\RockWeb\Bin\React.Web.Mvc4.dll" del "$(SolutionDir)\RockWeb\Bin\React.Web.Mvc4.dll"
if Exist "$(SolutionDir)\RockWeb\Bin\System.Web.Helpers.dll" del "$(SolutionDir)\RockWeb\Bin\System.Web.Helpers.dll"
if Exist "$(SolutionDir)\RockWeb\Bin\System.Web.Mvc.dll" del "$(SolutionDir)\RockWeb\Bin\System.Web.Mvc.dll"
if Exist "$(SolutionDir)\RockWeb\Bin\System.Web.Razor.dll" del "$(SolutionDir)\RockWeb\Bin\System.Web.Razor.dll"
if Exist "$(SolutionDir)\RockWeb\Bin\System.Web.WebPages.Deployment.dll" del "$(SolutionDir)\RockWeb\Bin\System.Web.WebPages.Deployment.dll"
if Exist "$(SolutionDir)\RockWeb\Bin\System.Web.WebPages.dll" del "$(SolutionDir)\RockWeb\Bin\System.Web.WebPages.dll"
if Exist "$(SolutionDir)\RockWeb\Bin\System.Web.WebPages.Razor.dll" del "$(SolutionDir)\RockWeb\Bin\System.Web.WebPages.Razor.dll"
if Exist "$(SolutionDir)\RockWeb\Bin\VroomJs.dll" del "$(SolutionDir)\RockWeb\Bin\VroomJs.dll"
if Exist "$(SolutionDir)\RockWeb\Bin\WebActivatorEx.dll" del "$(SolutionDir)\RockWeb\Bin\WebActivatorEx.dll"
if Exist "$(SolutionDir)\RockWeb\Bin\Rock.TransNational.Pi.dll" del "$(SolutionDir)\RockWeb\Bin\Rock.TransNational.Pi.dll"</PreBuildEvent>
  </PropertyGroup>
  <PropertyGroup>
    <PostBuildEvent>
    </PostBuildEvent>
  </PropertyGroup>
  <!-- To modify your build process, add your task inside one of the targets below and uncomment it.
       Other similar extension points exist, see Microsoft.Common.targets.
  <Target Name="BeforeBuild">
  </Target>
  <Target Name="AfterBuild">
  </Target>
  -->
</Project><|MERGE_RESOLUTION|>--- conflicted
+++ resolved
@@ -539,13 +539,10 @@
     <Compile Include="Attribute\WorkflowAttributeAttribute.cs" />
     <Compile Include="Attribute\WorkflowTextOrAttributeAttribute.cs" />
     <Compile Include="Attribute\WorkflowTypeFieldAttribute.cs" />
-<<<<<<< HEAD
     <Compile Include="Blocks\Types\Mobile\Core\Notes.cs" />
     <Compile Include="Communication\EmailAddressFieldValidator.cs" />
-=======
     <Compile Include="Blocks\Types\Mobile\Prayer\AnswerToPrayer.cs" />
     <Compile Include="Blocks\Types\Mobile\Prayer\MyPrayerRequests.cs" />
->>>>>>> f019bf93
     <Compile Include="Blocks\Types\Mobile\Security\OnboardPerson.cs" />
     <Compile Include="Bus\Message\TransactionWasAlertedMessage.cs" />
     <Compile Include="Bus\Queue\TransactionAlertQueue.cs" />
