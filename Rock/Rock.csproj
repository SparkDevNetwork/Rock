--- conflicted
+++ resolved
@@ -499,16 +499,13 @@
     <Compile Include="Web\UI\Adapters\CheckBoxListAdapter.cs" />
     <Compile Include="Web\UI\Adapters\DropDownListAdapter.cs" />
     <Compile Include="Web\UI\Adapters\RadioButtonAdapter.cs" />
-<<<<<<< HEAD
-    <Compile Include="Web\UI\Controls\FileSelector.cs">
-      <SubType>Code</SubType>
-    </Compile>
-=======
     <Compile Include="Web\UI\Controls\CategoryPicker.cs" />
     <Compile Include="Web\UI\Controls\GroupPicker.cs" />
     <Compile Include="Web\UI\Controls\ItemPicker.cs" />
     <Compile Include="Web\UI\Controls\HiddenFieldValidator.cs" />
->>>>>>> 4e6de142
+    <Compile Include="Web\UI\Controls\FileSelector.cs">
+      <SubType>Code</SubType>
+    </Compile>
     <Compile Include="Web\UI\Controls\PagePicker.cs" />
     <Compile Include="Web\UI\Controls\KeyValueList.cs" />
     <Compile Include="Web\UI\Controls\Grid\ToggleField.cs" />
