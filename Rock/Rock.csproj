--- conflicted
+++ resolved
@@ -1208,12 +1208,9 @@
     <Compile Include="Plugin\HotFixes\019_FixIpadClientPrinting.cs" />
     <Compile Include="Plugin\HotFixes\018_RestrictGroupRegistrationGroupTypes.cs" />
     <Compile Include="Plugin\HotFixes\025_PersonGivingEnvelopeAttribute.cs" />
-<<<<<<< HEAD
     <Compile Include="Plugin\HotFixes\026_PersonEditConnectionRecordStatus.cs" />
-=======
+    <Compile Include="Plugin\HotFixes\027_AddCheckinFeatures.cs" />
     <Compile Include="Plugin\HotFixes\028_CheckinTextSettings.cs" />
->>>>>>> fa0b327a
-    <Compile Include="Plugin\HotFixes\027_AddCheckinFeatures.cs" />
     <Compile Include="Plugin\Migration.cs" />
     <Compile Include="Plugin\VersionAttribute.cs" />
     <Compile Include="Properties\AssemblyInfo.cs" />
