﻿<?xml version="1.0" encoding="utf-8"?>
<Project ToolsVersion="14.0" DefaultTargets="Build" xmlns="http://schemas.microsoft.com/developer/msbuild/2003">
  <Import Project="$(MSBuildExtensionsPath)\$(MSBuildToolsVersion)\Microsoft.Common.props" Condition="Exists('$(MSBuildExtensionsPath)\$(MSBuildToolsVersion)\Microsoft.Common.props')" />
  <PropertyGroup>
    <Configuration Condition=" '$(Configuration)' == '' ">Debug</Configuration>
    <Platform Condition=" '$(Platform)' == '' ">AnyCPU</Platform>
    <ProjectGuid>{185A31D7-3037-4DAE-8797-0459849A84BD}</ProjectGuid>
    <OutputType>Library</OutputType>
    <AppDesignerFolder>Properties</AppDesignerFolder>
    <RootNamespace>Rock</RootNamespace>
    <AssemblyName>Rock</AssemblyName>
    <TargetFrameworkVersion>v4.5.2</TargetFrameworkVersion>
    <FileAlignment>512</FileAlignment>
    <TargetFrameworkProfile />
    <WebGreaseLibPath>..\packages\WebGrease.1.5.2\lib</WebGreaseLibPath>
    <NuGetPackageImportStamp>
    </NuGetPackageImportStamp>
  </PropertyGroup>
  <PropertyGroup Condition=" '$(Configuration)|$(Platform)' == 'Debug|AnyCPU' ">
    <DebugSymbols>true</DebugSymbols>
    <DebugType>full</DebugType>
    <Optimize>false</Optimize>
    <OutputPath>bin\Debug\</OutputPath>
    <DefineConstants>DEBUG;TRACE</DefineConstants>
    <ErrorReport>prompt</ErrorReport>
    <WarningLevel>4</WarningLevel>
  </PropertyGroup>
  <PropertyGroup Condition=" '$(Configuration)|$(Platform)' == 'Release|AnyCPU' ">
    <DebugType>pdbonly</DebugType>
    <Optimize>true</Optimize>
    <OutputPath>bin\Release\</OutputPath>
    <DefineConstants>TRACE</DefineConstants>
    <ErrorReport>prompt</ErrorReport>
    <WarningLevel>4</WarningLevel>
    <DocumentationFile>bin\Release\Rock.XML</DocumentationFile>
  </PropertyGroup>
  <ItemGroup>
    <Reference Include="Antlr3.Runtime, Version=3.4.1.9004, Culture=neutral, PublicKeyToken=eb42632606e9261f, processorArchitecture=MSIL">
      <HintPath>..\packages\Antlr.3.4.1.9004\lib\Antlr3.Runtime.dll</HintPath>
      <Private>True</Private>
    </Reference>
    <Reference Include="BCrypt.Net, Version=0.1.5073.29922, Culture=neutral, PublicKeyToken=6bcd409ee6bc9292, processorArchitecture=MSIL">
      <HintPath>..\packages\BCrypt-Official.0.1.109\lib\BCrypt.Net.dll</HintPath>
      <Private>True</Private>
    </Reference>
    <Reference Include="ClearScript, Version=5.4.8.0, Culture=neutral, PublicKeyToken=935d0c957da47c73, processorArchitecture=MSIL">
      <HintPath>..\packages\JavaScriptEngineSwitcher.V8.2.2.0\lib\net45\ClearScript.dll</HintPath>
      <Private>True</Private>
    </Reference>
    <Reference Include="CommonMark, Version=0.1.0.0, Culture=neutral, PublicKeyToken=001ef8810438905d, processorArchitecture=MSIL">
      <HintPath>..\packages\CommonMark.NET.0.13.2\lib\net45\CommonMark.dll</HintPath>
      <Private>True</Private>
    </Reference>
    <Reference Include="CronExpressionDescriptor, Version=1.19.0.0, Culture=neutral, PublicKeyToken=a2ab0e0f73f9b037, processorArchitecture=MSIL">
      <HintPath>..\packages\CronExpressionDescriptor.1.19.0\lib\net45\CronExpressionDescriptor.dll</HintPath>
      <Private>True</Private>
    </Reference>
    <Reference Include="CSScriptLibrary, Version=3.13.2.0, Culture=neutral, PublicKeyToken=70fcc3d18c749033, processorArchitecture=MSIL">
      <HintPath>..\packages\CS-Script.bin.3.13.2.0\lib\net45\CSScriptLibrary.dll</HintPath>
      <Private>True</Private>
    </Reference>
    <Reference Include="DDay.iCal, Version=1.0.2.575, Culture=neutral, processorArchitecture=MSIL">
      <HintPath>..\packages\DDay.iCal.1.0.2.575\lib\DDay.iCal.dll</HintPath>
      <Private>True</Private>
    </Reference>
    <Reference Include="DocumentFormat.OpenXml, Version=2.6.0.0, Culture=neutral, processorArchitecture=MSIL">
      <HintPath>..\packages\OpenXMLSDK-MOT.2.6.0.0\lib\DocumentFormat.OpenXml.dll</HintPath>
      <Private>True</Private>
    </Reference>
    <Reference Include="dotless.Core, Version=1.5.2.0, Culture=neutral, PublicKeyToken=96b446c9e63eae34, processorArchitecture=MSIL">
      <HintPath>..\packages\dotless.1.5.2\lib\dotless.Core.dll</HintPath>
      <Private>True</Private>
    </Reference>
    <Reference Include="Elasticsearch.Net, Version=2.0.0.0, Culture=neutral, PublicKeyToken=96c599bbe3e70f5d, processorArchitecture=MSIL">
      <HintPath>..\packages\Elasticsearch.Net.2.4.6\lib\net45\Elasticsearch.Net.dll</HintPath>
      <Private>True</Private>
    </Reference>
    <Reference Include="Elasticsearch.Net.Aws, Version=2.2.0.0, Culture=neutral, PublicKeyToken=7b2b00f739ab9aca, processorArchitecture=MSIL">
      <HintPath>..\packages\Elasticsearch.Net.Aws.2.2.0\lib\net45\Elasticsearch.Net.Aws.dll</HintPath>
      <Private>True</Private>
    </Reference>
    <Reference Include="EntityFramework, Version=6.0.0.0, Culture=neutral, PublicKeyToken=b77a5c561934e089, processorArchitecture=MSIL">
      <HintPath>..\packages\EntityFramework.6.1.3\lib\net45\EntityFramework.dll</HintPath>
      <Private>True</Private>
    </Reference>
    <Reference Include="EntityFramework.SqlServer, Version=6.0.0.0, Culture=neutral, PublicKeyToken=b77a5c561934e089, processorArchitecture=MSIL">
      <HintPath>..\packages\EntityFramework.6.1.3\lib\net45\EntityFramework.SqlServer.dll</HintPath>
      <Private>True</Private>
    </Reference>
    <Reference Include="EntityFramework.Utilities">
      <HintPath>..\libs\EFUtilities\EntityFramework.Utilities.dll</HintPath>
    </Reference>
    <Reference Include="EPPlus">
      <HintPath>..\libs\EPPlus\EPPlus.dll</HintPath>
    </Reference>
    <Reference Include="EXIFextractor">
      <HintPath>..\libs\Goheer EXIFExtractor\EXIFextractor.dll</HintPath>
    </Reference>
    <Reference Include="FCM.Net, Version=1.0.0.0, Culture=neutral, processorArchitecture=MSIL">
      <SpecificVersion>False</SpecificVersion>
      <HintPath>..\libs\FCM\FCM.Net.dll</HintPath>
    </Reference>
    <Reference Include="HtmlAgilityPack, Version=1.4.9.4, Culture=neutral, PublicKeyToken=bd319b19eaf3b43a, processorArchitecture=MSIL">
      <HintPath>..\packages\HtmlAgilityPack.1.4.9.4\lib\Net45\HtmlAgilityPack.dll</HintPath>
      <Private>True</Private>
    </Reference>
    <Reference Include="Humanizer">
      <HintPath>..\libs\Humanizer.2.1.0\Humanizer.dll</HintPath>
    </Reference>
    <Reference Include="ImageResizer, Version=4.0.0.0, Culture=neutral, processorArchitecture=MSIL">
      <HintPath>..\packages\ImageResizer.4.0.5\lib\net45\ImageResizer.dll</HintPath>
      <Private>True</Private>
    </Reference>
    <Reference Include="InteractivePreGeneratedViews, Version=1.0.0.0, Culture=neutral, PublicKeyToken=46c4868af4307d2c, processorArchitecture=MSIL">
      <HintPath>..\packages\EFInteractiveViews.1.0.1\lib\net45\InteractivePreGeneratedViews.dll</HintPath>
      <Private>True</Private>
    </Reference>
    <Reference Include="JavaScriptEngineSwitcher.Core, Version=2.2.0.0, Culture=neutral, PublicKeyToken=c608b2a8cc9e4472, processorArchitecture=MSIL">
      <HintPath>..\packages\JavaScriptEngineSwitcher.Core.2.2.0\lib\net45\JavaScriptEngineSwitcher.Core.dll</HintPath>
      <Private>True</Private>
    </Reference>
    <Reference Include="JavaScriptEngineSwitcher.Msie, Version=2.2.0.0, Culture=neutral, PublicKeyToken=c608b2a8cc9e4472, processorArchitecture=MSIL">
      <HintPath>..\packages\JavaScriptEngineSwitcher.Msie.2.2.0\lib\net45\JavaScriptEngineSwitcher.Msie.dll</HintPath>
      <Private>True</Private>
    </Reference>
    <Reference Include="JavaScriptEngineSwitcher.V8, Version=2.2.0.0, Culture=neutral, PublicKeyToken=c608b2a8cc9e4472, processorArchitecture=MSIL">
      <HintPath>..\packages\JavaScriptEngineSwitcher.V8.2.2.0\lib\net45\JavaScriptEngineSwitcher.V8.dll</HintPath>
      <Private>True</Private>
    </Reference>
    <Reference Include="JSPool, Version=2.0.0.0, Culture=neutral, PublicKeyToken=2fc7775f73072640, processorArchitecture=MSIL">
      <HintPath>..\packages\JSPool.2.0.0\lib\net451\JSPool.dll</HintPath>
      <Private>True</Private>
    </Reference>
    <Reference Include="Microsoft.AspNet.SignalR.Core, Version=2.2.0.0, Culture=neutral, PublicKeyToken=31bf3856ad364e35, processorArchitecture=MSIL">
      <HintPath>..\packages\Microsoft.AspNet.SignalR.Core.2.2.0\lib\net45\Microsoft.AspNet.SignalR.Core.dll</HintPath>
      <Private>True</Private>
    </Reference>
    <Reference Include="Microsoft.AspNet.SignalR.SystemWeb, Version=2.2.0.0, Culture=neutral, PublicKeyToken=31bf3856ad364e35, processorArchitecture=MSIL">
      <HintPath>..\packages\Microsoft.AspNet.SignalR.SystemWeb.2.2.0\lib\net45\Microsoft.AspNet.SignalR.SystemWeb.dll</HintPath>
      <Private>True</Private>
    </Reference>
    <Reference Include="Microsoft.IdentityModel.Logging, Version=1.1.2.0, Culture=neutral, PublicKeyToken=31bf3856ad364e35, processorArchitecture=MSIL">
      <HintPath>..\packages\Microsoft.IdentityModel.Logging.1.1.2\lib\net451\Microsoft.IdentityModel.Logging.dll</HintPath>
      <Private>True</Private>
    </Reference>
    <Reference Include="Microsoft.IdentityModel.Tokens, Version=5.1.2.0, Culture=neutral, PublicKeyToken=31bf3856ad364e35, processorArchitecture=MSIL">
      <HintPath>..\packages\Microsoft.IdentityModel.Tokens.5.1.2\lib\net451\Microsoft.IdentityModel.Tokens.dll</HintPath>
      <Private>True</Private>
    </Reference>
    <Reference Include="Microsoft.Owin, Version=2.1.0.0, Culture=neutral, PublicKeyToken=31bf3856ad364e35, processorArchitecture=MSIL">
      <HintPath>..\packages\Microsoft.Owin.2.1.0\lib\net45\Microsoft.Owin.dll</HintPath>
      <Private>True</Private>
    </Reference>
    <Reference Include="Microsoft.Owin.Host.SystemWeb, Version=2.1.0.0, Culture=neutral, PublicKeyToken=31bf3856ad364e35, processorArchitecture=MSIL">
      <HintPath>..\packages\Microsoft.Owin.Host.SystemWeb.2.1.0\lib\net45\Microsoft.Owin.Host.SystemWeb.dll</HintPath>
      <Private>True</Private>
    </Reference>
    <Reference Include="Microsoft.Owin.Security, Version=2.1.0.0, Culture=neutral, PublicKeyToken=31bf3856ad364e35, processorArchitecture=MSIL">
      <HintPath>..\packages\Microsoft.Owin.Security.2.1.0\lib\net45\Microsoft.Owin.Security.dll</HintPath>
      <Private>True</Private>
    </Reference>
    <Reference Include="Microsoft.SqlServer.Types, Version=11.0.0.0, Culture=neutral, PublicKeyToken=89845dcd8080cc91, processorArchitecture=MSIL">
      <HintPath>..\packages\Microsoft.SqlServer.Types.11.0.2\lib\net20\Microsoft.SqlServer.Types.dll</HintPath>
      <Private>True</Private>
    </Reference>
    <Reference Include="Microsoft.Web.Infrastructure, Version=1.0.0.0, Culture=neutral, PublicKeyToken=31bf3856ad364e35, processorArchitecture=MSIL">
      <HintPath>..\packages\Microsoft.Web.Infrastructure.1.0.0.0\lib\net40\Microsoft.Web.Infrastructure.dll</HintPath>
      <Private>True</Private>
    </Reference>
    <Reference Include="Microsoft.Web.XmlTransform, Version=2.1.0.0, Culture=neutral, PublicKeyToken=b03f5f7f11d50a3a, processorArchitecture=MSIL">
      <HintPath>..\packages\Microsoft.Web.Xdt.2.1.1\lib\net40\Microsoft.Web.XmlTransform.dll</HintPath>
      <Private>True</Private>
    </Reference>
    <Reference Include="Mono.CSharp, Version=4.0.0.0, Culture=neutral, PublicKeyToken=0738eb9f132ed756, processorArchitecture=MSIL">
      <HintPath>..\packages\CS-Script.bin.3.13.2.0\lib\net45\Mono.CSharp.dll</HintPath>
      <Private>True</Private>
    </Reference>
    <Reference Include="MsieJavaScriptEngine, Version=2.1.0.0, Culture=neutral, PublicKeyToken=a3a2846a37ac0d3e, processorArchitecture=MSIL">
      <HintPath>..\packages\MsieJavaScriptEngine.2.1.0\lib\net45\MsieJavaScriptEngine.dll</HintPath>
      <Private>True</Private>
    </Reference>
    <Reference Include="Nest">
      <HintPath>..\packages\NEST.2.4.3\lib\net45\Nest.dll</HintPath>
      <Private>True</Private>
    </Reference>
    <Reference Include="Newtonsoft.Json, Version=9.0.0.0, Culture=neutral, PublicKeyToken=30ad4fe6b2a6aeed, processorArchitecture=MSIL">
      <HintPath>..\packages\Newtonsoft.Json.9.0.1\lib\net45\Newtonsoft.Json.dll</HintPath>
      <Private>True</Private>
    </Reference>
    <Reference Include="NuGet.Core, Version=2.11.1.812, Culture=neutral, PublicKeyToken=31bf3856ad364e35, processorArchitecture=MSIL">
      <HintPath>..\packages\NuGet.Core.2.11.1\lib\net40-Client\NuGet.Core.dll</HintPath>
      <Private>True</Private>
    </Reference>
    <Reference Include="OpenXmlPowerTools, Version=4.2.0.0, Culture=neutral, processorArchitecture=MSIL">
      <HintPath>..\packages\OpenXmlPowerTools.4.2\lib\OpenXmlPowerTools.dll</HintPath>
      <Private>True</Private>
    </Reference>
    <Reference Include="Owin, Version=1.0.0.0, Culture=neutral, PublicKeyToken=f0ebd12fd5e55cc5, processorArchitecture=MSIL">
      <HintPath>..\packages\Owin.1.0\lib\net40\Owin.dll</HintPath>
      <Private>True</Private>
    </Reference>
    <Reference Include="Quartz">
      <HintPath>..\libs\Quartz\Quartz.dll</HintPath>
    </Reference>
    <Reference Include="React.Core, Version=3.0.0.0, Culture=neutral, PublicKeyToken=9aed67b161f7db78, processorArchitecture=MSIL">
      <HintPath>..\packages\React.Core.3.0.0\lib\net40\React.Core.dll</HintPath>
      <Private>True</Private>
    </Reference>
    <Reference Include="React.Web, Version=3.0.0.0, Culture=neutral, PublicKeyToken=9aed67b161f7db78, processorArchitecture=MSIL">
      <HintPath>..\packages\React.Web.3.0.0\lib\net40\React.Web.dll</HintPath>
      <Private>True</Private>
    </Reference>
    <Reference Include="React.Web.Mvc4, Version=3.0.0.0, Culture=neutral, PublicKeyToken=9aed67b161f7db78, processorArchitecture=MSIL">
      <HintPath>..\packages\React.Web.Mvc4.3.0.0\lib\net40\React.Web.Mvc4.dll</HintPath>
      <Private>True</Private>
    </Reference>
    <Reference Include="RestSharp, Version=105.2.3.0, Culture=neutral, processorArchitecture=MSIL">
      <HintPath>..\packages\RestSharp.105.2.3\lib\net452\RestSharp.dll</HintPath>
      <Private>True</Private>
    </Reference>
    <Reference Include="StackExchange.Redis, Version=1.1.0.0, Culture=neutral, processorArchitecture=MSIL">
      <HintPath>..\packages\StackExchange.Redis.1.1.603\lib\net45\StackExchange.Redis.dll</HintPath>
      <Private>True</Private>
    </Reference>
    <Reference Include="System" />
    <Reference Include="System.ComponentModel.Composition" />
    <Reference Include="System.ComponentModel.DataAnnotations" />
    <Reference Include="System.configuration" />
    <Reference Include="System.Core" />
    <Reference Include="System.Data.Entity" />
    <Reference Include="System.Data.Entity.Design" />
    <Reference Include="System.Data.Services" />
    <Reference Include="System.DirectoryServices" />
    <Reference Include="System.DirectoryServices.AccountManagement" />
    <Reference Include="System.Drawing" />
    <Reference Include="System.IdentityModel.Tokens.Jwt, Version=5.1.2.0, Culture=neutral, PublicKeyToken=31bf3856ad364e35, processorArchitecture=MSIL">
      <HintPath>..\packages\System.IdentityModel.Tokens.Jwt.5.1.2\lib\net451\System.IdentityModel.Tokens.Jwt.dll</HintPath>
      <Private>True</Private>
    </Reference>
    <Reference Include="System.IO.Packaging, Version=1.0.0.0, Culture=neutral, processorArchitecture=MSIL">
      <HintPath>..\packages\OpenXMLSDK-MOT.2.6.0.0\lib\System.IO.Packaging.dll</HintPath>
      <Private>True</Private>
    </Reference>
    <Reference Include="System.Linq.Dynamic, Version=1.0.5840.25917, Culture=neutral, processorArchitecture=MSIL">
      <HintPath>..\packages\System.Linq.Dynamic.1.0.6\lib\net40\System.Linq.Dynamic.dll</HintPath>
      <Private>True</Private>
    </Reference>
    <Reference Include="System.Management.Automation, Version=1.0.0.0, Culture=neutral, PublicKeyToken=31bf3856ad364e35, processorArchitecture=MSIL">
      <HintPath>..\packages\System.Management.Automation.6.1.7601.17515\lib\net45\System.Management.Automation.dll</HintPath>
      <Private>True</Private>
    </Reference>
    <Reference Include="System.Net.Http.Formatting, Version=5.2.3.0, Culture=neutral, PublicKeyToken=31bf3856ad364e35, processorArchitecture=MSIL">
      <HintPath>..\packages\Microsoft.AspNet.WebApi.Client.5.2.3\lib\net45\System.Net.Http.Formatting.dll</HintPath>
      <Private>True</Private>
    </Reference>
    <Reference Include="System.Net.Http.WebRequest" />
    <Reference Include="System.Runtime.Caching" />
    <Reference Include="System.Runtime.Serialization" />
    <Reference Include="System.ServiceModel" />
    <Reference Include="System.ServiceModel.Web" />
    <Reference Include="System.Web" />
    <Reference Include="System.Web.Extensions" />
    <Reference Include="System.Web.Helpers, Version=2.0.0.0, Culture=neutral, PublicKeyToken=31bf3856ad364e35, processorArchitecture=MSIL">
      <HintPath>..\packages\Microsoft.AspNet.WebPages.2.0.20710.0\lib\net40\System.Web.Helpers.dll</HintPath>
      <Private>True</Private>
    </Reference>
    <Reference Include="System.Web.Http, Version=5.2.3.0, Culture=neutral, PublicKeyToken=31bf3856ad364e35, processorArchitecture=MSIL">
      <HintPath>..\packages\Microsoft.AspNet.WebApi.Core.5.2.3\lib\net45\System.Web.Http.dll</HintPath>
      <Private>True</Private>
    </Reference>
    <Reference Include="System.Web.Http.WebHost, Version=5.2.3.0, Culture=neutral, PublicKeyToken=31bf3856ad364e35, processorArchitecture=MSIL">
      <HintPath>..\packages\Microsoft.AspNet.WebApi.WebHost.5.2.3\lib\net45\System.Web.Http.WebHost.dll</HintPath>
      <Private>True</Private>
    </Reference>
    <Reference Include="System.Web.Mvc, Version=4.0.0.0, Culture=neutral, PublicKeyToken=31bf3856ad364e35, processorArchitecture=MSIL">
      <HintPath>..\packages\Microsoft.AspNet.Mvc.4.0.20710.0\lib\net40\System.Web.Mvc.dll</HintPath>
      <Private>True</Private>
    </Reference>
    <Reference Include="System.Web.Optimization, Version=1.1.0.0, Culture=neutral, PublicKeyToken=31bf3856ad364e35, processorArchitecture=MSIL">
      <HintPath>..\packages\Microsoft.AspNet.Web.Optimization.1.1.3\lib\net40\System.Web.Optimization.dll</HintPath>
      <Private>True</Private>
    </Reference>
    <Reference Include="System.Web.Razor, Version=2.0.0.0, Culture=neutral, PublicKeyToken=31bf3856ad364e35, processorArchitecture=MSIL">
      <HintPath>..\packages\Microsoft.AspNet.Razor.2.0.20710.0\lib\net40\System.Web.Razor.dll</HintPath>
      <Private>True</Private>
    </Reference>
    <Reference Include="System.Web.WebPages, Version=2.0.0.0, Culture=neutral, PublicKeyToken=31bf3856ad364e35, processorArchitecture=MSIL">
      <HintPath>..\packages\Microsoft.AspNet.WebPages.2.0.20710.0\lib\net40\System.Web.WebPages.dll</HintPath>
      <Private>True</Private>
    </Reference>
    <Reference Include="System.Web.WebPages.Deployment, Version=2.0.0.0, Culture=neutral, PublicKeyToken=31bf3856ad364e35, processorArchitecture=MSIL">
      <HintPath>..\packages\Microsoft.AspNet.WebPages.2.0.20710.0\lib\net40\System.Web.WebPages.Deployment.dll</HintPath>
      <Private>True</Private>
    </Reference>
    <Reference Include="System.Web.WebPages.Razor, Version=2.0.0.0, Culture=neutral, PublicKeyToken=31bf3856ad364e35, processorArchitecture=MSIL">
      <HintPath>..\packages\Microsoft.AspNet.WebPages.2.0.20710.0\lib\net40\System.Web.WebPages.Razor.dll</HintPath>
      <Private>True</Private>
    </Reference>
    <Reference Include="System.Xml.Linq" />
    <Reference Include="System.Data.DataSetExtensions" />
    <Reference Include="Microsoft.CSharp" />
    <Reference Include="System.Data" />
    <Reference Include="System.Net.Http" />
    <Reference Include="System.Xml" />
    <Reference Include="Twilio, Version=0.0.0.0, Culture=neutral, processorArchitecture=MSIL">
      <HintPath>..\packages\Twilio.5.1.0\lib\net451\Twilio.dll</HintPath>
      <Private>True</Private>
    </Reference>
    <Reference Include="UAParser, Version=2.1.0.0, Culture=neutral, PublicKeyToken=f7377bf021646069, processorArchitecture=MSIL">
      <HintPath>..\packages\UAParser.2.1.0.0\lib\net40-Client\UAParser.dll</HintPath>
      <Private>True</Private>
    </Reference>
    <Reference Include="VroomJs, Version=1.2.3.0, Culture=neutral, PublicKeyToken=e7c52e67fcb0044f, processorArchitecture=MSIL">
      <HintPath>..\packages\VroomJs.1.2.3\lib\net45\VroomJs.dll</HintPath>
      <Private>True</Private>
    </Reference>
    <Reference Include="WebActivatorEx, Version=2.0.0.0, Culture=neutral, PublicKeyToken=7b26dc2a43f6a0d4, processorArchitecture=MSIL">
      <HintPath>..\packages\WebActivatorEx.2.1.0\lib\net40\WebActivatorEx.dll</HintPath>
      <Private>True</Private>
    </Reference>
    <Reference Include="WebGrease, Version=1.5.2.14234, Culture=neutral, PublicKeyToken=31bf3856ad364e35, processorArchitecture=MSIL">
      <HintPath>..\packages\WebGrease.1.5.2\lib\WebGrease.dll</HintPath>
      <Private>True</Private>
    </Reference>
    <Reference Include="WindowsBase" />
  </ItemGroup>
  <ItemGroup>
    <Compile Include="Address\Bing.cs" />
    <Compile Include="Address\MelissaData.cs" />
    <Compile Include="Address\ServiceObjects.cs" />
    <Compile Include="Address\SmartyStreets.cs" />
    <Compile Include="Address\VerificationComponent.cs" />
    <Compile Include="Address\VerificationContainer.cs" />
    <Compile Include="Attribute\AccountFieldAttribute.cs" />
    <Compile Include="Attribute\AccountsFieldAttribute.cs" />
    <Compile Include="Attribute\AddressFieldAttribute.cs" />
    <Compile Include="Attribute\AttributeCategoryFieldAttribute.cs" />
    <Compile Include="Attribute\AttributeFieldAttribute.cs" />
    <Compile Include="Attribute\BinaryFileFieldAttribute.cs" />
    <Compile Include="Attribute\BinaryFileTypeFieldAttribute.cs" />
    <Compile Include="Attribute\BinaryFileTypesFieldAttribute.cs" />
    <Compile Include="Attribute\BooleanFieldAttribute.cs" />
    <Compile Include="Attribute\CampusesFieldAttribute.cs" />
    <Compile Include="Attribute\CampusFieldAttribute.cs" />
    <Compile Include="Attribute\CategoryFieldAttribute.cs" />
    <Compile Include="Attribute\CodeEditorFieldAttribute.cs" />
    <Compile Include="Attribute\CommunicationTemplateFieldAttribute .cs" />
    <Compile Include="Attribute\ComparisonFieldAttribute.cs" />
    <Compile Include="Attribute\ComponentFieldAttribute.cs" />
    <Compile Include="Attribute\ComponentsFieldAttribute.cs" />
    <Compile Include="Attribute\ConnectionActivityTypeFieldAttribute.cs" />
    <Compile Include="Attribute\ConnectionOpportunityFieldAttribute.cs" />
    <Compile Include="Attribute\ConnectionRequestFieldAttribute.cs" />
    <Compile Include="Attribute\ConnectionStateFieldAttribute.cs" />
    <Compile Include="Attribute\ConnectionStatusFieldAttribute.cs" />
    <Compile Include="Attribute\ConnectionTypeFieldAttribute.cs" />
    <Compile Include="Attribute\ConnectionTypesFieldAttribute.cs" />
    <Compile Include="Attribute\ContentChannelFieldAttribute.cs" />
    <Compile Include="Attribute\ContentChannelTypesFieldAttribute.cs" />
    <Compile Include="Attribute\CurrencyFieldAttribute.cs" />
    <Compile Include="Attribute\CustomEnhancedListFieldAttribute.cs" />
    <Compile Include="Attribute\CustomCheckboxListFieldAttribute.cs" />
    <Compile Include="Attribute\CustomDropdownListFieldAttribute.cs" />
    <Compile Include="Attribute\CustomRadioListFieldAttribute.cs" />
    <Compile Include="Attribute\DataViewFieldAttribute.cs" />
    <Compile Include="Attribute\DateFieldAttribute.cs" />
    <Compile Include="Attribute\DateRangeFieldAttribute.cs" />
    <Compile Include="Attribute\DateTimeFieldAttribute.cs" />
    <Compile Include="Attribute\DayOfWeekFieldAttribute.cs" />
    <Compile Include="Attribute\DaysOfWeekFieldAttribute.cs" />
    <Compile Include="Attribute\DecimalFieldAttribute.cs" />
    <Compile Include="Attribute\DecimalRangeFieldAttribute.cs" />
    <Compile Include="Attribute\DefinedTypeFieldAttribute.cs" />
    <Compile Include="Attribute\DefinedValueFieldAttribute.cs" />
    <Compile Include="Attribute\DefinedValueRangeFieldAttribute.cs" />
    <Compile Include="Attribute\EmailFieldAttribute.cs" />
    <Compile Include="Attribute\MatrixFieldAttribute.cs" />
    <Compile Include="Attribute\SSNFieldAttribute.cs" />
    <Compile Include="Attribute\WorkflowFieldAttribute.cs" />
    <Compile Include="Attribute\EncryptedTextFieldAttribute.cs" />
    <Compile Include="Attribute\EntityFieldAttribute.cs" />
    <Compile Include="Attribute\EntityTypeFieldAttribute.cs" />
    <Compile Include="Attribute\EnumFieldAttribute.cs" />
    <Compile Include="Attribute\EnumsFieldAttribute.cs" />
    <Compile Include="Attribute\EventCalendarFieldAttribute.cs" />
    <Compile Include="Attribute\EventItemFieldAttribute.cs" />
    <Compile Include="Attribute\FieldAttribute.cs" />
    <Compile Include="Attribute\FinancialGatewayFieldAttribute.cs" />
    <Compile Include="Attribute\GroupAndRoleFieldAttribute.cs" />
    <Compile Include="Attribute\GroupFieldAttribute.cs" />
    <Compile Include="Attribute\GroupLocationTypeFieldAttribute.cs" />
    <Compile Include="Attribute\GroupRoleFieldAttribute.cs" />
    <Compile Include="Attribute\GroupTypeFieldAttribute.cs" />
    <Compile Include="Attribute\GroupTypeGroupFieldAttribute.cs" />
    <Compile Include="Attribute\GroupTypesFieldAttribute.cs" />
    <Compile Include="Attribute\Helper.cs" />
    <Compile Include="Attribute\IHasAttributes.cs" />
    <Compile Include="Attribute\IHasAttributesWrapper.cs" />
    <Compile Include="Attribute\InheritedAttribute.cs" />
    <Compile Include="Attribute\IntegerFieldAttribute.cs" />
    <Compile Include="Attribute\IntegerRangeFieldAttribute.cs" />
    <Compile Include="Attribute\KeyValueListFieldAttribute.cs" />
    <Compile Include="Attribute\LavaCommandsFieldAttribute.cs" />
    <Compile Include="Attribute\LinkedPageAttribute.cs" />
    <Compile Include="Attribute\LocationFieldAttribute.cs" />
    <Compile Include="Attribute\MarkdownFieldAttribute.cs" />
    <Compile Include="Attribute\MemoFieldAttribute.cs" />
    <Compile Include="Attribute\MergeTemplateFieldAttribute.cs" />
    <Compile Include="Attribute\MetricCategoriesFieldAttribute.cs" />
    <Compile Include="Attribute\NoteTypeFieldAttribute.cs" />
    <Compile Include="Attribute\PersonBadgesAttribute.cs" />
    <Compile Include="Attribute\PersonFieldAttribute.cs" />
    <Compile Include="Attribute\PhoneNumberFieldAttribute.cs" />
    <Compile Include="Attribute\RemoteAuthsFieldAttribute.cs" />
    <Compile Include="Attribute\ScheduleFieldAttribute.cs" />
    <Compile Include="Attribute\SchedulesFieldAttribute.cs" />
    <Compile Include="Attribute\SecurityRoleFieldAttribute.cs" />
    <Compile Include="Attribute\SiteFieldAttribute.cs" />
    <Compile Include="Attribute\SlidingDateRangeFieldAttribute.cs" />
    <Compile Include="Attribute\SystemEmailFieldAttribute.cs" />
    <Compile Include="Attribute\TextFieldAttribute.cs" />
    <Compile Include="Attribute\TimeFieldAttribute.cs" />
    <Compile Include="Attribute\UrlLinkFieldAttribute.cs" />
    <Compile Include="Attribute\ValueListFieldAttribute.cs" />
    <Compile Include="Attribute\WorkflowActivityTypeAttribute.cs" />
    <Compile Include="Attribute\WorkflowAttributeAttribute.cs" />
    <Compile Include="Attribute\WorkflowTextOrAttributeAttribute.cs" />
    <Compile Include="Attribute\WorkflowTypeFieldAttribute.cs" />
    <Compile Include="Chart\ChartGroupBy.cs" />
    <Compile Include="Chart\IChartData.cs" />
    <Compile Include="Chart\SummaryData.cs" />
    <Compile Include="CheckIn\CheckInBlockMultiPerson.cs">
      <SubType>ASPXCodeBehind</SubType>
    </Compile>
    <Compile Include="CheckIn\CheckInBlock.cs">
      <SubType>ASPXCodeBehind</SubType>
    </Compile>
    <Compile Include="CheckIn\CheckInFamily.cs" />
    <Compile Include="CheckIn\CheckInGroup.cs" />
    <Compile Include="CheckIn\CheckInGroupType.cs" />
    <Compile Include="CheckIn\CheckInLabel.cs" />
    <Compile Include="CheckIn\CheckInLocation.cs" />
    <Compile Include="CheckIn\CheckInPerson.cs" />
    <Compile Include="CheckIn\CheckInSchedule.cs" />
    <Compile Include="CheckIn\CheckInState.cs" />
    <Compile Include="CheckIn\CheckInStatus.cs" />
    <Compile Include="CheckIn\CheckinType.cs" />
    <Compile Include="CheckIn\KioskDevice.cs" />
    <Compile Include="CheckIn\KioskGroup.cs" />
    <Compile Include="CheckIn\KioskGroupAttendance.cs" />
    <Compile Include="CheckIn\KioskGroupType.cs" />
    <Compile Include="CheckIn\KioskLabel.cs" />
    <Compile Include="CheckIn\KioskLocation.cs" />
    <Compile Include="CheckIn\KioskLocationAttendance.cs" />
    <Compile Include="CheckIn\KioskSchedule.cs" />
    <Compile Include="CheckIn\KioskScheduleAttendance.cs" />
    <Compile Include="Communication\BouncedEmail.cs" />
    <Compile Include="Communication\Email.cs" />
    <Compile Include="Communication\IEmailProvider.cs" />
    <Compile Include="Communication\MediumComponent.cs" />
    <Compile Include="Communication\MediumContainer.cs" />
    <Compile Include="Communication\Medium\Email.cs" />
    <Compile Include="Communication\Medium\PushNotification.cs" />
    <Compile Include="Communication\Medium\Sms.cs" />
    <Compile Include="Communication\RecipientData.cs" />
    <Compile Include="Communication\SMTPComponent.cs" />
    <Compile Include="Communication\TransportComponent.cs" />
    <Compile Include="Communication\TransportContainer.cs" />
    <Compile Include="Communication\Transport\Firebase.cs" />
    <Compile Include="Communication\Transport\SMTP.cs" />
    <Compile Include="Communication\Transport\Twilio.cs" />
    <Compile Include="Constants\DisplayStrings.cs" />
    <Compile Include="Constants\SystemSettingKeys.cs" />
    <Compile Include="Data\BoundFieldTypeAttribute.cs" />
    <Compile Include="Data\DbContext.cs" />
    <Compile Include="Data\DbService.cs" />
    <Compile Include="Data\DefinedValueAttribute.cs" />
    <Compile Include="Data\Entity.cs" />
    <Compile Include="Data\FieldTypeAttribute.cs" />
    <Compile Include="Data\AnalyticHistoryFieldAttribute.cs" />
    <Compile Include="Data\HideFromReportingAttribute.cs" />
    <Compile Include="Data\IAnalyticHistorical.cs" />
    <Compile Include="Data\IAnalytic.cs" />
    <Compile Include="Data\ICategorized.cs" />
    <Compile Include="Data\IEntity.cs" />
    <Compile Include="Data\IFeed.cs" />
    <Compile Include="Data\IgnoreCanDelete.cs" />
    <Compile Include="Data\IgnoreModelErrorsAttribute.cs" />
    <Compile Include="Data\IMigration.cs" />
    <Compile Include="Data\IModel.cs" />
    <Compile Include="Data\IncludeForReportingAttribute.cs" />
    <Compile Include="Data\Interception\QueryHintDbCommandInterceptor.cs" />
    <Compile Include="Data\Interception\QueryHintScope.cs" />
    <Compile Include="Data\IHasActiveFlag.cs" />
    <Compile Include="Data\IOrdered.cs" />
    <Compile Include="Data\IRockEntity.cs" />
    <Compile Include="Data\IService.cs" />
    <Compile Include="Data\LavaIgnoreAttribute.cs" />
    <Compile Include="Data\LavaIncludeAttribute.cs" />
    <Compile Include="Data\LinqRuntimeTypeBuilder.cs" />
    <Compile Include="Data\MigrationHelper.cs" />
    <Compile Include="Data\Model.cs" />
    <Compile Include="Data\NotAuditedAttribute.cs" />
    <Compile Include="Data\NotEmptyGuidAttribute.cs" />
    <Compile Include="Data\NotExportable.cs" />
    <Compile Include="Data\PreviewableAttribute.cs" />
    <Compile Include="Data\RockClientIncludeAttribute.cs" />
    <Compile Include="Data\RockContext.cs" />
    <Compile Include="Data\RockContextConfig.cs" />
    <Compile Include="Data\RockPluginDBInitializer.cs" />
    <Compile Include="Data\RouteAttribute.cs" />
    <Compile Include="Data\Service.cs" />
    <Compile Include="Data\Udf\DbMetadataExtensions.cs" />
    <Compile Include="Data\Udf\GetAddressStoreFunctionInjectionConvention.cs" />
    <Compile Include="Data\Udf\GetGeofencedGroupNamesStoreFunctionInjectionConvention.cs" />
    <Compile Include="Data\Udf\RockUdfHelper.cs" />
    <Compile Include="Extension\Component.cs" />
    <Compile Include="Extension\ComponentDescription.cs" />
    <Compile Include="Extension\Container.cs" />
    <Compile Include="Extension\IComponentData.cs" />
    <Compile Include="Extension\IContainer.cs" />
    <Compile Include="Extension\SafeDirectoryCatalog.cs" />
    <Compile Include="Field\ConfigurationValue.cs" />
    <Compile Include="Field\FieldType.cs" />
    <Compile Include="Field\Helper.cs" />
    <Compile Include="Field\IEntityFieldType.cs" />
    <Compile Include="Field\IEntityQualifierFieldType.cs" />
    <Compile Include="Field\IFieldType.cs" />
    <Compile Include="Field\ILinkableFieldType.cs" />
    <Compile Include="Field\SelectFromListFieldType.cs" />
    <Compile Include="Field\Types\AccountFieldType.cs" />
    <Compile Include="Field\Types\AccountsFieldType.cs" />
    <Compile Include="Field\Types\AddressFieldType.cs" />
    <Compile Include="Field\Types\AttributeFieldType.cs" />
    <Compile Include="Field\Types\AudioFileFieldType.cs" />
    <Compile Include="Field\Types\AudioUrlFieldType.cs" />
    <Compile Include="Field\Types\BinaryFileFieldType.cs" />
    <Compile Include="Field\Types\BinaryFileTypeFieldType.cs" />
    <Compile Include="Field\Types\BinaryFileTypesFieldType.cs" />
    <Compile Include="Field\Types\BooleanFieldType.cs" />
    <Compile Include="Field\Types\CampusesFieldType.cs" />
    <Compile Include="Field\Types\CampusFieldType.cs" />
    <Compile Include="Field\Types\CategoriesFieldType.cs" />
    <Compile Include="Field\Types\CategoryFieldType.cs" />
    <Compile Include="Field\Types\CodeEditorFieldType.cs" />
    <Compile Include="Field\Types\ColorFieldType.cs" />
    <Compile Include="Field\Types\CommunicationTemplateFieldType.cs" />
    <Compile Include="Field\Types\ComparisonFieldType.cs" />
    <Compile Include="Field\Types\ComponentFieldType.cs" />
    <Compile Include="Field\Types\ComponentsFieldType.cs" />
    <Compile Include="Field\Types\ConnectionActivityTypeFieldType.cs" />
    <Compile Include="Field\Types\ConnectionOpportunityFieldType.cs" />
    <Compile Include="Field\Types\BenevolenceRequestFieldType.cs" />
    <Compile Include="Field\Types\ConnectionRequestFieldType.cs" />
    <Compile Include="Field\Types\ConnectionStateFieldType.cs" />
    <Compile Include="Field\Types\ConnectionStatusFieldType.cs" />
    <Compile Include="Field\Types\ConnectionTypeFieldType.cs" />
    <Compile Include="Field\Types\ConnectionTypesFieldType.cs" />
    <Compile Include="Field\Types\ContentChannelFieldType.cs" />
    <Compile Include="Field\Types\ContentChannelTypesFieldType.cs" />
    <Compile Include="Field\Types\CurrencyFieldType.cs" />
    <Compile Include="Field\Types\DataViewFieldType.cs" />
    <Compile Include="Field\Types\DateFieldType.cs" />
    <Compile Include="Field\Types\DateRangeFieldType.cs" />
    <Compile Include="Field\Types\DateTimeFieldType.cs" />
    <Compile Include="Field\Types\DayOfWeekFieldType.cs" />
    <Compile Include="Field\Types\DaysOfWeekFieldType.cs" />
    <Compile Include="Field\Types\DecimalFieldType.cs" />
    <Compile Include="Field\Types\DecimalRangeFieldType.cs" />
    <Compile Include="Field\Types\DefinedTypeFieldType.cs" />
    <Compile Include="Field\Types\DefinedValueFieldType.cs" />
    <Compile Include="Field\Types\DefinedValueRangeFieldType.cs" />
    <Compile Include="Field\Types\EmailFieldType.cs" />
    <Compile Include="Field\Types\MatrixFieldType.cs" />
    <Compile Include="Field\Types\SSNFieldType.cs" />
    <Compile Include="Field\Types\WorkflowFieldType.cs" />
    <Compile Include="Field\Types\EncryptedTextFieldType.cs" />
    <Compile Include="Field\Types\EntityFieldType.cs" />
    <Compile Include="Field\Types\EntityTypeFieldType.cs" />
    <Compile Include="Field\Types\EnumFieldType.cs" />
    <Compile Include="Field\Types\EventCalendarFieldType.cs" />
    <Compile Include="Field\Types\EventItemFieldType.cs" />
    <Compile Include="Field\Types\FileFieldType.cs" />
    <Compile Include="Field\Types\FinancialGatewayFieldType.cs" />
    <Compile Include="Field\Types\GroupAndRoleFieldType.cs" />
    <Compile Include="Field\Types\GroupFieldType.cs" />
    <Compile Include="Field\Types\GroupLocationTypeFieldType.cs" />
    <Compile Include="Field\Types\GroupRoleFieldType.cs" />
    <Compile Include="Field\Types\GroupTypeFieldType.cs" />
    <Compile Include="Field\Types\GroupTypeGroupFieldType.cs" />
    <Compile Include="Field\Types\GroupTypesFieldType.cs" />
    <Compile Include="Field\Types\HtmlFieldType.cs" />
    <Compile Include="Field\Types\ImageFieldType.cs" />
    <Compile Include="Field\Types\IntegerFieldType.cs" />
    <Compile Include="Field\Types\IntegerRangeFieldType.cs" />
    <Compile Include="Field\Types\KeyValueListFieldType.cs" />
    <Compile Include="Field\Types\LavaCommandsFieldType.cs" />
    <Compile Include="Field\Types\LocationFieldType.cs" />
    <Compile Include="Field\Types\MarkdownFieldType.cs" />
    <Compile Include="Field\Types\MemoFieldType.cs" />
    <Compile Include="Field\Types\MergeTemplateFieldType.cs" />
    <Compile Include="Field\Types\MetricCategoriesFieldType.cs" />
    <Compile Include="Field\Types\NoteTypeFieldType.cs" />
    <Compile Include="Field\Types\NoteTypesFieldType.cs" />
    <Compile Include="Field\Types\PageReferenceFieldType.cs" />
    <Compile Include="Field\Types\PersonBadgesFieldType.cs" />
    <Compile Include="Field\Types\PersonFieldType.cs" />
    <Compile Include="Field\Types\PhoneNumberFieldType.cs" />
    <Compile Include="Field\Types\RangeSliderFieldType.cs" />
    <Compile Include="Field\Types\RatingFieldType.cs" />
    <Compile Include="Field\Types\RemoteAuthsFieldType.cs" />
    <Compile Include="Field\Types\ScheduleFieldType.cs" />
    <Compile Include="Field\Types\SchedulesFieldType.cs" />
    <Compile Include="Field\Types\SecurityRoleFieldType.cs" />
    <Compile Include="Field\Types\SelectMultiFieldType.cs" />
    <Compile Include="Field\Types\SelectSingleFieldType.cs" />
    <Compile Include="Field\Types\SiteFieldType.cs" />
    <Compile Include="Field\Types\SlidingDateRangeFieldType.cs" />
    <Compile Include="Field\Types\SystemEmailFieldType.cs" />
    <Compile Include="Field\Types\TextFieldType.cs" />
    <Compile Include="Field\Types\TimeFieldType.cs" />
    <Compile Include="Field\Types\UrlLinkFieldType.cs" />
    <Compile Include="Field\Types\ValueListFieldType.cs" />
    <Compile Include="Field\Types\VideoFileFieldType.cs" />
    <Compile Include="Field\Types\VideoUrlFieldType.cs" />
    <Compile Include="Field\Types\WorkflowActivityTypeFieldType.cs" />
    <Compile Include="Field\Types\WorkflowAttributeFieldType.cs" />
    <Compile Include="Field\Types\WorkflowTextOrAttributeFieldType.cs" />
    <Compile Include="Field\Types\WorkflowTypeFieldType.cs" />
    <Compile Include="Field\Types\WorkflowTypesFieldType.cs" />
    <Compile Include="Financial\ACHPaymentInfo.cs" />
    <Compile Include="Financial\CreditCardPaymentInfo.cs" />
    <Compile Include="Financial\GatewayComponent.cs" />
    <Compile Include="Financial\GatewayContainer.cs" />
    <Compile Include="Financial\ITransactionDetail.cs" />
    <Compile Include="Financial\Payment.cs" />
    <Compile Include="Financial\PaymentInfo.cs" />
    <Compile Include="Financial\PaymentSchedule.cs" />
    <Compile Include="Financial\ReferencePaymentInfo.cs" />
    <Compile Include="Financial\SwipePaymentInfo.cs" />
    <Compile Include="Financial\TestGateway.cs" />
    <Compile Include="Financial\ThreeStepGatewayComponent.cs" />
    <Compile Include="Follow\EventComponent.cs" />
    <Compile Include="Follow\EventContainer.cs" />
    <Compile Include="Follow\Event\PersonAnniversary.cs" />
    <Compile Include="Follow\Event\PersonBaptized.cs" />
    <Compile Include="Follow\Event\PersonBirthday.cs" />
    <Compile Include="Follow\Event\PersonFirstAttendedGroupType.cs" />
    <Compile Include="Follow\Event\PersonFirstJoinedGroupType.cs" />
    <Compile Include="Follow\SuggestionComponent.cs" />
    <Compile Include="Follow\SuggestionContainer.cs" />
    <Compile Include="Follow\Suggestion\InGroupTogether.cs" />
    <Compile Include="Jobs\CalculateFamilyAnalytics.cs" />
    <Compile Include="Jobs\DatabaseMaintenance.cs" />
    <Compile Include="Jobs\IndexRockSite.cs" />
    <Compile Include="Jobs\MigrateInteractionsData.cs" />
    <Compile Include="Jobs\ProcessAnalyticsDimPerson.cs" />
    <Compile Include="Jobs\SendCreditCardExpirationNotices.cs" />
    <Compile Include="Jobs\IndexEntities.cs" />
    <Compile Include="Jobs\SendDataViewEmail.cs" />
    <Compile Include="Jobs\CalculateGroupRequirements.cs" />
    <Compile Include="Jobs\CalculateMetrics.cs" />
    <Compile Include="Jobs\GetScheduledPayments.cs" />
    <Compile Include="Jobs\GroupLeaderPendingNotifications.cs" />
    <Compile Include="Jobs\GroupSync.cs" />
    <Compile Include="Jobs\JobLoadFailedException.cs" />
    <Compile Include="Jobs\JobPulse.cs" />
    <Compile Include="Jobs\LaunchWorkflow.cs">
      <SubType>ASPXCodeBehind</SubType>
    </Compile>
    <Compile Include="Jobs\LocationServicesVerify.cs" />
    <Compile Include="Jobs\ProcessSignatureDocuments.cs" />
    <Compile Include="Jobs\ProcessWorkflows.cs" />
    <Compile Include="Jobs\RockCleanup.cs" />
    <Compile Include="Jobs\RockJobListener.cs" />
    <Compile Include="Jobs\CompleteWorkflows.cs" />
    <Compile Include="Jobs\RunSQL.cs" />
    <Compile Include="Jobs\SendAttendanceReminders.cs" />
    <Compile Include="Jobs\SendBirthdayEmail.cs" />
    <Compile Include="Jobs\SendCommunications.cs" />
    <Compile Include="Jobs\SendFollowingEvents.cs" />
    <Compile Include="Jobs\SendFollowingSuggestions.cs" />
    <Compile Include="Jobs\SendGroupEmail.cs" />
    <Compile Include="Jobs\SendGroupRequirementsNotification.cs" />
    <Compile Include="Jobs\SendRegistrationPaymentReminders.cs" />
    <Compile Include="Jobs\SparkLink.cs" />
    <Compile Include="Jobs\SendRegistrationReminders.cs" />
    <Compile Include="Lava\Blocks\Execute.cs" />
    <Compile Include="Lava\Blocks\RockEntity.cs" />
    <Compile Include="Lava\Blocks\RockLavaBlockBase.cs" />
    <Compile Include="Lava\Blocks\Search.cs" />
    <Compile Include="Lava\Blocks\WebRequest.cs" />
    <Compile Include="Lava\Blocks\Sql.cs" />
    <Compile Include="Lava\CommonMergeFieldsOptions.cs" />
    <Compile Include="Lava\ILiquidizable.cs" />
    <Compile Include="Lava\LavaHelper.cs" />
    <Compile Include="Lava\LavaSupportLevel.cs" />
    <Compile Include="Lava\LegacyLavaSyntaxDetectedException.cs" />
    <Compile Include="Lava\RockFilters.cs" />
    <Compile Include="MergeTemplates\HtmlMergeTemplateType.cs" />
    <Compile Include="MergeTemplates\MergeTemplateType.cs" />
    <Compile Include="MergeTemplates\MergeTemplateTypeContainer.cs" />
    <Compile Include="MergeTemplates\WordDocumentMergeTemplateType.cs" />
    <Compile Include="Model\AnalyticsDimAttendanceLocation.cs" />
    <Compile Include="Model\AnalyticsDimFinancialAccount.cs" />
    <Compile Include="Model\AnalyticsDimFinancialBatch.cs" />
    <Compile Include="Model\AnalyticsDimFamilyHistorical.cs" />
    <Compile Include="Model\AnalyticsDimFamilyCurrent.cs" />
    <Compile Include="Model\AnalyticsDimFamilyHeadOfHousehold.cs" />
    <Compile Include="Model\AnalyticsDimPersonHistorical.cs" />
    <Compile Include="Model\AnalyticsDimPersonCurrent.cs" />
    <Compile Include="Model\AnalyticsDimDate.cs" />
    <Compile Include="Model\AnalyticsDimFinancialTransactionType.cs" />
    <Compile Include="Model\AnalyticsFactAttendance.cs" />
    <Compile Include="Model\AnalyticsSourceAttendance.cs" />
    <Compile Include="Model\AnalyticsSourceFamilyHistorical.cs" />
    <Compile Include="Model\AnalyticsSourcePersonHistorical.cs" />
    <Compile Include="Model\AnalyticsFactFinancialTransaction.cs" />
    <Compile Include="Model\AnalyticsSourceFinancialTransaction.cs" />
    <Compile Include="Model\Attendance.cs" />
    <Compile Include="Model\AttendanceCode.cs" />
    <Compile Include="Model\AttributeMatrix.cs" />
    <Compile Include="Model\AttributeMatrixItem.cs" />
    <Compile Include="Model\AttributeMatrixTemplate.cs" />
    <Compile Include="Model\CodeGenerated\AnalyticsDimFamilyCurrentService.cs" />
    <Compile Include="Model\CodeGenerated\AnalyticsDimFamilyHeadOfHouseholdService.cs" />
    <Compile Include="Model\CodeGenerated\AnalyticsDimFamilyHistoricalService.cs" />
    <Compile Include="Model\CodeGenerated\AnalyticsFactAttendanceService.cs" />
    <Compile Include="Model\CodeGenerated\AnalyticsSourceAttendanceService.cs" />
    <Compile Include="Model\CodeGenerated\AnalyticsSourceFamilyHistoricalService.cs" />
    <Compile Include="Model\CodeGenerated\PersonalDeviceService.cs" />
    <Compile Include="Model\CodeGenerated\AttributeMatrixItemService.cs" />
    <Compile Include="Model\CodeGenerated\AttributeMatrixService.cs" />
    <Compile Include="Model\CodeGenerated\AttributeMatrixTemplateService.cs" />
    <Compile Include="Model\InteractionService.Partial.cs" />
    <Compile Include="Model\MetricService.Partial.cs" />
    <Compile Include="Model\AttendanceCodeService.Partial.cs" />
    <Compile Include="Model\AttendanceService.Partial.cs" />
    <Compile Include="Model\Attribute.cs" />
    <Compile Include="Model\AttributeQualifier.cs" />
    <Compile Include="Model\AttributeQualifierService.Partial.cs" />
    <Compile Include="Model\AttributeService.Partial.cs" />
    <Compile Include="Model\AttributeValue.cs" />
    <Compile Include="Model\AttributeValueService.Partial.cs" />
    <Compile Include="Model\Audit.cs" />
    <Compile Include="Model\AuditDetail.cs" />
    <Compile Include="Model\Auth.cs" />
    <Compile Include="Model\AuthService.Partial.cs" />
    <Compile Include="Model\BackgroundCheck.cs" />
    <Compile Include="Model\BenevolenceRequestDocument.cs" />
    <Compile Include="Model\BenevolenceRequest.cs" />
    <Compile Include="Model\BenevolenceResult.cs" />
    <Compile Include="Model\BinaryFile.cs" />
    <Compile Include="Model\BinaryFileData.cs" />
    <Compile Include="Model\BinaryFileService.Partial.cs" />
    <Compile Include="Model\BinaryFileType.cs" />
    <Compile Include="Model\Block.cs" />
    <Compile Include="Model\BlockService.Partial.cs" />
    <Compile Include="Model\BlockType.cs" />
    <Compile Include="Model\BlockTypeService.Partial.cs" />
    <Compile Include="Model\Campus.cs" />
    <Compile Include="Model\CampusService.partial.cs" />
    <Compile Include="Model\Category.cs" />
    <Compile Include="Model\CategoryService.Partial.cs" />
    <Compile Include="Model\CodeGenerated\AnalyticsDimFinancialAccountService.cs" />
    <Compile Include="Model\CodeGenerated\AnalyticsDimFinancialBatchService.cs" />
    <Compile Include="Model\CodeGenerated\AnalyticsDimPersonCurrentService.cs" />
    <Compile Include="Model\CodeGenerated\AnalyticsDimPersonHistoricalService.cs" />
    <Compile Include="Model\CodeGenerated\AnalyticsFactFinancialTransactionService.cs" />
    <Compile Include="Model\CodeGenerated\AnalyticsSourceFinancialTransactionService.cs" />
    <Compile Include="Model\CodeGenerated\AnalyticsSourcePersonHistoricalService.cs" />
    <Compile Include="Model\CodeGenerated\AttendanceCodeService.cs" />
    <Compile Include="Model\CodeGenerated\AttendanceService.cs" />
    <Compile Include="Model\CodeGenerated\AttributeQualifierService.cs" />
    <Compile Include="Model\CodeGenerated\AttributeService.cs" />
    <Compile Include="Model\CodeGenerated\AttributeValueService.cs" />
    <Compile Include="Model\CodeGenerated\AuditDetailService.cs" />
    <Compile Include="Model\CodeGenerated\AuditService.cs" />
    <Compile Include="Model\CodeGenerated\AuthService.cs" />
    <Compile Include="Model\CodeGenerated\BackgroundCheckService.cs" />
    <Compile Include="Model\CodeGenerated\BenevolenceRequestDocumentService.cs" />
    <Compile Include="Model\CodeGenerated\BenevolenceRequestService.cs" />
    <Compile Include="Model\CodeGenerated\BenevolenceResultService.cs" />
    <Compile Include="Model\CodeGenerated\BinaryFileDataService.cs" />
    <Compile Include="Model\CodeGenerated\BinaryFileService.cs" />
    <Compile Include="Model\CodeGenerated\BinaryFileTypeService.cs" />
    <Compile Include="Model\CodeGenerated\BlockService.cs" />
    <Compile Include="Model\CodeGenerated\BlockTypeService.cs" />
    <Compile Include="Model\CodeGenerated\CampusService.cs" />
    <Compile Include="Model\CodeGenerated\CategoryService.cs" />
    <Compile Include="Model\CodeGenerated\CommunicationRecipientService.cs" />
    <Compile Include="Model\CodeGenerated\CommunicationService.cs" />
    <Compile Include="Model\CodeGenerated\CommunicationTemplateService.cs" />
    <Compile Include="Model\CodeGenerated\ConnectionActivityTypeService.cs" />
    <Compile Include="Model\CodeGenerated\ConnectionOpportunityCampusService.cs" />
    <Compile Include="Model\CodeGenerated\ConnectionOpportunityConnectorGroupService.cs" />
    <Compile Include="Model\CodeGenerated\ConnectionOpportunityGroupConfigService.cs" />
    <Compile Include="Model\CodeGenerated\ConnectionOpportunityGroupService.cs" />
    <Compile Include="Model\CodeGenerated\ConnectionOpportunityService.cs" />
    <Compile Include="Model\CodeGenerated\ConnectionRequestActivityService.cs" />
    <Compile Include="Model\CodeGenerated\ConnectionRequestService.cs" />
    <Compile Include="Model\CodeGenerated\ConnectionRequestWorkflowService.cs" />
    <Compile Include="Model\CodeGenerated\ConnectionStatusService.cs" />
    <Compile Include="Model\CodeGenerated\ConnectionTypeService.cs" />
    <Compile Include="Model\CodeGenerated\ConnectionWorkflowService.cs" />
    <Compile Include="Model\CodeGenerated\ContentChannelItemAssociationService.cs" />
    <Compile Include="Model\CodeGenerated\ContentChannelItemService.cs" />
    <Compile Include="Model\CodeGenerated\ContentChannelService.cs" />
    <Compile Include="Model\CodeGenerated\ContentChannelTypeService.cs" />
    <Compile Include="Model\CodeGenerated\DataViewFilterService.cs" />
    <Compile Include="Model\CodeGenerated\DataViewService.cs" />
    <Compile Include="Model\CodeGenerated\DefinedTypeService.cs" />
    <Compile Include="Model\CodeGenerated\DefinedValueService.cs" />
    <Compile Include="Model\CodeGenerated\DeviceService.cs" />
    <Compile Include="Model\CodeGenerated\EntitySetItemService.cs" />
    <Compile Include="Model\CodeGenerated\EntitySetService.cs" />
    <Compile Include="Model\CodeGenerated\EntityTypeService.cs" />
    <Compile Include="Model\CodeGenerated\EventCalendarContentChannelService.cs" />
    <Compile Include="Model\CodeGenerated\EventCalendarItemService.cs" />
    <Compile Include="Model\CodeGenerated\EventCalendarService.cs" />
    <Compile Include="Model\CodeGenerated\EventItemAudienceService.cs" />
    <Compile Include="Model\CodeGenerated\EventItemOccurrenceChannelItemService.cs" />
    <Compile Include="Model\CodeGenerated\EventItemOccurrenceGroupMapService.cs" />
    <Compile Include="Model\CodeGenerated\EventItemOccurrenceService.cs" />
    <Compile Include="Model\CodeGenerated\EventItemService.cs" />
    <Compile Include="Model\CodeGenerated\ExceptionLogService.cs" />
    <Compile Include="Model\CodeGenerated\FieldTypeService.cs" />
    <Compile Include="Model\CodeGenerated\FinancialAccountService.cs" />
    <Compile Include="Model\CodeGenerated\FinancialBatchService.cs" />
    <Compile Include="Model\CodeGenerated\FinancialGatewayService.cs" />
    <Compile Include="Model\CodeGenerated\FinancialPaymentDetailService.cs" />
    <Compile Include="Model\CodeGenerated\FinancialPersonBankAccountService.cs" />
    <Compile Include="Model\CodeGenerated\FinancialPersonSavedAccountService.cs" />
    <Compile Include="Model\CodeGenerated\FinancialPledgeService.cs" />
    <Compile Include="Model\CodeGenerated\FinancialScheduledTransactionDetailService.cs" />
    <Compile Include="Model\CodeGenerated\FinancialScheduledTransactionService.cs" />
    <Compile Include="Model\CodeGenerated\FinancialTransactionDetailService.cs" />
    <Compile Include="Model\CodeGenerated\FinancialTransactionImageService.cs" />
    <Compile Include="Model\CodeGenerated\FinancialTransactionRefundService.cs" />
    <Compile Include="Model\CodeGenerated\FinancialTransactionService.cs" />
    <Compile Include="Model\CodeGenerated\FollowingEventNotificationService.cs" />
    <Compile Include="Model\CodeGenerated\FollowingEventSubscriptionService.cs" />
    <Compile Include="Model\CodeGenerated\FollowingEventTypeService.cs" />
    <Compile Include="Model\CodeGenerated\FollowingService.cs" />
    <Compile Include="Model\CodeGenerated\FollowingSuggestedService.cs" />
    <Compile Include="Model\CodeGenerated\FollowingSuggestionTypeService.cs" />
    <Compile Include="Model\CodeGenerated\GroupLocationService.cs" />
    <Compile Include="Model\CodeGenerated\GroupMemberRequirementService.cs" />
    <Compile Include="Model\CodeGenerated\GroupMemberService.cs" />
    <Compile Include="Model\CodeGenerated\GroupMemberWorkflowTriggerService.cs" />
    <Compile Include="Model\CodeGenerated\GroupRequirementService.cs" />
    <Compile Include="Model\CodeGenerated\GroupRequirementTypeService.cs" />
    <Compile Include="Model\CodeGenerated\GroupScheduleExclusionService.cs" />
    <Compile Include="Model\CodeGenerated\GroupService.cs" />
    <Compile Include="Model\CodeGenerated\GroupTypeRoleService.cs" />
    <Compile Include="Model\CodeGenerated\GroupTypeService.cs" />
    <Compile Include="Model\CodeGenerated\HistoryService.cs" />
    <Compile Include="Model\CodeGenerated\HtmlContentService.cs" />
    <Compile Include="Model\CodeGenerated\InteractionChannelService.cs" />
    <Compile Include="Model\CodeGenerated\InteractionComponentService.cs" />
    <Compile Include="Model\CodeGenerated\InteractionDeviceTypeService.cs" />
    <Compile Include="Model\CodeGenerated\InteractionService.cs" />
    <Compile Include="Model\CodeGenerated\InteractionSessionService.cs" />
    <Compile Include="Model\CodeGenerated\LayoutService.cs" />
    <Compile Include="Model\CodeGenerated\LocationService.cs" />
    <Compile Include="Model\CodeGenerated\MergeTemplateService.cs" />
    <Compile Include="Model\CodeGenerated\MetricCategoryService.cs" />
    <Compile Include="Model\CodeGenerated\MetricPartitionService.cs" />
    <Compile Include="Model\CodeGenerated\MetricService.cs" />
    <Compile Include="Model\CodeGenerated\MetricValuePartitionService.cs" />
    <Compile Include="Model\CodeGenerated\MetricValueService.cs" />
    <Compile Include="Model\CodeGenerated\NoteService.cs" />
    <Compile Include="Model\CodeGenerated\NoteTypeService.cs" />
    <Compile Include="Model\CodeGenerated\NotificationRecipientService.cs" />
    <Compile Include="Model\CodeGenerated\NotificationService.cs" />
    <Compile Include="Model\CodeGenerated\PageContextService.cs" />
    <Compile Include="Model\CodeGenerated\PageRouteService.cs" />
    <Compile Include="Model\CodeGenerated\PageService.cs" />
    <Compile Include="Model\CodeGenerated\PersonAliasService.cs" />
    <Compile Include="Model\CodeGenerated\PersonBadgeService.cs" />
    <Compile Include="Model\CodeGenerated\PersonDuplicateService.cs" />
    <Compile Include="Model\CodeGenerated\PersonPreviousNameService.cs" />
    <Compile Include="Model\CodeGenerated\PersonService.cs" />
    <Compile Include="Model\CodeGenerated\PersonViewedService.cs" />
    <Compile Include="Model\CodeGenerated\PhoneNumberService.cs" />
    <Compile Include="Model\CodeGenerated\PluginMigrationService.cs" />
    <Compile Include="Model\CodeGenerated\PrayerRequestService.cs" />
    <Compile Include="Model\CodeGenerated\RegistrationInstanceService.cs" />
    <Compile Include="Model\CodeGenerated\RegistrationRegistrantFeeService.cs" />
    <Compile Include="Model\CodeGenerated\RegistrationRegistrantService.cs" />
    <Compile Include="Model\CodeGenerated\RegistrationService.cs" />
    <Compile Include="Model\CodeGenerated\RegistrationTemplateDiscountService.cs" />
    <Compile Include="Model\CodeGenerated\RegistrationTemplateFeeService.cs" />
    <Compile Include="Model\CodeGenerated\RegistrationTemplateFormFieldService.cs" />
    <Compile Include="Model\CodeGenerated\RegistrationTemplateFormService.cs" />
    <Compile Include="Model\CodeGenerated\RegistrationTemplateService.cs" />
    <Compile Include="Model\CodeGenerated\ReportFieldService.cs" />
    <Compile Include="Model\CodeGenerated\ReportService.cs" />
    <Compile Include="Model\CodeGenerated\RestActionService.cs" />
    <Compile Include="Model\CodeGenerated\RestControllerService.cs" />
    <Compile Include="Model\CodeGenerated\ScheduleCategoryExclusionService.cs" />
    <Compile Include="Model\CodeGenerated\ScheduleService.cs" />
    <Compile Include="Model\CodeGenerated\ServiceJobService.cs" />
    <Compile Include="Model\CodeGenerated\ServiceLogService.cs" />
    <Compile Include="Model\CodeGenerated\SignatureDocumentService.cs" />
    <Compile Include="Model\CodeGenerated\SignatureDocumentTemplateService.cs" />
    <Compile Include="Model\CodeGenerated\SiteDomainService.cs" />
    <Compile Include="Model\CodeGenerated\SiteService.cs" />
    <Compile Include="Model\CodeGenerated\SystemEmailService.cs" />
    <Compile Include="Model\CodeGenerated\TaggedItemService.cs" />
    <Compile Include="Model\CodeGenerated\TagService.cs" />
    <Compile Include="Model\CodeGenerated\UserLoginService.cs" />
    <Compile Include="Model\CodeGenerated\WorkflowActionFormAttributeService.cs" />
    <Compile Include="Model\CodeGenerated\WorkflowActionFormService.cs" />
    <Compile Include="Model\CodeGenerated\WorkflowActionService.cs" />
    <Compile Include="Model\CodeGenerated\WorkflowActionTypeService.cs" />
    <Compile Include="Model\CodeGenerated\WorkflowActivityService.cs" />
    <Compile Include="Model\CodeGenerated\WorkflowActivityTypeService.cs" />
    <Compile Include="Model\CodeGenerated\WorkflowLogService.cs" />
    <Compile Include="Model\CodeGenerated\WorkflowService.cs" />
    <Compile Include="Model\CodeGenerated\WorkflowTriggerService.cs" />
    <Compile Include="Model\CodeGenerated\WorkflowTypeService.cs" />
    <Compile Include="Model\Communication.cs" />
    <Compile Include="Model\CommunicationRecipient.cs" />
    <Compile Include="Model\CommunicationRecipientService.Partial.cs" />
    <Compile Include="Model\CommunicationService.Partial.cs" />
    <Compile Include="Model\CommunicationTemplate.cs" />
    <Compile Include="Model\ConnectionActivityType.cs" />
    <Compile Include="Model\ConnectionOpportunityGroupConfig.cs" />
    <Compile Include="Model\ConnectionOpportunity.cs" />
    <Compile Include="Model\ConnectionOpportunityCampus.cs" />
    <Compile Include="Model\ConnectionOpportunityConnectorGroup.cs" />
    <Compile Include="Model\ConnectionOpportunityGroup.cs" />
    <Compile Include="Model\ConnectionRequest.cs" />
    <Compile Include="Model\ConnectionRequestActivity.cs" />
    <Compile Include="Model\ConnectionRequestWorkflow.cs" />
    <Compile Include="Model\ConnectionStatus.cs" />
    <Compile Include="Model\ConnectionType.cs" />
    <Compile Include="Model\ConnectionWorkflow.cs" />
    <Compile Include="Model\ConnectionWorkflowService.Partial.cs" />
    <Compile Include="Model\ContentChannel.cs" />
    <Compile Include="Model\ContentChannelItem.cs" />
    <Compile Include="Model\ContentChannelType.cs" />
    <Compile Include="Model\DataView.cs" />
    <Compile Include="Model\DataViewFilter.cs" />
    <Compile Include="Model\DataViewService.Partial.cs" />
    <Compile Include="Model\DbGeographyConverter.cs" />
    <Compile Include="Model\DefinedType.cs" />
    <Compile Include="Model\DefinedTypeService.Partial.cs" />
    <Compile Include="Model\DefinedValue.cs" />
    <Compile Include="Model\DefinedValueService.Partial.cs" />
    <Compile Include="Model\Device.cs" />
    <Compile Include="Model\DeviceService.Partial.cs" />
    <Compile Include="Model\DiscService.cs" />
    <Compile Include="Model\EntitySet.cs" />
    <Compile Include="Model\EntitySetItem.cs" />
    <Compile Include="Model\EntitySetItemService.Partial.cs" />
    <Compile Include="Model\EntitySetService.Partial.cs" />
    <Compile Include="Model\EntityType.cs" />
    <Compile Include="Model\EntityTypeService.Partial.cs" />
    <Compile Include="Model\EventCalendar.cs" />
    <Compile Include="Model\EventCalendarContentChannel.cs" />
    <Compile Include="Model\EventCalendarItem.cs" />
    <Compile Include="Model\EventItem.cs" />
    <Compile Include="Model\EventItemAudience.cs" />
    <Compile Include="Model\EventItemOccurrence.cs" />
    <Compile Include="Model\EventItemOccurrenceChannelItem.cs" />
    <Compile Include="Model\EventItemOccurrenceGroupMap.cs" />
    <Compile Include="Model\ExceptionLog.cs" />
    <Compile Include="Model\ExceptionLogService.Partial.cs" />
    <Compile Include="Model\FieldType.cs" />
    <Compile Include="Model\FieldTypeService.Partial.cs" />
    <Compile Include="Model\FinancialAccount.cs" />
    <Compile Include="Model\FinancialBatch.cs" />
    <Compile Include="Model\FinancialBatchService.Partial.cs" />
    <Compile Include="Model\FinancialGateway.cs" />
    <Compile Include="Model\FinancialPaymentDetail.cs" />
    <Compile Include="Model\FinancialPersonBankAccount.cs" />
    <Compile Include="Model\FinancialPersonBankAccountService.Partial.cs" />
    <Compile Include="Model\FinancialPersonSavedAccount.cs" />
    <Compile Include="Model\FinancialPersonSavedAccountService.Partial.cs" />
    <Compile Include="Model\FinancialPledge.cs" />
    <Compile Include="Model\FinancialPledgeService.Partial.cs" />
    <Compile Include="Model\FinancialScheduledTransaction.cs" />
    <Compile Include="Model\FinancialScheduledTransactionDetail.cs" />
    <Compile Include="Model\FinancialScheduledTransactionService.Partial.cs" />
    <Compile Include="Model\FinancialTransaction.cs" />
    <Compile Include="Model\FinancialTransactionDetail.cs" />
    <Compile Include="Model\FinancialTransactionDetailService.Partial.cs" />
    <Compile Include="Model\ContentChannelItemAssociation.cs" />
    <Compile Include="Model\FinancialTransactionImage.cs" />
    <Compile Include="Model\FinancialTransactionRefund.cs" />
    <Compile Include="Model\FinancialTransactionService.Partial.cs" />
    <Compile Include="Model\Following.cs" />
    <Compile Include="Model\FollowingEventNotification.cs" />
    <Compile Include="Model\FollowingEventSubscription.cs" />
    <Compile Include="Model\FollowingEventType.cs" />
    <Compile Include="Model\FollowingService.partial.cs" />
    <Compile Include="Model\FollowingSuggested.cs" />
    <Compile Include="Model\FollowingSuggestionType.cs" />
    <Compile Include="Model\Group.cs" />
    <Compile Include="Model\GroupLocation.cs" />
    <Compile Include="Model\GroupLocationService.Partial.cs" />
    <Compile Include="Model\GroupMember.cs" />
    <Compile Include="Model\GroupMemberRequirement.cs" />
    <Compile Include="Model\GroupMemberService.Partial.cs" />
    <Compile Include="Model\GroupMemberWorkflowTrigger.cs" />
    <Compile Include="Model\GroupMemberWorkflowTrigger.Partial.cs" />
    <Compile Include="Model\GroupRequirement.cs" />
    <Compile Include="Model\GroupRequirementType.cs" />
    <Compile Include="Model\GroupScheduleExclusion.cs" />
    <Compile Include="Model\GroupService.Partial.cs" />
    <Compile Include="Model\GroupType.cs" />
    <Compile Include="Model\GroupTypeLocationType.cs" />
    <Compile Include="Model\GroupTypeRole.cs" />
    <Compile Include="Model\GroupTypeRoleService.Partial.cs" />
    <Compile Include="Model\ContentChannelService.Partial.cs" />
    <Compile Include="Model\GroupTypeService.Partial.cs" />
    <Compile Include="Model\History.cs" />
    <Compile Include="Model\HistoryService.Partial.cs" />
    <Compile Include="Model\HtmlContent.cs" />
    <Compile Include="Model\HtmlContentService.Partial.cs" />
    <Compile Include="Model\Interaction.cs" />
    <Compile Include="Model\InteractionChannel.cs" />
    <Compile Include="Model\InteractionComponent.cs" />
    <Compile Include="Model\InteractionDeviceType.cs" />
    <Compile Include="Model\InteractionSession.cs" />
    <Compile Include="Model\Layout.cs" />
    <Compile Include="Model\LayoutService.Partial.cs" />
    <Compile Include="Model\Location.cs" />
    <Compile Include="Model\LocationService.Partial.cs" />
    <Compile Include="Model\MergeTemplate.cs" />
    <Compile Include="Model\Metaphone.cs" />
    <Compile Include="Model\Metric.cs" />
    <Compile Include="Model\MetricCategory.cs" />
    <Compile Include="Model\MetricPartition.cs" />
    <Compile Include="Model\MetricValue.cs" />
    <Compile Include="Model\MetricValuePartition.cs" />
    <Compile Include="Model\Note.cs" />
    <Compile Include="Model\NoteService.Partial.cs" />
    <Compile Include="Model\NoteType.cs" />
    <Compile Include="Model\NoteTypeService.Partial.cs" />
    <Compile Include="Model\Notification.cs" />
    <Compile Include="Model\NotificationRecipient.cs" />
    <Compile Include="Model\Page.cs" />
    <Compile Include="Model\PageContext.cs" />
    <Compile Include="Model\PageContextService.Partial.cs" />
    <Compile Include="Model\PageRoute.cs" />
    <Compile Include="Model\PageRouteService.Partial.cs" />
    <Compile Include="Model\PageService.Partial.cs" />
    <Compile Include="Model\Person.cs" />
    <Compile Include="Model\PersonalDevice.cs" />
    <Compile Include="Model\PersonAlias.cs" />
    <Compile Include="Model\PersonAliasService.Partial.cs" />
    <Compile Include="Model\PersonBadge.cs" />
    <Compile Include="Model\PersonBadgeService.partial.cs" />
    <Compile Include="Model\PersonDuplicate.cs" />
    <Compile Include="Model\PersonPreviousName.cs" />
    <Compile Include="Model\PersonService.Partial.cs" />
    <Compile Include="Model\PersonViewed.cs" />
    <Compile Include="Model\PersonViewedService.Partial.cs" />
    <Compile Include="Model\PhoneNumber.cs" />
    <Compile Include="Model\PhoneNumberService.Partial.cs" />
    <Compile Include="Model\PluginMigration.cs" />
    <Compile Include="Model\PrayerRequest.cs" />
    <Compile Include="Model\PrayerRequestService.partial.cs" />
    <Compile Include="Model\RangeValue.cs" />
    <Compile Include="Model\Registration.cs" />
    <Compile Include="Model\RegistrationInstance.cs" />
    <Compile Include="Model\RegistrationRegistrant.cs" />
    <Compile Include="Model\RegistrationRegistrantFee.cs" />
    <Compile Include="Model\RegistrationService.partial.cs" />
    <Compile Include="Model\RegistrationTemplate.cs" />
    <Compile Include="Model\RegistrationTemplateDiscount.cs" />
    <Compile Include="Model\RegistrationTemplateFee.cs" />
    <Compile Include="Model\RegistrationTemplateForm.cs" />
    <Compile Include="Model\RegistrationTemplateFormField.cs" />
    <Compile Include="Model\Report.cs" />
    <Compile Include="Model\ScheduleCategoryExclusion.cs" />
    <Compile Include="Model\ReportField.cs" />
    <Compile Include="Model\ReportService.partial.cs" />
    <Compile Include="Model\RestAction.cs" />
    <Compile Include="Model\RestActionService.partial.cs" />
    <Compile Include="Model\RestController.cs" />
    <Compile Include="Model\RestControllerService.Partial.cs" />
    <Compile Include="Model\Schedule.cs" />
    <Compile Include="Model\ScheduleService.Partial.cs" />
    <Compile Include="Model\WorkflowActionService.Partial.cs" />
    <Compile Include="PersonProfile\Badge\Giving.cs" />
    <Compile Include="PersonProfile\Badge\GroupTypeAttendance.cs" />
    <Compile Include="PersonProfile\Badge\InDataView.cs" />
    <Compile Include="Plugin\HotFixes\024_PrayerRequestAttributes.cs" />
    <Compile Include="Reporting\DataFilter\Person\InRegistrationInstanceRegistrationTemplateFilter.cs" />
    <Compile Include="Reporting\DataFilter\Person\InLocationGeofenceFilter.cs" />
    <Compile Include="Reporting\DataFilter\Person\LocationFilter.cs" />
    <Compile Include="Reporting\DataFilter\Person\PostalCodeFilter.cs" />
    <Compile Include="Reporting\DataSelect\FormattedFieldSelect.cs" />
    <Compile Include="Reporting\DataSelect\GroupMember\GroupLinkSelect.cs" />
    <Compile Include="Reporting\DataSelect\Group\GroupFormattedFieldSelect.cs" />
    <Compile Include="Reporting\DataSelect\Person\PersonFormattedFieldSelect.cs" />
    <Compile Include="Search\Other\Universal.cs" />
    <Compile Include="Reporting\DataFilter\Person\InRegistrationInstanceFilter.cs" />
    <Compile Include="SystemGuid\InteractionChannel.cs" />
    <Compile Include="Transactions\DeleteIndexEntityTransaction.cs" />
    <Compile Include="Transactions\IndexEntityTransaction.cs" />
    <Compile Include="Transactions\BulkIndexEntityTypeTransaction.cs" />
    <Compile Include="Transactions\SendPaymentReceipts.cs" />
    <Compile Include="Transactions\SendPaymentReciepts.cs" />
    <Compile Include="UniversalSearch\Crawler\Crawler.cs" />
    <Compile Include="UniversalSearch\Crawler\CrawledPage.cs" />
    <Compile Include="UniversalSearch\Crawler\RobotsTxt\AccessRule.cs" />
    <Compile Include="UniversalSearch\Crawler\RobotsTxt\CrawlDelayRule.cs" />
    <Compile Include="UniversalSearch\Crawler\RobotsTxt\Enums\AllowRuleImplementation.cs" />
    <Compile Include="UniversalSearch\Crawler\RobotsTxt\Enums\LineType.cs" />
    <Compile Include="UniversalSearch\Crawler\RobotsTxt\Helpers\EnumHelper.cs" />
    <Compile Include="UniversalSearch\Crawler\RobotsTxt\Line.cs" />
    <Compile Include="UniversalSearch\Crawler\RobotsTxt\Robots.cs" />
    <Compile Include="UniversalSearch\Crawler\RobotsTxt\Rule.cs" />
    <Compile Include="UniversalSearch\Crawler\RobotsTxt\Sitemap.cs" />
    <Compile Include="Net\RockWebRequest.cs" />
    <Compile Include="PersonProfile\Badge\GeofencedByGroup.cs" />
    <Compile Include="Plugin\HotFixes\001_FixPhoneCountryCode.cs" />
    <Compile Include="Reporting\ComparisonHelper.cs" />
    <Compile Include="Reporting\DataFilter\NotInOtherDataViewFilter.cs" />
    <Compile Include="Reporting\DataFilter\GroupMembers\GroupMemberAttributesFilter.cs" />
    <Compile Include="Model\ServiceJob.cs" />
    <Compile Include="Model\ServiceJobService.Partial.cs" />
    <Compile Include="Model\ServiceLog.cs" />
    <Compile Include="Model\SignatureDocument.cs" />
    <Compile Include="Model\SignatureDocumentService.Partial.cs" />
    <Compile Include="Model\SignatureDocumentTemplate.cs" />
    <Compile Include="Model\SignatureDocumentTemplateService.Partial.cs" />
    <Compile Include="Model\Site.cs" />
    <Compile Include="Model\SiteDomain.cs" />
    <Compile Include="Model\SiteDomainService.Partial.cs" />
    <Compile Include="Model\SiteService.Partial.cs" />
    <Compile Include="Model\SystemEmail.cs" />
    <Compile Include="Model\Tag.cs" />
    <Compile Include="Model\TaggedItem.cs" />
    <Compile Include="Model\TaggedItemService.Partial.cs" />
    <Compile Include="Model\TagService.Partial.cs" />
    <Compile Include="Model\UserLogin.cs" />
    <Compile Include="Model\UserLoginService.Partial.cs" />
    <Compile Include="Model\Workflow.cs" />
    <Compile Include="Model\WorkflowAction.cs" />
    <Compile Include="Model\WorkflowActionForm.cs" />
    <Compile Include="Model\WorkflowActionFormAttribute.cs" />
    <Compile Include="Model\WorkflowActionType.cs" />
    <Compile Include="Model\WorkflowActivity.cs" />
    <Compile Include="Model\WorkflowActivityType.cs" />
    <Compile Include="Model\WorkflowLog.cs" />
    <Compile Include="Model\WorkflowService.Partial.cs" />
    <Compile Include="Model\WorkflowTrigger.cs" />
    <Compile Include="Model\WorkflowTriggerService.Partial.cs" />
    <Compile Include="Model\WorkflowType.cs" />
    <Compile Include="PersonProfile\BadgeComponent.cs" />
    <Compile Include="PersonProfile\BadgeContainer.cs" />
    <Compile Include="PersonProfile\Badge\AlertNote.cs" />
    <Compile Include="PersonProfile\Badge\AttendingDuration.cs" />
    <Compile Include="PersonProfile\Badge\Campus.cs" />
    <Compile Include="PersonProfile\Badge\DISC.cs" />
    <Compile Include="PersonProfile\Badge\FamilyAttendance.cs" />
    <Compile Include="PersonProfile\Badge\FamilyWeeksAttendedInDuration.cs" />
    <Compile Include="PersonProfile\Badge\InGroupOfType.cs" />
    <Compile Include="PersonProfile\Badge\InGroupWithPurpose.cs" />
    <Compile Include="PersonProfile\Badge\LastVisitOnSite.cs" />
    <Compile Include="PersonProfile\Badge\Liquid.cs" />
    <Compile Include="PersonProfile\HighlightLabelBadge.cs" />
    <Compile Include="PersonProfile\IconBadge.cs" />
    <Compile Include="Plugin\HotFixes\002_CheckinGradeRequired.cs" />
    <Compile Include="Plugin\HotFixes\003_FixSystemEmailQuote.cs" />
    <Compile Include="Plugin\HotFixes\004_FixGradeRequiredAttribute.cs" />
    <Compile Include="Plugin\HotFixes\005_FixCheckinAdminRoute.cs" />
    <Compile Include="Plugin\HotFixes\006_FixCheckinPrevPages.cs" />
    <Compile Include="Plugin\HotFixes\023_SecurityCodeLength.cs" />
    <Compile Include="Plugin\HotFixes\022_Fundraising.cs" />
    <Compile Include="Plugin\HotFixes\017_FixBackgroundCheckOptionalCampus.cs" />
    <Compile Include="Plugin\HotFixes\016_SetInactiveFamilies.cs" />
    <Compile Include="Plugin\HotFixes\015_CheckinByBirthdate.cs" />
    <Compile Include="Plugin\HotFixes\009_FixCheckinAttributes.cs" />
    <Compile Include="Plugin\HotFixes\008_FamilyAnalyticsUpdate.cs" />
    <Compile Include="Plugin\HotFixes\007_FixGroupAndBenevolenceSecurity.cs" />
    <Compile Include="Plugin\HotFixes\014_FixEraGiveAttribValues.cs" />
    <Compile Include="Plugin\HotFixes\013_FixSystemEmailTo_1828.cs" />
    <Compile Include="Plugin\HotFixes\012_FixAttendanceAnalyticsScript.cs" />
    <Compile Include="Plugin\HotFixes\011_FixNameProfileChangeRequest.cs" />
    <Compile Include="Plugin\HotFixes\010_FixGetSpouse.cs" />
    <Compile Include="Plugin\HotFixes\020_FixCommunicationTemplate.cs" />
    <Compile Include="Plugin\HotFixes\021_UpdateCheckInMergefieldDebugInfo.cs" />
    <Compile Include="Plugin\HotFixes\019_FixIpadClientPrinting.cs" />
    <Compile Include="Plugin\HotFixes\018_RestrictGroupRegistrationGroupTypes.cs" />
    <Compile Include="Plugin\Migration.cs" />
    <Compile Include="Plugin\VersionAttribute.cs" />
    <Compile Include="Properties\AssemblyInfo.cs" />
    <Compile Include="Reporting\Dashboard\DashboardWidget.cs">
      <SubType>ASPXCodeBehind</SubType>
    </Compile>
    <Compile Include="Reporting\Dashboard\LineBarPointsChartDashboardWidget.cs">
      <SubType>ASPXCodeBehind</SubType>
    </Compile>
    <Compile Include="Reporting\DataComponentSettingsHelper.cs" />
    <Compile Include="Reporting\DataFilterComponent.cs" />
    <Compile Include="Reporting\DataFilterContainer.cs" />
    <Compile Include="Reporting\DataFilter\BaseAccountFilter.cs" />
    <Compile Include="Reporting\DataFilter\ContentChannelItem\ContentChannel.cs" />
    <Compile Include="Reporting\DataFilter\ContentChannelItem\ContentChannelItemAttributesFilter.cs" />
    <Compile Include="Reporting\DataFilter\ContentChannelItem\ContentChannelType.cs" />
    <Compile Include="Reporting\DataFilter\EntityFieldFilter.cs" />
    <Compile Include="Reporting\DataFilter\FinancialPledge\AccountFilter.cs" />
    <Compile Include="Reporting\DataFilter\FinancialTransactionDetail\AccountFilter.cs" />
    <Compile Include="Reporting\DataFilter\FinancialTransaction\TotalAmountFilter.cs" />
    <Compile Include="Reporting\DataFilter\GroupMembers\ContainsPeopleFilter.cs" />
    <Compile Include="Reporting\DataFilter\GroupMembers\GroupDataViewFilter.cs" />
    <Compile Include="Reporting\DataFilter\Group\CampusFilter.cs" />
    <Compile Include="Reporting\DataFilter\Group\ContainsGroupMembersFilter.cs" />
    <Compile Include="Reporting\DataFilter\Group\ContainsPeopleFilter.cs" />
    <Compile Include="Reporting\DataFilter\Group\DistanceFromFilter.cs" />
    <Compile Include="Reporting\DataFilter\Group\GroupAttributesFilter.cs" />
    <Compile Include="Reporting\DataFilter\Group\GroupBranchFilter.cs" />
    <Compile Include="Reporting\DataFilter\Group\GroupTypeDataViewFilter.cs" />
    <Compile Include="Reporting\DataFilter\Group\GroupTypeFilter.cs" />
    <Compile Include="Reporting\DataFilter\Group\MemberCountFilter.cs" />
    <Compile Include="Reporting\DataFilter\Group\SimpleMemberCountFilter.cs" />
    <Compile Include="Reporting\DataFilter\IUpdateSelectionFromPageParameters.cs" />
    <Compile Include="Reporting\DataFilter\OtherDataViewFilter.cs" />
    <Compile Include="Reporting\DataFilter\Person\AgeFilter.cs" />
    <Compile Include="Reporting\DataFilter\Person\CampusesFilter.cs" />
    <Compile Include="Reporting\DataFilter\Person\CampusFilter.cs" />
    <Compile Include="Reporting\DataFilter\Person\DistanceFromFilter.cs" />
    <Compile Include="Reporting\DataFilter\Person\FirstContributionDateFilter.cs" />
    <Compile Include="Reporting\DataFilter\Person\GivingAmountFilter.cs" />
    <Compile Include="Reporting\DataFilter\Person\GradeFilter.cs" />
    <Compile Include="Reporting\DataFilter\Person\GroupAttendanceFilter.cs" />
    <Compile Include="Reporting\DataFilter\Person\GroupDataViewFilter.cs" />
    <Compile Include="Reporting\DataFilter\Person\GroupMemberDataViewFilter.cs" />
    <Compile Include="Reporting\DataFilter\Person\GroupTypeAttendanceFilter.cs" />
    <Compile Include="Reporting\DataFilter\Person\HasPictureFilter.cs" />
    <Compile Include="Reporting\DataFilter\Person\HistoryDataViewFilter.cs" />
    <Compile Include="Reporting\DataFilter\Person\InGroupFilter.cs" />
    <Compile Include="Reporting\DataFilter\Person\InGroupGeofenceFilter.cs" />
    <Compile Include="Reporting\DataFilter\Person\InGroupGroupTypeFilter.cs" />
    <Compile Include="Reporting\DataFilter\Person\LocationDataViewFilter.cs" />
    <Compile Include="Reporting\DataFilter\Person\NotInGroupFilter.cs" />
    <Compile Include="Reporting\DataFilter\Person\NotInGroupGroupTypeFilter.cs" />
    <Compile Include="Reporting\DataFilter\Person\TagFilter.cs" />
    <Compile Include="Reporting\DataFilter\PropertyFilter.cs" />
    <Compile Include="Reporting\DataFilter\Workflow\WorkflowAttributesFilter.cs" />
    <Compile Include="Reporting\DataFilter\Workflow\WorkflowTypeFilter.cs" />
    <Compile Include="Reporting\DataSelectComponent.cs" />
    <Compile Include="Reporting\DataSelectContainer.cs" />
    <Compile Include="Reporting\DataSelect\FinancialTransaction\TotalAmountSelect.cs" />
    <Compile Include="Reporting\DataSelect\GroupMember\GroupCampus.cs" />
    <Compile Include="Reporting\DataSelect\GroupMember\GroupMemberAttributeSelect.cs" />
    <Compile Include="Reporting\DataSelect\GroupMember\GroupRoleSelect.cs" />
    <Compile Include="Reporting\DataSelect\GroupMember\GroupStatusSelect.cs" />
    <Compile Include="Reporting\DataSelect\GroupMember\PersonLinkSelect.cs" />
    <Compile Include="Reporting\DataSelect\Group\CampusSelect.cs" />
    <Compile Include="Reporting\DataSelect\Group\DistanceFromSelect.cs" />
    <Compile Include="Reporting\DataSelect\Group\GroupLinkSelect.cs" />
    <Compile Include="Reporting\DataSelect\Group\GroupTypeSelect.cs" />
    <Compile Include="Reporting\DataSelect\Group\LocationSelect.cs" />
    <Compile Include="Reporting\DataSelect\Group\MemberCountSelect.cs" />
    <Compile Include="Reporting\DataSelect\Group\MemberListSelect.cs" />
    <Compile Include="Reporting\DataSelect\Group\ParentGroupMemberListSelect.cs" />
    <Compile Include="Reporting\DataSelect\Group\ParentGroupSelect.cs" />
    <Compile Include="Reporting\DataSelect\Group\ParticipationRateSelect.cs" />
    <Compile Include="Reporting\DataSelect\LiquidSelect.cs" />
    <Compile Include="Reporting\DataSelect\Person\AddressSelect.cs" />
    <Compile Include="Reporting\DataSelect\Person\AgeSelect.cs" />
    <Compile Include="Reporting\DataSelect\Person\CampusSelect.cs" />
    <Compile Include="Reporting\DataSelect\Person\ChildNamesSelect.cs" />
    <Compile Include="Reporting\DataSelect\Person\DistanceFromSelect.cs" />
    <Compile Include="Reporting\DataSelect\Person\FamilyNameSelect.cs" />
    <Compile Include="Reporting\DataSelect\Person\FirstLastContributionSelect.cs" />
    <Compile Include="Reporting\DataSelect\Person\GradeSelect.cs" />
    <Compile Include="Reporting\DataSelect\Person\GroupParticipationSelect.cs" />
    <Compile Include="Reporting\DataSelect\Person\InGroupGeofenceGroupTypeSelect.cs" />
    <Compile Include="Reporting\DataSelect\Person\InGroupGroupTypeSelect.cs" />
    <Compile Include="Reporting\DataSelect\Person\LastAttendedGroupOfType.cs" />
    <Compile Include="Reporting\DataSelect\Person\LastLoginSelect.cs" />
    <Compile Include="Reporting\DataSelect\Person\LastNoteSelect.cs" />
    <Compile Include="Reporting\DataSelect\Person\ParentEmailSelect.cs" />
    <Compile Include="Reporting\DataSelect\Person\ParentPhoneNumberSelect.cs" />
    <Compile Include="Reporting\DataSelect\Person\ParentsNamesSelect.cs" />
    <Compile Include="Reporting\DataSelect\Person\PersonLinkSelect.cs" />
    <Compile Include="Reporting\DataSelect\Person\PhoneNumberSelect.cs" />
    <Compile Include="Reporting\DataSelect\Person\PhotoSelect.cs" />
    <Compile Include="Reporting\DataSelect\Person\RelatedPeopleSelect.cs" />
    <Compile Include="Reporting\DataSelect\Person\SpouseNameSelect.cs" />
    <Compile Include="Reporting\DataSelect\Person\TotalGivingAmountSelect.cs" />
    <Compile Include="Reporting\DataTransformComponent.cs" />
    <Compile Include="Reporting\DataTransformContainer.cs" />
    <Compile Include="Reporting\DataTransform\Person\ChildrenTransform.cs" />
    <Compile Include="Reporting\DataTransform\Person\ParentTransform.cs" />
    <Compile Include="Reporting\EntityHelper.cs" />
    <Compile Include="Reporting\FilterExpressionExtractor.cs" />
    <Compile Include="Reporting\ReportingHelper.cs" />
    <Compile Include="Reporting\SelectExpressionExtractor.cs" />
    <Compile Include="Scripting.evaluator.cs" />
    <Compile Include="Scripting.Extensions.cs" />
    <Compile Include="Scripting.native.cs" />
    <Compile Include="Search\Group\Name.cs" />
    <Compile Include="Search\Person\Address.cs" />
    <Compile Include="Search\Person\BirthDate.cs" />
    <Compile Include="Search\Person\BusinessName.cs" />
    <Compile Include="Security\Authentication\Twitter.cs" />
    <Compile Include="Transactions\SaveCommunicationTransaction.cs" />
    <Compile Include="UniversalSearch\FormattedSearchResult.cs" />
    <Compile Include="UniversalSearch\IndexComponents\ElasticsearchAws.cs" />
    <Compile Include="UniversalSearch\IndexComponents\Elasticsearch.cs" />
    <Compile Include="UniversalSearch\IndexContainer.cs" />
    <Compile Include="UniversalSearch\IndexComponent.cs" />
    <Compile Include="UniversalSearch\IndexModels\Attributes\RockIndexField.cs" />
    <Compile Include="UniversalSearch\IndexModels\BusinessIndex.cs" />
    <Compile Include="UniversalSearch\IndexModels\PersonIndex.cs" />
    <Compile Include="UniversalSearch\IndexModels\ContentChannelItemIndex.cs" />
    <Compile Include="UniversalSearch\IndexModels\IndexModelBase.cs" />
    <Compile Include="UniversalSearch\IndexModels\GroupIndex.cs" />
    <Compile Include="UniversalSearch\IndexModels\SitePageIndex.cs" />
    <Compile Include="UniversalSearch\IndexModels\StringAttribute.cs" />
    <Compile Include="UniversalSearch\IRockIndexable.cs" />
    <Compile Include="UniversalSearch\SearchFieldCriteria.cs" />
    <Compile Include="UniversalSearch\ModelFieldFilterConfig.cs" />
    <Compile Include="UniversalSearch\SearchResultModel.cs" />
    <Compile Include="Utility\Async.cs" />
    <Compile Include="Utility\DebugHelper.cs" />
    <Compile Include="Utility\ExcelHelper.cs" />
    <Compile Include="Utility\ExtensionMethods\QuartzExtensions.cs" />
    <Compile Include="Utility\FileUtilities.cs" />
<<<<<<< HEAD
    <Compile Include="Utility\IRockOwinStartup.cs" />
=======
    <Compile Include="Web\UI\Controls\Communication\PushNotification.cs" />
>>>>>>> 02573ba0
    <Compile Include="Web\Cache\WorkflowActionFormAttributeCache.cs" />
    <Compile Include="Web\Cache\WorkflowActivityTypeCache.cs" />
    <Compile Include="Web\Cache\WorkflowActionTypeCache.cs" />
    <Compile Include="Web\Cache\WorkflowActionFormCache.cs" />
    <Compile Include="Web\Cache\WorkflowTypeCache.cs" />
    <Compile Include="Web\UI\Controls\AttributeMatrixEditor.cs" />
    <Compile Include="Web\UI\Controls\DynamicPlaceholder.cs" />
    <Compile Include="Web\UI\Controls\SSNBox.cs" />
    <Compile Include="Web\UI\RockHiddenFieldPageStatePersister.cs" />
    <Compile Include="Web\UI\Controls\Grid\LavaBoundField.cs" />
    <Compile Include="Web\UI\Controls\Pickers\DefinedValuesPickerEnhanced.cs" />
    <Compile Include="Web\UI\ReactBlock.cs">
      <SubType>ASPXCodeBehind</SubType>
    </Compile>
    <Compile Include="Web\UI\Controls\Pickers\RegistrationTemplatePicker.cs" />
    <Compile Include="Web\UI\Controls\RockListBox.cs" />
    <Compile Include="Web\UI\IDynamicAttributesBlock.cs" />
    <Compile Include="Web\UI\RockTheme.cs" />
    <Compile Include="Web\Cache\AttributeValueCache.cs" />
    <Compile Include="Web\UI\Controls\WarningBlock.cs" />
    <Compile Include="Web\UI\Controls\Pickers\WorkflowActionTypePicker.cs" />
    <Compile Include="Web\UI\Controls\Pickers\ConnectionRequestPicker.cs" />
    <Compile Include="Web\UI\Controls\RangeSlider.cs" />
    <Compile Include="Security\Authentication\Facebook.cs">
      <SubType>Code</SubType>
    </Compile>
    <Compile Include="Search\Person\Email.cs" />
    <Compile Include="Search\Person\Name.cs" />
    <Compile Include="Search\Person\Phone.cs" />
    <Compile Include="Search\SearchComponent.cs" />
    <Compile Include="Search\SearchContainer.cs" />
    <Compile Include="Security\AuthenticationComponent.cs" />
    <Compile Include="Security\AuthenticationContainer.cs" />
    <Compile Include="Security\Authentication\ActiveDirectory.cs" />
    <Compile Include="Security\Authentication\Database.cs" />
    <Compile Include="Security\Authentication\Google.cs" />
    <Compile Include="Security\Authentication\PINAuthentication.cs" />
    <Compile Include="Security\Authorization.cs" />
    <Compile Include="Security\BackgroundCheckComponent.cs" />
    <Compile Include="Security\BackgroundCheckContainer.cs" />
    <Compile Include="Security\BackgroundCheck\ProtectMyMinistry.cs" />
    <Compile Include="Security\DigitalSignatureComponent.cs" />
    <Compile Include="Security\DigitalSignatureContainer.cs" />
    <Compile Include="Security\Encryption.cs" />
    <Compile Include="Security\GlobalDefault.cs" />
    <Compile Include="Security\ISecured.cs" />
    <Compile Include="Security\LoginParameters.cs" />
    <Compile Include="Security\Role.cs" />
    <Compile Include="Security\SecurityActionAttribute.cs" />
    <Compile Include="Service References\MelissaData.AddressCheck\Reference.cs">
      <SubType>code</SubType>
    </Compile>
    <Compile Include="Service References\ServiceObjects.GeoCoder\Reference.cs" />
    <Compile Include="Services\NuGet\NuGetExtensionsMethods.cs" />
    <Compile Include="Services\NuGet\PackageService.cs" />
    <Compile Include="Services\NuGet\RockPackagePathResolver.cs" />
    <Compile Include="Services\NuGet\RockProjectManager.cs" />
    <Compile Include="Services\NuGet\WebProjectManager.cs" />
    <Compile Include="Services\NuGet\WebProjectSystem.cs" />
    <Compile Include="SqlServerTypes\Loader.cs" />
    <Compile Include="Storage\ProviderComponent.cs" />
    <Compile Include="Storage\ProviderContainer.cs" />
    <Compile Include="Storage\Provider\Database.cs" />
    <Compile Include="Storage\Provider\FileSystem.cs" />
    <Compile Include="Store\InstalledPackage.cs" />
    <Compile Include="Store\InstalledPackageService.cs" />
    <Compile Include="Store\Organization.cs" />
    <Compile Include="Store\OrganizationService.cs" />
    <Compile Include="Store\Package.cs" />
    <Compile Include="Store\PackageCategory.cs" />
    <Compile Include="Store\PackageCategoryService.cs" />
    <Compile Include="Store\PackageInstallStep.cs" />
    <Compile Include="Store\PackageService.cs" />
    <Compile Include="Store\PackageVersion.cs" />
    <Compile Include="Store\PackageVersionRating.cs" />
    <Compile Include="Store\PackageVersionRatingService.cs" />
    <Compile Include="Store\PackageVersionService.cs" />
    <Compile Include="Store\Promo.cs" />
    <Compile Include="Store\PromoService.cs" />
    <Compile Include="Store\PurchaseResponse.cs" />
    <Compile Include="Store\StoreImage.cs" />
    <Compile Include="Store\StoreModel.cs" />
    <Compile Include="Store\StoreService.cs" />
    <Compile Include="Store\StoreServiceBase.cs" />
    <Compile Include="SystemGuid\Attribute.cs" />
    <Compile Include="SystemGuid\BinaryFileType.cs" />
    <Compile Include="SystemGuid\BlockType.cs" />
    <Compile Include="SystemGuid\Category.cs" />
    <Compile Include="SystemGuid\ConnectionActivityType.cs" />
    <Compile Include="SystemGuid\DefinedType.cs" />
    <Compile Include="SystemGuid\DefinedValue.cs" />
    <Compile Include="SystemGuid\EntityType.cs" />
    <Compile Include="SystemGuid\FieldType.cs" />
    <Compile Include="SystemGuid\FinancialAccount.cs" />
    <Compile Include="SystemGuid\Group.cs" />
    <Compile Include="SystemGuid\GroupRole.cs" />
    <Compile Include="SystemGuid\GroupType.cs" />
    <Compile Include="SystemGuid\NoteType.cs" />
    <Compile Include="SystemGuid\Page.cs" />
    <Compile Include="SystemGuid\ServiceJob.cs" />
    <Compile Include="SystemGuid\Site.cs" />
    <Compile Include="SystemGuid\SystemEmail.cs" />
    <Compile Include="Transactions\AuditTransaction.cs" />
    <Compile Include="Transactions\ConnectionRequestActivityChangeTransaction.cs" />
    <Compile Include="Transactions\ConnectionRequestChangeTransaction.cs" />
    <Compile Include="Transactions\DeleteAttributeBinaryFile.cs" />
    <Compile Include="Transactions\GroupAttendedTransaction.cs" />
    <Compile Include="Transactions\GroupMemberChangeTransaction.cs" />
    <Compile Include="Transactions\GroupMemberPlacedElsewhereTransaction.cs" />
    <Compile Include="Transactions\ITransaction.cs" />
    <Compile Include="Transactions\LaunchWorkflowTransaction.cs" />
    <Compile Include="Transactions\PageViewTransaction.cs" />
    <Compile Include="Transactions\PersonViewTransaction.cs" />
    <Compile Include="Transactions\RockQueue.cs" />
    <Compile Include="Transactions\RunJobNowTransaction.cs" />
    <Compile Include="Transactions\SaveMetaphoneTransaction.cs" />
    <Compile Include="Transactions\SendCommunicationApprovalEmail.cs" />
    <Compile Include="Transactions\SendCommunicationTransaction.cs" />
    <Compile Include="Transactions\UpdateDigitalSignatureDocumentTransaction.cs" />
    <Compile Include="Transactions\SendDigitalSignatureRequestTransaction.cs" />
    <Compile Include="Transactions\SendRegistrationConfirmationTransaction.cs" />
    <Compile Include="Transactions\SendRegistrationNotificationTransaction.cs" />
    <Compile Include="Transactions\UpdateFacebookFriends.cs" />
    <Compile Include="Transactions\UpdatePaymentStatusTransaction.cs" />
    <Compile Include="Transactions\UserLastActivityTransaction.cs" />
    <Compile Include="Transactions\WorkflowTriggerTransaction.cs" />
    <Compile Include="Utility\AttributeCacheJsonConverter.cs" />
    <Compile Include="Utility\AttributeValueJsonConverter.cs" />
    <Compile Include="Utility\BlockStateContractResolver.cs" />
    <Compile Include="Utility\DateRange.cs" />
    <Compile Include="Utility\DoubleMetaphone.cs" />
    <Compile Include="Utility\EnumAsStringJsonConverter.cs" />
    <Compile Include="Utility\ExpressionHelper.cs" />
    <Compile Include="Utility\ExtensionMethods\AttributesExtensions.cs" />
    <Compile Include="Utility\ExtensionMethods\BooleanExtensions.cs" />
    <Compile Include="Utility\ExtensionMethods\ColorExtensions.cs" />
    <Compile Include="Utility\ExtensionMethods\ControlExtensions.cs" />
    <Compile Include="Utility\ExtensionMethods\CurrencyExtensions.cs" />
    <Compile Include="Utility\ExtensionMethods\DateTimeExtensions.cs" />
    <Compile Include="Utility\ExtensionMethods\DecimalExtensions.cs" />
    <Compile Include="Utility\ExtensionMethods\DefinedValueExtensions.cs" />
    <Compile Include="Utility\ExtensionMethods\EntityExtensions.cs" />
    <Compile Include="Utility\ExtensionMethods\EnumExtensions.cs" />
    <Compile Include="Utility\ExtensionMethods\ExceptionExtensions.cs" />
    <Compile Include="Utility\ExtensionMethods\GridExtensions.cs" />
    <Compile Include="Utility\ExtensionMethods\JsonExtensions.cs" />
    <Compile Include="Utility\ExtensionMethods\LavaExtensions.cs" />
    <Compile Include="Utility\ExtensionMethods\LinqExtensions.cs" />
    <Compile Include="Utility\ExtensionMethods\LocationExtensions.cs" />
    <Compile Include="Utility\ExtensionMethods\ObjectExtensions.cs" />
    <Compile Include="Utility\ExtensionMethods\PageRouteExtensions.cs" />
    <Compile Include="Utility\ExtensionMethods\ReportingExtensions.cs" />
    <Compile Include="Utility\ExtensionMethods\StringExtensions.cs" />
    <Compile Include="Utility\ExtensionMethods\StringHtmlExtensions.cs" />
    <Compile Include="Utility\ExtensionMethods\StringHumanizerExtensions.cs" />
    <Compile Include="Utility\ExtensionMethods\StringPluralizationExtensions.cs" />
    <Compile Include="Utility\IgnoreUrlEncodedKeyContractResolver.cs" />
    <Compile Include="Utility\IRockStartup.cs" />
    <Compile Include="Utility\NotNullJsonConverter.cs" />
    <Compile Include="Utility\Reflection.cs" />
    <Compile Include="Utility\RockDateTime.cs" />
    <Compile Include="Utility\RockJsonMediaTypeFormatter.cs" />
    <Compile Include="Utility\RockJsonTextReader.cs" />
    <Compile Include="Utility\RockJsonTextWriter.cs" />
    <Compile Include="Utility\RockSemanticVersion.cs" />
    <Compile Include="Utility\SettingsStringBase.cs" />
    <Compile Include="Utility\SimpleModeJsonConverter.cs" />
    <Compile Include="Utility\StringAsLiteralJavascriptJsonConverter.cs" />
    <Compile Include="Web\Cache\AttributeCache.cs" />
    <Compile Include="Web\Cache\BlockCache.cs" />
    <Compile Include="Web\Cache\BlockTypeCache.cs" />
    <Compile Include="Web\Cache\CachedEntity.cs" />
    <Compile Include="Web\Cache\CachedModel.cs" />
    <Compile Include="Web\Cache\CampusCache.cs" />
    <Compile Include="Web\Cache\CategoryCache.cs" />
    <Compile Include="Web\Cache\DefinedTypeCache.cs" />
    <Compile Include="Web\Cache\DefinedValueCache.cs" />
    <Compile Include="Web\Cache\EntityTypeCache.cs" />
    <Compile Include="Web\Cache\EventCalendarCache.cs" />
    <Compile Include="Web\Cache\FieldTypeCache.cs" />
    <Compile Include="Web\Cache\GlobalAttributesCache.cs" />
    <Compile Include="Web\Cache\GroupTypeCache.cs" />
    <Compile Include="Web\Cache\LayoutCache.cs" />
    <Compile Include="Web\Cache\NoteTypeCache.cs" />
    <Compile Include="Web\Cache\PageCache.cs" />
    <Compile Include="Web\Cache\PersonBadgeCache.cs" />
    <Compile Include="Web\Cache\RestActionCache.cs" />
    <Compile Include="Web\Cache\RestControllerCache.cs" />
    <Compile Include="Web\Cache\RockMemoryCache.cs" />
    <Compile Include="Web\Cache\SiteCache.cs" />
    <Compile Include="Web\DescriptionList.cs" />
    <Compile Include="Web\FileUploadException.cs" />
    <Compile Include="Web\Fingerprint.cs" />
    <Compile Include="Web\FingerprintExpressionBuilder.cs" />
    <Compile Include="Web\HttpModule.cs" />
    <Compile Include="Web\InternalContext.cs" />
    <Compile Include="Web\PageReference.cs" />
    <Compile Include="Web\RequestValidator.cs" />
    <Compile Include="Web\RockRouteHandler.cs" />
    <Compile Include="Web\SystemSettings.cs" />
    <Compile Include="Web\UI\Adapters\CheckBoxAdapter.cs" />
    <Compile Include="Web\UI\Adapters\CheckBoxListAdapter.cs" />
    <Compile Include="Web\UI\Adapters\DropDownListAdapter.cs" />
    <Compile Include="Web\UI\Adapters\RadioButtonAdapter.cs" />
    <Compile Include="Web\UI\Adapters\RadioButtonListAdapter.cs" />
    <Compile Include="Web\UI\BreadCrumb.cs" />
    <Compile Include="Web\UI\ContextAttribute.cs" />
    <Compile Include="Web\UI\Controls\AddressControl.cs" />
    <Compile Include="Web\UI\Controls\AttributeEditor.cs" />
    <Compile Include="Web\UI\Controls\Badge.cs" />
    <Compile Include="Web\UI\Controls\BootstrapButton.cs" />
    <Compile Include="Web\UI\Controls\ButtonDropDownList.cs" />
    <Compile Include="Web\UI\Controls\Chart\BarChart.cs" />
    <Compile Include="Web\UI\Controls\Chart\ChartClickArgs.cs" />
    <Compile Include="Web\UI\Controls\Chart\ChartOptions.cs" />
    <Compile Include="Web\UI\Controls\Chart\ChartStyle.cs" />
    <Compile Include="Web\UI\Controls\Chart\FlotChart.cs" />
    <Compile Include="Web\UI\Controls\Chart\LineChart.cs" />
    <Compile Include="Web\UI\Controls\Chart\PieChart.cs" />
    <Compile Include="Web\UI\Controls\Checkin Configuration Controls\CheckinArea.cs" />
    <Compile Include="Web\UI\Controls\Checkin Configuration Controls\CheckinAreaRow.cs" />
    <Compile Include="Web\UI\Controls\Checkin Configuration Controls\CheckinGroup.cs" />
    <Compile Include="Web\UI\Controls\Checkin Configuration Controls\CheckinGroupRow.cs" />
    <Compile Include="Web\UI\Controls\CodeEditor.cs" />
    <Compile Include="Web\UI\Controls\ColorPicker.cs" />
    <Compile Include="Web\UI\Controls\Communication\ChannelControl.cs" />
    <Compile Include="Web\UI\Controls\Communication\Email.cs" />
    <Compile Include="Web\UI\Controls\Communication\Sms.cs" />
    <Compile Include="Web\UI\Controls\ConfirmPageUnload.cs" />
    <Compile Include="Web\UI\Controls\CurrencyBox.cs" />
    <Compile Include="Web\UI\Controls\Data Fields\DataDropDownList.cs" />
    <Compile Include="Web\UI\Controls\Data Fields\DataTextBox.cs" />
    <Compile Include="Web\UI\Controls\Data Fields\FieldTypeList.cs" />
    <Compile Include="Web\UI\Controls\Data View Filters\FilterField.cs" />
    <Compile Include="Web\UI\Controls\Data View Filters\FilterGroup.cs" />
    <Compile Include="Web\UI\Controls\DynamicControlsHtmlGenericControl.cs" />
    <Compile Include="Web\UI\Controls\DynamicControlsPanel.cs" />
    <Compile Include="Web\UI\Controls\EmailBox.cs" />
    <Compile Include="Web\UI\Controls\Event\RegistrationInstanceEditor.cs" />
    <Compile Include="Web\UI\Controls\Event\RegistrationTemplateFormEditor.cs" />
    <Compile Include="Web\UI\Controls\FileUploader.cs" />
    <Compile Include="Web\UI\Controls\FollowingsHelper.cs" />
    <Compile Include="Web\UI\Controls\Grid\AttributeField.cs" />
    <Compile Include="Web\UI\Controls\Grid\BadgeField.cs" />
    <Compile Include="Web\UI\Controls\Grid\BoolField.cs" />
    <Compile Include="Web\UI\Controls\Grid\BoolFromArrayField.cs" />
    <Compile Include="Web\UI\Controls\Grid\CallbackField.cs" />
    <Compile Include="Web\UI\Controls\Grid\CampusField.cs" />
    <Compile Include="Web\UI\Controls\Grid\CheckBoxEditableField.cs" />
    <Compile Include="Web\UI\Controls\Grid\ColorField.cs" />
    <Compile Include="Web\UI\Controls\Grid\CurrencyField.cs" />
    <Compile Include="Web\UI\Controls\Grid\DateField.cs" />
    <Compile Include="Web\UI\Controls\Grid\DateTimeField.cs" />
    <Compile Include="Web\UI\Controls\Grid\DefinedValueField.cs" />
    <Compile Include="Web\UI\Controls\Grid\DeleteField.cs" />
    <Compile Include="Web\UI\Controls\Grid\EditField.cs" />
    <Compile Include="Web\UI\Controls\Grid\EnumField.cs" />
    <Compile Include="Web\UI\Controls\Grid\FieldTypeField.cs" />
    <Compile Include="Web\UI\Controls\Grid\Grid.cs" />
    <Compile Include="Web\UI\Controls\Grid\GridActions.cs" />
    <Compile Include="Web\UI\Controls\Grid\GridFilter.cs" />
    <Compile Include="Web\UI\Controls\Grid\GroupPickerField.cs" />
    <Compile Include="Web\UI\Controls\Grid\INotRowSelectedField.cs" />
    <Compile Include="Web\UI\Controls\Grid\IPriorityColumn.cs" />
    <Compile Include="Web\UI\Controls\Grid\IRockGridField.cs" />
    <Compile Include="Web\UI\Controls\Grid\LinkButtonField.cs" />
    <Compile Include="Web\UI\Controls\Grid\LiquidField.cs" />
    <Compile Include="Web\UI\Controls\Grid\ListDelimitedField.cs" />
    <Compile Include="Web\UI\Controls\Grid\PersonField.cs" />
    <Compile Include="Web\UI\Controls\Grid\PersonMergeField.cs" />
    <Compile Include="Web\UI\Controls\Grid\PhoneNumbersField.cs" />
    <Compile Include="Web\UI\Controls\Grid\ReorderField.cs" />
    <Compile Include="Web\UI\Controls\Grid\RockBoundField.cs" />
    <Compile Include="Web\UI\Controls\Grid\RockLiteralField.cs" />
    <Compile Include="Web\UI\Controls\Grid\RockTemplateField.cs" />
    <Compile Include="Web\UI\Controls\Grid\RockTemplateFieldUnselected.cs" />
    <Compile Include="Web\UI\Controls\Grid\RowEventArgs.cs" />
    <Compile Include="Web\UI\Controls\Grid\SecurityField.cs" />
    <Compile Include="Web\UI\Controls\Grid\SelectField.cs" />
    <Compile Include="Web\UI\Controls\Grid\TimeField.cs" />
    <Compile Include="Web\UI\Controls\Grid\ToggleField.cs" />
    <Compile Include="Web\UI\Controls\HelpBlock.cs" />
    <Compile Include="Web\UI\Controls\HiddenFieldValidator.cs" />
    <Compile Include="Web\UI\Controls\HiddenFieldWithClass.cs" />
    <Compile Include="Web\UI\Controls\HighlightLabel.cs" />
    <Compile Include="Web\UI\Controls\HtmlEditor.cs" />
    <Compile Include="Web\UI\Controls\HtmlGenericContainer.cs" />
    <Compile Include="Web\UI\Controls\IDisplayRequiredIndicator.cs" />
    <Compile Include="Web\UI\Controls\IHasValidationGroup.cs" />
    <Compile Include="Web\UI\Controls\ImageEditor.cs" />
    <Compile Include="Web\UI\Controls\ImageUploader.cs" />
    <Compile Include="Web\UI\Controls\IRockControl.cs" />
    <Compile Include="Web\UI\Controls\IRockControlAdditionalRendering.cs" />
    <Compile Include="Web\UI\Controls\KeyValueList.cs" />
    <Compile Include="Web\UI\Controls\MarkdownEditor.cs" />
    <Compile Include="Web\UI\Controls\ModalAlert.cs" />
    <Compile Include="Web\UI\Controls\ModalDialog.cs" />
    <Compile Include="Web\UI\Controls\ModalIFrameDialog.cs" />
    <Compile Include="Web\UI\Controls\NewFamily\Attributes.cs" />
    <Compile Include="Web\UI\Controls\NewFamily\AttributesRow.cs" />
    <Compile Include="Web\UI\Controls\NewFamily\ContactInfo.cs" />
    <Compile Include="Web\UI\Controls\NewFamily\ContactInfoRow.cs" />
    <Compile Include="Web\UI\Controls\NewFamily\Members.cs" />
    <Compile Include="Web\UI\Controls\NewFamily\MembersRow.cs" />
    <Compile Include="Web\UI\Controls\NoteContainer.cs" />
    <Compile Include="Web\UI\Controls\NoteControl.cs" />
    <Compile Include="Web\UI\Controls\NotificationBox.cs" />
    <Compile Include="Web\UI\Controls\NumberBox.cs" />
    <Compile Include="Web\UI\Controls\NumberRangeEditor.cs" />
    <Compile Include="Web\UI\Controls\NumberUpDown.cs" />
    <Compile Include="Web\UI\Controls\PageBreadCrumbs.cs" />
    <Compile Include="Web\UI\Controls\PageDescription.cs" />
    <Compile Include="Web\UI\Controls\PageIcon.cs" />
    <Compile Include="Web\UI\Controls\PageTitle.cs" />
    <Compile Include="Web\UI\Controls\PanelDrawer.cs" />
    <Compile Include="Web\UI\Controls\PanelWidget.cs" />
    <Compile Include="Web\UI\Controls\PersonLink.cs" />
    <Compile Include="Web\UI\Controls\PersonProfile\Badge.cs" />
    <Compile Include="Web\UI\Controls\PersonProfile\BadgeList.cs" />
    <Compile Include="Web\UI\Controls\PhoneNumberBox.cs" />
    <Compile Include="Web\UI\Controls\Pickers\AccountPicker.cs" />
    <Compile Include="Web\UI\Controls\Pickers\BinaryFilePicker.cs" />
    <Compile Include="Web\UI\Controls\Pickers\BinaryFileTypePicker.cs" />
    <Compile Include="Web\UI\Controls\Pickers\BirthdayPicker.cs" />
    <Compile Include="Web\UI\Controls\Pickers\CampusesPicker.cs" />
    <Compile Include="Web\UI\Controls\Pickers\CampusPicker.cs" />
    <Compile Include="Web\UI\Controls\Pickers\CategoryPicker.cs" />
    <Compile Include="Web\UI\Controls\Pickers\ComponentPicker.cs" />
    <Compile Include="Web\UI\Controls\Pickers\ComponentsPicker.cs" />
    <Compile Include="Web\UI\Controls\Pickers\DataViewPicker.cs" />
    <Compile Include="Web\UI\Controls\Pickers\DatePicker.cs" />
    <Compile Include="Web\UI\Controls\Pickers\DateRangePicker.cs" />
    <Compile Include="Web\UI\Controls\Pickers\DateTimePicker.cs" />
    <Compile Include="Web\UI\Controls\Pickers\DayOfWeekPicker.cs" />
    <Compile Include="Web\UI\Controls\Pickers\DaysOfWeekPicker.cs" />
    <Compile Include="Web\UI\Controls\Pickers\DefinedValuePicker.cs" />
    <Compile Include="Web\UI\Controls\Pickers\DefinedValuesPicker.cs" />
    <Compile Include="Web\UI\Controls\Pickers\EntityPicker.cs" />
    <Compile Include="Web\UI\Controls\Pickers\EntityTypePicker.cs" />
    <Compile Include="Web\UI\Controls\Pickers\EventCalendarPicker.cs" />
    <Compile Include="Web\UI\Controls\Pickers\EventItemPicker.cs" />
    <Compile Include="Web\UI\Controls\Pickers\FinancialGatewayPicker.cs" />
    <Compile Include="Web\UI\Controls\Pickers\GeoPicker.cs" />
    <Compile Include="Web\UI\Controls\Pickers\GradePicker.cs" />
    <Compile Include="Web\UI\Controls\Pickers\GroupAndRolePicker.cs" />
    <Compile Include="Web\UI\Controls\Pickers\GroupPicker.cs" />
    <Compile Include="Web\UI\Controls\Pickers\WorkflowPicker.cs" />
    <Compile Include="Web\UI\Controls\Pickers\GroupRolePicker.cs" />
    <Compile Include="Web\UI\Controls\Pickers\GroupTypeGroupPicker.cs" />
    <Compile Include="Web\UI\Controls\Pickers\GroupTypePicker.cs" />
    <Compile Include="Web\UI\Controls\Pickers\GroupTypesPicker.cs" />
    <Compile Include="Web\UI\Controls\Pickers\ItemPicker.cs" />
    <Compile Include="Web\UI\Controls\Pickers\LocationAddressPicker.cs" />
    <Compile Include="Web\UI\Controls\Pickers\LocationItemPicker.cs" />
    <Compile Include="Web\UI\Controls\Pickers\LocationPicker.cs" />
    <Compile Include="Web\UI\Controls\Pickers\MergeFieldPicker.cs" />
    <Compile Include="Web\UI\Controls\Pickers\MergeTemplatePicker.cs" />
    <Compile Include="Web\UI\Controls\Pickers\MetricCategoryPicker.cs" />
    <Compile Include="Web\UI\Controls\Pickers\MonthDayPicker.cs" />
    <Compile Include="Web\UI\Controls\Pickers\MonthYearPicker.cs" />
    <Compile Include="Web\UI\Controls\Pickers\PagePicker.cs" />
    <Compile Include="Web\UI\Controls\Pickers\PersonPicker.cs" />
    <Compile Include="Web\UI\Controls\Pickers\RemoteAuthsPicker.cs" />
    <Compile Include="Web\UI\Controls\Pickers\SchedulePicker.cs" />
    <Compile Include="Web\UI\Controls\Pickers\SlidingDateRangePicker.cs" />
    <Compile Include="Web\UI\Controls\Pickers\TimePicker.cs" />
    <Compile Include="Web\UI\Controls\Pickers\TreeViewItem.cs" />
    <Compile Include="Web\UI\Controls\Pickers\WorkflowTypePicker.cs" />
    <Compile Include="Web\UI\Controls\Pickers\YearPicker.cs" />
    <Compile Include="Web\UI\Controls\RockBulletedList.cs" />
    <Compile Include="Web\UI\Controls\RockCheckBox.cs" />
    <Compile Include="Web\UI\Controls\RockCheckBoxList.cs" />
    <Compile Include="Web\UI\Controls\RockControlHelper.cs" />
    <Compile Include="Web\UI\Controls\RockControlWrapper.cs" />
    <Compile Include="Web\UI\Controls\RockDropDownList.cs" />
    <Compile Include="Web\UI\Controls\RockLiteral.cs" />
    <Compile Include="Web\UI\Controls\RockRadioButton.cs" />
    <Compile Include="Web\UI\Controls\RockRadioButtonList.cs" />
    <Compile Include="Web\UI\Controls\RockRating.cs" />
    <Compile Include="Web\UI\Controls\RockTextBox.cs" />
    <Compile Include="Web\UI\Controls\RockTextOrDropDownList.cs" />
    <Compile Include="Web\UI\Controls\RockUpdatePanel.cs" />
    <Compile Include="Web\UI\Controls\ScheduleBuilder.cs" />
    <Compile Include="Web\UI\Controls\SearchField.cs" />
    <Compile Include="Web\UI\Controls\SecurityButton.cs" />
    <Compile Include="Web\UI\Controls\StateDropDownList.cs" />
    <Compile Include="Web\UI\Controls\TagList.cs" />
    <Compile Include="Web\UI\Controls\TermDescription.cs" />
    <Compile Include="Web\UI\Controls\Toggle.cs" />
    <Compile Include="Web\UI\Controls\UrlLinkBox.cs" />
    <Compile Include="Web\UI\Controls\ValueList.cs" />
    <Compile Include="Web\UI\Controls\Workflow Controls\WorkflowActionEditor.cs" />
    <Compile Include="Web\UI\Controls\Workflow Controls\WorkflowActionTypeEditor.cs" />
    <Compile Include="Web\UI\Controls\Workflow Controls\WorkflowActivityEditor.cs" />
    <Compile Include="Web\UI\Controls\Workflow Controls\WorkflowActivityTypeEditor.cs" />
    <Compile Include="Web\UI\Controls\Workflow Controls\WorkflowFormActionList.cs" />
    <Compile Include="Web\UI\Controls\Workflow Controls\WorkflowFormAttributeRow.cs" />
    <Compile Include="Web\UI\Controls\Workflow Controls\WorkflowFormEditor.cs" />
    <Compile Include="Web\UI\Controls\Zone.cs" />
    <Compile Include="Web\UI\DialogPage.cs">
      <SubType>ASPXCodeBehind</SubType>
    </Compile>
    <Compile Include="Web\UI\IDetailBlock.cs" />
    <Compile Include="Web\UI\ISecondaryBlock.cs" />
    <Compile Include="Web\UI\PersonBlock.cs">
      <SubType>ASPXCodeBehind</SubType>
    </Compile>
    <Compile Include="Web\UI\RockBlock.cs">
      <SubType>ASPXCodeBehind</SubType>
    </Compile>
    <Compile Include="Web\UI\RockBlockCustomSettings.cs">
      <SubType>ASPXCodeBehind</SubType>
    </Compile>
    <Compile Include="Web\UI\RockBlockWrapper.cs" />
    <Compile Include="Web\UI\RockMasterPage.cs">
      <SubType>ASPXCodeBehind</SubType>
    </Compile>
    <Compile Include="Web\UI\RockPage.cs">
      <SubType>ASPXCodeBehind</SubType>
    </Compile>
    <Compile Include="Web\UI\Validation\DataAnnotationValidator.cs" />
    <Compile Include="Web\Utilities\HtmlSanitizer.cs" />
    <Compile Include="Web\Utilities\RockUpdateHelper.cs" />
    <Compile Include="Web\Utilities\WebControlHelper.cs" />
    <Compile Include="Workflow\ActionCategoryAttribute.cs" />
    <Compile Include="Workflow\ActionComponent.cs" />
    <Compile Include="Workflow\ActionContainer.cs" />
    <Compile Include="Workflow\Action\BackgroundCheck\BackgroundCheckRequest.cs" />
    <Compile Include="Workflow\Action\CheckIn\CalculateLastAttended.cs" />
    <Compile Include="Workflow\Action\CheckIn\CheckInActionComponent.cs" />
    <Compile Include="Workflow\Action\CheckIn\CreateLabels.cs" />
    <Compile Include="Workflow\Action\CheckIn\FilterActiveLocations.cs" />
    <Compile Include="Workflow\Action\CheckIn\FilterByAge.cs" />
    <Compile Include="Workflow\Action\CheckIn\FilterByGrade.cs" />
    <Compile Include="Workflow\Action\CheckIn\FilterGroupsByAbilityLevel.cs" />
    <Compile Include="Workflow\Action\CheckIn\FilterGroupsByAge.cs" />
    <Compile Include="Workflow\Action\CheckIn\FilterGroupsByGrade.cs" />
    <Compile Include="Workflow\Action\CheckIn\FilterGroupsByGradeAndAge.cs" />
    <Compile Include="Workflow\Action\CheckIn\FilterGroupsByLastName.cs" />
    <Compile Include="Workflow\Action\CheckIn\FilterGroupsBySpecialNeeds.cs" />
    <Compile Include="Workflow\Action\CheckIn\FilterLocationsBySchedule.cs" />
    <Compile Include="Workflow\Action\CheckIn\FilterByPreviousCheckin.cs" />
    <Compile Include="Workflow\Action\CheckIn\FilterLocationsByThreshold.cs" />
    <Compile Include="Workflow\Action\CheckIn\FindFamilies.cs" />
    <Compile Include="Workflow\Action\CheckIn\FindFamilyMembers.cs" />
    <Compile Include="Workflow\Action\CheckIn\FindRelationships.cs" />
    <Compile Include="Workflow\Action\CheckIn\LoadGroups.cs" />
    <Compile Include="Workflow\Action\CheckIn\LoadGroupTypes.cs" />
    <Compile Include="Workflow\Action\CheckIn\LoadLocations.cs" />
    <Compile Include="Workflow\Action\CheckIn\LoadSchedules.cs" />
    <Compile Include="Workflow\Action\CheckIn\ParseZebraLabel.cs" />
    <Compile Include="Workflow\Action\CheckIn\PreSelectRecentAttendance.cs" />
    <Compile Include="Workflow\Action\CheckIn\RemoveEmptyGroups.cs" />
    <Compile Include="Workflow\Action\CheckIn\RemoveEmptyGroupTypes.cs" />
    <Compile Include="Workflow\Action\CheckIn\RemoveEmptyLocations.cs" />
    <Compile Include="Workflow\Action\CheckIn\RemoveEmptyPeople.cs" />
    <Compile Include="Workflow\Action\CheckIn\SaveAttendance.cs" />
    <Compile Include="Workflow\Action\CheckIn\SetAvailableSchedules.cs" />
    <Compile Include="Workflow\Action\Communications\SendEmail.cs" />
    <Compile Include="Workflow\Action\Communications\SendEmailWithEvents.cs" />
    <Compile Include="Workflow\Action\Communications\SendNotification.cs" />
    <Compile Include="Workflow\Action\Communications\SendSms.cs" />
    <Compile Include="Workflow\Action\Communications\SendSystemEmail.cs" />
    <Compile Include="Workflow\Action\Connections\AddConnectionRequestActivity.cs" />
    <Compile Include="Workflow\Action\Connections\CreateConnectionRequest.cs" />
    <Compile Include="Workflow\Action\Connections\SetConnectionRequestState.cs" />
    <Compile Include="Workflow\Action\Connections\SetConnectionRequestStatus.cs" />
    <Compile Include="Workflow\Action\Connections\TransferConnectionRequest.cs" />
    <Compile Include="Workflow\Action\Finance\BenevolenceRequestAdd.cs" />
    <Compile Include="Workflow\Action\Finance\BenevolenceRequestAddDocument.cs" />
    <Compile Include="Workflow\Action\Finance\BenevolenceRequestSetAttribute.cs" />
    <Compile Include="Workflow\Action\Finance\BenevolenceResultAdd.cs" />
    <Compile Include="Workflow\Action\Groups\AddNoteToGroupMember.cs" />
    <Compile Include="Workflow\Action\Groups\AddPersonToGroup.cs" />
    <Compile Include="Workflow\Action\Groups\AddPersonToGroupAttribute.cs" />
    <Compile Include="Workflow\Action\Groups\PostAttendanceToGroup.cs" />
    <Compile Include="Workflow\Action\Groups\RemovePersonFromGroup.cs" />
    <Compile Include="Workflow\Action\Groups\RemovePersonFromGroupAttribute.cs" />
    <Compile Include="Workflow\Action\Groups\SetAttributeToRandomGroupMember.cs" />
    <Compile Include="Workflow\Action\Groups\SetGroupAttribute.cs" />
    <Compile Include="Workflow\Action\Groups\SetGroupMemberAttribute.cs" />
    <Compile Include="Workflow\Action\Groups\SetGroupMemberNote.cs" />
    <Compile Include="Workflow\Action\Groups\UpdateGroupMemberStatus.cs" />
    <Compile Include="Workflow\Action\People\GetPersonFromFields.cs" />
    <Compile Include="Workflow\Action\People\PersonAddressUpdate.cs" />
    <Compile Include="Workflow\Action\People\PersonGetHeadOfHousehold.cs" />
    <Compile Include="Workflow\Action\People\PersonGetSpouse.cs" />
    <Compile Include="Workflow\Action\People\PersonInDataView.cs" />
    <Compile Include="Workflow\Action\People\PersonNoteAdd.cs" />
    <Compile Include="Workflow\Action\People\PersonPhoneUpdate.cs" />
    <Compile Include="Workflow\Action\People\PersonPropertyUpdate.cs" />
    <Compile Include="Workflow\Action\People\PersonTagAdd.cs" />
    <Compile Include="Workflow\Action\People\PersonTagRemove.cs" />
    <Compile Include="Workflow\Action\People\SetPersonAttribute.cs" />
    <Compile Include="Workflow\Action\Utility\LavaRun.cs" />
    <Compile Include="Workflow\Action\WorkflowControl\Redirect.cs" />
    <Compile Include="Workflow\Action\Utility\RunJob.cs" />
    <Compile Include="Workflow\Action\Utility\RunSQL.cs" />
    <Compile Include="Workflow\Action\WorkflowControl\ShowHtml.cs" />
    <Compile Include="Workflow\Action\WorkflowAttributes\SetAttributeFromEntity.cs" />
    <Compile Include="Workflow\Action\WorkflowAttributes\SetAttributeFromPerson.cs" />
    <Compile Include="Workflow\Action\WorkflowAttributes\SetAttributeToCurrentPerson.cs" />
    <Compile Include="Workflow\Action\WorkflowAttributes\SetAttributeToGroupLeader.cs" />
    <Compile Include="Workflow\Action\WorkflowAttributes\SetAttributeToInitiator.cs" />
    <Compile Include="Workflow\Action\WorkflowAttributes\SetAttributeValue.cs" />
    <Compile Include="Workflow\Action\WorkflowControl\SetStatusInOtherWorkflow.cs" />
    <Compile Include="Workflow\Action\WorkflowControl\ActivateActivityinOtherWorkflow.cs" />
    <Compile Include="Workflow\Action\WorkflowControl\ActivateActivityInOtherWorkflowOnMatch.cs" />
    <Compile Include="Workflow\Action\WorkflowControl\ActivateWorkflow.cs" />
    <Compile Include="Workflow\Action\WorkflowControl\ActivateActions.cs" />
    <Compile Include="Workflow\Action\WorkflowControl\ActivateActivity.cs" />
    <Compile Include="Workflow\Action\WorkflowControl\AddWorkflowNote.cs" />
    <Compile Include="Workflow\Action\WorkflowControl\AssignActivityFromAttributeValue.cs" />
    <Compile Include="Workflow\Action\WorkflowControl\AssignActivityToGroup.cs" />
    <Compile Include="Workflow\Action\WorkflowControl\AssignActivityToPerson.cs" />
    <Compile Include="Workflow\Action\WorkflowControl\AssignActivityToSecurityRole.cs" />
    <Compile Include="Workflow\Action\WorkflowControl\CompleteActivity.cs" />
    <Compile Include="Workflow\Action\WorkflowControl\CompleteWorkflow.cs" />
    <Compile Include="Workflow\Action\WorkflowControl\Delay.cs" />
    <Compile Include="Workflow\Action\WorkflowControl\DeleteWorkflow.cs" />
    <Compile Include="Workflow\Action\WorkflowControl\LogError.cs" />
    <Compile Include="Workflow\Action\WorkflowControl\PersistWorkflow.cs" />
    <Compile Include="Workflow\Action\WorkflowControl\SetInitiatorFromAttribute.cs" />
    <Compile Include="Workflow\Action\WorkflowControl\SetStatus.cs" />
    <Compile Include="Workflow\Action\WorkflowControl\SetWorkflowName.cs" />
    <Compile Include="Workflow\Action\WorkflowControl\UserForm.cs" />
    <Compile Include="Workflow\Action\WorkflowControl\WriteToLog.cs" />
    <Compile Include="Workflow\TriggerCache.cs" />
  </ItemGroup>
  <ItemGroup>
    <Content Include="..\packages\Microsoft.SqlServer.Types.11.0.2\nativeBinaries\x64\msvcr100.dll">
      <Link>SqlServerTypes\x64\msvcr100.dll</Link>
      <CopyToOutputDirectory>PreserveNewest</CopyToOutputDirectory>
    </Content>
    <Content Include="..\packages\Microsoft.SqlServer.Types.11.0.2\nativeBinaries\x64\SqlServerSpatial110.dll">
      <Link>SqlServerTypes\x64\SqlServerSpatial110.dll</Link>
      <CopyToOutputDirectory>PreserveNewest</CopyToOutputDirectory>
    </Content>
    <Content Include="..\packages\Microsoft.SqlServer.Types.11.0.2\nativeBinaries\x86\msvcr100.dll">
      <Link>SqlServerTypes\x86\msvcr100.dll</Link>
      <CopyToOutputDirectory>PreserveNewest</CopyToOutputDirectory>
    </Content>
    <Content Include="..\packages\Microsoft.SqlServer.Types.11.0.2\nativeBinaries\x86\SqlServerSpatial110.dll">
      <Link>SqlServerTypes\x86\SqlServerSpatial110.dll</Link>
      <CopyToOutputDirectory>PreserveNewest</CopyToOutputDirectory>
    </Content>
    <Content Include="LICENSE.txt" />
    <Content Include="Scripts\jquery-1.12.4.intellisense.js" />
    <Content Include="Scripts\jquery-1.12.4.js" />
    <Content Include="Scripts\jquery-1.12.4.min.js" />
    <Content Include="Scripts\jquery.signalR-2.2.0.js" />
    <Content Include="Scripts\jquery.signalR-2.2.0.min.js" />
    <Content Include="Service References\MelissaData.AddressCheck\configuration.svcinfo" />
    <Content Include="Service References\MelissaData.AddressCheck\configuration91.svcinfo" />
    <Content Include="Service References\MelissaData.AddressCheck\Reference.svcmap">
      <LastGenOutput>Reference.cs</LastGenOutput>
    </Content>
    <Content Include="Service References\MelissaData.AddressCheck\Service.disco" />
    <Content Include="Service References\ServiceObjects.GeoCoder\configuration.svcinfo" />
    <Content Include="Service References\ServiceObjects.GeoCoder\configuration91.svcinfo" />
    <Content Include="Service References\ServiceObjects.GeoCoder\GeoCoder.disco" />
    <Content Include="Service References\ServiceObjects.GeoCoder\Reference.svcmap">
      <LastGenOutput>Reference.cs</LastGenOutput>
    </Content>
    <Content Include="SqlServerTypes\readme.htm" />
  </ItemGroup>
  <ItemGroup>
    <None Include="App.config" />
    <None Include="packages.config">
      <SubType>Designer</SubType>
    </None>
    <None Include="Scripts\jquery-1.12.4.min.map" />
    <None Include="Service References\MelissaData.AddressCheck\Rock.MelissaData.AddressCheck.ResponseArray.datasource" />
    <None Include="Service References\MelissaData.AddressCheck\Service.wsdl" />
    <None Include="Service References\MelissaData.AddressCheck\Service.xsd">
      <SubType>Designer</SubType>
    </None>
    <None Include="Service References\MelissaData.AddressCheck\Service1.xsd">
      <SubType>Designer</SubType>
    </None>
    <None Include="Service References\ServiceObjects.GeoCoder\GeoCoder.wsdl" />
    <None Include="Service References\ServiceObjects.GeoCoder\Rock.ServiceObjects.GeoCoder.DistanceBetweenInfo.datasource" />
    <None Include="Service References\ServiceObjects.GeoCoder\Rock.ServiceObjects.GeoCoder.DistanceToWaterInfo.datasource" />
    <None Include="Service References\ServiceObjects.GeoCoder\Rock.ServiceObjects.GeoCoder.GeocodeCityWorldwideInfo.datasource" />
    <None Include="Service References\ServiceObjects.GeoCoder\Rock.ServiceObjects.GeoCoder.Location.datasource" />
    <None Include="Service References\ServiceObjects.GeoCoder\Rock.ServiceObjects.GeoCoder.Location_V3.datasource" />
    <None Include="Service References\ServiceObjects.GeoCoder\Rock.ServiceObjects.GeoCoder.ReverseAddress.datasource" />
    <None Include="Service References\ServiceObjects.GeoCoder\Rock.ServiceObjects.GeoCoder.ZipCodeInfo.datasource" />
  </ItemGroup>
  <ItemGroup>
    <Folder Include="Auth\" />
  </ItemGroup>
  <ItemGroup>
    <ProjectReference Include="..\DotLiquid\DotLiquid.csproj">
      <Project>{00edcb8d-ef33-459c-ad62-02876bd24dff}</Project>
      <Name>DotLiquid</Name>
    </ProjectReference>
    <ProjectReference Include="..\Rock.Version\Rock.Version.csproj">
      <Project>{6fe0930c-6832-4c2f-8a76-d4e4a2d80ddf}</Project>
      <Name>Rock.Version</Name>
    </ProjectReference>
  </ItemGroup>
  <ItemGroup>
    <WCFMetadata Include="Service References\" />
  </ItemGroup>
  <Import Project="$(MSBuildToolsPath)\Microsoft.CSharp.targets" />
  <!-- To modify your build process, add your task inside one of the targets below and uncomment it. 
       Other similar extension points exist, see Microsoft.Common.targets.
  <Target Name="BeforeBuild">
  </Target>
  <Target Name="AfterBuild">
  </Target>
  -->
</Project><|MERGE_RESOLUTION|>--- conflicted
+++ resolved
@@ -1327,11 +1327,8 @@
     <Compile Include="Utility\ExcelHelper.cs" />
     <Compile Include="Utility\ExtensionMethods\QuartzExtensions.cs" />
     <Compile Include="Utility\FileUtilities.cs" />
-<<<<<<< HEAD
     <Compile Include="Utility\IRockOwinStartup.cs" />
-=======
     <Compile Include="Web\UI\Controls\Communication\PushNotification.cs" />
->>>>>>> 02573ba0
     <Compile Include="Web\Cache\WorkflowActionFormAttributeCache.cs" />
     <Compile Include="Web\Cache\WorkflowActivityTypeCache.cs" />
     <Compile Include="Web\Cache\WorkflowActionTypeCache.cs" />
