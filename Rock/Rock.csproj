﻿<?xml version="1.0" encoding="utf-8"?>
<Project ToolsVersion="4.0" DefaultTargets="Build" xmlns="http://schemas.microsoft.com/developer/msbuild/2003">
  <Import Project="$(MSBuildExtensionsPath)\$(MSBuildToolsVersion)\Microsoft.Common.props" Condition="Exists('$(MSBuildExtensionsPath)\$(MSBuildToolsVersion)\Microsoft.Common.props')" />
  <PropertyGroup>
    <Configuration Condition=" '$(Configuration)' == '' ">Debug</Configuration>
    <Platform Condition=" '$(Platform)' == '' ">AnyCPU</Platform>
    <ProductVersion>
    </ProductVersion>
    <SchemaVersion>2.0</SchemaVersion>
    <ProjectGuid>{8F8C2A79-24F4-4157-8B99-45F75FA85799}</ProjectGuid>
    <ProjectTypeGuids>{349c5851-65df-11da-9384-00065b846f21};{fae04ec0-301f-11d3-bf4b-00c04f79efbc}</ProjectTypeGuids>
    <OutputType>Library</OutputType>
    <AppDesignerFolder>Properties</AppDesignerFolder>
    <RootNamespace>Rock</RootNamespace>
    <AssemblyName>Rock</AssemblyName>
    <TargetFrameworkVersion>v4.5</TargetFrameworkVersion>
    <UseIISExpress>false</UseIISExpress>
    <FileUpgradeFlags>
    </FileUpgradeFlags>
    <OldToolsVersion>4.0</OldToolsVersion>
    <UpgradeBackupLocation />
    <TargetFrameworkProfile />
    <IISExpressSSLPort />
    <IISExpressAnonymousAuthentication />
    <IISExpressWindowsAuthentication />
    <IISExpressUseClassicPipelineMode />
  </PropertyGroup>
  <PropertyGroup Condition=" '$(Configuration)|$(Platform)' == 'Debug|AnyCPU' ">
    <DebugSymbols>true</DebugSymbols>
    <DebugType>full</DebugType>
    <Optimize>false</Optimize>
    <OutputPath>bin\</OutputPath>
    <DefineConstants>DEBUG;TRACE</DefineConstants>
    <ErrorReport>prompt</ErrorReport>
    <WarningLevel>4</WarningLevel>
    <DocumentationFile>Rock.XML</DocumentationFile>
    <Prefer32Bit>false</Prefer32Bit>
  </PropertyGroup>
  <PropertyGroup Condition=" '$(Configuration)|$(Platform)' == 'Release|AnyCPU' ">
    <DebugType>pdbonly</DebugType>
    <Optimize>true</Optimize>
    <OutputPath>bin\</OutputPath>
    <DefineConstants>TRACE</DefineConstants>
    <ErrorReport>prompt</ErrorReport>
    <WarningLevel>4</WarningLevel>
    <Prefer32Bit>false</Prefer32Bit>
  </PropertyGroup>
  <ItemGroup>
    <Reference Include="Accessibility">
      <EmbedInteropTypes>True</EmbedInteropTypes>
    </Reference>
    <Reference Include="AjaxControlToolkit, Version=4.1.60623.0, Culture=neutral, PublicKeyToken=28f01b0e84b6d53e, processorArchitecture=MSIL">
      <SpecificVersion>False</SpecificVersion>
      <HintPath>..\packages\AjaxControlToolkit.4.1.60623\lib\40\AjaxControlToolkit.dll</HintPath>
    </Reference>
    <Reference Include="DotLiquid">
      <HintPath>..\libs\DotLiquid v1.7.0\NET40\DotLiquid.dll</HintPath>
    </Reference>
    <Reference Include="EntityFramework, Version=5.0.0.0, Culture=neutral, PublicKeyToken=b77a5c561934e089, processorArchitecture=MSIL">
      <SpecificVersion>False</SpecificVersion>
      <HintPath>..\packages\EntityFramework.5.0.0\lib\net45\EntityFramework.dll</HintPath>
    </Reference>
    <Reference Include="EPPlus">
      <HintPath>..\libs\EPPlus\EPPlus.dll</HintPath>
    </Reference>
    <Reference Include="Facebook, Version=6.0.10.0, Culture=neutral, PublicKeyToken=58cb4f2111d1e6de, processorArchitecture=MSIL">
      <SpecificVersion>False</SpecificVersion>
      <HintPath>..\packages\Facebook.6.0.24\lib\net45\Facebook.dll</HintPath>
    </Reference>
    <Reference Include="HtmlAgilityPack">
      <HintPath>..\packages\AjaxControlToolkit.4.1.60623\lib\40\SanitizerProviders\HtmlAgilityPack.dll</HintPath>
    </Reference>
    <Reference Include="Microsoft.CSharp" />
    <Reference Include="NuGet.Core, Version=2.0.30619.9119, Culture=neutral, PublicKeyToken=31bf3856ad364e35, processorArchitecture=MSIL">
      <SpecificVersion>False</SpecificVersion>
      <HintPath>..\packages\NuGet.Core.2.0.1\lib\net40-Client\NuGet.Core.dll</HintPath>
    </Reference>
    <Reference Include="SanitizerProviders, Version=1.0.0.0, Culture=neutral, processorArchitecture=MSIL">
      <HintPath>..\packages\AjaxControlToolkit.4.1.60623\lib\40\SanitizerProviders\SanitizerProviders.dll</HintPath>
    </Reference>
    <Reference Include="Newtonsoft.Json, Version=4.5.0.0, Culture=neutral, PublicKeyToken=30ad4fe6b2a6aeed, processorArchitecture=MSIL">
      <HintPath>..\packages\Newtonsoft.Json.4.5.7\lib\net40\Newtonsoft.Json.dll</HintPath>
    </Reference>
    <Reference Include="System.ComponentModel.Composition" />
    <Reference Include="System.ComponentModel.DataAnnotations" />
    <Reference Include="System" />
    <Reference Include="System.Configuration" />
    <Reference Include="System.Data" />
    <Reference Include="System.Data.DataSetExtensions" />
    <Reference Include="System.Data.Entity" />
    <Reference Include="System.Data.Entity.Design" />
    <Reference Include="System.Data.Services" />
    <Reference Include="System.Data.Services.Client" />
    <Reference Include="System.DirectoryServices" />
    <Reference Include="System.DirectoryServices.AccountManagement" />
    <Reference Include="System.Drawing" />
    <Reference Include="System.Runtime.Caching" />
    <Reference Include="System.Runtime.Serialization" />
    <Reference Include="System.ServiceModel" />
    <Reference Include="System.ServiceModel.Activation" />
    <Reference Include="System.ServiceModel.Web" />
    <Reference Include="System.Transactions" />
    <Reference Include="System.Web.ApplicationServices" />
    <Reference Include="System.Web.DynamicData" />
    <Reference Include="System.Web.Entity" />
    <Reference Include="System.Web.Extensions" />
    <Reference Include="System.Web" />
    <Reference Include="System.Xml" />
    <Reference Include="System.Xml.Linq" />
  </ItemGroup>
  <ItemGroup>
    <Compile Include="Address\GeocodeContainer.cs">
      <SubType>Code</SubType>
    </Compile>
    <Compile Include="Cms\AuthService.Partial.cs" />
    <Compile Include="Cms\BlockService.Partial.cs" />
    <Compile Include="Cms\BlockTypeService.Partial.cs" />
    <Compile Include="Cms\CodeGenerated\AuthDTO.cs" />
    <Compile Include="Cms\CodeGenerated\AuthService.cs" />
    <Compile Include="Cms\CodeGenerated\BlockDto.cs" />
    <Compile Include="Cms\CodeGenerated\BlockService.cs" />
    <Compile Include="Cms\CodeGenerated\BlockTypeDto.cs" />
    <Compile Include="Cms\CodeGenerated\BlockTypeService.cs" />
    <Compile Include="Cms\CodeGenerated\FileDTO.cs" />
    <Compile Include="Cms\CodeGenerated\FileService.cs" />
    <Compile Include="Cms\CodeGenerated\HtmlContentDTO.cs" />
    <Compile Include="Cms\CodeGenerated\HtmlContentService.cs" />
    <Compile Include="Cms\CodeGenerated\MarketingCampaignAdDto.cs" />
    <Compile Include="Cms\CodeGenerated\MarketingCampaignAdService.cs" />
    <Compile Include="Cms\CodeGenerated\MarketingCampaignAdTypeDto.cs" />
    <Compile Include="Cms\CodeGenerated\MarketingCampaignAdTypeService.cs" />
    <Compile Include="Cms\CodeGenerated\MarketingCampaignAudienceDto.cs" />
    <Compile Include="Cms\CodeGenerated\MarketingCampaignAudienceService.cs" />
    <Compile Include="Cms\CodeGenerated\MarketingCampaignCampusDto.cs" />
    <Compile Include="Cms\CodeGenerated\MarketingCampaignCampusService.cs" />
    <Compile Include="Cms\CodeGenerated\MarketingCampaignDto.cs" />
    <Compile Include="Cms\CodeGenerated\MarketingCampaignService.cs" />
    <Compile Include="Cms\CodeGenerated\PageContextDTO.cs" />
    <Compile Include="Cms\CodeGenerated\PageContextService.cs" />
    <Compile Include="Cms\CodeGenerated\PageDTO.cs" />
    <Compile Include="Cms\CodeGenerated\PageRouteDTO.cs" />
    <Compile Include="Cms\CodeGenerated\PageRouteService.cs" />
    <Compile Include="Cms\CodeGenerated\PageService.cs" />
    <Compile Include="Cms\CodeGenerated\SiteDomainDTO.cs" />
    <Compile Include="Cms\CodeGenerated\SiteDomainService.cs" />
    <Compile Include="Cms\CodeGenerated\SiteDTO.cs" />
    <Compile Include="Cms\CodeGenerated\SiteService.cs" />
    <Compile Include="Cms\CodeGenerated\UserDTO.cs" />
    <Compile Include="Cms\CodeGenerated\UserService.cs" />
    <Compile Include="Cms\FileService.Partial.cs" />
    <Compile Include="Cms\MarketingCampaign.cs" />
    <Compile Include="Cms\MarketingCampaignAd.cs" />
    <Compile Include="Cms\MarketingCampaignAdDto.partial.cs" />
    <Compile Include="Cms\MarketingCampaignAdType.cs" />
    <Compile Include="Cms\MarketingCampaignAudience.cs" />
    <Compile Include="Cms\MarketingCampaignAudienceDto.partial.cs" />
    <Compile Include="Cms\MarketingCampaignCampus.cs" />
    <Compile Include="Cms\PageContextService.Partial.cs" />
    <Compile Include="Cms\HtmlContentService.Partial.cs" />
    <Compile Include="Cms\PageContext.cs" />
    <Compile Include="Cms\PageService.Partial.cs" />
    <Compile Include="Cms\PageRouteService.Partial.cs" />
    <Compile Include="Cms\SiteDomainService.Partial.cs" />
    <Compile Include="Cms\SiteService.Partial.cs" />
    <Compile Include="Cms\UserService.Partial.cs" />
    <Compile Include="Communication\BouncedEmail.cs" />
    <Compile Include="Communication\IEmailProvider.cs" />
    <Compile Include="Communication\SendGridEmailProvider.cs" />
    <Compile Include="Constants\DisplayStrings.cs" />
    <Compile Include="Core\CodeGenerated\AttributeDto.cs" />
    <Compile Include="Core\CodeGenerated\AttributeQualifierDto.cs" />
    <Compile Include="Core\CodeGenerated\AttributeQualifierService.cs" />
    <Compile Include="Core\AttributeQualifierService.Partial.cs" />
    <Compile Include="Core\CodeGenerated\AttributeService.cs" />
    <Compile Include="Core\AttributeService.Partial.cs" />
    <Compile Include="Core\CodeGenerated\AttributeValueDto.cs" />
    <Compile Include="Core\CodeGenerated\AttributeValueService.cs" />
    <Compile Include="Core\AttributeValueService.Partial.cs" />
    <Compile Include="Core\Audit.cs">
      <SubType>Code</SubType>
    </Compile>
    <Compile Include="Core\CodeGenerated\AuditDto.cs" />
    <Compile Include="Core\CodeGenerated\AuditService.cs" />
    <Compile Include="Core\CodeGenerated\EntityTypeDto.cs" />
    <Compile Include="Core\CodeGenerated\EntityTypeService.cs" />
    <Compile Include="Core\CodeGenerated\MetricDto.cs">
      <SubType>Code</SubType>
    </Compile>
    <Compile Include="Core\CodeGenerated\MetricService.cs">
      <SubType>Code</SubType>
    </Compile>
    <Compile Include="Core\EntityType.cs" />
    <Compile Include="Core\EntityTypeService.Partial.cs" />
    <Compile Include="Core\TaggedItemService.Partial.cs" />
    <Compile Include="Core\TagService.Partial.cs" />
    <Compile Include="Core\Tag.cs" />
    <Compile Include="Core\CodeGenerated\TagDto.cs" />
    <Compile Include="Core\TaggedItem.cs" />
    <Compile Include="Core\CodeGenerated\DefinedTypeDto.cs" />
    <Compile Include="Core\CodeGenerated\DefinedTypeService.cs" />
    <Compile Include="Core\CodeGenerated\DefinedValueDto.cs" />
    <Compile Include="Core\CodeGenerated\DefinedValueService.cs" />
    <Compile Include="Core\CodeGenerated\EntityChangeDto.cs" />
    <Compile Include="Core\CodeGenerated\EntityChangeService.cs" />
    <Compile Include="Core\CodeGenerated\ExceptionLogDto.cs" />
    <Compile Include="Core\CodeGenerated\ExceptionLogService.cs" />
    <Compile Include="Core\CodeGenerated\FieldTypeDto.cs" />
    <Compile Include="Core\CodeGenerated\FieldTypeService.cs" />
    <Compile Include="Core\FieldTypeService.Partial.cs" />
    <Compile Include="Core\MetricService.Partial.cs" />
    <Compile Include="Core\MetricValue.cs" />
    <Compile Include="Core\CodeGenerated\MetricValueDto.cs" />
    <Compile Include="Core\CodeGenerated\MetricValueService.cs" />
    <Compile Include="Core\Metric.cs" />
    <Compile Include="Core\DefinedTypeService.Partial.cs" />
    <Compile Include="Core\DefinedValueService.Partial.cs" />
    <Compile Include="Core\EntityChange.cs" />
    <Compile Include="Core\EntityChangeService.Partial.cs" />
    <Compile Include="Core\ExceptionLog.cs" />
    <Compile Include="Core\ExceptionLogService.Partial.cs" />
    <Compile Include="Core\MetricValueService.Partial.cs" />
    <Compile Include="Core\RangeValue.cs" />
    <Compile Include="Core\CodeGenerated\ServiceLogDto.cs" />
    <Compile Include="Core\CodeGenerated\ServiceLogService.cs" />
    <Compile Include="Core\CodeGenerated\TaggedItemDto.cs" />
    <Compile Include="Core\CodeGenerated\TaggedItemService.cs" />
    <Compile Include="Core\CodeGenerated\TagService.cs" />
    <Compile Include="Crm\CodeGenerated\LocationDto.cs" />
    <Compile Include="Crm\CodeGenerated\LocationService.cs" />
    <Compile Include="Crm\GroupTypeLocationType.cs">
      <SubType>Code</SubType>
    </Compile>
    <Compile Include="Crm\LocationService.Partial.cs" />
    <Compile Include="Crm\Campus.cs" />
    <Compile Include="Crm\CodeGenerated\CampusDto.cs" />
    <Compile Include="Crm\CodeGenerated\CampusService.cs" />
    <Compile Include="Crm\CodeGenerated\EmailTemplateDto.cs" />
    <Compile Include="Crm\CodeGenerated\EmailTemplateService.cs" />
    <Compile Include="Crm\EmailTemplateService.Partial.cs" />
    <Compile Include="Crm\CodeGenerated\PersonDto.cs" />
    <Compile Include="Crm\CodeGenerated\PersonMergedDto.cs" />
    <Compile Include="Crm\CodeGenerated\PersonMergedService.cs" />
    <Compile Include="Crm\CodeGenerated\PersonService.cs" />
    <Compile Include="Crm\PersonService.Partial.cs" />
    <Compile Include="Crm\PersonMergedService.Partial.cs" />
    <Compile Include="Crm\PersonMerged.cs" />
    <Compile Include="Crm\PersonViewed.cs" />
    <Compile Include="Crm\CodeGenerated\PersonViewedDto.cs" />
    <Compile Include="Crm\CodeGenerated\PersonViewedService.cs" />
    <Compile Include="Crm\PersonViewedService.Partial.cs" />
    <Compile Include="Crm\CodeGenerated\PhoneNumberDto.cs" />
    <Compile Include="Crm\CodeGenerated\PhoneNumberService.cs" />
    <Compile Include="Crm\PhoneNumberService.Partial.cs" />
    <Compile Include="Crm\DiscService.cs" />
    <Compile Include="Data\AlternateKeyAttribute.cs" />
    <Compile Include="Data\FriendlyTypeNameAttribute.cs" />
    <Compile Include="Data\NotAuditedAttribute.cs" />
    <Compile Include="Data\IDto.cs" />
    <Compile Include="Data\IEntity.cs" />
    <Compile Include="Data\IRepository.cs" />
    <Compile Include="Data\IExportable.cs" />
    <Compile Include="Data\RepositoryFactory.cs" />
    <Compile Include="Data\RockPluginDBInitializer.cs" />
    <Compile Include="Data\RockTransactionScope.cs" />
    <Compile Include="Data\RouteAttribute.cs" />
    <Compile Include="Data\Service.cs" />
    <Compile Include="Extension\Component.cs" />
    <Compile Include="Extension\IComponentData.cs" />
    <Compile Include="Extension\Container.cs" />
    <Compile Include="Address\Geocode\TeleAtlas.cs" />
    <Compile Include="Extension\ComponentDescription.cs" />
    <Compile Include="Address\Standardize\MelissaData.cs" />
    <Compile Include="Address\Standardize\StrikeIron.cs" />
    <Compile Include="Address\StandardizeContainer.cs">
      <SubType>Code</SubType>
    </Compile>
    <Compile Include="Address\Geocode\StrikeIron.cs" />
    <Compile Include="Address\StandardizeComponent.cs" />
    <Compile Include="Address\GeocodeComponent.cs" />
    <Compile Include="Address\Geocode\ServiceObjects.cs" />
    <Compile Include="Cms\Auth.cs" />
    <Compile Include="Cms\BlockType.cs" />
    <Compile Include="Cms\Block.cs" />
    <Compile Include="Cms\File.cs" />
    <Compile Include="Cms\HtmlContent.cs" />
    <Compile Include="Cms\Page.cs" />
    <Compile Include="Cms\PageRoute.cs" />
    <Compile Include="Cms\Site.cs" />
    <Compile Include="Cms\SiteDomain.cs" />
    <Compile Include="Cms\User.cs" />
    <Compile Include="Communication\Email.cs" />
    <Compile Include="Core\Attribute.cs" />
    <Compile Include="Core\AttributeQualifier.cs" />
    <Compile Include="Core\AttributeValue.cs" />
    <Compile Include="Core\DefinedType.cs" />
    <Compile Include="Core\DefinedValue.cs" />
    <Compile Include="Core\FieldType.cs" />
    <Compile Include="Core\ServiceLog.cs" />
    <Compile Include="Crm\Location.cs" />
    <Compile Include="Crm\EmailTemplate.cs" />
    <Compile Include="Crm\Person.cs" />
    <Compile Include="Crm\PhoneNumber.cs" />
    <Compile Include="Extension\IContainer.cs" />
    <Compile Include="Field\ConfigurationValue.cs" />
    <Compile Include="Field\Types\SelectMulti.cs" />
    <Compile Include="Field\Types\Document.cs" />
    <Compile Include="Field\Types\Person.cs" />
    <Compile Include="Field\Types\Url.cs" />
    <Compile Include="Field\Types\Currency.cs" />
    <Compile Include="Field\Types\Decimal.cs" />
    <Compile Include="Field\Types\DefinedValue.cs" />
    <Compile Include="Field\Types\DefinedType.cs" />
    <Compile Include="Field\Types\Date.cs" />
    <Compile Include="Field\Types\Image.cs" />
    <Compile Include="Field\Types\Video.cs" />
    <Compile Include="Financial\Batch.cs">
      <SubType>Code</SubType>
    </Compile>
    <Compile Include="Financial\CodeGenerated\BatchDto.cs" />
    <Compile Include="Financial\CodeGenerated\BatchService.cs" />
    <Compile Include="Financial\Fund.cs">
      <SubType>Code</SubType>
    </Compile>
    <Compile Include="Financial\CodeGenerated\FundDto.cs" />
    <Compile Include="Financial\CodeGenerated\FundService.cs" />
    <Compile Include="Financial\Gateway.cs">
      <SubType>Code</SubType>
    </Compile>
    <Compile Include="Financial\CodeGenerated\GatewayDto.cs" />
    <Compile Include="Financial\CodeGenerated\GatewayService.cs" />
    <Compile Include="Financial\PersonAccountLookup.cs">
      <SubType>Code</SubType>
    </Compile>
    <Compile Include="Financial\CodeGenerated\PersonAccountLookupDto.cs" />
    <Compile Include="Financial\CodeGenerated\PersonAccountLookupService.cs" />
    <Compile Include="Financial\Pledge.cs">
      <SubType>Code</SubType>
    </Compile>
    <Compile Include="Financial\CodeGenerated\PledgeDto.cs" />
    <Compile Include="Financial\CodeGenerated\PledgeService.cs" />
    <Compile Include="Financial\Transaction.cs">
      <SubType>Code</SubType>
    </Compile>
    <Compile Include="Financial\TransactionDetail.cs">
      <SubType>Code</SubType>
    </Compile>
    <Compile Include="Financial\CodeGenerated\TransactionDetailDto.cs" />
    <Compile Include="Financial\CodeGenerated\TransactionDetailService.cs" />
    <Compile Include="Financial\CodeGenerated\TransactionDto.cs" />
    <Compile Include="Financial\TransactionFund.cs">
      <SubType>Code</SubType>
    </Compile>
    <Compile Include="Financial\TransactionSearchValue.cs" />
    <Compile Include="Financial\CodeGenerated\TransactionService.cs" />
    <Compile Include="Financial\TransactionService.Partial.cs" />
    <Compile Include="Crm\Group.cs" />
    <Compile Include="Crm\CodeGenerated\GroupDto.cs" />
    <Compile Include="Crm\CodeGenerated\GroupRoleDto.cs" />
    <Compile Include="Crm\CodeGenerated\GroupRoleService.cs" />
    <Compile Include="Crm\CodeGenerated\GroupService.cs" />
    <Compile Include="Crm\GroupService.Partial.cs" />
    <Compile Include="Crm\GroupRole.cs" />
    <Compile Include="Crm\GroupRoleService.Partial.cs" />
    <Compile Include="Crm\GroupType.cs" />
    <Compile Include="Crm\CodeGenerated\GroupTypeDto.cs" />
    <Compile Include="Crm\CodeGenerated\GroupTypeService.cs" />
    <Compile Include="Crm\GroupTypeService.Partial.cs" />
    <Compile Include="Crm\GroupMember.cs" />
    <Compile Include="Crm\CodeGenerated\GroupMemberDto.cs" />
    <Compile Include="Crm\CodeGenerated\GroupMemberService.cs" />
    <Compile Include="Crm\GroupMemberService.Partial.cs" />
    <Compile Include="Crm\GroupLocation.cs" />
    <Compile Include="Jobs\CleanCachedImages.cs" />
    <Compile Include="Jobs\SendGridProcess.cs" />
    <Compile Include="Jobs\RockCleanup.cs" />
    <Compile Include="Migrations\201207181740473_CreateDatabase.cs" />
    <Compile Include="Migrations\201207181740473_CreateDatabase.Designer.cs">
      <DependentUpon>201207181740473_CreateDatabase.cs</DependentUpon>
    </Compile>
    <Compile Include="Migrations\201207182025570_AddCampus.cs" />
    <Compile Include="Migrations\201207182025570_AddCampus.Designer.cs">
      <DependentUpon>201207182025570_AddCampus.cs</DependentUpon>
    </Compile>
    <Compile Include="Migrations\201207191232155_UpdateFieldTypes.cs" />
    <Compile Include="Migrations\201207191232155_UpdateFieldTypes.Designer.cs">
      <DependentUpon>201207191232155_UpdateFieldTypes.cs</DependentUpon>
    </Compile>
    <Compile Include="Migrations\201207192033371_UpdateBooleanPropertyNames.cs" />
    <Compile Include="Migrations\201207192033371_UpdateBooleanPropertyNames.Designer.cs">
      <DependentUpon>201207192033371_UpdateBooleanPropertyNames.cs</DependentUpon>
    </Compile>
    <Compile Include="Migrations\201207192106568_AddDefinedValuesPage.cs" />
    <Compile Include="Migrations\201207192106568_AddDefinedValuesPage.Designer.cs">
      <DependentUpon>201207192106568_AddDefinedValuesPage.cs</DependentUpon>
    </Compile>
    <Compile Include="Migrations\201207231351256_AddCampusPage.cs" />
    <Compile Include="Migrations\201207231351256_AddCampusPage.Designer.cs">
      <DependentUpon>201207231351256_AddCampusPage.cs</DependentUpon>
    </Compile>
    <Compile Include="Migrations\201207251243568_AddSystemInfoPage.cs" />
    <Compile Include="Migrations\201207251243568_AddSystemInfoPage.Designer.cs">
      <DependentUpon>201207251243568_AddSystemInfoPage.cs</DependentUpon>
    </Compile>
    <Compile Include="Migrations\201207301824251_PersonMerge.cs" />
    <Compile Include="Migrations\201207301824251_PersonMerge.Designer.cs">
      <DependentUpon>201207301824251_PersonMerge.cs</DependentUpon>
    </Compile>
    <Compile Include="Migrations\201208012042296_Metric.cs" />
    <Compile Include="Migrations\201208012042296_Metric.Designer.cs">
      <DependentUpon>201208012042296_Metric.cs</DependentUpon>
    </Compile>
    <Compile Include="Migrations\201208060640275_AddPackageManager.cs" />
    <Compile Include="Migrations\201208060640275_AddPackageManager.Designer.cs">
      <DependentUpon>201208060640275_AddPackageManager.cs</DependentUpon>
    </Compile>
    <Compile Include="Migrations\201208062116447_PageContext.cs" />
    <Compile Include="Migrations\201208062116447_PageContext.Designer.cs">
      <DependentUpon>201208062116447_PageContext.cs</DependentUpon>
    </Compile>
    <Compile Include="Migrations\201208161837259_RemoveGlobalValuesPage.cs" />
    <Compile Include="Migrations\201208161837259_RemoveGlobalValuesPage.Designer.cs">
      <DependentUpon>201208161837259_RemoveGlobalValuesPage.cs</DependentUpon>
    </Compile>
    <Compile Include="Migrations\201208181111566_UpdateEnums.cs" />
    <Compile Include="Migrations\201208181111566_UpdateEnums.Designer.cs">
      <DependentUpon>201208181111566_UpdateEnums.cs</DependentUpon>
    </Compile>
    <Compile Include="Migrations\201208241555418_AddSearchPlugins.cs" />
    <Compile Include="Migrations\201208241555418_AddSearchPlugins.Designer.cs">
      <DependentUpon>201208241555418_AddSearchPlugins.cs</DependentUpon>
    </Compile>
    <Compile Include="Migrations\201208291337203_UpdateAcronymCasing.cs" />
    <Compile Include="Migrations\201208291337203_UpdateAcronymCasing.Designer.cs">
      <DependentUpon>201208291337203_UpdateAcronymCasing.cs</DependentUpon>
    </Compile>
    <Compile Include="Migrations\201209051845133_AddTags.cs" />
    <Compile Include="Migrations\201209051845133_AddTags.Designer.cs">
      <DependentUpon>201209051845133_AddTags.cs</DependentUpon>
    </Compile>
    <Compile Include="Migrations\201209101921242_PersonDetail.cs" />
    <Compile Include="Migrations\201209101921242_PersonDetail.Designer.cs">
      <DependentUpon>201209101921242_PersonDetail.cs</DependentUpon>
    </Compile>
    <Compile Include="Migrations\201209121950361_FixGroupTypeRoleKeys.cs" />
    <Compile Include="Migrations\201209121950361_FixGroupTypeRoleKeys.Designer.cs">
      <DependentUpon>201209121950361_FixGroupTypeRoleKeys.cs</DependentUpon>
    </Compile>
    <Compile Include="Migrations\201209131341496_RenameFamilyMemberBlock.cs" />
    <Compile Include="Migrations\201209131341496_RenameFamilyMemberBlock.Designer.cs">
      <DependentUpon>201209131341496_RenameFamilyMemberBlock.cs</DependentUpon>
    </Compile>
    <Compile Include="Migrations\201209141222241_AddCampusForeignKeys.cs" />
    <Compile Include="Migrations\201209141222241_AddCampusForeignKeys.Designer.cs">
      <DependentUpon>201209141222241_AddCampusForeignKeys.cs</DependentUpon>
    </Compile>
    <Compile Include="Migrations\201209141346354_PhoneNumberType.cs" />
    <Compile Include="Migrations\201209141346354_PhoneNumberType.Designer.cs">
      <DependentUpon>201209141346354_PhoneNumberType.cs</DependentUpon>
    </Compile>
    <Compile Include="Migrations\201209191239132_ChangeAddressToLocation.cs" />
    <Compile Include="Migrations\201209191239132_ChangeAddressToLocation.Designer.cs">
      <DependentUpon>201209191239132_ChangeAddressToLocation.cs</DependentUpon>
    </Compile>
    <Compile Include="Migrations\201209192056325_GroupRoles.cs" />
    <Compile Include="Migrations\201209192056325_GroupRoles.Designer.cs">
      <DependentUpon>201209192056325_GroupRoles.cs</DependentUpon>
    </Compile>
    <Compile Include="Migrations\201209201608084_GroupLocationType.cs" />
    <Compile Include="Migrations\201209201608084_GroupLocationType.Designer.cs">
      <DependentUpon>201209201608084_GroupLocationType.cs</DependentUpon>
    </Compile>
    <Compile Include="Migrations\201209202126005_Metric2.cs" />
    <Compile Include="Migrations\201209202126005_Metric2.Designer.cs">
      <DependentUpon>201209202126005_Metric2.cs</DependentUpon>
    </Compile>
    <Compile Include="Migrations\201209211336499_PersonPhotoRelationship.cs" />
    <Compile Include="Migrations\201209211336499_PersonPhotoRelationship.Designer.cs">
      <DependentUpon>201209211336499_PersonPhotoRelationship.cs</DependentUpon>
    </Compile>
    <Compile Include="Migrations\201209211556505_BlockToBlockType.cs" />
    <Compile Include="Migrations\201209211556505_BlockToBlockType.Designer.cs">
      <DependentUpon>201209211556505_BlockToBlockType.cs</DependentUpon>
    </Compile>
    <Compile Include="Migrations\201209211853275_BlockInstanceToBlock.cs" />
    <Compile Include="Migrations\201209211853275_BlockInstanceToBlock.Designer.cs">
      <DependentUpon>201209211853275_BlockInstanceToBlock.cs</DependentUpon>
    </Compile>
    <Compile Include="Migrations\201209242038385_AttributeQualifierValueNotRequired.cs" />
    <Compile Include="Migrations\201209242038385_AttributeQualifierValueNotRequired.Designer.cs">
      <DependentUpon>201209242038385_AttributeQualifierValueNotRequired.cs</DependentUpon>
    </Compile>
    <Compile Include="Migrations\201209282145041_AddPhoneFields.cs" />
    <Compile Include="Migrations\201209282145041_AddPhoneFields.Designer.cs">
      <DependentUpon>201209282145041_AddPhoneFields.cs</DependentUpon>
    </Compile>
    <Compile Include="Migrations\201209291219597_RemovePersonForeignKeys.cs" />
    <Compile Include="Migrations\201209291219597_RemovePersonForeignKeys.Designer.cs">
      <DependentUpon>201209291219597_RemovePersonForeignKeys.cs</DependentUpon>
    </Compile>
    <Compile Include="Migrations\201209301248508_Metric3.cs" />
    <Compile Include="Migrations\201209301248508_Metric3.Designer.cs">
      <DependentUpon>201209301248508_Metric3.cs</DependentUpon>
    </Compile>
    <Compile Include="Migrations\201210022114138_AddPageRoutePage.cs" />
    <Compile Include="Migrations\201210022114138_AddPageRoutePage.Designer.cs">
      <DependentUpon>201210022114138_AddPageRoutePage.cs</DependentUpon>
    </Compile>
    <Compile Include="Migrations\201210032052400_UpdatePersonDetail.cs" />
    <Compile Include="Migrations\201210032052400_UpdatePersonDetail.Designer.cs">
      <DependentUpon>201210032052400_UpdatePersonDetail.cs</DependentUpon>
    </Compile>
    <Compile Include="Migrations\201210042044531_UniqueGuids.cs">
      <SubType>Code</SubType>
    </Compile>
    <Compile Include="Migrations\201210042044531_UniqueGuids.Designer.cs">
      <DependentUpon>201210042044531_UniqueGuids.cs</DependentUpon>
    </Compile>
    <Compile Include="Migrations\201210092242509_AddAuditFunctionality.cs" />
    <Compile Include="Migrations\201210092242509_AddAuditFunctionality.Designer.cs">
      <DependentUpon>201210092242509_AddAuditFunctionality.cs</DependentUpon>
    </Compile>
    <Compile Include="Migrations\201210101358430_AddUserType.cs" />
    <Compile Include="Migrations\201210101358430_AddUserType.Designer.cs">
      <DependentUpon>201210101358430_AddUserType.cs</DependentUpon>
    </Compile>
    <Compile Include="Migrations\201210110030124_AddMissingAuditGuidIndex.cs" />
    <Compile Include="Migrations\201210110030124_AddMissingAuditGuidIndex.Designer.cs">
      <DependentUpon>201210110030124_AddMissingAuditGuidIndex.cs</DependentUpon>
    </Compile>
    <Compile Include="Migrations\201210111634520_ContextAwareAttribute.cs" />
    <Compile Include="Migrations\201210111634520_ContextAwareAttribute.Designer.cs">
      <DependentUpon>201210111634520_ContextAwareAttribute.cs</DependentUpon>
    </Compile>
    <Compile Include="Migrations\201210112024287_UniqueCampusName.cs" />
    <Compile Include="Migrations\201210112024287_UniqueCampusName.Designer.cs">
      <DependentUpon>201210112024287_UniqueCampusName.cs</DependentUpon>
    </Compile>
    <Compile Include="Migrations\201210191225078_RemoveDateTimeOffset.cs" />
    <Compile Include="Migrations\201210191225078_RemoveDateTimeOffset.Designer.cs">
      <DependentUpon>201210191225078_RemoveDateTimeOffset.cs</DependentUpon>
    </Compile>
    <Compile Include="Migrations\201210191237338_DotLiquid.cs" />
    <Compile Include="Migrations\201210191237338_DotLiquid.Designer.cs">
      <DependentUpon>201210191237338_DotLiquid.cs</DependentUpon>
    </Compile>
    <Compile Include="Migrations\201210250001532_AddGroupPageBlock1.cs" />
    <Compile Include="Migrations\201210250001532_AddGroupPageBlock1.Designer.cs">
      <DependentUpon>201210250001532_AddGroupPageBlock1.cs</DependentUpon>
    </Compile>
    <Compile Include="Migrations\201210251812201_RenameGroupTables.cs" />
    <Compile Include="Migrations\201210251812201_RenameGroupTables.Designer.cs">
      <DependentUpon>201210251812201_RenameGroupTables.cs</DependentUpon>
    </Compile>
    <Compile Include="Migrations\201210251813094_RenameGroupForeignKeys.cs" />
    <Compile Include="Migrations\201210251813094_RenameGroupForeignKeys.Designer.cs">
      <DependentUpon>201210251813094_RenameGroupForeignKeys.cs</DependentUpon>
    </Compile>
    <Compile Include="Migrations\201210251820508_RenameGroupMember.cs" />
    <Compile Include="Migrations\201210251820508_RenameGroupMember.Designer.cs">
      <DependentUpon>201210251820508_RenameGroupMember.cs</DependentUpon>
    </Compile>
    <Compile Include="Migrations\201210252024399_AddGroupFields.cs" />
    <Compile Include="Migrations\201210252024399_AddGroupFields.Designer.cs">
      <DependentUpon>201210252024399_AddGroupFields.cs</DependentUpon>
    </Compile>
    <Compile Include="Migrations\201210261717354_RenameGroupBlockTypePath.cs" />
    <Compile Include="Migrations\201210261717354_RenameGroupBlockTypePath.Designer.cs">
      <DependentUpon>201210261717354_RenameGroupBlockTypePath.cs</DependentUpon>
    </Compile>
    <Compile Include="Migrations\201210292322011_GroupTypeGroupRolesLocationTypeEntityTypeName.cs" />
    <Compile Include="Migrations\201210292322011_GroupTypeGroupRolesLocationTypeEntityTypeName.Designer.cs">
      <DependentUpon>201210292322011_GroupTypeGroupRolesLocationTypeEntityTypeName.cs</DependentUpon>
    </Compile>
    <Compile Include="Migrations\201210300018289_AuthAuditEntityType.cs" />
    <Compile Include="Migrations\201210300018289_AuthAuditEntityType.Designer.cs">
      <DependentUpon>201210300018289_AuthAuditEntityType.cs</DependentUpon>
    </Compile>
    <Compile Include="Migrations\201210301304400_EntityChangeEntityType.cs" />
    <Compile Include="Migrations\201210301304400_EntityChangeEntityType.Designer.cs">
      <DependentUpon>201210301304400_EntityChangeEntityType.cs</DependentUpon>
    </Compile>
    <Compile Include="Migrations\201210301603196_TagEntityType.cs" />
    <Compile Include="Migrations\201210301603196_TagEntityType.Designer.cs">
      <DependentUpon>201210301603196_TagEntityType.cs</DependentUpon>
    </Compile>
    <Compile Include="Migrations\201210302321525_MarketingCampaignTables.cs" />
    <Compile Include="Migrations\201210302321525_MarketingCampaignTables.Designer.cs">
      <DependentUpon>201210302321525_MarketingCampaignTables.cs</DependentUpon>
    </Compile>
    <Compile Include="Migrations\201210312055490_MarketingPagesBlocks.cs" />
    <Compile Include="Migrations\201210312055490_MarketingPagesBlocks.Designer.cs">
      <DependentUpon>201210312055490_MarketingPagesBlocks.cs</DependentUpon>
    </Compile>
    <Compile Include="Migrations\201211051707503_AttributeEntityTypeId.cs" />
    <Compile Include="Migrations\201211051707503_AttributeEntityTypeId.Designer.cs">
      <DependentUpon>201211051707503_AttributeEntityTypeId.cs</DependentUpon>
    </Compile>
    <Compile Include="Migrations\201211052019458_MarketingCampaignAds.cs" />
    <Compile Include="Migrations\201211052019458_MarketingCampaignAds.Designer.cs">
      <DependentUpon>201211052019458_MarketingCampaignAds.cs</DependentUpon>
    </Compile>
    <Compile Include="Migrations\201211082055411_ChangeXsltFoAdminPageBlock.cs" />
    <Compile Include="Migrations\201211082055411_ChangeXsltFoAdminPageBlock.Designer.cs">
      <DependentUpon>201211082055411_ChangeXsltFoAdminPageBlock.cs</DependentUpon>
    </Compile>
    <Compile Include="Migrations\Configuration.cs" />
    <Compile Include="Migrations\RockCSharpMigrationCodeGenerator.cs" />
    <Compile Include="Migrations\RockMigration_2.cs" />
    <Compile Include="Migrations\RockMigration.cs" />
    <Compile Include="Migrations\CreateDatabase.Partial.cs" />
    <Compile Include="Migrations\Metric2.Partial.cs">
      <SubType>Code</SubType>
    </Compile>
    <Compile Include="Migrations\RockMigration_1.cs">
      <SubType>Code</SubType>
    </Compile>
    <Compile Include="Migrations\RockMigration_0.cs" />
    <Compile Include="Migrations\UpdateFieldTypes.Partial.cs" />
    <Compile Include="Net\WebRequest.cs" />
    <Compile Include="Search\Person\Address.cs" />
    <Compile Include="Search\Person\Email.cs" />
    <Compile Include="Search\Person\Name.cs" />
    <Compile Include="Search\Person\Phone.cs" />
    <Compile Include="Search\SearchComponent.cs" />
    <Compile Include="Search\SearchContainer.cs" />
    <Compile Include="Security\AdditionalActionsAttribute.cs" />
    <Compile Include="Security\Authentication\ActiveDirectory.cs" />
    <Compile Include="Security\Authentication\Database.cs" />
    <Compile Include="Security\ExternalAuthenticationComponent.cs" />
    <Compile Include="Security\ExternalAuthenticationContainer.cs" />
    <Compile Include="Security\Encryption.cs" />
    <Compile Include="Security\ExternalAuthentication\Facebook.cs">
      <SubType>Code</SubType>
    </Compile>
    <Compile Include="Security\GenericEntity.cs" />
    <Compile Include="Security\AuthenticationComponent.cs" />
    <Compile Include="Security\AuthenticationContainer.cs" />
    <Compile Include="Services\NuGet\RockPackagePathResolver.cs" />
    <Compile Include="Services\NuGet\WebProjectManager.cs" />
    <Compile Include="Services\NuGet\WebProjectSystem.cs" />
    <Compile Include="SystemGuid\BlockType.cs" />
    <Compile Include="SystemGuid\Site.cs" />
    <Compile Include="SystemGuid\GroupRole.cs" />
    <Compile Include="SystemGuid\DefinedValue.cs" />
    <Compile Include="SystemGuid\GroupType.cs" />
    <Compile Include="SystemGuid\FieldType.cs" />
    <Compile Include="SystemGuid\Group.cs" />
    <Compile Include="SystemGuid\DefinedType.cs" />
    <Compile Include="SystemGuid\Page.cs" />
    <Compile Include="Transactions\AuditTransaction.cs" />
    <Compile Include="Transactions\EntityChangeTransaction.cs" />
    <Compile Include="Transactions\UserLastActivityTransaction.cs" />
    <Compile Include="Transactions\PersonViewTransaction.cs" />
    <Compile Include="Transactions\ITransaction.cs" />
    <Compile Include="Transactions\PageViewTransaction.cs" />
    <Compile Include="Transactions\RockQueue.cs" />
    <Compile Include="SystemGuid\EmailTemplate.cs" />
    <Compile Include="Util\Job.cs" />
    <Compile Include="Util\CodeGenerated\JobDto.cs" />
    <Compile Include="Util\CodeGenerated\JobService.cs" />
    <Compile Include="Util\JobService.Partial.cs" />
    <Compile Include="Version.cs" />
    <Compile Include="Web\Cache\AttributeCache.cs" />
    <Compile Include="Web\Cache\BlockTypeCache.cs" />
    <Compile Include="Web\Cache\BlockCache.cs" />
    <Compile Include="Security\Role.cs" />
    <Compile Include="Web\Cache\CampusCache.cs">
      <SubType>Code</SubType>
    </Compile>
    <Compile Include="Web\Cache\EntityTypeCache.cs" />
    <Compile Include="Web\Cache\DefinedTypeCache.cs" />
    <Compile Include="Web\Cache\DefinedValue.cs" />
    <Compile Include="Web\Cache\GlobalAttributesCache.cs" />
    <Compile Include="Web\Cache\FieldTypeCache.cs" />
    <Compile Include="Web\Cache\SiteCache.cs" />
    <Compile Include="Web\Cache\PageCache.cs" />
    <Compile Include="Web\UI\ContextAttribute.cs">
      <SubType>Code</SubType>
    </Compile>
    <Compile Include="Web\UI\Controls\Grid\EditValueField.cs" />
    <Compile Include="Web\UI\Controls\LabeledText.cs" />
    <Compile Include="Web\UI\Controls\ModalIFrameDialog.cs" />
    <Compile Include="Web\UI\Controls\ModalDialog.cs" />
    <Compile Include="Web\UI\Controls\ImageSelector.cs" />
    <Compile Include="Web\UI\Controls\LabeledTextBox.cs" />
    <Compile Include="Web\UI\Controls\PageTitle.cs" />
    <Compile Include="Web\UI\Controls\LabeledRadioButtonList.cs" />
    <Compile Include="Web\UI\Controls\Data Fields\FieldTypeList.cs" />
    <Compile Include="Web\UI\Controls\Grid\GridActions.cs" />
    <Compile Include="Web\UI\Controls\LabeledCheckBox.cs" />
    <Compile Include="Web\UI\Controls\SearchField.cs" />
    <Compile Include="Web\UI\Controls\Zone.cs" />
    <Compile Include="Web\UI\DialogMasterPage.cs">
      <SubType>ASPXCodeBehind</SubType>
    </Compile>
    <Compile Include="Web\UI\RockPage.cs">
      <SubType>ASPXCodeBehind</SubType>
    </Compile>
    <Compile Include="Web\UI\RockBlock.cs">
      <SubType>ASPXCodeBehind</SubType>
    </Compile>
    <Compile Include="Web\UI\BlockPropertyAttribute.cs" />
    <Compile Include="Web\RockRouteHandler.cs" />
    <Compile Include="Security\Authorization.cs" />
    <Compile Include="Security\ISecured.cs" />
    <Compile Include="Web\UI\Controls\Data Fields\DataDropDownList.cs">
      <SubType>Code</SubType>
    </Compile>
    <Compile Include="Web\UI\Controls\Data Fields\DataTextBox.cs">
      <SubType>Code</SubType>
    </Compile>
    <Compile Include="Web\UI\Controls\LabeledDropDownList.cs" />
    <Compile Include="Web\UI\Controls\Grid\SecurityField.cs" />
    <Compile Include="Web\UI\Controls\Grid\ReorderField.cs" />
    <Compile Include="Web\UI\Controls\Grid\EditField.cs" />
    <Compile Include="Web\UI\Controls\Grid\DeleteField.cs">
      <SubType>Code</SubType>
    </Compile>
    <Compile Include="Web\UI\Controls\Grid\Grid.cs" />
    <Compile Include="Web\UI\Controls\Grid\BoolField.cs" />
    <Compile Include="Web\UI\Controls\HtmlGenericContainer.cs" />
    <Compile Include="Web\UI\Controls\NotificationBox.cs" />
    <Compile Include="Web\UI\Controls\RowEventArgs.cs" />
    <Compile Include="ExtensionMethods.cs" />
    <Compile Include="Field\Types\Boolean.cs" />
    <Compile Include="Field\Types\PageReference.cs" />
    <Compile Include="Field\Types\Integer.cs" />
    <Compile Include="Field\Types\SelectSingle.cs" />
    <Compile Include="Field\Types\Color.cs" />
    <Compile Include="Field\FieldType.cs" />
    <Compile Include="Field\Helper.cs" />
    <Compile Include="Field\IFieldType.cs" />
    <Compile Include="Field\Types\Text.cs" />
    <Compile Include="Attribute\Helper.cs" />
    <Compile Include="Web\UI\Controls\HtmlHelper.cs" />
    <Compile Include="Web\HttpModule.cs" />
    <Compile Include="Web\UI\PageReference.cs">
      <SubType>ASPXCodeBehind</SubType>
    </Compile>
    <Compile Include="Reflection.cs" />
    <Compile Include="Jobs\JobPulse.cs" />
    <Compile Include="Jobs\RockJobListener.cs" />
    <Compile Include="Jobs\TestJob.cs" />
    <Compile Include="Attribute\IHasAttributes.cs" />
    <Compile Include="Data\IOrdered.cs" />
    <Compile Include="Data\Entity.cs" />
    <Compile Include="Data\Model.cs">
      <SubType>Code</SubType>
    </Compile>
    <Compile Include="Data\TrackChangesAttribute.cs" />
    <Compile Include="Data\RockContext.cs" />
    <Compile Include="Data\UnitOfWorkScope.cs" />
    <Compile Include="Properties\AssemblyInfo.cs" />
    <Compile Include="Data\EFRepository.cs" />
    <Compile Include="Service References\MelissaData.AddressCheck\Reference.cs">
      <AutoGen>True</AutoGen>
      <DesignTime>True</DesignTime>
      <DependentUpon>Reference.svcmap</DependentUpon>
    </Compile>
    <Compile Include="Service References\ServiceObjects.GeoCoder\Reference.cs">
      <AutoGen>True</AutoGen>
      <DesignTime>True</DesignTime>
      <DependentUpon>Reference.svcmap</DependentUpon>
    </Compile>
    <Compile Include="Service References\StrikeIron.USAddressVerification\Reference.cs">
      <AutoGen>True</AutoGen>
      <DesignTime>True</DesignTime>
      <DependentUpon>Reference.svcmap</DependentUpon>
    </Compile>
    <Compile Include="Service References\TeleAtlas.Authentication\Reference.cs">
      <AutoGen>True</AutoGen>
      <DesignTime>True</DesignTime>
      <DependentUpon>Reference.svcmap</DependentUpon>
    </Compile>
    <Compile Include="Service References\TeleAtlas.Geocoding\Reference.cs">
      <AutoGen>True</AutoGen>
      <DesignTime>True</DesignTime>
      <DependentUpon>Reference.svcmap</DependentUpon>
    </Compile>
    <Compile Include="Data\IFeed.cs" />
    <Compile Include="Jobs\JobLoadFailedException.cs" />
    <Compile Include="Web\UI\PersonBlock.cs">
      <SubType>ASPXCodeBehind</SubType>
    </Compile>
    <Compile Include="Web\UI\Validation\DataAnnotationValidator.cs" />
  </ItemGroup>
  <ItemGroup>
    <Content Include="packages.config" />
    <None Include="Service References\MelissaData.AddressCheck\Rock.MelissaData.AddressCheck.ResponseArray.datasource">
      <DependentUpon>Reference.svcmap</DependentUpon>
    </None>
    <None Include="Service References\MelissaData.AddressCheck\Service.wsdl" />
    <None Include="Service References\MelissaData.AddressCheck\Service.xsd">
      <SubType>Designer</SubType>
    </None>
    <None Include="Service References\MelissaData.AddressCheck\Service1.xsd">
      <SubType>Designer</SubType>
    </None>
    <None Include="Service References\ServiceObjects.GeoCoder\GeoCoder.wsdl" />
    <None Include="Service References\ServiceObjects.GeoCoder\Rock.ServiceObjects.GeoCoder.DistanceBetweenInfo.datasource">
      <DependentUpon>Reference.svcmap</DependentUpon>
    </None>
    <None Include="Service References\ServiceObjects.GeoCoder\Rock.ServiceObjects.GeoCoder.DistanceToWaterInfo.datasource">
      <DependentUpon>Reference.svcmap</DependentUpon>
    </None>
    <None Include="Service References\ServiceObjects.GeoCoder\Rock.ServiceObjects.GeoCoder.GeocodeCityWorldwideInfo.datasource">
      <DependentUpon>Reference.svcmap</DependentUpon>
    </None>
    <None Include="Service References\ServiceObjects.GeoCoder\Rock.ServiceObjects.GeoCoder.Location.datasource">
      <DependentUpon>Reference.svcmap</DependentUpon>
    </None>
    <None Include="Service References\ServiceObjects.GeoCoder\Rock.ServiceObjects.GeoCoder.Location_V3.datasource">
      <DependentUpon>Reference.svcmap</DependentUpon>
    </None>
    <None Include="Service References\ServiceObjects.GeoCoder\Rock.ServiceObjects.GeoCoder.ReverseAddress.datasource">
      <DependentUpon>Reference.svcmap</DependentUpon>
    </None>
    <None Include="Service References\ServiceObjects.GeoCoder\Rock.ServiceObjects.GeoCoder.ZipCodeInfo.datasource">
      <DependentUpon>Reference.svcmap</DependentUpon>
    </None>
    <None Include="Service References\StrikeIron.USAddressVerification\Rock.StrikeIron.USAddressVerification.SIWsOutputOfMethodStatusRecord.datasource">
      <DependentUpon>Reference.svcmap</DependentUpon>
    </None>
    <None Include="Service References\StrikeIron.USAddressVerification\Rock.StrikeIron.USAddressVerification.SIWsOutputOfSIWsResultArrayOfMethodStatusRecord.datasource">
      <DependentUpon>Reference.svcmap</DependentUpon>
    </None>
    <None Include="Service References\StrikeIron.USAddressVerification\Rock.StrikeIron.USAddressVerification.SIWsOutputOfSIWsResultArrayOfServiceInfoRecord.datasource">
      <DependentUpon>Reference.svcmap</DependentUpon>
    </None>
    <None Include="Service References\StrikeIron.USAddressVerification\Rock.StrikeIron.USAddressVerification.SIWsOutputOfSIWsResultArrayOfUSAddressWithStatus.datasource">
      <DependentUpon>Reference.svcmap</DependentUpon>
    </None>
    <None Include="Service References\StrikeIron.USAddressVerification\Rock.StrikeIron.USAddressVerification.SIWsOutputOfUSAddress.datasource">
      <DependentUpon>Reference.svcmap</DependentUpon>
    </None>
    <None Include="Service References\StrikeIron.USAddressVerification\Rock.StrikeIron.USAddressVerification.SubscriptionInfo.datasource">
      <DependentUpon>Reference.svcmap</DependentUpon>
    </None>
    <None Include="Service References\StrikeIron.USAddressVerification\USAddressVerification5.wsdl" />
    <None Include="Service References\TeleAtlas.Authentication\Authentication.wsdl" />
    <None Include="Service References\TeleAtlas.Geocoding\Geocoding.wsdl" />
    <None Include="Service References\TeleAtlas.Geocoding\Rock.TeleAtlas.Geocoding.Geocode.datasource">
      <DependentUpon>Reference.svcmap</DependentUpon>
    </None>
    <None Include="Service References\TeleAtlas.Geocoding\Rock.TeleAtlas.Geocoding.MatchType.datasource">
      <DependentUpon>Reference.svcmap</DependentUpon>
    </None>
    <None Include="Service References\TeleAtlas.Geocoding\Rock.TeleAtlas.Geocoding.NameValue.datasource">
      <DependentUpon>Reference.svcmap</DependentUpon>
    </None>
    <None Include="Service References\TeleAtlas.Geocoding\Rock.TeleAtlas.Geocoding.OutputField.datasource">
      <DependentUpon>Reference.svcmap</DependentUpon>
    </None>
    <None Include="Service References\ServiceObjects.GeoCoder\GeoCoder.disco" />
    <None Include="Service References\ServiceObjects.GeoCoder\configuration91.svcinfo" />
    <None Include="Service References\ServiceObjects.GeoCoder\configuration.svcinfo" />
    <None Include="Service References\ServiceObjects.GeoCoder\Reference.svcmap">
      <Generator>WCF Proxy Generator</Generator>
      <LastGenOutput>Reference.cs</LastGenOutput>
    </None>
    <None Include="Service References\StrikeIron.USAddressVerification\configuration91.svcinfo" />
    <None Include="Service References\StrikeIron.USAddressVerification\configuration.svcinfo" />
    <None Include="Service References\StrikeIron.USAddressVerification\Reference.svcmap">
      <Generator>WCF Proxy Generator</Generator>
      <LastGenOutput>Reference.cs</LastGenOutput>
    </None>
    <None Include="Service References\MelissaData.AddressCheck\Service.disco" />
    <None Include="Service References\MelissaData.AddressCheck\configuration91.svcinfo" />
    <None Include="Service References\MelissaData.AddressCheck\configuration.svcinfo" />
    <None Include="Service References\MelissaData.AddressCheck\Reference.svcmap">
      <Generator>WCF Proxy Generator</Generator>
      <LastGenOutput>Reference.cs</LastGenOutput>
    </None>
    <None Include="Service References\TeleAtlas.Authentication\configuration91.svcinfo" />
    <None Include="Service References\TeleAtlas.Authentication\configuration.svcinfo" />
    <None Include="Service References\TeleAtlas.Authentication\Reference.svcmap">
      <Generator>WCF Proxy Generator</Generator>
      <LastGenOutput>Reference.cs</LastGenOutput>
    </None>
    <None Include="Service References\TeleAtlas.Geocoding\configuration91.svcinfo" />
    <None Include="Service References\TeleAtlas.Geocoding\configuration.svcinfo" />
    <None Include="Service References\TeleAtlas.Geocoding\Reference.svcmap">
      <Generator>WCF Proxy Generator</Generator>
      <LastGenOutput>Reference.cs</LastGenOutput>
    </None>
    <Content Include="web.config" />
    <Content Include="web.Debug.config">
      <DependentUpon>web.config</DependentUpon>
    </Content>
    <Content Include="web.Release.config">
      <DependentUpon>web.config</DependentUpon>
    </Content>
  </ItemGroup>
  <ItemGroup>
    <Service Include="{508349B6-6B84-4DF5-91F0-309BEEBAD82D}" />
  </ItemGroup>
  <ItemGroup>
    <WCFMetadataStorage Include="Service References\MelissaData.AddressCheck\" />
    <WCFMetadataStorage Include="Service References\ServiceObjects.GeoCoder\" />
    <WCFMetadataStorage Include="Service References\StrikeIron.USAddressVerification\" />
    <WCFMetadataStorage Include="Service References\TeleAtlas.Authentication\" />
    <WCFMetadataStorage Include="Service References\TeleAtlas.Geocoding\" />
  </ItemGroup>
  <ItemGroup>
    <ProjectReference Include="..\Quartz\Quartz.csproj">
      <Project>{AEF8823B-E45B-4B35-A4D0-C08C1196D017}</Project>
      <Name>Quartz</Name>
    </ProjectReference>
  </ItemGroup>
  <ItemGroup>
    <WCFMetadata Include="Service References\" />
  </ItemGroup>
  <ItemGroup>
    <EmbeddedResource Include="Migrations\201208181111566_UpdateEnums.resx">
      <DependentUpon>201208181111566_UpdateEnums.cs</DependentUpon>
      <SubType>Designer</SubType>
    </EmbeddedResource>
    <EmbeddedResource Include="Migrations\201208241555418_AddSearchPlugins.resx">
      <DependentUpon>201208241555418_AddSearchPlugins.cs</DependentUpon>
    </EmbeddedResource>
    <EmbeddedResource Include="Migrations\201208291337203_UpdateAcronymCasing.resx">
      <DependentUpon>201208291337203_UpdateAcronymCasing.cs</DependentUpon>
    </EmbeddedResource>
    <EmbeddedResource Include="Migrations\201209051845133_AddTags.resx">
      <DependentUpon>201209051845133_AddTags.cs</DependentUpon>
    </EmbeddedResource>
    <EmbeddedResource Include="Migrations\201209101921242_PersonDetail.resx">
      <DependentUpon>201209101921242_PersonDetail.cs</DependentUpon>
    </EmbeddedResource>
    <EmbeddedResource Include="Migrations\201209121950361_FixGroupTypeRoleKeys.resx">
      <DependentUpon>201209121950361_FixGroupTypeRoleKeys.cs</DependentUpon>
    </EmbeddedResource>
    <EmbeddedResource Include="Migrations\201209131341496_RenameFamilyMemberBlock.resx">
      <DependentUpon>201209131341496_RenameFamilyMemberBlock.cs</DependentUpon>
    </EmbeddedResource>
    <EmbeddedResource Include="Migrations\201209141222241_AddCampusForeignKeys.resx">
      <DependentUpon>201209141222241_AddCampusForeignKeys.cs</DependentUpon>
    </EmbeddedResource>
    <EmbeddedResource Include="Migrations\201209141346354_PhoneNumberType.resx">
      <DependentUpon>201209141346354_PhoneNumberType.cs</DependentUpon>
    </EmbeddedResource>
    <EmbeddedResource Include="Migrations\201209191239132_ChangeAddressToLocation.resx">
      <DependentUpon>201209191239132_ChangeAddressToLocation.cs</DependentUpon>
    </EmbeddedResource>
    <EmbeddedResource Include="Migrations\201209192056325_GroupRoles.resx">
      <DependentUpon>201209192056325_GroupRoles.cs</DependentUpon>
    </EmbeddedResource>
    <EmbeddedResource Include="Migrations\201209201608084_GroupLocationType.resx">
      <DependentUpon>201209201608084_GroupLocationType.cs</DependentUpon>
    </EmbeddedResource>
    <EmbeddedResource Include="Migrations\201209202126005_Metric2.resx">
      <DependentUpon>201209202126005_Metric2.cs</DependentUpon>
    </EmbeddedResource>
    <EmbeddedResource Include="Migrations\201209211336499_PersonPhotoRelationship.resx">
      <DependentUpon>201209211336499_PersonPhotoRelationship.cs</DependentUpon>
    </EmbeddedResource>
    <EmbeddedResource Include="Migrations\201209211556505_BlockToBlockType.resx">
      <DependentUpon>201209211556505_BlockToBlockType.cs</DependentUpon>
    </EmbeddedResource>
    <EmbeddedResource Include="Migrations\201209211853275_BlockInstanceToBlock.resx">
      <DependentUpon>201209211853275_BlockInstanceToBlock.cs</DependentUpon>
    </EmbeddedResource>
    <EmbeddedResource Include="Migrations\201209242038385_AttributeQualifierValueNotRequired.resx">
      <DependentUpon>201209242038385_AttributeQualifierValueNotRequired.cs</DependentUpon>
    </EmbeddedResource>
    <EmbeddedResource Include="Migrations\201209282145041_AddPhoneFields.resx">
      <DependentUpon>201209282145041_AddPhoneFields.cs</DependentUpon>
    </EmbeddedResource>
    <EmbeddedResource Include="Migrations\201209291219597_RemovePersonForeignKeys.resx">
      <DependentUpon>201209291219597_RemovePersonForeignKeys.cs</DependentUpon>
    </EmbeddedResource>
    <EmbeddedResource Include="Migrations\201209301248508_Metric3.resx">
      <DependentUpon>201209301248508_Metric3.cs</DependentUpon>
    </EmbeddedResource>
    <EmbeddedResource Include="Migrations\201210022114138_AddPageRoutePage.resx">
      <DependentUpon>201210022114138_AddPageRoutePage.cs</DependentUpon>
    </EmbeddedResource>
    <EmbeddedResource Include="Migrations\201210032052400_UpdatePersonDetail.resx">
      <DependentUpon>201210032052400_UpdatePersonDetail.cs</DependentUpon>
    </EmbeddedResource>
    <EmbeddedResource Include="Migrations\201210042044531_UniqueGuids.resx">
      <DependentUpon>201210042044531_UniqueGuids.cs</DependentUpon>
    </EmbeddedResource>
    <EmbeddedResource Include="Migrations\201210092242509_AddAuditFunctionality.resx">
      <DependentUpon>201210092242509_AddAuditFunctionality.cs</DependentUpon>
    </EmbeddedResource>
    <EmbeddedResource Include="Migrations\201210101358430_AddUserType.resx">
      <DependentUpon>201210101358430_AddUserType.cs</DependentUpon>
    </EmbeddedResource>
    <EmbeddedResource Include="Migrations\201210110030124_AddMissingAuditGuidIndex.resx">
      <DependentUpon>201210110030124_AddMissingAuditGuidIndex.cs</DependentUpon>
    </EmbeddedResource>
    <EmbeddedResource Include="Migrations\201210111634520_ContextAwareAttribute.resx">
      <DependentUpon>201210111634520_ContextAwareAttribute.cs</DependentUpon>
    </EmbeddedResource>
    <EmbeddedResource Include="Migrations\201210112024287_UniqueCampusName.resx">
      <DependentUpon>201210112024287_UniqueCampusName.cs</DependentUpon>
    </EmbeddedResource>
    <EmbeddedResource Include="Migrations\201210191225078_RemoveDateTimeOffset.resx">
      <DependentUpon>201210191225078_RemoveDateTimeOffset.cs</DependentUpon>
    </EmbeddedResource>
    <EmbeddedResource Include="Migrations\201210191237338_DotLiquid.resx">
      <DependentUpon>201210191237338_DotLiquid.cs</DependentUpon>
    </EmbeddedResource>
    <EmbeddedResource Include="Migrations\201210250001532_AddGroupPageBlock1.resx">
      <DependentUpon>201210250001532_AddGroupPageBlock1.cs</DependentUpon>
    </EmbeddedResource>
    <EmbeddedResource Include="Migrations\201210251812201_RenameGroupTables.resx">
      <DependentUpon>201210251812201_RenameGroupTables.cs</DependentUpon>
    </EmbeddedResource>
    <EmbeddedResource Include="Migrations\201210251813094_RenameGroupForeignKeys.resx">
      <DependentUpon>201210251813094_RenameGroupForeignKeys.cs</DependentUpon>
    </EmbeddedResource>
    <EmbeddedResource Include="Migrations\201210251820508_RenameGroupMember.resx">
      <DependentUpon>201210251820508_RenameGroupMember.cs</DependentUpon>
    </EmbeddedResource>
    <EmbeddedResource Include="Migrations\201210252024399_AddGroupFields.resx">
      <DependentUpon>201210252024399_AddGroupFields.cs</DependentUpon>
    </EmbeddedResource>
    <EmbeddedResource Include="Migrations\201210261717354_RenameGroupBlockTypePath.resx">
      <DependentUpon>201210261717354_RenameGroupBlockTypePath.cs</DependentUpon>
    </EmbeddedResource>
    <EmbeddedResource Include="Migrations\201210292322011_GroupTypeGroupRolesLocationTypeEntityTypeName.resx">
      <DependentUpon>201210292322011_GroupTypeGroupRolesLocationTypeEntityTypeName.cs</DependentUpon>
    </EmbeddedResource>
    <EmbeddedResource Include="Migrations\201210300018289_AuthAuditEntityType.resx">
      <DependentUpon>201210300018289_AuthAuditEntityType.cs</DependentUpon>
    </EmbeddedResource>
    <EmbeddedResource Include="Migrations\201210301304400_EntityChangeEntityType.resx">
      <DependentUpon>201210301304400_EntityChangeEntityType.cs</DependentUpon>
    </EmbeddedResource>
    <EmbeddedResource Include="Migrations\201210301603196_TagEntityType.resx">
      <DependentUpon>201210301603196_TagEntityType.cs</DependentUpon>
    </EmbeddedResource>
    <EmbeddedResource Include="Migrations\201210302321525_MarketingCampaignTables.resx">
      <DependentUpon>201210302321525_MarketingCampaignTables.cs</DependentUpon>
    </EmbeddedResource>
    <EmbeddedResource Include="Migrations\201210312055490_MarketingPagesBlocks.resx">
      <DependentUpon>201210312055490_MarketingPagesBlocks.cs</DependentUpon>
    </EmbeddedResource>
    <EmbeddedResource Include="Migrations\201211051707503_AttributeEntityTypeId.resx">
      <DependentUpon>201211051707503_AttributeEntityTypeId.cs</DependentUpon>
    </EmbeddedResource>
    <EmbeddedResource Include="Migrations\201211052019458_MarketingCampaignAds.resx">
      <DependentUpon>201211052019458_MarketingCampaignAds.cs</DependentUpon>
    </EmbeddedResource>
    <EmbeddedResource Include="Migrations\201211082055411_ChangeXsltFoAdminPageBlock.resx">
      <DependentUpon>201211082055411_ChangeXsltFoAdminPageBlock.cs</DependentUpon>
    </EmbeddedResource>
<<<<<<< HEAD
=======
  </ItemGroup>
  <ItemGroup>
    <Folder Include="bin\" />
>>>>>>> efb7cb46
  </ItemGroup>
  <PropertyGroup>
    <VisualStudioVersion Condition="'$(VisualStudioVersion)' == ''">10.0</VisualStudioVersion>
    <VSToolsPath Condition="'$(VSToolsPath)' == ''">$(MSBuildExtensionsPath32)\Microsoft\VisualStudio\v$(VisualStudioVersion)</VSToolsPath>
  </PropertyGroup>
  <Import Project="$(MSBuildBinPath)\Microsoft.CSharp.targets" />
  <Import Project="$(VSToolsPath)\WebApplications\Microsoft.WebApplication.targets" Condition="'$(VSToolsPath)' != ''" />
  <Import Project="$(MSBuildExtensionsPath32)\Microsoft\VisualStudio\v10.0\WebApplications\Microsoft.WebApplication.targets" Condition="false" />
  <ProjectExtensions>
    <VisualStudio>
      <FlavorProperties GUID="{349c5851-65df-11da-9384-00065b846f21}">
        <WebProjectProperties>
          <UseIIS>False</UseIIS>
          <AutoAssignPort>True</AutoAssignPort>
          <DevelopmentServerPort>65463</DevelopmentServerPort>
          <DevelopmentServerVPath>/</DevelopmentServerVPath>
          <IISUrl>
          </IISUrl>
          <NTLMAuthentication>False</NTLMAuthentication>
          <UseCustomServer>False</UseCustomServer>
          <CustomServerUrl>
          </CustomServerUrl>
          <SaveServerSettingsInUserFile>False</SaveServerSettingsInUserFile>
        </WebProjectProperties>
      </FlavorProperties>
    </VisualStudio>
  </ProjectExtensions>
  <!-- To modify your build process, add your task inside one of the targets below and uncomment it. 
       Other similar extension points exist, see Microsoft.Common.targets.
  <Target Name="BeforeBuild">
  </Target>
  <Target Name="AfterBuild">
  </Target>
  -->
</Project><|MERGE_RESOLUTION|>--- conflicted
+++ resolved
@@ -1047,12 +1047,9 @@
     <EmbeddedResource Include="Migrations\201211082055411_ChangeXsltFoAdminPageBlock.resx">
       <DependentUpon>201211082055411_ChangeXsltFoAdminPageBlock.cs</DependentUpon>
     </EmbeddedResource>
-<<<<<<< HEAD
-=======
   </ItemGroup>
   <ItemGroup>
     <Folder Include="bin\" />
->>>>>>> efb7cb46
   </ItemGroup>
   <PropertyGroup>
     <VisualStudioVersion Condition="'$(VisualStudioVersion)' == ''">10.0</VisualStudioVersion>
