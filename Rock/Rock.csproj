--- conflicted
+++ resolved
@@ -582,11 +582,8 @@
     <Compile Include="Model\CodeGenerated\AuthScopeService.cs" />
     <Compile Include="Model\CodeGenerated\IdentityVerificationCodeService.cs" />
     <Compile Include="Model\CodeGenerated\IdentityVerificationService.cs" />
-<<<<<<< HEAD
     <Compile Include="Model\ConnectionRequestService.Partial.cs" />
-=======
     <Compile Include="Model\DocumentService.Partial.cs" />
->>>>>>> 88489d5e
     <Compile Include="Model\FinancialPaymentDetailService.Partial.cs" />
     <Compile Include="Model\GroupSyncService.Partial.cs" />
     <Compile Include="Plugin\HotFixes\136_MigrationRollupsFor11_3_0.cs" />
