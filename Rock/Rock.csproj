--- conflicted
+++ resolved
@@ -569,11 +569,6 @@
     <Compile Include="Migrations\201303262220512_Communication.Designer.cs">
       <DependentUpon>201303262220512_Communication.cs</DependentUpon>
     </Compile>
-<<<<<<< HEAD
-    <Compile Include="Migrations\201303262338307_PledgeBlocks.cs" />
-    <Compile Include="Migrations\201303262338307_PledgeBlocks.Designer.cs">
-      <DependentUpon>201303262338307_PledgeBlocks.cs</DependentUpon>
-=======
     <Compile Include="Migrations\201303271713457_CommunicationEmail.cs" />
     <Compile Include="Migrations\201303271713457_CommunicationEmail.Designer.cs">
       <DependentUpon>201303271713457_CommunicationEmail.cs</DependentUpon>
@@ -581,7 +576,10 @@
     <Compile Include="Migrations\201303282315545_RemoveCommEmail.cs" />
     <Compile Include="Migrations\201303282315545_RemoveCommEmail.Designer.cs">
       <DependentUpon>201303282315545_RemoveCommEmail.cs</DependentUpon>
->>>>>>> fe752ddc
+    </Compile>
+    <Compile Include="Migrations\201304041745182_PledgeBlocks.cs" />
+    <Compile Include="Migrations\201304041745182_PledgeBlocks.Designer.cs">
+      <DependentUpon>201304041745182_PledgeBlocks.cs</DependentUpon>
     </Compile>
     <Compile Include="Migrations\RockMigration.cs">
       <SubType>Code</SubType>
@@ -1457,16 +1455,14 @@
     <EmbeddedResource Include="Migrations\201303262220512_Communication.resx">
       <DependentUpon>201303262220512_Communication.cs</DependentUpon>
     </EmbeddedResource>
-<<<<<<< HEAD
-    <EmbeddedResource Include="Migrations\201303262338307_PledgeBlocks.resx">
-      <DependentUpon>201303262338307_PledgeBlocks.cs</DependentUpon>
-=======
     <EmbeddedResource Include="Migrations\201303271713457_CommunicationEmail.resx">
       <DependentUpon>201303271713457_CommunicationEmail.cs</DependentUpon>
     </EmbeddedResource>
     <EmbeddedResource Include="Migrations\201303282315545_RemoveCommEmail.resx">
       <DependentUpon>201303282315545_RemoveCommEmail.cs</DependentUpon>
->>>>>>> fe752ddc
+    </EmbeddedResource>
+    <EmbeddedResource Include="Migrations\201304041745182_PledgeBlocks.resx">
+      <DependentUpon>201304041745182_PledgeBlocks.cs</DependentUpon>
     </EmbeddedResource>
   </ItemGroup>
   <ItemGroup />
