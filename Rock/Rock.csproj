﻿<?xml version="1.0" encoding="utf-8"?>
<Project ToolsVersion="12.0" DefaultTargets="Build" xmlns="http://schemas.microsoft.com/developer/msbuild/2003">
  <Import Project="$(MSBuildExtensionsPath)\$(MSBuildToolsVersion)\Microsoft.Common.props" Condition="Exists('$(MSBuildExtensionsPath)\$(MSBuildToolsVersion)\Microsoft.Common.props')" />
  <PropertyGroup>
    <Configuration Condition=" '$(Configuration)' == '' ">Debug</Configuration>
    <Platform Condition=" '$(Platform)' == '' ">AnyCPU</Platform>
    <ProjectGuid>{8F8C2A79-24F4-4157-8B99-45F75FA85799}</ProjectGuid>
    <OutputType>Library</OutputType>
    <AppDesignerFolder>Properties</AppDesignerFolder>
    <RootNamespace>Rock</RootNamespace>
    <AssemblyName>Rock</AssemblyName>
    <TargetFrameworkVersion>v4.5.1</TargetFrameworkVersion>
    <TargetFrameworkProfile />
  </PropertyGroup>
  <PropertyGroup Condition=" '$(Configuration)|$(Platform)' == 'Debug|AnyCPU' ">
    <DebugSymbols>true</DebugSymbols>
    <DebugType>full</DebugType>
    <Optimize>false</Optimize>
    <OutputPath>bin\</OutputPath>
    <DefineConstants>DEBUG;TRACE</DefineConstants>
    <ErrorReport>prompt</ErrorReport>
    <WarningLevel>4</WarningLevel>
    <DocumentationFile>
    </DocumentationFile>
    <Prefer32Bit>false</Prefer32Bit>
    <PlatformTarget>AnyCPU</PlatformTarget>
  </PropertyGroup>
  <PropertyGroup Condition=" '$(Configuration)|$(Platform)' == 'Release|AnyCPU' ">
    <DebugType>pdbonly</DebugType>
    <Optimize>true</Optimize>
    <OutputPath>bin\</OutputPath>
    <DefineConstants>TRACE</DefineConstants>
    <ErrorReport>prompt</ErrorReport>
    <WarningLevel>4</WarningLevel>
    <Prefer32Bit>false</Prefer32Bit>
    <DocumentationFile>bin\Rock.XML</DocumentationFile>
  </PropertyGroup>
  <ItemGroup>
    <Reference Include="CronExpressionDescriptor, Version=1.12.0.0, Culture=neutral, PublicKeyToken=a2ab0e0f73f9b037, processorArchitecture=MSIL">
      <SpecificVersion>False</SpecificVersion>
      <HintPath>..\packages\CronExpressionDescriptor.1.12.0\lib\net35\CronExpressionDescriptor.dll</HintPath>
    </Reference>
    <Reference Include="DDay.iCal">
      <HintPath>..\packages\DDay.iCal.1.0.2.575\lib\DDay.iCal.dll</HintPath>
    </Reference>
    <Reference Include="DocumentFormat.OpenXml">
      <HintPath>..\packages\DocumentFormat.OpenXml.2.5\lib\DocumentFormat.OpenXml.dll</HintPath>
    </Reference>
    <Reference Include="EntityFramework">
      <HintPath>..\packages\EntityFramework.6.1.0\lib\net45\EntityFramework.dll</HintPath>
    </Reference>
    <Reference Include="EntityFramework.SqlServer">
      <HintPath>..\packages\EntityFramework.6.1.0\lib\net45\EntityFramework.SqlServer.dll</HintPath>
    </Reference>
    <Reference Include="EPPlus">
      <HintPath>..\libs\EPPlus\EPPlus.dll</HintPath>
    </Reference>
    <Reference Include="HtmlAgilityPack, Version=1.4.9.0, Culture=neutral, PublicKeyToken=bd319b19eaf3b43a, processorArchitecture=MSIL">
      <SpecificVersion>False</SpecificVersion>
      <HintPath>..\packages\HtmlAgilityPack.1.4.9\lib\Net45\HtmlAgilityPack.dll</HintPath>
    </Reference>
    <Reference Include="Humanizer">
      <HintPath>..\packages\Humanizer.1.32.0\lib\portable-win+net40+sl50+wp8+wpa81\Humanizer.dll</HintPath>
    </Reference>
    <Reference Include="ImageResizer, Version=3.4.3.103, Culture=neutral, processorArchitecture=MSIL">
      <SpecificVersion>False</SpecificVersion>
      <HintPath>..\packages\ImageResizer.3.4.3\lib\ImageResizer.dll</HintPath>
    </Reference>
    <Reference Include="Microsoft.Web.XmlTransform, Version=2.1.0.0, Culture=neutral, PublicKeyToken=b03f5f7f11d50a3a, processorArchitecture=MSIL">
      <SpecificVersion>False</SpecificVersion>
      <HintPath>..\packages\Microsoft.Web.Xdt.2.1.1\lib\net40\Microsoft.Web.XmlTransform.dll</HintPath>
    </Reference>
    <Reference Include="Newtonsoft.Json, Version=6.0.0.0, Culture=neutral, PublicKeyToken=30ad4fe6b2a6aeed, processorArchitecture=MSIL">
      <SpecificVersion>False</SpecificVersion>
      <HintPath>..\packages\Newtonsoft.Json.6.0.7\lib\net45\Newtonsoft.Json.dll</HintPath>
    </Reference>
    <Reference Include="NuGet.Core, Version=2.8.50926.602, Culture=neutral, PublicKeyToken=31bf3856ad364e35, processorArchitecture=MSIL">
      <SpecificVersion>False</SpecificVersion>
      <HintPath>..\packages\NuGet.Core.2.8.3\lib\net40-Client\NuGet.Core.dll</HintPath>
    </Reference>
    <Reference Include="OpenXmlPowerTools, Version=1.0.0.0, Culture=neutral, processorArchitecture=MSIL">
      <SpecificVersion>False</SpecificVersion>
      <HintPath>..\packages\OpenXmlPowerTools.3.1.07.0\lib\OpenXmlPowerTools.dll</HintPath>
    </Reference>
    <Reference Include="Quartz">
      <HintPath>..\libs\Quartz\Quartz.dll</HintPath>
    </Reference>
    <Reference Include="RestSharp, Version=105.0.1.0, Culture=neutral, processorArchitecture=MSIL">
      <SpecificVersion>False</SpecificVersion>
      <HintPath>..\packages\RestSharp.105.0.1\lib\net4\RestSharp.dll</HintPath>
    </Reference>
    <Reference Include="System" />
    <Reference Include="System.ComponentModel.Composition" />
    <Reference Include="System.ComponentModel.DataAnnotations" />
    <Reference Include="System.configuration" />
    <Reference Include="System.Core" />
    <Reference Include="System.Data.Entity.Design" />
    <Reference Include="System.Data.Services" />
    <Reference Include="System.DirectoryServices" />
    <Reference Include="System.DirectoryServices.AccountManagement" />
    <Reference Include="System.Drawing" />
    <Reference Include="System.Net.Http" />
    <Reference Include="System.Net.Http.Formatting, Version=5.2.2.0, Culture=neutral, PublicKeyToken=31bf3856ad364e35, processorArchitecture=MSIL">
      <SpecificVersion>False</SpecificVersion>
      <HintPath>..\packages\Microsoft.AspNet.WebApi.Client.5.2.2\lib\net45\System.Net.Http.Formatting.dll</HintPath>
    </Reference>
    <Reference Include="System.Runtime.Caching" />
    <Reference Include="System.Runtime.Serialization" />
    <Reference Include="System.ServiceModel" />
    <Reference Include="System.ServiceModel.Activation" />
    <Reference Include="System.ServiceModel.Web" />
    <Reference Include="System.Spatial, Version=5.6.3.0, Culture=neutral, PublicKeyToken=31bf3856ad364e35, processorArchitecture=MSIL">
      <SpecificVersion>False</SpecificVersion>
      <HintPath>..\packages\System.Spatial.5.6.3\lib\net40\System.Spatial.dll</HintPath>
    </Reference>
    <Reference Include="System.Web" />
    <Reference Include="System.Web.Extensions" />
    <Reference Include="System.Web.Http, Version=5.2.2.0, Culture=neutral, PublicKeyToken=31bf3856ad364e35, processorArchitecture=MSIL">
      <SpecificVersion>False</SpecificVersion>
      <HintPath>..\packages\Microsoft.AspNet.WebApi.Core.5.2.2\lib\net45\System.Web.Http.dll</HintPath>
    </Reference>
    <Reference Include="System.Web.Http.WebHost, Version=5.2.2.0, Culture=neutral, PublicKeyToken=31bf3856ad364e35, processorArchitecture=MSIL">
      <SpecificVersion>False</SpecificVersion>
      <HintPath>..\packages\Microsoft.AspNet.WebApi.WebHost.5.2.2\lib\net45\System.Web.Http.WebHost.dll</HintPath>
    </Reference>
    <Reference Include="System.Xml.Linq" />
    <Reference Include="System.Data.DataSetExtensions" />
    <Reference Include="Microsoft.CSharp" />
    <Reference Include="System.Data" />
    <Reference Include="System.Xml" />
    <Reference Include="Twilio.Api, Version=3.4.1.0, Culture=neutral, processorArchitecture=MSIL">
      <SpecificVersion>False</SpecificVersion>
      <HintPath>..\packages\Twilio.3.6.25\lib\3.5\Twilio.Api.dll</HintPath>
    </Reference>
    <Reference Include="WindowsBase" />
  </ItemGroup>
  <ItemGroup>
    <Compile Include="Address\SmartyStreets.cs" />
    <Compile Include="Address\VerificationContainer.cs" />
    <Compile Include="Address\VerificationComponent.cs" />
    <Compile Include="Address\Bing.cs" />
    <Compile Include="Attribute\FinancialGatewayFieldAttribute.cs" />
    <Compile Include="Attribute\BinaryFileTypeFieldAttribute.cs" />
    <Compile Include="Attribute\CurrencyFieldAttribute.cs" />
    <Compile Include="Attribute\AttributeFieldAttribute.cs" />
    <Compile Include="Attribute\ContentChannelFieldAttribute.cs" />
    <Compile Include="Attribute\DateTimeFieldAttribute.cs" />
    <Compile Include="Attribute\DefinedValueRangeFieldAttribute.cs" />
    <Compile Include="Attribute\KeyValueListFieldAttribute.cs" />
    <Compile Include="Attribute\SystemEmailFieldAttribute.cs" />
    <Compile Include="Attribute\EnumsFieldAttribute.cs" />
    <Compile Include="Attribute\EnumFieldAttribute.cs" />
    <Compile Include="Attribute\SchedulesFieldAttribute.cs" />
    <Compile Include="Attribute\EncryptedTextFieldAttribute.cs" />
    <Compile Include="Attribute\UrlLinkFieldAttribute.cs" />
    <Compile Include="Attribute\GroupTypeGroupFieldAttribute.cs" />
    <Compile Include="Attribute\EmailFieldAttribute.cs" />
    <Compile Include="Attribute\SecurityRoleFieldAttribute.cs" />
    <Compile Include="Attribute\PersonFieldAttribute.cs" />
    <Compile Include="Attribute\SlidingDateRangeFieldAttribute.cs" />
    <Compile Include="Attribute\EntityTypeFieldAttribute.cs" />
    <Compile Include="Attribute\MetricCategoriesFieldAttribute.cs" />
    <Compile Include="Attribute\ComparisonFieldAttribute.cs" />
    <Compile Include="Attribute\MetricEntityFieldAttribute.cs" />
    <Compile Include="Attribute\AccountsFieldAttribute.cs" />
    <Compile Include="Attribute\BooleanFieldAttribute.cs" />
    <Compile Include="Attribute\DaysOfWeekFieldAttribute.cs" />
    <Compile Include="Attribute\DayOfWeekFieldAttribute.cs" />
    <Compile Include="Attribute\CommunicationTemplateFieldAttribute .cs" />
    <Compile Include="Attribute\RemoteAuthsFieldAttribute.cs" />
    <Compile Include="Attribute\SiteFieldAttribute.cs" />
    <Compile Include="Attribute\PersonBadgesAttribute.cs" />
    <Compile Include="Attribute\CampusFieldAttribute.cs" />
    <Compile Include="Attribute\BinaryFileFieldAttribute.cs" />
    <Compile Include="Attribute\ComponentFieldAttribute.cs" />
    <Compile Include="Attribute\ComponentsFieldAttribute.cs" />
    <Compile Include="Attribute\CategoryFieldAttribute.cs" />
    <Compile Include="Attribute\AttributeCategoryFieldAttribute.cs" />
    <Compile Include="Attribute\CodeEditorFieldAttribute.cs" />
    <Compile Include="Attribute\DefinedTypeFieldAttribute.cs" />
    <Compile Include="Attribute\GroupLocationTypeFieldAttribute.cs" />
    <Compile Include="Attribute\InheritedAttribute.cs" />
    <Compile Include="Attribute\TimeFieldAttribute.cs" />
    <Compile Include="Attribute\IntegerRangeFieldAttribute.cs" />
    <Compile Include="Attribute\DateRangeFieldAttribute.cs" />
    <Compile Include="Attribute\DecimalRangeFieldAttribute.cs" />
    <Compile Include="Attribute\LocationFieldAttribute.cs" />
    <Compile Include="Attribute\GroupRoleFieldAttribute.cs" />
    <Compile Include="Attribute\MemoFieldAttribute.cs" />
    <Compile Include="Attribute\DecimalFieldAttribute.cs" />
    <Compile Include="Attribute\DateFieldAttribute.cs" />
    <Compile Include="Attribute\AccountFieldAttribute.cs" />
    <Compile Include="Attribute\ValueListFieldAttribute.cs" />
    <Compile Include="Attribute\WorkflowTextOrAttributeAttribute.cs" />
    <Compile Include="Attribute\WorkflowAttributeAttribute.cs" />
    <Compile Include="Attribute\WorkflowTypeFieldAttribute.cs" />
    <Compile Include="Attribute\GroupTypeFieldAttribute.cs" />
    <Compile Include="Attribute\EmailTemplateFieldAttribute.cs" />
    <Compile Include="Attribute\CustomCheckboxListFieldAttribute.cs">
      <SubType>Code</SubType>
    </Compile>
    <Compile Include="Attribute\CustomRadioListFieldAttribute.cs" />
    <Compile Include="Attribute\CustomDropdownListFieldAttribute.cs" />
    <Compile Include="Attribute\DefinedValueFieldAttribute.cs" />
    <Compile Include="Attribute\CampusesFieldAttribute.cs" />
    <Compile Include="Attribute\EntityFieldAttribute.cs" />
    <Compile Include="Attribute\FieldAttribute.cs" />
    <Compile Include="Attribute\GroupFieldAttribute.cs" />
    <Compile Include="Attribute\GroupTypesFieldAttribute.cs" />
    <Compile Include="Attribute\IntegerFieldAttribute.cs" />
    <Compile Include="Attribute\LinkedPageAttribute.cs" />
    <Compile Include="Communication\RecipientData.cs" />
    <Compile Include="Communication\SMTPComponent.cs" />
    <Compile Include="Communication\Transport\MandrillSmtp.cs" />
    <Compile Include="Communication\Transport\Twilio.cs" />
    <Compile Include="Constants\SystemSettingKeys.cs" />
    <Compile Include="Data\BoundFieldTypeAttribute.cs" />
    <Compile Include="Data\IChartData.cs" />
    <Compile Include="Data\IgnoreLiquid.cs" />
    <Compile Include="Data\RockClientIncludeAttribute.cs" />
    <Compile Include="Data\LavaIncludeAttribute.cs" />
    <Compile Include="Data\LavaIgnoreAttribute.cs" />
    <Compile Include="Data\IMigration.cs" />
    <Compile Include="Data\IncludeForReportingAttribute.cs" />
    <Compile Include="Data\MigrationHelper.cs" />
    <Compile Include="Data\NotEmptyGuidAttribute.cs" />
    <Compile Include="Data\Udf\GetAddressStoreFunctionInjectionConvention.cs" />
    <Compile Include="Data\Udf\DbMetadataExtensions.cs" />
    <Compile Include="Data\Udf\RockUdfHelper.cs" />
    <Compile Include="Field\ILinkableFieldType.cs" />
    <Compile Include="Field\IEntityFieldType.cs" />
    <Compile Include="Field\Types\FinancialGatewayFieldType.cs" />
    <Compile Include="Field\Types\CurrencyFieldType.cs" />
    <Compile Include="Field\Types\AttributeFieldType.cs" />
    <Compile Include="Field\Types\ContentChannelFieldType.cs" />
    <Compile Include="Field\Types\DateTimeFieldType.cs" />
    <Compile Include="Field\Types\DefinedValueFieldType.cs" />
    <Compile Include="Field\Types\RatingFieldType.cs" />
    <Compile Include="Field\Types\SystemEmailFieldType.cs" />
    <Compile Include="Field\Types\SchedulesFieldType.cs" />
    <Compile Include="Field\Types\EncryptedTextFieldType.cs" />
    <Compile Include="Field\Types\UrlLinkFieldType.cs" />
    <Compile Include="Field\Types\GroupTypeGroupFieldType.cs" />
    <Compile Include="Field\Types\CommunicationTemplateFieldType.cs" />
    <Compile Include="Field\Types\EmailFieldType.cs" />
    <Compile Include="Field\Types\ValueListFieldType.cs" />
    <Compile Include="Field\Types\SlidingDateRangeFieldType.cs" />
    <Compile Include="Field\Types\EntityFieldType.cs" />
    <Compile Include="Field\Types\MetricCategoriesFieldType.cs" />
    <Compile Include="Field\Types\ComparisonFieldType.cs" />
    <Compile Include="Field\Types\MetricEntityFieldType.cs" />
    <Compile Include="Field\Types\AudioFileFieldType.cs" />
    <Compile Include="Field\Types\AudioUrlFieldType.cs" />
    <Compile Include="Field\Types\VideoUrlFieldType.cs" />
    <Compile Include="Field\Types\VideoFileFieldType.cs" />
    <Compile Include="Field\Types\WorkflowTextOrAttributeFieldType.cs" />
    <Compile Include="Field\Types\WorkflowAttributeFieldType.cs" />
    <Compile Include="Field\Types\WorkflowTypeFieldType.cs" />
    <Compile Include="Financial\TestGateway.cs" />
    <Compile Include="Jobs\CalculateMetrics.cs" />
    <Compile Include="Jobs\GetScheduledPayments.cs" />
    <Compile Include="Jobs\GroupSync.cs" />
    <Compile Include="Jobs\SendAttendanceReminders.cs" />
    <Compile Include="Lava\ILiquidizable.cs" />
    <Compile Include="Lava\RockFilters.cs" />
    <Compile Include="MergeTemplates\HtmlMergeTemplateType.cs" />
    <Compile Include="MergeTemplates\MergeTemplateType.cs" />
    <Compile Include="MergeTemplates\MergeTemplateTypeContainer.cs" />
    <Compile Include="MergeTemplates\WordDocumentMergeTemplateType.cs" />
    <Compile Include="Model\BenevolenceRequest.cs">
      <SubType>Code</SubType>
    </Compile>
    <Compile Include="Model\BenevolenceRequestService.Partial.cs" />
    <Compile Include="Model\BenevolenceResult.cs">
      <SubType>Code</SubType>
    </Compile>
    <Compile Include="Model\BenevolenceResultService.Partial.cs" />
    <Compile Include="Model\CampusService.partial.cs" />
    <Compile Include="Model\CodeGenerated\BenevolenceRequestService.cs" />
    <Compile Include="Model\CodeGenerated\BenevolenceResultService.cs" />
    <Compile Include="Model\CodeGenerated\ContentChannelService.cs" />
    <Compile Include="Model\CodeGenerated\ContentChannelItemService.cs" />
    <Compile Include="Model\CodeGenerated\ContentChannelTypeService.cs" />
    <Compile Include="Model\CodeGenerated\EntitySetItemService.cs" />
    <Compile Include="Model\CodeGenerated\EntitySetService.cs" />
    <Compile Include="Model\CodeGenerated\FinancialGatewayService.cs" />
    <Compile Include="Model\CodeGenerated\GroupScheduleExclusionService.cs" />
    <Compile Include="Model\CodeGenerated\MergeTemplateService.cs" />
    <Compile Include="Model\CodeGenerated\PersonDuplicateService.cs" />
    <Compile Include="Model\CodeGenerated\PluginMigrationService.cs" />
    <Compile Include="Model\ContentChannel.cs">
      <SubType>Code</SubType>
    </Compile>
    <Compile Include="Model\ContentChannelItem.cs">
      <SubType>Code</SubType>
    </Compile>
    <Compile Include="Model\ContentChannelType.cs">
      <SubType>Code</SubType>
    </Compile>
    <Compile Include="Model\EntitySetService.Partial.cs" />
    <Compile Include="Model\EntitySetItemService.Partial.cs" />
    <Compile Include="Model\FinancialGateway.cs" />
    <Compile Include="Model\FinancialBatchService.Partial.cs" />
    <Compile Include="Model\EntitySet.cs" />
    <Compile Include="Model\EntitySetItem.cs" />
    <Compile Include="Model\GroupScheduleExclusion.cs" />
    <Compile Include="Model\MergeTemplate.cs" />
    <Compile Include="Model\PersonBadgeService.partial.cs" />
    <Compile Include="Model\PersonDuplicate.cs" />
    <Compile Include="Model\PluginMigration.cs" />
    <Compile Include="Model\RestActionService.partial.cs" />
    <Compile Include="Model\ScheduleService.Partial.cs" />
    <Compile Include="Model\WorkflowActionService.Partial.cs" />
    <Compile Include="Model\WorkflowActivityTypeService.Partial.cs" />
    <Compile Include="Model\WorkflowActionTypeService.Partial.cs" />
    <Compile Include="Net\RockRestClient.cs" />
    <Compile Include="PersonProfile\Badge\DISC.cs" />
    <Compile Include="Reporting\ComparisonHelper.cs" />
    <Compile Include="Reporting\DataFilter\BaseAccountFilter.cs" />
    <Compile Include="Reporting\DataFilter\FinancialPledge\AccountFilter.cs" />
    <Compile Include="Reporting\DataFilter\FinancialTransactionDetail\AccountFilter.cs" />
    <Compile Include="Reporting\DataFilter\FinancialTransaction\TotalAmountFilter.cs" />
    <Compile Include="Reporting\DataFilter\Person\CampusFilter.cs" />
    <Compile Include="Reporting\DataFilter\Person\FirstContributionDateFilter.cs" />
    <Compile Include="Reporting\DataFilter\Person\NotInGroupGroupTypeFilter.cs" />
    <Compile Include="Reporting\DataFilter\Person\NotInGroupFilter.cs" />
    <Compile Include="Reporting\DataSelect\FinancialTransaction\TotalAmountSelect.cs" />
    <Compile Include="Reporting\DataSelect\Person\PersonLinkSelect.cs" />
    <Compile Include="Reporting\DataSelect\Person\TotalGivingAmountSelect.cs" />
    <Compile Include="Security\Authentication\Facebook.cs">
      <SubType>Code</SubType>
    </Compile>
    <Compile Include="Security\BackgroundCheckComponent.cs" />
    <Compile Include="Security\BackgroundCheckContainer.cs" />
    <Compile Include="Security\BackgroundCheck\ProtectMyMinistry.cs" />
    <Compile Include="Services\NuGet\RockProjectManager.cs" />
    <Compile Include="Store\Package.cs" />
    <Compile Include="Store\InstalledPackageService.cs" />
    <Compile Include="Store\Organization.cs" />
    <Compile Include="Store\OrganizationService.cs" />
    <Compile Include="Store\PackageInstallStep.cs" />
    <Compile Include="Store\PurchaseResponse.cs" />
    <Compile Include="Store\StoreService.cs" />
    <Compile Include="Store\PackageVersionService.cs" />
    <Compile Include="Store\PackageVersionRating.cs" />
    <Compile Include="Store\PackageVersion.cs" />
    <Compile Include="Store\PackageCategory.cs" />
    <Compile Include="Store\PackageCategoryService.cs" />
    <Compile Include="Store\PackageService.cs" />
    <Compile Include="Store\InstalledPackage.cs" />
    <Compile Include="Store\Promo.cs" />
    <Compile Include="Store\PromoService.cs" />
    <Compile Include="Store\StoreImage.cs" />
    <Compile Include="Store\StoreModel.cs" />
    <Compile Include="Store\StoreServiceBase.cs" />
    <Compile Include="SystemGuid\Attribute.cs" />
    <Compile Include="SystemGuid\NoteType.cs" />
    <Compile Include="SystemGuid\ServiceJob.cs" />
    <Compile Include="Transactions\RunJobNowTransaction.cs" />
    <Compile Include="Transactions\DeleteAttributeBinaryFile.cs" />
    <Compile Include="Transactions\UpdateFacebookFriends.cs" />
    <Compile Include="Utility\AttributeCacheJsonConverter.cs" />
    <Compile Include="Utility\AttributeValueJsonConverter.cs" />
    <Compile Include="Utility\RockJsonMediaTypeFormatter.cs" />
    <Compile Include="Utility\RockJsonTextWriter.cs" />
    <Compile Include="Utility\RockSemanticVersion.cs" />
    <Compile Include="Utility\SimpleModeJsonConverter.cs" />
    <Compile Include="Web\Cache\RockMemoryCache.cs" />
    <Compile Include="Web\UI\Controls\Grid\CurrencyField.cs" />
    <Compile Include="Web\UI\Controls\Grid\CallbackField.cs" />
<<<<<<< HEAD
    <Compile Include="Web\UI\Controls\Pickers\FinancialGatewayPicker.cs" />
=======
    <Compile Include="Web\UI\Controls\Pickers\MergeTemplatePicker.cs" />
>>>>>>> 28f778b5
    <Compile Include="Web\UI\Controls\Pickers\DataViewPicker.cs" />
    <Compile Include="Web\UI\Controls\Pickers\GradePicker.cs" />
    <Compile Include="Web\UI\Controls\RockRating.cs" />
    <Compile Include="Web\UI\RockBlockWrapper.cs" />
    <Compile Include="Web\UI\Controls\Chart\ChartClickArgs.cs" />
    <Compile Include="Web\UI\Controls\Chart\ChartStyle.cs" />
    <Compile Include="Reporting\Dashboard\DashboardWidget.cs">
      <SubType>ASPXCodeBehind</SubType>
    </Compile>
    <Compile Include="Web\UI\Controls\Chart\ChartOptions.cs" />
    <Compile Include="Field\Types\WorkflowActivityTypeFieldType.cs" />
    <Compile Include="Plugin\Migration.cs" />
    <Compile Include="Plugin\VersionAttribute.cs" />
    <Compile Include="Reporting\Dashboard\LineBarPointsChartDashboardWidget.cs">
      <SubType>ASPXCodeBehind</SubType>
    </Compile>
    <Compile Include="Data\DbService.cs" />
    <Compile Include="Data\IgnoreCanDelete.cs" />
    <Compile Include="Data\IModel.cs" />
    <Compile Include="Data\IService.cs" />
    <Compile Include="Data\LinqRuntimeTypeBuilder.cs" />
    <Compile Include="Data\HideFromReportingAttribute.cs" />
    <Compile Include="Data\DbContext.cs" />
    <Compile Include="Field\Types\SecurityRoleFieldType.cs" />
    <Compile Include="Field\Types\DaysOfWeekFieldType.cs" />
    <Compile Include="Field\Types\DayOfWeekFieldType.cs" />
    <Compile Include="Field\Types\RemoteAuthsFieldType.cs" />
    <Compile Include="Field\Types\SiteFieldType.cs" />
    <Compile Include="Field\Types\PersonBadgesFieldType.cs" />
    <Compile Include="Field\Types\GroupLocationTypeFieldType.cs" />
    <Compile Include="Field\Types\CodeEditorFieldType.cs" />
    <Compile Include="Field\Types\TimeFieldType.cs" />
    <Compile Include="Field\Types\IntegerRangeFieldType.cs" />
    <Compile Include="Field\Types\DateRangeFieldType.cs" />
    <Compile Include="Field\Types\DecimalRangeFieldType.cs" />
    <Compile Include="Financial\PaymentInfo.cs" />
    <Compile Include="Financial\SwipePaymentInfo.cs" />
    <Compile Include="Financial\ReferencePaymentInfo.cs" />
    <Compile Include="Financial\PaymentSchedule.cs" />
    <Compile Include="Financial\Payment.cs" />
    <Compile Include="Financial\GatewayComponent.cs" />
    <Compile Include="Financial\GatewayContainer.cs" />
    <Compile Include="Jobs\LocationServicesVerify.cs" />
    <Compile Include="Jobs\LaunchWorkflow.cs">
      <SubType>ASPXCodeBehind</SubType>
    </Compile>
    <Compile Include="Jobs\SendCommunications.cs" />
    <Compile Include="Jobs\RunSQL.cs" />
    <Compile Include="Model\CodeGenerated\CommunicationRecipientActivityService.cs" />
    <Compile Include="Model\CodeGenerated\CommunicationTemplateService.cs" />
    <Compile Include="Model\CodeGenerated\MetricCategoryService.cs" />
    <Compile Include="Model\CodeGenerated\MetricService.cs">
      <SubType>Code</SubType>
    </Compile>
    <Compile Include="Model\CodeGenerated\MetricValueService.cs" />
    <Compile Include="Model\CodeGenerated\WorkflowActionFormAttributeService.cs" />
    <Compile Include="Model\CodeGenerated\WorkflowActionFormService.cs" />
    <Compile Include="Model\CodeGenerated\WorkflowActionService.cs" />
    <Compile Include="Model\CommunicationRecipientActivity.cs" />
    <Compile Include="Model\CommunicationTemplate.cs" />
    <Compile Include="Model\FinancialPersonBankAccountService.Partial.cs" />
    <Compile Include="Model\FinancialTransactionImage.cs" />
    <Compile Include="Model\MetricCategory.cs" />
    <Compile Include="Model\Metaphone.cs" />
    <Compile Include="Model\CodeGenerated\FollowingService.cs" />
    <Compile Include="Model\Following.cs" />
    <Compile Include="Model\AuditDetail.cs" />
    <Compile Include="Model\CodeGenerated\PageViewService.cs" />
    <Compile Include="Model\CodeGenerated\PersonBadgeService.cs" />
    <Compile Include="Model\Metric.cs" />
    <Compile Include="Model\MetricValue.cs" />
    <Compile Include="Model\PersonBadge.cs" />
    <Compile Include="Model\CodeGenerated\AuditDetailService.cs" />
    <Compile Include="Model\CodeGenerated\HistoryService.cs" />
    <Compile Include="Model\CodeGenerated\LayoutService.cs" />
    <Compile Include="Model\CodeGenerated\PersonAliasService.cs" />
    <Compile Include="Model\CodeGenerated\ReportFieldService.cs" />
    <Compile Include="Model\CodeGenerated\RestActionService.cs" />
    <Compile Include="Model\CodeGenerated\RestControllerService.cs" />
    <Compile Include="Model\DbGeographyConverter.cs" />
    <Compile Include="Model\PageViewService.Partial.cs" />
    <Compile Include="Model\RestAction.cs" />
    <Compile Include="Model\RestController.cs" />
    <Compile Include="Model\FinancialScheduledTransactionService.Partial.cs" />
    <Compile Include="Model\HistoryService.Partial.cs" />
    <Compile Include="Model\LayoutService.Partial.cs" />
    <Compile Include="Model\Layout.cs" />
    <Compile Include="Model\FinancialPersonSavedAccountService.Partial.cs" />
    <Compile Include="Model\History.cs" />
    <Compile Include="Model\PersonAlias.cs" />
    <Compile Include="Model\ReportField.cs" />
    <Compile Include="Model\RestControllerService.Partial.cs" />
    <Compile Include="Model\PageView.cs" />
    <Compile Include="Model\WorkflowActionFormAttribute.cs" />
    <Compile Include="Model\WorkflowActionForm.cs" />
    <Compile Include="Net\RestParameters\ContributionStatementOptions.cs" />
    <Compile Include="PersonProfile\Badge\Campus.cs" />
    <Compile Include="PersonProfile\Badge\AttendingDuration.cs" />
    <Compile Include="PersonProfile\Badge\LastVisitOnSite.cs" />
    <Compile Include="PersonProfile\Badge\InGroupOfType.cs" />
    <Compile Include="PersonProfile\Badge\FamilyWeeksAttendedInDuration.cs" />
    <Compile Include="PersonProfile\Badge\Liquid.cs" />
    <Compile Include="Reporting\DataFilter\Group\DistanceFromFilter.cs" />
    <Compile Include="Reporting\DataFilter\Group\SimpleMemberCountFilter.cs" />
    <Compile Include="Reporting\DataFilter\Group\MemberCountFilter.cs" />
    <Compile Include="Reporting\DataFilter\Group\CampusFilter.cs" />
    <Compile Include="Reporting\DataFilter\Group\GroupTypeFilter.cs" />
    <Compile Include="Reporting\DataFilter\Group\GroupAttributesFilter.cs" />
    <Compile Include="Reporting\DataFilter\Person\GradeFilter.cs" />
    <Compile Include="Reporting\DataFilter\Person\AgeFilter.cs" />
    <Compile Include="Reporting\DataFilter\Person\TagFilter.cs" />
    <Compile Include="Reporting\DataFilter\EntityFieldFilter.cs" />
    <Compile Include="Reporting\DataSelectComponent.cs" />
    <Compile Include="Reporting\DataFilter\Person\GivingAmountFilter.cs" />
    <Compile Include="Reporting\DataFilter\Person\DistanceFromFilter.cs" />
    <Compile Include="Reporting\DataFilter\Person\InGroupGroupTypeFilter.cs" />
    <Compile Include="Reporting\DataFilter\Person\InGroupFilter.cs" />
    <Compile Include="Reporting\DataSelect\Group\DistanceFromSelect.cs" />
    <Compile Include="Reporting\DataSelect\Group\LocationSelect.cs" />
    <Compile Include="Reporting\DataSelect\LiquidSelect.cs" />
    <Compile Include="Reporting\DataSelect\Person\InGroupGroupTypeSelect.cs" />
    <Compile Include="Reporting\DataSelect\Person\PhotoSelect.cs" />
    <Compile Include="Reporting\DataSelect\Person\GradeSelect.cs" />
    <Compile Include="Reporting\DataSelect\Person\DistanceFromSelect.cs" />
    <Compile Include="Reporting\DataSelect\Person\AddressSelect.cs" />
    <Compile Include="Reporting\DataSelect\Person\CampusSelect.cs" />
    <Compile Include="Reporting\DataSelect\Person\PhoneNumberSelect.cs" />
    <Compile Include="Reporting\DataSelect\Person\AgeSelect.cs" />
    <Compile Include="Reporting\DataSelect\Person\FamilyNameSelect.cs" />
    <Compile Include="Reporting\DataSelect\Person\ChildNamesSelect.cs" />
    <Compile Include="Reporting\DataSelect\Person\ParentsNamesSelect.cs" />
    <Compile Include="Reporting\DataSelect\Person\SpouseNameSelect.cs">
      <SubType>Code</SubType>
    </Compile>
    <Compile Include="Reporting\DataSelect\Person\FirstLastContributionSelect.cs" />
    <Compile Include="Reporting\DataSelectContainer.cs" />
    <Compile Include="Reporting\EntityHelper.cs" />
    <Compile Include="Reporting\SelectExpressionExtractor.cs" />
    <Compile Include="Reporting\FilterExpressionExtractor.cs" />
    <Compile Include="SystemGuid\FinancialAccount.cs" />
    <Compile Include="Transactions\SaveMetaphoneTransaction.cs" />
    <Compile Include="Utility\DateRange.cs" />
    <Compile Include="Utility\DoubleMetaphone.cs" />
    <Compile Include="Utility\StringAsLiteralJavascriptJsonConverter.cs" />
    <Compile Include="Utility\EnumAsStringJsonConverter.cs" />
    <Compile Include="Utility\RockDateTime.cs" />
    <Compile Include="Services\NuGet\NuGetExtensionsMethods.cs" />
    <Compile Include="Storage\ProviderComponent.cs" />
    <Compile Include="Storage\ProviderContainer.cs" />
    <Compile Include="Storage\Provider\Database.cs" />
    <Compile Include="Storage\Provider\FileSystem.cs" />
    <Compile Include="Field\Types\ComponentsFieldType.cs" />
    <Compile Include="Field\Types\CategoryFieldType.cs" />
    <Compile Include="Field\Types\CategoriesFieldType.cs" />
    <Compile Include="Field\Types\LocationFieldType.cs" />
    <Compile Include="Field\Types\GroupRoleFieldType.cs" />
    <Compile Include="Model\CodeGenerated\BinaryFileDataService.cs" />
    <Compile Include="Model\CodeGenerated\FinancialPersonBankAccountService.cs" />
    <Compile Include="Model\CodeGenerated\FinancialPersonSavedAccountService.cs" />
    <Compile Include="Model\CodeGenerated\FinancialTransactionRefundService.cs" />
    <Compile Include="Model\BinaryFileData.cs" />
    <Compile Include="Net\RockWebRequest.cs">
      <SubType>Code</SubType>
    </Compile>
    <Compile Include="PersonProfile\BadgeComponent.cs" />
    <Compile Include="PersonProfile\BadgeContainer.cs" />
    <Compile Include="PersonProfile\Badge\FamilyAttendance.cs" />
    <Compile Include="PersonProfile\IconBadge.cs" />
    <Compile Include="PersonProfile\HighlightLabelBadge.cs" />
    <Compile Include="Search\Group\Name.cs" />
    <Compile Include="SystemGuid\Category.cs" />
    <Compile Include="SystemGuid\EntityType.cs" />
    <Compile Include="Transactions\SendCommunicationTransaction.cs" />
    <Compile Include="Utility\IgnoreUrlEncodedKeyContractResolver.cs" />
    <Compile Include="Web\Cache\PersonBadgeCache.cs" />
    <Compile Include="Web\Cache\CategoryCache.cs" />
    <Compile Include="Web\Cache\RestControllerCache.cs" />
    <Compile Include="Web\Cache\RestActionCache.cs" />
    <Compile Include="Web\FileUploadException.cs" />
    <Compile Include="Web\Fingerprint.cs" />
    <Compile Include="Web\FingerprintExpressionBuilder.cs" />
    <Compile Include="Web\RequestValidator.cs" />
    <Compile Include="Web\SystemSettings.cs" />
    <Compile Include="Web\Cache\GroupTypeCache.cs" />
    <Compile Include="Web\Cache\LayoutCache.cs" />
    <Compile Include="Web\DescriptionList.cs" />
    <Compile Include="Web\UI\Adapters\CheckBoxListAdapter.cs" />
    <Compile Include="Web\UI\Controls\BootstrapButton.cs" />
    <Compile Include="Web\UI\Controls\Checkin Configuration Controls\CheckinGroupEditor.cs" />
    <Compile Include="Web\UI\Controls\Checkin Configuration Controls\CheckinGroupTypeEditor.cs" />
    <Compile Include="Web\UI\Controls\Communication\ChannelControl.cs" />
    <Compile Include="Data\IgnoreModelErrorsAttribute.cs" />
    <Compile Include="Model\CommunicationRecipientService.Partial.cs" />
    <Compile Include="Security\LoginParameters.cs" />
    <Compile Include="CheckIn\CheckInBlock.cs">
      <SubType>ASPXCodeBehind</SubType>
    </Compile>
    <Compile Include="CheckIn\CheckInFamily.cs" />
    <Compile Include="CheckIn\CheckInGroup.cs" />
    <Compile Include="CheckIn\CheckInGroupType.cs" />
    <Compile Include="CheckIn\CheckInLocation.cs" />
    <Compile Include="CheckIn\CheckInPerson.cs" />
    <Compile Include="CheckIn\CheckInSchedule.cs" />
    <Compile Include="CheckIn\CheckInState.cs" />
    <Compile Include="CheckIn\CheckInStatus.cs" />
    <Compile Include="CheckIn\CheckInLabel.cs" />
    <Compile Include="CheckIn\KioskLabel.cs" />
    <Compile Include="CheckIn\KioskLocationAttendance.cs" />
    <Compile Include="CheckIn\KioskGroupAttendance.cs" />
    <Compile Include="CheckIn\KioskScheduleAttendance.cs" />
    <Compile Include="CheckIn\KioskGroup.cs" />
    <Compile Include="CheckIn\KioskGroupType.cs" />
    <Compile Include="CheckIn\KioskLocation.cs" />
    <Compile Include="CheckIn\KioskSchedule.cs" />
    <Compile Include="CheckIn\KioskDevice.cs" />
    <Compile Include="Communication\MediumComponent.cs" />
    <Compile Include="Communication\Medium\Sms.cs" />
    <Compile Include="Communication\Medium\Email.cs" />
    <Compile Include="Communication\MediumContainer.cs" />
    <Compile Include="Communication\TransportComponent.cs" />
    <Compile Include="Communication\TransportContainer.cs" />
    <Compile Include="Communication\Transport\SMTP.cs" />
    <Compile Include="Field\Types\ComponentFieldType.cs" />
    <Compile Include="Model\FinancialTransactionRefund.cs" />
    <Compile Include="Model\FinancialPersonSavedAccount.cs" />
    <Compile Include="Model\FinancialPersonBankAccount.cs" />
    <Compile Include="Model\FinancialScheduledTransactionDetail.cs" />
    <Compile Include="Reporting\DataTransformComponent.cs" />
    <Compile Include="Reporting\DataTransformContainer.cs" />
    <Compile Include="Reporting\DataTransform\Person\ParentTransform.cs" />
    <Compile Include="Reporting\DataFilter\PropertyFilter.cs" />
    <Compile Include="Reporting\DataFilter\OtherDataViewFilter.cs" />
    <Compile Include="Data\DefinedValueAttribute.cs" />
    <Compile Include="Data\PreviewableAttribute.cs" />
    <Compile Include="Data\ICategorized.cs" />
    <Compile Include="Data\NotExportable.cs" />
    <Compile Include="Extension\SafeDirectoryCatalog.cs" />
    <Compile Include="Field\SelectFromListFieldType.cs" />
    <Compile Include="Field\Types\AccountsFieldType.cs" />
    <Compile Include="Field\Types\BinaryFileFieldType.cs">
      <SubType>Code</SubType>
    </Compile>
    <Compile Include="Field\Types\CampusesFieldType.cs" />
    <Compile Include="Field\Types\CampusFieldType.cs" />
    <Compile Include="Field\Types\BinaryFileTypeFieldType.cs" />
    <Compile Include="Field\Types\AccountFieldType.cs" />
    <Compile Include="Field\Types\WorkflowTypesFieldType.cs" />
    <Compile Include="Field\Types\GroupTypeFieldType.cs" />
    <Compile Include="Field\Types\FileFieldType.cs">
      <SubType>Code</SubType>
    </Compile>
    <Compile Include="Field\Types\KeyValueListFieldType.cs" />
    <Compile Include="Field\Types\EmailTemplateFieldType.cs" />
    <Compile Include="Field\Types\EntityTypeFieldType.cs" />
    <Compile Include="Field\Types\GroupFieldType.cs" />
    <Compile Include="Field\Types\GroupTypesFieldType.cs" />
    <Compile Include="Financial\ACHPaymentInfo.cs" />
    <Compile Include="Financial\CreditCardPaymentInfo.cs" />
    <Compile Include="Model\AuthService.Partial.cs" />
    <Compile Include="Model\BlockService.Partial.cs" />
    <Compile Include="Model\BlockTypeService.Partial.cs" />
    <Compile Include="Model\AttendanceCode.cs" />
    <Compile Include="Model\CategoryService.Partial.cs" />
    <Compile Include="Model\CodeGenerated\AttendanceCodeService.cs" />
    <Compile Include="Model\CodeGenerated\AttendanceService.cs" />
    <Compile Include="Model\CodeGenerated\AuthService.cs" />
    <Compile Include="Model\CodeGenerated\BinaryFileService.cs" />
    <Compile Include="Model\CodeGenerated\BinaryFileTypeService.cs" />
    <Compile Include="Model\CodeGenerated\BlockService.cs" />
    <Compile Include="Model\CodeGenerated\BlockTypeService.cs" />
    <Compile Include="Model\CodeGenerated\CommunicationRecipientService.cs" />
    <Compile Include="Model\CodeGenerated\CommunicationService.cs" />
    <Compile Include="Model\CodeGenerated\DataViewFilterService.cs" />
    <Compile Include="Model\CodeGenerated\DataViewService.cs" />
    <Compile Include="Model\CodeGenerated\DeviceService.cs" />
    <Compile Include="Model\CodeGenerated\FinancialAccountService.cs" />
    <Compile Include="Model\CodeGenerated\FinancialBatchService.cs" />
    <Compile Include="Model\CodeGenerated\FinancialPledgeService.cs" />
    <Compile Include="Model\CodeGenerated\FinancialScheduledTransactionDetailService.cs" />
    <Compile Include="Model\CodeGenerated\FinancialScheduledTransactionService.cs" />
    <Compile Include="Model\CodeGenerated\FinancialTransactionDetailService.cs" />
    <Compile Include="Model\CodeGenerated\FinancialTransactionImageService.cs" />
    <Compile Include="Model\CodeGenerated\FinancialTransactionService.cs" />
    <Compile Include="Model\CodeGenerated\GroupLocationService.cs" />
    <Compile Include="Model\CodeGenerated\HtmlContentService.cs" />
    <Compile Include="Model\CodeGenerated\NoteService.cs" />
    <Compile Include="Model\CodeGenerated\NoteTypeService.cs" />
    <Compile Include="Model\CodeGenerated\PageContextService.cs" />
    <Compile Include="Model\CodeGenerated\PageRouteService.cs" />
    <Compile Include="Model\CodeGenerated\PageService.cs" />
    <Compile Include="Model\CodeGenerated\PrayerRequestService.cs" />
    <Compile Include="Model\CodeGenerated\ReportService.cs" />
    <Compile Include="Model\CodeGenerated\ScheduleService.cs" />
    <Compile Include="Model\CodeGenerated\SiteDomainService.cs" />
    <Compile Include="Model\CodeGenerated\SiteService.cs" />
    <Compile Include="Model\CodeGenerated\UserLoginService.cs" />
    <Compile Include="Model\BinaryFileService.Partial.cs" />
    <Compile Include="Model\CodeGenerated\WorkflowActionTypeService.cs" />
    <Compile Include="Model\CodeGenerated\WorkflowActivityService.cs" />
    <Compile Include="Model\CodeGenerated\WorkflowActivityTypeService.cs" />
    <Compile Include="Model\AttendanceCodeService.Partial.cs" />
    <Compile Include="Model\AttendanceService.Partial.cs" />
    <Compile Include="Model\BinaryFileType.cs" />
    <Compile Include="Model\Communication.cs" />
    <Compile Include="Model\CommunicationRecipient.cs" />
    <Compile Include="Model\FinancialScheduledTransaction.cs" />
    <Compile Include="Model\DeviceService.Partial.cs" />
    <Compile Include="Model\DataViewService.Partial.cs" />
    <Compile Include="Model\FinancialTransactionService.Partial.cs">
      <SubType>Code</SubType>
    </Compile>
    <Compile Include="Model\PrayerRequestService.partial.cs" />
    <Compile Include="Model\DataView.cs" />
    <Compile Include="Model\DataViewFilter.cs" />
    <Compile Include="Model\Report.cs" />
    <Compile Include="Model\GroupLocationService.Partial.cs" />
    <Compile Include="Model\Note.cs" />
    <Compile Include="Model\NoteService.Partial.cs" />
    <Compile Include="Model\NoteType.cs" />
    <Compile Include="Model\NoteTypeService.Partial.cs" />
    <Compile Include="Model\PageContextService.Partial.cs" />
    <Compile Include="Model\HtmlContentService.Partial.cs" />
    <Compile Include="Model\PageContext.cs" />
    <Compile Include="Model\PageService.Partial.cs" />
    <Compile Include="Model\PageRouteService.Partial.cs" />
    <Compile Include="Model\PrayerRequest.cs" />
    <Compile Include="Model\SiteDomainService.Partial.cs" />
    <Compile Include="Model\SiteService.Partial.cs" />
    <Compile Include="Model\UserLoginService.Partial.cs" />
    <Compile Include="Communication\BouncedEmail.cs" />
    <Compile Include="Communication\IEmailProvider.cs" />
    <Compile Include="Constants\DisplayStrings.cs" />
    <Compile Include="Model\CodeGenerated\AttributeQualifierService.cs" />
    <Compile Include="Model\AttributeQualifierService.Partial.cs" />
    <Compile Include="Model\CodeGenerated\AttributeService.cs" />
    <Compile Include="Model\AttributeService.Partial.cs" />
    <Compile Include="Model\CodeGenerated\AttributeValueService.cs" />
    <Compile Include="Model\AttributeValueService.Partial.cs" />
    <Compile Include="Model\Audit.cs">
      <SubType>Code</SubType>
    </Compile>
    <Compile Include="Model\CodeGenerated\AuditService.cs" />
    <Compile Include="Model\CodeGenerated\CategoryService.cs" />
    <Compile Include="Model\CodeGenerated\EntityTypeService.cs" />
    <Compile Include="Field\Types\HtmlFieldType.cs" />
    <Compile Include="Field\Types\MemoFieldType.cs" />
    <Compile Include="Model\Attendance.cs" />
    <Compile Include="Model\Schedule.cs" />
    <Compile Include="Model\Device.cs" />
    <Compile Include="Model\CodeGenerated\ServiceJobService.cs" />
    <Compile Include="Model\CodeGenerated\WorkflowTriggerService.cs" />
    <Compile Include="Model\Category.cs" />
    <Compile Include="Services\NuGet\PackageService.cs" />
    <Compile Include="SystemGuid\BinaryFileType.cs" />
    <Compile Include="Web\Cache\CachedModel.cs" />
    <Compile Include="Web\UI\Adapters\CheckBoxAdapter.cs" />
    <Compile Include="Web\UI\Adapters\DropDownListAdapter.cs" />
    <Compile Include="Web\UI\Adapters\RadioButtonAdapter.cs" />
    <Compile Include="Web\UI\Controls\Communication\Sms.cs" />
    <Compile Include="Web\UI\Controls\Communication\Email.cs" />
    <Compile Include="Web\UI\Controls\Badge.cs" />
    <Compile Include="Web\UI\Controls\ConfirmPageUnload.cs" />
    <Compile Include="Web\UI\Controls\Grid\IPriorityColumn.cs" />
    <Compile Include="Web\UI\Controls\Grid\RockTemplateField.cs" />
    <Compile Include="Web\UI\Controls\Grid\RockTemplateFieldUnselected.cs" />
    <Compile Include="Web\UI\Controls\NewFamily\ContactInfoRow.cs" />
    <Compile Include="Web\UI\Controls\NewFamily\ContactInfo.cs" />
    <Compile Include="Web\UI\Controls\Pickers\SchedulePicker.cs" />
    <Compile Include="Web\UI\Controls\RockRadioButton.cs" />
    <Compile Include="Web\UI\Controls\ToolkitScriptManager.cs" />
    <Compile Include="Web\UI\Controls\UrlLinkBox.cs" />
    <Compile Include="Web\UI\Controls\EmailBox.cs" />
    <Compile Include="Web\UI\Controls\Chart\BarChart.cs" />
    <Compile Include="Web\UI\Controls\Chart\PieChart.cs" />
    <Compile Include="Web\UI\Controls\Chart\LineChart.cs" />
    <Compile Include="Web\UI\Controls\Chart\FlotChart.cs" />
    <Compile Include="Web\UI\Controls\Grid\PersonField.cs" />
    <Compile Include="Web\UI\Controls\Grid\TimeField.cs" />
    <Compile Include="Web\UI\Controls\Grid\LiquidField.cs" />
    <Compile Include="Web\UI\Controls\Grid\ListDelimitedField.cs" />
    <Compile Include="Web\UI\Controls\Grid\PersonMergeField.cs" />
    <Compile Include="Web\UI\Controls\Grid\TemplateFieldUnselected.cs" />
    <Compile Include="Web\UI\Controls\Grid\SelectField.cs" />
    <Compile Include="Web\UI\Controls\Grid\RockBoundField.cs" />
    <Compile Include="Web\UI\Controls\Grid\LinkButtonField.cs" />
    <Compile Include="Web\UI\Controls\HiddenFieldWithClass.cs" />
    <Compile Include="Web\UI\Controls\IHasValidationGroup.cs" />
    <Compile Include="Web\UI\Controls\ImageEditor.cs" />
    <Compile Include="Web\UI\Controls\AddressControl.cs" />
    <Compile Include="Web\UI\Controls\ValueList.cs" />
    <Compile Include="Web\UI\Controls\NoteContainer.cs" />
    <Compile Include="Web\UI\Controls\PhoneNumberBox.cs" />
    <Compile Include="Web\UI\Controls\Pickers\GroupTypeGroupPicker.cs" />
    <Compile Include="Web\UI\Controls\Pickers\MetricCategoryPicker.cs" />
    <Compile Include="Web\UI\Controls\Pickers\DayOfWeekPicker.cs" />
    <Compile Include="Web\UI\Controls\Pickers\DaysOfWeekPicker.cs" />
    <Compile Include="Web\UI\Controls\Pickers\EntityPicker.cs" />
    <Compile Include="Web\UI\Controls\Pickers\MetricEntityPicker.cs" />
    <Compile Include="Web\UI\Controls\Pickers\RemoteAuthsPicker.cs" />
    <Compile Include="Web\UI\Controls\Pickers\SlidingDateRangePicker.cs" />
    <Compile Include="Web\UI\Controls\Pickers\YearPicker.cs" />
    <Compile Include="Web\UI\Controls\Pickers\EntityTypePicker.cs" />
    <Compile Include="Web\UI\Controls\PanelWidget.cs" />
    <Compile Include="Web\UI\Controls\RockControlWrapper.cs" />
    <Compile Include="Web\UI\Controls\HighlightLabel.cs" />
    <Compile Include="Web\UI\Controls\Pickers\BirthdayPicker.cs" />
    <Compile Include="Web\UI\Controls\Pickers\LocationItemPicker.cs" />
    <Compile Include="Web\UI\Controls\Pickers\LocationAddressPicker.cs" />
    <Compile Include="Web\UI\Controls\RockControlHelper.cs" />
    <Compile Include="Web\UI\Controls\CodeEditor.cs" />
    <Compile Include="Web\UI\Controls\CurrencyBox.cs" />
    <Compile Include="Web\UI\Controls\RockUpdatePanel.cs" />
    <Compile Include="Web\UI\Controls\RockTextOrDropDownList.cs" />
    <Compile Include="Web\UI\Controls\TermDescription.cs" />
    <Compile Include="Web\UI\Controls\Grid\DefinedValueField.cs" />
    <Compile Include="Web\UI\Controls\Pickers\LocationPicker.cs" />
    <Compile Include="Web\UI\Controls\Pickers\DateRangePicker.cs" />
    <Compile Include="Web\UI\Controls\Grid\CheckBoxEditableField.cs" />
    <Compile Include="Web\UI\Controls\Grid\ColorField.cs" />
    <Compile Include="Web\UI\Controls\RockBulletedList.cs" />
    <Compile Include="Web\UI\Controls\NewFamily\Attributes.cs" />
    <Compile Include="Web\UI\Controls\NewFamily\AttributesRow.cs" />
    <Compile Include="Web\UI\Controls\NewFamily\Members.cs" />
    <Compile Include="Web\UI\Controls\NewFamily\MembersRow.cs" />
    <Compile Include="Web\UI\Controls\NumberRangeEditor.cs" />
    <Compile Include="Web\UI\Controls\PersonProfile\Badge.cs" />
    <Compile Include="Web\UI\Controls\PersonLink.cs" />
    <Compile Include="Web\UI\Controls\HtmlEditor.cs" />
    <Compile Include="Web\UI\Controls\PersonProfile\BadgeList.cs" />
    <Compile Include="Web\UI\Controls\Pickers\ComponentPicker.cs" />
    <Compile Include="Web\UI\Controls\Pickers\ComponentsPicker.cs" />
    <Compile Include="Web\UI\Controls\Pickers\GroupTypePicker.cs" />
    <Compile Include="Web\UI\Controls\Pickers\GroupRolePicker.cs" />
    <Compile Include="Web\UI\Controls\Pickers\GeoPicker.cs" />
    <Compile Include="Web\UI\Controls\Pickers\MonthDayPicker.cs" />
    <Compile Include="Web\UI\Controls\Pickers\MonthYearPicker.cs" />
    <Compile Include="Web\UI\Controls\Pickers\CampusPicker.cs" />
    <Compile Include="Web\UI\Controls\Pickers\DateTimePicker.cs" />
    <Compile Include="Web\UI\Controls\TagList.cs" />
    <Compile Include="Web\UI\Controls\Pickers\DatePicker.cs" />
    <Compile Include="Web\UI\Controls\Pickers\TimePicker.cs" />
    <Compile Include="Web\UI\Controls\Pickers\MergeFieldPicker.cs" />
    <Compile Include="Web\UI\Controls\Pickers\PersonPicker.cs" />
    <Compile Include="Web\UI\Controls\Pickers\TreeViewItem.cs" />
    <Compile Include="Web\UI\Controls\NumberBox.cs" />
    <Compile Include="Web\UI\Controls\PageBreadCrumbs.cs" />
    <Compile Include="Web\UI\Controls\PageDescription.cs" />
    <Compile Include="Web\UI\Controls\PageIcon.cs" />
    <Compile Include="Web\UI\Controls\Pickers\CategoryPicker.cs" />
    <Compile Include="Web\UI\Controls\Pickers\BinaryFileTypePicker.cs" />
    <Compile Include="Web\UI\Controls\Pickers\BinaryFilePicker.cs" />
    <Compile Include="Web\UI\Controls\Pickers\AccountPicker.cs">
      <SubType>Code</SubType>
    </Compile>
    <Compile Include="Web\UI\Controls\Pickers\WorkflowTypePicker.cs" />
    <Compile Include="Web\UI\Controls\Pickers\GroupPicker.cs" />
    <Compile Include="Web\UI\Controls\Pickers\ItemPicker.cs" />
    <Compile Include="Web\UI\Controls\HiddenFieldValidator.cs" />
    <Compile Include="Web\UI\Controls\FileUploader.cs">
      <SubType>Code</SubType>
    </Compile>
    <Compile Include="Web\UI\Controls\Pickers\PagePicker.cs" />
    <Compile Include="Web\UI\Controls\KeyValueList.cs" />
    <Compile Include="Web\UI\Controls\Grid\ToggleField.cs" />
    <Compile Include="Web\UI\Controls\NoteControl.cs" />
    <Compile Include="Web\UI\Controls\ButtonDropDownList.cs" />
    <Compile Include="Web\UI\Controls\AttributeEditor.cs" />
    <Compile Include="Web\UI\Controls\ScheduleBuilder.cs" />
    <Compile Include="Web\UI\Controls\SecurityButton.cs" />
    <Compile Include="Web\UI\Controls\StateDropDownList.cs" />
    <Compile Include="Web\UI\Controls\Workflow Controls\WorkflowActionEditor.cs" />
    <Compile Include="Web\UI\Controls\Workflow Controls\WorkflowActivityEditor.cs" />
    <Compile Include="Web\UI\Controls\Workflow Controls\WorkflowFormActionList.cs" />
    <Compile Include="Web\UI\Controls\Workflow Controls\WorkflowActionTypeEditor.cs" />
    <Compile Include="Web\UI\Controls\Workflow Controls\WorkflowFormAttributeRow.cs" />
    <Compile Include="Web\UI\Controls\Workflow Controls\WorkflowFormEditor.cs">
      <SubType>Code</SubType>
    </Compile>
    <Compile Include="Web\UI\Controls\Workflow Controls\WorkflowActivityTypeEditor.cs" />
    <Compile Include="Web\UI\Controls\Grid\BadgeField.cs" />
    <Compile Include="Web\UI\Controls\Grid\ISupressRowSelected.cs" />
    <Compile Include="Web\UI\Controls\Toggle.cs" />
    <Compile Include="Web\UI\Controls\HelpBlock.cs" />
    <Compile Include="Reporting\DataFilterComponent.cs" />
    <Compile Include="Reporting\DataFilterContainer.cs" />
    <Compile Include="Reporting\DataFilter\Person\GroupTypeAttendanceFilter.cs" />
    <Compile Include="Reporting\DataFilter\Person\HasPictureFilter.cs" />
    <Compile Include="Web\UI\Adapters\RadioButtonListAdapter.cs" />
    <Compile Include="Web\UI\Controls\Data View Filters\FilterGroup.cs" />
    <Compile Include="Web\UI\Controls\Data View Filters\FilterField.cs" />
    <Compile Include="Web\UI\Controls\Grid\AttributeField.cs" />
    <Compile Include="Web\UI\Controls\IRockControl.cs" />
    <Compile Include="Web\UI\BreadCrumb.cs" />
    <Compile Include="Web\UI\RockBlockCustomSettings.cs">
      <SubType>ASPXCodeBehind</SubType>
    </Compile>
    <Compile Include="Web\UI\RockMasterPage.cs">
      <SubType>ASPXCodeBehind</SubType>
    </Compile>
    <Compile Include="Web\UI\IDetailBlock.cs" />
    <Compile Include="Web\UI\ISecondaryBlock.cs" />
    <Compile Include="Web\UI\ViewStateList.cs" />
    <Compile Include="Web\Utilities\HtmlSanitizer.cs" />
    <Compile Include="Workflow\Action\ActivateActions.cs" />
    <Compile Include="Workflow\Action\AssignActivityFromAttributeValue.cs" />
    <Compile Include="Workflow\Action\AssignActivityToSecurityRole.cs" />
    <Compile Include="Workflow\Action\AssignActivityToPerson.cs" />
    <Compile Include="Workflow\Action\AssignActivityToGroup.cs" />
    <Compile Include="Workflow\Action\Delay.cs" />
    <Compile Include="Workflow\Action\DeleteWorkflow.cs" />
    <Compile Include="Workflow\Action\BackgroundCheckRequest.cs" />
    <Compile Include="Workflow\Action\PersonTagRemove.cs" />
    <Compile Include="Workflow\Action\SendSms.cs" />
    <Compile Include="Workflow\Action\PersonTagAdd.cs" />
    <Compile Include="Workflow\Action\SetPersonAttribute.cs" />
    <Compile Include="Workflow\Action\SetAttributeToInitiator.cs" />
    <Compile Include="Workflow\Action\SetAttributeToCurrentPerson.cs" />
    <Compile Include="Workflow\Action\SendEmail.cs" />
    <Compile Include="Workflow\Action\SetAttributeFromEntity.cs" />
    <Compile Include="Workflow\Action\SetAttributeFromPerson.cs" />
    <Compile Include="Workflow\Action\SetAttributeValue.cs" />
    <Compile Include="Workflow\Action\PersistWorkflow.cs" />
    <Compile Include="Workflow\Action\SetWorkflowName.cs" />
    <Compile Include="Workflow\Action\LogError.cs" />
    <Compile Include="Workflow\Action\AddWorkflowNote.cs" />
    <Compile Include="Workflow\Action\WriteToLog.cs" />
    <Compile Include="Workflow\Action\UserForm.cs" />
    <Compile Include="Workflow\Action\CheckIn\CheckInActionComponent.cs" />
    <Compile Include="Workflow\Action\CheckIn\CalculateLastAttended.cs" />
    <Compile Include="Workflow\Action\CheckIn\FilterGroupsByGrade.cs" />
    <Compile Include="Workflow\Action\CheckIn\FilterGroupsByAge.cs" />
    <Compile Include="Workflow\Action\CheckIn\FilterGroupsByAbilityLevel.cs" />
    <Compile Include="Workflow\Action\CheckIn\FilterGroupsBySpecialNeeds.cs" />
    <Compile Include="Workflow\Action\CheckIn\FilterGroupsByLastName.cs" />
    <Compile Include="Workflow\Action\CheckIn\CreateLabels.cs" />
    <Compile Include="Workflow\Action\CheckIn\FilterByGrade.cs" />
    <Compile Include="Workflow\Action\CheckIn\RemoveEmptyPeople.cs" />
    <Compile Include="Workflow\Action\CheckIn\RemoveEmptyGroupTypes.cs" />
    <Compile Include="Workflow\Action\CheckIn\RemoveEmptyLocations.cs" />
    <Compile Include="Workflow\Action\CheckIn\SaveAttendance.cs" />
    <Compile Include="Workflow\Action\CheckIn\RemoveEmptyGroups.cs" />
    <Compile Include="Workflow\Action\CheckIn\LoadSchedules.cs" />
    <Compile Include="Workflow\Action\CheckIn\LoadGroups.cs" />
    <Compile Include="Workflow\Action\CheckIn\FilterActiveLocations.cs" />
    <Compile Include="Workflow\Action\CheckIn\LoadLocations.cs" />
    <Compile Include="Workflow\Action\CheckIn\FilterByAge.cs" />
    <Compile Include="Workflow\Action\CheckIn\LoadGroupTypes.cs" />
    <Compile Include="Workflow\Action\CheckIn\FindRelationships.cs" />
    <Compile Include="Workflow\Action\CheckIn\FindFamilyMembers.cs" />
    <Compile Include="Workflow\Action\CheckIn\FindFamilies.cs" />
    <Compile Include="Workflow\Action\CompleteActivity.cs" />
    <Compile Include="Workflow\Action\ParseZebraLabel.cs" />
    <Compile Include="Workflow\Action\RunSQL.cs" />
    <Compile Include="Attribute\WorkflowActivityTypeAttribute.cs" />
    <Compile Include="Workflow\TriggerCache.cs" />
    <Compile Include="Model\WorkflowTriggerService.Partial.cs" />
    <Compile Include="Model\WorkflowTrigger.cs" />
    <Compile Include="Model\EntityType.cs" />
    <Compile Include="Model\EntityTypeService.Partial.cs" />
    <Compile Include="Model\TaggedItemService.Partial.cs" />
    <Compile Include="Model\TagService.Partial.cs" />
    <Compile Include="Model\Tag.cs" />
    <Compile Include="Model\TaggedItem.cs" />
    <Compile Include="Model\CodeGenerated\DefinedTypeService.cs" />
    <Compile Include="Model\CodeGenerated\DefinedValueService.cs" />
    <Compile Include="Model\CodeGenerated\ExceptionLogService.cs" />
    <Compile Include="Model\CodeGenerated\FieldTypeService.cs" />
    <Compile Include="Model\FieldTypeService.Partial.cs" />
    <Compile Include="Model\DefinedTypeService.Partial.cs" />
    <Compile Include="Model\DefinedValueService.Partial.cs" />
    <Compile Include="Model\ExceptionLog.cs" />
    <Compile Include="Model\ExceptionLogService.Partial.cs" />
    <Compile Include="Model\RangeValue.cs" />
    <Compile Include="Model\CodeGenerated\ServiceLogService.cs" />
    <Compile Include="Model\CodeGenerated\TaggedItemService.cs" />
    <Compile Include="Model\CodeGenerated\TagService.cs" />
    <Compile Include="Model\CodeGenerated\LocationService.cs" />
    <Compile Include="Model\GroupTypeLocationType.cs">
      <SubType>Code</SubType>
    </Compile>
    <Compile Include="Model\LocationService.Partial.cs" />
    <Compile Include="Model\Campus.cs" />
    <Compile Include="Model\CodeGenerated\CampusService.cs" />
    <Compile Include="Model\CodeGenerated\SystemEmailService.cs" />
    <Compile Include="Model\CodeGenerated\PersonService.cs" />
    <Compile Include="Model\PersonService.Partial.cs" />
    <Compile Include="Model\PersonAliasService.Partial.cs" />
    <Compile Include="Model\PersonViewed.cs" />
    <Compile Include="Model\CodeGenerated\PersonViewedService.cs" />
    <Compile Include="Model\PersonViewedService.Partial.cs" />
    <Compile Include="Model\CodeGenerated\PhoneNumberService.cs" />
    <Compile Include="Model\PhoneNumberService.Partial.cs" />
    <Compile Include="Model\DiscService.cs" />
    <Compile Include="Data\NotAuditedAttribute.cs" />
    <Compile Include="Data\IEntity.cs" />
    <Compile Include="Data\RockPluginDBInitializer.cs" />
    <Compile Include="Data\RouteAttribute.cs" />
    <Compile Include="Data\Service.cs" />
    <Compile Include="Extension\Component.cs" />
    <Compile Include="Extension\IComponentData.cs" />
    <Compile Include="Extension\Container.cs" />
    <Compile Include="Extension\ComponentDescription.cs" />
    <Compile Include="Address\MelissaData.cs" />
    <Compile Include="Address\ServiceObjects.cs" />
    <Compile Include="Model\Auth.cs" />
    <Compile Include="Model\BlockType.cs" />
    <Compile Include="Model\Block.cs" />
    <Compile Include="Model\BinaryFile.cs" />
    <Compile Include="Model\HtmlContent.cs" />
    <Compile Include="Model\Page.cs" />
    <Compile Include="Model\PageRoute.cs" />
    <Compile Include="Model\Site.cs" />
    <Compile Include="Model\SiteDomain.cs" />
    <Compile Include="Model\UserLogin.cs" />
    <Compile Include="Communication\Email.cs" />
    <Compile Include="Model\Attribute.cs" />
    <Compile Include="Model\AttributeQualifier.cs" />
    <Compile Include="Model\AttributeValue.cs" />
    <Compile Include="Model\DefinedType.cs" />
    <Compile Include="Model\DefinedValue.cs" />
    <Compile Include="Model\FieldType.cs" />
    <Compile Include="Model\ServiceLog.cs" />
    <Compile Include="Model\Location.cs" />
    <Compile Include="Model\SystemEmail.cs" />
    <Compile Include="Model\Person.cs" />
    <Compile Include="Model\PhoneNumber.cs" />
    <Compile Include="Extension\IContainer.cs" />
    <Compile Include="Field\ConfigurationValue.cs" />
    <Compile Include="Field\Types\SelectMultiFieldType.cs" />
    <Compile Include="Field\Types\PersonFieldType.cs" />
    <Compile Include="Field\Types\DecimalFieldType.cs" />
    <Compile Include="Field\Types\DefinedValueRangeFieldType.cs" />
    <Compile Include="Field\Types\DefinedTypeFieldType.cs" />
    <Compile Include="Field\Types\DateFieldType.cs" />
    <Compile Include="Field\Types\ImageFieldType.cs" />
    <Compile Include="Model\FinancialBatch.cs">
      <SubType>Code</SubType>
    </Compile>
    <Compile Include="Model\FinancialAccount.cs">
      <SubType>Code</SubType>
    </Compile>
    <Compile Include="Model\FinancialPledge.cs">
      <SubType>Code</SubType>
    </Compile>
    <Compile Include="Model\FinancialTransaction.cs">
      <SubType>Code</SubType>
    </Compile>
    <Compile Include="Model\FinancialTransactionDetail.cs">
      <SubType>Code</SubType>
    </Compile>
    <Compile Include="Model\Group.cs" />
    <Compile Include="Model\CodeGenerated\GroupTypeRoleService.cs" />
    <Compile Include="Model\CodeGenerated\GroupService.cs" />
    <Compile Include="Model\GroupService.Partial.cs" />
    <Compile Include="Model\GroupTypeRole.cs" />
    <Compile Include="Model\GroupTypeRoleService.Partial.cs" />
    <Compile Include="Model\GroupType.cs" />
    <Compile Include="Model\CodeGenerated\GroupTypeService.cs" />
    <Compile Include="Model\GroupTypeService.Partial.cs" />
    <Compile Include="Model\GroupMember.cs" />
    <Compile Include="Model\CodeGenerated\GroupMemberService.cs" />
    <Compile Include="Model\GroupMemberService.Partial.cs" />
    <Compile Include="Model\GroupLocation.cs" />
    <Compile Include="Jobs\RockCleanup.cs" />
    <Compile Include="Search\Person\Address.cs" />
    <Compile Include="Search\Person\Email.cs" />
    <Compile Include="Search\Person\Name.cs" />
    <Compile Include="Search\Person\Phone.cs" />
    <Compile Include="Search\SearchComponent.cs" />
    <Compile Include="Search\SearchContainer.cs" />
    <Compile Include="Security\SecurityActionAttribute.cs" />
    <Compile Include="Security\Authentication\ActiveDirectory.cs" />
    <Compile Include="Security\Authentication\Database.cs" />
    <Compile Include="Security\Encryption.cs" />
    <Compile Include="Security\GlobalDefault.cs" />
    <Compile Include="Security\AuthenticationComponent.cs" />
    <Compile Include="Security\AuthenticationContainer.cs" />
    <Compile Include="Services\NuGet\RockPackagePathResolver.cs" />
    <Compile Include="Services\NuGet\WebProjectManager.cs" />
    <Compile Include="Services\NuGet\WebProjectSystem.cs" />
    <Compile Include="SystemGuid\BlockType.cs" />
    <Compile Include="SystemGuid\Site.cs" />
    <Compile Include="SystemGuid\GroupRole.cs" />
    <Compile Include="SystemGuid\DefinedValue.cs" />
    <Compile Include="SystemGuid\GroupType.cs" />
    <Compile Include="SystemGuid\FieldType.cs" />
    <Compile Include="SystemGuid\Group.cs" />
    <Compile Include="SystemGuid\DefinedType.cs" />
    <Compile Include="SystemGuid\Page.cs" />
    <Compile Include="Transactions\AuditTransaction.cs" />
    <Compile Include="Transactions\WorkflowTriggerTransaction.cs" />
    <Compile Include="Transactions\UserLastActivityTransaction.cs" />
    <Compile Include="Transactions\PersonViewTransaction.cs" />
    <Compile Include="Transactions\ITransaction.cs" />
    <Compile Include="Transactions\PageViewTransaction.cs" />
    <Compile Include="Transactions\RockQueue.cs" />
    <Compile Include="SystemGuid\SystemEmail.cs" />
    <Compile Include="Model\WorkflowActivityType.cs" />
    <Compile Include="Model\WorkflowActionType.cs" />
    <Compile Include="Model\WorkflowActivity.cs" />
    <Compile Include="Model\WorkflowAction.cs" />
    <Compile Include="Jobs\ProcessWorkflows.cs" />
    <Compile Include="Workflow\Action\CompleteWorkflow.cs" />
    <Compile Include="Workflow\Action\ActivateActivity.cs" />
    <Compile Include="Workflow\Action\SendSystemEmail.cs" />
    <Compile Include="Workflow\Action\SetStatus.cs" />
    <Compile Include="Model\WorkflowService.Partial.cs" />
    <Compile Include="Workflow\ActionComponent.cs" />
    <Compile Include="Workflow\ActionContainer.cs" />
    <Compile Include="Model\CodeGenerated\WorkflowLogService.cs" />
    <Compile Include="Model\CodeGenerated\WorkflowService.cs" />
    <Compile Include="Model\CodeGenerated\WorkflowTypeService.cs" />
    <Compile Include="Model\WorkflowLog.cs" />
    <Compile Include="Model\Workflow.cs" />
    <Compile Include="Model\WorkflowType.cs" />
    <Compile Include="Model\ServiceJob.cs" />
    <Compile Include="Model\ServiceJobService.Partial.cs" />
    <Compile Include="Web\Cache\AttributeCache.cs" />
    <Compile Include="Web\Cache\BlockTypeCache.cs" />
    <Compile Include="Web\Cache\BlockCache.cs" />
    <Compile Include="Security\Role.cs" />
    <Compile Include="Web\Cache\CampusCache.cs">
      <SubType>Code</SubType>
    </Compile>
    <Compile Include="Web\Cache\EntityTypeCache.cs" />
    <Compile Include="Web\Cache\DefinedTypeCache.cs" />
    <Compile Include="Web\Cache\DefinedValueCache.cs" />
    <Compile Include="Web\Cache\GlobalAttributesCache.cs" />
    <Compile Include="Web\Cache\FieldTypeCache.cs" />
    <Compile Include="Web\Cache\SiteCache.cs" />
    <Compile Include="Web\Cache\PageCache.cs" />
    <Compile Include="Web\UI\ContextAttribute.cs">
      <SubType>Code</SubType>
    </Compile>
    <Compile Include="Web\UI\Controls\Pickers\CampusesPicker.cs" />
    <Compile Include="Web\UI\Controls\ModalAlert.cs" />
    <Compile Include="Web\UI\Controls\ModalDialog.cs" />
    <Compile Include="Web\UI\Controls\RockRadioButtonList.cs" />
    <Compile Include="Web\UI\Controls\Grid\EnumField.cs" />
    <Compile Include="Web\UI\Controls\Grid\DateTimeField.cs" />
    <Compile Include="Web\UI\Controls\Grid\DateField.cs" />
    <Compile Include="Web\UI\Controls\Grid\GridFilter.cs" />
    <Compile Include="Web\UI\Controls\RockLiteral.cs" />
    <Compile Include="Web\UI\Controls\ModalIFrameDialog.cs" />
    <Compile Include="Web\UI\Controls\ImageUploader.cs" />
    <Compile Include="Web\UI\Controls\RockTextBox.cs" />
    <Compile Include="Web\UI\Controls\PageTitle.cs" />
    <Compile Include="Web\UI\Controls\RockCheckBoxList.cs" />
    <Compile Include="Web\UI\Controls\Data Fields\FieldTypeList.cs" />
    <Compile Include="Web\UI\Controls\Grid\GridActions.cs" />
    <Compile Include="Web\UI\Controls\RockCheckBox.cs" />
    <Compile Include="Web\UI\Controls\SearchField.cs" />
    <Compile Include="Web\UI\Controls\Zone.cs" />
    <Compile Include="Web\UI\DialogPage.cs">
      <SubType>ASPXCodeBehind</SubType>
    </Compile>
    <Compile Include="Web\UI\RockPage.cs">
      <SubType>ASPXCodeBehind</SubType>
    </Compile>
    <Compile Include="Web\UI\RockBlock.cs">
      <SubType>ASPXCodeBehind</SubType>
    </Compile>
    <Compile Include="Attribute\TextFieldAttribute.cs" />
    <Compile Include="Web\RockRouteHandler.cs" />
    <Compile Include="Security\Authorization.cs" />
    <Compile Include="Security\ISecured.cs" />
    <Compile Include="Web\UI\Controls\Data Fields\DataDropDownList.cs">
      <SubType>Code</SubType>
    </Compile>
    <Compile Include="Web\UI\Controls\Data Fields\DataTextBox.cs">
      <SubType>Code</SubType>
    </Compile>
    <Compile Include="Web\UI\Controls\RockDropDownList.cs" />
    <Compile Include="Web\UI\Controls\Grid\SecurityField.cs" />
    <Compile Include="Web\UI\Controls\Grid\ReorderField.cs" />
    <Compile Include="Web\UI\Controls\Grid\EditField.cs" />
    <Compile Include="Web\UI\Controls\Grid\DeleteField.cs">
      <SubType>Code</SubType>
    </Compile>
    <Compile Include="Web\UI\Controls\Grid\Grid.cs" />
    <Compile Include="Web\UI\Controls\Grid\BoolField.cs" />
    <Compile Include="Web\UI\Controls\HtmlGenericContainer.cs" />
    <Compile Include="Web\UI\Controls\NotificationBox.cs" />
    <Compile Include="Web\UI\Controls\Grid\RowEventArgs.cs" />
    <Compile Include="Utility\ExtensionMethods.cs" />
    <Compile Include="Field\Types\BooleanFieldType.cs" />
    <Compile Include="Field\Types\PageReferenceFieldType.cs" />
    <Compile Include="Field\Types\IntegerFieldType.cs" />
    <Compile Include="Field\Types\SelectSingleFieldType.cs" />
    <Compile Include="Field\Types\ColorFieldType.cs" />
    <Compile Include="Field\FieldType.cs" />
    <Compile Include="Field\Helper.cs" />
    <Compile Include="Field\IFieldType.cs" />
    <Compile Include="Field\Types\TextFieldType.cs" />
    <Compile Include="Attribute\Helper.cs" />
    <Compile Include="Web\HttpModule.cs" />
    <Compile Include="Web\PageReference.cs" />
    <Compile Include="Utility\Reflection.cs" />
    <Compile Include="Jobs\JobPulse.cs" />
    <Compile Include="Jobs\RockJobListener.cs" />
    <Compile Include="Attribute\IHasAttributes.cs" />
    <Compile Include="Data\IOrdered.cs" />
    <Compile Include="Data\Entity.cs" />
    <Compile Include="Data\Model.cs">
      <SubType>Code</SubType>
    </Compile>
    <Compile Include="Data\RockContext.cs" />
    <Compile Include="Properties\AssemblyInfo.cs" />
    <Compile Include="Service References\MelissaData.AddressCheck\Reference.cs">
      <AutoGen>True</AutoGen>
      <DesignTime>True</DesignTime>
      <DependentUpon>Reference.svcmap</DependentUpon>
    </Compile>
    <Compile Include="Service References\ServiceObjects.GeoCoder\Reference.cs">
      <AutoGen>True</AutoGen>
      <DesignTime>True</DesignTime>
      <DependentUpon>Reference.svcmap</DependentUpon>
    </Compile>
    <Compile Include="Data\IFeed.cs" />
    <Compile Include="Jobs\JobLoadFailedException.cs" />
    <Compile Include="Web\UI\PersonBlock.cs">
      <SubType>ASPXCodeBehind</SubType>
    </Compile>
    <Compile Include="Web\UI\Validation\DataAnnotationValidator.cs" />
  </ItemGroup>
  <ItemGroup>
    <Content Include="packages.config" />
    <None Include="App.config" />
    <None Include="Service References\MelissaData.AddressCheck\Rock.MelissaData.AddressCheck.ResponseArray.datasource">
      <DependentUpon>Reference.svcmap</DependentUpon>
    </None>
    <None Include="Service References\MelissaData.AddressCheck\Service.wsdl" />
    <None Include="Service References\MelissaData.AddressCheck\Service.xsd">
      <SubType>Designer</SubType>
    </None>
    <None Include="Service References\MelissaData.AddressCheck\Service1.xsd">
      <SubType>Designer</SubType>
    </None>
    <None Include="Service References\ServiceObjects.GeoCoder\GeoCoder.wsdl" />
    <None Include="Service References\ServiceObjects.GeoCoder\Rock.ServiceObjects.GeoCoder.DistanceBetweenInfo.datasource">
      <DependentUpon>Reference.svcmap</DependentUpon>
    </None>
    <None Include="Service References\ServiceObjects.GeoCoder\Rock.ServiceObjects.GeoCoder.DistanceToWaterInfo.datasource">
      <DependentUpon>Reference.svcmap</DependentUpon>
    </None>
    <None Include="Service References\ServiceObjects.GeoCoder\Rock.ServiceObjects.GeoCoder.GeocodeCityWorldwideInfo.datasource">
      <DependentUpon>Reference.svcmap</DependentUpon>
    </None>
    <None Include="Service References\ServiceObjects.GeoCoder\Rock.ServiceObjects.GeoCoder.Location.datasource">
      <DependentUpon>Reference.svcmap</DependentUpon>
    </None>
    <None Include="Service References\ServiceObjects.GeoCoder\Rock.ServiceObjects.GeoCoder.Location_V3.datasource">
      <DependentUpon>Reference.svcmap</DependentUpon>
    </None>
    <None Include="Service References\ServiceObjects.GeoCoder\Rock.ServiceObjects.GeoCoder.ReverseAddress.datasource">
      <DependentUpon>Reference.svcmap</DependentUpon>
    </None>
    <None Include="Service References\ServiceObjects.GeoCoder\Rock.ServiceObjects.GeoCoder.ZipCodeInfo.datasource">
      <DependentUpon>Reference.svcmap</DependentUpon>
    </None>
    <None Include="Service References\ServiceObjects.GeoCoder\GeoCoder.disco" />
    <None Include="Service References\ServiceObjects.GeoCoder\configuration91.svcinfo" />
    <None Include="Service References\ServiceObjects.GeoCoder\configuration.svcinfo" />
    <None Include="Service References\ServiceObjects.GeoCoder\Reference.svcmap">
      <Generator>WCF Proxy Generator</Generator>
      <LastGenOutput>Reference.cs</LastGenOutput>
    </None>
    <None Include="Service References\MelissaData.AddressCheck\Service.disco" />
    <None Include="Service References\MelissaData.AddressCheck\configuration91.svcinfo" />
    <None Include="Service References\MelissaData.AddressCheck\configuration.svcinfo" />
    <None Include="Service References\MelissaData.AddressCheck\Reference.svcmap">
      <Generator>WCF Proxy Generator</Generator>
      <LastGenOutput>Reference.cs</LastGenOutput>
    </None>
  </ItemGroup>
  <ItemGroup>
    <Service Include="{508349B6-6B84-4DF5-91F0-309BEEBAD82D}" />
  </ItemGroup>
  <ItemGroup>
    <WCFMetadataStorage Include="Service References\MelissaData.AddressCheck\" />
    <WCFMetadataStorage Include="Service References\ServiceObjects.GeoCoder\" />
  </ItemGroup>
  <ItemGroup>
    <WCFMetadata Include="Service References\" />
  </ItemGroup>
  <ItemGroup>
    <Folder Include="Auth\" />
    <Folder Include="Workflow\Attribute\" />
  </ItemGroup>
  <ItemGroup>
    <ProjectReference Include="..\DotLiquid\DotLiquid.csproj">
      <Project>{cb9372cd-9c1d-47ab-92d8-702d4d68324f}</Project>
      <Name>DotLiquid</Name>
    </ProjectReference>
  </ItemGroup>
  <Import Project="$(MSBuildToolsPath)\Microsoft.CSharp.targets" />
  <!-- To modify your build process, add your task inside one of the targets below and uncomment it. 
       Other similar extension points exist, see Microsoft.Common.targets.
  <Target Name="BeforeBuild">
  </Target>
  <Target Name="AfterBuild">
  </Target>
  -->
</Project><|MERGE_RESOLUTION|>--- conflicted
+++ resolved
@@ -368,11 +368,8 @@
     <Compile Include="Web\Cache\RockMemoryCache.cs" />
     <Compile Include="Web\UI\Controls\Grid\CurrencyField.cs" />
     <Compile Include="Web\UI\Controls\Grid\CallbackField.cs" />
-<<<<<<< HEAD
     <Compile Include="Web\UI\Controls\Pickers\FinancialGatewayPicker.cs" />
-=======
     <Compile Include="Web\UI\Controls\Pickers\MergeTemplatePicker.cs" />
->>>>>>> 28f778b5
     <Compile Include="Web\UI\Controls\Pickers\DataViewPicker.cs" />
     <Compile Include="Web\UI\Controls\Pickers\GradePicker.cs" />
     <Compile Include="Web\UI\Controls\RockRating.cs" />
