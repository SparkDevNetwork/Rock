--- conflicted
+++ resolved
@@ -411,11 +411,7 @@
     <Compile Include="Financial\AutomatedPaymentArgs.cs" />
     <Compile Include="Financial\IAutomatedGatewayComponent.cs" />
     <Compile Include="Financial\IThreeStepGatewayComponent.cs" />
-<<<<<<< HEAD
-    <Compile Include="Model\AttendanceLabelData.cs" />
-=======
     <Compile Include="Model\AttendanceData.cs" />
->>>>>>> 14cdc2f6
     <Compile Include="Model\CodeGenerated\CommunicationResponseService.cs" />
     <Compile Include="Model\CodeGenerated\SmsActionService.cs" />
     <Compile Include="Model\CodeGenerated\NoteAttachmentService.cs" />
