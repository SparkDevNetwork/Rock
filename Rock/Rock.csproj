--- conflicted
+++ resolved
@@ -630,13 +630,6 @@
     <Compile Include="Migrations\201303152128532_UpdateSomeText.Designer.cs">
       <DependentUpon>201303152128532_UpdateSomeText.cs</DependentUpon>
     </Compile>
-<<<<<<< HEAD
-    <Compile Include="Migrations\201303192335506_PledgeBlocks.cs" />
-    <Compile Include="Migrations\201303192335506_PledgeBlocks.Designer.cs">
-      <DependentUpon>201303192335506_PledgeBlocks.cs</DependentUpon>
-    </Compile>
-    <Compile Include="Migrations\RockMigration.cs" />
-=======
     <Compile Include="Migrations\201303191826126_UpdateLocation.cs" />
     <Compile Include="Migrations\201303191826126_UpdateLocation.Designer.cs">
       <DependentUpon>201303191826126_UpdateLocation.cs</DependentUpon>
@@ -645,11 +638,14 @@
     <Compile Include="Migrations\201303221324315_AddPageDisplayProperties.Designer.cs">
       <DependentUpon>201303221324315_AddPageDisplayProperties.cs</DependentUpon>
     </Compile>
+    <Compile Include="Migrations\201303252320154_PledgeBlocks.cs" />
+    <Compile Include="Migrations\201303252320154_PledgeBlocks.Designer.cs">
+      <DependentUpon>201303252320154_PledgeBlocks.cs</DependentUpon>
+    </Compile>
     <Compile Include="Migrations\RockMigration.cs">
       <SubType>Code</SubType>
     </Compile>
     <Compile Include="Migrations\RockMigration_4.cs" />
->>>>>>> 49cdd744
     <Compile Include="Migrations\RockMigration_3.cs" />
     <Compile Include="Migrations\RockMigration_2.cs">
       <SubType>Code</SubType>
@@ -780,25 +776,16 @@
     <Compile Include="Web\UI\Adapters\CheckBoxListAdapter.cs" />
     <Compile Include="Web\UI\Adapters\DropDownListAdapter.cs" />
     <Compile Include="Web\UI\Adapters\RadioButtonAdapter.cs" />
-<<<<<<< HEAD
-    <Compile Include="Web\UI\Controls\CategoryPicker.cs" />
-    <Compile Include="Web\UI\Controls\BinaryFileTypeList.cs" />
-    <Compile Include="Web\UI\Controls\BinaryFilePicker.cs" />
-    <Compile Include="Web\UI\Controls\FundPicker.cs" />
-    <Compile Include="Web\UI\Controls\WorkflowTypeList.cs" />
-    <Compile Include="Web\UI\Controls\GroupPicker.cs" />
-    <Compile Include="Web\UI\Controls\ItemPicker.cs" />
-=======
     <Compile Include="Web\UI\Controls\PageBreadCrumbs.cs" />
     <Compile Include="Web\UI\Controls\PageDescription.cs" />
     <Compile Include="Web\UI\Controls\PageIcon.cs" />
     <Compile Include="Web\UI\Controls\Pickers\CategoryPicker.cs" />
     <Compile Include="Web\UI\Controls\Pickers\BinaryFileTypePicker.cs" />
     <Compile Include="Web\UI\Controls\Pickers\BinaryFilePicker.cs" />
+    <Compile Include="Web\UI\Controls\Pickers\FundPicker.cs" />
     <Compile Include="Web\UI\Controls\Pickers\WorkflowTypePicker.cs" />
     <Compile Include="Web\UI\Controls\Pickers\GroupPicker.cs" />
     <Compile Include="Web\UI\Controls\Pickers\ItemPicker.cs" />
->>>>>>> 49cdd744
     <Compile Include="Web\UI\Controls\HiddenFieldValidator.cs" />
     <Compile Include="Web\UI\Controls\FileUploader.cs">
       <SubType>Code</SubType>
@@ -1511,16 +1498,14 @@
     <EmbeddedResource Include="Migrations\201303152128532_UpdateSomeText.resx">
       <DependentUpon>201303152128532_UpdateSomeText.cs</DependentUpon>
     </EmbeddedResource>
-<<<<<<< HEAD
-    <EmbeddedResource Include="Migrations\201303192335506_PledgeBlocks.resx">
-      <DependentUpon>201303192335506_PledgeBlocks.cs</DependentUpon>
-=======
     <EmbeddedResource Include="Migrations\201303191826126_UpdateLocation.resx">
       <DependentUpon>201303191826126_UpdateLocation.cs</DependentUpon>
     </EmbeddedResource>
     <EmbeddedResource Include="Migrations\201303221324315_AddPageDisplayProperties.resx">
       <DependentUpon>201303221324315_AddPageDisplayProperties.cs</DependentUpon>
->>>>>>> 49cdd744
+    </EmbeddedResource>
+    <EmbeddedResource Include="Migrations\201303252320154_PledgeBlocks.resx">
+      <DependentUpon>201303252320154_PledgeBlocks.cs</DependentUpon>
     </EmbeddedResource>
   </ItemGroup>
   <ItemGroup />
