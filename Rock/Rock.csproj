﻿<?xml version="1.0" encoding="utf-8"?>
<Project ToolsVersion="14.0" DefaultTargets="Build" xmlns="http://schemas.microsoft.com/developer/msbuild/2003">
  <Import Project="$(MSBuildExtensionsPath)\$(MSBuildToolsVersion)\Microsoft.Common.props" Condition="Exists('$(MSBuildExtensionsPath)\$(MSBuildToolsVersion)\Microsoft.Common.props')" />
  <PropertyGroup>
    <Configuration Condition=" '$(Configuration)' == '' ">Debug</Configuration>
    <Platform Condition=" '$(Platform)' == '' ">AnyCPU</Platform>
    <ProjectGuid>{185A31D7-3037-4DAE-8797-0459849A84BD}</ProjectGuid>
    <OutputType>Library</OutputType>
    <AppDesignerFolder>Properties</AppDesignerFolder>
    <RootNamespace>Rock</RootNamespace>
    <AssemblyName>Rock</AssemblyName>
    <TargetFrameworkVersion>v4.5.2</TargetFrameworkVersion>
    <FileAlignment>512</FileAlignment>
    <TargetFrameworkProfile />
    <NuGetPackageImportStamp>
    </NuGetPackageImportStamp>
    <WebGreaseLibPath>..\packages\WebGrease.1.5.2\lib</WebGreaseLibPath>
  </PropertyGroup>
  <PropertyGroup Condition=" '$(Configuration)|$(Platform)' == 'Debug|AnyCPU' ">
    <DebugSymbols>true</DebugSymbols>
    <DebugType>full</DebugType>
    <Optimize>false</Optimize>
    <OutputPath>bin\Debug\</OutputPath>
    <DefineConstants>DEBUG;TRACE</DefineConstants>
    <ErrorReport>prompt</ErrorReport>
    <WarningLevel>4</WarningLevel>
    <LangVersion>7.0</LangVersion>
  </PropertyGroup>
  <PropertyGroup Condition=" '$(Configuration)|$(Platform)' == 'Release|AnyCPU' ">
    <DebugType>pdbonly</DebugType>
    <Optimize>true</Optimize>
    <OutputPath>bin\Release\</OutputPath>
    <DefineConstants>TRACE</DefineConstants>
    <ErrorReport>prompt</ErrorReport>
    <WarningLevel>4</WarningLevel>
    <DocumentationFile>bin\Release\Rock.XML</DocumentationFile>
    <LangVersion>7.0</LangVersion>
  </PropertyGroup>
  <ItemGroup>
    <Reference Include="AngleSharp, Version=0.9.9.0, Culture=neutral, PublicKeyToken=e83494dcdc6d31ea, processorArchitecture=MSIL">
      <HintPath>..\packages\AngleSharp.0.9.9.2\lib\net45\AngleSharp.dll</HintPath>
    </Reference>
    <Reference Include="Antlr3.Runtime, Version=3.5.0.2, Culture=neutral, PublicKeyToken=eb42632606e9261f, processorArchitecture=MSIL">
      <HintPath>..\packages\Antlr3.Runtime.3.5.1\lib\net40-client\Antlr3.Runtime.dll</HintPath>
    </Reference>
    <Reference Include="AWSSDK.Core, Version=3.3.0.0, Culture=neutral, PublicKeyToken=885c28607f98e604, processorArchitecture=MSIL">
      <HintPath>..\packages\AWSSDK.Core.3.3.25.1\lib\net45\AWSSDK.Core.dll</HintPath>
    </Reference>
    <Reference Include="AWSSDK.S3, Version=3.3.0.0, Culture=neutral, PublicKeyToken=885c28607f98e604, processorArchitecture=MSIL">
      <HintPath>..\packages\AWSSDK.S3.3.3.21.1\lib\net45\AWSSDK.S3.dll</HintPath>
    </Reference>
    <Reference Include="BCrypt.Net, Version=0.1.5073.29922, Culture=neutral, PublicKeyToken=6bcd409ee6bc9292, processorArchitecture=MSIL">
      <HintPath>..\packages\BCrypt-Official.0.1.109\lib\BCrypt.Net.dll</HintPath>
    </Reference>
    <Reference Include="CacheManager.Core, Version=1.1.2.0, Culture=neutral, PublicKeyToken=5b450b4fb65c4cdb, processorArchitecture=MSIL">
      <HintPath>..\packages\CacheManager.Core.1.1.2\lib\net45\CacheManager.Core.dll</HintPath>
    </Reference>
    <Reference Include="CacheManager.Serialization.Json, Version=1.1.2.0, Culture=neutral, PublicKeyToken=5b450b4fb65c4cdb, processorArchitecture=MSIL">
      <HintPath>..\packages\CacheManager.Serialization.Json.1.1.2\lib\net45\CacheManager.Serialization.Json.dll</HintPath>
    </Reference>
    <Reference Include="CacheManager.StackExchange.Redis, Version=1.1.2.0, Culture=neutral, PublicKeyToken=5b450b4fb65c4cdb, processorArchitecture=MSIL">
      <HintPath>..\packages\CacheManager.StackExchange.Redis.1.1.2\lib\net45\CacheManager.StackExchange.Redis.dll</HintPath>
    </Reference>
    <Reference Include="CacheManager.SystemRuntimeCaching, Version=1.1.2.0, Culture=neutral, PublicKeyToken=5b450b4fb65c4cdb, processorArchitecture=MSIL">
      <HintPath>..\packages\CacheManager.SystemRuntimeCaching.1.1.2\lib\net45\CacheManager.SystemRuntimeCaching.dll</HintPath>
    </Reference>
    <Reference Include="CommonMark, Version=0.1.0.0, Culture=neutral, PublicKeyToken=001ef8810438905d, processorArchitecture=MSIL">
      <HintPath>..\packages\CommonMark.NET.0.13.2\lib\net45\CommonMark.dll</HintPath>
    </Reference>
    <Reference Include="CronExpressionDescriptor, Version=1.19.0.0, Culture=neutral, PublicKeyToken=a2ab0e0f73f9b037, processorArchitecture=MSIL">
      <HintPath>..\packages\CronExpressionDescriptor.1.19.0\lib\net45\CronExpressionDescriptor.dll</HintPath>
    </Reference>
    <Reference Include="CSScriptLibrary, Version=3.13.2.0, Culture=neutral, PublicKeyToken=70fcc3d18c749033, processorArchitecture=MSIL">
      <HintPath>..\packages\CS-Script.bin.3.13.2.0\lib\net45\CSScriptLibrary.dll</HintPath>
    </Reference>
    <Reference Include="DDay.iCal, Version=1.0.2.575, Culture=neutral, processorArchitecture=MSIL">
      <HintPath>..\packages\DDay.iCal.1.0.2.575\lib\DDay.iCal.dll</HintPath>
    </Reference>
    <Reference Include="DocumentFormat.OpenXml, Version=2.6.0.0, Culture=neutral, processorArchitecture=MSIL">
      <HintPath>..\packages\OpenXMLSDK-MOT.2.6.0.0\lib\DocumentFormat.OpenXml.dll</HintPath>
    </Reference>
    <Reference Include="dotless.Core, Version=1.5.2.0, Culture=neutral, PublicKeyToken=96b446c9e63eae34, processorArchitecture=MSIL">
      <HintPath>..\packages\dotless.1.5.2\lib\dotless.Core.dll</HintPath>
    </Reference>
    <Reference Include="Elasticsearch.Net, Version=2.0.0.0, Culture=neutral, PublicKeyToken=96c599bbe3e70f5d, processorArchitecture=MSIL">
      <HintPath>..\packages\Elasticsearch.Net.2.4.6\lib\net45\Elasticsearch.Net.dll</HintPath>
    </Reference>
    <Reference Include="EntityFramework, Version=6.0.0.0, Culture=neutral, PublicKeyToken=b77a5c561934e089, processorArchitecture=MSIL">
      <HintPath>..\packages\EntityFramework.6.1.3\lib\net45\EntityFramework.dll</HintPath>
    </Reference>
    <Reference Include="EntityFramework.SqlServer, Version=6.0.0.0, Culture=neutral, PublicKeyToken=b77a5c561934e089, processorArchitecture=MSIL">
      <HintPath>..\packages\EntityFramework.6.1.3\lib\net45\EntityFramework.SqlServer.dll</HintPath>
    </Reference>
    <Reference Include="EntityFramework.Utilities">
      <HintPath>..\libs\EFUtilities\EntityFramework.Utilities.dll</HintPath>
    </Reference>
    <Reference Include="EPPlus">
      <HintPath>..\libs\EPPlus\EPPlus.dll</HintPath>
    </Reference>
    <Reference Include="EXIFextractor">
      <HintPath>..\libs\Goheer EXIFExtractor\EXIFextractor.dll</HintPath>
    </Reference>
    <Reference Include="FCM.Net, Version=1.0.0.0, Culture=neutral, processorArchitecture=MSIL">
      <SpecificVersion>False</SpecificVersion>
      <HintPath>..\libs\FCM\FCM.Net.dll</HintPath>
    </Reference>
    <Reference Include="HtmlAgilityPack, Version=1.4.9.5, Culture=neutral, PublicKeyToken=bd319b19eaf3b43a, processorArchitecture=MSIL">
      <HintPath>..\packages\HtmlAgilityPack.1.4.9.5\lib\Net45\HtmlAgilityPack.dll</HintPath>
    </Reference>
    <Reference Include="Humanizer">
      <HintPath>..\libs\Humanizer.2.1.0\Humanizer.dll</HintPath>
    </Reference>
    <Reference Include="ImageResizer, Version=4.0.0.0, Culture=neutral, processorArchitecture=MSIL">
      <HintPath>..\packages\ImageResizer.4.0.5\lib\net45\ImageResizer.dll</HintPath>
    </Reference>
    <Reference Include="Lucene.Net, Version=4.0.0.0, Culture=neutral, processorArchitecture=MSIL">
      <HintPath>..\packages\Lucene.Net.4.8.0-beta00005\lib\net45\Lucene.Net.dll</HintPath>
    </Reference>
    <Reference Include="Lucene.Net.Analysis.Common, Version=4.0.0.0, Culture=neutral, processorArchitecture=MSIL">
      <HintPath>..\packages\Lucene.Net.Analysis.Common.4.8.0-beta00005\lib\net45\Lucene.Net.Analysis.Common.dll</HintPath>
    </Reference>
    <Reference Include="Lucene.Net.Expressions, Version=4.0.0.0, Culture=neutral, processorArchitecture=MSIL">
      <HintPath>..\packages\Lucene.Net.Expressions.4.8.0-beta00005\lib\net45\Lucene.Net.Expressions.dll</HintPath>
    </Reference>
    <Reference Include="Lucene.Net.Queries, Version=4.0.0.0, Culture=neutral, processorArchitecture=MSIL">
      <HintPath>..\packages\Lucene.Net.Queries.4.8.0-beta00005\lib\net45\Lucene.Net.Queries.dll</HintPath>
    </Reference>
    <Reference Include="Lucene.Net.QueryParser, Version=4.0.0.0, Culture=neutral, processorArchitecture=MSIL">
      <HintPath>..\packages\Lucene.Net.QueryParser.4.8.0-beta00005\lib\net45\Lucene.Net.QueryParser.dll</HintPath>
    </Reference>
    <Reference Include="Lucene.Net.Sandbox, Version=4.0.0.0, Culture=neutral, processorArchitecture=MSIL">
      <HintPath>..\packages\Lucene.Net.Sandbox.4.8.0-beta00005\lib\net45\Lucene.Net.Sandbox.dll</HintPath>
    </Reference>
    <Reference Include="Microsoft.AspNet.SignalR.Core, Version=2.2.0.0, Culture=neutral, PublicKeyToken=31bf3856ad364e35, processorArchitecture=MSIL">
      <HintPath>..\packages\Microsoft.AspNet.SignalR.Core.2.2.0\lib\net45\Microsoft.AspNet.SignalR.Core.dll</HintPath>
    </Reference>
    <Reference Include="Microsoft.AspNet.SignalR.SystemWeb, Version=2.2.0.0, Culture=neutral, PublicKeyToken=31bf3856ad364e35, processorArchitecture=MSIL">
      <HintPath>..\packages\Microsoft.AspNet.SignalR.SystemWeb.2.2.0\lib\net45\Microsoft.AspNet.SignalR.SystemWeb.dll</HintPath>
    </Reference>
    <Reference Include="Microsoft.IdentityModel.Clients.ActiveDirectory, Version=2.21.0.0, Culture=neutral, PublicKeyToken=31bf3856ad364e35, processorArchitecture=MSIL">
      <HintPath>..\packages\Microsoft.IdentityModel.Clients.ActiveDirectory.2.21.301221612\lib\net45\Microsoft.IdentityModel.Clients.ActiveDirectory.dll</HintPath>
    </Reference>
    <Reference Include="Microsoft.IdentityModel.Clients.ActiveDirectory.WindowsForms, Version=2.21.0.0, Culture=neutral, PublicKeyToken=31bf3856ad364e35, processorArchitecture=MSIL">
      <HintPath>..\packages\Microsoft.IdentityModel.Clients.ActiveDirectory.2.21.301221612\lib\net45\Microsoft.IdentityModel.Clients.ActiveDirectory.WindowsForms.dll</HintPath>
    </Reference>
    <Reference Include="Microsoft.IdentityModel.Logging, Version=1.1.2.0, Culture=neutral, PublicKeyToken=31bf3856ad364e35, processorArchitecture=MSIL">
      <HintPath>..\packages\Microsoft.IdentityModel.Logging.1.1.2\lib\net451\Microsoft.IdentityModel.Logging.dll</HintPath>
    </Reference>
    <Reference Include="Microsoft.IdentityModel.Tokens, Version=5.1.2.0, Culture=neutral, PublicKeyToken=31bf3856ad364e35, processorArchitecture=MSIL">
      <HintPath>..\packages\Microsoft.IdentityModel.Tokens.5.1.2\lib\net451\Microsoft.IdentityModel.Tokens.dll</HintPath>
    </Reference>
    <Reference Include="Microsoft.Owin, Version=2.1.0.0, Culture=neutral, PublicKeyToken=31bf3856ad364e35, processorArchitecture=MSIL">
      <HintPath>..\packages\Microsoft.Owin.2.1.0\lib\net45\Microsoft.Owin.dll</HintPath>
    </Reference>
    <Reference Include="Microsoft.Owin.Host.SystemWeb, Version=2.1.0.0, Culture=neutral, PublicKeyToken=31bf3856ad364e35, processorArchitecture=MSIL">
      <HintPath>..\packages\Microsoft.Owin.Host.SystemWeb.2.1.0\lib\net45\Microsoft.Owin.Host.SystemWeb.dll</HintPath>
    </Reference>
    <Reference Include="Microsoft.Owin.Security, Version=2.1.0.0, Culture=neutral, PublicKeyToken=31bf3856ad364e35, processorArchitecture=MSIL">
      <HintPath>..\packages\Microsoft.Owin.Security.2.1.0\lib\net45\Microsoft.Owin.Security.dll</HintPath>
    </Reference>
    <Reference Include="Microsoft.SqlServer.Types, Version=11.0.0.0, Culture=neutral, PublicKeyToken=89845dcd8080cc91, processorArchitecture=MSIL">
      <HintPath>..\packages\Microsoft.SqlServer.Types.11.0.2\lib\net20\Microsoft.SqlServer.Types.dll</HintPath>
    </Reference>
    <Reference Include="Microsoft.Web.Infrastructure, Version=1.0.0.0, Culture=neutral, PublicKeyToken=31bf3856ad364e35, processorArchitecture=MSIL">
      <HintPath>..\packages\Microsoft.Web.Infrastructure.1.0.0.0\lib\net40\Microsoft.Web.Infrastructure.dll</HintPath>
    </Reference>
    <Reference Include="Microsoft.Web.XmlTransform, Version=2.1.0.0, Culture=neutral, PublicKeyToken=b03f5f7f11d50a3a, processorArchitecture=MSIL">
      <HintPath>..\packages\Microsoft.Web.Xdt.2.1.1\lib\net40\Microsoft.Web.XmlTransform.dll</HintPath>
    </Reference>
    <Reference Include="Mono.CSharp, Version=4.0.0.0, Culture=neutral, PublicKeyToken=0738eb9f132ed756, processorArchitecture=MSIL">
      <HintPath>..\packages\CS-Script.bin.3.13.2.0\lib\net45\Mono.CSharp.dll</HintPath>
    </Reference>
    <Reference Include="Nest, Version=2.0.0.0, Culture=neutral, PublicKeyToken=96c599bbe3e70f5d, processorArchitecture=MSIL">
      <HintPath>..\packages\NEST.2.4.3\lib\net45\Nest.dll</HintPath>
    </Reference>
    <Reference Include="Newtonsoft.Json, Version=9.0.0.0, Culture=neutral, PublicKeyToken=30ad4fe6b2a6aeed, processorArchitecture=MSIL">
      <HintPath>..\packages\Newtonsoft.Json.9.0.1\lib\net45\Newtonsoft.Json.dll</HintPath>
    </Reference>
    <Reference Include="NuGet.Core, Version=2.11.1.812, Culture=neutral, PublicKeyToken=31bf3856ad364e35, processorArchitecture=MSIL">
      <HintPath>..\packages\NuGet.Core.2.11.1\lib\net40-Client\NuGet.Core.dll</HintPath>
    </Reference>
    <Reference Include="OpenXmlPowerTools, Version=4.2.0.0, Culture=neutral, processorArchitecture=MSIL">
      <HintPath>..\packages\OpenXmlPowerTools.4.2\lib\OpenXmlPowerTools.dll</HintPath>
    </Reference>
    <Reference Include="Owin, Version=1.0.0.0, Culture=neutral, PublicKeyToken=f0ebd12fd5e55cc5, processorArchitecture=MSIL">
      <HintPath>..\packages\Owin.1.0\lib\net40\Owin.dll</HintPath>
    </Reference>
    <Reference Include="PreMailer.Net, Version=1.5.5.0, Culture=neutral, processorArchitecture=MSIL">
      <HintPath>..\packages\PreMailer.Net.1.5.5\lib\net45\PreMailer.Net.dll</HintPath>
    </Reference>
    <Reference Include="Quartz">
      <HintPath>..\libs\Quartz\Quartz.dll</HintPath>
    </Reference>
    <Reference Include="RestSharp, Version=105.2.3.0, Culture=neutral, processorArchitecture=MSIL">
      <HintPath>..\packages\RestSharp.105.2.3\lib\net452\RestSharp.dll</HintPath>
    </Reference>
    <Reference Include="StackExchange.Redis.StrongName, Version=1.2.6.0, Culture=neutral, PublicKeyToken=c219ff1ca8c2ce46, processorArchitecture=MSIL">
      <HintPath>..\packages\StackExchange.Redis.StrongName.1.2.6\lib\net45\StackExchange.Redis.StrongName.dll</HintPath>
    </Reference>
    <Reference Include="System" />
    <Reference Include="System.ComponentModel.Composition" />
    <Reference Include="System.ComponentModel.DataAnnotations" />
    <Reference Include="System.configuration" />
    <Reference Include="System.Core" />
    <Reference Include="System.Data.Entity.Design" />
    <Reference Include="System.Data.Services" />
    <Reference Include="System.DirectoryServices" />
    <Reference Include="System.DirectoryServices.AccountManagement" />
    <Reference Include="System.Drawing" />
    <Reference Include="System.IdentityModel.Tokens.Jwt, Version=5.1.2.0, Culture=neutral, PublicKeyToken=31bf3856ad364e35, processorArchitecture=MSIL">
      <HintPath>..\packages\System.IdentityModel.Tokens.Jwt.5.1.2\lib\net451\System.IdentityModel.Tokens.Jwt.dll</HintPath>
    </Reference>
    <Reference Include="System.IO.Compression" />
    <Reference Include="System.IO.Compression.FileSystem" />
    <Reference Include="System.IO.Packaging, Version=1.0.0.0, Culture=neutral, processorArchitecture=MSIL">
      <HintPath>..\packages\OpenXMLSDK-MOT.2.6.0.0\lib\System.IO.Packaging.dll</HintPath>
    </Reference>
    <Reference Include="System.Linq.Dynamic, Version=1.0.5840.25917, Culture=neutral, processorArchitecture=MSIL">
      <HintPath>..\packages\System.Linq.Dynamic.1.0.6\lib\net40\System.Linq.Dynamic.dll</HintPath>
    </Reference>
    <Reference Include="System.Management.Automation, Version=1.0.0.0, Culture=neutral, PublicKeyToken=31bf3856ad364e35, processorArchitecture=MSIL">
      <HintPath>..\packages\System.Management.Automation.6.1.7601.17515\lib\net45\System.Management.Automation.dll</HintPath>
    </Reference>
    <Reference Include="System.Net.Http.Formatting, Version=5.2.3.0, Culture=neutral, PublicKeyToken=31bf3856ad364e35, processorArchitecture=MSIL">
      <HintPath>..\packages\Microsoft.AspNet.WebApi.Client.5.2.3\lib\net45\System.Net.Http.Formatting.dll</HintPath>
    </Reference>
    <Reference Include="System.Net.Http.WebRequest" />
    <Reference Include="System.Runtime.Caching" />
    <Reference Include="System.Runtime.Serialization" />
    <Reference Include="System.ServiceModel" />
    <Reference Include="System.ServiceModel.Web" />
    <Reference Include="System.Web" />
    <Reference Include="System.Web.Extensions" />
    <Reference Include="System.Web.Http, Version=5.2.3.0, Culture=neutral, PublicKeyToken=31bf3856ad364e35, processorArchitecture=MSIL">
      <HintPath>..\packages\Microsoft.AspNet.WebApi.Core.5.2.3\lib\net45\System.Web.Http.dll</HintPath>
    </Reference>
    <Reference Include="System.Web.Http.WebHost, Version=5.2.3.0, Culture=neutral, PublicKeyToken=31bf3856ad364e35, processorArchitecture=MSIL">
      <HintPath>..\packages\Microsoft.AspNet.WebApi.WebHost.5.2.3\lib\net45\System.Web.Http.WebHost.dll</HintPath>
    </Reference>
    <Reference Include="System.Web.Optimization, Version=1.1.0.0, Culture=neutral, PublicKeyToken=31bf3856ad364e35, processorArchitecture=MSIL">
      <HintPath>..\packages\Microsoft.AspNet.Web.Optimization.1.1.3\lib\net40\System.Web.Optimization.dll</HintPath>
    </Reference>
    <Reference Include="System.Xml.Linq" />
    <Reference Include="System.Data.DataSetExtensions" />
    <Reference Include="Microsoft.CSharp" />
    <Reference Include="System.Data" />
    <Reference Include="System.Net.Http" />
    <Reference Include="System.Xml" />
    <Reference Include="Twilio, Version=0.0.0.0, Culture=neutral, processorArchitecture=MSIL">
      <HintPath>..\packages\Twilio.5.1.0\lib\net451\Twilio.dll</HintPath>
    </Reference>
    <Reference Include="UAParser, Version=2.1.0.0, Culture=neutral, PublicKeyToken=f7377bf021646069, processorArchitecture=MSIL">
      <HintPath>..\packages\UAParser.2.1.0.0\lib\net40-Client\UAParser.dll</HintPath>
    </Reference>
    <Reference Include="WebGrease, Version=1.5.2.14234, Culture=neutral, PublicKeyToken=31bf3856ad364e35, processorArchitecture=MSIL">
      <HintPath>..\packages\WebGrease.1.5.2\lib\WebGrease.dll</HintPath>
    </Reference>
    <Reference Include="Z.EntityFramework.Plus.EF6, Version=1.8.6.0, Culture=neutral, PublicKeyToken=59b66d028979105b, processorArchitecture=MSIL">
      <HintPath>..\packages\Z.EntityFramework.Plus.EF6.1.8.6\lib\net45\Z.EntityFramework.Plus.EF6.dll</HintPath>
    </Reference>
  </ItemGroup>
  <ItemGroup>
    <Compile Include="..\Rock.Version\AssemblySharedInfo.cs">
      <Link>AssemblySharedInfo.cs</Link>
    </Compile>
    <Compile Include="Address\Bing.cs" />
    <Compile Include="Address\MelissaData.cs" />
    <Compile Include="Address\ServiceObjects.cs" />
    <Compile Include="Address\SmartyStreets.cs" />
    <Compile Include="Address\VerificationComponent.cs" />
    <Compile Include="Address\VerificationContainer.cs" />
    <Compile Include="Attribute\AccountFieldAttribute.cs" />
    <Compile Include="Attribute\AccountsFieldAttribute.cs" />
    <Compile Include="Attribute\AddressFieldAttribute.cs" />
    <Compile Include="Attribute\AssetStorageSystemFieldAttribute.cs" />
    <Compile Include="Attribute\AttributeCategoryFieldAttribute.cs" />
    <Compile Include="Attribute\AttributeFieldAttribute.cs" />
    <Compile Include="Attribute\CheckListFieldAttribute.cs" />
    <Compile Include="Attribute\ColorFieldAttribute.cs" />
    <Compile Include="Attribute\ComparisonFieldAttribute.cs" />
    <Compile Include="Attribute\ContentChannelTypeFieldAttribute.cs" />
    <Compile Include="Attribute\ContentChannelItemFieldAttribute.cs" />
    <Compile Include="Attribute\BackgroundCheckFieldAttribute.cs" />
    <Compile Include="Attribute\GenderFieldAttribute.cs" />
    <Compile Include="Attribute\IHasAttributes.cs" />
    <Compile Include="Attribute\InteractionChannelFieldAttribute.cs" />
    <Compile Include="Attribute\InteractionChannelsFieldAttribute.cs" />
    <Compile Include="Attribute\LabelFieldAttribute.cs" />
    <Compile Include="Attribute\LavaFieldAttribute.cs" />
    <Compile Include="Attribute\RegistrationInstanceFieldAttribute.cs" />
    <Compile Include="Attribute\RegistrationTemplateFieldAttribute.cs" />
    <Compile Include="Attribute\ReportFieldAttribute.cs" />
    <Compile Include="Attribute\SelectFieldAttribute.cs" />
    <Compile Include="Attribute\TimeZoneFieldAttribute.cs" />
    <Compile Include="Attribute\FileFieldAttribute.cs" />
    <Compile Include="Attribute\BinaryFileFieldAttribute.cs" />
    <Compile Include="Attribute\BinaryFileTypeFieldAttribute.cs" />
    <Compile Include="Attribute\BinaryFileTypesFieldAttribute.cs" />
    <Compile Include="Attribute\BooleanFieldAttribute.cs" />
    <Compile Include="Attribute\CampusesFieldAttribute.cs" />
    <Compile Include="Attribute\CampusFieldAttribute.cs" />
    <Compile Include="Attribute\GroupCategoryFieldAttribute.cs" />
    <Compile Include="Attribute\CategoryFieldAttribute.cs" />
    <Compile Include="Attribute\CodeEditorFieldAttribute.cs" />
    <Compile Include="Attribute\CommunicationTemplateFieldAttribute .cs" />
    <Compile Include="Attribute\ComponentFieldAttribute.cs" />
    <Compile Include="Attribute\ComponentsFieldAttribute.cs" />
    <Compile Include="Attribute\ConnectionActivityTypeFieldAttribute.cs" />
    <Compile Include="Attribute\ConnectionOpportunityFieldAttribute.cs" />
    <Compile Include="Attribute\ConnectionRequestFieldAttribute.cs" />
    <Compile Include="Attribute\ConnectionStateFieldAttribute.cs" />
    <Compile Include="Attribute\ConnectionStatusFieldAttribute.cs" />
    <Compile Include="Attribute\ConnectionTypeFieldAttribute.cs" />
    <Compile Include="Attribute\ConnectionTypesFieldAttribute.cs" />
    <Compile Include="Attribute\ContentChannelFieldAttribute.cs" />
    <Compile Include="Attribute\ContentChannelTypesFieldAttribute.cs" />
    <Compile Include="Attribute\CurrencyFieldAttribute.cs" />
    <Compile Include="Attribute\CustomEnhancedListFieldAttribute.cs" />
    <Compile Include="Attribute\CustomCheckboxListFieldAttribute.cs" />
    <Compile Include="Attribute\CustomDropdownListFieldAttribute.cs" />
    <Compile Include="Attribute\CustomRadioListFieldAttribute.cs" />
    <Compile Include="Attribute\DataViewFieldAttribute.cs" />
    <Compile Include="Attribute\DataViewsFieldAttribute.cs" />
    <Compile Include="Attribute\DateFieldAttribute.cs" />
    <Compile Include="Attribute\DateRangeFieldAttribute.cs" />
    <Compile Include="Attribute\DateTimeFieldAttribute.cs" />
    <Compile Include="Attribute\DayOfWeekFieldAttribute.cs" />
    <Compile Include="Attribute\DaysOfWeekFieldAttribute.cs" />
    <Compile Include="Attribute\DecimalFieldAttribute.cs" />
    <Compile Include="Attribute\DecimalRangeFieldAttribute.cs" />
    <Compile Include="Attribute\DefinedTypeFieldAttribute.cs" />
    <Compile Include="Attribute\DefinedValueFieldAttribute.cs" />
    <Compile Include="Attribute\DefinedValueRangeFieldAttribute.cs" />
    <Compile Include="Attribute\EmailFieldAttribute.cs" />
    <Compile Include="Attribute\GroupMemberFieldAttribute.cs" />
    <Compile Include="Attribute\IHasInheritedAttributes.cs" />
    <Compile Include="Attribute\MatrixFieldAttribute.cs" />
    <Compile Include="Attribute\SocialMediaAccountFieldAttribute.cs" />
    <Compile Include="Attribute\SSNFieldAttribute.cs" />
    <Compile Include="Attribute\WorkflowFieldAttribute.cs" />
    <Compile Include="Attribute\EncryptedTextFieldAttribute.cs" />
    <Compile Include="Attribute\EntityFieldAttribute.cs" />
    <Compile Include="Attribute\EntityTypeFieldAttribute.cs" />
    <Compile Include="Attribute\EnumFieldAttribute.cs" />
    <Compile Include="Attribute\EnumsFieldAttribute.cs" />
    <Compile Include="Attribute\EventCalendarFieldAttribute.cs" />
    <Compile Include="Attribute\EventItemFieldAttribute.cs" />
    <Compile Include="Attribute\FieldAttribute.cs" />
    <Compile Include="Attribute\FinancialGatewayFieldAttribute.cs" />
    <Compile Include="Attribute\GroupAndRoleFieldAttribute.cs" />
    <Compile Include="Attribute\GroupFieldAttribute.cs" />
    <Compile Include="Attribute\GroupLocationTypeFieldAttribute.cs" />
    <Compile Include="Attribute\GroupRoleFieldAttribute.cs" />
    <Compile Include="Attribute\GroupTypeFieldAttribute.cs" />
    <Compile Include="Attribute\GroupTypeGroupFieldAttribute.cs" />
    <Compile Include="Attribute\GroupTypesFieldAttribute.cs" />
    <Compile Include="Attribute\Helper.cs" />
    <Compile Include="Attribute\IHasAttributesWrapper.cs" />
    <Compile Include="Attribute\InheritedAttribute.cs" />
    <Compile Include="Attribute\IntegerFieldAttribute.cs" />
    <Compile Include="Attribute\IntegerRangeFieldAttribute.cs" />
    <Compile Include="Attribute\KeyValueListFieldAttribute.cs" />
    <Compile Include="Attribute\LavaCommandsFieldAttribute.cs" />
    <Compile Include="Attribute\LinkedPageAttribute.cs" />
    <Compile Include="Attribute\LocationFieldAttribute.cs" />
    <Compile Include="Attribute\MarkdownFieldAttribute.cs" />
    <Compile Include="Attribute\MemoFieldAttribute.cs" />
    <Compile Include="Attribute\MergeTemplateFieldAttribute.cs" />
    <Compile Include="Attribute\MetricCategoriesFieldAttribute.cs" />
    <Compile Include="Attribute\NoteTypeFieldAttribute.cs" />
    <Compile Include="Attribute\PersonBadgesAttribute.cs" />
    <Compile Include="Attribute\PersonFieldAttribute.cs" />
    <Compile Include="Attribute\PhoneNumberFieldAttribute.cs" />
    <Compile Include="Attribute\RemoteAuthsFieldAttribute.cs" />
    <Compile Include="Attribute\ScheduleFieldAttribute.cs" />
    <Compile Include="Attribute\SchedulesFieldAttribute.cs" />
    <Compile Include="Attribute\SecurityRoleFieldAttribute.cs" />
    <Compile Include="Attribute\SiteFieldAttribute.cs" />
    <Compile Include="Attribute\SlidingDateRangeFieldAttribute.cs" />
    <Compile Include="Attribute\SystemEmailFieldAttribute.cs" />
    <Compile Include="Attribute\TextFieldAttribute.cs" />
    <Compile Include="Attribute\TimeFieldAttribute.cs" />
    <Compile Include="Attribute\UrlLinkFieldAttribute.cs" />
    <Compile Include="Attribute\ValueListFieldAttribute.cs" />
    <Compile Include="Attribute\WorkflowActivityTypeAttribute.cs" />
    <Compile Include="Attribute\WorkflowAttributeAttribute.cs" />
    <Compile Include="Attribute\WorkflowTextOrAttributeAttribute.cs" />
    <Compile Include="Attribute\WorkflowTypeFieldAttribute.cs" />
    <Compile Include="Field\FieldVisibilityRules.cs" />
    <Compile Include="Field\Types\AssetFieldType.cs" />
    <Compile Include="Field\Types\AssetStorageProviderFieldType.cs" />
<<<<<<< HEAD
    <Compile Include="Jobs\PostV90DataMigrations.cs" />
=======
    <Compile Include="Lava\Shortcodes\ScheduledContent.cs" />
    <Compile Include="Financial\AutomatedPaymentProcessor.cs" />
    <Compile Include="Financial\AutomatedPaymentArgs.cs" />
    <Compile Include="Financial\IAutomatedGatewayComponent.cs" />
    <Compile Include="Financial\IThreeStepGatewayComponent.cs" />
    <Compile Include="Model\CodeGenerated\CommunicationResponseService.cs" />
>>>>>>> a349e229
    <Compile Include="Model\CodeGenerated\NoteAttachmentService.cs" />
    <Compile Include="Model\CodeGenerated\RegistrationTemplateFeeItemService.cs" />
    <Compile Include="Model\CommunicationResponse.cs" />
    <Compile Include="Model\CommunicationResponseService.partial.cs" />
    <Compile Include="Model\GroupLocationHistoricalService.Partial.cs" />
    <Compile Include="Model\NoteAttachment.cs" />
    <Compile Include="Model\RegistrationTemplateFeeItem.cs" />
    <Compile Include="Model\SpiritualGiftsService.cs" />
    <Compile Include="BulkExport\AttributesExport.cs" />
    <Compile Include="BulkExport\FinancialTransactionExport.cs" />
    <Compile Include="BulkExport\FinancialTransactionExportOptions.cs" />
    <Compile Include="BulkExport\FinancialTransactionsExport.cs" />
    <Compile Include="BulkExport\ModelExport.cs" />
    <Compile Include="BulkExport\ExportOptions.cs" />
    <Compile Include="BulkExport\LocationExport.cs" />
    <Compile Include="BulkExport\ExportResult.cs" />
    <Compile Include="BulkExport\PeopleExport.cs" />
    <Compile Include="BulkExport\PersonExport.cs" />
    <Compile Include="CheckIn\CheckInEditFamilyBlock.cs">
      <SubType>ASPXCodeBehind</SubType>
    </Compile>
    <Compile Include="CheckIn\CheckInSearchBlock.cs">
      <SubType>ASPXCodeBehind</SubType>
    </Compile>
    <Compile Include="CheckIn\Registration\FamilyRegistrationState.cs" />
    <Compile Include="Data\NoAttributeFilterExpression.cs" />
    <Compile Include="Field\ICachedEntitiesFieldType.cs" />
    <Compile Include="Jobs\NoRetryAggregateException.cs" />
    <Compile Include="Jobs\NoRetryException.cs" />
    <Compile Include="Jobs\PostV84DataMigrations.cs" />
    <Compile Include="Lava\Shortcodes\Scripturize.cs" />
    <Compile Include="Lava\Shortcodes\LavaShortcodeMetaDataAttribute.cs" />
    <Compile Include="Plugin\HotFixes\051_SparkData.cs" />
    <Compile Include="Plugin\HotFixes\052_MigrationRollupsForV8_1.cs" />
    <Compile Include="Plugin\HotFixes\060_MigrationRollupsForV8_6.cs" />
    <Compile Include="Plugin\HotFixes\059_MigrationRollupsForV8_5_2.cs" />
    <Compile Include="Plugin\HotFixes\057_MigrationRollupsForV8_5.cs" />
    <Compile Include="Plugin\HotFixes\056_MigrationRollupsForV8_4.cs" />
    <Compile Include="Plugin\HotFixes\055_MigrationRollupsForV8_3.cs" />
    <Compile Include="Plugin\HotFixes\054_MigrationRollupsForV8_2.cs" />
    <Compile Include="Plugin\HotFixes\053_DuplicateDataIntegrityReports.cs" />
    <Compile Include="Plugin\HotFixes\058_CheckinRegistration.cs" />
    <Compile Include="Plugin\HotFixes\062_MigrationRollupsForV8_7.cs" />
    <Compile Include="Plugin\HotFixes\061_MigrationRollupsForV8_6_2.cs" />
    <Compile Include="Plugin\HotFixes\HotFixMigrationResource.Designer.cs">
      <AutoGen>True</AutoGen>
      <DesignTime>True</DesignTime>
      <DependentUpon>HotFixMigrationResource.resx</DependentUpon>
    </Compile>
    <Compile Include="Reporting\DataFilter\BenevolenceRequest\BenevolenceResultDataViewFilter.cs" />
    <Compile Include="Reporting\DataFilter\BenevolenceResult\BenevolenceRequestDataViewFilter.cs" />
    <Compile Include="Reporting\DataFilter\Person\AttendanceDataViewFilter.cs" />
    <Compile Include="Reporting\DataFilter\Person\HasDuplicateEmailFilter.cs" />
    <Compile Include="Reporting\DataFilter\Person\HasDuplicatePhoneFilter.cs" />
    <Compile Include="Reporting\DataFilter\Person\InteractionDataViewFilter.cs" />
    <Compile Include="Reporting\DataFilter\Person\InteractionsFilter.cs" />
    <Compile Include="Reporting\DataSelect\Person\InteractionCountSelect.cs" />
    <Compile Include="Reporting\DataSelect\Person\InteractionDateSelect.cs" />
    <Compile Include="SystemGuid\ContentChannelType.cs" />
    <Compile Include="Utility\EntityCoding\CodingHelper.cs" />
    <Compile Include="Utility\EntityCoding\EncodedEntity.cs" />
    <Compile Include="Utility\EntityCoding\EntityCoder.cs" />
    <Compile Include="Utility\EntityCoding\EntityDecoder.cs" />
    <Compile Include="Utility\EntityCoding\EntityPath.cs" />
    <Compile Include="Utility\EntityCoding\EntityPathComponent.cs" />
    <Compile Include="Utility\EntityCoding\EntityProcessor.cs" />
    <Compile Include="Utility\EntityCoding\ExportedEntitiesContainer.cs" />
    <Compile Include="Utility\EntityCoding\IEntityProcessor.cs" />
    <Compile Include="Utility\EntityCoding\IExporter.cs" />
    <Compile Include="Utility\EntityCoding\Processors\AttributeProcessor.cs" />
    <Compile Include="Utility\EntityCoding\Processors\AttributeValueProcessor.cs" />
    <Compile Include="Utility\EntityCoding\Processors\WorkflowActionFormProcessor.cs" />
    <Compile Include="Utility\EntityCoding\Processors\WorkflowActivityTypeProcessor.cs" />
    <Compile Include="Utility\EntityCoding\Processors\WorkflowTypeProcessor.cs" />
    <Compile Include="Utility\EntityCoding\QueuedEntity.cs" />
    <Compile Include="Utility\EntityCoding\Reference.cs" />
    <Compile Include="Utility\EntityCoding\WorkflowTypeExporter.cs" />
    <Compile Include="Utility\ExtensionMethods\DictionaryExtensions.cs" />
    <Compile Include="Utility\RockObsolete.cs" />
    <Compile Include="SystemGuid\SystemSetting.cs" />
    <Compile Include="SystemKey\GroupTypeAttributeKey.cs" />
    <Compile Include="Utility\RockColor.cs" />
    <Compile Include="Utility\RockDynamic.cs" />
    <Compile Include="Utility\Scripturize.cs" />
    <Compile Include="Utility\WebRequestHelper.cs" />
    <Compile Include="Web\Cache\Entities\BlockCache.cs" />
    <Compile Include="Web\Cache\Entities\CampusCache.cs" />
    <Compile Include="Web\Cache\Entities\ContentChannelCache.cs" />
    <Compile Include="Web\Cache\Entities\EventCalendarCache.cs" />
    <Compile Include="Web\Cache\Entities\GroupTypeCache.cs" />
    <Compile Include="Web\Cache\Entities\InteractionChannelCache.cs" />
    <Compile Include="Web\Cache\Entities\InteractionComponentCache.cs" />
    <Compile Include="Web\Cache\Entities\LavaShortcodeCache.cs" />
    <Compile Include="Web\Cache\Entities\NoteTypeCache.cs" />
    <Compile Include="Web\Cache\Entities\Obsolete\CachedEntity.cs" />
    <Compile Include="Web\Cache\Entities\Obsolete\CachedModel.cs" />
    <Compile Include="Web\Cache\Entities\Obsolete\RockMemoryCache.cs" />
    <Compile Include="Web\Cache\Entities\PersonBadgeCache.cs" />
    <Compile Include="Web\Cache\Entities\RestActionCache.cs" />
    <Compile Include="Web\Cache\Entities\RestControllerCache.cs" />
    <Compile Include="Web\Cache\Entities\SignalTypeCache.cs" />
    <Compile Include="Web\Cache\Entities\WorkflowActionFormAttributeCache.cs" />
    <Compile Include="Web\Cache\Entities\WorkflowActionFormCache.cs" />
    <Compile Include="Web\Cache\Entities\WorkflowActionTypeCache.cs" />
    <Compile Include="Web\Cache\Entities\WorkflowActivityTypeCache.cs" />
    <Compile Include="Web\Cache\Entities\WorkflowTypeCache.cs" />
    <Compile Include="Web\Cache\ICacheable.cs" />
    <Compile Include="Web\Cache\IItemCache.cs" />
    <Compile Include="Web\Cache\EntityItemCache.cs" />
    <Compile Include="Web\Cache\NonEntities\EntityNoteTypesCache.cs" />
    <Compile Include="Web\Cache\NonEntities\IdFromGuidCache.cs" />
    <Compile Include="Web\Cache\NonEntities\WorkflowTriggersCache.cs" />
    <Compile Include="Web\Cache\RockCache.cs" />
    <Compile Include="Web\Cache\IRockCacheManager.cs" />
    <Compile Include="Web\Cache\ItemCache.cs" />
    <Compile Include="Web\Cache\EntityCache.cs" />
    <Compile Include="Web\Cache\IEntityCache.cs" />
    <Compile Include="Web\Cache\RockCacheManager.cs" />
    <Compile Include="Web\Cache\ModelCache.cs" />
    <Compile Include="Web\Cache\Entities\AttributeCache.cs" />
    <Compile Include="Web\Cache\Entities\BlockTypeCache.cs" />
    <Compile Include="Web\Cache\Entities\CategoryCache.cs" />
    <Compile Include="Web\Cache\Entities\DefinedTypeCache.cs" />
    <Compile Include="Web\Cache\Entities\DefinedValueCache.cs" />
    <Compile Include="Web\Cache\Entities\EntityTypeCache.cs" />
    <Compile Include="Web\Cache\Entities\FieldTypeCache.cs" />
    <Compile Include="Web\Cache\Entities\LayoutCache.cs" />
    <Compile Include="Web\Cache\Entities\PageCache.cs" />
    <Compile Include="Web\Cache\Entities\SiteCache.cs" />
    <Compile Include="Web\Cache\NonEntities\AttributeValueCache.cs" />
    <Compile Include="Web\Cache\NonEntities\EntityAttributesCache.cs" />
    <Compile Include="Web\Cache\NonEntities\GlobalAttributesCache.cs" />
    <Compile Include="Web\Cache\NonEntities\LavaTemplateCache.cs" />
    <Compile Include="Web\Cache\NonEntities\RoleCache.cs" />
    <Compile Include="Chart\ChartGroupBy.cs" />
    <Compile Include="Chart\IChartData.cs" />
    <Compile Include="Chart\SummaryData.cs" />
    <Compile Include="CheckIn\CheckInBlockMultiPerson.cs">
      <SubType>ASPXCodeBehind</SubType>
    </Compile>
    <Compile Include="CheckIn\CheckInBlock.cs">
      <SubType>ASPXCodeBehind</SubType>
    </Compile>
    <Compile Include="CheckIn\CheckInFamily.cs" />
    <Compile Include="CheckIn\CheckInGroup.cs" />
    <Compile Include="CheckIn\CheckInGroupType.cs" />
    <Compile Include="CheckIn\CheckInLabel.cs" />
    <Compile Include="CheckIn\CheckInLocation.cs" />
    <Compile Include="CheckIn\CheckOutPerson.cs" />
    <Compile Include="CheckIn\CheckInPerson.cs" />
    <Compile Include="CheckIn\CheckInSchedule.cs" />
    <Compile Include="CheckIn\CheckInState.cs" />
    <Compile Include="CheckIn\CheckInStatus.cs" />
    <Compile Include="CheckIn\CheckinType.cs" />
    <Compile Include="CheckIn\KioskDevice.cs" />
    <Compile Include="CheckIn\KioskGroup.cs" />
    <Compile Include="CheckIn\KioskGroupAttendance.cs" />
    <Compile Include="CheckIn\KioskGroupType.cs" />
    <Compile Include="CheckIn\KioskLabel.cs" />
    <Compile Include="CheckIn\KioskLocation.cs" />
    <Compile Include="CheckIn\KioskLocationAttendance.cs" />
    <Compile Include="CheckIn\KioskSchedule.cs" />
    <Compile Include="CheckIn\KioskScheduleAttendance.cs" />
    <Compile Include="Communication\BouncedEmail.cs" />
    <Compile Include="Communication\Email.cs" />
    <Compile Include="Communication\CommunicationDetails.cs" />
    <Compile Include="Communication\IEmailProvider.cs" />
    <Compile Include="Communication\ICommunicationDetails.cs" />
    <Compile Include="Communication\MediumComponent.cs" />
    <Compile Include="Communication\MediumContainer.cs" />
    <Compile Include="Communication\Medium\Email.cs" />
    <Compile Include="Communication\Medium\PushNotification.cs" />
    <Compile Include="Communication\Medium\Sms.cs" />
    <Compile Include="Communication\RecipientData.cs" />
    <Compile Include="Communication\RockEmailMessage.cs" />
    <Compile Include="Communication\RockMessage.cs" />
    <Compile Include="Communication\RockPushMessage.cs" />
    <Compile Include="Communication\RockSMSMessage.cs" />
    <Compile Include="Communication\SMTPComponent.cs" />
    <Compile Include="Communication\TransportComponent.cs" />
    <Compile Include="Communication\TransportContainer.cs" />
    <Compile Include="Communication\Transport\Firebase.cs" />
    <Compile Include="Communication\Transport\SMTP.cs" />
    <Compile Include="Communication\Transport\Twilio.cs" />
    <Compile Include="Configuration\AttributeValueConfig.cs" />
    <Compile Include="Configuration\AttributeValuesConfig.cs" />
    <Compile Include="Configuration\RockConfig.cs" />
    <Compile Include="Constants\DisplayStrings.cs" />
    <Compile Include="Constants\SystemSettingKeys.cs" />
    <Compile Include="Data\BoundFieldTypeAttribute.cs" />
    <Compile Include="Data\DbContext.cs" />
    <Compile Include="Data\DbService.cs" />
    <Compile Include="Data\DefinedValueAttribute.cs" />
    <Compile Include="Data\Entity.cs" />
    <Compile Include="Data\FieldTypeAttribute.cs" />
    <Compile Include="Data\AnalyticHistoryFieldAttribute.cs" />
    <Compile Include="Data\HideFromReportingAttribute.cs" />
    <Compile Include="Data\AnalyticsAttribute.cs" />
    <Compile Include="Data\IAnalyticHistorical.cs" />
    <Compile Include="Data\IAnalytic.cs" />
    <Compile Include="Data\ICategorized.cs" />
    <Compile Include="Data\IEntity.cs" />
    <Compile Include="Data\IFeed.cs" />
    <Compile Include="Data\IgnoreCanDelete.cs" />
    <Compile Include="Data\IgnoreModelErrorsAttribute.cs" />
    <Compile Include="Data\IHistoricalTracking.cs" />
    <Compile Include="Data\IMigration.cs" />
    <Compile Include="Data\IModel.cs" />
    <Compile Include="Data\IncludeForReportingAttribute.cs" />
    <Compile Include="Data\IncludeAsEntityProperty.cs" />
    <Compile Include="Data\Interception\QueryHintDbCommandInterceptor.cs" />
    <Compile Include="Data\Interception\QueryHintScope.cs" />
    <Compile Include="Data\IHasActiveFlag.cs" />
    <Compile Include="Data\IOrdered.cs" />
    <Compile Include="Data\IRockEntity.cs" />
    <Compile Include="Data\IService.cs" />
    <Compile Include="Data\LavaIgnoreAttribute.cs" />
    <Compile Include="Data\LavaIncludeAttribute.cs" />
    <Compile Include="Data\LinqRuntimeTypeBuilder.cs" />
    <Compile Include="Data\MigrationHelper.cs" />
    <Compile Include="Data\Model.cs" />
    <Compile Include="Data\NotAuditedAttribute.cs" />
    <Compile Include="Data\NotEmptyGuidAttribute.cs" />
    <Compile Include="Data\NotExportable.cs" />
    <Compile Include="Data\PreviewableAttribute.cs" />
    <Compile Include="Data\RockBulkUpdateExpressionVisitor.cs" />
    <Compile Include="Data\RockClientIncludeAttribute.cs" />
    <Compile Include="Data\RockContext.cs" />
    <Compile Include="Data\RockContextConfig.cs" />
    <Compile Include="Data\RockDomainAttribute.cs" />
    <Compile Include="Data\RockPluginDBInitializer.cs" />
    <Compile Include="Data\RouteAttribute.cs" />
    <Compile Include="Data\Service.cs" />
    <Compile Include="Data\Udf\DbMetadataExtensions.cs" />
    <Compile Include="Data\Udf\GetSpousePersonIdFromPersonIdStoreFunctionInjectionConvention.cs" />
    <Compile Include="Data\Udf\GetAddressStoreFunctionInjectionConvention.cs" />
    <Compile Include="Data\Udf\GetGeofencedGroupNamesStoreFunctionInjectionConvention.cs" />
    <Compile Include="Data\IRockStoreModelConvention.cs" />
    <Compile Include="Data\Udf\RockUdfHelper.cs" />
    <Compile Include="Extension\Component.cs" />
    <Compile Include="Extension\ComponentDescription.cs" />
    <Compile Include="Extension\Container.cs" />
    <Compile Include="Extension\FixedSizeList.cs" />
    <Compile Include="Extension\IComponentData.cs" />
    <Compile Include="Extension\IContainer.cs" />
    <Compile Include="Extension\SafeDirectoryCatalog.cs" />
    <Compile Include="Field\ConfigurationValue.cs" />
    <Compile Include="Field\FieldType.cs" />
    <Compile Include="Field\Helper.cs" />
    <Compile Include="Field\IEntityFieldType.cs" />
    <Compile Include="Field\IEntityQualifierFieldType.cs" />
    <Compile Include="Field\IFieldType.cs" />
    <Compile Include="Field\ILinkableFieldType.cs" />
    <Compile Include="Field\SelectFromListFieldType.cs" />
    <Compile Include="Field\Types\CheckListFieldType.cs" />
    <Compile Include="Field\Types\ContentChannelTypeFieldType.cs" />
    <Compile Include="Field\Types\ContentChannelItemFieldType.cs" />
    <Compile Include="Field\Types\BackgroundCheckFieldType.cs" />
    <Compile Include="Field\Types\MonthDayFieldType.cs" />
    <Compile Include="Field\Types\GenderFieldType.cs" />
    <Compile Include="Field\Types\InteractionChannelsFieldType.cs" />
    <Compile Include="Field\Types\LabelFieldType.cs" />
    <Compile Include="Field\Types\RegistrationInstanceFieldType.cs" />
    <Compile Include="Field\Types\RegistrationTemplateFieldType.cs" />
    <Compile Include="Field\Types\ReportFieldType.cs" />
    <Compile Include="Field\Types\TimeZoneFieldType.cs" />
    <Compile Include="Field\Types\GroupMemberFieldType.cs" />
    <Compile Include="Field\Types\InteractionChannelFieldType.cs" />
    <Compile Include="Field\Types\CommunicationPreferenceFieldType.cs" />
    <Compile Include="Field\Types\DataViewsFieldType.cs" />
    <Compile Include="Field\Types\LavaFieldType.cs" />
    <Compile Include="Field\Types\AccountFieldType.cs" />
    <Compile Include="Field\Types\AccountsFieldType.cs" />
    <Compile Include="Field\Types\AddressFieldType.cs" />
    <Compile Include="Field\Types\AttributeFieldType.cs" />
    <Compile Include="Field\Types\AudioFileFieldType.cs" />
    <Compile Include="Field\Types\AudioUrlFieldType.cs" />
    <Compile Include="Field\Types\BinaryFileFieldType.cs" />
    <Compile Include="Field\Types\BinaryFileTypeFieldType.cs" />
    <Compile Include="Field\Types\BinaryFileTypesFieldType.cs" />
    <Compile Include="Field\Types\BooleanFieldType.cs" />
    <Compile Include="Field\Types\CampusesFieldType.cs" />
    <Compile Include="Field\Types\CampusFieldType.cs" />
    <Compile Include="Field\Types\CategoriesFieldType.cs" />
    <Compile Include="Field\Types\CategoryFieldType.cs" />
    <Compile Include="Field\Types\CodeEditorFieldType.cs" />
    <Compile Include="Field\Types\ColorFieldType.cs" />
    <Compile Include="Field\Types\CommunicationTemplateFieldType.cs" />
    <Compile Include="Field\Types\ComparisonFieldType.cs" />
    <Compile Include="Field\Types\ComponentFieldType.cs" />
    <Compile Include="Field\Types\ComponentsFieldType.cs" />
    <Compile Include="Field\Types\ConnectionActivityTypeFieldType.cs" />
    <Compile Include="Field\Types\ConnectionOpportunityFieldType.cs" />
    <Compile Include="Field\Types\BenevolenceRequestFieldType.cs" />
    <Compile Include="Field\Types\ConnectionRequestFieldType.cs" />
    <Compile Include="Field\Types\ConnectionStateFieldType.cs" />
    <Compile Include="Field\Types\ConnectionStatusFieldType.cs" />
    <Compile Include="Field\Types\ConnectionTypeFieldType.cs" />
    <Compile Include="Field\Types\ConnectionTypesFieldType.cs" />
    <Compile Include="Field\Types\ContentChannelFieldType.cs" />
    <Compile Include="Field\Types\ContentChannelTypesFieldType.cs" />
    <Compile Include="Field\Types\CurrencyFieldType.cs" />
    <Compile Include="Field\Types\DataViewFieldType.cs" />
    <Compile Include="Field\Types\DateFieldType.cs" />
    <Compile Include="Field\Types\DateRangeFieldType.cs" />
    <Compile Include="Field\Types\DateTimeFieldType.cs" />
    <Compile Include="Field\Types\DayOfWeekFieldType.cs" />
    <Compile Include="Field\Types\DaysOfWeekFieldType.cs" />
    <Compile Include="Field\Types\DecimalFieldType.cs" />
    <Compile Include="Field\Types\DecimalRangeFieldType.cs" />
    <Compile Include="Field\Types\DefinedTypeFieldType.cs" />
    <Compile Include="Field\Types\DefinedValueFieldType.cs" />
    <Compile Include="Field\Types\DefinedValueRangeFieldType.cs" />
    <Compile Include="Field\Types\EmailFieldType.cs" />
    <Compile Include="Field\Types\MatrixFieldType.cs" />
    <Compile Include="Field\Types\SocialMediaAccountFieldType.cs" />
    <Compile Include="Field\Types\SSNFieldType.cs" />
    <Compile Include="Field\Types\WorkflowFieldType.cs" />
    <Compile Include="Field\Types\EncryptedTextFieldType.cs" />
    <Compile Include="Field\Types\EntityFieldType.cs" />
    <Compile Include="Field\Types\EntityTypeFieldType.cs" />
    <Compile Include="Field\Types\EnumFieldType.cs" />
    <Compile Include="Field\Types\EventCalendarFieldType.cs" />
    <Compile Include="Field\Types\EventItemFieldType.cs" />
    <Compile Include="Field\Types\FileFieldType.cs" />
    <Compile Include="Field\Types\FinancialGatewayFieldType.cs" />
    <Compile Include="Field\Types\GroupAndRoleFieldType.cs" />
    <Compile Include="Field\Types\GroupFieldType.cs" />
    <Compile Include="Field\Types\GroupLocationTypeFieldType.cs" />
    <Compile Include="Field\Types\GroupRoleFieldType.cs" />
    <Compile Include="Field\Types\GroupTypeFieldType.cs" />
    <Compile Include="Field\Types\GroupTypeGroupFieldType.cs" />
    <Compile Include="Field\Types\GroupTypesFieldType.cs" />
    <Compile Include="Field\Types\HtmlFieldType.cs" />
    <Compile Include="Field\Types\ImageFieldType.cs" />
    <Compile Include="Field\Types\IntegerFieldType.cs" />
    <Compile Include="Field\Types\IntegerRangeFieldType.cs" />
    <Compile Include="Field\Types\KeyValueListFieldType.cs" />
    <Compile Include="Field\Types\LavaCommandsFieldType.cs" />
    <Compile Include="Field\Types\LocationFieldType.cs" />
    <Compile Include="Field\Types\MarkdownFieldType.cs" />
    <Compile Include="Field\Types\MemoFieldType.cs" />
    <Compile Include="Field\Types\MergeTemplateFieldType.cs" />
    <Compile Include="Field\Types\MetricCategoriesFieldType.cs" />
    <Compile Include="Field\Types\NoteTypeFieldType.cs" />
    <Compile Include="Field\Types\NoteTypesFieldType.cs" />
    <Compile Include="Field\Types\PageReferenceFieldType.cs" />
    <Compile Include="Field\Types\PersonBadgesFieldType.cs" />
    <Compile Include="Field\Types\PersonFieldType.cs" />
    <Compile Include="Field\Types\PhoneNumberFieldType.cs" />
    <Compile Include="Field\Types\RangeSliderFieldType.cs" />
    <Compile Include="Field\Types\RatingFieldType.cs" />
    <Compile Include="Field\Types\RemoteAuthsFieldType.cs" />
    <Compile Include="Field\Types\ScheduleFieldType.cs" />
    <Compile Include="Field\Types\SchedulesFieldType.cs" />
    <Compile Include="Field\Types\SecurityRoleFieldType.cs" />
    <Compile Include="Field\Types\SelectMultiFieldType.cs" />
    <Compile Include="Field\Types\SelectSingleFieldType.cs" />
    <Compile Include="Field\Types\SiteFieldType.cs" />
    <Compile Include="Field\Types\SlidingDateRangeFieldType.cs" />
    <Compile Include="Field\Types\SystemEmailFieldType.cs" />
    <Compile Include="Field\Types\TextFieldType.cs" />
    <Compile Include="Field\Types\TimeFieldType.cs" />
    <Compile Include="Field\Types\UrlLinkFieldType.cs" />
    <Compile Include="Field\Types\ValueListFieldType.cs" />
    <Compile Include="Field\Types\VideoFileFieldType.cs" />
    <Compile Include="Field\Types\VideoUrlFieldType.cs" />
    <Compile Include="Field\Types\WorkflowActivityTypeFieldType.cs" />
    <Compile Include="Field\Types\WorkflowAttributeFieldType.cs" />
    <Compile Include="Field\Types\WorkflowTextOrAttributeFieldType.cs" />
    <Compile Include="Field\Types\WorkflowTypeFieldType.cs" />
    <Compile Include="Field\Types\WorkflowTypesFieldType.cs" />
    <Compile Include="Financial\ACHPaymentInfo.cs" />
    <Compile Include="Financial\CreditCardPaymentInfo.cs" />
    <Compile Include="Financial\GatewayComponent.cs" />
    <Compile Include="Financial\GatewayContainer.cs" />
    <Compile Include="Financial\ITransactionDetail.cs" />
    <Compile Include="Financial\Payment.cs" />
    <Compile Include="Financial\PaymentInfo.cs" />
    <Compile Include="Financial\PaymentSchedule.cs" />
    <Compile Include="Financial\ReferencePaymentInfo.cs" />
    <Compile Include="Financial\SwipePaymentInfo.cs" />
    <Compile Include="Financial\TestGateway.cs" />
    <Compile Include="Financial\ThreeStepGatewayComponent.cs" />
    <Compile Include="Follow\EventComponent.cs" />
    <Compile Include="Follow\EventContainer.cs" />
    <Compile Include="Follow\Event\PersonAnniversary.cs" />
    <Compile Include="Follow\Event\PersonPrayerRequest.cs" />
    <Compile Include="Follow\Event\PersonBaptized.cs" />
    <Compile Include="Follow\Event\PersonBirthday.cs" />
    <Compile Include="Follow\Event\PersonFirstAttendedGroupType.cs" />
    <Compile Include="Follow\Event\PersonFirstJoinedGroupType.cs" />
    <Compile Include="Follow\Event\PersonHistory.cs" />
    <Compile Include="Follow\SuggestionComponent.cs" />
    <Compile Include="Follow\SuggestionContainer.cs" />
    <Compile Include="Follow\Suggestion\InFollowedGroup.cs" />
    <Compile Include="Follow\Suggestion\InGroupTogether.cs" />
    <Compile Include="Jobs\CalculateFamilyAnalytics.cs" />
    <Compile Include="Jobs\CalculatePersonSignals.cs" />
    <Compile Include="Jobs\CommunicationQueueAlert.cs" />
    <Compile Include="Jobs\DatabaseMaintenance.cs" />
    <Compile Include="Jobs\GetNcoa.cs" />
    <Compile Include="Jobs\IndexRockSite.cs" />
    <Compile Include="Jobs\MigrateFamilyAlternateId.cs" />
    <Compile Include="Jobs\MigrateAttendanceOccurrenceData.cs" />
    <Compile Include="Jobs\MigrateHistorySummaryData.cs" />
    <Compile Include="Jobs\PostV80DataMigrations.cs" />
    <Compile Include="Jobs\PostV74DataMigrations.cs" />
    <Compile Include="Jobs\MigrateCommunicationMediumData.cs" />
    <Compile Include="Jobs\MigrateInteractionsData.cs" />
    <Compile Include="Jobs\ProcessBIAnalytics.cs" />
    <Compile Include="Jobs\PbxCdrDownload.cs" />
    <Compile Include="Jobs\DataAutomation.cs" />
    <Compile Include="Jobs\ProcessGroupHistory.cs" />
    <Compile Include="Jobs\SendCreditCardExpirationNotices.cs" />
    <Compile Include="Jobs\IndexEntities.cs" />
    <Compile Include="Jobs\SendDataViewEmail.cs" />
    <Compile Include="Jobs\CalculateGroupRequirements.cs" />
    <Compile Include="Jobs\CalculateMetrics.cs" />
    <Compile Include="Jobs\GetScheduledPayments.cs" />
    <Compile Include="Jobs\GroupLeaderPendingNotifications.cs" />
    <Compile Include="Jobs\GroupSync.cs" />
    <Compile Include="Jobs\JobLoadFailedException.cs" />
    <Compile Include="Jobs\JobPulse.cs" />
    <Compile Include="Jobs\LaunchWorkflow.cs">
      <SubType>ASPXCodeBehind</SubType>
    </Compile>
    <Compile Include="Jobs\LocationServicesVerify.cs" />
    <Compile Include="Jobs\ProcessSignatureDocuments.cs" />
    <Compile Include="Jobs\ProcessWorkflows.cs" />
    <Compile Include="Jobs\RockCleanup.cs" />
    <Compile Include="Jobs\RockJobListener.cs" />
    <Compile Include="Jobs\CompleteWorkflows.cs" />
    <Compile Include="Jobs\RunSQL.cs" />
    <Compile Include="Jobs\SendAttendanceReminders.cs" />
    <Compile Include="Jobs\SendBirthdayEmail.cs" />
    <Compile Include="Jobs\SendCommunications.cs" />
    <Compile Include="Jobs\SendFollowingEvents.cs" />
    <Compile Include="Jobs\SendFollowingSuggestions.cs" />
    <Compile Include="Jobs\SendGroupEmail.cs" />
    <Compile Include="Jobs\SendGroupRequirementsNotification.cs" />
    <Compile Include="Jobs\SendNoteNotifications.cs" />
    <Compile Include="Jobs\SendRegistrationPaymentReminders.cs" />
    <Compile Include="Jobs\SparkLink.cs" />
    <Compile Include="Jobs\SendRegistrationReminders.cs" />
    <Compile Include="Jobs\UpdatePersistedDataviews.cs" />
    <Compile Include="Lava\Blocks\Execute.cs" />
    <Compile Include="Lava\Blocks\RockEntity.cs" />
    <Compile Include="Lava\Blocks\RockLavaBlockBase.cs" />
    <Compile Include="Lava\Blocks\Search.cs" />
    <Compile Include="Lava\Blocks\Javascript.cs" />
    <Compile Include="Lava\Blocks\Cache.cs" />
    <Compile Include="Lava\Blocks\TagList.cs" />
    <Compile Include="Lava\Blocks\Stylesheet.cs" />
    <Compile Include="Lava\Blocks\WebRequest.cs" />
    <Compile Include="Lava\Blocks\Sql.cs" />
    <Compile Include="Lava\Blocks\WorkflowActivate.cs" />
    <Compile Include="Lava\CommonMergeFieldsOptions.cs" />
    <Compile Include="Lava\ILiquidizable.cs" />
    <Compile Include="Lava\LavaHelper.cs" />
    <Compile Include="Lava\LavaSupportLevel.cs" />
    <Compile Include="Lava\LegacyLavaSyntaxDetectedException.cs" />
    <Compile Include="Lava\LegacyLavaUpdater.cs" />
    <Compile Include="Lava\RockFilters.cs" />
    <Compile Include="Lava\Shortcodes\DynamicShortcodeBlock.cs" />
    <Compile Include="Lava\Shortcodes\DynamicShortcodeInline.cs" />
    <Compile Include="Lava\Shortcodes\IRockShortcode.cs" />
    <Compile Include="Lava\Shortcodes\RockLavaShortcodeBlockBase.cs" />
    <Compile Include="Lava\Shortcodes\RockLavaShortcodeBase.cs" />
    <Compile Include="Lava\Shortcodes\BootstrapAlert.cs" />
    <Compile Include="MergeTemplates\HtmlMergeTemplateType.cs" />
    <Compile Include="MergeTemplates\MergeTemplateType.cs" />
    <Compile Include="MergeTemplates\MergeTemplateTypeContainer.cs" />
    <Compile Include="MergeTemplates\WordDocumentMergeTemplateType.cs" />
    <Compile Include="Model\AnalyticsDimAttendanceLocation.cs" />
    <Compile Include="Model\AnalyticsDimCampus.cs" />
    <Compile Include="Model\AnalyticsSourceCampus.cs" />
    <Compile Include="Model\AnalyticsDimFinancialAccount.cs" />
    <Compile Include="Model\AnalyticsDimFinancialBatch.cs" />
    <Compile Include="Model\AnalyticsDimFamilyHistorical.cs" />
    <Compile Include="Model\AnalyticsDimFamilyCurrent.cs" />
    <Compile Include="Model\AnalyticsDimFamilyHeadOfHousehold.cs" />
    <Compile Include="Model\AnalyticsDimPersonHistorical.cs" />
    <Compile Include="Model\AnalyticsDimPersonCurrent.cs" />
    <Compile Include="Model\AnalyticsSourceDate.cs" />
    <Compile Include="Model\AnalyticsFactAttendance.cs" />
    <Compile Include="Model\AnalyticsSourceAttendance.cs" />
    <Compile Include="Model\AnalyticsSourceFamilyHistorical.cs" />
    <Compile Include="Model\AnalyticsSourcePersonHistorical.cs" />
    <Compile Include="Model\AnalyticsFactFinancialTransaction.cs" />
    <Compile Include="Model\AnalyticsSourceFinancialTransaction.cs" />
    <Compile Include="Model\AssetStorageProvider.cs" />
    <Compile Include="Model\AssetStorageProviderService.Partial.cs" />
    <Compile Include="Model\CodeGenerated\AssetStorageProviderService.cs" />
    <Compile Include="Model\CodeGenerated\ServiceJobHistoryService.cs" />
    <Compile Include="Model\ConnectionTypeService.Partial.cs" />
    <Compile Include="Model\AttendanceOccurrence.cs" />
    <Compile Include="Model\Attendance.cs" />
    <Compile Include="Model\AttendanceCode.cs" />
    <Compile Include="Model\AttendanceOccurrenceService.Partial.cs" />
    <Compile Include="Model\AttributeMatrix.cs" />
    <Compile Include="Model\AttributeMatrixItem.cs" />
    <Compile Include="Model\AttributeMatrixTemplate.cs" />
    <Compile Include="Model\AttributeValueHistorical.cs" />
    <Compile Include="Model\CodeGenerated\AnalyticsDimCampusService.cs" />
    <Compile Include="Model\CodeGenerated\AnalyticsDimFamilyCurrentService.cs" />
    <Compile Include="Model\CodeGenerated\AnalyticsDimFamilyHeadOfHouseholdService.cs" />
    <Compile Include="Model\CodeGenerated\AnalyticsDimFamilyHistoricalService.cs" />
    <Compile Include="Model\CodeGenerated\AnalyticsFactAttendanceService.cs" />
    <Compile Include="Model\CodeGenerated\AnalyticsSourceAttendanceService.cs" />
    <Compile Include="Model\CodeGenerated\AnalyticsSourceCampusService.cs" />
    <Compile Include="Model\CodeGenerated\AnalyticsSourceFamilyHistoricalService.cs" />
    <Compile Include="Model\AttributeMatrixTemplateService.partial.cs" />
    <Compile Include="Model\CodeGenerated\AttendanceOccurrenceService.cs" />
    <Compile Include="Model\CodeGenerated\AttributeValueHistoricalService.cs" />
    <Compile Include="Model\CodeGenerated\CommunicationAttachmentService.cs" />
    <Compile Include="Model\CodeGenerated\CommunicationTemplateAttachmentService.cs" />
    <Compile Include="Model\CodeGenerated\GroupHistoricalService.cs" />
    <Compile Include="Model\CodeGenerated\GroupLocationHistoricalScheduleService.cs" />
    <Compile Include="Model\CodeGenerated\GroupLocationHistoricalService.cs" />
    <Compile Include="Model\CodeGenerated\GroupMemberHistoricalService.cs" />
    <Compile Include="Model\CodeGenerated\ContentChannelItemSlugService.cs" />
    <Compile Include="Model\CodeGenerated\GroupSyncService.cs" />
    <Compile Include="Model\CodeGenerated\LavaShortcodeService.cs" />
    <Compile Include="Model\CodeGenerated\MetaFirstNameGenderLookupService.cs" />
    <Compile Include="Model\CodeGenerated\MetaLastNameLookupService.cs" />
    <Compile Include="Model\CodeGenerated\MetaNickNameLookupService.cs" />
    <Compile Include="Model\CodeGenerated\MetaPersonicxLifestageClusterService.cs" />
    <Compile Include="Model\CodeGenerated\MetaPersonicxLifestageGroupService.cs" />
    <Compile Include="Model\CodeGenerated\NcoaHistoryService.cs" />
    <Compile Include="Model\CodeGenerated\NoteWatchService.cs" />
    <Compile Include="Model\CodeGenerated\PersonalDeviceService.cs" />
    <Compile Include="Model\CodeGenerated\AttributeMatrixItemService.cs" />
    <Compile Include="Model\CodeGenerated\AttributeMatrixService.cs" />
    <Compile Include="Model\CodeGenerated\AttributeMatrixTemplateService.cs" />
    <Compile Include="Model\CodeGenerated\PersonSearchKeyService.cs" />
    <Compile Include="Model\CodeGenerated\PersonSignalService.cs" />
    <Compile Include="Model\CodeGenerated\SignalTypeService.cs" />
    <Compile Include="Model\CommunicationTemplateAttachment.cs" />
    <Compile Include="Model\CommunicationAttachment.cs" />
    <Compile Include="Model\CodeGenerated\PageShortLinkService.cs" />
    <Compile Include="Model\CodeGenerated\PersonTokenService.cs" />
    <Compile Include="Model\ContentChannelItemSlug.cs" />
    <Compile Include="Model\ContentChannelItemSlugService.Partial.cs" />
    <Compile Include="Model\DataViewPersistedValue.cs" />
    <Compile Include="Model\ContentChannelItemService.Partial.cs" />
    <Compile Include="Model\FinancialAccountService.Partial.cs" />
    <Compile Include="Data\IAnalyticsAddresses.cs" />
    <Compile Include="Model\GroupLocationHistoricalSchedule.cs" />
    <Compile Include="Model\GroupLocationHistorical.cs" />
    <Compile Include="Model\GroupMemberHistorical.cs" />
    <Compile Include="Model\GroupHistorical.cs" />
    <Compile Include="Model\GroupSync.cs" />
    <Compile Include="Model\GroupMemberHistoricalService.Partial.cs" />
    <Compile Include="Model\InteractionComponent.Partial.cs" />
    <Compile Include="Model\InteractionService.Partial.cs" />
    <Compile Include="Model\MetaFirstNameGenderLookup.cs" />
    <Compile Include="Model\MetaLastNameLookup.cs" />
    <Compile Include="Model\MetaNickNameLookup.cs" />
    <Compile Include="Model\MetaPersonicxLifestageCluster.cs" />
    <Compile Include="Model\MetaPersonicxLifestageGroup.cs" />
    <Compile Include="Model\MetricService.Partial.cs" />
    <Compile Include="Model\AttendanceCodeService.Partial.cs" />
    <Compile Include="Model\AttendanceService.Partial.cs" />
    <Compile Include="Model\Attribute.cs" />
    <Compile Include="Model\AttributeQualifier.cs" />
    <Compile Include="Model\AttributeQualifierService.Partial.cs" />
    <Compile Include="Model\AttributeService.Partial.cs" />
    <Compile Include="Model\AttributeValue.cs" />
    <Compile Include="Model\AttributeValueService.Partial.cs" />
    <Compile Include="Model\Audit.cs" />
    <Compile Include="Model\AuditDetail.cs" />
    <Compile Include="Model\Auth.cs" />
    <Compile Include="Model\AuthService.Partial.cs" />
    <Compile Include="Model\BackgroundCheck.cs" />
    <Compile Include="Model\BenevolenceRequestDocument.cs" />
    <Compile Include="Model\BenevolenceRequest.cs" />
    <Compile Include="Model\BenevolenceResult.cs" />
    <Compile Include="Model\BinaryFile.cs" />
    <Compile Include="Model\BinaryFileData.cs" />
    <Compile Include="Model\BinaryFileService.Partial.cs" />
    <Compile Include="Model\BinaryFileType.cs" />
    <Compile Include="Model\Block.cs" />
    <Compile Include="Model\BlockService.Partial.cs" />
    <Compile Include="Model\BlockType.cs" />
    <Compile Include="Model\BlockTypeService.Partial.cs" />
    <Compile Include="Model\Campus.cs" />
    <Compile Include="Model\CampusService.partial.cs" />
    <Compile Include="Model\Category.cs" />
    <Compile Include="Model\CategoryService.Partial.cs" />
    <Compile Include="Model\CodeGenerated\AnalyticsDimFinancialAccountService.cs" />
    <Compile Include="Model\CodeGenerated\AnalyticsDimFinancialBatchService.cs" />
    <Compile Include="Model\CodeGenerated\AnalyticsDimPersonCurrentService.cs" />
    <Compile Include="Model\CodeGenerated\AnalyticsDimPersonHistoricalService.cs" />
    <Compile Include="Model\CodeGenerated\AnalyticsFactFinancialTransactionService.cs" />
    <Compile Include="Model\CodeGenerated\AnalyticsSourceFinancialTransactionService.cs" />
    <Compile Include="Model\CodeGenerated\AnalyticsSourcePersonHistoricalService.cs" />
    <Compile Include="Model\CodeGenerated\AttendanceCodeService.cs" />
    <Compile Include="Model\CodeGenerated\AttendanceService.cs" />
    <Compile Include="Model\CodeGenerated\AttributeQualifierService.cs" />
    <Compile Include="Model\CodeGenerated\AttributeService.cs" />
    <Compile Include="Model\CodeGenerated\AttributeValueService.cs" />
    <Compile Include="Model\CodeGenerated\AuditDetailService.cs" />
    <Compile Include="Model\CodeGenerated\AuditService.cs" />
    <Compile Include="Model\CodeGenerated\AuthService.cs" />
    <Compile Include="Model\CodeGenerated\BackgroundCheckService.cs" />
    <Compile Include="Model\CodeGenerated\BenevolenceRequestDocumentService.cs" />
    <Compile Include="Model\CodeGenerated\BenevolenceRequestService.cs" />
    <Compile Include="Model\CodeGenerated\BenevolenceResultService.cs" />
    <Compile Include="Model\CodeGenerated\BinaryFileDataService.cs" />
    <Compile Include="Model\CodeGenerated\BinaryFileService.cs" />
    <Compile Include="Model\CodeGenerated\BinaryFileTypeService.cs" />
    <Compile Include="Model\CodeGenerated\BlockService.cs" />
    <Compile Include="Model\CodeGenerated\BlockTypeService.cs" />
    <Compile Include="Model\CodeGenerated\CampusService.cs" />
    <Compile Include="Model\CodeGenerated\CategoryService.cs" />
    <Compile Include="Model\CodeGenerated\CommunicationRecipientService.cs" />
    <Compile Include="Model\CodeGenerated\CommunicationService.cs" />
    <Compile Include="Model\CodeGenerated\CommunicationTemplateService.cs" />
    <Compile Include="Model\CodeGenerated\ConnectionActivityTypeService.cs" />
    <Compile Include="Model\CodeGenerated\ConnectionOpportunityCampusService.cs" />
    <Compile Include="Model\CodeGenerated\ConnectionOpportunityConnectorGroupService.cs" />
    <Compile Include="Model\CodeGenerated\ConnectionOpportunityGroupConfigService.cs" />
    <Compile Include="Model\CodeGenerated\ConnectionOpportunityGroupService.cs" />
    <Compile Include="Model\CodeGenerated\ConnectionOpportunityService.cs" />
    <Compile Include="Model\CodeGenerated\ConnectionRequestActivityService.cs" />
    <Compile Include="Model\CodeGenerated\ConnectionRequestService.cs" />
    <Compile Include="Model\CodeGenerated\ConnectionRequestWorkflowService.cs" />
    <Compile Include="Model\CodeGenerated\ConnectionStatusService.cs" />
    <Compile Include="Model\CodeGenerated\ConnectionTypeService.cs" />
    <Compile Include="Model\CodeGenerated\ConnectionWorkflowService.cs" />
    <Compile Include="Model\CodeGenerated\ContentChannelItemAssociationService.cs" />
    <Compile Include="Model\CodeGenerated\ContentChannelItemService.cs" />
    <Compile Include="Model\CodeGenerated\ContentChannelService.cs" />
    <Compile Include="Model\CodeGenerated\ContentChannelTypeService.cs" />
    <Compile Include="Model\CodeGenerated\DataViewFilterService.cs" />
    <Compile Include="Model\CodeGenerated\DataViewService.cs" />
    <Compile Include="Model\CodeGenerated\DefinedTypeService.cs" />
    <Compile Include="Model\CodeGenerated\DefinedValueService.cs" />
    <Compile Include="Model\CodeGenerated\DeviceService.cs" />
    <Compile Include="Model\CodeGenerated\EntitySetItemService.cs" />
    <Compile Include="Model\CodeGenerated\EntitySetService.cs" />
    <Compile Include="Model\CodeGenerated\EntityTypeService.cs" />
    <Compile Include="Model\CodeGenerated\EventCalendarContentChannelService.cs" />
    <Compile Include="Model\CodeGenerated\EventCalendarItemService.cs" />
    <Compile Include="Model\CodeGenerated\EventCalendarService.cs" />
    <Compile Include="Model\CodeGenerated\EventItemAudienceService.cs" />
    <Compile Include="Model\CodeGenerated\EventItemOccurrenceChannelItemService.cs" />
    <Compile Include="Model\CodeGenerated\EventItemOccurrenceGroupMapService.cs" />
    <Compile Include="Model\CodeGenerated\EventItemOccurrenceService.cs" />
    <Compile Include="Model\CodeGenerated\EventItemService.cs" />
    <Compile Include="Model\CodeGenerated\ExceptionLogService.cs" />
    <Compile Include="Model\CodeGenerated\FieldTypeService.cs" />
    <Compile Include="Model\CodeGenerated\FinancialAccountService.cs" />
    <Compile Include="Model\CodeGenerated\FinancialBatchService.cs" />
    <Compile Include="Model\CodeGenerated\FinancialGatewayService.cs" />
    <Compile Include="Model\CodeGenerated\FinancialPaymentDetailService.cs" />
    <Compile Include="Model\CodeGenerated\FinancialPersonBankAccountService.cs" />
    <Compile Include="Model\CodeGenerated\FinancialPersonSavedAccountService.cs" />
    <Compile Include="Model\CodeGenerated\FinancialPledgeService.cs" />
    <Compile Include="Model\CodeGenerated\FinancialScheduledTransactionDetailService.cs" />
    <Compile Include="Model\CodeGenerated\FinancialScheduledTransactionService.cs" />
    <Compile Include="Model\CodeGenerated\FinancialTransactionDetailService.cs" />
    <Compile Include="Model\CodeGenerated\FinancialTransactionImageService.cs" />
    <Compile Include="Model\CodeGenerated\FinancialTransactionRefundService.cs" />
    <Compile Include="Model\CodeGenerated\FinancialTransactionService.cs" />
    <Compile Include="Model\CodeGenerated\FollowingEventNotificationService.cs" />
    <Compile Include="Model\CodeGenerated\FollowingEventSubscriptionService.cs" />
    <Compile Include="Model\CodeGenerated\FollowingEventTypeService.cs" />
    <Compile Include="Model\CodeGenerated\FollowingService.cs" />
    <Compile Include="Model\CodeGenerated\FollowingSuggestedService.cs" />
    <Compile Include="Model\CodeGenerated\FollowingSuggestionTypeService.cs" />
    <Compile Include="Model\CodeGenerated\GroupLocationService.cs" />
    <Compile Include="Model\CodeGenerated\GroupMemberRequirementService.cs" />
    <Compile Include="Model\CodeGenerated\GroupMemberService.cs" />
    <Compile Include="Model\CodeGenerated\GroupMemberWorkflowTriggerService.cs" />
    <Compile Include="Model\CodeGenerated\GroupRequirementService.cs" />
    <Compile Include="Model\CodeGenerated\GroupRequirementTypeService.cs" />
    <Compile Include="Model\CodeGenerated\GroupScheduleExclusionService.cs" />
    <Compile Include="Model\CodeGenerated\GroupService.cs" />
    <Compile Include="Model\CodeGenerated\GroupTypeRoleService.cs" />
    <Compile Include="Model\CodeGenerated\GroupTypeService.cs" />
    <Compile Include="Model\CodeGenerated\HistoryService.cs" />
    <Compile Include="Model\CodeGenerated\HtmlContentService.cs" />
    <Compile Include="Model\CodeGenerated\InteractionChannelService.cs" />
    <Compile Include="Model\CodeGenerated\InteractionComponentService.cs" />
    <Compile Include="Model\CodeGenerated\InteractionDeviceTypeService.cs" />
    <Compile Include="Model\CodeGenerated\InteractionService.cs" />
    <Compile Include="Model\CodeGenerated\InteractionSessionService.cs" />
    <Compile Include="Model\CodeGenerated\LayoutService.cs" />
    <Compile Include="Model\CodeGenerated\LocationService.cs" />
    <Compile Include="Model\CodeGenerated\MergeTemplateService.cs" />
    <Compile Include="Model\CodeGenerated\MetricCategoryService.cs" />
    <Compile Include="Model\CodeGenerated\MetricPartitionService.cs" />
    <Compile Include="Model\CodeGenerated\MetricService.cs" />
    <Compile Include="Model\CodeGenerated\MetricValuePartitionService.cs" />
    <Compile Include="Model\CodeGenerated\MetricValueService.cs" />
    <Compile Include="Model\CodeGenerated\NoteService.cs" />
    <Compile Include="Model\CodeGenerated\NoteTypeService.cs" />
    <Compile Include="Model\CodeGenerated\NotificationRecipientService.cs" />
    <Compile Include="Model\CodeGenerated\NotificationService.cs" />
    <Compile Include="Model\CodeGenerated\PageContextService.cs" />
    <Compile Include="Model\CodeGenerated\PageRouteService.cs" />
    <Compile Include="Model\CodeGenerated\PageService.cs" />
    <Compile Include="Model\CodeGenerated\PersonAliasService.cs" />
    <Compile Include="Model\CodeGenerated\PersonBadgeService.cs" />
    <Compile Include="Model\CodeGenerated\PersonDuplicateService.cs" />
    <Compile Include="Model\CodeGenerated\PersonPreviousNameService.cs" />
    <Compile Include="Model\CodeGenerated\PersonService.cs" />
    <Compile Include="Model\CodeGenerated\PersonViewedService.cs" />
    <Compile Include="Model\CodeGenerated\PhoneNumberService.cs" />
    <Compile Include="Model\CodeGenerated\PluginMigrationService.cs" />
    <Compile Include="Model\CodeGenerated\PrayerRequestService.cs" />
    <Compile Include="Model\CodeGenerated\RegistrationInstanceService.cs" />
    <Compile Include="Model\CodeGenerated\RegistrationRegistrantFeeService.cs" />
    <Compile Include="Model\CodeGenerated\RegistrationRegistrantService.cs" />
    <Compile Include="Model\CodeGenerated\RegistrationService.cs" />
    <Compile Include="Model\CodeGenerated\RegistrationTemplateDiscountService.cs" />
    <Compile Include="Model\CodeGenerated\RegistrationTemplateFeeService.cs" />
    <Compile Include="Model\CodeGenerated\RegistrationTemplateFormFieldService.cs" />
    <Compile Include="Model\CodeGenerated\RegistrationTemplateFormService.cs" />
    <Compile Include="Model\CodeGenerated\RegistrationTemplateService.cs" />
    <Compile Include="Model\CodeGenerated\ReportFieldService.cs" />
    <Compile Include="Model\CodeGenerated\ReportService.cs" />
    <Compile Include="Model\CodeGenerated\RestActionService.cs" />
    <Compile Include="Model\CodeGenerated\RestControllerService.cs" />
    <Compile Include="Model\CodeGenerated\ScheduleCategoryExclusionService.cs" />
    <Compile Include="Model\CodeGenerated\ScheduleService.cs" />
    <Compile Include="Model\CodeGenerated\ServiceJobService.cs" />
    <Compile Include="Model\CodeGenerated\ServiceLogService.cs" />
    <Compile Include="Model\CodeGenerated\SignatureDocumentService.cs" />
    <Compile Include="Model\CodeGenerated\SignatureDocumentTemplateService.cs" />
    <Compile Include="Model\CodeGenerated\SiteDomainService.cs" />
    <Compile Include="Model\CodeGenerated\SiteService.cs" />
    <Compile Include="Model\CodeGenerated\SystemEmailService.cs" />
    <Compile Include="Model\CodeGenerated\TaggedItemService.cs" />
    <Compile Include="Model\CodeGenerated\TagService.cs" />
    <Compile Include="Model\CodeGenerated\UserLoginService.cs" />
    <Compile Include="Model\CodeGenerated\WorkflowActionFormAttributeService.cs" />
    <Compile Include="Model\CodeGenerated\WorkflowActionFormService.cs" />
    <Compile Include="Model\CodeGenerated\WorkflowActionService.cs" />
    <Compile Include="Model\CodeGenerated\WorkflowActionTypeService.cs" />
    <Compile Include="Model\CodeGenerated\WorkflowActivityService.cs" />
    <Compile Include="Model\CodeGenerated\WorkflowActivityTypeService.cs" />
    <Compile Include="Model\CodeGenerated\WorkflowLogService.cs" />
    <Compile Include="Model\CodeGenerated\WorkflowService.cs" />
    <Compile Include="Model\CodeGenerated\WorkflowTriggerService.cs" />
    <Compile Include="Model\CodeGenerated\WorkflowTypeService.cs" />
    <Compile Include="Model\Communication.cs" />
    <Compile Include="Model\CommunicationRecipient.cs" />
    <Compile Include="Model\CommunicationRecipientService.Partial.cs" />
    <Compile Include="Model\CommunicationService.Partial.cs" />
    <Compile Include="Model\CommunicationTemplate.cs" />
    <Compile Include="Model\ConnectionActivityType.cs" />
    <Compile Include="Model\ConnectionOpportunityGroupConfig.cs" />
    <Compile Include="Model\ConnectionOpportunity.cs" />
    <Compile Include="Model\ConnectionOpportunityCampus.cs" />
    <Compile Include="Model\ConnectionOpportunityConnectorGroup.cs" />
    <Compile Include="Model\ConnectionOpportunityGroup.cs" />
    <Compile Include="Model\ConnectionRequest.cs" />
    <Compile Include="Model\ConnectionRequestActivity.cs" />
    <Compile Include="Model\ConnectionRequestWorkflow.cs" />
    <Compile Include="Model\ConnectionStatus.cs" />
    <Compile Include="Model\ConnectionType.cs" />
    <Compile Include="Model\ConnectionWorkflow.cs" />
    <Compile Include="Model\ConnectionWorkflowService.Partial.cs" />
    <Compile Include="Model\ContentChannel.cs" />
    <Compile Include="Model\ContentChannelItem.cs" />
    <Compile Include="Model\ContentChannelType.cs" />
    <Compile Include="Model\DataView.cs" />
    <Compile Include="Model\DataViewFilter.cs" />
    <Compile Include="Model\DataViewService.Partial.cs" />
    <Compile Include="Model\DbGeographyConverter.cs" />
    <Compile Include="Model\DefinedType.cs" />
    <Compile Include="Model\DefinedTypeService.Partial.cs" />
    <Compile Include="Model\DefinedValue.cs" />
    <Compile Include="Model\DefinedValueService.Partial.cs" />
    <Compile Include="Model\Device.cs" />
    <Compile Include="Model\DeviceService.Partial.cs" />
    <Compile Include="Model\DiscService.cs" />
    <Compile Include="Model\EntitySet.cs" />
    <Compile Include="Model\EntitySetItem.cs" />
    <Compile Include="Model\EntitySetItemService.Partial.cs" />
    <Compile Include="Model\EntitySetService.Partial.cs" />
    <Compile Include="Model\EntityType.cs" />
    <Compile Include="Model\EntityTypeService.Partial.cs" />
    <Compile Include="Model\EventCalendar.cs" />
    <Compile Include="Model\EventCalendarContentChannel.cs" />
    <Compile Include="Model\EventCalendarItem.cs" />
    <Compile Include="Model\EventItem.cs" />
    <Compile Include="Model\EventItemAudience.cs" />
    <Compile Include="Model\EventItemOccurrence.cs" />
    <Compile Include="Model\EventItemOccurrenceChannelItem.cs" />
    <Compile Include="Model\EventItemOccurrenceGroupMap.cs" />
    <Compile Include="Model\ExceptionLog.cs" />
    <Compile Include="Model\ExceptionLogService.Partial.cs" />
    <Compile Include="Model\FieldType.cs" />
    <Compile Include="Model\FieldTypeService.Partial.cs" />
    <Compile Include="Model\FinancialAccount.cs" />
    <Compile Include="Model\FinancialBatch.cs" />
    <Compile Include="Model\FinancialBatchService.Partial.cs" />
    <Compile Include="Model\FinancialGateway.cs" />
    <Compile Include="Model\FinancialPaymentDetail.cs" />
    <Compile Include="Model\FinancialPersonBankAccount.cs" />
    <Compile Include="Model\FinancialPersonBankAccountService.Partial.cs" />
    <Compile Include="Model\FinancialPersonSavedAccount.cs" />
    <Compile Include="Model\FinancialPersonSavedAccountService.Partial.cs" />
    <Compile Include="Model\FinancialPledge.cs" />
    <Compile Include="Model\FinancialPledgeService.Partial.cs" />
    <Compile Include="Model\FinancialScheduledTransaction.cs" />
    <Compile Include="Model\FinancialScheduledTransactionDetail.cs" />
    <Compile Include="Model\FinancialScheduledTransactionService.Partial.cs" />
    <Compile Include="Model\FinancialTransaction.cs" />
    <Compile Include="Model\FinancialTransactionDetail.cs" />
    <Compile Include="Model\FinancialTransactionDetailService.Partial.cs" />
    <Compile Include="Model\ContentChannelItemAssociation.cs" />
    <Compile Include="Model\FinancialTransactionImage.cs" />
    <Compile Include="Model\FinancialTransactionRefund.cs" />
    <Compile Include="Model\FinancialTransactionService.Partial.cs" />
    <Compile Include="Model\Following.cs" />
    <Compile Include="Model\FollowingEventNotification.cs" />
    <Compile Include="Model\FollowingEventSubscription.cs" />
    <Compile Include="Model\FollowingEventType.cs" />
    <Compile Include="Model\FollowingService.partial.cs" />
    <Compile Include="Model\FollowingSuggested.cs" />
    <Compile Include="Model\FollowingSuggestionType.cs" />
    <Compile Include="Model\Group.cs" />
    <Compile Include="Model\GroupLocation.cs" />
    <Compile Include="Model\GroupLocationService.Partial.cs" />
    <Compile Include="Model\GroupMember.cs" />
    <Compile Include="Model\GroupMemberRequirement.cs" />
    <Compile Include="Model\GroupMemberService.Partial.cs" />
    <Compile Include="Model\GroupMemberWorkflowTrigger.cs" />
    <Compile Include="Model\GroupMemberWorkflowTrigger.Partial.cs" />
    <Compile Include="Model\GroupRequirement.cs" />
    <Compile Include="Model\GroupRequirementType.cs" />
    <Compile Include="Model\GroupScheduleExclusion.cs" />
    <Compile Include="Model\GroupService.Partial.cs" />
    <Compile Include="Model\GroupType.cs" />
    <Compile Include="Model\GroupTypeLocationType.cs" />
    <Compile Include="Model\GroupTypeRole.cs" />
    <Compile Include="Model\GroupTypeRoleService.Partial.cs" />
    <Compile Include="Model\ContentChannelService.Partial.cs" />
    <Compile Include="Model\GroupTypeService.Partial.cs" />
    <Compile Include="Model\History.cs" />
    <Compile Include="Model\HistoryService.Partial.cs" />
    <Compile Include="Model\HtmlContent.cs" />
    <Compile Include="Model\HtmlContentService.Partial.cs" />
    <Compile Include="Model\Interaction.cs" />
    <Compile Include="Model\InteractionChannel.cs" />
    <Compile Include="Model\InteractionComponent.cs" />
    <Compile Include="Model\InteractionDeviceType.cs" />
    <Compile Include="Model\InteractionSession.cs" />
    <Compile Include="Model\Layout.cs" />
    <Compile Include="Model\LayoutService.Partial.cs" />
    <Compile Include="Model\Location.cs" />
    <Compile Include="Model\LocationService.Partial.cs" />
    <Compile Include="Model\MergeTemplate.cs" />
    <Compile Include="Model\Metaphone.cs" />
    <Compile Include="Model\Metric.cs" />
    <Compile Include="Model\MetricCategory.cs" />
    <Compile Include="Model\MetricPartition.cs" />
    <Compile Include="Model\MetricValue.cs" />
    <Compile Include="Model\MetricValuePartition.cs" />
    <Compile Include="Model\NcoaHistory.cs" />
    <Compile Include="Model\NcoaHistoryService.Partial.cs" />
    <Compile Include="Model\Note.cs" />
    <Compile Include="Model\NoteService.Partial.cs" />
    <Compile Include="Model\NoteType.cs" />
    <Compile Include="Model\NoteTypeService.Partial.cs" />
    <Compile Include="Model\NoteWatch.cs" />
    <Compile Include="Model\Notification.cs" />
    <Compile Include="Model\NotificationRecipient.cs" />
    <Compile Include="Model\Page.cs" />
    <Compile Include="Model\PageContext.cs" />
    <Compile Include="Model\PageContextService.Partial.cs" />
    <Compile Include="Model\PageRoute.cs" />
    <Compile Include="Model\PageRouteService.Partial.cs" />
    <Compile Include="Model\PageService.Partial.cs" />
    <Compile Include="Model\Person.cs" />
    <Compile Include="Model\PersonalDevice.cs" />
    <Compile Include="Model\PersonAlias.cs" />
    <Compile Include="Model\PersonalDeviceService.Partial.cs" />
    <Compile Include="Model\PersonAliasService.Partial.cs" />
    <Compile Include="Model\PersonBadge.cs" />
    <Compile Include="Model\PersonBadgeService.partial.cs" />
    <Compile Include="Model\PersonDuplicate.cs" />
    <Compile Include="Model\PersonPreviousName.cs" />
    <Compile Include="Model\PersonSearchKey.cs" />
    <Compile Include="Model\PersonSearchKeyService.Partial.cs" />
    <Compile Include="Model\PersonService.Partial.cs" />
    <Compile Include="Model\PersonSignal.cs" />
    <Compile Include="Model\PersonToken.cs" />
    <Compile Include="Model\PersonTokenService.Partial.cs" />
    <Compile Include="Model\PersonViewed.cs" />
    <Compile Include="Model\PersonViewedService.Partial.cs" />
    <Compile Include="Model\PhoneNumber.cs" />
    <Compile Include="Model\PhoneNumberService.Partial.cs" />
    <Compile Include="Model\PluginMigration.cs" />
    <Compile Include="Model\PrayerRequest.cs" />
    <Compile Include="Model\PrayerRequestService.partial.cs" />
    <Compile Include="Model\RangeValue.cs" />
    <Compile Include="Model\Registration.cs" />
    <Compile Include="Model\RegistrationInstance.cs" />
    <Compile Include="Model\RegistrationRegistrant.cs" />
    <Compile Include="Model\RegistrationRegistrantFee.cs" />
    <Compile Include="Model\RegistrationService.partial.cs" />
    <Compile Include="Model\RegistrationTemplate.cs" />
    <Compile Include="Model\RegistrationTemplateDiscount.cs" />
    <Compile Include="Model\RegistrationTemplateFee.cs" />
    <Compile Include="Model\RegistrationTemplateDiscountService.Partial.cs" />
    <Compile Include="Model\RegistrationTemplateForm.cs" />
    <Compile Include="Model\RegistrationTemplateFormField.cs" />
    <Compile Include="Model\Report.cs" />
    <Compile Include="Model\ScheduleCategoryExclusion.cs" />
    <Compile Include="Model\ReportField.cs" />
    <Compile Include="Model\ReportService.partial.cs" />
    <Compile Include="Model\RestAction.cs" />
    <Compile Include="Model\RestActionService.partial.cs" />
    <Compile Include="Model\RestController.cs" />
    <Compile Include="Model\RestControllerService.Partial.cs" />
    <Compile Include="Model\Schedule.cs" />
    <Compile Include="Model\ScheduleService.Partial.cs" />
    <Compile Include="Model\ServiceJobHistory.cs" />
    <Compile Include="Model\ServiceJobHistoryService.Partial.cs" />
    <Compile Include="Model\SignalType.cs" />
    <Compile Include="Model\SiteDomain.cs" />
    <Compile Include="Model\LavaShortCode.cs" />
    <Compile Include="Model\PageShortLinkService.Partial.cs" />
    <Compile Include="Model\WorkflowActionService.Partial.cs" />
    <Compile Include="Pbx\CdrRecord.cs" />
    <Compile Include="Pbx\PbxComponent.cs" />
    <Compile Include="Pbx\PbxContainer.cs" />
    <Compile Include="PersonProfile\Badge\Giving.cs" />
    <Compile Include="PersonProfile\Badge\GroupTypeAttendance.cs" />
    <Compile Include="PersonProfile\Badge\InDataView.cs" />
    <Compile Include="PersonProfile\Badge\TopPersonSignal.cs" />
    <Compile Include="PersonProfile\Badge\PersonalDevice.cs" />
    <Compile Include="PersonProfile\Badge\InteractionsInRange.cs" />
    <Compile Include="Plugin\HotFixes\038_LabelFieldType.cs" />
    <Compile Include="Plugin\HotFixes\046_EnableSmartyStreetsIfNoActiveLocationSrv.cs" />
    <Compile Include="Plugin\HotFixes\045_FamilyRegistration.cs" />
    <Compile Include="Plugin\HotFixes\044_EnsureCommunicationMigration.cs" />
    <Compile Include="Plugin\HotFixes\043_MoreMigrationRollupsForV7_3.cs" />
    <Compile Include="Plugin\HotFixes\041_MigrationRollupsForV7_3.cs" />
    <Compile Include="Plugin\HotFixes\040_BusinessTransactionDetailLinks.cs" />
    <Compile Include="Plugin\HotFixes\039_MigrationRollupsForV7_2.cs" />
    <Compile Include="Plugin\HotFixes\042_FixShortLinkUrlInteractionChannel.cs" />
    <Compile Include="Plugin\HotFixes\048_InteractionSessionPerformance.cs" />
    <Compile Include="Plugin\HotFixes\047_DataAutomation.cs" />
    <Compile Include="Plugin\HotFixes\049_UpdateGivingAnalyticsAccounts.cs" />
    <Compile Include="Reporting\DataFilter\Person\AttendanceCampusFilter.cs" />
    <Compile Include="Plugin\HotFixes\050_MigrationRollupsForV7_4.cs" />
    <Compile Include="Reporting\DataFilter\FinancialScheduledTransactionDetail\AccountFilter.cs" />
    <Compile Include="Reporting\DataFilter\BenevolenceRequest\CampusActiveFilter.cs" />
    <Compile Include="Reporting\DataFilter\BenevolenceRequest\CampusesActiveFilter.cs" />
    <Compile Include="Reporting\DataFilter\BenevolenceRequest\CampusesFilter.cs" />
    <Compile Include="Reporting\DataFilter\BenevolenceRequest\CampusFilter.cs" />
    <Compile Include="Reporting\DataFilter\BenevolenceRequest\TotalBenevolenceFilter.cs" />
    <Compile Include="Reporting\DataFilter\Person\BenevolenceRequestDataViewFilter.cs" />
    <Compile Include="Reporting\DataFilter\Person\CommunicationStatusFilter.cs" />
    <Compile Include="Reporting\DataFilter\Person\ConnectionRequestDataViewFilter.cs" />
    <Compile Include="Reporting\DataFilter\Person\FinancialPledgeDataViewFilter.cs" />
    <Compile Include="Reporting\DataFilter\Person\FinancialScheduledTransactionDataViewFilter.cs" />
    <Compile Include="Reporting\DataFilter\Person\FinancialTransactionDataViewFilter.cs" />
    <Compile Include="Reporting\DataFilter\Person\HasPhoneFilter.cs" />
    <Compile Include="Reporting\DataFilter\Person\HasSignalFilter.cs" />
    <Compile Include="Reporting\DataFilter\Person\InRegistrationInstanceRegistrationTemplateFilter.cs" />
    <Compile Include="Reporting\DataFilter\Person\InLocationGeofenceFilter.cs" />
    <Compile Include="Reporting\DataFilter\Person\LocationFilter.cs" />
    <Compile Include="Reporting\DataFilter\Person\PersonalDeviceDataViewFilter.cs" />
    <Compile Include="Reporting\DataFilter\Person\PostalCodeFilter.cs" />
    <Compile Include="Reporting\DataFilter\Person\HasNoteFilter.cs" />
    <Compile Include="Reporting\DataFilter\Person\PrayerRequestDataViewFilter.cs" />
    <Compile Include="Reporting\DataFilter\Person\UserLoginDataViewFilter.cs" />
    <Compile Include="Reporting\DataFilter\PrayerRequest\CampusActiveFilter.cs" />
    <Compile Include="Reporting\DataFilter\PrayerRequest\CampusesActiveFilter.cs" />
    <Compile Include="Reporting\DataFilter\PrayerRequest\CampusesFilter.cs" />
    <Compile Include="Reporting\DataFilter\PrayerRequest\CampusFilter.cs" />
    <Compile Include="Reporting\DataFilter\PrayerRequest\ContainsPeopleFilter.cs" />
    <Compile Include="Reporting\DataFilter\UserLogin\LoginTypeFilter.cs" />
    <Compile Include="Reporting\DataSelect\BenevolenceRequest\CampusSelect.cs" />
    <Compile Include="Reporting\DataSelect\BenevolenceRequest\TotalBenevolenceSelect.cs" />
    <Compile Include="Reporting\DataSelect\FormattedFieldSelect.cs" />
    <Compile Include="Reporting\DataSelect\GroupMember\GroupLinkSelect.cs" />
    <Compile Include="Reporting\DataSelect\GroupMember\GroupAttributeSelect.cs" />
    <Compile Include="Reporting\DataSelect\Group\GroupFormattedFieldSelect.cs" />
    <Compile Include="Reporting\DataSelect\Group\ScheduleSelect.cs" />
    <Compile Include="Reporting\DataSelect\Person\PersonFormattedFieldSelect.cs" />
    <Compile Include="Reporting\DataSelect\Person\SignalSelect.cs" />
    <Compile Include="Reporting\DataSelect\PrayerRequest\CampusSelect.cs" />
    <Compile Include="Reporting\DataSelect\PrayerRequest\CategorySelect.cs" />
    <Compile Include="Reporting\DataSelect\PrayerRequest\PersonLinkSelect.cs" />
    <Compile Include="Reporting\DataTransform\Person\FamilyMembersTransform.cs" />
    <Compile Include="Reporting\DataTransform\Person\FatherTransform.cs" />
    <Compile Include="Reporting\DataTransform\Person\GrandchildTransform.cs" />
    <Compile Include="Reporting\DataTransform\Person\GrandparentTransform.cs" />
    <Compile Include="Reporting\DataTransform\Person\MotherTransform.cs" />
    <Compile Include="Reporting\DataTransform\Person\SpouseTransform.cs" />
    <Compile Include="Reporting\IRecipientDataSelect.cs" />
    <Compile Include="Reporting\PowerBiUtilities.cs" />
    <Compile Include="Search\Other\Universal.cs" />
    <Compile Include="Reporting\DataFilter\Person\InRegistrationInstanceFilter.cs" />
    <Compile Include="Security\Role.cs" />
    <Compile Include="SqlServerTypes\Loader.cs" />
    <Compile Include="Storage\AssetStorage\AmazonS3Component.cs" />
    <Compile Include="Storage\AssetStorage\Asset.cs" />
    <Compile Include="Storage\AssetStorage\AssetStorageComponent.cs" />
    <Compile Include="Storage\AssetStorage\AssetStorageContainer.cs" />
    <Compile Include="Storage\AssetStorage\FileSystemComponent.cs" />
    <Compile Include="SystemGuid\Block.cs" />
    <Compile Include="SystemGuid\Communication.cs" />
    <Compile Include="SystemGuid\InteractionChannel.cs" />
    <Compile Include="SystemGuid\WorkflowType.cs" />
    <Compile Include="SystemKey\SystemSetting.cs" />
    <Compile Include="SystemKey\UserPreference.cs" />
    <Compile Include="Transactions\DeleteIndexEntityTransaction.cs" />
    <Compile Include="Transactions\IndexEntityTransaction.cs" />
    <Compile Include="Transactions\BulkIndexEntityTypeTransaction.cs" />
    <Compile Include="Transactions\LaunchWorkflowsTransaction.cs" />
    <Compile Include="Transactions\InteractionTransaction.cs" />
    <Compile Include="Transactions\ShortLinkTransaction.cs" />
    <Compile Include="Transactions\SendPaymentReceipts.cs" />
    <Compile Include="Transactions\UpdatePersonsTopSignal.cs" />
    <Compile Include="UniversalSearch\Crawler\Crawler.cs" />
    <Compile Include="UniversalSearch\Crawler\CrawledPage.cs" />
    <Compile Include="UniversalSearch\Crawler\RobotsTxt\AccessRule.cs" />
    <Compile Include="UniversalSearch\Crawler\RobotsTxt\CrawlDelayRule.cs" />
    <Compile Include="UniversalSearch\Crawler\RobotsTxt\Enums\AllowRuleImplementation.cs" />
    <Compile Include="UniversalSearch\Crawler\RobotsTxt\Enums\LineType.cs" />
    <Compile Include="UniversalSearch\Crawler\RobotsTxt\Helpers\EnumHelper.cs" />
    <Compile Include="UniversalSearch\Crawler\RobotsTxt\Line.cs" />
    <Compile Include="UniversalSearch\Crawler\RobotsTxt\Robots.cs" />
    <Compile Include="UniversalSearch\Crawler\RobotsTxt\Rule.cs" />
    <Compile Include="UniversalSearch\Crawler\RobotsTxt\Sitemap.cs" />
    <Compile Include="Net\RockWebRequest.cs" />
    <Compile Include="PersonProfile\Badge\GeofencedByGroup.cs" />
    <Compile Include="Plugin\HotFixes\001_FixPhoneCountryCode.cs" />
    <Compile Include="Reporting\ComparisonHelper.cs" />
    <Compile Include="Reporting\DataFilter\NotInOtherDataViewFilter.cs" />
    <Compile Include="Reporting\DataFilter\GroupMembers\GroupMemberAttributesFilter.cs" />
    <Compile Include="Model\ServiceJob.cs" />
    <Compile Include="Model\ServiceJobService.Partial.cs" />
    <Compile Include="Model\ServiceLog.cs" />
    <Compile Include="Model\SignatureDocument.cs" />
    <Compile Include="Model\SignatureDocumentService.Partial.cs" />
    <Compile Include="Model\SignatureDocumentTemplate.cs" />
    <Compile Include="Model\SignatureDocumentTemplateService.Partial.cs" />
    <Compile Include="Model\Site.cs" />
    <Compile Include="Model\PageShortLink.cs" />
    <Compile Include="Model\SiteDomainService.Partial.cs" />
    <Compile Include="Model\SiteService.Partial.cs" />
    <Compile Include="Model\SystemEmail.cs" />
    <Compile Include="Model\Tag.cs" />
    <Compile Include="Model\TaggedItem.cs" />
    <Compile Include="Model\TaggedItemService.Partial.cs" />
    <Compile Include="Model\TagService.Partial.cs" />
    <Compile Include="Model\UserLogin.cs" />
    <Compile Include="Model\UserLoginService.Partial.cs" />
    <Compile Include="Model\Workflow.cs" />
    <Compile Include="Model\WorkflowAction.cs" />
    <Compile Include="Model\WorkflowActionForm.cs" />
    <Compile Include="Model\WorkflowActionFormAttribute.cs" />
    <Compile Include="Model\WorkflowActionType.cs" />
    <Compile Include="Model\WorkflowActivity.cs" />
    <Compile Include="Model\WorkflowActivityType.cs" />
    <Compile Include="Model\WorkflowLog.cs" />
    <Compile Include="Model\WorkflowService.Partial.cs" />
    <Compile Include="Model\WorkflowTrigger.cs" />
    <Compile Include="Model\WorkflowTriggerService.Partial.cs" />
    <Compile Include="Model\WorkflowType.cs" />
    <Compile Include="PersonProfile\BadgeComponent.cs" />
    <Compile Include="PersonProfile\BadgeContainer.cs" />
    <Compile Include="PersonProfile\Badge\AlertNote.cs" />
    <Compile Include="PersonProfile\Badge\AttendingDuration.cs" />
    <Compile Include="PersonProfile\Badge\Campus.cs" />
    <Compile Include="PersonProfile\Badge\DISC.cs" />
    <Compile Include="PersonProfile\Badge\FamilyAttendance.cs" />
    <Compile Include="PersonProfile\Badge\FamilyWeeksAttendedInDuration.cs" />
    <Compile Include="PersonProfile\Badge\InGroupOfType.cs" />
    <Compile Include="PersonProfile\Badge\InGroupWithPurpose.cs" />
    <Compile Include="PersonProfile\Badge\LastVisitOnSite.cs" />
    <Compile Include="PersonProfile\Badge\Liquid.cs" />
    <Compile Include="PersonProfile\HighlightLabelBadge.cs" />
    <Compile Include="PersonProfile\IconBadge.cs" />
    <Compile Include="Plugin\HotFixes\002_CheckinGradeRequired.cs" />
    <Compile Include="Plugin\HotFixes\003_FixSystemEmailQuote.cs" />
    <Compile Include="Plugin\HotFixes\004_FixGradeRequiredAttribute.cs" />
    <Compile Include="Plugin\HotFixes\005_FixCheckinAdminRoute.cs" />
    <Compile Include="Plugin\HotFixes\006_FixCheckinPrevPages.cs" />
    <Compile Include="Plugin\HotFixes\023_SecurityCodeLength.cs" />
    <Compile Include="Plugin\HotFixes\022_Fundraising.cs" />
    <Compile Include="Plugin\HotFixes\017_FixBackgroundCheckOptionalCampus.cs" />
    <Compile Include="Plugin\HotFixes\016_SetInactiveFamilies.cs" />
    <Compile Include="Plugin\HotFixes\015_CheckinByBirthdate.cs" />
    <Compile Include="Plugin\HotFixes\009_FixCheckinAttributes.cs" />
    <Compile Include="Plugin\HotFixes\008_FamilyAnalyticsUpdate.cs" />
    <Compile Include="Plugin\HotFixes\007_FixGroupAndBenevolenceSecurity.cs" />
    <Compile Include="Plugin\HotFixes\014_FixEraGiveAttribValues.cs" />
    <Compile Include="Plugin\HotFixes\013_FixSystemEmailTo_1828.cs" />
    <Compile Include="Plugin\HotFixes\012_FixAttendanceAnalyticsScript.cs" />
    <Compile Include="Plugin\HotFixes\011_FixNameProfileChangeRequest.cs" />
    <Compile Include="Plugin\HotFixes\010_FixGetSpouse.cs" />
    <Compile Include="Plugin\HotFixes\020_FixCommunicationTemplate.cs" />
    <Compile Include="Plugin\HotFixes\021_UpdateCheckInMergefieldDebugInfo.cs" />
    <Compile Include="Plugin\HotFixes\019_FixIpadClientPrinting.cs" />
    <Compile Include="Plugin\HotFixes\018_RestrictGroupRegistrationGroupTypes.cs" />
    <Compile Include="Plugin\HotFixes\024_PrayerRequestAttributes.cs" />
    <Compile Include="Plugin\HotFixes\030_MyConnectionOpportunitiesLava.cs" />
    <Compile Include="Plugin\HotFixes\031_AttendanceAnalyticsGivingId.cs" />
    <Compile Include="Plugin\HotFixes\032_MigrationRollupsForV6_9.cs" />
    <Compile Include="Plugin\HotFixes\029_BatchDetailReopenBatchSecurity.cs" />
    <Compile Include="Plugin\HotFixes\025_PersonGivingEnvelopeAttribute.cs" />
    <Compile Include="Plugin\HotFixes\026_PersonEditConnectionRecordStatus.cs" />
    <Compile Include="Plugin\HotFixes\027_AddCheckinFeatures.cs" />
    <Compile Include="Plugin\HotFixes\028_CheckinTextSettings.cs" />
    <Compile Include="Plugin\HotFixes\033_ConnectionOpportunityCounts.cs" />
    <Compile Include="Plugin\HotFixes\034_FinancialSecurityActions.cs" />
    <Compile Include="Plugin\HotFixes\035_TransactionListSummary.cs" />
    <Compile Include="Plugin\HotFixes\036_PrayerRequestFollowingEvent.cs" />
    <Compile Include="Plugin\HotFixes\037_MigrationRollupsForV6_10.cs" />
    <Compile Include="Plugin\Migration.cs" />
    <Compile Include="Plugin\VersionAttribute.cs" />
    <Compile Include="Properties\AssemblyInfo.cs" />
    <Compile Include="Reporting\Dashboard\DashboardWidget.cs">
      <SubType>ASPXCodeBehind</SubType>
    </Compile>
    <Compile Include="Reporting\Dashboard\LineBarPointsChartDashboardWidget.cs">
      <SubType>ASPXCodeBehind</SubType>
    </Compile>
    <Compile Include="Reporting\DataComponentSettingsHelper.cs" />
    <Compile Include="Reporting\DataFilterComponent.cs" />
    <Compile Include="Reporting\DataFilterContainer.cs" />
    <Compile Include="Reporting\DataFilter\BaseAccountFilter.cs" />
    <Compile Include="Reporting\DataFilter\ContentChannelItem\ContentChannel.cs" />
    <Compile Include="Reporting\DataFilter\ContentChannelItem\ContentChannelItemAttributesFilter.cs" />
    <Compile Include="Reporting\DataFilter\ContentChannelItem\ContentChannelType.cs" />
    <Compile Include="Reporting\DataFilter\EntityFieldFilter.cs" />
    <Compile Include="Reporting\DataFilter\FinancialPledge\AccountFilter.cs" />
    <Compile Include="Reporting\DataFilter\FinancialTransactionDetail\AccountFilter.cs" />
    <Compile Include="Reporting\DataFilter\FinancialTransaction\TotalAmountFilter.cs" />
    <Compile Include="Reporting\DataFilter\GroupMembers\ContainsPeopleFilter.cs" />
    <Compile Include="Reporting\DataFilter\GroupMembers\GroupDataViewFilter.cs" />
    <Compile Include="Reporting\DataFilter\Group\CampusFilter.cs" />
    <Compile Include="Reporting\DataFilter\Group\ContainsGroupMembersFilter.cs" />
    <Compile Include="Reporting\DataFilter\Group\ContainsPeopleFilter.cs" />
    <Compile Include="Reporting\DataFilter\Group\DistanceFromFilter.cs" />
    <Compile Include="Reporting\DataFilter\Group\GroupAttributesFilter.cs" />
    <Compile Include="Reporting\DataFilter\Group\GroupBranchFilter.cs" />
    <Compile Include="Reporting\DataFilter\Group\GroupTypeDataViewFilter.cs" />
    <Compile Include="Reporting\DataFilter\Group\GroupTypeFilter.cs" />
    <Compile Include="Reporting\DataFilter\Group\MemberCountFilter.cs" />
    <Compile Include="Reporting\DataFilter\Group\SimpleMemberCountFilter.cs" />
    <Compile Include="Reporting\DataFilter\IUpdateSelectionFromPageParameters.cs" />
    <Compile Include="Reporting\DataFilter\OtherDataViewFilter.cs" />
    <Compile Include="Reporting\DataFilter\Person\AgeFilter.cs" />
    <Compile Include="Reporting\DataFilter\Person\CampusesActiveFilter.cs" />
    <Compile Include="Reporting\DataFilter\Person\CampusesFilter.cs" />
    <Compile Include="Reporting\DataFilter\Person\CampusActiveFilter.cs" />
    <Compile Include="Reporting\DataFilter\Person\CampusFilter.cs" />
    <Compile Include="Reporting\DataFilter\Person\DistanceFromFilter.cs" />
    <Compile Include="Reporting\DataFilter\Person\FirstContributionDateFilter.cs" />
    <Compile Include="Reporting\DataFilter\Person\GivingAmountFilter.cs" />
    <Compile Include="Reporting\DataFilter\Person\GradeFilter.cs" />
    <Compile Include="Reporting\DataFilter\Person\GroupAttendanceFilter.cs" />
    <Compile Include="Reporting\DataFilter\Person\GroupDataViewFilter.cs" />
    <Compile Include="Reporting\DataFilter\Person\GroupMemberDataViewFilter.cs" />
    <Compile Include="Reporting\DataFilter\Person\GroupTypeAttendanceFilter.cs" />
    <Compile Include="Reporting\DataFilter\Person\HasPictureFilter.cs" />
    <Compile Include="Reporting\DataFilter\Person\HistoryDataViewFilter.cs" />
    <Compile Include="Reporting\DataFilter\Person\InGroupFilter.cs" />
    <Compile Include="Reporting\DataFilter\Person\InGroupGeofenceFilter.cs" />
    <Compile Include="Reporting\DataFilter\Person\InGroupGroupTypeFilter.cs" />
    <Compile Include="Reporting\DataFilter\Person\InGroupSimpleFilter.cs" />
    <Compile Include="Reporting\DataFilter\Person\LocationDataViewFilter.cs" />
    <Compile Include="Reporting\DataFilter\Person\NotInGroupFilter.cs" />
    <Compile Include="Reporting\DataFilter\Person\NotInGroupGroupTypeFilter.cs" />
    <Compile Include="Reporting\DataFilter\Person\TagFilter.cs" />
    <Compile Include="Reporting\DataFilter\PropertyFilter.cs" />
    <Compile Include="Reporting\DataFilter\Workflow\WorkflowAttributesFilter.cs" />
    <Compile Include="Reporting\DataFilter\Workflow\WorkflowTypeFilter.cs" />
    <Compile Include="Reporting\DataSelectComponent.cs" />
    <Compile Include="Reporting\DataSelectContainer.cs" />
    <Compile Include="Reporting\DataSelect\FinancialTransaction\TotalAmountSelect.cs" />
    <Compile Include="Reporting\DataSelect\GroupMember\GroupCampus.cs" />
    <Compile Include="Reporting\DataSelect\GroupMember\GroupMemberAttributeSelect.cs" />
    <Compile Include="Reporting\DataSelect\GroupMember\GroupRoleSelect.cs" />
    <Compile Include="Reporting\DataSelect\GroupMember\GroupStatusSelect.cs" />
    <Compile Include="Reporting\DataSelect\GroupMember\PersonLinkSelect.cs" />
    <Compile Include="Reporting\DataSelect\Group\CampusSelect.cs" />
    <Compile Include="Reporting\DataSelect\Group\DistanceFromSelect.cs" />
    <Compile Include="Reporting\DataSelect\Group\GroupLinkSelect.cs" />
    <Compile Include="Reporting\DataSelect\Group\GroupTypeSelect.cs" />
    <Compile Include="Reporting\DataSelect\Group\LocationSelect.cs" />
    <Compile Include="Reporting\DataSelect\Group\MemberCountSelect.cs" />
    <Compile Include="Reporting\DataSelect\Group\MemberListSelect.cs" />
    <Compile Include="Reporting\DataSelect\Group\ParentGroupMemberListSelect.cs" />
    <Compile Include="Reporting\DataSelect\Group\ParentGroupSelect.cs" />
    <Compile Include="Reporting\DataSelect\Group\ParticipationRateSelect.cs" />
    <Compile Include="Reporting\DataSelect\LiquidSelect.cs" />
    <Compile Include="Reporting\DataSelect\Person\AddressSelect.cs" />
    <Compile Include="Reporting\DataSelect\Person\AgeSelect.cs" />
    <Compile Include="Reporting\DataSelect\Person\CampusSelect.cs" />
    <Compile Include="Reporting\DataSelect\Person\ChildNamesSelect.cs" />
    <Compile Include="Reporting\DataSelect\Person\DistanceFromSelect.cs" />
    <Compile Include="Reporting\DataSelect\Person\FamilyNameSelect.cs" />
    <Compile Include="Reporting\DataSelect\Person\FirstLastContributionSelect.cs" />
    <Compile Include="Reporting\DataSelect\Person\GradeSelect.cs" />
    <Compile Include="Reporting\DataSelect\Person\GroupParticipationSelect.cs" />
    <Compile Include="Reporting\DataSelect\Person\InGroupGeofenceGroupTypeSelect.cs" />
    <Compile Include="Reporting\DataSelect\Person\InGroupGroupTypeSelect.cs" />
    <Compile Include="Reporting\DataSelect\Person\LastAttendedGroupOfType.cs" />
    <Compile Include="Reporting\DataSelect\Person\LastLoginSelect.cs" />
    <Compile Include="Reporting\DataSelect\Person\LastNoteSelect.cs" />
    <Compile Include="Reporting\DataSelect\Person\ParentEmailSelect.cs" />
    <Compile Include="Reporting\DataSelect\Person\ParentPhoneNumberSelect.cs" />
    <Compile Include="Reporting\DataSelect\Person\ParentsNamesSelect.cs" />
    <Compile Include="Reporting\DataSelect\Person\PersonLinkSelect.cs" />
    <Compile Include="Reporting\DataSelect\Person\PhoneNumberSelect.cs" />
    <Compile Include="Reporting\DataSelect\Person\PhotoSelect.cs" />
    <Compile Include="Reporting\DataSelect\Person\RelatedPeopleSelect.cs" />
    <Compile Include="Reporting\DataSelect\Person\SpouseNameSelect.cs" />
    <Compile Include="Reporting\DataSelect\Person\TotalGivingAmountSelect.cs" />
    <Compile Include="Reporting\DataTransformComponent.cs" />
    <Compile Include="Reporting\DataTransformContainer.cs" />
    <Compile Include="Reporting\DataTransform\Person\ChildrenTransform.cs" />
    <Compile Include="Reporting\DataTransform\Person\ParentTransform.cs" />
    <Compile Include="Reporting\EntityHelper.cs" />
    <Compile Include="Reporting\FilterExpressionExtractor.cs" />
    <Compile Include="Reporting\IDataFilterWithOverrides.cs" />
    <Compile Include="Reporting\ReportingHelper.cs" />
    <Compile Include="Reporting\SelectExpressionExtractor.cs" />
    <Compile Include="Scripting.evaluator.cs" />
    <Compile Include="Scripting.Extensions.cs" />
    <Compile Include="Scripting.native.cs" />
    <Compile Include="Search\Group\Name.cs" />
    <Compile Include="Search\Person\Address.cs" />
    <Compile Include="Search\Person\BirthDate.cs" />
    <Compile Include="Search\Person\BusinessName.cs" />
    <Compile Include="Security\Authentication\Twitter.cs" />
    <Compile Include="Transactions\SaveCommunicationTransaction.cs" />
    <Compile Include="UniversalSearch\FormattedSearchResult.cs" />
    <Compile Include="UniversalSearch\IndexComponents\Elasticsearch.cs" />
    <Compile Include="UniversalSearch\IndexComponents\Lucene.cs" />
    <Compile Include="UniversalSearch\IndexContainer.cs" />
    <Compile Include="UniversalSearch\IndexComponent.cs" />
    <Compile Include="UniversalSearch\IndexModels\Attributes\RockIndexField.cs" />
    <Compile Include="UniversalSearch\IndexModels\BusinessIndex.cs" />
    <Compile Include="UniversalSearch\IndexModels\PersonIndex.cs" />
    <Compile Include="UniversalSearch\IndexModels\ContentChannelItemIndex.cs" />
    <Compile Include="UniversalSearch\IndexModels\IndexModelBase.cs" />
    <Compile Include="UniversalSearch\IndexModels\GroupIndex.cs" />
    <Compile Include="UniversalSearch\IndexModels\SitePageIndex.cs" />
    <Compile Include="UniversalSearch\IndexModels\StringAttribute.cs" />
    <Compile Include="UniversalSearch\IRockIndexable.cs" />
    <Compile Include="UniversalSearch\SearchFieldCriteria.cs" />
    <Compile Include="UniversalSearch\ModelFieldFilterConfig.cs" />
    <Compile Include="UniversalSearch\SearchResultModel.cs" />
    <Compile Include="Utility\Async.cs" />
    <Compile Include="Utility\DebugHelper.cs" />
    <Compile Include="Utility\ExcelHelper.cs" />
    <Compile Include="Utility\ExtensionMethods\DataTable.cs" />
    <Compile Include="Utility\ExtensionMethods\IntegerExtensions.cs" />
    <Compile Include="Utility\ExtensionMethods\IRockTransactionExtensions.cs" />
    <Compile Include="Utility\ExtensionMethods\QuartzExtensions.cs" />
    <Compile Include="Utility\FileUtilities.cs" />
    <Compile Include="Utility\FontAwesomeHelper.cs" />
    <Compile Include="Utility\IRockOwinStartup.cs" />
    <Compile Include="Utility\Ncoa.cs" />
    <Compile Include="Utility\SparkDataApi\PersonAddressItem.cs" />
    <Compile Include="Utility\SparkDataApi\NcoaApi.cs" />
    <Compile Include="Utility\SparkDataApi\NcoaReturnRecord.cs" />
    <Compile Include="Utility\SparkDataApi\NcoaResponse.cs" />
    <Compile Include="Utility\SparkDataApi\GroupNameTransactionKey.cs" />
    <Compile Include="Utility\SparkDataApi\UsernamePassword.cs" />
    <Compile Include="Utility\Settings\DataAutomation\InactivatePeople.cs" />
    <Compile Include="Utility\Settings\DataAutomation\InteractionItem.cs" />
    <Compile Include="Utility\Settings\DataAutomation\MoveAdultChildren.cs" />
    <Compile Include="Utility\Settings\DataAutomation\ReactivatePeople.cs" />
    <Compile Include="Utility\Settings\DataAutomation\UpdateFamilyStatus.cs" />
    <Compile Include="Utility\Settings\DataAutomation\UpdatePersonConnectionStatus.cs" />
    <Compile Include="Utility\Settings\DataAutomation\UpdateFamilyCampus.cs" />
    <Compile Include="Utility\Settings\SparkData\NcoaSettings.cs" />
    <Compile Include="Utility\Settings\SparkData\SparkDataConfig.cs" />
    <Compile Include="Utility\SparkDataApi\SparkDataApi.cs" />
    <Compile Include="Utility\TextToWorkflow.cs" />
    <Compile Include="Utility\ZebraPrint.cs" />
    <Compile Include="Web\HttpModules\ResponseHeaders.cs" />
    <Compile Include="Web\HttpModules\HttpModuleComponent.cs" />
    <Compile Include="Web\HttpModules\HttpModuleContainer.cs" />
    <Compile Include="Web\UI\Adapters\ListControlAdaptor.cs" />
    <Compile Include="Web\UI\Adapters\CheckBoxListAdapter.cs" />
    <Compile Include="Web\UI\Controls\AttributeValuesContainer.cs" />
    <Compile Include="Web\UI\Controls\FieldVisibilityWrapper.cs" />
    <Compile Include="Web\UI\Controls\Captcha.cs" />
    <Compile Include="Web\UI\Controls\Communication\PushNotification.cs" />
    <Compile Include="Web\UI\Controls\AttributeMatrixEditor.cs" />
    <Compile Include="Web\UI\Controls\DynamicPlaceholder.cs" />
    <Compile Include="Web\UI\Controls\FieldVisibilityRulesEditor.cs" />
    <Compile Include="Web\UI\Controls\Grid\EncryptedField.cs" />
    <Compile Include="Web\UI\Controls\Grid\HtmlField.cs" />
    <Compile Include="Web\UI\Controls\Grid\LavaField.cs" />
    <Compile Include="Web\UI\Controls\HiddenFieldRangeValidator.cs" />
    <Compile Include="Web\UI\Controls\HiddenFieldWithValidationProperty.cs" />
    <Compile Include="Web\UI\Controls\IHasRequired.cs" />
    <Compile Include="Web\UI\Controls\IRockChangeHandlerControl.cs" />
    <Compile Include="Web\UI\Controls\NewFamily\AdvanceInfo.cs" />
    <Compile Include="Web\UI\Controls\NewFamily\AdvanceInfoRow.cs" />
    <Compile Include="Web\UI\Controls\NoteEditor.cs" />
    <Compile Include="Web\UI\Controls\NoteOptions.cs" />
    <Compile Include="Web\UI\Controls\ControlMirror.cs" />
    <Compile Include="Web\UI\Controls\Lava.cs" />
    <Compile Include="Web\UI\Controls\ListItems.cs" />
    <Compile Include="Web\UI\Controls\NumberBoxBase.cs" />
    <Compile Include="Web\UI\Controls\NumberUpDownGroup.cs" />
    <Compile Include="Web\UI\Controls\Pickers\AssetStorageProviderPicker.cs" />
    <Compile Include="Web\UI\Controls\Pickers\ContentChannelItemPicker.cs" />
    <Compile Include="Web\UI\Controls\Pickers\ItemFromBlockPicker.cs" />
    <Compile Include="Web\UI\Controls\Pickers\ReportPicker.cs" />
    <Compile Include="Web\UI\Controls\Pickers\DataViewItemPicker.cs" />
    <Compile Include="Web\UI\Controls\Pickers\RegistrationInstancePicker.cs" />
    <Compile Include="Web\UI\Controls\PreRegistration\Children.cs" />
    <Compile Include="Web\UI\Controls\PreRegistration\ChildRow.cs" />
    <Compile Include="Web\UI\Controls\Pickers\DataViewsPicker.cs" />
    <Compile Include="Web\UI\Controls\Pickers\DatePartsPicker.cs" />
    <Compile Include="Web\UI\Controls\Pickers\FieldTypePicker.cs" />
    <Compile Include="Web\UI\Controls\Pickers\GroupMemberPicker.cs" />
    <Compile Include="Web\UI\Controls\Pickers\GroupMembersPicker.cs" />
    <Compile Include="Web\UI\Controls\Pickers\LavaCommandsPicker.cs" />
    <Compile Include="Web\UI\Controls\BackgroundCheckDocument.cs" />
    <Compile Include="Web\UI\Controls\SSNBox.cs" />
    <Compile Include="Web\UI\Controls\ButtonGroup.cs" />
    <Compile Include="Web\UI\ICustomGridColumns.cs" />
    <Compile Include="Web\UI\ICustomGridOptions.cs" />
    <Compile Include="Web\UI\IPickerBlock.cs" />
    <Compile Include="Web\UI\IIdleRedirectBlock.cs" />
    <Compile Include="Web\UI\RockHiddenFieldPageStatePersister.cs" />
    <Compile Include="Web\UI\Controls\Grid\LavaBoundField.cs" />
    <Compile Include="Web\UI\Controls\Pickers\DefinedValuesPickerEnhanced.cs" />
    <Compile Include="Web\UI\Controls\Pickers\RegistrationTemplatePicker.cs" />
    <Compile Include="Web\UI\Controls\RockListBox.cs" />
    <Compile Include="Web\UI\IDynamicAttributesBlock.cs" />
    <Compile Include="Web\UI\RockTheme.cs" />
    <Compile Include="Web\UI\Controls\WarningBlock.cs" />
    <Compile Include="Web\UI\Controls\Pickers\WorkflowActionTypePicker.cs" />
    <Compile Include="Web\UI\Controls\Pickers\ConnectionRequestPicker.cs" />
    <Compile Include="Web\UI\Controls\RangeSlider.cs" />
    <Compile Include="Security\Authentication\Facebook.cs">
      <SubType>Code</SubType>
    </Compile>
    <Compile Include="Search\Person\Email.cs" />
    <Compile Include="Search\Person\Name.cs" />
    <Compile Include="Search\Person\Phone.cs" />
    <Compile Include="Search\SearchComponent.cs" />
    <Compile Include="Search\SearchContainer.cs" />
    <Compile Include="Security\AuthenticationComponent.cs" />
    <Compile Include="Security\AuthenticationContainer.cs" />
    <Compile Include="Security\Authentication\ActiveDirectory.cs" />
    <Compile Include="Security\Authentication\Database.cs" />
    <Compile Include="Security\Authentication\Google.cs" />
    <Compile Include="Security\Authentication\PINAuthentication.cs" />
    <Compile Include="Security\Authorization.cs" />
    <Compile Include="Security\BackgroundCheckComponent.cs" />
    <Compile Include="Security\BackgroundCheckContainer.cs" />
    <Compile Include="Security\BackgroundCheck\ProtectMyMinistry.cs" />
    <Compile Include="Security\DigitalSignatureComponent.cs" />
    <Compile Include="Security\DigitalSignatureContainer.cs" />
    <Compile Include="Security\Encryption.cs" />
    <Compile Include="Security\GlobalDefault.cs" />
    <Compile Include="Security\ISecured.cs" />
    <Compile Include="Security\LoginParameters.cs" />
    <Compile Include="Security\SecurityActionAttribute.cs" />
    <Compile Include="Service References\MelissaData.AddressCheck\Reference.cs">
      <SubType>code</SubType>
    </Compile>
    <Compile Include="Service References\ServiceObjects.GeoCoder\Reference.cs" />
    <Compile Include="Services\NuGet\NuGetExtensionsMethods.cs" />
    <Compile Include="Services\NuGet\PackageService.cs" />
    <Compile Include="Services\NuGet\RockPackagePathResolver.cs" />
    <Compile Include="Services\NuGet\RockProjectManager.cs" />
    <Compile Include="Services\NuGet\WebProjectManager.cs" />
    <Compile Include="Services\NuGet\WebProjectSystem.cs" />
    <Compile Include="Storage\ProviderComponent.cs" />
    <Compile Include="Storage\ProviderContainer.cs" />
    <Compile Include="Storage\Provider\Database.cs" />
    <Compile Include="Storage\Provider\FileSystem.cs" />
    <Compile Include="Store\InstalledPackage.cs" />
    <Compile Include="Store\InstalledPackageService.cs" />
    <Compile Include="Store\Organization.cs" />
    <Compile Include="Store\OrganizationService.cs" />
    <Compile Include="Store\Package.cs" />
    <Compile Include="Store\PackageCategory.cs" />
    <Compile Include="Store\PackageCategoryService.cs" />
    <Compile Include="Store\PackageInstallStep.cs" />
    <Compile Include="Store\PackageService.cs" />
    <Compile Include="Store\PackageVersion.cs" />
    <Compile Include="Store\PackageVersionRating.cs" />
    <Compile Include="Store\PackageVersionRatingService.cs" />
    <Compile Include="Store\PackageVersionService.cs" />
    <Compile Include="Store\Promo.cs" />
    <Compile Include="Store\PromoService.cs" />
    <Compile Include="Store\PurchaseResponse.cs" />
    <Compile Include="Store\StoreImage.cs" />
    <Compile Include="Store\StoreModel.cs" />
    <Compile Include="Store\StoreService.cs" />
    <Compile Include="Store\StoreServiceBase.cs" />
    <Compile Include="SystemGuid\Attribute.cs" />
    <Compile Include="SystemGuid\BinaryFileType.cs" />
    <Compile Include="SystemGuid\BlockType.cs" />
    <Compile Include="SystemGuid\Category.cs" />
    <Compile Include="SystemGuid\ConnectionActivityType.cs" />
    <Compile Include="SystemGuid\DefinedType.cs" />
    <Compile Include="SystemGuid\DefinedValue.cs" />
    <Compile Include="SystemGuid\EntityType.cs" />
    <Compile Include="SystemGuid\FieldType.cs" />
    <Compile Include="SystemGuid\FinancialAccount.cs" />
    <Compile Include="SystemGuid\Group.cs" />
    <Compile Include="SystemGuid\GroupRole.cs" />
    <Compile Include="SystemGuid\GroupType.cs" />
    <Compile Include="SystemGuid\NoteType.cs" />
    <Compile Include="SystemGuid\Page.cs" />
    <Compile Include="SystemGuid\ServiceJob.cs" />
    <Compile Include="SystemGuid\Site.cs" />
    <Compile Include="SystemGuid\SystemEmail.cs" />
    <Compile Include="Transactions\AuditTransaction.cs" />
    <Compile Include="Transactions\ConnectionRequestActivityChangeTransaction.cs" />
    <Compile Include="Transactions\ConnectionRequestChangeTransaction.cs" />
    <Compile Include="Transactions\DeleteAttributeBinaryFile.cs" />
    <Compile Include="Transactions\GroupAttendedTransaction.cs" />
    <Compile Include="Transactions\GroupMemberChangeTransaction.cs" />
    <Compile Include="Transactions\GroupMemberPlacedElsewhereTransaction.cs" />
    <Compile Include="Transactions\ITransaction.cs" />
    <Compile Include="Transactions\LaunchWorkflowTransaction.cs" />
    <Compile Include="Transactions\PageViewTransaction.cs" />
    <Compile Include="Transactions\PersonViewTransaction.cs" />
    <Compile Include="Transactions\RockQueue.cs" />
    <Compile Include="Transactions\RunJobNowTransaction.cs" />
    <Compile Include="Transactions\SaveMetaphoneTransaction.cs" />
    <Compile Include="Transactions\SendCommunicationApprovalEmail.cs" />
    <Compile Include="Transactions\SendCommunicationTransaction.cs" />
    <Compile Include="Transactions\UpdateDigitalSignatureDocumentTransaction.cs" />
    <Compile Include="Transactions\SendDigitalSignatureRequestTransaction.cs" />
    <Compile Include="Transactions\SendRegistrationConfirmationTransaction.cs" />
    <Compile Include="Transactions\SendRegistrationNotificationTransaction.cs" />
    <Compile Include="Transactions\UpdateFacebookFriends.cs" />
    <Compile Include="Transactions\UpdatePaymentStatusTransaction.cs" />
    <Compile Include="Transactions\UserLastActivityTransaction.cs" />
    <Compile Include="Transactions\WorkflowTriggerTransaction.cs" />
    <Compile Include="Utility\AttributeCacheJsonConverter.cs" />
    <Compile Include="Utility\AttributeValueJsonConverter.cs" />
    <Compile Include="Utility\BlockStateContractResolver.cs" />
    <Compile Include="Utility\DateRange.cs" />
    <Compile Include="Utility\DoubleMetaphone.cs" />
    <Compile Include="Utility\EnumAsStringJsonConverter.cs" />
    <Compile Include="Utility\ExpressionHelper.cs" />
    <Compile Include="Utility\ExtensionMethods\AttributesExtensions.cs" />
    <Compile Include="Utility\ExtensionMethods\BooleanExtensions.cs" />
    <Compile Include="Utility\ExtensionMethods\ColorExtensions.cs" />
    <Compile Include="Utility\ExtensionMethods\ControlExtensions.cs" />
    <Compile Include="Utility\ExtensionMethods\CurrencyExtensions.cs" />
    <Compile Include="Utility\ExtensionMethods\DateTimeExtensions.cs" />
    <Compile Include="Utility\ExtensionMethods\DecimalExtensions.cs" />
    <Compile Include="Utility\ExtensionMethods\DefinedValueExtensions.cs" />
    <Compile Include="Utility\ExtensionMethods\EntityExtensions.cs" />
    <Compile Include="Utility\ExtensionMethods\EnumExtensions.cs" />
    <Compile Include="Utility\ExtensionMethods\ExceptionExtensions.cs" />
    <Compile Include="Utility\ExtensionMethods\GridExtensions.cs" />
    <Compile Include="Utility\ExtensionMethods\JsonExtensions.cs" />
    <Compile Include="Utility\ExtensionMethods\LavaExtensions.cs" />
    <Compile Include="Utility\ExtensionMethods\LinqExtensions.cs" />
    <Compile Include="Utility\ExtensionMethods\LocationExtensions.cs" />
    <Compile Include="Utility\ExtensionMethods\ObjectExtensions.cs" />
    <Compile Include="Utility\ExtensionMethods\PageRouteExtensions.cs" />
    <Compile Include="Utility\ExtensionMethods\ReportingExtensions.cs" />
    <Compile Include="Utility\ExtensionMethods\StringExtensions.cs" />
    <Compile Include="Utility\ExtensionMethods\StringHtmlExtensions.cs" />
    <Compile Include="Utility\ExtensionMethods\StringHumanizerExtensions.cs" />
    <Compile Include="Utility\ExtensionMethods\StringPluralizationExtensions.cs" />
    <Compile Include="Utility\IgnoreUrlEncodedKeyContractResolver.cs" />
    <Compile Include="Utility\IRockStartup.cs" />
    <Compile Include="Utility\NotNullJsonConverter.cs" />
    <Compile Include="Utility\Reflection.cs" />
    <Compile Include="Utility\RockDateTime.cs" />
    <Compile Include="Utility\RockJsonMediaTypeFormatter.cs" />
    <Compile Include="Utility\RockJsonTextReader.cs" />
    <Compile Include="Utility\RockJsonTextWriter.cs" />
    <Compile Include="Utility\RockSemanticVersion.cs" />
    <Compile Include="Utility\SettingsStringBase.cs" />
    <Compile Include="Utility\SimpleModeJsonConverter.cs" />
    <Compile Include="Utility\SparkLinkHelper.cs" />
    <Compile Include="Utility\StringAsLiteralJavascriptJsonConverter.cs" />
    <Compile Include="Web\DescriptionList.cs" />
    <Compile Include="Web\FileUploadException.cs" />
    <Compile Include="Web\Fingerprint.cs" />
    <Compile Include="Web\FingerprintExpressionBuilder.cs" />
    <Compile Include="Web\HttpModule.cs" />
    <Compile Include="Web\InternalContext.cs" />
    <Compile Include="Web\PageReference.cs" />
    <Compile Include="Web\RequestValidator.cs" />
    <Compile Include="Web\RockRouteHandler.cs" />
    <Compile Include="Web\SystemSettings.cs" />
    <Compile Include="Web\UI\Adapters\CheckBoxAdapter.cs" />
    <Compile Include="Web\UI\Adapters\DropDownListAdapter.cs" />
    <Compile Include="Web\UI\Adapters\RadioButtonAdapter.cs" />
    <Compile Include="Web\UI\Adapters\RadioButtonListAdapter.cs" />
    <Compile Include="Web\UI\BreadCrumb.cs" />
    <Compile Include="Web\UI\ContextAttribute.cs" />
    <Compile Include="Web\UI\Controls\AddressControl.cs" />
    <Compile Include="Web\UI\Controls\AttributeEditor.cs" />
    <Compile Include="Web\UI\Controls\Badge.cs" />
    <Compile Include="Web\UI\Controls\BootstrapButton.cs" />
    <Compile Include="Web\UI\Controls\ButtonDropDownList.cs" />
    <Compile Include="Web\UI\Controls\Chart\BarChart.cs" />
    <Compile Include="Web\UI\Controls\Chart\ChartClickArgs.cs" />
    <Compile Include="Web\UI\Controls\Chart\ChartOptions.cs" />
    <Compile Include="Web\UI\Controls\Chart\ChartStyle.cs" />
    <Compile Include="Web\UI\Controls\Chart\FlotChart.cs" />
    <Compile Include="Web\UI\Controls\Chart\LineChart.cs" />
    <Compile Include="Web\UI\Controls\Chart\PieChart.cs" />
    <Compile Include="Web\UI\Controls\Checkin Configuration Controls\CheckinArea.cs" />
    <Compile Include="Web\UI\Controls\Checkin Configuration Controls\CheckinAreaRow.cs" />
    <Compile Include="Web\UI\Controls\Checkin Configuration Controls\CheckinGroup.cs" />
    <Compile Include="Web\UI\Controls\Checkin Configuration Controls\CheckinGroupRow.cs" />
    <Compile Include="Web\UI\Controls\CodeEditor.cs" />
    <Compile Include="Web\UI\Controls\ColorPicker.cs" />
    <Compile Include="Web\UI\Controls\Communication\ChannelControl.cs" />
    <Compile Include="Web\UI\Controls\Communication\Email.cs" />
    <Compile Include="Web\UI\Controls\Communication\Sms.cs" />
    <Compile Include="Web\UI\Controls\ConfirmPageUnload.cs" />
    <Compile Include="Web\UI\Controls\CurrencyBox.cs" />
    <Compile Include="Web\UI\Controls\Data Fields\DataDropDownList.cs" />
    <Compile Include="Web\UI\Controls\Data Fields\DataTextBox.cs" />
    <Compile Include="Web\UI\Controls\Data Fields\FieldTypeList.cs" />
    <Compile Include="Web\UI\Controls\Data View Filters\FilterField.cs" />
    <Compile Include="Web\UI\Controls\Data View Filters\FilterGroup.cs" />
    <Compile Include="Web\UI\Controls\DynamicControlsHtmlGenericControl.cs" />
    <Compile Include="Web\UI\Controls\DynamicControlsPanel.cs" />
    <Compile Include="Web\UI\Controls\EmailBox.cs" />
    <Compile Include="Web\UI\Controls\Event\RegistrationInstanceEditor.cs" />
    <Compile Include="Web\UI\Controls\Event\RegistrationTemplateFormEditor.cs" />
    <Compile Include="Web\UI\Controls\FileUploader.cs" />
    <Compile Include="Web\UI\Controls\FollowingsHelper.cs" />
    <Compile Include="Web\UI\Controls\Grid\AttributeField.cs" />
    <Compile Include="Web\UI\Controls\Grid\BadgeField.cs" />
    <Compile Include="Web\UI\Controls\Grid\BoolField.cs" />
    <Compile Include="Web\UI\Controls\Grid\BoolFromArrayField.cs" />
    <Compile Include="Web\UI\Controls\Grid\CallbackField.cs" />
    <Compile Include="Web\UI\Controls\Grid\CampusField.cs" />
    <Compile Include="Web\UI\Controls\Grid\CheckBoxEditableField.cs" />
    <Compile Include="Web\UI\Controls\Grid\ColorField.cs" />
    <Compile Include="Web\UI\Controls\Grid\CurrencyField.cs" />
    <Compile Include="Web\UI\Controls\Grid\DateField.cs" />
    <Compile Include="Web\UI\Controls\Grid\DateTimeField.cs" />
    <Compile Include="Web\UI\Controls\Grid\DefinedValueField.cs" />
    <Compile Include="Web\UI\Controls\Grid\DeleteField.cs" />
    <Compile Include="Web\UI\Controls\Grid\EditField.cs" />
    <Compile Include="Web\UI\Controls\Grid\EnumField.cs" />
    <Compile Include="Web\UI\Controls\Grid\FieldTypeField.cs" />
    <Compile Include="Web\UI\Controls\Grid\Grid.cs" />
    <Compile Include="Web\UI\Controls\Grid\GridActions.cs" />
    <Compile Include="Web\UI\Controls\Grid\GridFilter.cs" />
    <Compile Include="Web\UI\Controls\Grid\GroupPickerField.cs" />
    <Compile Include="Web\UI\Controls\Grid\INotRowSelectedField.cs" />
    <Compile Include="Web\UI\Controls\Grid\IPriorityColumn.cs" />
    <Compile Include="Web\UI\Controls\Grid\IRockGridField.cs" />
    <Compile Include="Web\UI\Controls\Grid\LinkButtonField.cs" />
    <Compile Include="Web\UI\Controls\Grid\LiquidField.cs" />
    <Compile Include="Web\UI\Controls\Grid\ListDelimitedField.cs" />
    <Compile Include="Web\UI\Controls\Grid\PersonField.cs" />
    <Compile Include="Web\UI\Controls\Grid\PersonMergeField.cs" />
    <Compile Include="Web\UI\Controls\Grid\PhoneNumbersField.cs" />
    <Compile Include="Web\UI\Controls\Grid\ReorderField.cs" />
    <Compile Include="Web\UI\Controls\Grid\RockBoundField.cs" />
    <Compile Include="Web\UI\Controls\Grid\RockLiteralField.cs" />
    <Compile Include="Web\UI\Controls\Grid\RockTemplateField.cs" />
    <Compile Include="Web\UI\Controls\Grid\RockTemplateFieldUnselected.cs" />
    <Compile Include="Web\UI\Controls\Grid\RowEventArgs.cs" />
    <Compile Include="Web\UI\Controls\Grid\SecurityField.cs" />
    <Compile Include="Web\UI\Controls\Grid\SelectField.cs" />
    <Compile Include="Web\UI\Controls\Grid\TimeField.cs" />
    <Compile Include="Web\UI\Controls\Grid\ToggleField.cs" />
    <Compile Include="Web\UI\Controls\HelpBlock.cs" />
    <Compile Include="Web\UI\Controls\HiddenFieldValidator.cs" />
    <Compile Include="Web\UI\Controls\HiddenFieldWithClass.cs" />
    <Compile Include="Web\UI\Controls\HighlightLabel.cs" />
    <Compile Include="Web\UI\Controls\HtmlEditor.cs" />
    <Compile Include="Web\UI\Controls\HtmlGenericContainer.cs" />
    <Compile Include="Web\UI\Controls\IDisplayRequiredIndicator.cs" />
    <Compile Include="Web\UI\Controls\IHasValidationGroup.cs" />
    <Compile Include="Web\UI\Controls\ImageEditor.cs" />
    <Compile Include="Web\UI\Controls\ImageUploader.cs" />
    <Compile Include="Web\UI\Controls\IRockControl.cs" />
    <Compile Include="Web\UI\Controls\IRockControlAdditionalRendering.cs" />
    <Compile Include="Web\UI\Controls\KeyValueList.cs" />
    <Compile Include="Web\UI\Controls\MarkdownEditor.cs" />
    <Compile Include="Web\UI\Controls\ModalAlert.cs" />
    <Compile Include="Web\UI\Controls\ModalDialog.cs" />
    <Compile Include="Web\UI\Controls\ModalIFrameDialog.cs" />
    <Compile Include="Web\UI\Controls\NewFamily\Attributes.cs" />
    <Compile Include="Web\UI\Controls\NewFamily\AttributesRow.cs" />
    <Compile Include="Web\UI\Controls\NewFamily\ContactInfo.cs" />
    <Compile Include="Web\UI\Controls\NewFamily\ContactInfoRow.cs" />
    <Compile Include="Web\UI\Controls\NewFamily\Members.cs" />
    <Compile Include="Web\UI\Controls\NewFamily\MembersRow.cs" />
    <Compile Include="Web\UI\Controls\NoteContainer.cs" />
    <Compile Include="Web\UI\Controls\NoteControl.cs" />
    <Compile Include="Web\UI\Controls\NotificationBox.cs" />
    <Compile Include="Web\UI\Controls\NumberBox.cs" />
    <Compile Include="Web\UI\Controls\NumberRangeEditor.cs" />
    <Compile Include="Web\UI\Controls\NumberUpDown.cs" />
    <Compile Include="Web\UI\Controls\PageBreadCrumbs.cs" />
    <Compile Include="Web\UI\Controls\PageDescription.cs" />
    <Compile Include="Web\UI\Controls\PageIcon.cs" />
    <Compile Include="Web\UI\Controls\PageTitle.cs" />
    <Compile Include="Web\UI\Controls\PanelDrawer.cs" />
    <Compile Include="Web\UI\Controls\PanelWidget.cs" />
    <Compile Include="Web\UI\Controls\PersonLink.cs" />
    <Compile Include="Web\UI\Controls\PersonProfile\Badge.cs" />
    <Compile Include="Web\UI\Controls\PersonProfile\BadgeList.cs" />
    <Compile Include="Web\UI\Controls\PhoneNumberBox.cs" />
    <Compile Include="Web\UI\Controls\Pickers\AccountPicker.cs" />
    <Compile Include="Web\UI\Controls\Pickers\BinaryFilePicker.cs" />
    <Compile Include="Web\UI\Controls\Pickers\BinaryFileTypePicker.cs" />
    <Compile Include="Web\UI\Controls\Pickers\BirthdayPicker.cs" />
    <Compile Include="Web\UI\Controls\Pickers\CampusesPicker.cs" />
    <Compile Include="Web\UI\Controls\Pickers\CampusPicker.cs" />
    <Compile Include="Web\UI\Controls\Pickers\CategoryPicker.cs" />
    <Compile Include="Web\UI\Controls\Pickers\ComponentPicker.cs" />
    <Compile Include="Web\UI\Controls\Pickers\ComponentsPicker.cs" />
    <Compile Include="Web\UI\Controls\Pickers\DataViewPicker.cs" />
    <Compile Include="Web\UI\Controls\Pickers\DatePicker.cs" />
    <Compile Include="Web\UI\Controls\Pickers\DateRangePicker.cs" />
    <Compile Include="Web\UI\Controls\Pickers\DateTimePicker.cs" />
    <Compile Include="Web\UI\Controls\Pickers\DayOfWeekPicker.cs" />
    <Compile Include="Web\UI\Controls\Pickers\DaysOfWeekPicker.cs" />
    <Compile Include="Web\UI\Controls\Pickers\DefinedValuePicker.cs" />
    <Compile Include="Web\UI\Controls\Pickers\DefinedValuesPicker.cs" />
    <Compile Include="Web\UI\Controls\Pickers\EntityPicker.cs" />
    <Compile Include="Web\UI\Controls\Pickers\EntityTypePicker.cs" />
    <Compile Include="Web\UI\Controls\Pickers\EventCalendarPicker.cs" />
    <Compile Include="Web\UI\Controls\Pickers\EventItemPicker.cs" />
    <Compile Include="Web\UI\Controls\Pickers\FinancialGatewayPicker.cs" />
    <Compile Include="Web\UI\Controls\Pickers\GeoPicker.cs" />
    <Compile Include="Web\UI\Controls\Pickers\GradePicker.cs" />
    <Compile Include="Web\UI\Controls\Pickers\GroupAndRolePicker.cs" />
    <Compile Include="Web\UI\Controls\Pickers\GroupPicker.cs" />
    <Compile Include="Web\UI\Controls\Pickers\WorkflowPicker.cs" />
    <Compile Include="Web\UI\Controls\Pickers\GroupRolePicker.cs" />
    <Compile Include="Web\UI\Controls\Pickers\GroupTypeGroupPicker.cs" />
    <Compile Include="Web\UI\Controls\Pickers\GroupTypePicker.cs" />
    <Compile Include="Web\UI\Controls\Pickers\GroupTypesPicker.cs" />
    <Compile Include="Web\UI\Controls\Pickers\ItemPicker.cs" />
    <Compile Include="Web\UI\Controls\Pickers\LocationAddressPicker.cs" />
    <Compile Include="Web\UI\Controls\Pickers\LocationItemPicker.cs" />
    <Compile Include="Web\UI\Controls\Pickers\LocationPicker.cs" />
    <Compile Include="Web\UI\Controls\Pickers\MergeFieldPicker.cs" />
    <Compile Include="Web\UI\Controls\Pickers\MergeTemplatePicker.cs" />
    <Compile Include="Web\UI\Controls\Pickers\MetricCategoryPicker.cs" />
    <Compile Include="Web\UI\Controls\Pickers\MonthDayPicker.cs" />
    <Compile Include="Web\UI\Controls\Pickers\MonthYearPicker.cs" />
    <Compile Include="Web\UI\Controls\Pickers\PagePicker.cs" />
    <Compile Include="Web\UI\Controls\Pickers\PersonPicker.cs" />
    <Compile Include="Web\UI\Controls\Pickers\RemoteAuthsPicker.cs" />
    <Compile Include="Web\UI\Controls\Pickers\SchedulePicker.cs" />
    <Compile Include="Web\UI\Controls\Pickers\SlidingDateRangePicker.cs" />
    <Compile Include="Web\UI\Controls\Pickers\TimePicker.cs" />
    <Compile Include="Web\UI\Controls\Pickers\TreeViewItem.cs" />
    <Compile Include="Web\UI\Controls\Pickers\WorkflowTypePicker.cs" />
    <Compile Include="Web\UI\Controls\Pickers\YearPicker.cs" />
    <Compile Include="Web\UI\Controls\RockBulletedList.cs" />
    <Compile Include="Web\UI\Controls\RockCheckBox.cs" />
    <Compile Include="Web\UI\Controls\RockCheckBoxList.cs" />
    <Compile Include="Web\UI\Controls\RockControlHelper.cs" />
    <Compile Include="Web\UI\Controls\RockControlWrapper.cs" />
    <Compile Include="Web\UI\Controls\RockDropDownList.cs" />
    <Compile Include="Web\UI\Controls\RockLiteral.cs" />
    <Compile Include="Web\UI\Controls\RockRadioButton.cs" />
    <Compile Include="Web\UI\Controls\RockRadioButtonList.cs" />
    <Compile Include="Web\UI\Controls\RockRating.cs" />
    <Compile Include="Web\UI\Controls\RockTextBox.cs" />
    <Compile Include="Web\UI\Controls\RockTextOrDropDownList.cs" />
    <Compile Include="Web\UI\Controls\RockUpdatePanel.cs" />
    <Compile Include="Web\UI\Controls\ScheduleBuilder.cs" />
    <Compile Include="Web\UI\Controls\SearchField.cs" />
    <Compile Include="Web\UI\Controls\SecurityButton.cs" />
    <Compile Include="Web\UI\Controls\StateDropDownList.cs" />
    <Compile Include="Web\UI\Controls\TagList.cs" />
    <Compile Include="Web\UI\Controls\TermDescription.cs" />
    <Compile Include="Web\UI\Controls\Toggle.cs" />
    <Compile Include="Web\UI\Controls\UrlLinkBox.cs" />
    <Compile Include="Web\UI\Controls\ValueList.cs" />
    <Compile Include="Web\UI\Controls\Workflow Controls\WorkflowActionEditor.cs" />
    <Compile Include="Web\UI\Controls\Workflow Controls\WorkflowActionTypeEditor.cs" />
    <Compile Include="Web\UI\Controls\Workflow Controls\WorkflowActivityEditor.cs" />
    <Compile Include="Web\UI\Controls\Workflow Controls\WorkflowActivityTypeEditor.cs" />
    <Compile Include="Web\UI\Controls\Workflow Controls\WorkflowFormActionList.cs" />
    <Compile Include="Web\UI\Controls\Workflow Controls\WorkflowFormAttributeRow.cs" />
    <Compile Include="Web\UI\Controls\Workflow Controls\WorkflowFormEditor.cs" />
    <Compile Include="Web\UI\Controls\Zone.cs" />
    <Compile Include="Web\UI\DialogPage.cs">
      <SubType>ASPXCodeBehind</SubType>
    </Compile>
    <Compile Include="Web\UI\IDetailBlock.cs" />
    <Compile Include="Web\UI\ISecondaryBlock.cs" />
    <Compile Include="Web\UI\PersonBlock.cs">
      <SubType>ASPXCodeBehind</SubType>
    </Compile>
    <Compile Include="Web\UI\RockBlock.cs">
      <SubType>ASPXCodeBehind</SubType>
    </Compile>
    <Compile Include="Web\UI\RockBlockCustomSettings.cs">
      <SubType>ASPXCodeBehind</SubType>
    </Compile>
    <Compile Include="Web\UI\RockBlockWrapper.cs" />
    <Compile Include="Web\UI\RockMasterPage.cs">
      <SubType>ASPXCodeBehind</SubType>
    </Compile>
    <Compile Include="Web\UI\RockPage.cs">
      <SubType>ASPXCodeBehind</SubType>
    </Compile>
    <Compile Include="Web\UI\RouteUtils.cs" />
    <Compile Include="Web\UI\Validation\DataAnnotationValidator.cs" />
    <Compile Include="Web\Utilities\HtmlSanitizer.cs" />
    <Compile Include="Web\Utilities\RockUpdateHelper.cs" />
    <Compile Include="Web\Utilities\WebControlHelper.cs" />
    <Compile Include="Web\BrowserClient.cs" />
    <Compile Include="Workflow\ActionCategoryAttribute.cs" />
    <Compile Include="Workflow\ActionComponent.cs" />
    <Compile Include="Workflow\ActionContainer.cs" />
    <Compile Include="Workflow\Action\BackgroundCheck\BackgroundCheckRequest.cs" />
    <Compile Include="Workflow\Action\CheckIn\CalculateLastAttended.cs" />
    <Compile Include="Workflow\Action\CheckIn\CheckInActionComponent.cs" />
    <Compile Include="Workflow\Action\CheckIn\CreateCheckoutLabels.cs" />
    <Compile Include="Workflow\Action\CheckIn\CreateLabels.cs" />
    <Compile Include="Workflow\Action\CheckIn\FilterActiveLocations.cs" />
    <Compile Include="Workflow\Action\CheckIn\FilterByAge.cs" />
    <Compile Include="Workflow\Action\CheckIn\FilterByGrade.cs" />
    <Compile Include="Workflow\Action\CheckIn\FilterGroupsByAbilityLevel.cs" />
    <Compile Include="Workflow\Action\CheckIn\FilterGroupsByAge.cs" />
    <Compile Include="Workflow\Action\CheckIn\FilterGroupsByDataView.cs" />
    <Compile Include="Workflow\Action\CheckIn\FilterGroupsByGrade.cs" />
    <Compile Include="Workflow\Action\CheckIn\FilterGroupsByGradeAndAge.cs" />
    <Compile Include="Workflow\Action\CheckIn\FilterGroupsByGender.cs" />
    <Compile Include="Workflow\Action\CheckIn\FilterGroupsByLastName.cs" />
    <Compile Include="Workflow\Action\CheckIn\FilterGroupsBySpecialNeeds.cs" />
    <Compile Include="Workflow\Action\CheckIn\FilterLocationsBySchedule.cs" />
    <Compile Include="Workflow\Action\CheckIn\FilterByPreviousCheckin.cs" />
    <Compile Include="Workflow\Action\CheckIn\FilterLocationsByThreshold.cs" />
    <Compile Include="Workflow\Action\CheckIn\FindFamilies.cs" />
    <Compile Include="Workflow\Action\CheckIn\FindFamilyMembers.cs" />
    <Compile Include="Workflow\Action\CheckIn\FindRelationships.cs" />
    <Compile Include="Workflow\Action\CheckIn\LoadGroups.cs" />
    <Compile Include="Workflow\Action\CheckIn\LoadGroupTypes.cs" />
    <Compile Include="Workflow\Action\CheckIn\LoadLocations.cs" />
    <Compile Include="Workflow\Action\CheckIn\LoadSchedules.cs" />
    <Compile Include="Workflow\Action\CheckIn\ParseZebraLabel.cs" />
    <Compile Include="Workflow\Action\CheckIn\PreSelectRecentAttendance.cs" />
    <Compile Include="Workflow\Action\CheckIn\RemoveEmptyGroups.cs" />
    <Compile Include="Workflow\Action\CheckIn\RemoveEmptyGroupTypes.cs" />
    <Compile Include="Workflow\Action\CheckIn\RemoveEmptyLocations.cs" />
    <Compile Include="Workflow\Action\CheckIn\RemoveEmptyPeople.cs" />
    <Compile Include="Workflow\Action\CheckIn\SaveAttendance.cs" />
    <Compile Include="Workflow\Action\CheckIn\SetAvailableSchedules.cs" />
    <Compile Include="Workflow\Action\Cms\AddContentChannelItem.cs" />
    <Compile Include="Workflow\Action\Communications\SmsCommunicationProcessResponse.cs" />
    <Compile Include="Workflow\Action\Communications\SendEmail.cs" />
    <Compile Include="Workflow\Action\Communications\SendEmailWithEvents.cs" />
    <Compile Include="Workflow\Action\Communications\SendNotification.cs" />
    <Compile Include="Workflow\Action\Communications\SendSms.cs" />
    <Compile Include="Workflow\Action\Communications\SendSystemEmail.cs" />
    <Compile Include="Workflow\Action\Connections\AddConnectionRequestActivity.cs" />
    <Compile Include="Workflow\Action\Connections\CreateConnectionRequest.cs" />
    <Compile Include="Workflow\Action\Connections\SetConnectionRequestState.cs" />
    <Compile Include="Workflow\Action\Connections\SetConnectionRequestConnector.cs" />
    <Compile Include="Workflow\Action\Connections\SetConnectionRequestStatus.cs" />
    <Compile Include="Workflow\Action\Connections\TransferConnectionRequest.cs" />
    <Compile Include="Workflow\Action\Finance\ProcessPayment.cs" />
    <Compile Include="Workflow\Action\Finance\BenevolenceRequestAdd.cs" />
    <Compile Include="Workflow\Action\Finance\BenevolenceRequestAddDocument.cs" />
    <Compile Include="Workflow\Action\Finance\BenevolenceRequestSetAttribute.cs" />
    <Compile Include="Workflow\Action\Finance\BenevolenceResultAdd.cs" />
    <Compile Include="Workflow\Action\Groups\AddNoteToGroupMember.cs" />
    <Compile Include="Workflow\Action\Groups\AddPersonToGroup.cs" />
    <Compile Include="Workflow\Action\Groups\AddPersonToGroupAttribute.cs" />
    <Compile Include="Workflow\Action\Groups\GroupGetChildGroupForCampus.cs" />
    <Compile Include="Workflow\Action\Groups\PostAttendanceToGroup.cs" />
    <Compile Include="Workflow\Action\Groups\RemovePersonFromGroup.cs" />
    <Compile Include="Workflow\Action\Groups\RemovePersonFromGroupAttribute.cs" />
    <Compile Include="Workflow\Action\Groups\SetAttributeToRandomGroupMember.cs" />
    <Compile Include="Workflow\Action\Groups\SetGroupAttribute.cs" />
    <Compile Include="Workflow\Action\Groups\SetGroupMemberAttribute.cs" />
    <Compile Include="Workflow\Action\Groups\SetGroupMemberNote.cs" />
    <Compile Include="Workflow\Action\Groups\UpdateGroupMemberStatus.cs" />
    <Compile Include="Workflow\Action\People\GetPersonFromFields.cs" />
    <Compile Include="Workflow\Action\People\PersonAddressUpdate.cs" />
    <Compile Include="Workflow\Action\People\PersonFollowAdd.cs" />
    <Compile Include="Workflow\Action\People\PersonGetHeadOfHousehold.cs" />
    <Compile Include="Workflow\Action\People\PersonGetSpouse.cs" />
    <Compile Include="Workflow\Action\People\PersonInDataView.cs" />
    <Compile Include="Workflow\Action\People\PersonNoteAdd.cs" />
    <Compile Include="Workflow\Action\People\PersonPhoneUpdate.cs" />
    <Compile Include="Workflow\Action\People\PersonPropertyUpdate.cs" />
    <Compile Include="Workflow\Action\People\PersonTagAdd.cs" />
    <Compile Include="Workflow\Action\People\PersonTagRemove.cs" />
    <Compile Include="Workflow\Action\People\SetPersonAttribute.cs" />
    <Compile Include="Workflow\Action\Registrations\GenerateDiscountCode.cs" />
    <Compile Include="Workflow\Action\Registrations\UpdateDiscountCode.cs" />
    <Compile Include="Workflow\Action\Utility\InteractionAdd.cs" />
    <Compile Include="Workflow\Action\Utility\CreateShortLink.cs" />
    <Compile Include="Workflow\Action\Utility\LavaRun.cs" />
    <Compile Include="Workflow\Action\Utility\SetEntityAttribute.cs" />
    <Compile Include="Workflow\Action\Utility\SetEntityProperty.cs" />
    <Compile Include="Workflow\Action\WorkflowAttributes\SetFileAttributeFromLava.cs" />
    <Compile Include="Workflow\Action\WorkflowControl\Redirect.cs" />
    <Compile Include="Workflow\Action\Utility\RunJob.cs" />
    <Compile Include="Workflow\Action\Utility\RunSQL.cs" />
    <Compile Include="Workflow\Action\WorkflowControl\ShowHtml.cs" />
    <Compile Include="Workflow\Action\WorkflowAttributes\SetAttributeFromEntity.cs" />
    <Compile Include="Workflow\Action\WorkflowAttributes\SetAttributeFromPerson.cs" />
    <Compile Include="Workflow\Action\WorkflowAttributes\SetAttributeToCurrentPerson.cs" />
    <Compile Include="Workflow\Action\WorkflowAttributes\SetAttributeToGroupLeader.cs" />
    <Compile Include="Workflow\Action\WorkflowAttributes\SetAttributeToInitiator.cs" />
    <Compile Include="Workflow\Action\WorkflowAttributes\SetAttributeValue.cs" />
    <Compile Include="Workflow\Action\WorkflowControl\SetStatusInOtherWorkflow.cs" />
    <Compile Include="Workflow\Action\WorkflowControl\ActivateActivityinOtherWorkflow.cs" />
    <Compile Include="Workflow\Action\WorkflowControl\ActivateActivityInOtherWorkflowOnMatch.cs" />
    <Compile Include="Workflow\Action\WorkflowControl\ActivateWorkflow.cs" />
    <Compile Include="Workflow\Action\WorkflowControl\ActivateActions.cs" />
    <Compile Include="Workflow\Action\WorkflowControl\ActivateActivity.cs" />
    <Compile Include="Workflow\Action\WorkflowControl\AddWorkflowNote.cs" />
    <Compile Include="Workflow\Action\WorkflowControl\AssignActivityFromAttributeValue.cs" />
    <Compile Include="Workflow\Action\WorkflowControl\AssignActivityToGroup.cs" />
    <Compile Include="Workflow\Action\WorkflowControl\AssignActivityToPerson.cs" />
    <Compile Include="Workflow\Action\WorkflowControl\AssignActivityToSecurityRole.cs" />
    <Compile Include="Workflow\Action\WorkflowControl\CompleteActivity.cs" />
    <Compile Include="Workflow\Action\WorkflowControl\CompleteWorkflow.cs" />
    <Compile Include="Workflow\Action\WorkflowControl\Delay.cs" />
    <Compile Include="Workflow\Action\WorkflowControl\DeleteWorkflow.cs" />
    <Compile Include="Workflow\Action\WorkflowControl\LogError.cs" />
    <Compile Include="Workflow\Action\WorkflowControl\PersistWorkflow.cs" />
    <Compile Include="Workflow\Action\WorkflowControl\SetInitiatorFromAttribute.cs" />
    <Compile Include="Workflow\Action\WorkflowControl\SetStatus.cs" />
    <Compile Include="Workflow\Action\WorkflowControl\SetWorkflowName.cs" />
    <Compile Include="Workflow\Action\WorkflowControl\UserForm.cs" />
    <Compile Include="Workflow\Action\Utility\WebRequest.cs" />
    <Compile Include="Workflow\Action\WorkflowControl\WriteToLog.cs" />
    <Compile Include="Workflow\TriggerCache.cs" />
  </ItemGroup>
  <ItemGroup>
    <Content Include="..\packages\Microsoft.SqlServer.Types.11.0.2\nativeBinaries\x64\msvcr100.dll">
      <Link>SqlServerTypes\x64\msvcr100.dll</Link>
      <CopyToOutputDirectory>PreserveNewest</CopyToOutputDirectory>
    </Content>
    <Content Include="..\packages\Microsoft.SqlServer.Types.11.0.2\nativeBinaries\x64\SqlServerSpatial110.dll">
      <Link>SqlServerTypes\x64\SqlServerSpatial110.dll</Link>
      <CopyToOutputDirectory>PreserveNewest</CopyToOutputDirectory>
    </Content>
    <Content Include="..\packages\Microsoft.SqlServer.Types.11.0.2\nativeBinaries\x86\msvcr100.dll">
      <Link>SqlServerTypes\x86\msvcr100.dll</Link>
      <CopyToOutputDirectory>PreserveNewest</CopyToOutputDirectory>
    </Content>
    <Content Include="..\packages\Microsoft.SqlServer.Types.11.0.2\nativeBinaries\x86\SqlServerSpatial110.dll">
      <Link>SqlServerTypes\x86\SqlServerSpatial110.dll</Link>
      <CopyToOutputDirectory>PreserveNewest</CopyToOutputDirectory>
    </Content>
    <Content Include="LICENSE.txt" />
    <Content Include="Plugin\HotFixes\039_MigrationRollupsForV7_2 - Copy_UpdateCheckInMergefieldDebugInfo.sql">
      <DependentUpon>040_BusinessTransactionDetailLinks.cs</DependentUpon>
    </Content>
    <Content Include="Plugin\HotFixes\039_MigrationRollupsForV7_2_UpdateCheckInMergefieldDebugInfo.sql">
      <DependentUpon>039_MigrationRollupsForV7_2.cs</DependentUpon>
    </Content>
    <Content Include="Plugin\HotFixes\041_MigrationRollupsForV7_3_UpdateWizardCommunicationDetailApprovers.sql">
      <DependentUpon>041_MigrationRollupsForV7_3.cs</DependentUpon>
    </Content>
    <Content Include="Plugin\HotFixes\043_MoreMigrationRollupsForV7_3_spCrm_PersonDuplicateFinder.sql">
      <DependentUpon>043_MoreMigrationRollupsForV7_3.cs</DependentUpon>
    </Content>
    <Content Include="Plugin\HotFixes\043_MoreMigrationRollupsForV7_3_ufnUtility_CsvToTable.sql">
      <DependentUpon>043_MoreMigrationRollupsForV7_3.cs</DependentUpon>
    </Content>
    <Content Include="Plugin\HotFixes\047_DataAutomation_FixBenevolenceCaseWorker.sql">
      <DependentUpon>047_DataAutomation.cs</DependentUpon>
    </Content>
    <Content Include="Plugin\HotFixes\047_DataAutomation_ShortLinkInteractionFix.sql">
      <DependentUpon>047_DataAutomation.cs</DependentUpon>
    </Content>
    <Content Include="Plugin\HotFixes\049_GivingAnalyticsAccounts_AccountTotals.sql">
      <DependentUpon>049_UpdateGivingAnalyticsAccounts.cs</DependentUpon>
    </Content>
    <Content Include="Plugin\HotFixes\049_GivingAnalyticsAccounts_PersonSummary.sql">
      <DependentUpon>049_UpdateGivingAnalyticsAccounts.cs</DependentUpon>
    </Content>
    <Content Include="Plugin\HotFixes\049_GivingAnalyticsAccounts_TransactionData.sql">
      <DependentUpon>049_UpdateGivingAnalyticsAccounts.cs</DependentUpon>
    </Content>
    <Content Include="Plugin\HotFixes\050_MigrationRollupsForV7_4_AddVimeoShortCode.sql">
      <DependentUpon>050_MigrationRollupsForV7_4.cs</DependentUpon>
    </Content>
    <Content Include="Plugin\HotFixes\050_MigrationRollupsForV7_4_FixAccordionShortCode.sql">
      <DependentUpon>050_MigrationRollupsForV7_4.cs</DependentUpon>
    </Content>
    <Content Include="Plugin\HotFixes\050_MigrationRollupsForV7_4_FixThankyouAndOngoingHyphenations.sql">
      <DependentUpon>050_MigrationRollupsForV7_4.cs</DependentUpon>
    </Content>
    <Content Include="Plugin\HotFixes\050_MigrationRollupsForV7_4_spAnalytics_ETL_Campus.sql">
      <DependentUpon>050_MigrationRollupsForV7_4.cs</DependentUpon>
    </Content>
    <Content Include="Plugin\HotFixes\050_MigrationRollupsForV7_4_spCrm_PersonDuplicateFinder.sql">
      <DependentUpon>050_MigrationRollupsForV7_4.cs</DependentUpon>
    </Content>
    <Content Include="Plugin\HotFixes\050_MigrationRollupsForV7_4_spCrm_PersonMerge.sql">
      <DependentUpon>050_MigrationRollupsForV7_4.cs</DependentUpon>
    </Content>
    <Content Include="Plugin\HotFixes\052_MigrationRollupsForV8_1_spCrm_FamilyAnalyticsGiving.sql">
      <DependentUpon>052_MigrationRollupsForV8_1.cs</DependentUpon>
    </Content>
    <Content Include="Plugin\HotFixes\052_MigrationRollupsForV8_1_ufnCrm_GetFamilyTitle.sql">
      <DependentUpon>052_MigrationRollupsForV8_1.cs</DependentUpon>
    </Content>
    <Content Include="Plugin\HotFixes\052_MigrationRollupsForV8_1_ufnCrm_GetFamilyTitleIncludeInactive.sql">
      <DependentUpon>052_MigrationRollupsForV8_1.cs</DependentUpon>
    </Content>
    <Content Include="Plugin\HotFixes\056_MigrationRollupsForV8_4_spCrm_FamilyAnalyticsEraDataset.sql">
      <DependentUpon>056_MigrationRollupsForV8_4.cs</DependentUpon>
    </Content>
    <Content Include="Plugin\HotFixes\057_MigrationRollupsForV8_5_AddCheck-inLabelToInstallIconFont.sql">
      <DependentUpon>057_MigrationRollupsForV8_5.cs</DependentUpon>
    </Content>
    <Content Include="Plugin\HotFixes\057_MigrationRollupsForV8_5_spCheckin_BadgeAttendance.sql">
      <DependentUpon>057_MigrationRollupsForV8_5.cs</DependentUpon>
    </Content>
    <Content Include="Plugin\HotFixes\057_MigrationRollupsForV8_5_spCrm_FamilyAnalyticsFirstVisitsAttributeUpdate.sql">
      <DependentUpon>057_MigrationRollupsForV8_5.cs</DependentUpon>
    </Content>
    <Content Include="Plugin\HotFixes\059_MigrationRollupsForV8_5_2_spCheckin_AttendanceAnalyticsQuery_NonAttendees.sql">
      <DependentUpon>059_MigrationRollupsForV8_5_2.cs</DependentUpon>
    </Content>
    <Content Include="Plugin\HotFixes\060_MigrationRollupsForV8_6_FixChartShortcode.sql">
      <DependentUpon>060_MigrationRollupsForV8_6.cs</DependentUpon>
    </Content>
    <Content Include="Plugin\HotFixes\060_MigrationRollupsForV8_6_spFinance_PledgeAnalyticsQuery_Down.sql">
      <DependentUpon>060_MigrationRollupsForV8_6.cs</DependentUpon>
    </Content>
    <Content Include="Plugin\HotFixes\060_MigrationRollupsForV8_6_spFinance_PledgeAnalyticsQuery_Up.sql">
      <DependentUpon>060_MigrationRollupsForV8_6.cs</DependentUpon>
    </Content>
    <Content Include="Scripts\jquery-1.12.4.intellisense.js" />
    <Content Include="Scripts\jquery-1.12.4.js" />
    <Content Include="Scripts\jquery-1.12.4.min.js" />
    <Content Include="Scripts\jquery.signalR-2.2.0.js" />
    <Content Include="Scripts\jquery.signalR-2.2.0.min.js" />
    <Content Include="Service References\MelissaData.AddressCheck\configuration.svcinfo" />
    <Content Include="Service References\MelissaData.AddressCheck\configuration91.svcinfo" />
    <Content Include="Service References\MelissaData.AddressCheck\Reference.svcmap">
      <LastGenOutput>Reference.cs</LastGenOutput>
    </Content>
    <Content Include="Service References\MelissaData.AddressCheck\Service.disco" />
    <Content Include="Service References\ServiceObjects.GeoCoder\configuration.svcinfo" />
    <Content Include="Service References\ServiceObjects.GeoCoder\configuration91.svcinfo" />
    <Content Include="Service References\ServiceObjects.GeoCoder\GeoCoder.disco" />
    <Content Include="Service References\ServiceObjects.GeoCoder\Reference.svcmap">
      <LastGenOutput>Reference.cs</LastGenOutput>
    </Content>
    <Content Include="SqlServerTypes\readme.htm" />
  </ItemGroup>
  <ItemGroup>
    <None Include="App.config" />
    <Compile Include="Model\RegistrationTemplateFeeService.Partial.cs" />
    <None Include="CheckIn\_DiagramCheckInClasses.cd" />
    <None Include="packages.config">
      <SubType>Designer</SubType>
    </None>
    <None Include="Scripts\jquery-1.12.4.min.map" />
    <None Include="Service References\MelissaData.AddressCheck\Rock.MelissaData.AddressCheck.ResponseArray.datasource" />
    <None Include="Service References\MelissaData.AddressCheck\Service.wsdl" />
    <None Include="Service References\MelissaData.AddressCheck\Service.xsd">
      <SubType>Designer</SubType>
    </None>
    <None Include="Service References\MelissaData.AddressCheck\Service1.xsd">
      <SubType>Designer</SubType>
    </None>
    <None Include="Service References\ServiceObjects.GeoCoder\GeoCoder.wsdl" />
    <None Include="Service References\ServiceObjects.GeoCoder\Rock.ServiceObjects.GeoCoder.DistanceBetweenInfo.datasource" />
    <None Include="Service References\ServiceObjects.GeoCoder\Rock.ServiceObjects.GeoCoder.DistanceToWaterInfo.datasource" />
    <None Include="Service References\ServiceObjects.GeoCoder\Rock.ServiceObjects.GeoCoder.GeocodeCityWorldwideInfo.datasource" />
    <None Include="Service References\ServiceObjects.GeoCoder\Rock.ServiceObjects.GeoCoder.Location.datasource" />
    <None Include="Service References\ServiceObjects.GeoCoder\Rock.ServiceObjects.GeoCoder.Location_V3.datasource" />
    <None Include="Service References\ServiceObjects.GeoCoder\Rock.ServiceObjects.GeoCoder.ReverseAddress.datasource" />
    <None Include="Service References\ServiceObjects.GeoCoder\Rock.ServiceObjects.GeoCoder.ZipCodeInfo.datasource" />
  </ItemGroup>
  <ItemGroup>
    <Folder Include="Auth\" />
    <Folder Include="Pbx\Provider\" />
  </ItemGroup>
  <ItemGroup>
    <ProjectReference Include="..\DotLiquid\DotLiquid.csproj">
      <Project>{00edcb8d-ef33-459c-ad62-02876bd24dff}</Project>
      <Name>DotLiquid</Name>
    </ProjectReference>
    <ProjectReference Include="..\Rock.Version\Rock.Version.csproj">
      <Project>{6fe0930c-6832-4c2f-8a76-d4e4a2d80ddf}</Project>
      <Name>Rock.Version</Name>
    </ProjectReference>
  </ItemGroup>
  <ItemGroup>
    <WCFMetadata Include="Service References\" />
  </ItemGroup>
  <ItemGroup>
    <EmbeddedResource Include="Plugin\HotFixes\HotFixMigrationResource.resx">
      <Generator>PublicResXFileCodeGenerator</Generator>
      <SubType>Designer</SubType>
      <LastGenOutput>HotFixMigrationResource.Designer.cs</LastGenOutput>
    </EmbeddedResource>
  </ItemGroup>
  <ItemGroup>
    <Analyzer Include="..\packages\AWSSDK.S3.3.3.21.1\analyzers\dotnet\cs\AWSSDK.S3.CodeAnalysis.dll" />
  </ItemGroup>
  <Import Project="$(MSBuildToolsPath)\Microsoft.CSharp.targets" />
  <PropertyGroup>
    <PreBuildEvent>REM delete build artifacts from stuff that is no longer part of Rock (InteractivePreGeneratedViews and React)
if Exist "$(SolutionDir)\RockWeb\Bin\ru-ru\JavaScriptEngineSwitcher.Core.resources.dll" del "$(SolutionDir)\RockWeb\Bin\ru-ru\JavaScriptEngineSwitcher.Core.resources.dll"
if Exist "$(SolutionDir)\RockWeb\Bin\ru-ru\JavaScriptEngineSwitcher.V8.resources.dll" del "$(SolutionDir)\RockWeb\Bin\ru-ru\JavaScriptEngineSwitcher.V8.resources.dll"
if Exist "$(SolutionDir)\RockWeb\Bin\ru-ru\MsieJavaScriptEngine.resources.dll" del "$(SolutionDir)\RockWeb\Bin\ru-ru\MsieJavaScriptEngine.resources.dll"
if Exist "$(SolutionDir)\RockWeb\Bin\InteractivePreGeneratedViews.dll" del "$(SolutionDir)\RockWeb\Bin\InteractivePreGeneratedViews.dll"
if Exist "$(SolutionDir)\RockWeb\Bin\JavaScriptEngineSwitcher.Core.dll" del "$(SolutionDir)\RockWeb\Bin\JavaScriptEngineSwitcher.Core.dll"
if Exist "$(SolutionDir)\RockWeb\Bin\JavaScriptEngineSwitcher.Msie.dll" del "$(SolutionDir)\RockWeb\Bin\JavaScriptEngineSwitcher.Msie.dll"
if Exist "$(SolutionDir)\RockWeb\Bin\JavaScriptEngineSwitcher.V8.dll" del "$(SolutionDir)\RockWeb\Bin\JavaScriptEngineSwitcher.V8.dll"
if Exist "$(SolutionDir)\RockWeb\Bin\JSPool.dll" del "$(SolutionDir)\RockWeb\Bin\JSPool.dll"
if Exist "$(SolutionDir)\RockWeb\Bin\MsieJavaScriptEngine.dll" del "$(SolutionDir)\RockWeb\Bin\MsieJavaScriptEngine.dll"
if Exist "$(SolutionDir)\RockWeb\Bin\React.Core.dll" del "$(SolutionDir)\RockWeb\Bin\React.Core.dll"
if Exist "$(SolutionDir)\RockWeb\Bin\React.Web.dll" del "$(SolutionDir)\RockWeb\Bin\React.Web.dll"
if Exist "$(SolutionDir)\RockWeb\Bin\React.Web.Mvc4.dll" del "$(SolutionDir)\RockWeb\Bin\React.Web.Mvc4.dll"
if Exist "$(SolutionDir)\RockWeb\Bin\System.Web.Helpers.dll" del "$(SolutionDir)\RockWeb\Bin\System.Web.Helpers.dll"
if Exist "$(SolutionDir)\RockWeb\Bin\System.Web.Mvc.dll" del "$(SolutionDir)\RockWeb\Bin\System.Web.Mvc.dll"
if Exist "$(SolutionDir)\RockWeb\Bin\System.Web.Razor.dll" del "$(SolutionDir)\RockWeb\Bin\System.Web.Razor.dll"
if Exist "$(SolutionDir)\RockWeb\Bin\System.Web.WebPages.Deployment.dll" del "$(SolutionDir)\RockWeb\Bin\System.Web.WebPages.Deployment.dll"
if Exist "$(SolutionDir)\RockWeb\Bin\System.Web.WebPages.dll" del "$(SolutionDir)\RockWeb\Bin\System.Web.WebPages.dll"
if Exist "$(SolutionDir)\RockWeb\Bin\System.Web.WebPages.Razor.dll" del "$(SolutionDir)\RockWeb\Bin\System.Web.WebPages.Razor.dll"
if Exist "$(SolutionDir)\RockWeb\Bin\VroomJs.dll" del "$(SolutionDir)\RockWeb\Bin\VroomJs.dll"
if Exist "$(SolutionDir)\RockWeb\Bin\WebActivatorEx.dll" del "$(SolutionDir)\RockWeb\Bin\WebActivatorEx.dll"



</PreBuildEvent>
  </PropertyGroup>
  <!-- To modify your build process, add your task inside one of the targets below and uncomment it. 
       Other similar extension points exist, see Microsoft.Common.targets.
  <Target Name="BeforeBuild">
  </Target>
  <Target Name="AfterBuild">
  </Target>
  -->
</Project><|MERGE_RESOLUTION|>--- conflicted
+++ resolved
@@ -389,16 +389,12 @@
     <Compile Include="Field\FieldVisibilityRules.cs" />
     <Compile Include="Field\Types\AssetFieldType.cs" />
     <Compile Include="Field\Types\AssetStorageProviderFieldType.cs" />
-<<<<<<< HEAD
-    <Compile Include="Jobs\PostV90DataMigrations.cs" />
-=======
     <Compile Include="Lava\Shortcodes\ScheduledContent.cs" />
     <Compile Include="Financial\AutomatedPaymentProcessor.cs" />
     <Compile Include="Financial\AutomatedPaymentArgs.cs" />
     <Compile Include="Financial\IAutomatedGatewayComponent.cs" />
     <Compile Include="Financial\IThreeStepGatewayComponent.cs" />
     <Compile Include="Model\CodeGenerated\CommunicationResponseService.cs" />
->>>>>>> a349e229
     <Compile Include="Model\CodeGenerated\NoteAttachmentService.cs" />
     <Compile Include="Model\CodeGenerated\RegistrationTemplateFeeItemService.cs" />
     <Compile Include="Model\CommunicationResponse.cs" />
