﻿<?xml version="1.0" encoding="utf-8"?>
<Project ToolsVersion="14.0" DefaultTargets="Build" xmlns="http://schemas.microsoft.com/developer/msbuild/2003">
  <Import Project="$(MSBuildExtensionsPath)\$(MSBuildToolsVersion)\Microsoft.Common.props" Condition="Exists('$(MSBuildExtensionsPath)\$(MSBuildToolsVersion)\Microsoft.Common.props')" />
  <PropertyGroup>
    <Configuration Condition=" '$(Configuration)' == '' ">Debug</Configuration>
    <Platform Condition=" '$(Platform)' == '' ">AnyCPU</Platform>
    <ProjectGuid>{185A31D7-3037-4DAE-8797-0459849A84BD}</ProjectGuid>
    <OutputType>Library</OutputType>
    <AppDesignerFolder>Properties</AppDesignerFolder>
    <RootNamespace>Rock</RootNamespace>
    <AssemblyName>Rock</AssemblyName>
    <TargetFrameworkVersion>v4.5.2</TargetFrameworkVersion>
    <FileAlignment>512</FileAlignment>
    <TargetFrameworkProfile />
    <NuGetPackageImportStamp>
    </NuGetPackageImportStamp>
    <WebGreaseLibPath>..\packages\WebGrease.1.5.2\lib</WebGreaseLibPath>
  </PropertyGroup>
  <PropertyGroup Condition=" '$(Configuration)|$(Platform)' == 'Debug|AnyCPU' ">
    <DebugSymbols>true</DebugSymbols>
    <DebugType>full</DebugType>
    <Optimize>false</Optimize>
    <OutputPath>bin\Debug\</OutputPath>
    <DefineConstants>DEBUG;TRACE</DefineConstants>
    <ErrorReport>prompt</ErrorReport>
    <WarningLevel>4</WarningLevel>
    <LangVersion>7.0</LangVersion>
  </PropertyGroup>
  <PropertyGroup Condition=" '$(Configuration)|$(Platform)' == 'Release|AnyCPU' ">
    <DebugType>pdbonly</DebugType>
    <Optimize>true</Optimize>
    <OutputPath>bin\Release\</OutputPath>
    <DefineConstants>TRACE</DefineConstants>
    <ErrorReport>prompt</ErrorReport>
    <WarningLevel>4</WarningLevel>
    <DocumentationFile>bin\Release\Rock.XML</DocumentationFile>
    <LangVersion>7.0</LangVersion>
  </PropertyGroup>
  <ItemGroup>
    <Reference Include="AngleSharp, Version=0.9.9.0, Culture=neutral, PublicKeyToken=e83494dcdc6d31ea, processorArchitecture=MSIL">
      <HintPath>..\packages\AngleSharp.0.9.9.2\lib\net45\AngleSharp.dll</HintPath>
    </Reference>
    <Reference Include="Antlr3.Runtime, Version=3.5.0.2, Culture=neutral, PublicKeyToken=eb42632606e9261f, processorArchitecture=MSIL">
      <HintPath>..\packages\Antlr3.Runtime.3.5.1\lib\net40-client\Antlr3.Runtime.dll</HintPath>
    </Reference>
    <Reference Include="AWSSDK.Core, Version=3.3.0.0, Culture=neutral, PublicKeyToken=885c28607f98e604, processorArchitecture=MSIL">
      <HintPath>..\packages\AWSSDK.Core.3.3.25.1\lib\net45\AWSSDK.Core.dll</HintPath>
    </Reference>
    <Reference Include="AWSSDK.S3, Version=3.3.0.0, Culture=neutral, PublicKeyToken=885c28607f98e604, processorArchitecture=MSIL">
      <HintPath>..\packages\AWSSDK.S3.3.3.21.1\lib\net45\AWSSDK.S3.dll</HintPath>
    </Reference>
    <Reference Include="BCrypt.Net, Version=0.1.5073.29922, Culture=neutral, PublicKeyToken=6bcd409ee6bc9292, processorArchitecture=MSIL">
      <HintPath>..\packages\BCrypt-Official.0.1.109\lib\BCrypt.Net.dll</HintPath>
    </Reference>
    <Reference Include="CacheManager.Core, Version=1.1.2.0, Culture=neutral, PublicKeyToken=5b450b4fb65c4cdb, processorArchitecture=MSIL">
      <HintPath>..\packages\CacheManager.Core.1.1.2\lib\net45\CacheManager.Core.dll</HintPath>
    </Reference>
    <Reference Include="CacheManager.Serialization.Json, Version=1.1.2.0, Culture=neutral, PublicKeyToken=5b450b4fb65c4cdb, processorArchitecture=MSIL">
      <HintPath>..\packages\CacheManager.Serialization.Json.1.1.2\lib\net45\CacheManager.Serialization.Json.dll</HintPath>
    </Reference>
    <Reference Include="CacheManager.StackExchange.Redis, Version=1.1.2.0, Culture=neutral, PublicKeyToken=5b450b4fb65c4cdb, processorArchitecture=MSIL">
      <HintPath>..\packages\CacheManager.StackExchange.Redis.1.1.2\lib\net45\CacheManager.StackExchange.Redis.dll</HintPath>
    </Reference>
    <Reference Include="CacheManager.SystemRuntimeCaching, Version=1.1.2.0, Culture=neutral, PublicKeyToken=5b450b4fb65c4cdb, processorArchitecture=MSIL">
      <HintPath>..\packages\CacheManager.SystemRuntimeCaching.1.1.2\lib\net45\CacheManager.SystemRuntimeCaching.dll</HintPath>
    </Reference>
    <Reference Include="CommonMark, Version=0.1.0.0, Culture=neutral, PublicKeyToken=001ef8810438905d, processorArchitecture=MSIL">
      <HintPath>..\packages\CommonMark.NET.0.13.2\lib\net45\CommonMark.dll</HintPath>
    </Reference>
    <Reference Include="CronExpressionDescriptor, Version=1.19.0.0, Culture=neutral, PublicKeyToken=a2ab0e0f73f9b037, processorArchitecture=MSIL">
      <HintPath>..\packages\CronExpressionDescriptor.1.19.0\lib\net45\CronExpressionDescriptor.dll</HintPath>
    </Reference>
    <Reference Include="CSScriptLibrary, Version=3.13.2.0, Culture=neutral, PublicKeyToken=70fcc3d18c749033, processorArchitecture=MSIL">
      <HintPath>..\packages\CS-Script.bin.3.13.2.0\lib\net45\CSScriptLibrary.dll</HintPath>
    </Reference>
    <Reference Include="DDay.iCal, Version=1.0.2.575, Culture=neutral, processorArchitecture=MSIL">
      <HintPath>..\packages\DDay.iCal.1.0.2.575\lib\DDay.iCal.dll</HintPath>
    </Reference>
    <Reference Include="DocumentFormat.OpenXml, Version=2.6.0.0, Culture=neutral, processorArchitecture=MSIL">
      <HintPath>..\packages\OpenXMLSDK-MOT.2.6.0.0\lib\DocumentFormat.OpenXml.dll</HintPath>
    </Reference>
    <Reference Include="dotless.Core, Version=1.5.2.0, Culture=neutral, PublicKeyToken=96b446c9e63eae34, processorArchitecture=MSIL">
      <HintPath>..\packages\dotless.1.5.2\lib\dotless.Core.dll</HintPath>
    </Reference>
    <Reference Include="Elasticsearch.Net, Version=2.0.0.0, Culture=neutral, PublicKeyToken=96c599bbe3e70f5d, processorArchitecture=MSIL">
      <HintPath>..\packages\Elasticsearch.Net.2.4.6\lib\net45\Elasticsearch.Net.dll</HintPath>
    </Reference>
    <Reference Include="EntityFramework, Version=6.0.0.0, Culture=neutral, PublicKeyToken=b77a5c561934e089, processorArchitecture=MSIL">
      <HintPath>..\packages\EntityFramework.6.1.3\lib\net45\EntityFramework.dll</HintPath>
    </Reference>
    <Reference Include="EntityFramework.SqlServer, Version=6.0.0.0, Culture=neutral, PublicKeyToken=b77a5c561934e089, processorArchitecture=MSIL">
      <HintPath>..\packages\EntityFramework.6.1.3\lib\net45\EntityFramework.SqlServer.dll</HintPath>
    </Reference>
    <Reference Include="EntityFramework.Utilities">
      <HintPath>..\libs\EFUtilities\EntityFramework.Utilities.dll</HintPath>
    </Reference>
    <Reference Include="EPPlus">
      <HintPath>..\libs\EPPlus\EPPlus.dll</HintPath>
    </Reference>
    <Reference Include="EXIFextractor">
      <HintPath>..\libs\Goheer EXIFExtractor\EXIFextractor.dll</HintPath>
    </Reference>
    <Reference Include="FCM.Net, Version=1.0.0.0, Culture=neutral, processorArchitecture=MSIL">
      <SpecificVersion>False</SpecificVersion>
      <HintPath>..\libs\FCM\FCM.Net.dll</HintPath>
    </Reference>
    <Reference Include="HtmlAgilityPack, Version=1.4.9.5, Culture=neutral, PublicKeyToken=bd319b19eaf3b43a, processorArchitecture=MSIL">
      <HintPath>..\packages\HtmlAgilityPack.1.4.9.5\lib\Net45\HtmlAgilityPack.dll</HintPath>
    </Reference>
    <Reference Include="Humanizer">
      <HintPath>..\libs\Humanizer.2.1.0\Humanizer.dll</HintPath>
    </Reference>
    <Reference Include="ImageResizer, Version=4.0.0.0, Culture=neutral, processorArchitecture=MSIL">
      <HintPath>..\packages\ImageResizer.4.0.5\lib\net45\ImageResizer.dll</HintPath>
    </Reference>
    <Reference Include="Lucene.Net, Version=4.0.0.0, Culture=neutral, processorArchitecture=MSIL">
      <HintPath>..\packages\Lucene.Net.4.8.0-beta00005\lib\net45\Lucene.Net.dll</HintPath>
    </Reference>
    <Reference Include="Lucene.Net.Analysis.Common, Version=4.0.0.0, Culture=neutral, processorArchitecture=MSIL">
      <HintPath>..\packages\Lucene.Net.Analysis.Common.4.8.0-beta00005\lib\net45\Lucene.Net.Analysis.Common.dll</HintPath>
    </Reference>
    <Reference Include="Lucene.Net.Expressions, Version=4.0.0.0, Culture=neutral, processorArchitecture=MSIL">
      <HintPath>..\packages\Lucene.Net.Expressions.4.8.0-beta00005\lib\net45\Lucene.Net.Expressions.dll</HintPath>
    </Reference>
    <Reference Include="Lucene.Net.Queries, Version=4.0.0.0, Culture=neutral, processorArchitecture=MSIL">
      <HintPath>..\packages\Lucene.Net.Queries.4.8.0-beta00005\lib\net45\Lucene.Net.Queries.dll</HintPath>
    </Reference>
    <Reference Include="Lucene.Net.QueryParser, Version=4.0.0.0, Culture=neutral, processorArchitecture=MSIL">
      <HintPath>..\packages\Lucene.Net.QueryParser.4.8.0-beta00005\lib\net45\Lucene.Net.QueryParser.dll</HintPath>
    </Reference>
    <Reference Include="Lucene.Net.Sandbox, Version=4.0.0.0, Culture=neutral, processorArchitecture=MSIL">
      <HintPath>..\packages\Lucene.Net.Sandbox.4.8.0-beta00005\lib\net45\Lucene.Net.Sandbox.dll</HintPath>
    </Reference>
    <Reference Include="Microsoft.AspNet.SignalR.Core, Version=2.2.0.0, Culture=neutral, PublicKeyToken=31bf3856ad364e35, processorArchitecture=MSIL">
      <HintPath>..\packages\Microsoft.AspNet.SignalR.Core.2.2.0\lib\net45\Microsoft.AspNet.SignalR.Core.dll</HintPath>
    </Reference>
    <Reference Include="Microsoft.AspNet.SignalR.SystemWeb, Version=2.2.0.0, Culture=neutral, PublicKeyToken=31bf3856ad364e35, processorArchitecture=MSIL">
      <HintPath>..\packages\Microsoft.AspNet.SignalR.SystemWeb.2.2.0\lib\net45\Microsoft.AspNet.SignalR.SystemWeb.dll</HintPath>
    </Reference>
    <Reference Include="Microsoft.IdentityModel.Clients.ActiveDirectory, Version=2.21.0.0, Culture=neutral, PublicKeyToken=31bf3856ad364e35, processorArchitecture=MSIL">
      <HintPath>..\packages\Microsoft.IdentityModel.Clients.ActiveDirectory.2.21.301221612\lib\net45\Microsoft.IdentityModel.Clients.ActiveDirectory.dll</HintPath>
    </Reference>
    <Reference Include="Microsoft.IdentityModel.Clients.ActiveDirectory.WindowsForms, Version=2.21.0.0, Culture=neutral, PublicKeyToken=31bf3856ad364e35, processorArchitecture=MSIL">
      <HintPath>..\packages\Microsoft.IdentityModel.Clients.ActiveDirectory.2.21.301221612\lib\net45\Microsoft.IdentityModel.Clients.ActiveDirectory.WindowsForms.dll</HintPath>
    </Reference>
    <Reference Include="Microsoft.IdentityModel.Logging, Version=1.1.2.0, Culture=neutral, PublicKeyToken=31bf3856ad364e35, processorArchitecture=MSIL">
      <HintPath>..\packages\Microsoft.IdentityModel.Logging.1.1.2\lib\net451\Microsoft.IdentityModel.Logging.dll</HintPath>
    </Reference>
    <Reference Include="Microsoft.IdentityModel.Tokens, Version=5.1.2.0, Culture=neutral, PublicKeyToken=31bf3856ad364e35, processorArchitecture=MSIL">
      <HintPath>..\packages\Microsoft.IdentityModel.Tokens.5.1.2\lib\net451\Microsoft.IdentityModel.Tokens.dll</HintPath>
    </Reference>
    <Reference Include="Microsoft.Owin, Version=2.1.0.0, Culture=neutral, PublicKeyToken=31bf3856ad364e35, processorArchitecture=MSIL">
      <HintPath>..\packages\Microsoft.Owin.2.1.0\lib\net45\Microsoft.Owin.dll</HintPath>
    </Reference>
    <Reference Include="Microsoft.Owin.Host.SystemWeb, Version=2.1.0.0, Culture=neutral, PublicKeyToken=31bf3856ad364e35, processorArchitecture=MSIL">
      <HintPath>..\packages\Microsoft.Owin.Host.SystemWeb.2.1.0\lib\net45\Microsoft.Owin.Host.SystemWeb.dll</HintPath>
    </Reference>
    <Reference Include="Microsoft.Owin.Security, Version=2.1.0.0, Culture=neutral, PublicKeyToken=31bf3856ad364e35, processorArchitecture=MSIL">
      <HintPath>..\packages\Microsoft.Owin.Security.2.1.0\lib\net45\Microsoft.Owin.Security.dll</HintPath>
    </Reference>
    <Reference Include="Microsoft.SqlServer.Types, Version=11.0.0.0, Culture=neutral, PublicKeyToken=89845dcd8080cc91, processorArchitecture=MSIL">
      <HintPath>..\packages\Microsoft.SqlServer.Types.11.0.2\lib\net20\Microsoft.SqlServer.Types.dll</HintPath>
    </Reference>
    <Reference Include="Microsoft.Web.Infrastructure, Version=1.0.0.0, Culture=neutral, PublicKeyToken=31bf3856ad364e35, processorArchitecture=MSIL">
      <HintPath>..\packages\Microsoft.Web.Infrastructure.1.0.0.0\lib\net40\Microsoft.Web.Infrastructure.dll</HintPath>
    </Reference>
    <Reference Include="Microsoft.Web.XmlTransform, Version=2.1.0.0, Culture=neutral, PublicKeyToken=b03f5f7f11d50a3a, processorArchitecture=MSIL">
      <HintPath>..\packages\Microsoft.Web.Xdt.2.1.1\lib\net40\Microsoft.Web.XmlTransform.dll</HintPath>
    </Reference>
    <Reference Include="Mono.CSharp, Version=4.0.0.0, Culture=neutral, PublicKeyToken=0738eb9f132ed756, processorArchitecture=MSIL">
      <HintPath>..\packages\CS-Script.bin.3.13.2.0\lib\net45\Mono.CSharp.dll</HintPath>
    </Reference>
    <Reference Include="Nest, Version=2.0.0.0, Culture=neutral, PublicKeyToken=96c599bbe3e70f5d, processorArchitecture=MSIL">
      <HintPath>..\packages\NEST.2.4.3\lib\net45\Nest.dll</HintPath>
    </Reference>
    <Reference Include="Newtonsoft.Json, Version=9.0.0.0, Culture=neutral, PublicKeyToken=30ad4fe6b2a6aeed, processorArchitecture=MSIL">
      <HintPath>..\packages\Newtonsoft.Json.9.0.1\lib\net45\Newtonsoft.Json.dll</HintPath>
    </Reference>
    <Reference Include="NuGet.Core, Version=2.11.1.812, Culture=neutral, PublicKeyToken=31bf3856ad364e35, processorArchitecture=MSIL">
      <HintPath>..\packages\NuGet.Core.2.11.1\lib\net40-Client\NuGet.Core.dll</HintPath>
    </Reference>
    <Reference Include="OpenXmlPowerTools, Version=4.2.0.0, Culture=neutral, processorArchitecture=MSIL">
      <HintPath>..\packages\OpenXmlPowerTools.4.2\lib\OpenXmlPowerTools.dll</HintPath>
    </Reference>
    <Reference Include="Owin, Version=1.0.0.0, Culture=neutral, PublicKeyToken=f0ebd12fd5e55cc5, processorArchitecture=MSIL">
      <HintPath>..\packages\Owin.1.0\lib\net40\Owin.dll</HintPath>
    </Reference>
    <Reference Include="PreMailer.Net, Version=1.5.5.0, Culture=neutral, processorArchitecture=MSIL">
      <HintPath>..\packages\PreMailer.Net.1.5.5\lib\net45\PreMailer.Net.dll</HintPath>
    </Reference>
    <Reference Include="Quartz">
      <HintPath>..\libs\Quartz\Quartz.dll</HintPath>
    </Reference>
    <Reference Include="RestSharp, Version=105.2.3.0, Culture=neutral, processorArchitecture=MSIL">
      <HintPath>..\packages\RestSharp.105.2.3\lib\net452\RestSharp.dll</HintPath>
    </Reference>
    <Reference Include="StackExchange.Redis.StrongName, Version=1.2.6.0, Culture=neutral, PublicKeyToken=c219ff1ca8c2ce46, processorArchitecture=MSIL">
      <HintPath>..\packages\StackExchange.Redis.StrongName.1.2.6\lib\net45\StackExchange.Redis.StrongName.dll</HintPath>
    </Reference>
    <Reference Include="System" />
    <Reference Include="System.ComponentModel.Composition" />
    <Reference Include="System.ComponentModel.DataAnnotations" />
    <Reference Include="System.configuration" />
    <Reference Include="System.Core" />
    <Reference Include="System.Data.Entity.Design" />
    <Reference Include="System.Data.Services" />
    <Reference Include="System.DirectoryServices" />
    <Reference Include="System.DirectoryServices.AccountManagement" />
    <Reference Include="System.Drawing" />
    <Reference Include="System.IdentityModel.Tokens.Jwt, Version=5.1.2.0, Culture=neutral, PublicKeyToken=31bf3856ad364e35, processorArchitecture=MSIL">
      <HintPath>..\packages\System.IdentityModel.Tokens.Jwt.5.1.2\lib\net451\System.IdentityModel.Tokens.Jwt.dll</HintPath>
    </Reference>
    <Reference Include="System.IO.Compression" />
    <Reference Include="System.IO.Compression.FileSystem" />
    <Reference Include="System.IO.Packaging, Version=1.0.0.0, Culture=neutral, processorArchitecture=MSIL">
      <HintPath>..\packages\OpenXMLSDK-MOT.2.6.0.0\lib\System.IO.Packaging.dll</HintPath>
    </Reference>
    <Reference Include="System.Linq.Dynamic, Version=1.0.5840.25917, Culture=neutral, processorArchitecture=MSIL">
      <HintPath>..\packages\System.Linq.Dynamic.1.0.6\lib\net40\System.Linq.Dynamic.dll</HintPath>
    </Reference>
    <Reference Include="System.Management.Automation, Version=1.0.0.0, Culture=neutral, PublicKeyToken=31bf3856ad364e35, processorArchitecture=MSIL">
      <HintPath>..\packages\System.Management.Automation.6.1.7601.17515\lib\net45\System.Management.Automation.dll</HintPath>
    </Reference>
    <Reference Include="System.Net.Http.Formatting, Version=5.2.3.0, Culture=neutral, PublicKeyToken=31bf3856ad364e35, processorArchitecture=MSIL">
      <HintPath>..\packages\Microsoft.AspNet.WebApi.Client.5.2.3\lib\net45\System.Net.Http.Formatting.dll</HintPath>
    </Reference>
    <Reference Include="System.Net.Http.WebRequest" />
    <Reference Include="System.Runtime.Caching" />
    <Reference Include="System.Runtime.Serialization" />
    <Reference Include="System.ServiceModel" />
    <Reference Include="System.ServiceModel.Web" />
    <Reference Include="System.Web" />
    <Reference Include="System.Web.Extensions" />
    <Reference Include="System.Web.Http, Version=5.2.3.0, Culture=neutral, PublicKeyToken=31bf3856ad364e35, processorArchitecture=MSIL">
      <HintPath>..\packages\Microsoft.AspNet.WebApi.Core.5.2.3\lib\net45\System.Web.Http.dll</HintPath>
    </Reference>
    <Reference Include="System.Web.Http.WebHost, Version=5.2.3.0, Culture=neutral, PublicKeyToken=31bf3856ad364e35, processorArchitecture=MSIL">
      <HintPath>..\packages\Microsoft.AspNet.WebApi.WebHost.5.2.3\lib\net45\System.Web.Http.WebHost.dll</HintPath>
    </Reference>
    <Reference Include="System.Web.Optimization, Version=1.1.0.0, Culture=neutral, PublicKeyToken=31bf3856ad364e35, processorArchitecture=MSIL">
      <HintPath>..\packages\Microsoft.AspNet.Web.Optimization.1.1.3\lib\net40\System.Web.Optimization.dll</HintPath>
    </Reference>
    <Reference Include="System.Xml.Linq" />
    <Reference Include="System.Data.DataSetExtensions" />
    <Reference Include="Microsoft.CSharp" />
    <Reference Include="System.Data" />
    <Reference Include="System.Net.Http" />
    <Reference Include="System.Xml" />
    <Reference Include="Twilio, Version=0.0.0.0, Culture=neutral, processorArchitecture=MSIL">
      <HintPath>..\packages\Twilio.5.1.0\lib\net451\Twilio.dll</HintPath>
    </Reference>
    <Reference Include="UAParser, Version=2.1.0.0, Culture=neutral, PublicKeyToken=f7377bf021646069, processorArchitecture=MSIL">
      <HintPath>..\packages\UAParser.2.1.0.0\lib\net40-Client\UAParser.dll</HintPath>
    </Reference>
    <Reference Include="WebGrease, Version=1.5.2.14234, Culture=neutral, PublicKeyToken=31bf3856ad364e35, processorArchitecture=MSIL">
      <HintPath>..\packages\WebGrease.1.5.2\lib\WebGrease.dll</HintPath>
    </Reference>
    <Reference Include="Z.EntityFramework.Plus.EF6, Version=1.8.6.0, Culture=neutral, PublicKeyToken=59b66d028979105b, processorArchitecture=MSIL">
      <HintPath>..\packages\Z.EntityFramework.Plus.EF6.1.8.6\lib\net45\Z.EntityFramework.Plus.EF6.dll</HintPath>
    </Reference>
  </ItemGroup>
  <ItemGroup>
    <Compile Include="..\Rock.Version\AssemblySharedInfo.cs">
      <Link>AssemblySharedInfo.cs</Link>
    </Compile>
    <Compile Include="Address\Bing.cs" />
    <Compile Include="Address\MelissaData.cs" />
    <Compile Include="Address\ServiceObjects.cs" />
    <Compile Include="Address\SmartyStreets.cs" />
    <Compile Include="Address\VerificationComponent.cs" />
    <Compile Include="Address\VerificationContainer.cs" />
    <Compile Include="Attribute\AccountFieldAttribute.cs" />
    <Compile Include="Attribute\AccountsFieldAttribute.cs" />
    <Compile Include="Attribute\AddressFieldAttribute.cs" />
    <Compile Include="Attribute\AssetStorageSystemFieldAttribute.cs" />
    <Compile Include="Attribute\AttributeCategoryFieldAttribute.cs" />
    <Compile Include="Attribute\AttributeFieldAttribute.cs" />
    <Compile Include="Attribute\CheckListFieldAttribute.cs" />
    <Compile Include="Attribute\ColorFieldAttribute.cs" />
    <Compile Include="Attribute\ComparisonFieldAttribute.cs" />
    <Compile Include="Attribute\ContentChannelTypeFieldAttribute.cs" />
    <Compile Include="Attribute\ContentChannelItemFieldAttribute.cs" />
    <Compile Include="Attribute\BackgroundCheckFieldAttribute.cs" />
    <Compile Include="Attribute\GenderFieldAttribute.cs" />
    <Compile Include="Attribute\IHasAttributes.cs" />
    <Compile Include="Attribute\InteractionChannelFieldAttribute.cs" />
    <Compile Include="Attribute\InteractionChannelsFieldAttribute.cs" />
    <Compile Include="Attribute\LabelFieldAttribute.cs" />
    <Compile Include="Attribute\LavaFieldAttribute.cs" />
    <Compile Include="Attribute\RegistrationInstanceFieldAttribute.cs" />
    <Compile Include="Attribute\RegistrationTemplateFieldAttribute.cs" />
    <Compile Include="Attribute\ReportFieldAttribute.cs" />
    <Compile Include="Attribute\SelectFieldAttribute.cs" />
    <Compile Include="Attribute\TextValueFilterFieldAttribute.cs" />
    <Compile Include="Attribute\TimeZoneFieldAttribute.cs" />
    <Compile Include="Attribute\FileFieldAttribute.cs" />
    <Compile Include="Attribute\BinaryFileFieldAttribute.cs" />
    <Compile Include="Attribute\BinaryFileTypeFieldAttribute.cs" />
    <Compile Include="Attribute\BinaryFileTypesFieldAttribute.cs" />
    <Compile Include="Attribute\BooleanFieldAttribute.cs" />
    <Compile Include="Attribute\CampusesFieldAttribute.cs" />
    <Compile Include="Attribute\CampusFieldAttribute.cs" />
    <Compile Include="Attribute\GroupCategoryFieldAttribute.cs" />
    <Compile Include="Attribute\CategoryFieldAttribute.cs" />
    <Compile Include="Attribute\CodeEditorFieldAttribute.cs" />
    <Compile Include="Attribute\CommunicationTemplateFieldAttribute .cs" />
    <Compile Include="Attribute\ComponentFieldAttribute.cs" />
    <Compile Include="Attribute\ComponentsFieldAttribute.cs" />
    <Compile Include="Attribute\ConnectionActivityTypeFieldAttribute.cs" />
    <Compile Include="Attribute\ConnectionOpportunityFieldAttribute.cs" />
    <Compile Include="Attribute\ConnectionRequestFieldAttribute.cs" />
    <Compile Include="Attribute\ConnectionStateFieldAttribute.cs" />
    <Compile Include="Attribute\ConnectionStatusFieldAttribute.cs" />
    <Compile Include="Attribute\ConnectionTypeFieldAttribute.cs" />
    <Compile Include="Attribute\ConnectionTypesFieldAttribute.cs" />
    <Compile Include="Attribute\ContentChannelFieldAttribute.cs" />
    <Compile Include="Attribute\ContentChannelTypesFieldAttribute.cs" />
    <Compile Include="Attribute\CurrencyFieldAttribute.cs" />
    <Compile Include="Attribute\CustomEnhancedListFieldAttribute.cs" />
    <Compile Include="Attribute\CustomCheckboxListFieldAttribute.cs" />
    <Compile Include="Attribute\CustomDropdownListFieldAttribute.cs" />
    <Compile Include="Attribute\CustomRadioListFieldAttribute.cs" />
    <Compile Include="Attribute\DataViewFieldAttribute.cs" />
    <Compile Include="Attribute\DataViewsFieldAttribute.cs" />
    <Compile Include="Attribute\DateFieldAttribute.cs" />
    <Compile Include="Attribute\DateRangeFieldAttribute.cs" />
    <Compile Include="Attribute\DateTimeFieldAttribute.cs" />
    <Compile Include="Attribute\DayOfWeekFieldAttribute.cs" />
    <Compile Include="Attribute\DaysOfWeekFieldAttribute.cs" />
    <Compile Include="Attribute\DecimalFieldAttribute.cs" />
    <Compile Include="Attribute\DecimalRangeFieldAttribute.cs" />
    <Compile Include="Attribute\DefinedTypeFieldAttribute.cs" />
    <Compile Include="Attribute\DefinedValueFieldAttribute.cs" />
    <Compile Include="Attribute\DefinedValueRangeFieldAttribute.cs" />
    <Compile Include="Attribute\EmailFieldAttribute.cs" />
    <Compile Include="Attribute\GroupMemberFieldAttribute.cs" />
    <Compile Include="Attribute\IHasInheritedAttributes.cs" />
    <Compile Include="Attribute\MatrixFieldAttribute.cs" />
    <Compile Include="Attribute\SocialMediaAccountFieldAttribute.cs" />
    <Compile Include="Attribute\SSNFieldAttribute.cs" />
    <Compile Include="Attribute\WorkflowFieldAttribute.cs" />
    <Compile Include="Attribute\EncryptedTextFieldAttribute.cs" />
    <Compile Include="Attribute\EntityFieldAttribute.cs" />
    <Compile Include="Attribute\EntityTypeFieldAttribute.cs" />
    <Compile Include="Attribute\EnumFieldAttribute.cs" />
    <Compile Include="Attribute\EnumsFieldAttribute.cs" />
    <Compile Include="Attribute\EventCalendarFieldAttribute.cs" />
    <Compile Include="Attribute\EventItemFieldAttribute.cs" />
    <Compile Include="Attribute\FieldAttribute.cs" />
    <Compile Include="Attribute\FinancialGatewayFieldAttribute.cs" />
    <Compile Include="Attribute\GroupAndRoleFieldAttribute.cs" />
    <Compile Include="Attribute\GroupFieldAttribute.cs" />
    <Compile Include="Attribute\GroupLocationTypeFieldAttribute.cs" />
    <Compile Include="Attribute\GroupRoleFieldAttribute.cs" />
    <Compile Include="Attribute\GroupTypeFieldAttribute.cs" />
    <Compile Include="Attribute\GroupTypeGroupFieldAttribute.cs" />
    <Compile Include="Attribute\GroupTypesFieldAttribute.cs" />
    <Compile Include="Attribute\Helper.cs" />
    <Compile Include="Attribute\IHasAttributesWrapper.cs" />
    <Compile Include="Attribute\InheritedAttribute.cs" />
    <Compile Include="Attribute\IntegerFieldAttribute.cs" />
    <Compile Include="Attribute\IntegerRangeFieldAttribute.cs" />
    <Compile Include="Attribute\KeyValueListFieldAttribute.cs" />
    <Compile Include="Attribute\LavaCommandsFieldAttribute.cs" />
    <Compile Include="Attribute\LinkedPageAttribute.cs" />
    <Compile Include="Attribute\LocationFieldAttribute.cs" />
    <Compile Include="Attribute\MarkdownFieldAttribute.cs" />
    <Compile Include="Attribute\MemoFieldAttribute.cs" />
    <Compile Include="Attribute\MergeTemplateFieldAttribute.cs" />
    <Compile Include="Attribute\MetricCategoriesFieldAttribute.cs" />
    <Compile Include="Attribute\NoteTypeFieldAttribute.cs" />
    <Compile Include="Attribute\PersonBadgesAttribute.cs" />
    <Compile Include="Attribute\PersonFieldAttribute.cs" />
    <Compile Include="Attribute\PhoneNumberFieldAttribute.cs" />
    <Compile Include="Attribute\RemoteAuthsFieldAttribute.cs" />
    <Compile Include="Attribute\ScheduleFieldAttribute.cs" />
    <Compile Include="Attribute\SchedulesFieldAttribute.cs" />
    <Compile Include="Attribute\SecurityRoleFieldAttribute.cs" />
    <Compile Include="Attribute\SiteFieldAttribute.cs" />
    <Compile Include="Attribute\SlidingDateRangeFieldAttribute.cs" />
    <Compile Include="Attribute\SystemEmailFieldAttribute.cs" />
    <Compile Include="Attribute\TextFieldAttribute.cs" />
    <Compile Include="Attribute\TimeFieldAttribute.cs" />
    <Compile Include="Attribute\UrlLinkFieldAttribute.cs" />
    <Compile Include="Attribute\ValueListFieldAttribute.cs" />
    <Compile Include="Attribute\WorkflowActivityTypeAttribute.cs" />
    <Compile Include="Attribute\WorkflowAttributeAttribute.cs" />
    <Compile Include="Attribute\WorkflowTextOrAttributeAttribute.cs" />
    <Compile Include="Attribute\WorkflowTypeFieldAttribute.cs" />
    <Compile Include="Communication\SmsActions\SmsActionComponent.cs" />
    <Compile Include="Communication\SmsActions\SmsActionContainer.cs" />
    <Compile Include="Communication\SmsActions\SmsActionLaunchWorkflow.cs" />
    <Compile Include="Communication\SmsActions\SmsActionReply.cs" />
    <Compile Include="Communication\SmsActions\SmsActionConversations.cs" />
    <Compile Include="Communication\SmsActions\SmsActionOutcome.cs" />
    <Compile Include="Communication\SmsActions\SmsMessage.cs" />
    <Compile Include="Field\FieldVisibilityRules.cs" />
    <Compile Include="Field\Types\AssetFieldType.cs" />
    <Compile Include="Field\Types\AssetStorageProviderFieldType.cs" />
    <Compile Include="Field\Types\ValueFilterFieldType.cs" />
    <Compile Include="Financial\HostedPaymentInfoControlOptions.cs" />
    <Compile Include="Financial\IGatewayComponent.cs" />
    <Compile Include="Financial\IHostedGatewayComponent.cs" />
    <Compile Include="Financial\IHostedGatewayPaymentControlTokenEvent.cs" />
    <Compile Include="Jobs\PostV90DataMigrations.cs" />
    <Compile Include="Jobs\PostV90DataMigrationsForDISC.cs" />
    <Compile Include="Financial\IWebhookGatewayComponent.cs" />
    <Compile Include="Jobs\ChargeFutureTransactions.cs" />
    <Compile Include="Lava\Shortcodes\ScheduledContent.cs" />
    <Compile Include="Financial\AutomatedPaymentProcessor.cs" />
    <Compile Include="Financial\AutomatedPaymentArgs.cs" />
    <Compile Include="Financial\IAutomatedGatewayComponent.cs" />
    <Compile Include="Financial\IThreeStepGatewayComponent.cs" />
    <Compile Include="Model\AttendanceData.cs" />
    <Compile Include="Model\CodeGenerated\CommunicationResponseService.cs" />
    <Compile Include="Model\CodeGenerated\SmsActionService.cs" />
    <Compile Include="Model\CodeGenerated\NoteAttachmentService.cs" />
    <Compile Include="Model\CodeGenerated\RegistrationTemplateFeeItemService.cs" />
    <Compile Include="Model\CommunicationResponse.cs" />
    <Compile Include="Model\CommunicationResponseService.partial.cs" />
    <Compile Include="Model\SmsAction.cs" />
    <Compile Include="Model\SmsActionService.Partial.cs" />
    <Compile Include="Model\GroupLocationHistoricalService.Partial.cs" />
    <Compile Include="Model\NoteAttachment.cs" />
    <Compile Include="Model\RegistrationTemplateFeeItem.cs" />
    <Compile Include="Model\SpiritualGiftsService.cs" />
    <Compile Include="BulkExport\AttributesExport.cs" />
    <Compile Include="BulkExport\FinancialTransactionExport.cs" />
    <Compile Include="BulkExport\FinancialTransactionExportOptions.cs" />
    <Compile Include="BulkExport\FinancialTransactionsExport.cs" />
    <Compile Include="BulkExport\ModelExport.cs" />
    <Compile Include="BulkExport\ExportOptions.cs" />
    <Compile Include="BulkExport\LocationExport.cs" />
    <Compile Include="BulkExport\ExportResult.cs" />
    <Compile Include="BulkExport\PeopleExport.cs" />
    <Compile Include="BulkExport\PersonExport.cs" />
    <Compile Include="CheckIn\CheckInEditFamilyBlock.cs">
      <SubType>ASPXCodeBehind</SubType>
    </Compile>
    <Compile Include="CheckIn\CheckInMessage.cs" />
    <Compile Include="CheckIn\CheckInSearchBlock.cs">
      <SubType>ASPXCodeBehind</SubType>
    </Compile>
    <Compile Include="CheckIn\Registration\FamilyRegistrationState.cs" />
    <Compile Include="Data\NoAttributeFilterExpression.cs" />
    <Compile Include="Field\ICachedEntitiesFieldType.cs" />
    <Compile Include="Jobs\NoRetryAggregateException.cs" />
    <Compile Include="Jobs\NoRetryException.cs" />
    <Compile Include="Jobs\PostV84DataMigrations.cs" />
    <Compile Include="Lava\Shortcodes\Scripturize.cs" />
    <Compile Include="Lava\Shortcodes\LavaShortcodeMetaDataAttribute.cs" />
<<<<<<< HEAD
    <Compile Include="Plugin\HotFixes\051_SparkData.cs" />
=======
    <Compile Include="Model\AttributeMatrixService.Partial.cs" />
>>>>>>> 8615b404
    <Compile Include="Plugin\HotFixes\052_MigrationRollupsForV8_1.cs" />
    <Compile Include="Plugin\HotFixes\060_MigrationRollupsForV8_6.cs" />
    <Compile Include="Plugin\HotFixes\059_MigrationRollupsForV8_5_2.cs" />
    <Compile Include="Plugin\HotFixes\057_MigrationRollupsForV8_5.cs" />
    <Compile Include="Plugin\HotFixes\056_MigrationRollupsForV8_4.cs" />
    <Compile Include="Plugin\HotFixes\055_MigrationRollupsForV8_3.cs" />
    <Compile Include="Plugin\HotFixes\054_MigrationRollupsForV8_2.cs" />
    <Compile Include="Plugin\HotFixes\053_DuplicateDataIntegrityReports.cs" />
    <Compile Include="Plugin\HotFixes\058_CheckinRegistration.cs" />
    <Compile Include="Plugin\HotFixes\062_MigrationRollupsForV8_7.cs" />
    <Compile Include="Plugin\HotFixes\061_MigrationRollupsForV8_6_2.cs" />
    <Compile Include="Plugin\HotFixes\074_MigrationRollupsForV8_8_1.cs" />
    <Compile Include="Plugin\HotFixes\073_MigrationRollupsForV8_8.cs" />
    <Compile Include="Plugin\HotFixes\072_RemoveDoNotDisturb.cs" />
    <Compile Include="Plugin\HotFixes\071_BlacklistBlankFix.cs" />
    <Compile Include="Plugin\HotFixes\063_WhitelistBlacklist.cs" />
    <Compile Include="Plugin\HotFixes\065_ThresholdValue.cs" />
    <Compile Include="Plugin\HotFixes\064_MigrationRollupsForV8_7_2.cs" />
    <Compile Include="Plugin\HotFixes\069_MigrationRollupsForV8_7_6.cs" />
    <Compile Include="Plugin\HotFixes\068_MigrationRollupsForV8_7_5.cs" />
    <Compile Include="Plugin\HotFixes\067_MigrationRollupsForV8_7_4.cs" />
    <Compile Include="Plugin\HotFixes\066_MigrationRollupsForV8_7_3.cs" />
    <Compile Include="Plugin\HotFixes\070_MigrationRollupsForV8_7_7.cs" />
    <Compile Include="Plugin\HotFixes\HotFixMigrationResource.Designer.cs">
      <AutoGen>True</AutoGen>
      <DesignTime>True</DesignTime>
      <DependentUpon>HotFixMigrationResource.resx</DependentUpon>
    </Compile>
    <Compile Include="Reporting\DataFilter\BenevolenceRequest\BenevolenceResultDataViewFilter.cs" />
    <Compile Include="Reporting\DataFilter\BenevolenceResult\BenevolenceRequestDataViewFilter.cs" />
    <Compile Include="Reporting\DataFilter\Person\AttendanceDataViewFilter.cs" />
    <Compile Include="Reporting\DataFilter\Person\HasDuplicateEmailFilter.cs" />
    <Compile Include="Reporting\DataFilter\Person\HasDuplicatePhoneFilter.cs" />
    <Compile Include="Reporting\DataFilter\Person\InteractionDataViewFilter.cs" />
    <Compile Include="Reporting\DataFilter\Person\InteractionsFilter.cs" />
    <Compile Include="Reporting\DataSelect\Person\InteractionCountSelect.cs" />
    <Compile Include="Reporting\DataSelect\Person\InteractionDateSelect.cs" />
    <Compile Include="SystemGuid\ContentChannelType.cs" />
    <Compile Include="SystemGuid\Layout.cs" />
    <Compile Include="SystemGuid\PageRoute.cs" />
    <Compile Include="Utility\EntityCoding\CodingHelper.cs" />
    <Compile Include="Utility\EntityCoding\EncodedEntity.cs" />
    <Compile Include="Utility\EntityCoding\EntityCoder.cs" />
    <Compile Include="Utility\EntityCoding\EntityDecoder.cs" />
    <Compile Include="Utility\EntityCoding\EntityPath.cs" />
    <Compile Include="Utility\EntityCoding\EntityPathComponent.cs" />
    <Compile Include="Utility\EntityCoding\EntityProcessor.cs" />
    <Compile Include="Utility\EntityCoding\ExportedEntitiesContainer.cs" />
    <Compile Include="Utility\EntityCoding\IEntityProcessor.cs" />
    <Compile Include="Utility\EntityCoding\IExporter.cs" />
    <Compile Include="Utility\EntityCoding\Processors\AttributeProcessor.cs" />
    <Compile Include="Utility\EntityCoding\Processors\AttributeValueProcessor.cs" />
    <Compile Include="Utility\EntityCoding\Processors\WorkflowActionFormProcessor.cs" />
    <Compile Include="Utility\EntityCoding\Processors\WorkflowActivityTypeProcessor.cs" />
    <Compile Include="Utility\EntityCoding\Processors\WorkflowTypeProcessor.cs" />
    <Compile Include="Utility\EntityCoding\QueuedEntity.cs" />
    <Compile Include="Utility\EntityCoding\Reference.cs" />
    <Compile Include="Utility\EntityCoding\WorkflowTypeExporter.cs" />
    <Compile Include="Utility\EnumOrderAttribute.cs" />
    <Compile Include="Utility\ExtensionMethods\DictionaryExtensions.cs" />
    <Compile Include="Utility\ExtensionMethods\DictionaryFieldExtensions.cs" />
    <Compile Include="Utility\ExtensionMethods\EnumUtilityExtensions.cs" />
    <Compile Include="Utility\RockObsolete.cs" />
    <Compile Include="SystemGuid\SystemSetting.cs" />
    <Compile Include="SystemKey\GroupTypeAttributeKey.cs" />
    <Compile Include="Utility\RockColor.cs" />
    <Compile Include="Utility\RockDynamic.cs" />
    <Compile Include="Utility\Scripturize.cs" />
    <Compile Include="Utility\StringRockExtensions.cs" />
    <Compile Include="Utility\WebRequestHelper.cs" />
    <Compile Include="Web\Cache\Entities\BlockCache.cs" />
    <Compile Include="Web\Cache\Entities\CampusCache.cs" />
    <Compile Include="Web\Cache\Entities\ContentChannelCache.cs" />
    <Compile Include="Web\Cache\Entities\EventCalendarCache.cs" />
    <Compile Include="Web\Cache\Entities\GroupTypeCache.cs" />
    <Compile Include="Web\Cache\Entities\InteractionChannelCache.cs" />
    <Compile Include="Web\Cache\Entities\InteractionComponentCache.cs" />
    <Compile Include="Web\Cache\Entities\LavaShortcodeCache.cs" />
    <Compile Include="Web\Cache\Entities\NoteTypeCache.cs" />
    <Compile Include="Web\Cache\Entities\Obsolete\CachedEntity.cs" />
    <Compile Include="Web\Cache\Entities\Obsolete\CachedModel.cs" />
    <Compile Include="Web\Cache\Entities\Obsolete\RockMemoryCache.cs" />
    <Compile Include="Web\Cache\Entities\PersonBadgeCache.cs" />
    <Compile Include="Web\Cache\Entities\RestActionCache.cs" />
    <Compile Include="Web\Cache\Entities\RestControllerCache.cs" />
    <Compile Include="Web\Cache\Entities\SignalTypeCache.cs" />
    <Compile Include="Web\Cache\Entities\SmsActionCache.cs" />
    <Compile Include="Web\Cache\Entities\WorkflowActionFormAttributeCache.cs" />
    <Compile Include="Web\Cache\Entities\WorkflowActionFormCache.cs" />
    <Compile Include="Web\Cache\Entities\WorkflowActionTypeCache.cs" />
    <Compile Include="Web\Cache\Entities\WorkflowActivityTypeCache.cs" />
    <Compile Include="Web\Cache\Entities\WorkflowTypeCache.cs" />
    <Compile Include="Web\Cache\ICacheable.cs" />
    <Compile Include="Web\Cache\IItemCache.cs" />
    <Compile Include="Web\Cache\EntityItemCache.cs" />
    <Compile Include="Web\Cache\NonEntities\EntityNoteTypesCache.cs" />
    <Compile Include="Web\Cache\NonEntities\IdFromGuidCache.cs" />
    <Compile Include="Web\Cache\NonEntities\WorkflowTriggersCache.cs" />
    <Compile Include="Web\Cache\RockCache.cs" />
    <Compile Include="Web\Cache\IRockCacheManager.cs" />
    <Compile Include="Web\Cache\ItemCache.cs" />
    <Compile Include="Web\Cache\EntityCache.cs" />
    <Compile Include="Web\Cache\IEntityCache.cs" />
    <Compile Include="Web\Cache\RockCacheManager.cs" />
    <Compile Include="Web\Cache\ModelCache.cs" />
    <Compile Include="Web\Cache\Entities\AttributeCache.cs" />
    <Compile Include="Web\Cache\Entities\BlockTypeCache.cs" />
    <Compile Include="Web\Cache\Entities\CategoryCache.cs" />
    <Compile Include="Web\Cache\Entities\DefinedTypeCache.cs" />
    <Compile Include="Web\Cache\Entities\DefinedValueCache.cs" />
    <Compile Include="Web\Cache\Entities\EntityTypeCache.cs" />
    <Compile Include="Web\Cache\Entities\FieldTypeCache.cs" />
    <Compile Include="Web\Cache\Entities\LayoutCache.cs" />
    <Compile Include="Web\Cache\Entities\PageCache.cs" />
    <Compile Include="Web\Cache\Entities\SiteCache.cs" />
    <Compile Include="Web\Cache\NonEntities\AttributeValueCache.cs" />
    <Compile Include="Web\Cache\NonEntities\EntityAttributesCache.cs" />
    <Compile Include="Web\Cache\NonEntities\GlobalAttributesCache.cs" />
    <Compile Include="Web\Cache\NonEntities\LavaTemplateCache.cs" />
    <Compile Include="Web\Cache\NonEntities\RoleCache.cs" />
    <Compile Include="Chart\ChartGroupBy.cs" />
    <Compile Include="Chart\IChartData.cs" />
    <Compile Include="Chart\SummaryData.cs" />
    <Compile Include="CheckIn\CheckInBlockMultiPerson.cs">
      <SubType>ASPXCodeBehind</SubType>
    </Compile>
    <Compile Include="CheckIn\CheckInBlock.cs">
      <SubType>ASPXCodeBehind</SubType>
    </Compile>
    <Compile Include="CheckIn\CheckInFamily.cs" />
    <Compile Include="CheckIn\CheckInGroup.cs" />
    <Compile Include="CheckIn\CheckInGroupType.cs" />
    <Compile Include="CheckIn\CheckInLabel.cs" />
    <Compile Include="CheckIn\CheckInLocation.cs" />
    <Compile Include="CheckIn\CheckOutPerson.cs" />
    <Compile Include="CheckIn\CheckInPerson.cs" />
    <Compile Include="CheckIn\CheckInSchedule.cs" />
    <Compile Include="CheckIn\CheckInState.cs" />
    <Compile Include="CheckIn\CheckInStatus.cs" />
    <Compile Include="CheckIn\CheckinType.cs" />
    <Compile Include="CheckIn\KioskDevice.cs" />
    <Compile Include="CheckIn\KioskGroup.cs" />
    <Compile Include="CheckIn\KioskGroupAttendance.cs" />
    <Compile Include="CheckIn\KioskGroupType.cs" />
    <Compile Include="CheckIn\KioskLabel.cs" />
    <Compile Include="CheckIn\KioskLocation.cs" />
    <Compile Include="CheckIn\KioskLocationAttendance.cs" />
    <Compile Include="CheckIn\KioskSchedule.cs" />
    <Compile Include="CheckIn\KioskScheduleAttendance.cs" />
    <Compile Include="Communication\BouncedEmail.cs" />
    <Compile Include="Communication\Email.cs" />
    <Compile Include="Communication\CommunicationDetails.cs" />
    <Compile Include="Communication\IEmailProvider.cs" />
    <Compile Include="Communication\ICommunicationDetails.cs" />
    <Compile Include="Communication\MediumComponent.cs" />
    <Compile Include="Communication\MediumContainer.cs" />
    <Compile Include="Communication\Medium\Email.cs" />
    <Compile Include="Communication\Medium\PushNotification.cs" />
    <Compile Include="Communication\Medium\Sms.cs" />
    <Compile Include="Communication\RecipientData.cs" />
    <Compile Include="Communication\RockEmailMessage.cs" />
    <Compile Include="Communication\RockMessage.cs" />
    <Compile Include="Communication\RockPushMessage.cs" />
    <Compile Include="Communication\RockSMSMessage.cs" />
    <Compile Include="Communication\SMTPComponent.cs" />
    <Compile Include="Communication\TransportComponent.cs" />
    <Compile Include="Communication\TransportContainer.cs" />
    <Compile Include="Communication\Transport\Firebase.cs" />
    <Compile Include="Communication\Transport\SMTP.cs" />
    <Compile Include="Communication\Transport\Twilio.cs" />
    <Compile Include="Configuration\AttributeValueConfig.cs" />
    <Compile Include="Configuration\AttributeValuesConfig.cs" />
    <Compile Include="Configuration\RockConfig.cs" />
    <Compile Include="Constants\DisplayStrings.cs" />
    <Compile Include="Constants\SystemSettingKeys.cs" />
    <Compile Include="Data\BoundFieldTypeAttribute.cs" />
    <Compile Include="Data\DbContext.cs" />
    <Compile Include="Data\DbService.cs" />
    <Compile Include="Data\DefinedValueAttribute.cs" />
    <Compile Include="Data\Entity.cs" />
    <Compile Include="Data\FieldTypeAttribute.cs" />
    <Compile Include="Data\AnalyticHistoryFieldAttribute.cs" />
    <Compile Include="Data\HideFromReportingAttribute.cs" />
    <Compile Include="Data\AnalyticsAttribute.cs" />
    <Compile Include="Data\IAnalyticHistorical.cs" />
    <Compile Include="Data\IAnalytic.cs" />
    <Compile Include="Data\ICategorized.cs" />
    <Compile Include="Data\IEntity.cs" />
    <Compile Include="Data\IFeed.cs" />
    <Compile Include="Data\IgnoreCanDelete.cs" />
    <Compile Include="Data\IgnoreModelErrorsAttribute.cs" />
    <Compile Include="Data\IHistoricalTracking.cs" />
    <Compile Include="Data\IMigration.cs" />
    <Compile Include="Data\IModel.cs" />
    <Compile Include="Data\IncludeForReportingAttribute.cs" />
    <Compile Include="Data\IncludeAsEntityProperty.cs" />
    <Compile Include="Data\Interception\QueryHintDbCommandInterceptor.cs" />
    <Compile Include="Data\Interception\QueryHintScope.cs" />
    <Compile Include="Data\IHasActiveFlag.cs" />
    <Compile Include="Data\IOrdered.cs" />
    <Compile Include="Data\IRockEntity.cs" />
    <Compile Include="Data\IService.cs" />
    <Compile Include="Data\LavaIgnoreAttribute.cs" />
    <Compile Include="Data\LavaIncludeAttribute.cs" />
    <Compile Include="Data\LinqRuntimeTypeBuilder.cs" />
    <Compile Include="Data\MigrationHelper.cs" />
    <Compile Include="Data\Model.cs" />
    <Compile Include="Data\NotAuditedAttribute.cs" />
    <Compile Include="Data\NotEmptyGuidAttribute.cs" />
    <Compile Include="Data\NotExportable.cs" />
    <Compile Include="Data\PreviewableAttribute.cs" />
    <Compile Include="Data\RockBulkUpdateExpressionVisitor.cs" />
    <Compile Include="Data\RockClientIncludeAttribute.cs" />
    <Compile Include="Data\RockContext.cs" />
    <Compile Include="Data\RockContextConfig.cs" />
    <Compile Include="Data\RockDomainAttribute.cs" />
    <Compile Include="Data\RockPluginDBInitializer.cs" />
    <Compile Include="Data\RouteAttribute.cs" />
    <Compile Include="Data\Service.cs" />
    <Compile Include="Data\Udf\DbMetadataExtensions.cs" />
    <Compile Include="Data\Udf\GetSpousePersonIdFromPersonIdStoreFunctionInjectionConvention.cs" />
    <Compile Include="Data\Udf\GetAddressStoreFunctionInjectionConvention.cs" />
    <Compile Include="Data\Udf\GetGeofencedGroupNamesStoreFunctionInjectionConvention.cs" />
    <Compile Include="Data\IRockStoreModelConvention.cs" />
    <Compile Include="Data\Udf\RockUdfHelper.cs" />
    <Compile Include="Extension\Component.cs" />
    <Compile Include="Extension\ComponentDescription.cs" />
    <Compile Include="Extension\Container.cs" />
    <Compile Include="Extension\FixedSizeList.cs" />
    <Compile Include="Extension\IComponentData.cs" />
    <Compile Include="Extension\IContainer.cs" />
    <Compile Include="Extension\SafeDirectoryCatalog.cs" />
    <Compile Include="Field\ConfigurationValue.cs" />
    <Compile Include="Field\FieldType.cs" />
    <Compile Include="Field\Helper.cs" />
    <Compile Include="Field\IEntityFieldType.cs" />
    <Compile Include="Field\IEntityQualifierFieldType.cs" />
    <Compile Include="Field\IFieldType.cs" />
    <Compile Include="Field\ILinkableFieldType.cs" />
    <Compile Include="Field\SelectFromListFieldType.cs" />
    <Compile Include="Field\Types\CheckListFieldType.cs" />
    <Compile Include="Field\Types\ContentChannelTypeFieldType.cs" />
    <Compile Include="Field\Types\ContentChannelItemFieldType.cs" />
    <Compile Include="Field\Types\BackgroundCheckFieldType.cs" />
    <Compile Include="Field\Types\MonthDayFieldType.cs" />
    <Compile Include="Field\Types\GenderFieldType.cs" />
    <Compile Include="Field\Types\InteractionChannelsFieldType.cs" />
    <Compile Include="Field\Types\LabelFieldType.cs" />
    <Compile Include="Field\Types\RegistrationInstanceFieldType.cs" />
    <Compile Include="Field\Types\RegistrationTemplateFieldType.cs" />
    <Compile Include="Field\Types\ReportFieldType.cs" />
    <Compile Include="Field\Types\TimeZoneFieldType.cs" />
    <Compile Include="Field\Types\GroupMemberFieldType.cs" />
    <Compile Include="Field\Types\InteractionChannelFieldType.cs" />
    <Compile Include="Field\Types\CommunicationPreferenceFieldType.cs" />
    <Compile Include="Field\Types\DataViewsFieldType.cs" />
    <Compile Include="Field\Types\LavaFieldType.cs" />
    <Compile Include="Field\Types\AccountFieldType.cs" />
    <Compile Include="Field\Types\AccountsFieldType.cs" />
    <Compile Include="Field\Types\AddressFieldType.cs" />
    <Compile Include="Field\Types\AttributeFieldType.cs" />
    <Compile Include="Field\Types\AudioFileFieldType.cs" />
    <Compile Include="Field\Types\AudioUrlFieldType.cs" />
    <Compile Include="Field\Types\BinaryFileFieldType.cs" />
    <Compile Include="Field\Types\BinaryFileTypeFieldType.cs" />
    <Compile Include="Field\Types\BinaryFileTypesFieldType.cs" />
    <Compile Include="Field\Types\BooleanFieldType.cs" />
    <Compile Include="Field\Types\CampusesFieldType.cs" />
    <Compile Include="Field\Types\CampusFieldType.cs" />
    <Compile Include="Field\Types\CategoriesFieldType.cs" />
    <Compile Include="Field\Types\CategoryFieldType.cs" />
    <Compile Include="Field\Types\CodeEditorFieldType.cs" />
    <Compile Include="Field\Types\ColorFieldType.cs" />
    <Compile Include="Field\Types\CommunicationTemplateFieldType.cs" />
    <Compile Include="Field\Types\ComparisonFieldType.cs" />
    <Compile Include="Field\Types\ComponentFieldType.cs" />
    <Compile Include="Field\Types\ComponentsFieldType.cs" />
    <Compile Include="Field\Types\ConnectionActivityTypeFieldType.cs" />
    <Compile Include="Field\Types\ConnectionOpportunityFieldType.cs" />
    <Compile Include="Field\Types\BenevolenceRequestFieldType.cs" />
    <Compile Include="Field\Types\ConnectionRequestFieldType.cs" />
    <Compile Include="Field\Types\ConnectionStateFieldType.cs" />
    <Compile Include="Field\Types\ConnectionStatusFieldType.cs" />
    <Compile Include="Field\Types\ConnectionTypeFieldType.cs" />
    <Compile Include="Field\Types\ConnectionTypesFieldType.cs" />
    <Compile Include="Field\Types\ContentChannelFieldType.cs" />
    <Compile Include="Field\Types\ContentChannelTypesFieldType.cs" />
    <Compile Include="Field\Types\CurrencyFieldType.cs" />
    <Compile Include="Field\Types\DataViewFieldType.cs" />
    <Compile Include="Field\Types\DateFieldType.cs" />
    <Compile Include="Field\Types\DateRangeFieldType.cs" />
    <Compile Include="Field\Types\DateTimeFieldType.cs" />
    <Compile Include="Field\Types\DayOfWeekFieldType.cs" />
    <Compile Include="Field\Types\DaysOfWeekFieldType.cs" />
    <Compile Include="Field\Types\DecimalFieldType.cs" />
    <Compile Include="Field\Types\DecimalRangeFieldType.cs" />
    <Compile Include="Field\Types\DefinedTypeFieldType.cs" />
    <Compile Include="Field\Types\DefinedValueFieldType.cs" />
    <Compile Include="Field\Types\DefinedValueRangeFieldType.cs" />
    <Compile Include="Field\Types\EmailFieldType.cs" />
    <Compile Include="Field\Types\MatrixFieldType.cs" />
    <Compile Include="Field\Types\SocialMediaAccountFieldType.cs" />
    <Compile Include="Field\Types\SSNFieldType.cs" />
    <Compile Include="Field\Types\WorkflowFieldType.cs" />
    <Compile Include="Field\Types\EncryptedTextFieldType.cs" />
    <Compile Include="Field\Types\EntityFieldType.cs" />
    <Compile Include="Field\Types\EntityTypeFieldType.cs" />
    <Compile Include="Field\Types\EnumFieldType.cs" />
    <Compile Include="Field\Types\EventCalendarFieldType.cs" />
    <Compile Include="Field\Types\EventItemFieldType.cs" />
    <Compile Include="Field\Types\FileFieldType.cs" />
    <Compile Include="Field\Types\FinancialGatewayFieldType.cs" />
    <Compile Include="Field\Types\GroupAndRoleFieldType.cs" />
    <Compile Include="Field\Types\GroupFieldType.cs" />
    <Compile Include="Field\Types\GroupLocationTypeFieldType.cs" />
    <Compile Include="Field\Types\GroupRoleFieldType.cs" />
    <Compile Include="Field\Types\GroupTypeFieldType.cs" />
    <Compile Include="Field\Types\GroupTypeGroupFieldType.cs" />
    <Compile Include="Field\Types\GroupTypesFieldType.cs" />
    <Compile Include="Field\Types\HtmlFieldType.cs" />
    <Compile Include="Field\Types\ImageFieldType.cs" />
    <Compile Include="Field\Types\IntegerFieldType.cs" />
    <Compile Include="Field\Types\IntegerRangeFieldType.cs" />
    <Compile Include="Field\Types\KeyValueListFieldType.cs" />
    <Compile Include="Field\Types\LavaCommandsFieldType.cs" />
    <Compile Include="Field\Types\LocationFieldType.cs" />
    <Compile Include="Field\Types\MarkdownFieldType.cs" />
    <Compile Include="Field\Types\MemoFieldType.cs" />
    <Compile Include="Field\Types\MergeTemplateFieldType.cs" />
    <Compile Include="Field\Types\MetricCategoriesFieldType.cs" />
    <Compile Include="Field\Types\NoteTypeFieldType.cs" />
    <Compile Include="Field\Types\NoteTypesFieldType.cs" />
    <Compile Include="Field\Types\PageReferenceFieldType.cs" />
    <Compile Include="Field\Types\PersonBadgesFieldType.cs" />
    <Compile Include="Field\Types\PersonFieldType.cs" />
    <Compile Include="Field\Types\PhoneNumberFieldType.cs" />
    <Compile Include="Field\Types\RangeSliderFieldType.cs" />
    <Compile Include="Field\Types\RatingFieldType.cs" />
    <Compile Include="Field\Types\RemoteAuthsFieldType.cs" />
    <Compile Include="Field\Types\ScheduleFieldType.cs" />
    <Compile Include="Field\Types\SchedulesFieldType.cs" />
    <Compile Include="Field\Types\SecurityRoleFieldType.cs" />
    <Compile Include="Field\Types\SelectMultiFieldType.cs" />
    <Compile Include="Field\Types\SelectSingleFieldType.cs" />
    <Compile Include="Field\Types\SiteFieldType.cs" />
    <Compile Include="Field\Types\SlidingDateRangeFieldType.cs" />
    <Compile Include="Field\Types\SystemEmailFieldType.cs" />
    <Compile Include="Field\Types\TextFieldType.cs" />
    <Compile Include="Field\Types\TimeFieldType.cs" />
    <Compile Include="Field\Types\UrlLinkFieldType.cs" />
    <Compile Include="Field\Types\ValueListFieldType.cs" />
    <Compile Include="Field\Types\VideoFileFieldType.cs" />
    <Compile Include="Field\Types\VideoUrlFieldType.cs" />
    <Compile Include="Field\Types\WorkflowActivityTypeFieldType.cs" />
    <Compile Include="Field\Types\WorkflowAttributeFieldType.cs" />
    <Compile Include="Field\Types\WorkflowTextOrAttributeFieldType.cs" />
    <Compile Include="Field\Types\WorkflowTypeFieldType.cs" />
    <Compile Include="Field\Types\WorkflowTypesFieldType.cs" />
    <Compile Include="Financial\ACHPaymentInfo.cs" />
    <Compile Include="Financial\CreditCardPaymentInfo.cs" />
    <Compile Include="Financial\GatewayComponent.cs" />
    <Compile Include="Financial\GatewayContainer.cs" />
    <Compile Include="Financial\ITransactionDetail.cs" />
    <Compile Include="Financial\Payment.cs" />
    <Compile Include="Financial\PaymentInfo.cs" />
    <Compile Include="Financial\PaymentSchedule.cs" />
    <Compile Include="Financial\ReferencePaymentInfo.cs" />
    <Compile Include="Financial\SwipePaymentInfo.cs" />
    <Compile Include="Financial\TestGateway.cs" />
    <Compile Include="Financial\ThreeStepGatewayComponent.cs" />
    <Compile Include="Follow\EventComponent.cs" />
    <Compile Include="Follow\EventContainer.cs" />
    <Compile Include="Follow\Event\PersonAnniversary.cs" />
    <Compile Include="Follow\Event\PersonPrayerRequest.cs" />
    <Compile Include="Follow\Event\PersonBaptized.cs" />
    <Compile Include="Follow\Event\PersonBirthday.cs" />
    <Compile Include="Follow\Event\PersonFirstAttendedGroupType.cs" />
    <Compile Include="Follow\Event\PersonFirstJoinedGroupType.cs" />
    <Compile Include="Follow\Event\PersonHistory.cs" />
    <Compile Include="Follow\SuggestionComponent.cs" />
    <Compile Include="Follow\SuggestionContainer.cs" />
    <Compile Include="Follow\Suggestion\InFollowedGroup.cs" />
    <Compile Include="Follow\Suggestion\InGroupTogether.cs" />
    <Compile Include="Jobs\CalculateFamilyAnalytics.cs" />
    <Compile Include="Jobs\CalculatePersonSignals.cs" />
    <Compile Include="Jobs\CommunicationQueueAlert.cs" />
    <Compile Include="Jobs\DatabaseMaintenance.cs" />
    <Compile Include="Jobs\GetNcoa.cs" />
    <Compile Include="Jobs\IndexRockSite.cs" />
    <Compile Include="Jobs\MigrateFamilyAlternateId.cs" />
    <Compile Include="Jobs\MigrateAttendanceOccurrenceData.cs" />
    <Compile Include="Jobs\MigrateHistorySummaryData.cs" />
    <Compile Include="Jobs\PostV80DataMigrations.cs" />
    <Compile Include="Jobs\PostV74DataMigrations.cs" />
    <Compile Include="Jobs\MigrateCommunicationMediumData.cs" />
    <Compile Include="Jobs\MigrateInteractionsData.cs" />
    <Compile Include="Jobs\ProcessBIAnalytics.cs" />
    <Compile Include="Jobs\PbxCdrDownload.cs" />
    <Compile Include="Jobs\DataAutomation.cs" />
    <Compile Include="Jobs\ProcessGroupHistory.cs" />
    <Compile Include="Jobs\SendCreditCardExpirationNotices.cs" />
    <Compile Include="Jobs\IndexEntities.cs" />
    <Compile Include="Jobs\SendDataViewEmail.cs" />
    <Compile Include="Jobs\CalculateGroupRequirements.cs" />
    <Compile Include="Jobs\CalculateMetrics.cs" />
    <Compile Include="Jobs\GetScheduledPayments.cs" />
    <Compile Include="Jobs\GroupLeaderPendingNotifications.cs" />
    <Compile Include="Jobs\GroupSync.cs" />
    <Compile Include="Jobs\JobLoadFailedException.cs" />
    <Compile Include="Jobs\JobPulse.cs" />
    <Compile Include="Jobs\LaunchWorkflow.cs">
      <SubType>ASPXCodeBehind</SubType>
    </Compile>
    <Compile Include="Jobs\LocationServicesVerify.cs" />
    <Compile Include="Jobs\ProcessSignatureDocuments.cs" />
    <Compile Include="Jobs\ProcessWorkflows.cs" />
    <Compile Include="Jobs\RockCleanup.cs" />
    <Compile Include="Jobs\RockJobListener.cs" />
    <Compile Include="Jobs\CompleteWorkflows.cs" />
    <Compile Include="Jobs\RunSQL.cs" />
    <Compile Include="Jobs\SendAttendanceReminders.cs" />
    <Compile Include="Jobs\SendBirthdayEmail.cs" />
    <Compile Include="Jobs\SendCommunications.cs" />
    <Compile Include="Jobs\SendFollowingEvents.cs" />
    <Compile Include="Jobs\SendFollowingSuggestions.cs" />
    <Compile Include="Jobs\SendGroupEmail.cs" />
    <Compile Include="Jobs\SendGroupRequirementsNotification.cs" />
    <Compile Include="Jobs\SendNoteNotifications.cs" />
    <Compile Include="Jobs\SendRegistrationPaymentReminders.cs" />
    <Compile Include="Jobs\SparkLink.cs" />
    <Compile Include="Jobs\SendRegistrationReminders.cs" />
    <Compile Include="Jobs\UpdatePersistedDataviews.cs" />
    <Compile Include="Lava\Blocks\Execute.cs" />
    <Compile Include="Lava\Blocks\RockEntity.cs" />
    <Compile Include="Lava\Blocks\RockLavaBlockBase.cs" />
    <Compile Include="Lava\Blocks\Search.cs" />
    <Compile Include="Lava\Blocks\Javascript.cs" />
    <Compile Include="Lava\Blocks\Cache.cs" />
    <Compile Include="Lava\Blocks\TagList.cs" />
    <Compile Include="Lava\Blocks\Stylesheet.cs" />
    <Compile Include="Lava\Blocks\WebRequest.cs" />
    <Compile Include="Lava\Blocks\Sql.cs" />
    <Compile Include="Lava\Blocks\WorkflowActivate.cs" />
    <Compile Include="Lava\CommonMergeFieldsOptions.cs" />
    <Compile Include="Lava\ILiquidizable.cs" />
    <Compile Include="Lava\LavaHelper.cs" />
    <Compile Include="Lava\LavaSupportLevel.cs" />
    <Compile Include="Lava\LegacyLavaSyntaxDetectedException.cs" />
    <Compile Include="Lava\LegacyLavaUpdater.cs" />
    <Compile Include="Lava\RockFilters.cs" />
    <Compile Include="Lava\Shortcodes\DynamicShortcodeBlock.cs" />
    <Compile Include="Lava\Shortcodes\DynamicShortcodeInline.cs" />
    <Compile Include="Lava\Shortcodes\IRockShortcode.cs" />
    <Compile Include="Lava\Shortcodes\RockLavaShortcodeBlockBase.cs" />
    <Compile Include="Lava\Shortcodes\RockLavaShortcodeBase.cs" />
    <Compile Include="Lava\Shortcodes\BootstrapAlert.cs" />
    <Compile Include="MergeTemplates\HtmlMergeTemplateType.cs" />
    <Compile Include="MergeTemplates\MergeTemplateType.cs" />
    <Compile Include="MergeTemplates\MergeTemplateTypeContainer.cs" />
    <Compile Include="MergeTemplates\WordDocumentMergeTemplateType.cs" />
    <Compile Include="Model\AnalyticsDimAttendanceLocation.cs" />
    <Compile Include="Model\AnalyticsDimCampus.cs" />
    <Compile Include="Model\AnalyticsSourceCampus.cs" />
    <Compile Include="Model\AnalyticsDimFinancialAccount.cs" />
    <Compile Include="Model\AnalyticsDimFinancialBatch.cs" />
    <Compile Include="Model\AnalyticsDimFamilyHistorical.cs" />
    <Compile Include="Model\AnalyticsDimFamilyCurrent.cs" />
    <Compile Include="Model\AnalyticsDimFamilyHeadOfHousehold.cs" />
    <Compile Include="Model\AnalyticsDimPersonHistorical.cs" />
    <Compile Include="Model\AnalyticsDimPersonCurrent.cs" />
    <Compile Include="Model\AnalyticsSourceDate.cs" />
    <Compile Include="Model\AnalyticsFactAttendance.cs" />
    <Compile Include="Model\AnalyticsSourceAttendance.cs" />
    <Compile Include="Model\AnalyticsSourceFamilyHistorical.cs" />
    <Compile Include="Model\AnalyticsSourcePersonHistorical.cs" />
    <Compile Include="Model\AnalyticsFactFinancialTransaction.cs" />
    <Compile Include="Model\AnalyticsSourceFinancialTransaction.cs" />
    <Compile Include="Model\AssetStorageProvider.cs" />
    <Compile Include="Model\AssetStorageProviderService.Partial.cs" />
    <Compile Include="Model\CodeGenerated\AssetStorageProviderService.cs" />
    <Compile Include="Model\CodeGenerated\ServiceJobHistoryService.cs" />
    <Compile Include="Model\ConnectionTypeService.Partial.cs" />
    <Compile Include="Model\AttendanceOccurrence.cs" />
    <Compile Include="Model\Attendance.cs" />
    <Compile Include="Model\AttendanceCode.cs" />
    <Compile Include="Model\AttendanceOccurrenceService.Partial.cs" />
    <Compile Include="Model\AttributeMatrix.cs" />
    <Compile Include="Model\AttributeMatrixItem.cs" />
    <Compile Include="Model\AttributeMatrixTemplate.cs" />
    <Compile Include="Model\AttributeValueHistorical.cs" />
    <Compile Include="Model\CodeGenerated\AnalyticsDimCampusService.cs" />
    <Compile Include="Model\CodeGenerated\AnalyticsDimFamilyCurrentService.cs" />
    <Compile Include="Model\CodeGenerated\AnalyticsDimFamilyHeadOfHouseholdService.cs" />
    <Compile Include="Model\CodeGenerated\AnalyticsDimFamilyHistoricalService.cs" />
    <Compile Include="Model\CodeGenerated\AnalyticsFactAttendanceService.cs" />
    <Compile Include="Model\CodeGenerated\AnalyticsSourceAttendanceService.cs" />
    <Compile Include="Model\CodeGenerated\AnalyticsSourceCampusService.cs" />
    <Compile Include="Model\CodeGenerated\AnalyticsSourceFamilyHistoricalService.cs" />
    <Compile Include="Model\AttributeMatrixTemplateService.partial.cs" />
    <Compile Include="Model\CodeGenerated\AttendanceOccurrenceService.cs" />
    <Compile Include="Model\CodeGenerated\AttributeValueHistoricalService.cs" />
    <Compile Include="Model\CodeGenerated\CommunicationAttachmentService.cs" />
    <Compile Include="Model\CodeGenerated\CommunicationTemplateAttachmentService.cs" />
    <Compile Include="Model\CodeGenerated\GroupHistoricalService.cs" />
    <Compile Include="Model\CodeGenerated\GroupLocationHistoricalScheduleService.cs" />
    <Compile Include="Model\CodeGenerated\GroupLocationHistoricalService.cs" />
    <Compile Include="Model\CodeGenerated\GroupMemberHistoricalService.cs" />
    <Compile Include="Model\CodeGenerated\ContentChannelItemSlugService.cs" />
    <Compile Include="Model\CodeGenerated\GroupSyncService.cs" />
    <Compile Include="Model\CodeGenerated\LavaShortcodeService.cs" />
    <Compile Include="Model\CodeGenerated\MetaFirstNameGenderLookupService.cs" />
    <Compile Include="Model\CodeGenerated\MetaLastNameLookupService.cs" />
    <Compile Include="Model\CodeGenerated\MetaNickNameLookupService.cs" />
    <Compile Include="Model\CodeGenerated\NcoaHistoryService.cs" />
    <Compile Include="Model\CodeGenerated\NoteWatchService.cs" />
    <Compile Include="Model\CodeGenerated\PersonalDeviceService.cs" />
    <Compile Include="Model\CodeGenerated\AttributeMatrixItemService.cs" />
    <Compile Include="Model\CodeGenerated\AttributeMatrixService.cs" />
    <Compile Include="Model\CodeGenerated\AttributeMatrixTemplateService.cs" />
    <Compile Include="Model\CodeGenerated\PersonSearchKeyService.cs" />
    <Compile Include="Model\CodeGenerated\PersonSignalService.cs" />
    <Compile Include="Model\CodeGenerated\SignalTypeService.cs" />
    <Compile Include="Model\CommunicationTemplateAttachment.cs" />
    <Compile Include="Model\CommunicationAttachment.cs" />
    <Compile Include="Model\CodeGenerated\PageShortLinkService.cs" />
    <Compile Include="Model\CodeGenerated\PersonTokenService.cs" />
    <Compile Include="Model\ContentChannelItemSlug.cs" />
    <Compile Include="Model\ContentChannelItemSlugService.Partial.cs" />
    <Compile Include="Model\DataViewPersistedValue.cs" />
    <Compile Include="Model\ContentChannelItemService.Partial.cs" />
    <Compile Include="Model\FinancialAccountService.Partial.cs" />
    <Compile Include="Data\IAnalyticsAddresses.cs" />
    <Compile Include="Model\GroupLocationHistoricalSchedule.cs" />
    <Compile Include="Model\GroupLocationHistorical.cs" />
    <Compile Include="Model\GroupMemberHistorical.cs" />
    <Compile Include="Model\GroupHistorical.cs" />
    <Compile Include="Model\GroupSync.cs" />
    <Compile Include="Model\GroupMemberHistoricalService.Partial.cs" />
    <Compile Include="Model\InteractionComponent.Partial.cs" />
    <Compile Include="Model\InteractionService.Partial.cs" />
    <Compile Include="Model\MetaFirstNameGenderLookup.cs" />
    <Compile Include="Model\MetaLastNameLookup.cs" />
    <Compile Include="Model\MetaNickNameLookup.cs" />
    <Compile Include="Model\MetricService.Partial.cs" />
    <Compile Include="Model\AttendanceCodeService.Partial.cs" />
    <Compile Include="Model\AttendanceService.Partial.cs" />
    <Compile Include="Model\Attribute.cs" />
    <Compile Include="Model\AttributeQualifier.cs" />
    <Compile Include="Model\AttributeQualifierService.Partial.cs" />
    <Compile Include="Model\AttributeService.Partial.cs" />
    <Compile Include="Model\AttributeValue.cs" />
    <Compile Include="Model\AttributeValueService.Partial.cs" />
    <Compile Include="Model\Audit.cs" />
    <Compile Include="Model\AuditDetail.cs" />
    <Compile Include="Model\Auth.cs" />
    <Compile Include="Model\AuthService.Partial.cs" />
    <Compile Include="Model\BackgroundCheck.cs" />
    <Compile Include="Model\BenevolenceRequestDocument.cs" />
    <Compile Include="Model\BenevolenceRequest.cs" />
    <Compile Include="Model\BenevolenceResult.cs" />
    <Compile Include="Model\BinaryFile.cs" />
    <Compile Include="Model\BinaryFileData.cs" />
    <Compile Include="Model\BinaryFileService.Partial.cs" />
    <Compile Include="Model\BinaryFileType.cs" />
    <Compile Include="Model\Block.cs" />
    <Compile Include="Model\BlockService.Partial.cs" />
    <Compile Include="Model\BlockType.cs" />
    <Compile Include="Model\BlockTypeService.Partial.cs" />
    <Compile Include="Model\Campus.cs" />
    <Compile Include="Model\CampusService.partial.cs" />
    <Compile Include="Model\Category.cs" />
    <Compile Include="Model\CategoryService.Partial.cs" />
    <Compile Include="Model\CodeGenerated\AnalyticsDimFinancialAccountService.cs" />
    <Compile Include="Model\CodeGenerated\AnalyticsDimFinancialBatchService.cs" />
    <Compile Include="Model\CodeGenerated\AnalyticsDimPersonCurrentService.cs" />
    <Compile Include="Model\CodeGenerated\AnalyticsDimPersonHistoricalService.cs" />
    <Compile Include="Model\CodeGenerated\AnalyticsFactFinancialTransactionService.cs" />
    <Compile Include="Model\CodeGenerated\AnalyticsSourceFinancialTransactionService.cs" />
    <Compile Include="Model\CodeGenerated\AnalyticsSourcePersonHistoricalService.cs" />
    <Compile Include="Model\CodeGenerated\AttendanceCodeService.cs" />
    <Compile Include="Model\CodeGenerated\AttendanceService.cs" />
    <Compile Include="Model\CodeGenerated\AttributeQualifierService.cs" />
    <Compile Include="Model\CodeGenerated\AttributeService.cs" />
    <Compile Include="Model\CodeGenerated\AttributeValueService.cs" />
    <Compile Include="Model\CodeGenerated\AuditDetailService.cs" />
    <Compile Include="Model\CodeGenerated\AuditService.cs" />
    <Compile Include="Model\CodeGenerated\AuthService.cs" />
    <Compile Include="Model\CodeGenerated\BackgroundCheckService.cs" />
    <Compile Include="Model\CodeGenerated\BenevolenceRequestDocumentService.cs" />
    <Compile Include="Model\CodeGenerated\BenevolenceRequestService.cs" />
    <Compile Include="Model\CodeGenerated\BenevolenceResultService.cs" />
    <Compile Include="Model\CodeGenerated\BinaryFileDataService.cs" />
    <Compile Include="Model\CodeGenerated\BinaryFileService.cs" />
    <Compile Include="Model\CodeGenerated\BinaryFileTypeService.cs" />
    <Compile Include="Model\CodeGenerated\BlockService.cs" />
    <Compile Include="Model\CodeGenerated\BlockTypeService.cs" />
    <Compile Include="Model\CodeGenerated\CampusService.cs" />
    <Compile Include="Model\CodeGenerated\CategoryService.cs" />
    <Compile Include="Model\CodeGenerated\CommunicationRecipientService.cs" />
    <Compile Include="Model\CodeGenerated\CommunicationService.cs" />
    <Compile Include="Model\CodeGenerated\CommunicationTemplateService.cs" />
    <Compile Include="Model\CodeGenerated\ConnectionActivityTypeService.cs" />
    <Compile Include="Model\CodeGenerated\ConnectionOpportunityCampusService.cs" />
    <Compile Include="Model\CodeGenerated\ConnectionOpportunityConnectorGroupService.cs" />
    <Compile Include="Model\CodeGenerated\ConnectionOpportunityGroupConfigService.cs" />
    <Compile Include="Model\CodeGenerated\ConnectionOpportunityGroupService.cs" />
    <Compile Include="Model\CodeGenerated\ConnectionOpportunityService.cs" />
    <Compile Include="Model\CodeGenerated\ConnectionRequestActivityService.cs" />
    <Compile Include="Model\CodeGenerated\ConnectionRequestService.cs" />
    <Compile Include="Model\CodeGenerated\ConnectionRequestWorkflowService.cs" />
    <Compile Include="Model\CodeGenerated\ConnectionStatusService.cs" />
    <Compile Include="Model\CodeGenerated\ConnectionTypeService.cs" />
    <Compile Include="Model\CodeGenerated\ConnectionWorkflowService.cs" />
    <Compile Include="Model\CodeGenerated\ContentChannelItemAssociationService.cs" />
    <Compile Include="Model\CodeGenerated\ContentChannelItemService.cs" />
    <Compile Include="Model\CodeGenerated\ContentChannelService.cs" />
    <Compile Include="Model\CodeGenerated\ContentChannelTypeService.cs" />
    <Compile Include="Model\CodeGenerated\DataViewFilterService.cs" />
    <Compile Include="Model\CodeGenerated\DataViewService.cs" />
    <Compile Include="Model\CodeGenerated\DefinedTypeService.cs" />
    <Compile Include="Model\CodeGenerated\DefinedValueService.cs" />
    <Compile Include="Model\CodeGenerated\DeviceService.cs" />
    <Compile Include="Model\CodeGenerated\EntitySetItemService.cs" />
    <Compile Include="Model\CodeGenerated\EntitySetService.cs" />
    <Compile Include="Model\CodeGenerated\EntityTypeService.cs" />
    <Compile Include="Model\CodeGenerated\EventCalendarContentChannelService.cs" />
    <Compile Include="Model\CodeGenerated\EventCalendarItemService.cs" />
    <Compile Include="Model\CodeGenerated\EventCalendarService.cs" />
    <Compile Include="Model\CodeGenerated\EventItemAudienceService.cs" />
    <Compile Include="Model\CodeGenerated\EventItemOccurrenceChannelItemService.cs" />
    <Compile Include="Model\CodeGenerated\EventItemOccurrenceGroupMapService.cs" />
    <Compile Include="Model\CodeGenerated\EventItemOccurrenceService.cs" />
    <Compile Include="Model\CodeGenerated\EventItemService.cs" />
    <Compile Include="Model\CodeGenerated\ExceptionLogService.cs" />
    <Compile Include="Model\CodeGenerated\FieldTypeService.cs" />
    <Compile Include="Model\CodeGenerated\FinancialAccountService.cs" />
    <Compile Include="Model\CodeGenerated\FinancialBatchService.cs" />
    <Compile Include="Model\CodeGenerated\FinancialGatewayService.cs" />
    <Compile Include="Model\CodeGenerated\FinancialPaymentDetailService.cs" />
    <Compile Include="Model\CodeGenerated\FinancialPersonBankAccountService.cs" />
    <Compile Include="Model\CodeGenerated\FinancialPersonSavedAccountService.cs" />
    <Compile Include="Model\CodeGenerated\FinancialPledgeService.cs" />
    <Compile Include="Model\CodeGenerated\FinancialScheduledTransactionDetailService.cs" />
    <Compile Include="Model\CodeGenerated\FinancialScheduledTransactionService.cs" />
    <Compile Include="Model\CodeGenerated\FinancialTransactionDetailService.cs" />
    <Compile Include="Model\CodeGenerated\FinancialTransactionImageService.cs" />
    <Compile Include="Model\CodeGenerated\FinancialTransactionRefundService.cs" />
    <Compile Include="Model\CodeGenerated\FinancialTransactionService.cs" />
    <Compile Include="Model\CodeGenerated\FollowingEventNotificationService.cs" />
    <Compile Include="Model\CodeGenerated\FollowingEventSubscriptionService.cs" />
    <Compile Include="Model\CodeGenerated\FollowingEventTypeService.cs" />
    <Compile Include="Model\CodeGenerated\FollowingService.cs" />
    <Compile Include="Model\CodeGenerated\FollowingSuggestedService.cs" />
    <Compile Include="Model\CodeGenerated\FollowingSuggestionTypeService.cs" />
    <Compile Include="Model\CodeGenerated\GroupLocationService.cs" />
    <Compile Include="Model\CodeGenerated\GroupMemberRequirementService.cs" />
    <Compile Include="Model\CodeGenerated\GroupMemberService.cs" />
    <Compile Include="Model\CodeGenerated\GroupMemberWorkflowTriggerService.cs" />
    <Compile Include="Model\CodeGenerated\GroupRequirementService.cs" />
    <Compile Include="Model\CodeGenerated\GroupRequirementTypeService.cs" />
    <Compile Include="Model\CodeGenerated\GroupScheduleExclusionService.cs" />
    <Compile Include="Model\CodeGenerated\GroupService.cs" />
    <Compile Include="Model\CodeGenerated\GroupTypeRoleService.cs" />
    <Compile Include="Model\CodeGenerated\GroupTypeService.cs" />
    <Compile Include="Model\CodeGenerated\HistoryService.cs" />
    <Compile Include="Model\CodeGenerated\HtmlContentService.cs" />
    <Compile Include="Model\CodeGenerated\InteractionChannelService.cs" />
    <Compile Include="Model\CodeGenerated\InteractionComponentService.cs" />
    <Compile Include="Model\CodeGenerated\InteractionDeviceTypeService.cs" />
    <Compile Include="Model\CodeGenerated\InteractionService.cs" />
    <Compile Include="Model\CodeGenerated\InteractionSessionService.cs" />
    <Compile Include="Model\CodeGenerated\LayoutService.cs" />
    <Compile Include="Model\CodeGenerated\LocationService.cs" />
    <Compile Include="Model\CodeGenerated\MergeTemplateService.cs" />
    <Compile Include="Model\CodeGenerated\MetricCategoryService.cs" />
    <Compile Include="Model\CodeGenerated\MetricPartitionService.cs" />
    <Compile Include="Model\CodeGenerated\MetricService.cs" />
    <Compile Include="Model\CodeGenerated\MetricValuePartitionService.cs" />
    <Compile Include="Model\CodeGenerated\MetricValueService.cs" />
    <Compile Include="Model\CodeGenerated\NoteService.cs" />
    <Compile Include="Model\CodeGenerated\NoteTypeService.cs" />
    <Compile Include="Model\CodeGenerated\NotificationRecipientService.cs" />
    <Compile Include="Model\CodeGenerated\NotificationService.cs" />
    <Compile Include="Model\CodeGenerated\PageContextService.cs" />
    <Compile Include="Model\CodeGenerated\PageRouteService.cs" />
    <Compile Include="Model\CodeGenerated\PageService.cs" />
    <Compile Include="Model\CodeGenerated\PersonAliasService.cs" />
    <Compile Include="Model\CodeGenerated\PersonBadgeService.cs" />
    <Compile Include="Model\CodeGenerated\PersonDuplicateService.cs" />
    <Compile Include="Model\CodeGenerated\PersonPreviousNameService.cs" />
    <Compile Include="Model\CodeGenerated\PersonService.cs" />
    <Compile Include="Model\CodeGenerated\PersonViewedService.cs" />
    <Compile Include="Model\CodeGenerated\PhoneNumberService.cs" />
    <Compile Include="Model\CodeGenerated\PluginMigrationService.cs" />
    <Compile Include="Model\CodeGenerated\PrayerRequestService.cs" />
    <Compile Include="Model\CodeGenerated\RegistrationInstanceService.cs" />
    <Compile Include="Model\CodeGenerated\RegistrationRegistrantFeeService.cs" />
    <Compile Include="Model\CodeGenerated\RegistrationRegistrantService.cs" />
    <Compile Include="Model\CodeGenerated\RegistrationService.cs" />
    <Compile Include="Model\CodeGenerated\RegistrationTemplateDiscountService.cs" />
    <Compile Include="Model\CodeGenerated\RegistrationTemplateFeeService.cs" />
    <Compile Include="Model\CodeGenerated\RegistrationTemplateFormFieldService.cs" />
    <Compile Include="Model\CodeGenerated\RegistrationTemplateFormService.cs" />
    <Compile Include="Model\CodeGenerated\RegistrationTemplateService.cs" />
    <Compile Include="Model\CodeGenerated\ReportFieldService.cs" />
    <Compile Include="Model\CodeGenerated\ReportService.cs" />
    <Compile Include="Model\CodeGenerated\RestActionService.cs" />
    <Compile Include="Model\CodeGenerated\RestControllerService.cs" />
    <Compile Include="Model\CodeGenerated\ScheduleCategoryExclusionService.cs" />
    <Compile Include="Model\CodeGenerated\ScheduleService.cs" />
    <Compile Include="Model\CodeGenerated\ServiceJobService.cs" />
    <Compile Include="Model\CodeGenerated\ServiceLogService.cs" />
    <Compile Include="Model\CodeGenerated\SignatureDocumentService.cs" />
    <Compile Include="Model\CodeGenerated\SignatureDocumentTemplateService.cs" />
    <Compile Include="Model\CodeGenerated\SiteDomainService.cs" />
    <Compile Include="Model\CodeGenerated\SiteService.cs" />
    <Compile Include="Model\CodeGenerated\SystemEmailService.cs" />
    <Compile Include="Model\CodeGenerated\TaggedItemService.cs" />
    <Compile Include="Model\CodeGenerated\TagService.cs" />
    <Compile Include="Model\CodeGenerated\UserLoginService.cs" />
    <Compile Include="Model\CodeGenerated\WorkflowActionFormAttributeService.cs" />
    <Compile Include="Model\CodeGenerated\WorkflowActionFormService.cs" />
    <Compile Include="Model\CodeGenerated\WorkflowActionService.cs" />
    <Compile Include="Model\CodeGenerated\WorkflowActionTypeService.cs" />
    <Compile Include="Model\CodeGenerated\WorkflowActivityService.cs" />
    <Compile Include="Model\CodeGenerated\WorkflowActivityTypeService.cs" />
    <Compile Include="Model\CodeGenerated\WorkflowLogService.cs" />
    <Compile Include="Model\CodeGenerated\WorkflowService.cs" />
    <Compile Include="Model\CodeGenerated\WorkflowTriggerService.cs" />
    <Compile Include="Model\CodeGenerated\WorkflowTypeService.cs" />
    <Compile Include="Model\Communication.cs" />
    <Compile Include="Model\CommunicationRecipient.cs" />
    <Compile Include="Model\CommunicationRecipientService.Partial.cs" />
    <Compile Include="Model\CommunicationService.Partial.cs" />
    <Compile Include="Model\CommunicationTemplate.cs" />
    <Compile Include="Model\ConnectionActivityType.cs" />
    <Compile Include="Model\ConnectionOpportunityGroupConfig.cs" />
    <Compile Include="Model\ConnectionOpportunity.cs" />
    <Compile Include="Model\ConnectionOpportunityCampus.cs" />
    <Compile Include="Model\ConnectionOpportunityConnectorGroup.cs" />
    <Compile Include="Model\ConnectionOpportunityGroup.cs" />
    <Compile Include="Model\ConnectionRequest.cs" />
    <Compile Include="Model\ConnectionRequestActivity.cs" />
    <Compile Include="Model\ConnectionRequestWorkflow.cs" />
    <Compile Include="Model\ConnectionStatus.cs" />
    <Compile Include="Model\ConnectionType.cs" />
    <Compile Include="Model\ConnectionWorkflow.cs" />
    <Compile Include="Model\ConnectionWorkflowService.Partial.cs" />
    <Compile Include="Model\ContentChannel.cs" />
    <Compile Include="Model\ContentChannelItem.cs" />
    <Compile Include="Model\ContentChannelType.cs" />
    <Compile Include="Model\DataView.cs" />
    <Compile Include="Model\DataViewFilter.cs" />
    <Compile Include="Model\DataViewService.Partial.cs" />
    <Compile Include="Model\DbGeographyConverter.cs" />
    <Compile Include="Model\DefinedType.cs" />
    <Compile Include="Model\DefinedTypeService.Partial.cs" />
    <Compile Include="Model\DefinedValue.cs" />
    <Compile Include="Model\DefinedValueService.Partial.cs" />
    <Compile Include="Model\Device.cs" />
    <Compile Include="Model\DeviceService.Partial.cs" />
    <Compile Include="Model\DiscService.cs" />
    <Compile Include="Model\EntitySet.cs" />
    <Compile Include="Model\EntitySetItem.cs" />
    <Compile Include="Model\EntitySetItemService.Partial.cs" />
    <Compile Include="Model\EntitySetService.Partial.cs" />
    <Compile Include="Model\EntityType.cs" />
    <Compile Include="Model\EntityTypeService.Partial.cs" />
    <Compile Include="Model\EventCalendar.cs" />
    <Compile Include="Model\EventCalendarContentChannel.cs" />
    <Compile Include="Model\EventCalendarItem.cs" />
    <Compile Include="Model\EventItem.cs" />
    <Compile Include="Model\EventItemAudience.cs" />
    <Compile Include="Model\EventItemOccurrence.cs" />
    <Compile Include="Model\EventItemOccurrenceChannelItem.cs" />
    <Compile Include="Model\EventItemOccurrenceGroupMap.cs" />
    <Compile Include="Model\ExceptionLog.cs" />
    <Compile Include="Model\ExceptionLogService.Partial.cs" />
    <Compile Include="Model\FieldType.cs" />
    <Compile Include="Model\FieldTypeService.Partial.cs" />
    <Compile Include="Model\FinancialAccount.cs" />
    <Compile Include="Model\FinancialBatch.cs" />
    <Compile Include="Model\FinancialBatchService.Partial.cs" />
    <Compile Include="Model\FinancialGateway.cs" />
    <Compile Include="Model\FinancialPaymentDetail.cs" />
    <Compile Include="Model\FinancialPersonBankAccount.cs" />
    <Compile Include="Model\FinancialPersonBankAccountService.Partial.cs" />
    <Compile Include="Model\FinancialPersonSavedAccount.cs" />
    <Compile Include="Model\FinancialPersonSavedAccountService.Partial.cs" />
    <Compile Include="Model\FinancialPledge.cs" />
    <Compile Include="Model\FinancialPledgeService.Partial.cs" />
    <Compile Include="Model\FinancialScheduledTransaction.cs" />
    <Compile Include="Model\FinancialScheduledTransactionDetail.cs" />
    <Compile Include="Model\FinancialScheduledTransactionService.Partial.cs" />
    <Compile Include="Model\FinancialTransaction.cs" />
    <Compile Include="Model\FinancialTransactionDetail.cs" />
    <Compile Include="Model\FinancialTransactionDetailService.Partial.cs" />
    <Compile Include="Model\ContentChannelItemAssociation.cs" />
    <Compile Include="Model\FinancialTransactionImage.cs" />
    <Compile Include="Model\FinancialTransactionRefund.cs" />
    <Compile Include="Model\FinancialTransactionService.Partial.cs" />
    <Compile Include="Model\Following.cs" />
    <Compile Include="Model\FollowingEventNotification.cs" />
    <Compile Include="Model\FollowingEventSubscription.cs" />
    <Compile Include="Model\FollowingEventType.cs" />
    <Compile Include="Model\FollowingService.partial.cs" />
    <Compile Include="Model\FollowingSuggested.cs" />
    <Compile Include="Model\FollowingSuggestionType.cs" />
    <Compile Include="Model\Group.cs" />
    <Compile Include="Model\GroupLocation.cs" />
    <Compile Include="Model\GroupLocationService.Partial.cs" />
    <Compile Include="Model\GroupMember.cs" />
    <Compile Include="Model\GroupMemberRequirement.cs" />
    <Compile Include="Model\GroupMemberService.Partial.cs" />
    <Compile Include="Model\GroupMemberWorkflowTrigger.cs" />
    <Compile Include="Model\GroupMemberWorkflowTrigger.Partial.cs" />
    <Compile Include="Model\GroupRequirement.cs" />
    <Compile Include="Model\GroupRequirementType.cs" />
    <Compile Include="Model\GroupScheduleExclusion.cs" />
    <Compile Include="Model\GroupService.Partial.cs" />
    <Compile Include="Model\GroupType.cs" />
    <Compile Include="Model\GroupTypeLocationType.cs" />
    <Compile Include="Model\GroupTypeRole.cs" />
    <Compile Include="Model\GroupTypeRoleService.Partial.cs" />
    <Compile Include="Model\ContentChannelService.Partial.cs" />
    <Compile Include="Model\GroupTypeService.Partial.cs" />
    <Compile Include="Model\History.cs" />
    <Compile Include="Model\HistoryService.Partial.cs" />
    <Compile Include="Model\HtmlContent.cs" />
    <Compile Include="Model\HtmlContentService.Partial.cs" />
    <Compile Include="Model\Interaction.cs" />
    <Compile Include="Model\InteractionChannel.cs" />
    <Compile Include="Model\InteractionComponent.cs" />
    <Compile Include="Model\InteractionDeviceType.cs" />
    <Compile Include="Model\InteractionSession.cs" />
    <Compile Include="Model\Layout.cs" />
    <Compile Include="Model\LayoutService.Partial.cs" />
    <Compile Include="Model\Location.cs" />
    <Compile Include="Model\LocationService.Partial.cs" />
    <Compile Include="Model\MergeTemplate.cs" />
    <Compile Include="Model\Metaphone.cs" />
    <Compile Include="Model\Metric.cs" />
    <Compile Include="Model\MetricCategory.cs" />
    <Compile Include="Model\MetricPartition.cs" />
    <Compile Include="Model\MetricValue.cs" />
    <Compile Include="Model\MetricValuePartition.cs" />
    <Compile Include="Model\NcoaHistory.cs" />
    <Compile Include="Model\NcoaHistoryService.Partial.cs" />
    <Compile Include="Model\Note.cs" />
    <Compile Include="Model\NoteService.Partial.cs" />
    <Compile Include="Model\NoteType.cs" />
    <Compile Include="Model\NoteTypeService.Partial.cs" />
    <Compile Include="Model\NoteWatch.cs" />
    <Compile Include="Model\Notification.cs" />
    <Compile Include="Model\NotificationRecipient.cs" />
    <Compile Include="Model\Page.cs" />
    <Compile Include="Model\PageContext.cs" />
    <Compile Include="Model\PageContextService.Partial.cs" />
    <Compile Include="Model\PageRoute.cs" />
    <Compile Include="Model\PageRouteService.Partial.cs" />
    <Compile Include="Model\PageService.Partial.cs" />
    <Compile Include="Model\Person.cs" />
    <Compile Include="Model\PersonalDevice.cs" />
    <Compile Include="Model\PersonAlias.cs" />
    <Compile Include="Model\PersonalDeviceService.Partial.cs" />
    <Compile Include="Model\PersonAliasService.Partial.cs" />
    <Compile Include="Model\PersonBadge.cs" />
    <Compile Include="Model\PersonBadgeService.partial.cs" />
    <Compile Include="Model\PersonDuplicate.cs" />
    <Compile Include="Model\PersonPreviousName.cs" />
    <Compile Include="Model\PersonSearchKey.cs" />
    <Compile Include="Model\PersonSearchKeyService.Partial.cs" />
    <Compile Include="Model\PersonService.Partial.cs" />
    <Compile Include="Model\PersonSignal.cs" />
    <Compile Include="Model\PersonToken.cs" />
    <Compile Include="Model\PersonTokenService.Partial.cs" />
    <Compile Include="Model\PersonViewed.cs" />
    <Compile Include="Model\PersonViewedService.Partial.cs" />
    <Compile Include="Model\PhoneNumber.cs" />
    <Compile Include="Model\PhoneNumberService.Partial.cs" />
    <Compile Include="Model\PluginMigration.cs" />
    <Compile Include="Model\PrayerRequest.cs" />
    <Compile Include="Model\PrayerRequestService.partial.cs" />
    <Compile Include="Model\RangeValue.cs" />
    <Compile Include="Model\Registration.cs" />
    <Compile Include="Model\RegistrationInstance.cs" />
    <Compile Include="Model\RegistrationRegistrant.cs" />
    <Compile Include="Model\RegistrationRegistrantFee.cs" />
    <Compile Include="Model\RegistrationService.partial.cs" />
    <Compile Include="Model\RegistrationTemplate.cs" />
    <Compile Include="Model\RegistrationTemplateDiscount.cs" />
    <Compile Include="Model\RegistrationTemplateFee.cs" />
    <Compile Include="Model\RegistrationTemplateDiscountService.Partial.cs" />
    <Compile Include="Model\RegistrationTemplateForm.cs" />
    <Compile Include="Model\RegistrationTemplateFormField.cs" />
    <Compile Include="Model\Report.cs" />
    <Compile Include="Model\ScheduleCategoryExclusion.cs" />
    <Compile Include="Model\ReportField.cs" />
    <Compile Include="Model\ReportService.partial.cs" />
    <Compile Include="Model\RestAction.cs" />
    <Compile Include="Model\RestActionService.partial.cs" />
    <Compile Include="Model\RestController.cs" />
    <Compile Include="Model\RestControllerService.Partial.cs" />
    <Compile Include="Model\Schedule.cs" />
    <Compile Include="Model\ScheduleService.Partial.cs" />
    <Compile Include="Model\ServiceJobHistory.cs" />
    <Compile Include="Model\ServiceJobHistoryService.Partial.cs" />
    <Compile Include="Model\SignalType.cs" />
    <Compile Include="Model\SiteDomain.cs" />
    <Compile Include="Model\LavaShortCode.cs" />
    <Compile Include="Model\PageShortLinkService.Partial.cs" />
    <Compile Include="Model\WorkflowActionService.Partial.cs" />
    <Compile Include="Pbx\CdrRecord.cs" />
    <Compile Include="Pbx\PbxComponent.cs" />
    <Compile Include="Pbx\PbxContainer.cs" />
    <Compile Include="PersonProfile\Badge\Giving.cs" />
    <Compile Include="PersonProfile\Badge\GroupTypeAttendance.cs" />
    <Compile Include="PersonProfile\Badge\InDataView.cs" />
    <Compile Include="PersonProfile\Badge\TopPersonSignal.cs" />
    <Compile Include="PersonProfile\Badge\PersonalDevice.cs" />
    <Compile Include="PersonProfile\Badge\InteractionsInRange.cs" />
    <Compile Include="Plugin\HotFixes\038_LabelFieldType.cs" />
    <Compile Include="Plugin\HotFixes\046_EnableSmartyStreetsIfNoActiveLocationSrv.cs" />
    <Compile Include="Plugin\HotFixes\045_FamilyRegistration.cs" />
    <Compile Include="Plugin\HotFixes\044_EnsureCommunicationMigration.cs" />
    <Compile Include="Plugin\HotFixes\043_MoreMigrationRollupsForV7_3.cs" />
    <Compile Include="Plugin\HotFixes\041_MigrationRollupsForV7_3.cs" />
    <Compile Include="Plugin\HotFixes\040_BusinessTransactionDetailLinks.cs" />
    <Compile Include="Plugin\HotFixes\039_MigrationRollupsForV7_2.cs" />
    <Compile Include="Plugin\HotFixes\042_FixShortLinkUrlInteractionChannel.cs" />
    <Compile Include="Plugin\HotFixes\048_InteractionSessionPerformance.cs" />
    <Compile Include="Plugin\HotFixes\047_DataAutomation.cs" />
    <Compile Include="Plugin\HotFixes\049_UpdateGivingAnalyticsAccounts.cs" />
    <Compile Include="Reporting\DataFilter\Person\AttendanceCampusFilter.cs" />
    <Compile Include="Plugin\HotFixes\050_MigrationRollupsForV7_4.cs" />
    <Compile Include="Reporting\DataFilter\FinancialScheduledTransactionDetail\AccountFilter.cs" />
    <Compile Include="Reporting\DataFilter\BenevolenceRequest\CampusActiveFilter.cs" />
    <Compile Include="Reporting\DataFilter\BenevolenceRequest\CampusesActiveFilter.cs" />
    <Compile Include="Reporting\DataFilter\BenevolenceRequest\CampusesFilter.cs" />
    <Compile Include="Reporting\DataFilter\BenevolenceRequest\CampusFilter.cs" />
    <Compile Include="Reporting\DataFilter\BenevolenceRequest\TotalBenevolenceFilter.cs" />
    <Compile Include="Reporting\DataFilter\Person\BenevolenceRequestDataViewFilter.cs" />
    <Compile Include="Reporting\DataFilter\Person\CommunicationStatusFilter.cs" />
    <Compile Include="Reporting\DataFilter\Person\ConnectionRequestDataViewFilter.cs" />
    <Compile Include="Reporting\DataFilter\Person\FinancialPledgeDataViewFilter.cs" />
    <Compile Include="Reporting\DataFilter\Person\FinancialScheduledTransactionDataViewFilter.cs" />
    <Compile Include="Reporting\DataFilter\Person\FinancialTransactionDataViewFilter.cs" />
    <Compile Include="Reporting\DataFilter\Person\HasPhoneFilter.cs" />
    <Compile Include="Reporting\DataFilter\Person\HasSignalFilter.cs" />
    <Compile Include="Reporting\DataFilter\Person\InRegistrationInstanceRegistrationTemplateFilter.cs" />
    <Compile Include="Reporting\DataFilter\Person\InLocationGeofenceFilter.cs" />
    <Compile Include="Reporting\DataFilter\Person\LocationFilter.cs" />
    <Compile Include="Reporting\DataFilter\Person\PersonalDeviceDataViewFilter.cs" />
    <Compile Include="Reporting\DataFilter\Person\PostalCodeFilter.cs" />
    <Compile Include="Reporting\DataFilter\Person\HasNoteFilter.cs" />
    <Compile Include="Reporting\DataFilter\Person\PrayerRequestDataViewFilter.cs" />
    <Compile Include="Reporting\DataFilter\Person\UserLoginDataViewFilter.cs" />
    <Compile Include="Reporting\DataFilter\PrayerRequest\CampusActiveFilter.cs" />
    <Compile Include="Reporting\DataFilter\PrayerRequest\CampusesActiveFilter.cs" />
    <Compile Include="Reporting\DataFilter\PrayerRequest\CampusesFilter.cs" />
    <Compile Include="Reporting\DataFilter\PrayerRequest\CampusFilter.cs" />
    <Compile Include="Reporting\DataFilter\PrayerRequest\ContainsPeopleFilter.cs" />
    <Compile Include="Reporting\DataFilter\UserLogin\LoginTypeFilter.cs" />
    <Compile Include="Reporting\DataSelect\BenevolenceRequest\CampusSelect.cs" />
    <Compile Include="Reporting\DataSelect\BenevolenceRequest\TotalBenevolenceSelect.cs" />
    <Compile Include="Reporting\DataSelect\FormattedFieldSelect.cs" />
    <Compile Include="Reporting\DataSelect\GroupMember\GroupLinkSelect.cs" />
    <Compile Include="Reporting\DataSelect\GroupMember\GroupAttributeSelect.cs" />
    <Compile Include="Reporting\DataSelect\Group\GroupFormattedFieldSelect.cs" />
    <Compile Include="Reporting\DataSelect\Group\ScheduleSelect.cs" />
    <Compile Include="Reporting\DataSelect\Person\PersonFormattedFieldSelect.cs" />
    <Compile Include="Reporting\DataSelect\Person\SignalSelect.cs" />
    <Compile Include="Reporting\DataSelect\PrayerRequest\CampusSelect.cs" />
    <Compile Include="Reporting\DataSelect\PrayerRequest\CategorySelect.cs" />
    <Compile Include="Reporting\DataSelect\PrayerRequest\PersonLinkSelect.cs" />
    <Compile Include="Reporting\DataTransform\Person\FamilyMembersTransform.cs" />
    <Compile Include="Reporting\DataTransform\Person\FatherTransform.cs" />
    <Compile Include="Reporting\DataTransform\Person\GrandchildTransform.cs" />
    <Compile Include="Reporting\DataTransform\Person\GrandparentTransform.cs" />
    <Compile Include="Reporting\DataTransform\Person\MotherTransform.cs" />
    <Compile Include="Reporting\DataTransform\Person\SpouseTransform.cs" />
    <Compile Include="Reporting\IRecipientDataSelect.cs" />
    <Compile Include="Reporting\PowerBiUtilities.cs" />
    <Compile Include="Search\Other\Universal.cs" />
    <Compile Include="Reporting\DataFilter\Person\InRegistrationInstanceFilter.cs" />
    <Compile Include="Security\Role.cs" />
    <Compile Include="SqlServerTypes\Loader.cs" />
    <Compile Include="Storage\AssetStorage\AmazonS3Component.cs" />
    <Compile Include="Storage\AssetStorage\Asset.cs" />
    <Compile Include="Storage\AssetStorage\AssetStorageComponent.cs" />
    <Compile Include="Storage\AssetStorage\AssetStorageContainer.cs" />
    <Compile Include="Storage\AssetStorage\FileSystemComponent.cs" />
    <Compile Include="SystemGuid\Block.cs" />
    <Compile Include="SystemGuid\Communication.cs" />
    <Compile Include="SystemGuid\InteractionChannel.cs" />
    <Compile Include="SystemGuid\WorkflowType.cs" />
    <Compile Include="SystemKey\SystemSetting.cs" />
    <Compile Include="SystemKey\UserPreference.cs" />
    <Compile Include="Transactions\DeleteIndexEntityTransaction.cs" />
    <Compile Include="Transactions\IndexEntityTransaction.cs" />
    <Compile Include="Transactions\BulkIndexEntityTypeTransaction.cs" />
    <Compile Include="Transactions\LaunchWorkflowsTransaction.cs" />
    <Compile Include="Transactions\InteractionTransaction.cs" />
    <Compile Include="Transactions\ShortLinkTransaction.cs" />
    <Compile Include="Transactions\SendPaymentReceipts.cs" />
    <Compile Include="Transactions\UpdatePersonsTopSignal.cs" />
    <Compile Include="UniversalSearch\Crawler\Crawler.cs" />
    <Compile Include="UniversalSearch\Crawler\CrawledPage.cs" />
    <Compile Include="UniversalSearch\Crawler\RobotsTxt\AccessRule.cs" />
    <Compile Include="UniversalSearch\Crawler\RobotsTxt\CrawlDelayRule.cs" />
    <Compile Include="UniversalSearch\Crawler\RobotsTxt\Enums\AllowRuleImplementation.cs" />
    <Compile Include="UniversalSearch\Crawler\RobotsTxt\Enums\LineType.cs" />
    <Compile Include="UniversalSearch\Crawler\RobotsTxt\Helpers\EnumHelper.cs" />
    <Compile Include="UniversalSearch\Crawler\RobotsTxt\Line.cs" />
    <Compile Include="UniversalSearch\Crawler\RobotsTxt\Robots.cs" />
    <Compile Include="UniversalSearch\Crawler\RobotsTxt\Rule.cs" />
    <Compile Include="UniversalSearch\Crawler\RobotsTxt\Sitemap.cs" />
    <Compile Include="Net\RockWebRequest.cs" />
    <Compile Include="PersonProfile\Badge\GeofencedByGroup.cs" />
    <Compile Include="Plugin\HotFixes\001_FixPhoneCountryCode.cs" />
    <Compile Include="Reporting\ComparisonHelper.cs" />
    <Compile Include="Reporting\DataFilter\NotInOtherDataViewFilter.cs" />
    <Compile Include="Reporting\DataFilter\GroupMembers\GroupMemberAttributesFilter.cs" />
    <Compile Include="Model\ServiceJob.cs" />
    <Compile Include="Model\ServiceJobService.Partial.cs" />
    <Compile Include="Model\ServiceLog.cs" />
    <Compile Include="Model\SignatureDocument.cs" />
    <Compile Include="Model\SignatureDocumentService.Partial.cs" />
    <Compile Include="Model\SignatureDocumentTemplate.cs" />
    <Compile Include="Model\SignatureDocumentTemplateService.Partial.cs" />
    <Compile Include="Model\Site.cs" />
    <Compile Include="Model\PageShortLink.cs" />
    <Compile Include="Model\SiteDomainService.Partial.cs" />
    <Compile Include="Model\SiteService.Partial.cs" />
    <Compile Include="Model\SystemEmail.cs" />
    <Compile Include="Model\Tag.cs" />
    <Compile Include="Model\TaggedItem.cs" />
    <Compile Include="Model\TaggedItemService.Partial.cs" />
    <Compile Include="Model\TagService.Partial.cs" />
    <Compile Include="Model\UserLogin.cs" />
    <Compile Include="Model\UserLoginService.Partial.cs" />
    <Compile Include="Model\Workflow.cs" />
    <Compile Include="Model\WorkflowAction.cs" />
    <Compile Include="Model\WorkflowActionForm.cs" />
    <Compile Include="Model\WorkflowActionFormAttribute.cs" />
    <Compile Include="Model\WorkflowActionType.cs" />
    <Compile Include="Model\WorkflowActivity.cs" />
    <Compile Include="Model\WorkflowActivityType.cs" />
    <Compile Include="Model\WorkflowLog.cs" />
    <Compile Include="Model\WorkflowService.Partial.cs" />
    <Compile Include="Model\WorkflowTrigger.cs" />
    <Compile Include="Model\WorkflowTriggerService.Partial.cs" />
    <Compile Include="Model\WorkflowType.cs" />
    <Compile Include="PersonProfile\BadgeComponent.cs" />
    <Compile Include="PersonProfile\BadgeContainer.cs" />
    <Compile Include="PersonProfile\Badge\AlertNote.cs" />
    <Compile Include="PersonProfile\Badge\AttendingDuration.cs" />
    <Compile Include="PersonProfile\Badge\Campus.cs" />
    <Compile Include="PersonProfile\Badge\DISC.cs" />
    <Compile Include="PersonProfile\Badge\FamilyAttendance.cs" />
    <Compile Include="PersonProfile\Badge\FamilyWeeksAttendedInDuration.cs" />
    <Compile Include="PersonProfile\Badge\InGroupOfType.cs" />
    <Compile Include="PersonProfile\Badge\InGroupWithPurpose.cs" />
    <Compile Include="PersonProfile\Badge\LastVisitOnSite.cs" />
    <Compile Include="PersonProfile\Badge\Liquid.cs" />
    <Compile Include="PersonProfile\HighlightLabelBadge.cs" />
    <Compile Include="PersonProfile\IconBadge.cs" />
    <Compile Include="Plugin\HotFixes\002_CheckinGradeRequired.cs" />
    <Compile Include="Plugin\HotFixes\003_FixSystemEmailQuote.cs" />
    <Compile Include="Plugin\HotFixes\004_FixGradeRequiredAttribute.cs" />
    <Compile Include="Plugin\HotFixes\005_FixCheckinAdminRoute.cs" />
    <Compile Include="Plugin\HotFixes\006_FixCheckinPrevPages.cs" />
    <Compile Include="Plugin\HotFixes\023_SecurityCodeLength.cs" />
    <Compile Include="Plugin\HotFixes\022_Fundraising.cs" />
    <Compile Include="Plugin\HotFixes\017_FixBackgroundCheckOptionalCampus.cs" />
    <Compile Include="Plugin\HotFixes\016_SetInactiveFamilies.cs" />
    <Compile Include="Plugin\HotFixes\015_CheckinByBirthdate.cs" />
    <Compile Include="Plugin\HotFixes\009_FixCheckinAttributes.cs" />
    <Compile Include="Plugin\HotFixes\008_FamilyAnalyticsUpdate.cs" />
    <Compile Include="Plugin\HotFixes\007_FixGroupAndBenevolenceSecurity.cs" />
    <Compile Include="Plugin\HotFixes\014_FixEraGiveAttribValues.cs" />
    <Compile Include="Plugin\HotFixes\013_FixSystemEmailTo_1828.cs" />
    <Compile Include="Plugin\HotFixes\012_FixAttendanceAnalyticsScript.cs" />
    <Compile Include="Plugin\HotFixes\011_FixNameProfileChangeRequest.cs" />
    <Compile Include="Plugin\HotFixes\010_FixGetSpouse.cs" />
    <Compile Include="Plugin\HotFixes\020_FixCommunicationTemplate.cs" />
    <Compile Include="Plugin\HotFixes\021_UpdateCheckInMergefieldDebugInfo.cs" />
    <Compile Include="Plugin\HotFixes\019_FixIpadClientPrinting.cs" />
    <Compile Include="Plugin\HotFixes\018_RestrictGroupRegistrationGroupTypes.cs" />
    <Compile Include="Plugin\HotFixes\024_PrayerRequestAttributes.cs" />
    <Compile Include="Plugin\HotFixes\030_MyConnectionOpportunitiesLava.cs" />
    <Compile Include="Plugin\HotFixes\031_AttendanceAnalyticsGivingId.cs" />
    <Compile Include="Plugin\HotFixes\032_MigrationRollupsForV6_9.cs" />
    <Compile Include="Plugin\HotFixes\029_BatchDetailReopenBatchSecurity.cs" />
    <Compile Include="Plugin\HotFixes\025_PersonGivingEnvelopeAttribute.cs" />
    <Compile Include="Plugin\HotFixes\026_PersonEditConnectionRecordStatus.cs" />
    <Compile Include="Plugin\HotFixes\027_AddCheckinFeatures.cs" />
    <Compile Include="Plugin\HotFixes\028_CheckinTextSettings.cs" />
    <Compile Include="Plugin\HotFixes\033_ConnectionOpportunityCounts.cs" />
    <Compile Include="Plugin\HotFixes\034_FinancialSecurityActions.cs" />
    <Compile Include="Plugin\HotFixes\035_TransactionListSummary.cs" />
    <Compile Include="Plugin\HotFixes\036_PrayerRequestFollowingEvent.cs" />
    <Compile Include="Plugin\HotFixes\037_MigrationRollupsForV6_10.cs" />
    <Compile Include="Plugin\Migration.cs" />
    <Compile Include="Plugin\VersionAttribute.cs" />
    <Compile Include="Properties\AssemblyInfo.cs" />
    <Compile Include="Reporting\Dashboard\DashboardWidget.cs">
      <SubType>ASPXCodeBehind</SubType>
    </Compile>
    <Compile Include="Reporting\Dashboard\LineBarPointsChartDashboardWidget.cs">
      <SubType>ASPXCodeBehind</SubType>
    </Compile>
    <Compile Include="Reporting\DataComponentSettingsHelper.cs" />
    <Compile Include="Reporting\DataFilterComponent.cs" />
    <Compile Include="Reporting\DataFilterContainer.cs" />
    <Compile Include="Reporting\DataFilter\BaseAccountFilter.cs" />
    <Compile Include="Reporting\DataFilter\ContentChannelItem\ContentChannel.cs" />
    <Compile Include="Reporting\DataFilter\ContentChannelItem\ContentChannelItemAttributesFilter.cs" />
    <Compile Include="Reporting\DataFilter\ContentChannelItem\ContentChannelType.cs" />
    <Compile Include="Reporting\DataFilter\EntityFieldFilter.cs" />
    <Compile Include="Reporting\DataFilter\FinancialPledge\AccountFilter.cs" />
    <Compile Include="Reporting\DataFilter\FinancialTransactionDetail\AccountFilter.cs" />
    <Compile Include="Reporting\DataFilter\FinancialTransaction\TotalAmountFilter.cs" />
    <Compile Include="Reporting\DataFilter\GroupMembers\ContainsPeopleFilter.cs" />
    <Compile Include="Reporting\DataFilter\GroupMembers\GroupDataViewFilter.cs" />
    <Compile Include="Reporting\DataFilter\Group\CampusFilter.cs" />
    <Compile Include="Reporting\DataFilter\Group\ContainsGroupMembersFilter.cs" />
    <Compile Include="Reporting\DataFilter\Group\ContainsPeopleFilter.cs" />
    <Compile Include="Reporting\DataFilter\Group\DistanceFromFilter.cs" />
    <Compile Include="Reporting\DataFilter\Group\GroupAttributesFilter.cs" />
    <Compile Include="Reporting\DataFilter\Group\GroupBranchFilter.cs" />
    <Compile Include="Reporting\DataFilter\Group\GroupTypeDataViewFilter.cs" />
    <Compile Include="Reporting\DataFilter\Group\GroupTypeFilter.cs" />
    <Compile Include="Reporting\DataFilter\Group\MemberCountFilter.cs" />
    <Compile Include="Reporting\DataFilter\Group\SimpleMemberCountFilter.cs" />
    <Compile Include="Reporting\DataFilter\IUpdateSelectionFromPageParameters.cs" />
    <Compile Include="Reporting\DataFilter\OtherDataViewFilter.cs" />
    <Compile Include="Reporting\DataFilter\Person\AgeFilter.cs" />
    <Compile Include="Reporting\DataFilter\Person\CampusesActiveFilter.cs" />
    <Compile Include="Reporting\DataFilter\Person\CampusesFilter.cs" />
    <Compile Include="Reporting\DataFilter\Person\CampusActiveFilter.cs" />
    <Compile Include="Reporting\DataFilter\Person\CampusFilter.cs" />
    <Compile Include="Reporting\DataFilter\Person\DistanceFromFilter.cs" />
    <Compile Include="Reporting\DataFilter\Person\FirstContributionDateFilter.cs" />
    <Compile Include="Reporting\DataFilter\Person\GivingAmountFilter.cs" />
    <Compile Include="Reporting\DataFilter\Person\GradeFilter.cs" />
    <Compile Include="Reporting\DataFilter\Person\GroupAttendanceFilter.cs" />
    <Compile Include="Reporting\DataFilter\Person\GroupDataViewFilter.cs" />
    <Compile Include="Reporting\DataFilter\Person\GroupMemberDataViewFilter.cs" />
    <Compile Include="Reporting\DataFilter\Person\GroupTypeAttendanceFilter.cs" />
    <Compile Include="Reporting\DataFilter\Person\HasPictureFilter.cs" />
    <Compile Include="Reporting\DataFilter\Person\HistoryDataViewFilter.cs" />
    <Compile Include="Reporting\DataFilter\Person\InGroupFilter.cs" />
    <Compile Include="Reporting\DataFilter\Person\InGroupGeofenceFilter.cs" />
    <Compile Include="Reporting\DataFilter\Person\InGroupGroupTypeFilter.cs" />
    <Compile Include="Reporting\DataFilter\Person\InGroupSimpleFilter.cs" />
    <Compile Include="Reporting\DataFilter\Person\LocationDataViewFilter.cs" />
    <Compile Include="Reporting\DataFilter\Person\NotInGroupFilter.cs" />
    <Compile Include="Reporting\DataFilter\Person\NotInGroupGroupTypeFilter.cs" />
    <Compile Include="Reporting\DataFilter\Person\TagFilter.cs" />
    <Compile Include="Reporting\DataFilter\PropertyFilter.cs" />
    <Compile Include="Reporting\DataFilter\Workflow\WorkflowAttributesFilter.cs" />
    <Compile Include="Reporting\DataFilter\Workflow\WorkflowTypeFilter.cs" />
    <Compile Include="Reporting\DataSelectComponent.cs" />
    <Compile Include="Reporting\DataSelectContainer.cs" />
    <Compile Include="Reporting\DataSelect\FinancialTransaction\TotalAmountSelect.cs" />
    <Compile Include="Reporting\DataSelect\GroupMember\GroupCampus.cs" />
    <Compile Include="Reporting\DataSelect\GroupMember\GroupMemberAttributeSelect.cs" />
    <Compile Include="Reporting\DataSelect\GroupMember\GroupRoleSelect.cs" />
    <Compile Include="Reporting\DataSelect\GroupMember\GroupStatusSelect.cs" />
    <Compile Include="Reporting\DataSelect\GroupMember\PersonLinkSelect.cs" />
    <Compile Include="Reporting\DataSelect\Group\CampusSelect.cs" />
    <Compile Include="Reporting\DataSelect\Group\DistanceFromSelect.cs" />
    <Compile Include="Reporting\DataSelect\Group\GroupLinkSelect.cs" />
    <Compile Include="Reporting\DataSelect\Group\GroupTypeSelect.cs" />
    <Compile Include="Reporting\DataSelect\Group\LocationSelect.cs" />
    <Compile Include="Reporting\DataSelect\Group\MemberCountSelect.cs" />
    <Compile Include="Reporting\DataSelect\Group\MemberListSelect.cs" />
    <Compile Include="Reporting\DataSelect\Group\ParentGroupMemberListSelect.cs" />
    <Compile Include="Reporting\DataSelect\Group\ParentGroupSelect.cs" />
    <Compile Include="Reporting\DataSelect\Group\ParticipationRateSelect.cs" />
    <Compile Include="Reporting\DataSelect\LiquidSelect.cs" />
    <Compile Include="Reporting\DataSelect\Person\AddressSelect.cs" />
    <Compile Include="Reporting\DataSelect\Person\AgeSelect.cs" />
    <Compile Include="Reporting\DataSelect\Person\CampusSelect.cs" />
    <Compile Include="Reporting\DataSelect\Person\ChildNamesSelect.cs" />
    <Compile Include="Reporting\DataSelect\Person\DistanceFromSelect.cs" />
    <Compile Include="Reporting\DataSelect\Person\FamilyNameSelect.cs" />
    <Compile Include="Reporting\DataSelect\Person\FirstLastContributionSelect.cs" />
    <Compile Include="Reporting\DataSelect\Person\GradeSelect.cs" />
    <Compile Include="Reporting\DataSelect\Person\GroupParticipationSelect.cs" />
    <Compile Include="Reporting\DataSelect\Person\InGroupGeofenceGroupTypeSelect.cs" />
    <Compile Include="Reporting\DataSelect\Person\InGroupGroupTypeSelect.cs" />
    <Compile Include="Reporting\DataSelect\Person\LastAttendedGroupOfType.cs" />
    <Compile Include="Reporting\DataSelect\Person\LastLoginSelect.cs" />
    <Compile Include="Reporting\DataSelect\Person\LastNoteSelect.cs" />
    <Compile Include="Reporting\DataSelect\Person\ParentEmailSelect.cs" />
    <Compile Include="Reporting\DataSelect\Person\ParentPhoneNumberSelect.cs" />
    <Compile Include="Reporting\DataSelect\Person\ParentsNamesSelect.cs" />
    <Compile Include="Reporting\DataSelect\Person\PersonLinkSelect.cs" />
    <Compile Include="Reporting\DataSelect\Person\PhoneNumberSelect.cs" />
    <Compile Include="Reporting\DataSelect\Person\PhotoSelect.cs" />
    <Compile Include="Reporting\DataSelect\Person\RelatedPeopleSelect.cs" />
    <Compile Include="Reporting\DataSelect\Person\SpouseNameSelect.cs" />
    <Compile Include="Reporting\DataSelect\Person\TotalGivingAmountSelect.cs" />
    <Compile Include="Reporting\DataTransformComponent.cs" />
    <Compile Include="Reporting\DataTransformContainer.cs" />
    <Compile Include="Reporting\DataTransform\Person\ChildrenTransform.cs" />
    <Compile Include="Reporting\DataTransform\Person\ParentTransform.cs" />
    <Compile Include="Reporting\EntityHelper.cs" />
    <Compile Include="Reporting\FilterExpressionExtractor.cs" />
    <Compile Include="Reporting\IDataFilterWithOverrides.cs" />
    <Compile Include="Reporting\ReportingHelper.cs" />
    <Compile Include="Reporting\SelectExpressionExtractor.cs" />
    <Compile Include="Scripting.evaluator.cs" />
    <Compile Include="Scripting.Extensions.cs" />
    <Compile Include="Scripting.native.cs" />
    <Compile Include="Search\Group\Name.cs" />
    <Compile Include="Search\Person\Address.cs" />
    <Compile Include="Search\Person\BirthDate.cs" />
    <Compile Include="Search\Person\BusinessName.cs" />
    <Compile Include="Security\Authentication\Twitter.cs" />
    <Compile Include="Transactions\SaveCommunicationTransaction.cs" />
    <Compile Include="UniversalSearch\FormattedSearchResult.cs" />
    <Compile Include="UniversalSearch\IndexComponents\Elasticsearch.cs" />
    <Compile Include="UniversalSearch\IndexComponents\Lucene.cs" />
    <Compile Include="UniversalSearch\IndexContainer.cs" />
    <Compile Include="UniversalSearch\IndexComponent.cs" />
    <Compile Include="UniversalSearch\IndexModels\Attributes\RockIndexField.cs" />
    <Compile Include="UniversalSearch\IndexModels\BusinessIndex.cs" />
    <Compile Include="UniversalSearch\IndexModels\PersonIndex.cs" />
    <Compile Include="UniversalSearch\IndexModels\ContentChannelItemIndex.cs" />
    <Compile Include="UniversalSearch\IndexModels\IndexModelBase.cs" />
    <Compile Include="UniversalSearch\IndexModels\GroupIndex.cs" />
    <Compile Include="UniversalSearch\IndexModels\SitePageIndex.cs" />
    <Compile Include="UniversalSearch\IndexModels\StringAttribute.cs" />
    <Compile Include="UniversalSearch\IRockIndexable.cs" />
    <Compile Include="UniversalSearch\SearchFieldCriteria.cs" />
    <Compile Include="UniversalSearch\ModelFieldFilterConfig.cs" />
    <Compile Include="UniversalSearch\SearchResultModel.cs" />
    <Compile Include="Utility\Async.cs" />
    <Compile Include="Utility\DebugHelper.cs" />
    <Compile Include="Utility\ExcelHelper.cs" />
    <Compile Include="Utility\ExtensionMethods\DataTable.cs" />
    <Compile Include="Utility\ExtensionMethods\IntegerExtensions.cs" />
    <Compile Include="Utility\ExtensionMethods\IRockTransactionExtensions.cs" />
    <Compile Include="Utility\ExtensionMethods\QuartzExtensions.cs" />
    <Compile Include="Utility\FileUtilities.cs" />
    <Compile Include="Utility\FontAwesomeHelper.cs" />
    <Compile Include="Utility\IRockOwinStartup.cs" />
    <Compile Include="Utility\Ncoa.cs" />
    <Compile Include="Utility\SparkDataApi\PersonAddressItem.cs" />
    <Compile Include="Utility\SparkDataApi\NcoaApi.cs" />
    <Compile Include="Utility\SparkDataApi\NcoaReturnRecord.cs" />
    <Compile Include="Utility\SparkDataApi\NcoaResponse.cs" />
    <Compile Include="Utility\SparkDataApi\GroupNameTransactionKey.cs" />
    <Compile Include="Utility\SparkDataApi\UsernamePassword.cs" />
    <Compile Include="Utility\Settings\DataAutomation\InactivatePeople.cs" />
    <Compile Include="Utility\Settings\DataAutomation\InteractionItem.cs" />
    <Compile Include="Utility\Settings\DataAutomation\MoveAdultChildren.cs" />
    <Compile Include="Utility\Settings\DataAutomation\ReactivatePeople.cs" />
    <Compile Include="Utility\Settings\DataAutomation\UpdateFamilyStatus.cs" />
    <Compile Include="Utility\Settings\DataAutomation\UpdatePersonConnectionStatus.cs" />
    <Compile Include="Utility\Settings\DataAutomation\UpdateFamilyCampus.cs" />
    <Compile Include="Utility\Settings\SparkData\NcoaSettings.cs" />
    <Compile Include="Utility\Settings\SparkData\SparkDataConfig.cs" />
    <Compile Include="Utility\SparkDataApi\SparkDataApi.cs" />
    <Compile Include="Utility\TextToWorkflow.cs" />
    <Compile Include="Utility\ZebraPrint.cs" />
    <Compile Include="Web\HttpModules\ResponseHeaders.cs" />
    <Compile Include="Web\HttpModules\HttpModuleComponent.cs" />
    <Compile Include="Web\HttpModules\HttpModuleContainer.cs" />
    <Compile Include="Web\UI\Adapters\ListControlAdaptor.cs" />
    <Compile Include="Web\UI\Adapters\CheckBoxListAdapter.cs" />
    <Compile Include="Web\UI\Controls\AccordionPanel.cs" />
    <Compile Include="Web\UI\Controls\AttributeValuesContainer.cs" />
    <Compile Include="Web\UI\Controls\CampusAccountAmountPicker.cs" />
    <Compile Include="Web\UI\Controls\FieldVisibilityWrapper.cs" />
    <Compile Include="Web\UI\Controls\Captcha.cs" />
    <Compile Include="Web\UI\Controls\Communication\PushNotification.cs" />
    <Compile Include="Web\UI\Controls\AttributeMatrixEditor.cs" />
    <Compile Include="Web\UI\Controls\DynamicPlaceholder.cs" />
    <Compile Include="Web\UI\Controls\FieldVisibilityRulesEditor.cs" />
    <Compile Include="Web\UI\Controls\ValueFilter.cs" />
    <Compile Include="Web\UI\Controls\Grid\EncryptedField.cs" />
    <Compile Include="Web\UI\Controls\Grid\HtmlField.cs" />
    <Compile Include="Web\UI\Controls\Grid\LavaField.cs" />
    <Compile Include="Web\UI\Controls\HiddenFieldRangeValidator.cs" />
    <Compile Include="Web\UI\Controls\HiddenFieldWithValidationProperty.cs" />
    <Compile Include="Web\UI\Controls\IHasRequired.cs" />
    <Compile Include="Web\UI\Controls\IRockChangeHandlerControl.cs" />
    <Compile Include="Web\UI\Controls\NewFamily\AdvanceInfo.cs" />
    <Compile Include="Web\UI\Controls\NewFamily\AdvanceInfoRow.cs" />
    <Compile Include="Web\UI\Controls\NoteEditor.cs" />
    <Compile Include="Web\UI\Controls\NoteOptions.cs" />
    <Compile Include="Web\UI\Controls\ControlMirror.cs" />
    <Compile Include="Web\UI\Controls\Lava.cs" />
    <Compile Include="Web\UI\Controls\ListItems.cs" />
    <Compile Include="Web\UI\Controls\NumberBoxBase.cs" />
    <Compile Include="Web\UI\Controls\NumberUpDownGroup.cs" />
    <Compile Include="Web\UI\Controls\Pickers\AssetStorageProviderPicker.cs" />
    <Compile Include="Web\UI\Controls\Pickers\ContentChannelItemPicker.cs" />
    <Compile Include="Web\UI\Controls\Pickers\ItemFromBlockPicker.cs" />
    <Compile Include="Web\UI\Controls\Pickers\ReportPicker.cs" />
    <Compile Include="Web\UI\Controls\Pickers\DataViewItemPicker.cs" />
    <Compile Include="Web\UI\Controls\Pickers\RegistrationInstancePicker.cs" />
    <Compile Include="Web\UI\Controls\PreRegistration\Children.cs" />
    <Compile Include="Web\UI\Controls\PreRegistration\ChildRow.cs" />
    <Compile Include="Web\UI\Controls\Pickers\DataViewsPicker.cs" />
    <Compile Include="Web\UI\Controls\Pickers\DatePartsPicker.cs" />
    <Compile Include="Web\UI\Controls\Pickers\FieldTypePicker.cs" />
    <Compile Include="Web\UI\Controls\Pickers\GroupMemberPicker.cs" />
    <Compile Include="Web\UI\Controls\Pickers\GroupMembersPicker.cs" />
    <Compile Include="Web\UI\Controls\Pickers\LavaCommandsPicker.cs" />
    <Compile Include="Web\UI\Controls\BackgroundCheckDocument.cs" />
    <Compile Include="Web\UI\Controls\SSNBox.cs" />
    <Compile Include="Web\UI\Controls\ButtonGroup.cs" />
    <Compile Include="Web\UI\ICustomGridColumns.cs" />
    <Compile Include="Web\UI\ICustomGridOptions.cs" />
    <Compile Include="Web\UI\IPickerBlock.cs" />
    <Compile Include="Web\UI\IIdleRedirectBlock.cs" />
    <Compile Include="Web\UI\RockHiddenFieldPageStatePersister.cs" />
    <Compile Include="Web\UI\Controls\Grid\LavaBoundField.cs" />
    <Compile Include="Web\UI\Controls\Pickers\DefinedValuesPickerEnhanced.cs" />
    <Compile Include="Web\UI\Controls\Pickers\RegistrationTemplatePicker.cs" />
    <Compile Include="Web\UI\Controls\RockListBox.cs" />
    <Compile Include="Web\UI\IDynamicAttributesBlock.cs" />
    <Compile Include="Web\UI\RockTheme.cs" />
    <Compile Include="Web\UI\Controls\WarningBlock.cs" />
    <Compile Include="Web\UI\Controls\Pickers\WorkflowActionTypePicker.cs" />
    <Compile Include="Web\UI\Controls\Pickers\ConnectionRequestPicker.cs" />
    <Compile Include="Web\UI\Controls\RangeSlider.cs" />
    <Compile Include="Security\Authentication\Facebook.cs">
      <SubType>Code</SubType>
    </Compile>
    <Compile Include="Search\Person\Email.cs" />
    <Compile Include="Search\Person\Name.cs" />
    <Compile Include="Search\Person\Phone.cs" />
    <Compile Include="Search\SearchComponent.cs" />
    <Compile Include="Search\SearchContainer.cs" />
    <Compile Include="Security\AuthenticationComponent.cs" />
    <Compile Include="Security\AuthenticationContainer.cs" />
    <Compile Include="Security\Authentication\ActiveDirectory.cs" />
    <Compile Include="Security\Authentication\Database.cs" />
    <Compile Include="Security\Authentication\Google.cs" />
    <Compile Include="Security\Authentication\PINAuthentication.cs" />
    <Compile Include="Security\Authorization.cs" />
    <Compile Include="Security\BackgroundCheckComponent.cs" />
    <Compile Include="Security\BackgroundCheckContainer.cs" />
    <Compile Include="Security\BackgroundCheck\ProtectMyMinistry.cs" />
    <Compile Include="Security\DigitalSignatureComponent.cs" />
    <Compile Include="Security\DigitalSignatureContainer.cs" />
    <Compile Include="Security\Encryption.cs" />
    <Compile Include="Security\GlobalDefault.cs" />
    <Compile Include="Security\ISecured.cs" />
    <Compile Include="Security\LoginParameters.cs" />
    <Compile Include="Security\SecurityActionAttribute.cs" />
    <Compile Include="Service References\MelissaData.AddressCheck\Reference.cs">
      <SubType>code</SubType>
    </Compile>
    <Compile Include="Service References\ServiceObjects.GeoCoder\Reference.cs" />
    <Compile Include="Services\NuGet\NuGetExtensionsMethods.cs" />
    <Compile Include="Services\NuGet\PackageService.cs" />
    <Compile Include="Services\NuGet\RockPackagePathResolver.cs" />
    <Compile Include="Services\NuGet\RockProjectManager.cs" />
    <Compile Include="Services\NuGet\WebProjectManager.cs" />
    <Compile Include="Services\NuGet\WebProjectSystem.cs" />
    <Compile Include="Storage\ProviderComponent.cs" />
    <Compile Include="Storage\ProviderContainer.cs" />
    <Compile Include="Storage\Provider\Database.cs" />
    <Compile Include="Storage\Provider\FileSystem.cs" />
    <Compile Include="Store\InstalledPackage.cs" />
    <Compile Include="Store\InstalledPackageService.cs" />
    <Compile Include="Store\Organization.cs" />
    <Compile Include="Store\OrganizationService.cs" />
    <Compile Include="Store\Package.cs" />
    <Compile Include="Store\PackageCategory.cs" />
    <Compile Include="Store\PackageCategoryService.cs" />
    <Compile Include="Store\PackageInstallStep.cs" />
    <Compile Include="Store\PackageService.cs" />
    <Compile Include="Store\PackageVersion.cs" />
    <Compile Include="Store\PackageVersionRating.cs" />
    <Compile Include="Store\PackageVersionRatingService.cs" />
    <Compile Include="Store\PackageVersionService.cs" />
    <Compile Include="Store\Promo.cs" />
    <Compile Include="Store\PromoService.cs" />
    <Compile Include="Store\PurchaseResponse.cs" />
    <Compile Include="Store\StoreImage.cs" />
    <Compile Include="Store\StoreModel.cs" />
    <Compile Include="Store\StoreService.cs" />
    <Compile Include="Store\StoreServiceBase.cs" />
    <Compile Include="SystemGuid\Attribute.cs" />
    <Compile Include="SystemGuid\BinaryFileType.cs" />
    <Compile Include="SystemGuid\BlockType.cs" />
    <Compile Include="SystemGuid\Category.cs" />
    <Compile Include="SystemGuid\ConnectionActivityType.cs" />
    <Compile Include="SystemGuid\DefinedType.cs" />
    <Compile Include="SystemGuid\DefinedValue.cs" />
    <Compile Include="SystemGuid\EntityType.cs" />
    <Compile Include="SystemGuid\FieldType.cs" />
    <Compile Include="SystemGuid\FinancialAccount.cs" />
    <Compile Include="SystemGuid\Group.cs" />
    <Compile Include="SystemGuid\GroupRole.cs" />
    <Compile Include="SystemGuid\GroupType.cs" />
    <Compile Include="SystemGuid\NoteType.cs" />
    <Compile Include="SystemGuid\Page.cs" />
    <Compile Include="SystemGuid\ServiceJob.cs" />
    <Compile Include="SystemGuid\Site.cs" />
    <Compile Include="SystemGuid\SystemEmail.cs" />
    <Compile Include="Transactions\AuditTransaction.cs" />
    <Compile Include="Transactions\ConnectionRequestActivityChangeTransaction.cs" />
    <Compile Include="Transactions\ConnectionRequestChangeTransaction.cs" />
    <Compile Include="Transactions\DeleteAttributeBinaryFile.cs" />
    <Compile Include="Transactions\GroupAttendedTransaction.cs" />
    <Compile Include="Transactions\GroupMemberChangeTransaction.cs" />
    <Compile Include="Transactions\GroupMemberPlacedElsewhereTransaction.cs" />
    <Compile Include="Transactions\ITransaction.cs" />
    <Compile Include="Transactions\LaunchWorkflowTransaction.cs" />
    <Compile Include="Transactions\PageViewTransaction.cs" />
    <Compile Include="Transactions\PersonViewTransaction.cs" />
    <Compile Include="Transactions\RockQueue.cs" />
    <Compile Include="Transactions\RunJobNowTransaction.cs" />
    <Compile Include="Transactions\SaveMetaphoneTransaction.cs" />
    <Compile Include="Transactions\SendCommunicationApprovalEmail.cs" />
    <Compile Include="Transactions\SendCommunicationTransaction.cs" />
    <Compile Include="Transactions\UpdateDigitalSignatureDocumentTransaction.cs" />
    <Compile Include="Transactions\SendDigitalSignatureRequestTransaction.cs" />
    <Compile Include="Transactions\SendRegistrationConfirmationTransaction.cs" />
    <Compile Include="Transactions\SendRegistrationNotificationTransaction.cs" />
    <Compile Include="Transactions\UpdateFacebookFriends.cs" />
    <Compile Include="Transactions\UpdatePaymentStatusTransaction.cs" />
    <Compile Include="Transactions\UserLastActivityTransaction.cs" />
    <Compile Include="Transactions\WorkflowTriggerTransaction.cs" />
    <Compile Include="Utility\AttributeCacheJsonConverter.cs" />
    <Compile Include="Utility\AttributeValueJsonConverter.cs" />
    <Compile Include="Utility\BlockStateContractResolver.cs" />
    <Compile Include="Utility\DateRange.cs" />
    <Compile Include="Utility\DoubleMetaphone.cs" />
    <Compile Include="Utility\EnumAsStringJsonConverter.cs" />
    <Compile Include="Utility\ExpressionHelper.cs" />
    <Compile Include="Utility\ExtensionMethods\AttributesExtensions.cs" />
    <Compile Include="Utility\ExtensionMethods\BooleanExtensions.cs" />
    <Compile Include="Utility\ExtensionMethods\ColorExtensions.cs" />
    <Compile Include="Utility\ExtensionMethods\ControlExtensions.cs" />
    <Compile Include="Utility\ExtensionMethods\CurrencyExtensions.cs" />
    <Compile Include="Utility\ExtensionMethods\DateTimeExtensions.cs" />
    <Compile Include="Utility\ExtensionMethods\DecimalExtensions.cs" />
    <Compile Include="Utility\ExtensionMethods\DefinedValueExtensions.cs" />
    <Compile Include="Utility\ExtensionMethods\EntityExtensions.cs" />
    <Compile Include="Utility\ExtensionMethods\EnumExtensions.cs" />
    <Compile Include="Utility\ExtensionMethods\ExceptionExtensions.cs" />
    <Compile Include="Utility\ExtensionMethods\GridExtensions.cs" />
    <Compile Include="Utility\ExtensionMethods\JsonExtensions.cs" />
    <Compile Include="Utility\ExtensionMethods\LavaExtensions.cs" />
    <Compile Include="Utility\ExtensionMethods\LinqExtensions.cs" />
    <Compile Include="Utility\ExtensionMethods\LocationExtensions.cs" />
    <Compile Include="Utility\ExtensionMethods\ObjectExtensions.cs" />
    <Compile Include="Utility\ExtensionMethods\PageRouteExtensions.cs" />
    <Compile Include="Utility\ExtensionMethods\ReportingExtensions.cs" />
    <Compile Include="Utility\ExtensionMethods\StringExtensions.cs" />
    <Compile Include="Utility\ExtensionMethods\StringHtmlExtensions.cs" />
    <Compile Include="Utility\ExtensionMethods\StringHumanizerExtensions.cs" />
    <Compile Include="Utility\ExtensionMethods\StringPluralizationExtensions.cs" />
    <Compile Include="Utility\IgnoreUrlEncodedKeyContractResolver.cs" />
    <Compile Include="Utility\IRockStartup.cs" />
    <Compile Include="Utility\NotNullJsonConverter.cs" />
    <Compile Include="Utility\Reflection.cs" />
    <Compile Include="Utility\RockDateTime.cs" />
    <Compile Include="Utility\RockJsonMediaTypeFormatter.cs" />
    <Compile Include="Utility\RockJsonTextReader.cs" />
    <Compile Include="Utility\RockJsonTextWriter.cs" />
    <Compile Include="Utility\RockSemanticVersion.cs" />
    <Compile Include="Utility\SettingsStringBase.cs" />
    <Compile Include="Utility\SimpleModeJsonConverter.cs" />
    <Compile Include="Utility\SparkLinkHelper.cs" />
    <Compile Include="Utility\StringAsLiteralJavascriptJsonConverter.cs" />
    <Compile Include="Web\DescriptionList.cs" />
    <Compile Include="Web\FileUploadException.cs" />
    <Compile Include="Web\Fingerprint.cs" />
    <Compile Include="Web\FingerprintExpressionBuilder.cs" />
    <Compile Include="Web\HttpModule.cs" />
    <Compile Include="Web\InternalContext.cs" />
    <Compile Include="Web\PageReference.cs" />
    <Compile Include="Web\RequestValidator.cs" />
    <Compile Include="Web\RockRouteHandler.cs" />
    <Compile Include="Web\SystemSettings.cs" />
    <Compile Include="Web\UI\Adapters\CheckBoxAdapter.cs" />
    <Compile Include="Web\UI\Adapters\DropDownListAdapter.cs" />
    <Compile Include="Web\UI\Adapters\RadioButtonAdapter.cs" />
    <Compile Include="Web\UI\Adapters\RadioButtonListAdapter.cs" />
    <Compile Include="Web\UI\BreadCrumb.cs" />
    <Compile Include="Web\UI\ContextAttribute.cs" />
    <Compile Include="Web\UI\Controls\AddressControl.cs" />
    <Compile Include="Web\UI\Controls\AttributeEditor.cs" />
    <Compile Include="Web\UI\Controls\Badge.cs" />
    <Compile Include="Web\UI\Controls\BootstrapButton.cs" />
    <Compile Include="Web\UI\Controls\ButtonDropDownList.cs" />
    <Compile Include="Web\UI\Controls\Chart\BarChart.cs" />
    <Compile Include="Web\UI\Controls\Chart\ChartClickArgs.cs" />
    <Compile Include="Web\UI\Controls\Chart\ChartOptions.cs" />
    <Compile Include="Web\UI\Controls\Chart\ChartStyle.cs" />
    <Compile Include="Web\UI\Controls\Chart\FlotChart.cs" />
    <Compile Include="Web\UI\Controls\Chart\LineChart.cs" />
    <Compile Include="Web\UI\Controls\Chart\PieChart.cs" />
    <Compile Include="Web\UI\Controls\Checkin Configuration Controls\CheckinArea.cs" />
    <Compile Include="Web\UI\Controls\Checkin Configuration Controls\CheckinAreaRow.cs" />
    <Compile Include="Web\UI\Controls\Checkin Configuration Controls\CheckinGroup.cs" />
    <Compile Include="Web\UI\Controls\Checkin Configuration Controls\CheckinGroupRow.cs" />
    <Compile Include="Web\UI\Controls\CodeEditor.cs" />
    <Compile Include="Web\UI\Controls\ColorPicker.cs" />
    <Compile Include="Web\UI\Controls\Communication\ChannelControl.cs" />
    <Compile Include="Web\UI\Controls\Communication\Email.cs" />
    <Compile Include="Web\UI\Controls\Communication\Sms.cs" />
    <Compile Include="Web\UI\Controls\ConfirmPageUnload.cs" />
    <Compile Include="Web\UI\Controls\CurrencyBox.cs" />
    <Compile Include="Web\UI\Controls\Data Fields\DataDropDownList.cs" />
    <Compile Include="Web\UI\Controls\Data Fields\DataTextBox.cs" />
    <Compile Include="Web\UI\Controls\Data Fields\FieldTypeList.cs" />
    <Compile Include="Web\UI\Controls\Data View Filters\FilterField.cs" />
    <Compile Include="Web\UI\Controls\Data View Filters\FilterGroup.cs" />
    <Compile Include="Web\UI\Controls\DynamicControlsHtmlGenericControl.cs" />
    <Compile Include="Web\UI\Controls\DynamicControlsPanel.cs" />
    <Compile Include="Web\UI\Controls\EmailBox.cs" />
    <Compile Include="Web\UI\Controls\Event\RegistrationInstanceEditor.cs" />
    <Compile Include="Web\UI\Controls\Event\RegistrationTemplateFormEditor.cs" />
    <Compile Include="Web\UI\Controls\FileUploader.cs" />
    <Compile Include="Web\UI\Controls\FollowingsHelper.cs" />
    <Compile Include="Web\UI\Controls\Grid\AttributeField.cs" />
    <Compile Include="Web\UI\Controls\Grid\BadgeField.cs" />
    <Compile Include="Web\UI\Controls\Grid\BoolField.cs" />
    <Compile Include="Web\UI\Controls\Grid\BoolFromArrayField.cs" />
    <Compile Include="Web\UI\Controls\Grid\CallbackField.cs" />
    <Compile Include="Web\UI\Controls\Grid\CampusField.cs" />
    <Compile Include="Web\UI\Controls\Grid\CheckBoxEditableField.cs" />
    <Compile Include="Web\UI\Controls\Grid\ColorField.cs" />
    <Compile Include="Web\UI\Controls\Grid\CurrencyField.cs" />
    <Compile Include="Web\UI\Controls\Grid\DateField.cs" />
    <Compile Include="Web\UI\Controls\Grid\DateTimeField.cs" />
    <Compile Include="Web\UI\Controls\Grid\DefinedValueField.cs" />
    <Compile Include="Web\UI\Controls\Grid\DeleteField.cs" />
    <Compile Include="Web\UI\Controls\Grid\EditField.cs" />
    <Compile Include="Web\UI\Controls\Grid\EnumField.cs" />
    <Compile Include="Web\UI\Controls\Grid\FieldTypeField.cs" />
    <Compile Include="Web\UI\Controls\Grid\Grid.cs" />
    <Compile Include="Web\UI\Controls\Grid\GridActions.cs" />
    <Compile Include="Web\UI\Controls\Grid\GridFilter.cs" />
    <Compile Include="Web\UI\Controls\Grid\GroupPickerField.cs" />
    <Compile Include="Web\UI\Controls\Grid\INotRowSelectedField.cs" />
    <Compile Include="Web\UI\Controls\Grid\IPriorityColumn.cs" />
    <Compile Include="Web\UI\Controls\Grid\IRockGridField.cs" />
    <Compile Include="Web\UI\Controls\Grid\LinkButtonField.cs" />
    <Compile Include="Web\UI\Controls\Grid\LiquidField.cs" />
    <Compile Include="Web\UI\Controls\Grid\ListDelimitedField.cs" />
    <Compile Include="Web\UI\Controls\Grid\PersonField.cs" />
    <Compile Include="Web\UI\Controls\Grid\PersonMergeField.cs" />
    <Compile Include="Web\UI\Controls\Grid\PhoneNumbersField.cs" />
    <Compile Include="Web\UI\Controls\Grid\ReorderField.cs" />
    <Compile Include="Web\UI\Controls\Grid\RockBoundField.cs" />
    <Compile Include="Web\UI\Controls\Grid\RockLiteralField.cs" />
    <Compile Include="Web\UI\Controls\Grid\RockTemplateField.cs" />
    <Compile Include="Web\UI\Controls\Grid\RockTemplateFieldUnselected.cs" />
    <Compile Include="Web\UI\Controls\Grid\RowEventArgs.cs" />
    <Compile Include="Web\UI\Controls\Grid\SecurityField.cs" />
    <Compile Include="Web\UI\Controls\Grid\SelectField.cs" />
    <Compile Include="Web\UI\Controls\Grid\TimeField.cs" />
    <Compile Include="Web\UI\Controls\Grid\ToggleField.cs" />
    <Compile Include="Web\UI\Controls\HelpBlock.cs" />
    <Compile Include="Web\UI\Controls\HiddenFieldValidator.cs" />
    <Compile Include="Web\UI\Controls\HiddenFieldWithClass.cs" />
    <Compile Include="Web\UI\Controls\HighlightLabel.cs" />
    <Compile Include="Web\UI\Controls\HtmlEditor.cs" />
    <Compile Include="Web\UI\Controls\HtmlGenericContainer.cs" />
    <Compile Include="Web\UI\Controls\IDisplayRequiredIndicator.cs" />
    <Compile Include="Web\UI\Controls\IHasValidationGroup.cs" />
    <Compile Include="Web\UI\Controls\ImageEditor.cs" />
    <Compile Include="Web\UI\Controls\ImageUploader.cs" />
    <Compile Include="Web\UI\Controls\IRockControl.cs" />
    <Compile Include="Web\UI\Controls\IRockControlAdditionalRendering.cs" />
    <Compile Include="Web\UI\Controls\KeyValueList.cs" />
    <Compile Include="Web\UI\Controls\MarkdownEditor.cs" />
    <Compile Include="Web\UI\Controls\ModalAlert.cs" />
    <Compile Include="Web\UI\Controls\ModalDialog.cs" />
    <Compile Include="Web\UI\Controls\ModalIFrameDialog.cs" />
    <Compile Include="Web\UI\Controls\NewFamily\Attributes.cs" />
    <Compile Include="Web\UI\Controls\NewFamily\AttributesRow.cs" />
    <Compile Include="Web\UI\Controls\NewFamily\ContactInfo.cs" />
    <Compile Include="Web\UI\Controls\NewFamily\ContactInfoRow.cs" />
    <Compile Include="Web\UI\Controls\NewFamily\Members.cs" />
    <Compile Include="Web\UI\Controls\NewFamily\MembersRow.cs" />
    <Compile Include="Web\UI\Controls\NoteContainer.cs" />
    <Compile Include="Web\UI\Controls\NoteControl.cs" />
    <Compile Include="Web\UI\Controls\NotificationBox.cs" />
    <Compile Include="Web\UI\Controls\NumberBox.cs" />
    <Compile Include="Web\UI\Controls\NumberRangeEditor.cs" />
    <Compile Include="Web\UI\Controls\NumberUpDown.cs" />
    <Compile Include="Web\UI\Controls\PageBreadCrumbs.cs" />
    <Compile Include="Web\UI\Controls\PageDescription.cs" />
    <Compile Include="Web\UI\Controls\PageIcon.cs" />
    <Compile Include="Web\UI\Controls\PageTitle.cs" />
    <Compile Include="Web\UI\Controls\PanelDrawer.cs" />
    <Compile Include="Web\UI\Controls\PanelWidget.cs" />
    <Compile Include="Web\UI\Controls\PersonLink.cs" />
    <Compile Include="Web\UI\Controls\PersonProfile\Badge.cs" />
    <Compile Include="Web\UI\Controls\PersonProfile\BadgeList.cs" />
    <Compile Include="Web\UI\Controls\PhoneNumberBox.cs" />
    <Compile Include="Web\UI\Controls\Pickers\AccountPicker.cs" />
    <Compile Include="Web\UI\Controls\Pickers\BinaryFilePicker.cs" />
    <Compile Include="Web\UI\Controls\Pickers\BinaryFileTypePicker.cs" />
    <Compile Include="Web\UI\Controls\Pickers\BirthdayPicker.cs" />
    <Compile Include="Web\UI\Controls\Pickers\CampusesPicker.cs" />
    <Compile Include="Web\UI\Controls\Pickers\CampusPicker.cs" />
    <Compile Include="Web\UI\Controls\Pickers\CategoryPicker.cs" />
    <Compile Include="Web\UI\Controls\Pickers\ComponentPicker.cs" />
    <Compile Include="Web\UI\Controls\Pickers\ComponentsPicker.cs" />
    <Compile Include="Web\UI\Controls\Pickers\DataViewPicker.cs" />
    <Compile Include="Web\UI\Controls\Pickers\DatePicker.cs" />
    <Compile Include="Web\UI\Controls\Pickers\DateRangePicker.cs" />
    <Compile Include="Web\UI\Controls\Pickers\DateTimePicker.cs" />
    <Compile Include="Web\UI\Controls\Pickers\DayOfWeekPicker.cs" />
    <Compile Include="Web\UI\Controls\Pickers\DaysOfWeekPicker.cs" />
    <Compile Include="Web\UI\Controls\Pickers\DefinedValuePicker.cs" />
    <Compile Include="Web\UI\Controls\Pickers\DefinedValuesPicker.cs" />
    <Compile Include="Web\UI\Controls\Pickers\EntityPicker.cs" />
    <Compile Include="Web\UI\Controls\Pickers\EntityTypePicker.cs" />
    <Compile Include="Web\UI\Controls\Pickers\EventCalendarPicker.cs" />
    <Compile Include="Web\UI\Controls\Pickers\EventItemPicker.cs" />
    <Compile Include="Web\UI\Controls\Pickers\FinancialGatewayPicker.cs" />
    <Compile Include="Web\UI\Controls\Pickers\GeoPicker.cs" />
    <Compile Include="Web\UI\Controls\Pickers\GradePicker.cs" />
    <Compile Include="Web\UI\Controls\Pickers\GroupAndRolePicker.cs" />
    <Compile Include="Web\UI\Controls\Pickers\GroupPicker.cs" />
    <Compile Include="Web\UI\Controls\Pickers\WorkflowPicker.cs" />
    <Compile Include="Web\UI\Controls\Pickers\GroupRolePicker.cs" />
    <Compile Include="Web\UI\Controls\Pickers\GroupTypeGroupPicker.cs" />
    <Compile Include="Web\UI\Controls\Pickers\GroupTypePicker.cs" />
    <Compile Include="Web\UI\Controls\Pickers\GroupTypesPicker.cs" />
    <Compile Include="Web\UI\Controls\Pickers\ItemPicker.cs" />
    <Compile Include="Web\UI\Controls\Pickers\LocationAddressPicker.cs" />
    <Compile Include="Web\UI\Controls\Pickers\LocationItemPicker.cs" />
    <Compile Include="Web\UI\Controls\Pickers\LocationPicker.cs" />
    <Compile Include="Web\UI\Controls\Pickers\MergeFieldPicker.cs" />
    <Compile Include="Web\UI\Controls\Pickers\MergeTemplatePicker.cs" />
    <Compile Include="Web\UI\Controls\Pickers\MetricCategoryPicker.cs" />
    <Compile Include="Web\UI\Controls\Pickers\MonthDayPicker.cs" />
    <Compile Include="Web\UI\Controls\Pickers\MonthYearPicker.cs" />
    <Compile Include="Web\UI\Controls\Pickers\PagePicker.cs" />
    <Compile Include="Web\UI\Controls\Pickers\PersonPicker.cs" />
    <Compile Include="Web\UI\Controls\Pickers\RemoteAuthsPicker.cs" />
    <Compile Include="Web\UI\Controls\Pickers\SchedulePicker.cs" />
    <Compile Include="Web\UI\Controls\Pickers\SlidingDateRangePicker.cs" />
    <Compile Include="Web\UI\Controls\Pickers\TimePicker.cs" />
    <Compile Include="Web\UI\Controls\Pickers\TreeViewItem.cs" />
    <Compile Include="Web\UI\Controls\Pickers\WorkflowTypePicker.cs" />
    <Compile Include="Web\UI\Controls\Pickers\YearPicker.cs" />
    <Compile Include="Web\UI\Controls\RockBulletedList.cs" />
    <Compile Include="Web\UI\Controls\RockCheckBox.cs" />
    <Compile Include="Web\UI\Controls\RockCheckBoxList.cs" />
    <Compile Include="Web\UI\Controls\RockControlHelper.cs" />
    <Compile Include="Web\UI\Controls\RockControlWrapper.cs" />
    <Compile Include="Web\UI\Controls\RockDropDownList.cs" />
    <Compile Include="Web\UI\Controls\RockLiteral.cs" />
    <Compile Include="Web\UI\Controls\RockRadioButton.cs" />
    <Compile Include="Web\UI\Controls\RockRadioButtonList.cs" />
    <Compile Include="Web\UI\Controls\RockRating.cs" />
    <Compile Include="Web\UI\Controls\RockTextBox.cs" />
    <Compile Include="Web\UI\Controls\RockTextOrDropDownList.cs" />
    <Compile Include="Web\UI\Controls\RockUpdatePanel.cs" />
    <Compile Include="Web\UI\Controls\ScheduleBuilder.cs" />
    <Compile Include="Web\UI\Controls\SearchField.cs" />
    <Compile Include="Web\UI\Controls\SecurityButton.cs" />
    <Compile Include="Web\UI\Controls\StateDropDownList.cs" />
    <Compile Include="Web\UI\Controls\TagList.cs" />
    <Compile Include="Web\UI\Controls\TermDescription.cs" />
    <Compile Include="Web\UI\Controls\Toggle.cs" />
    <Compile Include="Web\UI\Controls\UrlLinkBox.cs" />
    <Compile Include="Web\UI\Controls\ValueList.cs" />
    <Compile Include="Web\UI\Controls\Workflow Controls\WorkflowActionEditor.cs" />
    <Compile Include="Web\UI\Controls\Workflow Controls\WorkflowActionTypeEditor.cs" />
    <Compile Include="Web\UI\Controls\Workflow Controls\WorkflowActivityEditor.cs" />
    <Compile Include="Web\UI\Controls\Workflow Controls\WorkflowActivityTypeEditor.cs" />
    <Compile Include="Web\UI\Controls\Workflow Controls\WorkflowFormActionList.cs" />
    <Compile Include="Web\UI\Controls\Workflow Controls\WorkflowFormAttributeRow.cs" />
    <Compile Include="Web\UI\Controls\Workflow Controls\WorkflowFormEditor.cs" />
    <Compile Include="Web\UI\Controls\Zone.cs" />
    <Compile Include="Web\UI\DialogPage.cs">
      <SubType>ASPXCodeBehind</SubType>
    </Compile>
    <Compile Include="Web\UI\IDetailBlock.cs" />
    <Compile Include="Web\UI\ISecondaryBlock.cs" />
    <Compile Include="Web\UI\PersonBlock.cs">
      <SubType>ASPXCodeBehind</SubType>
    </Compile>
    <Compile Include="Web\UI\RockBlock.cs">
      <SubType>ASPXCodeBehind</SubType>
    </Compile>
    <Compile Include="Web\UI\RockBlockCustomSettings.cs">
      <SubType>ASPXCodeBehind</SubType>
    </Compile>
    <Compile Include="Web\UI\RockBlockWrapper.cs" />
    <Compile Include="Web\UI\RockMasterPage.cs">
      <SubType>ASPXCodeBehind</SubType>
    </Compile>
    <Compile Include="Web\UI\RockPage.cs">
      <SubType>ASPXCodeBehind</SubType>
    </Compile>
    <Compile Include="Web\UI\RouteUtils.cs" />
    <Compile Include="Web\UI\Validation\DataAnnotationValidator.cs" />
    <Compile Include="Web\Utilities\HtmlSanitizer.cs" />
    <Compile Include="Web\Utilities\RockUpdateHelper.cs" />
    <Compile Include="Web\Utilities\WebControlHelper.cs" />
    <Compile Include="Web\BrowserClient.cs" />
    <Compile Include="Workflow\ActionCategoryAttribute.cs" />
    <Compile Include="Workflow\ActionComponent.cs" />
    <Compile Include="Workflow\ActionContainer.cs" />
    <Compile Include="Workflow\Action\BackgroundCheck\BackgroundCheckRequest.cs" />
    <Compile Include="Workflow\Action\CheckIn\CalculateLastAttended.cs" />
    <Compile Include="Workflow\Action\CheckIn\CheckInActionComponent.cs" />
    <Compile Include="Workflow\Action\CheckIn\CreateCheckoutLabels.cs" />
    <Compile Include="Workflow\Action\CheckIn\CreateLabels.cs" />
    <Compile Include="Workflow\Action\CheckIn\FilterActiveLocations.cs" />
    <Compile Include="Workflow\Action\CheckIn\FilterByAge.cs" />
    <Compile Include="Workflow\Action\CheckIn\FilterByGrade.cs" />
    <Compile Include="Workflow\Action\CheckIn\FilterGroupsByAbilityLevel.cs" />
    <Compile Include="Workflow\Action\CheckIn\FilterGroupsByAge.cs" />
    <Compile Include="Workflow\Action\CheckIn\FilterGroupsByDataView.cs" />
    <Compile Include="Workflow\Action\CheckIn\FilterGroupsByGrade.cs" />
    <Compile Include="Workflow\Action\CheckIn\FilterGroupsByGradeAndAge.cs" />
    <Compile Include="Workflow\Action\CheckIn\FilterGroupsByGender.cs" />
    <Compile Include="Workflow\Action\CheckIn\FilterGroupsByLastName.cs" />
    <Compile Include="Workflow\Action\CheckIn\FilterGroupsBySpecialNeeds.cs" />
    <Compile Include="Workflow\Action\CheckIn\FilterLocationsBySchedule.cs" />
    <Compile Include="Workflow\Action\CheckIn\FilterByPreviousCheckin.cs" />
    <Compile Include="Workflow\Action\CheckIn\FilterLocationsByThreshold.cs" />
    <Compile Include="Workflow\Action\CheckIn\FindFamilies.cs" />
    <Compile Include="Workflow\Action\CheckIn\FindFamilyMembers.cs" />
    <Compile Include="Workflow\Action\CheckIn\FindRelationships.cs" />
    <Compile Include="Workflow\Action\CheckIn\LoadGroups.cs" />
    <Compile Include="Workflow\Action\CheckIn\LoadGroupTypes.cs" />
    <Compile Include="Workflow\Action\CheckIn\LoadLocations.cs" />
    <Compile Include="Workflow\Action\CheckIn\LoadSchedules.cs" />
    <Compile Include="Workflow\Action\CheckIn\ParseZebraLabel.cs" />
    <Compile Include="Workflow\Action\CheckIn\PreSelectRecentAttendance.cs" />
    <Compile Include="Workflow\Action\CheckIn\RemoveEmptyGroups.cs" />
    <Compile Include="Workflow\Action\CheckIn\RemoveEmptyGroupTypes.cs" />
    <Compile Include="Workflow\Action\CheckIn\RemoveEmptyLocations.cs" />
    <Compile Include="Workflow\Action\CheckIn\RemoveEmptyPeople.cs" />
    <Compile Include="Workflow\Action\CheckIn\SaveAttendance.cs" />
    <Compile Include="Workflow\Action\CheckIn\SetAvailableSchedules.cs" />
    <Compile Include="Workflow\Action\Cms\AddContentChannelItem.cs" />
    <Compile Include="Workflow\Action\Communications\SmsCommunicationProcessResponse.cs" />
    <Compile Include="Workflow\Action\Communications\SendEmail.cs" />
    <Compile Include="Workflow\Action\Communications\SendEmailWithEvents.cs" />
    <Compile Include="Workflow\Action\Communications\SendNotification.cs" />
    <Compile Include="Workflow\Action\Communications\SendSms.cs" />
    <Compile Include="Workflow\Action\Communications\SendSystemEmail.cs" />
    <Compile Include="Workflow\Action\Connections\AddConnectionRequestActivity.cs" />
    <Compile Include="Workflow\Action\Connections\CreateConnectionRequest.cs" />
    <Compile Include="Workflow\Action\Connections\SetConnectionRequestState.cs" />
    <Compile Include="Workflow\Action\Connections\SetConnectionRequestConnector.cs" />
    <Compile Include="Workflow\Action\Connections\SetConnectionRequestStatus.cs" />
    <Compile Include="Workflow\Action\Connections\TransferConnectionRequest.cs" />
    <Compile Include="Workflow\Action\Finance\GetSavedAccount.cs" />
    <Compile Include="Workflow\Action\Finance\ProcessPayment.cs" />
    <Compile Include="Workflow\Action\Finance\BenevolenceRequestAdd.cs" />
    <Compile Include="Workflow\Action\Finance\BenevolenceRequestAddDocument.cs" />
    <Compile Include="Workflow\Action\Finance\BenevolenceRequestSetAttribute.cs" />
    <Compile Include="Workflow\Action\Finance\BenevolenceResultAdd.cs" />
    <Compile Include="Workflow\Action\Groups\AddNoteToGroupMember.cs" />
    <Compile Include="Workflow\Action\Groups\AddPersonToGroup.cs" />
    <Compile Include="Workflow\Action\Groups\AddPersonToGroupAttribute.cs" />
    <Compile Include="Workflow\Action\Groups\GroupGetChildGroupForCampus.cs" />
    <Compile Include="Workflow\Action\Groups\PostAttendanceToGroup.cs" />
    <Compile Include="Workflow\Action\Groups\RemovePersonFromGroup.cs" />
    <Compile Include="Workflow\Action\Groups\RemovePersonFromGroupAttribute.cs" />
    <Compile Include="Workflow\Action\Groups\SetAttributeToRandomGroupMember.cs" />
    <Compile Include="Workflow\Action\Groups\SetGroupAttribute.cs" />
    <Compile Include="Workflow\Action\Groups\SetGroupMemberAttribute.cs" />
    <Compile Include="Workflow\Action\Groups\SetGroupMemberNote.cs" />
    <Compile Include="Workflow\Action\Groups\UpdateGroupMemberStatus.cs" />
    <Compile Include="Workflow\Action\People\GetPersonFromFields.cs" />
    <Compile Include="Workflow\Action\People\PersonAddressUpdate.cs" />
    <Compile Include="Workflow\Action\People\PersonFollowAdd.cs" />
    <Compile Include="Workflow\Action\People\PersonGetHeadOfHousehold.cs" />
    <Compile Include="Workflow\Action\People\PersonGetSpouse.cs" />
    <Compile Include="Workflow\Action\People\PersonInDataView.cs" />
    <Compile Include="Workflow\Action\People\PersonNoteAdd.cs" />
    <Compile Include="Workflow\Action\People\PersonPhoneUpdate.cs" />
    <Compile Include="Workflow\Action\People\PersonPropertyUpdate.cs" />
    <Compile Include="Workflow\Action\People\PersonTagAdd.cs" />
    <Compile Include="Workflow\Action\People\PersonTagRemove.cs" />
    <Compile Include="Workflow\Action\People\SetPersonAttribute.cs" />
    <Compile Include="Workflow\Action\Registrations\GenerateDiscountCode.cs" />
    <Compile Include="Workflow\Action\Registrations\UpdateDiscountCode.cs" />
    <Compile Include="Workflow\Action\Utility\InteractionAdd.cs" />
    <Compile Include="Workflow\Action\Utility\CreateShortLink.cs" />
    <Compile Include="Workflow\Action\Utility\LavaRun.cs" />
    <Compile Include="Workflow\Action\Utility\SetEntityAttribute.cs" />
    <Compile Include="Workflow\Action\Utility\SetEntityProperty.cs" />
    <Compile Include="Workflow\Action\WorkflowAttributes\SetFileAttributeFromLava.cs" />
    <Compile Include="Workflow\Action\WorkflowControl\Redirect.cs" />
    <Compile Include="Workflow\Action\Utility\RunJob.cs" />
    <Compile Include="Workflow\Action\Utility\RunSQL.cs" />
    <Compile Include="Workflow\Action\WorkflowControl\ShowHtml.cs" />
    <Compile Include="Workflow\Action\WorkflowAttributes\SetAttributeFromEntity.cs" />
    <Compile Include="Workflow\Action\WorkflowAttributes\SetAttributeFromPerson.cs" />
    <Compile Include="Workflow\Action\WorkflowAttributes\SetAttributeToCurrentPerson.cs" />
    <Compile Include="Workflow\Action\WorkflowAttributes\SetAttributeToGroupLeader.cs" />
    <Compile Include="Workflow\Action\WorkflowAttributes\SetAttributeToInitiator.cs" />
    <Compile Include="Workflow\Action\WorkflowAttributes\SetAttributeValue.cs" />
    <Compile Include="Workflow\Action\WorkflowControl\SetStatusInOtherWorkflow.cs" />
    <Compile Include="Workflow\Action\WorkflowControl\ActivateActivityinOtherWorkflow.cs" />
    <Compile Include="Workflow\Action\WorkflowControl\ActivateActivityInOtherWorkflowOnMatch.cs" />
    <Compile Include="Workflow\Action\WorkflowControl\ActivateWorkflow.cs" />
    <Compile Include="Workflow\Action\WorkflowControl\ActivateActions.cs" />
    <Compile Include="Workflow\Action\WorkflowControl\ActivateActivity.cs" />
    <Compile Include="Workflow\Action\WorkflowControl\AddWorkflowNote.cs" />
    <Compile Include="Workflow\Action\WorkflowControl\AssignActivityFromAttributeValue.cs" />
    <Compile Include="Workflow\Action\WorkflowControl\AssignActivityToGroup.cs" />
    <Compile Include="Workflow\Action\WorkflowControl\AssignActivityToPerson.cs" />
    <Compile Include="Workflow\Action\WorkflowControl\AssignActivityToSecurityRole.cs" />
    <Compile Include="Workflow\Action\WorkflowControl\CompleteActivity.cs" />
    <Compile Include="Workflow\Action\WorkflowControl\CompleteWorkflow.cs" />
    <Compile Include="Workflow\Action\WorkflowControl\Delay.cs" />
    <Compile Include="Workflow\Action\WorkflowControl\DeleteWorkflow.cs" />
    <Compile Include="Workflow\Action\WorkflowControl\LogError.cs" />
    <Compile Include="Workflow\Action\WorkflowControl\PersistWorkflow.cs" />
    <Compile Include="Workflow\Action\WorkflowControl\SetInitiatorFromAttribute.cs" />
    <Compile Include="Workflow\Action\WorkflowControl\SetStatus.cs" />
    <Compile Include="Workflow\Action\WorkflowControl\SetWorkflowName.cs" />
    <Compile Include="Workflow\Action\WorkflowControl\UserForm.cs" />
    <Compile Include="Workflow\Action\Utility\WebRequest.cs" />
    <Compile Include="Workflow\Action\WorkflowControl\WriteToLog.cs" />
    <Compile Include="Workflow\TriggerCache.cs" />
  </ItemGroup>
  <ItemGroup>
    <Content Include="..\packages\Microsoft.SqlServer.Types.11.0.2\nativeBinaries\x64\msvcr100.dll">
      <Link>SqlServerTypes\x64\msvcr100.dll</Link>
      <CopyToOutputDirectory>PreserveNewest</CopyToOutputDirectory>
    </Content>
    <Content Include="..\packages\Microsoft.SqlServer.Types.11.0.2\nativeBinaries\x64\SqlServerSpatial110.dll">
      <Link>SqlServerTypes\x64\SqlServerSpatial110.dll</Link>
      <CopyToOutputDirectory>PreserveNewest</CopyToOutputDirectory>
    </Content>
    <Content Include="..\packages\Microsoft.SqlServer.Types.11.0.2\nativeBinaries\x86\msvcr100.dll">
      <Link>SqlServerTypes\x86\msvcr100.dll</Link>
      <CopyToOutputDirectory>PreserveNewest</CopyToOutputDirectory>
    </Content>
    <Content Include="..\packages\Microsoft.SqlServer.Types.11.0.2\nativeBinaries\x86\SqlServerSpatial110.dll">
      <Link>SqlServerTypes\x86\SqlServerSpatial110.dll</Link>
      <CopyToOutputDirectory>PreserveNewest</CopyToOutputDirectory>
    </Content>
    <Content Include="LICENSE.txt" />
    <Content Include="Plugin\HotFixes\039_MigrationRollupsForV7_2 - Copy_UpdateCheckInMergefieldDebugInfo.sql">
      <DependentUpon>040_BusinessTransactionDetailLinks.cs</DependentUpon>
    </Content>
    <Content Include="Plugin\HotFixes\039_MigrationRollupsForV7_2_UpdateCheckInMergefieldDebugInfo.sql">
      <DependentUpon>039_MigrationRollupsForV7_2.cs</DependentUpon>
    </Content>
    <Content Include="Plugin\HotFixes\041_MigrationRollupsForV7_3_UpdateWizardCommunicationDetailApprovers.sql">
      <DependentUpon>041_MigrationRollupsForV7_3.cs</DependentUpon>
    </Content>
    <Content Include="Plugin\HotFixes\043_MoreMigrationRollupsForV7_3_spCrm_PersonDuplicateFinder.sql">
      <DependentUpon>043_MoreMigrationRollupsForV7_3.cs</DependentUpon>
    </Content>
    <Content Include="Plugin\HotFixes\043_MoreMigrationRollupsForV7_3_ufnUtility_CsvToTable.sql">
      <DependentUpon>043_MoreMigrationRollupsForV7_3.cs</DependentUpon>
    </Content>
    <Content Include="Plugin\HotFixes\047_DataAutomation_FixBenevolenceCaseWorker.sql">
      <DependentUpon>047_DataAutomation.cs</DependentUpon>
    </Content>
    <Content Include="Plugin\HotFixes\047_DataAutomation_ShortLinkInteractionFix.sql">
      <DependentUpon>047_DataAutomation.cs</DependentUpon>
    </Content>
    <Content Include="Plugin\HotFixes\049_GivingAnalyticsAccounts_AccountTotals.sql">
      <DependentUpon>049_UpdateGivingAnalyticsAccounts.cs</DependentUpon>
    </Content>
    <Content Include="Plugin\HotFixes\049_GivingAnalyticsAccounts_PersonSummary.sql">
      <DependentUpon>049_UpdateGivingAnalyticsAccounts.cs</DependentUpon>
    </Content>
    <Content Include="Plugin\HotFixes\049_GivingAnalyticsAccounts_TransactionData.sql">
      <DependentUpon>049_UpdateGivingAnalyticsAccounts.cs</DependentUpon>
    </Content>
    <Content Include="Plugin\HotFixes\050_MigrationRollupsForV7_4_AddVimeoShortCode.sql">
      <DependentUpon>050_MigrationRollupsForV7_4.cs</DependentUpon>
    </Content>
    <Content Include="Plugin\HotFixes\050_MigrationRollupsForV7_4_FixAccordionShortCode.sql">
      <DependentUpon>050_MigrationRollupsForV7_4.cs</DependentUpon>
    </Content>
    <Content Include="Plugin\HotFixes\050_MigrationRollupsForV7_4_FixThankyouAndOngoingHyphenations.sql">
      <DependentUpon>050_MigrationRollupsForV7_4.cs</DependentUpon>
    </Content>
    <Content Include="Plugin\HotFixes\050_MigrationRollupsForV7_4_spAnalytics_ETL_Campus.sql">
      <DependentUpon>050_MigrationRollupsForV7_4.cs</DependentUpon>
    </Content>
    <Content Include="Plugin\HotFixes\050_MigrationRollupsForV7_4_spCrm_PersonDuplicateFinder.sql">
      <DependentUpon>050_MigrationRollupsForV7_4.cs</DependentUpon>
    </Content>
    <Content Include="Plugin\HotFixes\050_MigrationRollupsForV7_4_spCrm_PersonMerge.sql">
      <DependentUpon>050_MigrationRollupsForV7_4.cs</DependentUpon>
    </Content>
    <Content Include="Plugin\HotFixes\052_MigrationRollupsForV8_1_spCrm_FamilyAnalyticsGiving.sql">
      <DependentUpon>052_MigrationRollupsForV8_1.cs</DependentUpon>
    </Content>
    <Content Include="Plugin\HotFixes\052_MigrationRollupsForV8_1_ufnCrm_GetFamilyTitle.sql">
      <DependentUpon>052_MigrationRollupsForV8_1.cs</DependentUpon>
    </Content>
    <Content Include="Plugin\HotFixes\052_MigrationRollupsForV8_1_ufnCrm_GetFamilyTitleIncludeInactive.sql">
      <DependentUpon>052_MigrationRollupsForV8_1.cs</DependentUpon>
    </Content>
    <Content Include="Plugin\HotFixes\056_MigrationRollupsForV8_4_spCrm_FamilyAnalyticsEraDataset.sql">
      <DependentUpon>056_MigrationRollupsForV8_4.cs</DependentUpon>
    </Content>
    <Content Include="Plugin\HotFixes\057_MigrationRollupsForV8_5_AddCheck-inLabelToInstallIconFont.sql">
      <DependentUpon>057_MigrationRollupsForV8_5.cs</DependentUpon>
    </Content>
    <Content Include="Plugin\HotFixes\057_MigrationRollupsForV8_5_spCheckin_BadgeAttendance.sql">
      <DependentUpon>057_MigrationRollupsForV8_5.cs</DependentUpon>
    </Content>
    <Content Include="Plugin\HotFixes\057_MigrationRollupsForV8_5_spCrm_FamilyAnalyticsFirstVisitsAttributeUpdate.sql">
      <DependentUpon>057_MigrationRollupsForV8_5.cs</DependentUpon>
    </Content>
    <Content Include="Plugin\HotFixes\059_MigrationRollupsForV8_5_2_spCheckin_AttendanceAnalyticsQuery_NonAttendees.sql">
      <DependentUpon>059_MigrationRollupsForV8_5_2.cs</DependentUpon>
    </Content>
    <Content Include="Plugin\HotFixes\060_MigrationRollupsForV8_6_FixChartShortcode.sql">
      <DependentUpon>060_MigrationRollupsForV8_6.cs</DependentUpon>
    </Content>
    <Content Include="Plugin\HotFixes\060_MigrationRollupsForV8_6_spFinance_PledgeAnalyticsQuery_Down.sql">
      <DependentUpon>060_MigrationRollupsForV8_6.cs</DependentUpon>
    </Content>
    <Content Include="Plugin\HotFixes\060_MigrationRollupsForV8_6_spFinance_PledgeAnalyticsQuery_Up.sql">
      <DependentUpon>060_MigrationRollupsForV8_6.cs</DependentUpon>
    </Content>
    <Content Include="Scripts\jquery-1.12.4.intellisense.js" />
    <Content Include="Scripts\jquery-1.12.4.js" />
    <Content Include="Scripts\jquery-1.12.4.min.js" />
    <Content Include="Scripts\jquery.signalR-2.2.0.js" />
    <Content Include="Scripts\jquery.signalR-2.2.0.min.js" />
    <Content Include="Service References\MelissaData.AddressCheck\configuration.svcinfo" />
    <Content Include="Service References\MelissaData.AddressCheck\configuration91.svcinfo" />
    <Content Include="Service References\MelissaData.AddressCheck\Reference.svcmap">
      <LastGenOutput>Reference.cs</LastGenOutput>
    </Content>
    <Content Include="Service References\MelissaData.AddressCheck\Service.disco" />
    <Content Include="Service References\ServiceObjects.GeoCoder\configuration.svcinfo" />
    <Content Include="Service References\ServiceObjects.GeoCoder\configuration91.svcinfo" />
    <Content Include="Service References\ServiceObjects.GeoCoder\GeoCoder.disco" />
    <Content Include="Service References\ServiceObjects.GeoCoder\Reference.svcmap">
      <LastGenOutput>Reference.cs</LastGenOutput>
    </Content>
    <Content Include="SqlServerTypes\readme.htm" />
  </ItemGroup>
  <ItemGroup>
    <None Include="App.config" />
    <Compile Include="Model\RegistrationTemplateFeeService.Partial.cs" />
    <None Include="CheckIn\_DiagramCheckInClasses.cd" />
    <None Include="packages.config">
      <SubType>Designer</SubType>
    </None>
    <None Include="Scripts\jquery-1.12.4.min.map" />
    <None Include="Service References\MelissaData.AddressCheck\Rock.MelissaData.AddressCheck.ResponseArray.datasource" />
    <None Include="Service References\MelissaData.AddressCheck\Service.wsdl" />
    <None Include="Service References\MelissaData.AddressCheck\Service.xsd">
      <SubType>Designer</SubType>
    </None>
    <None Include="Service References\MelissaData.AddressCheck\Service1.xsd">
      <SubType>Designer</SubType>
    </None>
    <None Include="Service References\ServiceObjects.GeoCoder\GeoCoder.wsdl" />
    <None Include="Service References\ServiceObjects.GeoCoder\Rock.ServiceObjects.GeoCoder.DistanceBetweenInfo.datasource" />
    <None Include="Service References\ServiceObjects.GeoCoder\Rock.ServiceObjects.GeoCoder.DistanceToWaterInfo.datasource" />
    <None Include="Service References\ServiceObjects.GeoCoder\Rock.ServiceObjects.GeoCoder.GeocodeCityWorldwideInfo.datasource" />
    <None Include="Service References\ServiceObjects.GeoCoder\Rock.ServiceObjects.GeoCoder.Location.datasource" />
    <None Include="Service References\ServiceObjects.GeoCoder\Rock.ServiceObjects.GeoCoder.Location_V3.datasource" />
    <None Include="Service References\ServiceObjects.GeoCoder\Rock.ServiceObjects.GeoCoder.ReverseAddress.datasource" />
    <None Include="Service References\ServiceObjects.GeoCoder\Rock.ServiceObjects.GeoCoder.ZipCodeInfo.datasource" />
  </ItemGroup>
  <ItemGroup>
    <Folder Include="bin\Auth\" />
    <Folder Include="Pbx\Provider\" />
    <Folder Include="Web\UI\Controls\Finance\" />
  </ItemGroup>
  <ItemGroup>
    <ProjectReference Include="..\DotLiquid\DotLiquid.csproj">
      <Project>{00edcb8d-ef33-459c-ad62-02876bd24dff}</Project>
      <Name>DotLiquid</Name>
    </ProjectReference>
    <ProjectReference Include="..\Rock.Version\Rock.Version.csproj">
      <Project>{6fe0930c-6832-4c2f-8a76-d4e4a2d80ddf}</Project>
      <Name>Rock.Version</Name>
    </ProjectReference>
  </ItemGroup>
  <ItemGroup>
    <WCFMetadata Include="Service References\" />
  </ItemGroup>
  <ItemGroup>
    <EmbeddedResource Include="Plugin\HotFixes\HotFixMigrationResource.resx">
      <Generator>PublicResXFileCodeGenerator</Generator>
      <SubType>Designer</SubType>
      <LastGenOutput>HotFixMigrationResource.Designer.cs</LastGenOutput>
    </EmbeddedResource>
  </ItemGroup>
  <ItemGroup>
    <Analyzer Include="..\packages\AWSSDK.S3.3.3.21.1\analyzers\dotnet\cs\AWSSDK.S3.CodeAnalysis.dll" />
  </ItemGroup>
  <Import Project="$(MSBuildToolsPath)\Microsoft.CSharp.targets" />
  <PropertyGroup>
    <PreBuildEvent>REM delete build artifacts from stuff that is no longer part of Rock (InteractivePreGeneratedViews and React)
if Exist "$(SolutionDir)\RockWeb\Bin\ru-ru\JavaScriptEngineSwitcher.Core.resources.dll" del "$(SolutionDir)\RockWeb\Bin\ru-ru\JavaScriptEngineSwitcher.Core.resources.dll"
if Exist "$(SolutionDir)\RockWeb\Bin\ru-ru\JavaScriptEngineSwitcher.V8.resources.dll" del "$(SolutionDir)\RockWeb\Bin\ru-ru\JavaScriptEngineSwitcher.V8.resources.dll"
if Exist "$(SolutionDir)\RockWeb\Bin\ru-ru\MsieJavaScriptEngine.resources.dll" del "$(SolutionDir)\RockWeb\Bin\ru-ru\MsieJavaScriptEngine.resources.dll"
if Exist "$(SolutionDir)\RockWeb\Bin\InteractivePreGeneratedViews.dll" del "$(SolutionDir)\RockWeb\Bin\InteractivePreGeneratedViews.dll"
if Exist "$(SolutionDir)\RockWeb\Bin\JavaScriptEngineSwitcher.Core.dll" del "$(SolutionDir)\RockWeb\Bin\JavaScriptEngineSwitcher.Core.dll"
if Exist "$(SolutionDir)\RockWeb\Bin\JavaScriptEngineSwitcher.Msie.dll" del "$(SolutionDir)\RockWeb\Bin\JavaScriptEngineSwitcher.Msie.dll"
if Exist "$(SolutionDir)\RockWeb\Bin\JavaScriptEngineSwitcher.V8.dll" del "$(SolutionDir)\RockWeb\Bin\JavaScriptEngineSwitcher.V8.dll"
if Exist "$(SolutionDir)\RockWeb\Bin\JSPool.dll" del "$(SolutionDir)\RockWeb\Bin\JSPool.dll"
if Exist "$(SolutionDir)\RockWeb\Bin\MsieJavaScriptEngine.dll" del "$(SolutionDir)\RockWeb\Bin\MsieJavaScriptEngine.dll"
if Exist "$(SolutionDir)\RockWeb\Bin\React.Core.dll" del "$(SolutionDir)\RockWeb\Bin\React.Core.dll"
if Exist "$(SolutionDir)\RockWeb\Bin\React.Web.dll" del "$(SolutionDir)\RockWeb\Bin\React.Web.dll"
if Exist "$(SolutionDir)\RockWeb\Bin\React.Web.Mvc4.dll" del "$(SolutionDir)\RockWeb\Bin\React.Web.Mvc4.dll"
if Exist "$(SolutionDir)\RockWeb\Bin\System.Web.Helpers.dll" del "$(SolutionDir)\RockWeb\Bin\System.Web.Helpers.dll"
if Exist "$(SolutionDir)\RockWeb\Bin\System.Web.Mvc.dll" del "$(SolutionDir)\RockWeb\Bin\System.Web.Mvc.dll"
if Exist "$(SolutionDir)\RockWeb\Bin\System.Web.Razor.dll" del "$(SolutionDir)\RockWeb\Bin\System.Web.Razor.dll"
if Exist "$(SolutionDir)\RockWeb\Bin\System.Web.WebPages.Deployment.dll" del "$(SolutionDir)\RockWeb\Bin\System.Web.WebPages.Deployment.dll"
if Exist "$(SolutionDir)\RockWeb\Bin\System.Web.WebPages.dll" del "$(SolutionDir)\RockWeb\Bin\System.Web.WebPages.dll"
if Exist "$(SolutionDir)\RockWeb\Bin\System.Web.WebPages.Razor.dll" del "$(SolutionDir)\RockWeb\Bin\System.Web.WebPages.Razor.dll"
if Exist "$(SolutionDir)\RockWeb\Bin\VroomJs.dll" del "$(SolutionDir)\RockWeb\Bin\VroomJs.dll"
if Exist "$(SolutionDir)\RockWeb\Bin\WebActivatorEx.dll" del "$(SolutionDir)\RockWeb\Bin\WebActivatorEx.dll"



</PreBuildEvent>
  </PropertyGroup>
  <!-- To modify your build process, add your task inside one of the targets below and uncomment it. 
       Other similar extension points exist, see Microsoft.Common.targets.
  <Target Name="BeforeBuild">
  </Target>
  <Target Name="AfterBuild">
  </Target>
  -->
</Project><|MERGE_RESOLUTION|>--- conflicted
+++ resolved
@@ -449,11 +449,8 @@
     <Compile Include="Jobs\PostV84DataMigrations.cs" />
     <Compile Include="Lava\Shortcodes\Scripturize.cs" />
     <Compile Include="Lava\Shortcodes\LavaShortcodeMetaDataAttribute.cs" />
-<<<<<<< HEAD
     <Compile Include="Plugin\HotFixes\051_SparkData.cs" />
-=======
     <Compile Include="Model\AttributeMatrixService.Partial.cs" />
->>>>>>> 8615b404
     <Compile Include="Plugin\HotFixes\052_MigrationRollupsForV8_1.cs" />
     <Compile Include="Plugin\HotFixes\060_MigrationRollupsForV8_6.cs" />
     <Compile Include="Plugin\HotFixes\059_MigrationRollupsForV8_5_2.cs" />
