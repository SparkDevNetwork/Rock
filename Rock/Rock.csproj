﻿<?xml version="1.0" encoding="utf-8"?>
<Project ToolsVersion="14.0" DefaultTargets="Build" xmlns="http://schemas.microsoft.com/developer/msbuild/2003">
  <Import Project="$(MSBuildExtensionsPath)\$(MSBuildToolsVersion)\Microsoft.Common.props" Condition="Exists('$(MSBuildExtensionsPath)\$(MSBuildToolsVersion)\Microsoft.Common.props')" />
  <PropertyGroup>
    <Configuration Condition=" '$(Configuration)' == '' ">Debug</Configuration>
    <Platform Condition=" '$(Platform)' == '' ">AnyCPU</Platform>
    <ProjectGuid>{185A31D7-3037-4DAE-8797-0459849A84BD}</ProjectGuid>
    <OutputType>Library</OutputType>
    <AppDesignerFolder>Properties</AppDesignerFolder>
    <RootNamespace>Rock</RootNamespace>
    <AssemblyName>Rock</AssemblyName>
    <TargetFrameworkVersion>v4.5.2</TargetFrameworkVersion>
    <FileAlignment>512</FileAlignment>
    <TargetFrameworkProfile />
    <NuGetPackageImportStamp>
    </NuGetPackageImportStamp>
    <WebGreaseLibPath>..\packages\WebGrease.1.5.2\lib</WebGreaseLibPath>
  </PropertyGroup>
  <PropertyGroup Condition=" '$(Configuration)|$(Platform)' == 'Debug|AnyCPU' ">
    <DebugSymbols>true</DebugSymbols>
    <DebugType>full</DebugType>
    <Optimize>false</Optimize>
    <OutputPath>bin\Debug\</OutputPath>
    <DefineConstants>DEBUG;TRACE</DefineConstants>
    <ErrorReport>prompt</ErrorReport>
    <WarningLevel>4</WarningLevel>
    <LangVersion>7.0</LangVersion>
  </PropertyGroup>
  <PropertyGroup Condition=" '$(Configuration)|$(Platform)' == 'Release|AnyCPU' ">
    <DebugType>pdbonly</DebugType>
    <Optimize>true</Optimize>
    <OutputPath>bin\Release\</OutputPath>
    <DefineConstants>TRACE</DefineConstants>
    <ErrorReport>prompt</ErrorReport>
    <WarningLevel>4</WarningLevel>
    <DocumentationFile>bin\Release\Rock.XML</DocumentationFile>
    <LangVersion>7.0</LangVersion>
  </PropertyGroup>
  <ItemGroup>
    <Reference Include="AngleSharp, Version=0.9.9.0, Culture=neutral, PublicKeyToken=e83494dcdc6d31ea, processorArchitecture=MSIL">
      <HintPath>..\packages\AngleSharp.0.9.9.2\lib\net45\AngleSharp.dll</HintPath>
    </Reference>
    <Reference Include="Antlr3.Runtime, Version=3.5.0.2, Culture=neutral, PublicKeyToken=eb42632606e9261f, processorArchitecture=MSIL">
      <HintPath>..\packages\Antlr3.Runtime.3.5.1\lib\net40-client\Antlr3.Runtime.dll</HintPath>
    </Reference>
    <Reference Include="BCrypt.Net, Version=0.1.5073.29922, Culture=neutral, PublicKeyToken=6bcd409ee6bc9292, processorArchitecture=MSIL">
      <HintPath>..\packages\BCrypt-Official.0.1.109\lib\BCrypt.Net.dll</HintPath>
    </Reference>
    <Reference Include="CacheManager.Core, Version=1.1.2.0, Culture=neutral, PublicKeyToken=5b450b4fb65c4cdb, processorArchitecture=MSIL">
      <HintPath>..\packages\CacheManager.Core.1.1.2\lib\net45\CacheManager.Core.dll</HintPath>
    </Reference>
    <Reference Include="CacheManager.Serialization.Json, Version=1.1.2.0, Culture=neutral, PublicKeyToken=5b450b4fb65c4cdb, processorArchitecture=MSIL">
      <HintPath>..\packages\CacheManager.Serialization.Json.1.1.2\lib\net45\CacheManager.Serialization.Json.dll</HintPath>
    </Reference>
    <Reference Include="CacheManager.StackExchange.Redis, Version=1.1.2.0, Culture=neutral, PublicKeyToken=5b450b4fb65c4cdb, processorArchitecture=MSIL">
      <HintPath>..\packages\CacheManager.StackExchange.Redis.1.1.2\lib\net45\CacheManager.StackExchange.Redis.dll</HintPath>
    </Reference>
    <Reference Include="CacheManager.SystemRuntimeCaching, Version=1.1.2.0, Culture=neutral, PublicKeyToken=5b450b4fb65c4cdb, processorArchitecture=MSIL">
      <HintPath>..\packages\CacheManager.SystemRuntimeCaching.1.1.2\lib\net45\CacheManager.SystemRuntimeCaching.dll</HintPath>
    </Reference>
    <Reference Include="CommonMark, Version=0.1.0.0, Culture=neutral, PublicKeyToken=001ef8810438905d, processorArchitecture=MSIL">
      <HintPath>..\packages\CommonMark.NET.0.13.2\lib\net45\CommonMark.dll</HintPath>
    </Reference>
    <Reference Include="CronExpressionDescriptor, Version=1.19.0.0, Culture=neutral, PublicKeyToken=a2ab0e0f73f9b037, processorArchitecture=MSIL">
      <HintPath>..\packages\CronExpressionDescriptor.1.19.0\lib\net45\CronExpressionDescriptor.dll</HintPath>
    </Reference>
    <Reference Include="CSScriptLibrary, Version=3.13.2.0, Culture=neutral, PublicKeyToken=70fcc3d18c749033, processorArchitecture=MSIL">
      <HintPath>..\packages\CS-Script.bin.3.13.2.0\lib\net45\CSScriptLibrary.dll</HintPath>
    </Reference>
    <Reference Include="DDay.iCal, Version=1.0.2.575, Culture=neutral, processorArchitecture=MSIL">
      <HintPath>..\packages\DDay.iCal.1.0.2.575\lib\DDay.iCal.dll</HintPath>
    </Reference>
    <Reference Include="DocumentFormat.OpenXml, Version=2.6.0.0, Culture=neutral, processorArchitecture=MSIL">
      <HintPath>..\packages\OpenXMLSDK-MOT.2.6.0.0\lib\DocumentFormat.OpenXml.dll</HintPath>
    </Reference>
    <Reference Include="dotless.Core, Version=1.5.2.0, Culture=neutral, PublicKeyToken=96b446c9e63eae34, processorArchitecture=MSIL">
      <HintPath>..\packages\dotless.1.5.2\lib\dotless.Core.dll</HintPath>
    </Reference>
    <Reference Include="Elasticsearch.Net, Version=2.0.0.0, Culture=neutral, PublicKeyToken=96c599bbe3e70f5d, processorArchitecture=MSIL">
      <HintPath>..\packages\Elasticsearch.Net.2.4.6\lib\net45\Elasticsearch.Net.dll</HintPath>
    </Reference>
    <Reference Include="EntityFramework, Version=6.0.0.0, Culture=neutral, PublicKeyToken=b77a5c561934e089, processorArchitecture=MSIL">
      <HintPath>..\packages\EntityFramework.6.1.3\lib\net45\EntityFramework.dll</HintPath>
    </Reference>
    <Reference Include="EntityFramework.SqlServer, Version=6.0.0.0, Culture=neutral, PublicKeyToken=b77a5c561934e089, processorArchitecture=MSIL">
      <HintPath>..\packages\EntityFramework.6.1.3\lib\net45\EntityFramework.SqlServer.dll</HintPath>
    </Reference>
    <Reference Include="EntityFramework.Utilities">
      <HintPath>..\libs\EFUtilities\EntityFramework.Utilities.dll</HintPath>
    </Reference>
    <Reference Include="EPPlus">
      <HintPath>..\libs\EPPlus\EPPlus.dll</HintPath>
    </Reference>
    <Reference Include="EXIFextractor">
      <HintPath>..\libs\Goheer EXIFExtractor\EXIFextractor.dll</HintPath>
    </Reference>
    <Reference Include="FCM.Net, Version=1.0.0.0, Culture=neutral, processorArchitecture=MSIL">
      <SpecificVersion>False</SpecificVersion>
      <HintPath>..\libs\FCM\FCM.Net.dll</HintPath>
    </Reference>
    <Reference Include="HtmlAgilityPack, Version=1.4.9.5, Culture=neutral, PublicKeyToken=bd319b19eaf3b43a, processorArchitecture=MSIL">
      <HintPath>..\packages\HtmlAgilityPack.1.4.9.5\lib\Net45\HtmlAgilityPack.dll</HintPath>
    </Reference>
    <Reference Include="Humanizer">
      <HintPath>..\libs\Humanizer.2.1.0\Humanizer.dll</HintPath>
    </Reference>
    <Reference Include="ImageResizer, Version=4.0.0.0, Culture=neutral, processorArchitecture=MSIL">
      <HintPath>..\packages\ImageResizer.4.0.5\lib\net45\ImageResizer.dll</HintPath>
    </Reference>
    <Reference Include="Lucene.Net, Version=4.0.0.0, Culture=neutral, processorArchitecture=MSIL">
      <HintPath>..\packages\Lucene.Net.4.8.0-beta00005\lib\net45\Lucene.Net.dll</HintPath>
    </Reference>
    <Reference Include="Lucene.Net.Analysis.Common, Version=4.0.0.0, Culture=neutral, processorArchitecture=MSIL">
      <HintPath>..\packages\Lucene.Net.Analysis.Common.4.8.0-beta00005\lib\net45\Lucene.Net.Analysis.Common.dll</HintPath>
    </Reference>
    <Reference Include="Lucene.Net.Expressions, Version=4.0.0.0, Culture=neutral, processorArchitecture=MSIL">
      <HintPath>..\packages\Lucene.Net.Expressions.4.8.0-beta00005\lib\net45\Lucene.Net.Expressions.dll</HintPath>
    </Reference>
    <Reference Include="Lucene.Net.Queries, Version=4.0.0.0, Culture=neutral, processorArchitecture=MSIL">
      <HintPath>..\packages\Lucene.Net.Queries.4.8.0-beta00005\lib\net45\Lucene.Net.Queries.dll</HintPath>
    </Reference>
    <Reference Include="Lucene.Net.QueryParser, Version=4.0.0.0, Culture=neutral, processorArchitecture=MSIL">
      <HintPath>..\packages\Lucene.Net.QueryParser.4.8.0-beta00005\lib\net45\Lucene.Net.QueryParser.dll</HintPath>
    </Reference>
    <Reference Include="Lucene.Net.Sandbox, Version=4.0.0.0, Culture=neutral, processorArchitecture=MSIL">
      <HintPath>..\packages\Lucene.Net.Sandbox.4.8.0-beta00005\lib\net45\Lucene.Net.Sandbox.dll</HintPath>
    </Reference>
    <Reference Include="Microsoft.AspNet.SignalR.Core, Version=2.2.0.0, Culture=neutral, PublicKeyToken=31bf3856ad364e35, processorArchitecture=MSIL">
      <HintPath>..\packages\Microsoft.AspNet.SignalR.Core.2.2.0\lib\net45\Microsoft.AspNet.SignalR.Core.dll</HintPath>
    </Reference>
    <Reference Include="Microsoft.AspNet.SignalR.SystemWeb, Version=2.2.0.0, Culture=neutral, PublicKeyToken=31bf3856ad364e35, processorArchitecture=MSIL">
      <HintPath>..\packages\Microsoft.AspNet.SignalR.SystemWeb.2.2.0\lib\net45\Microsoft.AspNet.SignalR.SystemWeb.dll</HintPath>
    </Reference>
    <Reference Include="Microsoft.IdentityModel.Clients.ActiveDirectory, Version=2.21.0.0, Culture=neutral, PublicKeyToken=31bf3856ad364e35, processorArchitecture=MSIL">
      <HintPath>..\packages\Microsoft.IdentityModel.Clients.ActiveDirectory.2.21.301221612\lib\net45\Microsoft.IdentityModel.Clients.ActiveDirectory.dll</HintPath>
    </Reference>
    <Reference Include="Microsoft.IdentityModel.Clients.ActiveDirectory.WindowsForms, Version=2.21.0.0, Culture=neutral, PublicKeyToken=31bf3856ad364e35, processorArchitecture=MSIL">
      <HintPath>..\packages\Microsoft.IdentityModel.Clients.ActiveDirectory.2.21.301221612\lib\net45\Microsoft.IdentityModel.Clients.ActiveDirectory.WindowsForms.dll</HintPath>
    </Reference>
    <Reference Include="Microsoft.IdentityModel.Logging, Version=1.1.2.0, Culture=neutral, PublicKeyToken=31bf3856ad364e35, processorArchitecture=MSIL">
      <HintPath>..\packages\Microsoft.IdentityModel.Logging.1.1.2\lib\net451\Microsoft.IdentityModel.Logging.dll</HintPath>
    </Reference>
    <Reference Include="Microsoft.IdentityModel.Tokens, Version=5.1.2.0, Culture=neutral, PublicKeyToken=31bf3856ad364e35, processorArchitecture=MSIL">
      <HintPath>..\packages\Microsoft.IdentityModel.Tokens.5.1.2\lib\net451\Microsoft.IdentityModel.Tokens.dll</HintPath>
    </Reference>
    <Reference Include="Microsoft.Owin, Version=2.1.0.0, Culture=neutral, PublicKeyToken=31bf3856ad364e35, processorArchitecture=MSIL">
      <HintPath>..\packages\Microsoft.Owin.2.1.0\lib\net45\Microsoft.Owin.dll</HintPath>
    </Reference>
    <Reference Include="Microsoft.Owin.Host.SystemWeb, Version=2.1.0.0, Culture=neutral, PublicKeyToken=31bf3856ad364e35, processorArchitecture=MSIL">
      <HintPath>..\packages\Microsoft.Owin.Host.SystemWeb.2.1.0\lib\net45\Microsoft.Owin.Host.SystemWeb.dll</HintPath>
    </Reference>
    <Reference Include="Microsoft.Owin.Security, Version=2.1.0.0, Culture=neutral, PublicKeyToken=31bf3856ad364e35, processorArchitecture=MSIL">
      <HintPath>..\packages\Microsoft.Owin.Security.2.1.0\lib\net45\Microsoft.Owin.Security.dll</HintPath>
    </Reference>
    <Reference Include="Microsoft.SqlServer.Types, Version=11.0.0.0, Culture=neutral, PublicKeyToken=89845dcd8080cc91, processorArchitecture=MSIL">
      <HintPath>..\packages\Microsoft.SqlServer.Types.11.0.2\lib\net20\Microsoft.SqlServer.Types.dll</HintPath>
    </Reference>
    <Reference Include="Microsoft.Web.Infrastructure, Version=1.0.0.0, Culture=neutral, PublicKeyToken=31bf3856ad364e35, processorArchitecture=MSIL">
      <HintPath>..\packages\Microsoft.Web.Infrastructure.1.0.0.0\lib\net40\Microsoft.Web.Infrastructure.dll</HintPath>
    </Reference>
    <Reference Include="Microsoft.Web.XmlTransform, Version=2.1.0.0, Culture=neutral, PublicKeyToken=b03f5f7f11d50a3a, processorArchitecture=MSIL">
      <HintPath>..\packages\Microsoft.Web.Xdt.2.1.1\lib\net40\Microsoft.Web.XmlTransform.dll</HintPath>
    </Reference>
    <Reference Include="Mono.CSharp, Version=4.0.0.0, Culture=neutral, PublicKeyToken=0738eb9f132ed756, processorArchitecture=MSIL">
      <HintPath>..\packages\CS-Script.bin.3.13.2.0\lib\net45\Mono.CSharp.dll</HintPath>
    </Reference>
    <Reference Include="Nest, Version=2.0.0.0, Culture=neutral, PublicKeyToken=96c599bbe3e70f5d, processorArchitecture=MSIL">
      <HintPath>..\packages\NEST.2.4.3\lib\net45\Nest.dll</HintPath>
    </Reference>
    <Reference Include="Newtonsoft.Json, Version=9.0.0.0, Culture=neutral, PublicKeyToken=30ad4fe6b2a6aeed, processorArchitecture=MSIL">
      <HintPath>..\packages\Newtonsoft.Json.9.0.1\lib\net45\Newtonsoft.Json.dll</HintPath>
    </Reference>
    <Reference Include="NuGet.Core, Version=2.11.1.812, Culture=neutral, PublicKeyToken=31bf3856ad364e35, processorArchitecture=MSIL">
      <HintPath>..\packages\NuGet.Core.2.11.1\lib\net40-Client\NuGet.Core.dll</HintPath>
    </Reference>
    <Reference Include="OpenXmlPowerTools, Version=4.2.0.0, Culture=neutral, processorArchitecture=MSIL">
      <HintPath>..\packages\OpenXmlPowerTools.4.2\lib\OpenXmlPowerTools.dll</HintPath>
    </Reference>
    <Reference Include="Owin, Version=1.0.0.0, Culture=neutral, PublicKeyToken=f0ebd12fd5e55cc5, processorArchitecture=MSIL">
      <HintPath>..\packages\Owin.1.0\lib\net40\Owin.dll</HintPath>
    </Reference>
    <Reference Include="PreMailer.Net, Version=1.5.5.0, Culture=neutral, processorArchitecture=MSIL">
      <HintPath>..\packages\PreMailer.Net.1.5.5\lib\net45\PreMailer.Net.dll</HintPath>
    </Reference>
    <Reference Include="Quartz">
      <HintPath>..\libs\Quartz\Quartz.dll</HintPath>
    </Reference>
    <Reference Include="RestSharp, Version=105.2.3.0, Culture=neutral, processorArchitecture=MSIL">
      <HintPath>..\packages\RestSharp.105.2.3\lib\net452\RestSharp.dll</HintPath>
    </Reference>
    <Reference Include="StackExchange.Redis.StrongName, Version=1.2.6.0, Culture=neutral, PublicKeyToken=c219ff1ca8c2ce46, processorArchitecture=MSIL">
      <HintPath>..\packages\StackExchange.Redis.StrongName.1.2.6\lib\net45\StackExchange.Redis.StrongName.dll</HintPath>
    </Reference>
    <Reference Include="System" />
    <Reference Include="System.ComponentModel.Composition" />
    <Reference Include="System.ComponentModel.DataAnnotations" />
    <Reference Include="System.configuration" />
    <Reference Include="System.Core" />
    <Reference Include="System.Data.Entity.Design" />
    <Reference Include="System.Data.Services" />
    <Reference Include="System.DirectoryServices" />
    <Reference Include="System.DirectoryServices.AccountManagement" />
    <Reference Include="System.Drawing" />
    <Reference Include="System.IdentityModel.Tokens.Jwt, Version=5.1.2.0, Culture=neutral, PublicKeyToken=31bf3856ad364e35, processorArchitecture=MSIL">
      <HintPath>..\packages\System.IdentityModel.Tokens.Jwt.5.1.2\lib\net451\System.IdentityModel.Tokens.Jwt.dll</HintPath>
    </Reference>
    <Reference Include="System.IO.Compression" />
    <Reference Include="System.IO.Compression.FileSystem" />
    <Reference Include="System.IO.Packaging, Version=1.0.0.0, Culture=neutral, processorArchitecture=MSIL">
      <HintPath>..\packages\OpenXMLSDK-MOT.2.6.0.0\lib\System.IO.Packaging.dll</HintPath>
    </Reference>
    <Reference Include="System.Linq.Dynamic, Version=1.0.5840.25917, Culture=neutral, processorArchitecture=MSIL">
      <HintPath>..\packages\System.Linq.Dynamic.1.0.6\lib\net40\System.Linq.Dynamic.dll</HintPath>
    </Reference>
    <Reference Include="System.Management.Automation, Version=1.0.0.0, Culture=neutral, PublicKeyToken=31bf3856ad364e35, processorArchitecture=MSIL">
      <HintPath>..\packages\System.Management.Automation.6.1.7601.17515\lib\net45\System.Management.Automation.dll</HintPath>
    </Reference>
    <Reference Include="System.Net.Http.Formatting, Version=5.2.3.0, Culture=neutral, PublicKeyToken=31bf3856ad364e35, processorArchitecture=MSIL">
      <HintPath>..\packages\Microsoft.AspNet.WebApi.Client.5.2.3\lib\net45\System.Net.Http.Formatting.dll</HintPath>
    </Reference>
    <Reference Include="System.Net.Http.WebRequest" />
    <Reference Include="System.Runtime.Caching" />
    <Reference Include="System.Runtime.Serialization" />
    <Reference Include="System.ServiceModel" />
    <Reference Include="System.ServiceModel.Web" />
    <Reference Include="System.Web" />
    <Reference Include="System.Web.Extensions" />
    <Reference Include="System.Web.Http, Version=5.2.3.0, Culture=neutral, PublicKeyToken=31bf3856ad364e35, processorArchitecture=MSIL">
      <HintPath>..\packages\Microsoft.AspNet.WebApi.Core.5.2.3\lib\net45\System.Web.Http.dll</HintPath>
    </Reference>
    <Reference Include="System.Web.Http.WebHost, Version=5.2.3.0, Culture=neutral, PublicKeyToken=31bf3856ad364e35, processorArchitecture=MSIL">
      <HintPath>..\packages\Microsoft.AspNet.WebApi.WebHost.5.2.3\lib\net45\System.Web.Http.WebHost.dll</HintPath>
    </Reference>
    <Reference Include="System.Web.Optimization, Version=1.1.0.0, Culture=neutral, PublicKeyToken=31bf3856ad364e35, processorArchitecture=MSIL">
      <HintPath>..\packages\Microsoft.AspNet.Web.Optimization.1.1.3\lib\net40\System.Web.Optimization.dll</HintPath>
    </Reference>
    <Reference Include="System.Xml.Linq" />
    <Reference Include="System.Data.DataSetExtensions" />
    <Reference Include="Microsoft.CSharp" />
    <Reference Include="System.Data" />
    <Reference Include="System.Net.Http" />
    <Reference Include="System.Xml" />
    <Reference Include="Twilio, Version=0.0.0.0, Culture=neutral, processorArchitecture=MSIL">
      <HintPath>..\packages\Twilio.5.1.0\lib\net451\Twilio.dll</HintPath>
    </Reference>
    <Reference Include="UAParser, Version=2.1.0.0, Culture=neutral, PublicKeyToken=f7377bf021646069, processorArchitecture=MSIL">
      <HintPath>..\packages\UAParser.2.1.0.0\lib\net40-Client\UAParser.dll</HintPath>
    </Reference>
    <Reference Include="WebGrease, Version=1.5.2.14234, Culture=neutral, PublicKeyToken=31bf3856ad364e35, processorArchitecture=MSIL">
      <HintPath>..\packages\WebGrease.1.5.2\lib\WebGrease.dll</HintPath>
    </Reference>
    <Reference Include="Z.EntityFramework.Plus.EF6, Version=1.8.6.0, Culture=neutral, PublicKeyToken=59b66d028979105b, processorArchitecture=MSIL">
      <HintPath>..\packages\Z.EntityFramework.Plus.EF6.1.8.6\lib\net45\Z.EntityFramework.Plus.EF6.dll</HintPath>
    </Reference>
  </ItemGroup>
  <ItemGroup>
    <Compile Include="..\Rock.Version\AssemblySharedInfo.cs">
      <Link>AssemblySharedInfo.cs</Link>
    </Compile>
    <Compile Include="Address\Bing.cs" />
    <Compile Include="Address\MelissaData.cs" />
    <Compile Include="Address\ServiceObjects.cs" />
    <Compile Include="Address\SmartyStreets.cs" />
    <Compile Include="Address\VerificationComponent.cs" />
    <Compile Include="Address\VerificationContainer.cs" />
    <Compile Include="Attribute\AccountFieldAttribute.cs" />
    <Compile Include="Attribute\AccountsFieldAttribute.cs" />
    <Compile Include="Attribute\AddressFieldAttribute.cs" />
    <Compile Include="Attribute\AttributeCategoryFieldAttribute.cs" />
    <Compile Include="Attribute\AttributeFieldAttribute.cs" />
    <Compile Include="Attribute\CheckListFieldAttribute.cs" />
    <Compile Include="Attribute\ColorFieldAttribute.cs" />
    <Compile Include="Attribute\ComparisonFieldAttribute.cs" />
    <Compile Include="Attribute\ContentChannelTypeFieldAttribute.cs" />
    <Compile Include="Attribute\ContentChannelItemFieldAttribute.cs" />
    <Compile Include="Attribute\BackgroundCheckFieldAttribute.cs" />
    <Compile Include="Attribute\GenderFieldAttribute.cs" />
    <Compile Include="Attribute\IHasAttributes.cs" />
    <Compile Include="Attribute\InteractionChannelFieldAttribute.cs" />
    <Compile Include="Attribute\InteractionChannelsFieldAttribute.cs" />
    <Compile Include="Attribute\LabelFieldAttribute.cs" />
    <Compile Include="Attribute\LavaFieldAttribute.cs" />
    <Compile Include="Attribute\RegistrationInstanceFieldAttribute.cs" />
    <Compile Include="Attribute\RegistrationTemplateFieldAttribute.cs" />
    <Compile Include="Attribute\ReportFieldAttribute.cs" />
    <Compile Include="Attribute\TimeZoneFieldAttribute.cs" />
    <Compile Include="Attribute\FileFieldAttribute.cs" />
    <Compile Include="Attribute\BinaryFileFieldAttribute.cs" />
    <Compile Include="Attribute\BinaryFileTypeFieldAttribute.cs" />
    <Compile Include="Attribute\BinaryFileTypesFieldAttribute.cs" />
    <Compile Include="Attribute\BooleanFieldAttribute.cs" />
    <Compile Include="Attribute\CampusesFieldAttribute.cs" />
    <Compile Include="Attribute\CampusFieldAttribute.cs" />
    <Compile Include="Attribute\GroupCategoryFieldAttribute.cs" />
    <Compile Include="Attribute\CategoryFieldAttribute.cs" />
    <Compile Include="Attribute\CodeEditorFieldAttribute.cs" />
    <Compile Include="Attribute\CommunicationTemplateFieldAttribute .cs" />
    <Compile Include="Attribute\ComponentFieldAttribute.cs" />
    <Compile Include="Attribute\ComponentsFieldAttribute.cs" />
    <Compile Include="Attribute\ConnectionActivityTypeFieldAttribute.cs" />
    <Compile Include="Attribute\ConnectionOpportunityFieldAttribute.cs" />
    <Compile Include="Attribute\ConnectionRequestFieldAttribute.cs" />
    <Compile Include="Attribute\ConnectionStateFieldAttribute.cs" />
    <Compile Include="Attribute\ConnectionStatusFieldAttribute.cs" />
    <Compile Include="Attribute\ConnectionTypeFieldAttribute.cs" />
    <Compile Include="Attribute\ConnectionTypesFieldAttribute.cs" />
    <Compile Include="Attribute\ContentChannelFieldAttribute.cs" />
    <Compile Include="Attribute\ContentChannelTypesFieldAttribute.cs" />
    <Compile Include="Attribute\CurrencyFieldAttribute.cs" />
    <Compile Include="Attribute\CustomEnhancedListFieldAttribute.cs" />
    <Compile Include="Attribute\CustomCheckboxListFieldAttribute.cs" />
    <Compile Include="Attribute\CustomDropdownListFieldAttribute.cs" />
    <Compile Include="Attribute\CustomRadioListFieldAttribute.cs" />
    <Compile Include="Attribute\DataViewFieldAttribute.cs" />
    <Compile Include="Attribute\DataViewsFieldAttribute.cs" />
    <Compile Include="Attribute\DateFieldAttribute.cs" />
    <Compile Include="Attribute\DateRangeFieldAttribute.cs" />
    <Compile Include="Attribute\DateTimeFieldAttribute.cs" />
    <Compile Include="Attribute\DayOfWeekFieldAttribute.cs" />
    <Compile Include="Attribute\DaysOfWeekFieldAttribute.cs" />
    <Compile Include="Attribute\DecimalFieldAttribute.cs" />
    <Compile Include="Attribute\DecimalRangeFieldAttribute.cs" />
    <Compile Include="Attribute\DefinedTypeFieldAttribute.cs" />
    <Compile Include="Attribute\DefinedValueFieldAttribute.cs" />
    <Compile Include="Attribute\DefinedValueRangeFieldAttribute.cs" />
    <Compile Include="Attribute\EmailFieldAttribute.cs" />
    <Compile Include="Attribute\GroupMemberFieldAttribute.cs" />
    <Compile Include="Attribute\IHasInheritedAttributes.cs" />
    <Compile Include="Attribute\MatrixFieldAttribute.cs" />
    <Compile Include="Attribute\SocialMediaAccountFieldAttribute.cs" />
    <Compile Include="Attribute\SSNFieldAttribute.cs" />
    <Compile Include="Attribute\WorkflowFieldAttribute.cs" />
    <Compile Include="Attribute\EncryptedTextFieldAttribute.cs" />
    <Compile Include="Attribute\EntityFieldAttribute.cs" />
    <Compile Include="Attribute\EntityTypeFieldAttribute.cs" />
    <Compile Include="Attribute\EnumFieldAttribute.cs" />
    <Compile Include="Attribute\EnumsFieldAttribute.cs" />
    <Compile Include="Attribute\EventCalendarFieldAttribute.cs" />
    <Compile Include="Attribute\EventItemFieldAttribute.cs" />
    <Compile Include="Attribute\FieldAttribute.cs" />
    <Compile Include="Attribute\FinancialGatewayFieldAttribute.cs" />
    <Compile Include="Attribute\GroupAndRoleFieldAttribute.cs" />
    <Compile Include="Attribute\GroupFieldAttribute.cs" />
    <Compile Include="Attribute\GroupLocationTypeFieldAttribute.cs" />
    <Compile Include="Attribute\GroupRoleFieldAttribute.cs" />
    <Compile Include="Attribute\GroupTypeFieldAttribute.cs" />
    <Compile Include="Attribute\GroupTypeGroupFieldAttribute.cs" />
    <Compile Include="Attribute\GroupTypesFieldAttribute.cs" />
    <Compile Include="Attribute\Helper.cs" />
    <Compile Include="Attribute\IHasAttributesWrapper.cs" />
    <Compile Include="Attribute\InheritedAttribute.cs" />
    <Compile Include="Attribute\IntegerFieldAttribute.cs" />
    <Compile Include="Attribute\IntegerRangeFieldAttribute.cs" />
    <Compile Include="Attribute\KeyValueListFieldAttribute.cs" />
    <Compile Include="Attribute\LavaCommandsFieldAttribute.cs" />
    <Compile Include="Attribute\LinkedPageAttribute.cs" />
    <Compile Include="Attribute\LocationFieldAttribute.cs" />
    <Compile Include="Attribute\MarkdownFieldAttribute.cs" />
    <Compile Include="Attribute\MemoFieldAttribute.cs" />
    <Compile Include="Attribute\MergeTemplateFieldAttribute.cs" />
    <Compile Include="Attribute\MetricCategoriesFieldAttribute.cs" />
    <Compile Include="Attribute\NoteTypeFieldAttribute.cs" />
    <Compile Include="Attribute\PersonBadgesAttribute.cs" />
    <Compile Include="Attribute\PersonFieldAttribute.cs" />
    <Compile Include="Attribute\PhoneNumberFieldAttribute.cs" />
    <Compile Include="Attribute\RemoteAuthsFieldAttribute.cs" />
    <Compile Include="Attribute\ScheduleFieldAttribute.cs" />
    <Compile Include="Attribute\SchedulesFieldAttribute.cs" />
    <Compile Include="Attribute\SecurityRoleFieldAttribute.cs" />
    <Compile Include="Attribute\SiteFieldAttribute.cs" />
    <Compile Include="Attribute\SlidingDateRangeFieldAttribute.cs" />
    <Compile Include="Attribute\SystemEmailFieldAttribute.cs" />
    <Compile Include="Attribute\TextFieldAttribute.cs" />
    <Compile Include="Attribute\TimeFieldAttribute.cs" />
    <Compile Include="Attribute\UrlLinkFieldAttribute.cs" />
    <Compile Include="Attribute\ValueListFieldAttribute.cs" />
    <Compile Include="Attribute\WorkflowActivityTypeAttribute.cs" />
    <Compile Include="Attribute\WorkflowAttributeAttribute.cs" />
    <Compile Include="Attribute\WorkflowTextOrAttributeAttribute.cs" />
    <Compile Include="Attribute\WorkflowTypeFieldAttribute.cs" />
<<<<<<< HEAD
    <Compile Include="Model\CodeGenerated\NoteAttachmentService.cs" />
    <Compile Include="Model\NoteAttachment.cs" />
=======
    <Compile Include="Plugin\HotFixes\051_SparkData.cs" />
>>>>>>> 852ab772
    <Compile Include="Web\Cache\Entities\BlockCache.cs" />
    <Compile Include="Web\Cache\Entities\CampusCache.cs" />
    <Compile Include="Web\Cache\Entities\ContentChannelCache.cs" />
    <Compile Include="Web\Cache\Entities\EventCalendarCache.cs" />
    <Compile Include="Web\Cache\Entities\GroupTypeCache.cs" />
    <Compile Include="Web\Cache\Entities\InteractionChannelCache.cs" />
    <Compile Include="Web\Cache\Entities\InteractionComponentCache.cs" />
    <Compile Include="Web\Cache\Entities\LavaShortcodeCache.cs" />
    <Compile Include="Web\Cache\Entities\NoteTypeCache.cs" />
    <Compile Include="Web\Cache\Entities\Obsolete\CachedEntity.cs" />
    <Compile Include="Web\Cache\Entities\Obsolete\CachedModel.cs" />
    <Compile Include="Web\Cache\Entities\Obsolete\RockMemoryCache.cs" />
    <Compile Include="Web\Cache\Entities\PersonBadgeCache.cs" />
    <Compile Include="Web\Cache\Entities\RestActionCache.cs" />
    <Compile Include="Web\Cache\Entities\RestControllerCache.cs" />
    <Compile Include="Web\Cache\Entities\SignalTypeCache.cs" />
    <Compile Include="Web\Cache\Entities\WorkflowActionFormAttributeCache.cs" />
    <Compile Include="Web\Cache\Entities\WorkflowActionFormCache.cs" />
    <Compile Include="Web\Cache\Entities\WorkflowActionTypeCache.cs" />
    <Compile Include="Web\Cache\Entities\WorkflowActivityTypeCache.cs" />
    <Compile Include="Web\Cache\Entities\WorkflowTypeCache.cs" />
    <Compile Include="Web\Cache\ICacheable.cs" />
    <Compile Include="Web\Cache\IItemCache.cs" />
    <Compile Include="Web\Cache\EntityItemCache.cs" />
    <Compile Include="Web\Cache\NonEntities\EntityNoteTypesCache.cs" />
    <Compile Include="Web\Cache\NonEntities\IdFromGuidCache.cs" />
    <Compile Include="Web\Cache\NonEntities\WorkflowTriggersCache.cs" />
    <Compile Include="Web\Cache\RockCache.cs" />
    <Compile Include="Web\Cache\IRockCacheManager.cs" />
    <Compile Include="Web\Cache\ItemCache.cs" />
    <Compile Include="Web\Cache\EntityCache.cs" />
    <Compile Include="Web\Cache\IEntityCache.cs" />
    <Compile Include="Web\Cache\RockCacheManager.cs" />
    <Compile Include="Web\Cache\ModelCache.cs" />
    <Compile Include="Web\Cache\Entities\AttributeCache.cs" />
    <Compile Include="Web\Cache\Entities\BlockTypeCache.cs" />
    <Compile Include="Web\Cache\Entities\CategoryCache.cs" />
    <Compile Include="Web\Cache\Entities\DefinedTypeCache.cs" />
    <Compile Include="Web\Cache\Entities\DefinedValueCache.cs" />
    <Compile Include="Web\Cache\Entities\EntityTypeCache.cs" />
    <Compile Include="Web\Cache\Entities\FieldTypeCache.cs" />
    <Compile Include="Web\Cache\Entities\LayoutCache.cs" />
    <Compile Include="Web\Cache\Entities\PageCache.cs" />
    <Compile Include="Web\Cache\Entities\SiteCache.cs" />
    <Compile Include="Web\Cache\NonEntities\AttributeValueCache.cs" />
    <Compile Include="Web\Cache\NonEntities\EntityAttributesCache.cs" />
    <Compile Include="Web\Cache\NonEntities\GlobalAttributesCache.cs" />
    <Compile Include="Web\Cache\NonEntities\LavaTemplateCache.cs" />
    <Compile Include="Web\Cache\NonEntities\RoleCache.cs" />
    <Compile Include="Chart\ChartGroupBy.cs" />
    <Compile Include="Chart\IChartData.cs" />
    <Compile Include="Chart\SummaryData.cs" />
    <Compile Include="CheckIn\CheckInBlockMultiPerson.cs">
      <SubType>ASPXCodeBehind</SubType>
    </Compile>
    <Compile Include="CheckIn\CheckInBlock.cs">
      <SubType>ASPXCodeBehind</SubType>
    </Compile>
    <Compile Include="CheckIn\CheckInFamily.cs" />
    <Compile Include="CheckIn\CheckInGroup.cs" />
    <Compile Include="CheckIn\CheckInGroupType.cs" />
    <Compile Include="CheckIn\CheckInLabel.cs" />
    <Compile Include="CheckIn\CheckInLocation.cs" />
    <Compile Include="CheckIn\CheckOutPerson.cs" />
    <Compile Include="CheckIn\CheckInPerson.cs" />
    <Compile Include="CheckIn\CheckInSchedule.cs" />
    <Compile Include="CheckIn\CheckInState.cs" />
    <Compile Include="CheckIn\CheckInStatus.cs" />
    <Compile Include="CheckIn\CheckinType.cs" />
    <Compile Include="CheckIn\KioskDevice.cs" />
    <Compile Include="CheckIn\KioskGroup.cs" />
    <Compile Include="CheckIn\KioskGroupAttendance.cs" />
    <Compile Include="CheckIn\KioskGroupType.cs" />
    <Compile Include="CheckIn\KioskLabel.cs" />
    <Compile Include="CheckIn\KioskLocation.cs" />
    <Compile Include="CheckIn\KioskLocationAttendance.cs" />
    <Compile Include="CheckIn\KioskSchedule.cs" />
    <Compile Include="CheckIn\KioskScheduleAttendance.cs" />
    <Compile Include="Communication\BouncedEmail.cs" />
    <Compile Include="Communication\Email.cs" />
    <Compile Include="Communication\CommunicationDetails.cs" />
    <Compile Include="Communication\IEmailProvider.cs" />
    <Compile Include="Communication\ICommunicationDetails.cs" />
    <Compile Include="Communication\MediumComponent.cs" />
    <Compile Include="Communication\MediumContainer.cs" />
    <Compile Include="Communication\Medium\Email.cs" />
    <Compile Include="Communication\Medium\PushNotification.cs" />
    <Compile Include="Communication\Medium\Sms.cs" />
    <Compile Include="Communication\RecipientData.cs" />
    <Compile Include="Communication\RockEmailMessage.cs" />
    <Compile Include="Communication\RockMessage.cs" />
    <Compile Include="Communication\RockPushMessage.cs" />
    <Compile Include="Communication\RockSMSMessage.cs" />
    <Compile Include="Communication\SMTPComponent.cs" />
    <Compile Include="Communication\TransportComponent.cs" />
    <Compile Include="Communication\TransportContainer.cs" />
    <Compile Include="Communication\Transport\Firebase.cs" />
    <Compile Include="Communication\Transport\SMTP.cs" />
    <Compile Include="Communication\Transport\Twilio.cs" />
    <Compile Include="Configuration\AttributeValueConfig.cs" />
    <Compile Include="Configuration\AttributeValuesConfig.cs" />
    <Compile Include="Configuration\RockConfig.cs" />
    <Compile Include="Constants\DisplayStrings.cs" />
    <Compile Include="Constants\SystemSettingKeys.cs" />
    <Compile Include="Data\BoundFieldTypeAttribute.cs" />
    <Compile Include="Data\DbContext.cs" />
    <Compile Include="Data\DbService.cs" />
    <Compile Include="Data\DefinedValueAttribute.cs" />
    <Compile Include="Data\Entity.cs" />
    <Compile Include="Data\FieldTypeAttribute.cs" />
    <Compile Include="Data\AnalyticHistoryFieldAttribute.cs" />
    <Compile Include="Data\HideFromReportingAttribute.cs" />
    <Compile Include="Data\AnalyticsAttribute.cs" />
    <Compile Include="Data\IAnalyticHistorical.cs" />
    <Compile Include="Data\IAnalytic.cs" />
    <Compile Include="Data\ICategorized.cs" />
    <Compile Include="Data\IEntity.cs" />
    <Compile Include="Data\IFeed.cs" />
    <Compile Include="Data\IgnoreCanDelete.cs" />
    <Compile Include="Data\IgnoreModelErrorsAttribute.cs" />
    <Compile Include="Data\IHistoricalTracking.cs" />
    <Compile Include="Data\IMigration.cs" />
    <Compile Include="Data\IModel.cs" />
    <Compile Include="Data\IncludeForReportingAttribute.cs" />
    <Compile Include="Data\IncludeAsEntityProperty.cs" />
    <Compile Include="Data\Interception\QueryHintDbCommandInterceptor.cs" />
    <Compile Include="Data\Interception\QueryHintScope.cs" />
    <Compile Include="Data\IHasActiveFlag.cs" />
    <Compile Include="Data\IOrdered.cs" />
    <Compile Include="Data\IRockEntity.cs" />
    <Compile Include="Data\IService.cs" />
    <Compile Include="Data\LavaIgnoreAttribute.cs" />
    <Compile Include="Data\LavaIncludeAttribute.cs" />
    <Compile Include="Data\LinqRuntimeTypeBuilder.cs" />
    <Compile Include="Data\MigrationHelper.cs" />
    <Compile Include="Data\Model.cs" />
    <Compile Include="Data\NotAuditedAttribute.cs" />
    <Compile Include="Data\NotEmptyGuidAttribute.cs" />
    <Compile Include="Data\NotExportable.cs" />
    <Compile Include="Data\PreviewableAttribute.cs" />
    <Compile Include="Data\RockBulkUpdateExpressionVisitor.cs" />
    <Compile Include="Data\RockClientIncludeAttribute.cs" />
    <Compile Include="Data\RockContext.cs" />
    <Compile Include="Data\RockContextConfig.cs" />
    <Compile Include="Data\RockDomainAttribute.cs" />
    <Compile Include="Data\RockPluginDBInitializer.cs" />
    <Compile Include="Data\RouteAttribute.cs" />
    <Compile Include="Data\Service.cs" />
    <Compile Include="Data\Udf\DbMetadataExtensions.cs" />
    <Compile Include="Data\Udf\GetSpousePersonIdFromPersonIdStoreFunctionInjectionConvention.cs" />
    <Compile Include="Data\Udf\GetAddressStoreFunctionInjectionConvention.cs" />
    <Compile Include="Data\Udf\GetGeofencedGroupNamesStoreFunctionInjectionConvention.cs" />
    <Compile Include="Data\IRockStoreModelConvention.cs" />
    <Compile Include="Data\Udf\RockUdfHelper.cs" />
    <Compile Include="Extension\Component.cs" />
    <Compile Include="Extension\ComponentDescription.cs" />
    <Compile Include="Extension\Container.cs" />
    <Compile Include="Extension\FixedSizeList.cs" />
    <Compile Include="Extension\IComponentData.cs" />
    <Compile Include="Extension\IContainer.cs" />
    <Compile Include="Extension\SafeDirectoryCatalog.cs" />
    <Compile Include="Field\ConfigurationValue.cs" />
    <Compile Include="Field\FieldType.cs" />
    <Compile Include="Field\Helper.cs" />
    <Compile Include="Field\IEntityFieldType.cs" />
    <Compile Include="Field\IEntityQualifierFieldType.cs" />
    <Compile Include="Field\IFieldType.cs" />
    <Compile Include="Field\ILinkableFieldType.cs" />
    <Compile Include="Field\SelectFromListFieldType.cs" />
    <Compile Include="Field\Types\CheckListFieldType.cs" />
    <Compile Include="Field\Types\ContentChannelTypeFieldType.cs" />
    <Compile Include="Field\Types\ContentChannelItemFieldType.cs" />
    <Compile Include="Field\Types\BackgroundCheckFieldType.cs" />
    <Compile Include="Field\Types\MonthDayFieldType.cs" />
    <Compile Include="Field\Types\GenderFieldType.cs" />
    <Compile Include="Field\Types\InteractionChannelsFieldType.cs" />
    <Compile Include="Field\Types\LabelFieldType.cs" />
    <Compile Include="Field\Types\RegistrationInstanceFieldType.cs" />
    <Compile Include="Field\Types\RegistrationTemplateFieldType.cs" />
    <Compile Include="Field\Types\ReportFieldType.cs" />
    <Compile Include="Field\Types\TimeZoneFieldType.cs" />
    <Compile Include="Field\Types\GroupMemberFieldType.cs" />
    <Compile Include="Field\Types\InteractionChannelFieldType.cs" />
    <Compile Include="Field\Types\CommunicationPreferenceFieldType.cs" />
    <Compile Include="Field\Types\DataViewsFieldType.cs" />
    <Compile Include="Field\Types\LavaFieldType.cs" />
    <Compile Include="Field\Types\AccountFieldType.cs" />
    <Compile Include="Field\Types\AccountsFieldType.cs" />
    <Compile Include="Field\Types\AddressFieldType.cs" />
    <Compile Include="Field\Types\AttributeFieldType.cs" />
    <Compile Include="Field\Types\AudioFileFieldType.cs" />
    <Compile Include="Field\Types\AudioUrlFieldType.cs" />
    <Compile Include="Field\Types\BinaryFileFieldType.cs" />
    <Compile Include="Field\Types\BinaryFileTypeFieldType.cs" />
    <Compile Include="Field\Types\BinaryFileTypesFieldType.cs" />
    <Compile Include="Field\Types\BooleanFieldType.cs" />
    <Compile Include="Field\Types\CampusesFieldType.cs" />
    <Compile Include="Field\Types\CampusFieldType.cs" />
    <Compile Include="Field\Types\CategoriesFieldType.cs" />
    <Compile Include="Field\Types\CategoryFieldType.cs" />
    <Compile Include="Field\Types\CodeEditorFieldType.cs" />
    <Compile Include="Field\Types\ColorFieldType.cs" />
    <Compile Include="Field\Types\CommunicationTemplateFieldType.cs" />
    <Compile Include="Field\Types\ComparisonFieldType.cs" />
    <Compile Include="Field\Types\ComponentFieldType.cs" />
    <Compile Include="Field\Types\ComponentsFieldType.cs" />
    <Compile Include="Field\Types\ConnectionActivityTypeFieldType.cs" />
    <Compile Include="Field\Types\ConnectionOpportunityFieldType.cs" />
    <Compile Include="Field\Types\BenevolenceRequestFieldType.cs" />
    <Compile Include="Field\Types\ConnectionRequestFieldType.cs" />
    <Compile Include="Field\Types\ConnectionStateFieldType.cs" />
    <Compile Include="Field\Types\ConnectionStatusFieldType.cs" />
    <Compile Include="Field\Types\ConnectionTypeFieldType.cs" />
    <Compile Include="Field\Types\ConnectionTypesFieldType.cs" />
    <Compile Include="Field\Types\ContentChannelFieldType.cs" />
    <Compile Include="Field\Types\ContentChannelTypesFieldType.cs" />
    <Compile Include="Field\Types\CurrencyFieldType.cs" />
    <Compile Include="Field\Types\DataViewFieldType.cs" />
    <Compile Include="Field\Types\DateFieldType.cs" />
    <Compile Include="Field\Types\DateRangeFieldType.cs" />
    <Compile Include="Field\Types\DateTimeFieldType.cs" />
    <Compile Include="Field\Types\DayOfWeekFieldType.cs" />
    <Compile Include="Field\Types\DaysOfWeekFieldType.cs" />
    <Compile Include="Field\Types\DecimalFieldType.cs" />
    <Compile Include="Field\Types\DecimalRangeFieldType.cs" />
    <Compile Include="Field\Types\DefinedTypeFieldType.cs" />
    <Compile Include="Field\Types\DefinedValueFieldType.cs" />
    <Compile Include="Field\Types\DefinedValueRangeFieldType.cs" />
    <Compile Include="Field\Types\EmailFieldType.cs" />
    <Compile Include="Field\Types\MatrixFieldType.cs" />
    <Compile Include="Field\Types\SocialMediaAccountFieldType.cs" />
    <Compile Include="Field\Types\SSNFieldType.cs" />
    <Compile Include="Field\Types\WorkflowFieldType.cs" />
    <Compile Include="Field\Types\EncryptedTextFieldType.cs" />
    <Compile Include="Field\Types\EntityFieldType.cs" />
    <Compile Include="Field\Types\EntityTypeFieldType.cs" />
    <Compile Include="Field\Types\EnumFieldType.cs" />
    <Compile Include="Field\Types\EventCalendarFieldType.cs" />
    <Compile Include="Field\Types\EventItemFieldType.cs" />
    <Compile Include="Field\Types\FileFieldType.cs" />
    <Compile Include="Field\Types\FinancialGatewayFieldType.cs" />
    <Compile Include="Field\Types\GroupAndRoleFieldType.cs" />
    <Compile Include="Field\Types\GroupFieldType.cs" />
    <Compile Include="Field\Types\GroupLocationTypeFieldType.cs" />
    <Compile Include="Field\Types\GroupRoleFieldType.cs" />
    <Compile Include="Field\Types\GroupTypeFieldType.cs" />
    <Compile Include="Field\Types\GroupTypeGroupFieldType.cs" />
    <Compile Include="Field\Types\GroupTypesFieldType.cs" />
    <Compile Include="Field\Types\HtmlFieldType.cs" />
    <Compile Include="Field\Types\ImageFieldType.cs" />
    <Compile Include="Field\Types\IntegerFieldType.cs" />
    <Compile Include="Field\Types\IntegerRangeFieldType.cs" />
    <Compile Include="Field\Types\KeyValueListFieldType.cs" />
    <Compile Include="Field\Types\LavaCommandsFieldType.cs" />
    <Compile Include="Field\Types\LocationFieldType.cs" />
    <Compile Include="Field\Types\MarkdownFieldType.cs" />
    <Compile Include="Field\Types\MemoFieldType.cs" />
    <Compile Include="Field\Types\MergeTemplateFieldType.cs" />
    <Compile Include="Field\Types\MetricCategoriesFieldType.cs" />
    <Compile Include="Field\Types\NoteTypeFieldType.cs" />
    <Compile Include="Field\Types\NoteTypesFieldType.cs" />
    <Compile Include="Field\Types\PageReferenceFieldType.cs" />
    <Compile Include="Field\Types\PersonBadgesFieldType.cs" />
    <Compile Include="Field\Types\PersonFieldType.cs" />
    <Compile Include="Field\Types\PhoneNumberFieldType.cs" />
    <Compile Include="Field\Types\RangeSliderFieldType.cs" />
    <Compile Include="Field\Types\RatingFieldType.cs" />
    <Compile Include="Field\Types\RemoteAuthsFieldType.cs" />
    <Compile Include="Field\Types\ScheduleFieldType.cs" />
    <Compile Include="Field\Types\SchedulesFieldType.cs" />
    <Compile Include="Field\Types\SecurityRoleFieldType.cs" />
    <Compile Include="Field\Types\SelectMultiFieldType.cs" />
    <Compile Include="Field\Types\SelectSingleFieldType.cs" />
    <Compile Include="Field\Types\SiteFieldType.cs" />
    <Compile Include="Field\Types\SlidingDateRangeFieldType.cs" />
    <Compile Include="Field\Types\SystemEmailFieldType.cs" />
    <Compile Include="Field\Types\TextFieldType.cs" />
    <Compile Include="Field\Types\TimeFieldType.cs" />
    <Compile Include="Field\Types\UrlLinkFieldType.cs" />
    <Compile Include="Field\Types\ValueListFieldType.cs" />
    <Compile Include="Field\Types\VideoFileFieldType.cs" />
    <Compile Include="Field\Types\VideoUrlFieldType.cs" />
    <Compile Include="Field\Types\WorkflowActivityTypeFieldType.cs" />
    <Compile Include="Field\Types\WorkflowAttributeFieldType.cs" />
    <Compile Include="Field\Types\WorkflowTextOrAttributeFieldType.cs" />
    <Compile Include="Field\Types\WorkflowTypeFieldType.cs" />
    <Compile Include="Field\Types\WorkflowTypesFieldType.cs" />
    <Compile Include="Financial\ACHPaymentInfo.cs" />
    <Compile Include="Financial\CreditCardPaymentInfo.cs" />
    <Compile Include="Financial\GatewayComponent.cs" />
    <Compile Include="Financial\GatewayContainer.cs" />
    <Compile Include="Financial\ITransactionDetail.cs" />
    <Compile Include="Financial\Payment.cs" />
    <Compile Include="Financial\PaymentInfo.cs" />
    <Compile Include="Financial\PaymentSchedule.cs" />
    <Compile Include="Financial\ReferencePaymentInfo.cs" />
    <Compile Include="Financial\SwipePaymentInfo.cs" />
    <Compile Include="Financial\TestGateway.cs" />
    <Compile Include="Financial\ThreeStepGatewayComponent.cs" />
    <Compile Include="Follow\EventComponent.cs" />
    <Compile Include="Follow\EventContainer.cs" />
    <Compile Include="Follow\Event\PersonAnniversary.cs" />
    <Compile Include="Follow\Event\PersonPrayerRequest.cs" />
    <Compile Include="Follow\Event\PersonBaptized.cs" />
    <Compile Include="Follow\Event\PersonBirthday.cs" />
    <Compile Include="Follow\Event\PersonFirstAttendedGroupType.cs" />
    <Compile Include="Follow\Event\PersonFirstJoinedGroupType.cs" />
    <Compile Include="Follow\Event\PersonHistory.cs" />
    <Compile Include="Follow\SuggestionComponent.cs" />
    <Compile Include="Follow\SuggestionContainer.cs" />
    <Compile Include="Follow\Suggestion\InFollowedGroup.cs" />
    <Compile Include="Follow\Suggestion\InGroupTogether.cs" />
    <Compile Include="Jobs\CalculateFamilyAnalytics.cs" />
    <Compile Include="Jobs\CalculatePersonSignals.cs" />
    <Compile Include="Jobs\CommunicationQueueAlert.cs" />
    <Compile Include="Jobs\DatabaseMaintenance.cs" />
    <Compile Include="Jobs\GetNcoa.cs" />
    <Compile Include="Jobs\IndexRockSite.cs" />
    <Compile Include="Jobs\MigrateFamilyAlternateId.cs" />
    <Compile Include="Jobs\MigrateAttendanceOccurrenceData.cs" />
    <Compile Include="Jobs\MigrateHistorySummaryData.cs" />
    <Compile Include="Jobs\PostV80DataMigrations.cs" />
    <Compile Include="Jobs\PostV74DataMigrations.cs" />
    <Compile Include="Jobs\MigrateCommunicationMediumData.cs" />
    <Compile Include="Jobs\MigrateInteractionsData.cs" />
    <Compile Include="Jobs\ProcessBIAnalytics.cs" />
    <Compile Include="Jobs\PbxCdrDownload.cs" />
    <Compile Include="Jobs\DataAutomation.cs" />
    <Compile Include="Jobs\ProcessGroupHistory.cs" />
    <Compile Include="Jobs\SendCreditCardExpirationNotices.cs" />
    <Compile Include="Jobs\IndexEntities.cs" />
    <Compile Include="Jobs\SendDataViewEmail.cs" />
    <Compile Include="Jobs\CalculateGroupRequirements.cs" />
    <Compile Include="Jobs\CalculateMetrics.cs" />
    <Compile Include="Jobs\GetScheduledPayments.cs" />
    <Compile Include="Jobs\GroupLeaderPendingNotifications.cs" />
    <Compile Include="Jobs\GroupSync.cs" />
    <Compile Include="Jobs\JobLoadFailedException.cs" />
    <Compile Include="Jobs\JobPulse.cs" />
    <Compile Include="Jobs\LaunchWorkflow.cs">
      <SubType>ASPXCodeBehind</SubType>
    </Compile>
    <Compile Include="Jobs\LocationServicesVerify.cs" />
    <Compile Include="Jobs\ProcessSignatureDocuments.cs" />
    <Compile Include="Jobs\ProcessWorkflows.cs" />
    <Compile Include="Jobs\RockCleanup.cs" />
    <Compile Include="Jobs\RockJobListener.cs" />
    <Compile Include="Jobs\CompleteWorkflows.cs" />
    <Compile Include="Jobs\RunSQL.cs" />
    <Compile Include="Jobs\SendAttendanceReminders.cs" />
    <Compile Include="Jobs\SendBirthdayEmail.cs" />
    <Compile Include="Jobs\SendCommunications.cs" />
    <Compile Include="Jobs\SendFollowingEvents.cs" />
    <Compile Include="Jobs\SendFollowingSuggestions.cs" />
    <Compile Include="Jobs\SendGroupEmail.cs" />
    <Compile Include="Jobs\SendGroupRequirementsNotification.cs" />
    <Compile Include="Jobs\SendNoteNotifications.cs" />
    <Compile Include="Jobs\SendRegistrationPaymentReminders.cs" />
    <Compile Include="Jobs\SparkLink.cs" />
    <Compile Include="Jobs\SendRegistrationReminders.cs" />
    <Compile Include="Jobs\UpdatePersistedDataviews.cs" />
    <Compile Include="Lava\Blocks\Execute.cs" />
    <Compile Include="Lava\Blocks\RockEntity.cs" />
    <Compile Include="Lava\Blocks\RockLavaBlockBase.cs" />
    <Compile Include="Lava\Blocks\Search.cs" />
    <Compile Include="Lava\Blocks\Javascript.cs" />
    <Compile Include="Lava\Blocks\Cache.cs" />
    <Compile Include="Lava\Blocks\TagList.cs" />
    <Compile Include="Lava\Blocks\Stylesheet.cs" />
    <Compile Include="Lava\Blocks\WebRequest.cs" />
    <Compile Include="Lava\Blocks\Sql.cs" />
    <Compile Include="Lava\Blocks\WorkflowActivate.cs" />
    <Compile Include="Lava\CommonMergeFieldsOptions.cs" />
    <Compile Include="Lava\ILiquidizable.cs" />
    <Compile Include="Lava\LavaHelper.cs" />
    <Compile Include="Lava\LavaSupportLevel.cs" />
    <Compile Include="Lava\LegacyLavaSyntaxDetectedException.cs" />
    <Compile Include="Lava\LegacyLavaUpdater.cs" />
    <Compile Include="Lava\RockFilters.cs" />
    <Compile Include="Lava\Shortcodes\DynamicShortcodeBlock.cs" />
    <Compile Include="Lava\Shortcodes\DynamicShortcodeInline.cs" />
    <Compile Include="Lava\Shortcodes\IRockShortcode.cs" />
    <Compile Include="Lava\Shortcodes\RockLavaShortcodeBlockBase.cs" />
    <Compile Include="Lava\Shortcodes\RockLavaShortcodeBase.cs" />
    <Compile Include="Lava\Shortcodes\BootstrapAlert.cs" />
    <Compile Include="MergeTemplates\HtmlMergeTemplateType.cs" />
    <Compile Include="MergeTemplates\MergeTemplateType.cs" />
    <Compile Include="MergeTemplates\MergeTemplateTypeContainer.cs" />
    <Compile Include="MergeTemplates\WordDocumentMergeTemplateType.cs" />
    <Compile Include="Model\AnalyticsDimAttendanceLocation.cs" />
    <Compile Include="Model\AnalyticsDimCampus.cs" />
    <Compile Include="Model\AnalyticsSourceCampus.cs" />
    <Compile Include="Model\AnalyticsDimFinancialAccount.cs" />
    <Compile Include="Model\AnalyticsDimFinancialBatch.cs" />
    <Compile Include="Model\AnalyticsDimFamilyHistorical.cs" />
    <Compile Include="Model\AnalyticsDimFamilyCurrent.cs" />
    <Compile Include="Model\AnalyticsDimFamilyHeadOfHousehold.cs" />
    <Compile Include="Model\AnalyticsDimPersonHistorical.cs" />
    <Compile Include="Model\AnalyticsDimPersonCurrent.cs" />
    <Compile Include="Model\AnalyticsSourceDate.cs" />
    <Compile Include="Model\AnalyticsFactAttendance.cs" />
    <Compile Include="Model\AnalyticsSourceAttendance.cs" />
    <Compile Include="Model\AnalyticsSourceFamilyHistorical.cs" />
    <Compile Include="Model\AnalyticsSourcePersonHistorical.cs" />
    <Compile Include="Model\AnalyticsFactFinancialTransaction.cs" />
    <Compile Include="Model\AnalyticsSourceFinancialTransaction.cs" />
    <Compile Include="Model\ConnectionTypeService.Partial.cs" />
    <Compile Include="Model\AttendanceOccurrence.cs" />
    <Compile Include="Model\Attendance.cs" />
    <Compile Include="Model\AttendanceCode.cs" />
    <Compile Include="Model\AttendanceOccurrenceService.Partial.cs" />
    <Compile Include="Model\AttributeMatrix.cs" />
    <Compile Include="Model\AttributeMatrixItem.cs" />
    <Compile Include="Model\AttributeMatrixTemplate.cs" />
    <Compile Include="Model\AttributeValueHistorical.cs" />
    <Compile Include="Model\CodeGenerated\AnalyticsDimCampusService.cs" />
    <Compile Include="Model\CodeGenerated\AnalyticsDimFamilyCurrentService.cs" />
    <Compile Include="Model\CodeGenerated\AnalyticsDimFamilyHeadOfHouseholdService.cs" />
    <Compile Include="Model\CodeGenerated\AnalyticsDimFamilyHistoricalService.cs" />
    <Compile Include="Model\CodeGenerated\AnalyticsFactAttendanceService.cs" />
    <Compile Include="Model\CodeGenerated\AnalyticsSourceAttendanceService.cs" />
    <Compile Include="Model\CodeGenerated\AnalyticsSourceCampusService.cs" />
    <Compile Include="Model\CodeGenerated\AnalyticsSourceFamilyHistoricalService.cs" />
    <Compile Include="Model\AttributeMatrixTemplateService.partial.cs" />
    <Compile Include="Model\CodeGenerated\AttendanceOccurrenceService.cs" />
    <Compile Include="Model\CodeGenerated\AttributeValueHistoricalService.cs" />
    <Compile Include="Model\CodeGenerated\CommunicationAttachmentService.cs" />
    <Compile Include="Model\CodeGenerated\CommunicationTemplateAttachmentService.cs" />
    <Compile Include="Model\CodeGenerated\GroupHistoricalService.cs" />
    <Compile Include="Model\CodeGenerated\GroupLocationHistoricalScheduleService.cs" />
    <Compile Include="Model\CodeGenerated\GroupLocationHistoricalService.cs" />
    <Compile Include="Model\CodeGenerated\GroupMemberHistoricalService.cs" />
    <Compile Include="Model\CodeGenerated\ContentChannelItemSlugService.cs" />
    <Compile Include="Model\CodeGenerated\GroupSyncService.cs" />
    <Compile Include="Model\CodeGenerated\LavaShortcodeService.cs" />
    <Compile Include="Model\CodeGenerated\MetaFirstNameGenderLookupService.cs" />
    <Compile Include="Model\CodeGenerated\MetaLastNameLookupService.cs" />
    <Compile Include="Model\CodeGenerated\MetaNickNameLookupService.cs" />
    <Compile Include="Model\CodeGenerated\MetaPersonicxLifestageClusterService.cs" />
    <Compile Include="Model\CodeGenerated\MetaPersonicxLifestageGroupService.cs" />
    <Compile Include="Model\CodeGenerated\NcoaHistoryService.cs" />
    <Compile Include="Model\CodeGenerated\NoteWatchService.cs" />
    <Compile Include="Model\CodeGenerated\PersonalDeviceService.cs" />
    <Compile Include="Model\CodeGenerated\AttributeMatrixItemService.cs" />
    <Compile Include="Model\CodeGenerated\AttributeMatrixService.cs" />
    <Compile Include="Model\CodeGenerated\AttributeMatrixTemplateService.cs" />
    <Compile Include="Model\CodeGenerated\PersonSearchKeyService.cs" />
    <Compile Include="Model\CodeGenerated\PersonSignalService.cs" />
    <Compile Include="Model\CodeGenerated\SignalTypeService.cs" />
    <Compile Include="Model\CommunicationTemplateAttachment.cs" />
    <Compile Include="Model\CommunicationAttachment.cs" />
    <Compile Include="Model\CodeGenerated\PageShortLinkService.cs" />
    <Compile Include="Model\CodeGenerated\PersonTokenService.cs" />
    <Compile Include="Model\ContentChannelItemSlug.cs" />
    <Compile Include="Model\ContentChannelItemSlugService.Partial.cs" />
    <Compile Include="Model\DataViewPersistedValue.cs" />
    <Compile Include="Model\ContentChannelItemService.Partial.cs" />
    <Compile Include="Model\FinancialAccountService.Partial.cs" />
    <Compile Include="Data\IAnalyticsAddresses.cs" />
    <Compile Include="Model\GroupLocationHistoricalSchedule.cs" />
    <Compile Include="Model\GroupLocationHistorical.cs" />
    <Compile Include="Model\GroupMemberHistorical.cs" />
    <Compile Include="Model\GroupHistorical.cs" />
    <Compile Include="Model\GroupSync.cs" />
    <Compile Include="Model\GroupMemberHistoricalService.Partial.cs" />
    <Compile Include="Model\InteractionComponent.Partial.cs" />
    <Compile Include="Model\InteractionService.Partial.cs" />
    <Compile Include="Model\MetaFirstNameGenderLookup.cs" />
    <Compile Include="Model\MetaLastNameLookup.cs" />
    <Compile Include="Model\MetaNickNameLookup.cs" />
    <Compile Include="Model\MetaPersonicxLifestageCluster.cs" />
    <Compile Include="Model\MetaPersonicxLifestageGroup.cs" />
    <Compile Include="Model\MetricService.Partial.cs" />
    <Compile Include="Model\AttendanceCodeService.Partial.cs" />
    <Compile Include="Model\AttendanceService.Partial.cs" />
    <Compile Include="Model\Attribute.cs" />
    <Compile Include="Model\AttributeQualifier.cs" />
    <Compile Include="Model\AttributeQualifierService.Partial.cs" />
    <Compile Include="Model\AttributeService.Partial.cs" />
    <Compile Include="Model\AttributeValue.cs" />
    <Compile Include="Model\AttributeValueService.Partial.cs" />
    <Compile Include="Model\Audit.cs" />
    <Compile Include="Model\AuditDetail.cs" />
    <Compile Include="Model\Auth.cs" />
    <Compile Include="Model\AuthService.Partial.cs" />
    <Compile Include="Model\BackgroundCheck.cs" />
    <Compile Include="Model\BenevolenceRequestDocument.cs" />
    <Compile Include="Model\BenevolenceRequest.cs" />
    <Compile Include="Model\BenevolenceResult.cs" />
    <Compile Include="Model\BinaryFile.cs" />
    <Compile Include="Model\BinaryFileData.cs" />
    <Compile Include="Model\BinaryFileService.Partial.cs" />
    <Compile Include="Model\BinaryFileType.cs" />
    <Compile Include="Model\Block.cs" />
    <Compile Include="Model\BlockService.Partial.cs" />
    <Compile Include="Model\BlockType.cs" />
    <Compile Include="Model\BlockTypeService.Partial.cs" />
    <Compile Include="Model\Campus.cs" />
    <Compile Include="Model\CampusService.partial.cs" />
    <Compile Include="Model\Category.cs" />
    <Compile Include="Model\CategoryService.Partial.cs" />
    <Compile Include="Model\CodeGenerated\AnalyticsDimFinancialAccountService.cs" />
    <Compile Include="Model\CodeGenerated\AnalyticsDimFinancialBatchService.cs" />
    <Compile Include="Model\CodeGenerated\AnalyticsDimPersonCurrentService.cs" />
    <Compile Include="Model\CodeGenerated\AnalyticsDimPersonHistoricalService.cs" />
    <Compile Include="Model\CodeGenerated\AnalyticsFactFinancialTransactionService.cs" />
    <Compile Include="Model\CodeGenerated\AnalyticsSourceFinancialTransactionService.cs" />
    <Compile Include="Model\CodeGenerated\AnalyticsSourcePersonHistoricalService.cs" />
    <Compile Include="Model\CodeGenerated\AttendanceCodeService.cs" />
    <Compile Include="Model\CodeGenerated\AttendanceService.cs" />
    <Compile Include="Model\CodeGenerated\AttributeQualifierService.cs" />
    <Compile Include="Model\CodeGenerated\AttributeService.cs" />
    <Compile Include="Model\CodeGenerated\AttributeValueService.cs" />
    <Compile Include="Model\CodeGenerated\AuditDetailService.cs" />
    <Compile Include="Model\CodeGenerated\AuditService.cs" />
    <Compile Include="Model\CodeGenerated\AuthService.cs" />
    <Compile Include="Model\CodeGenerated\BackgroundCheckService.cs" />
    <Compile Include="Model\CodeGenerated\BenevolenceRequestDocumentService.cs" />
    <Compile Include="Model\CodeGenerated\BenevolenceRequestService.cs" />
    <Compile Include="Model\CodeGenerated\BenevolenceResultService.cs" />
    <Compile Include="Model\CodeGenerated\BinaryFileDataService.cs" />
    <Compile Include="Model\CodeGenerated\BinaryFileService.cs" />
    <Compile Include="Model\CodeGenerated\BinaryFileTypeService.cs" />
    <Compile Include="Model\CodeGenerated\BlockService.cs" />
    <Compile Include="Model\CodeGenerated\BlockTypeService.cs" />
    <Compile Include="Model\CodeGenerated\CampusService.cs" />
    <Compile Include="Model\CodeGenerated\CategoryService.cs" />
    <Compile Include="Model\CodeGenerated\CommunicationRecipientService.cs" />
    <Compile Include="Model\CodeGenerated\CommunicationService.cs" />
    <Compile Include="Model\CodeGenerated\CommunicationTemplateService.cs" />
    <Compile Include="Model\CodeGenerated\ConnectionActivityTypeService.cs" />
    <Compile Include="Model\CodeGenerated\ConnectionOpportunityCampusService.cs" />
    <Compile Include="Model\CodeGenerated\ConnectionOpportunityConnectorGroupService.cs" />
    <Compile Include="Model\CodeGenerated\ConnectionOpportunityGroupConfigService.cs" />
    <Compile Include="Model\CodeGenerated\ConnectionOpportunityGroupService.cs" />
    <Compile Include="Model\CodeGenerated\ConnectionOpportunityService.cs" />
    <Compile Include="Model\CodeGenerated\ConnectionRequestActivityService.cs" />
    <Compile Include="Model\CodeGenerated\ConnectionRequestService.cs" />
    <Compile Include="Model\CodeGenerated\ConnectionRequestWorkflowService.cs" />
    <Compile Include="Model\CodeGenerated\ConnectionStatusService.cs" />
    <Compile Include="Model\CodeGenerated\ConnectionTypeService.cs" />
    <Compile Include="Model\CodeGenerated\ConnectionWorkflowService.cs" />
    <Compile Include="Model\CodeGenerated\ContentChannelItemAssociationService.cs" />
    <Compile Include="Model\CodeGenerated\ContentChannelItemService.cs" />
    <Compile Include="Model\CodeGenerated\ContentChannelService.cs" />
    <Compile Include="Model\CodeGenerated\ContentChannelTypeService.cs" />
    <Compile Include="Model\CodeGenerated\DataViewFilterService.cs" />
    <Compile Include="Model\CodeGenerated\DataViewService.cs" />
    <Compile Include="Model\CodeGenerated\DefinedTypeService.cs" />
    <Compile Include="Model\CodeGenerated\DefinedValueService.cs" />
    <Compile Include="Model\CodeGenerated\DeviceService.cs" />
    <Compile Include="Model\CodeGenerated\EntitySetItemService.cs" />
    <Compile Include="Model\CodeGenerated\EntitySetService.cs" />
    <Compile Include="Model\CodeGenerated\EntityTypeService.cs" />
    <Compile Include="Model\CodeGenerated\EventCalendarContentChannelService.cs" />
    <Compile Include="Model\CodeGenerated\EventCalendarItemService.cs" />
    <Compile Include="Model\CodeGenerated\EventCalendarService.cs" />
    <Compile Include="Model\CodeGenerated\EventItemAudienceService.cs" />
    <Compile Include="Model\CodeGenerated\EventItemOccurrenceChannelItemService.cs" />
    <Compile Include="Model\CodeGenerated\EventItemOccurrenceGroupMapService.cs" />
    <Compile Include="Model\CodeGenerated\EventItemOccurrenceService.cs" />
    <Compile Include="Model\CodeGenerated\EventItemService.cs" />
    <Compile Include="Model\CodeGenerated\ExceptionLogService.cs" />
    <Compile Include="Model\CodeGenerated\FieldTypeService.cs" />
    <Compile Include="Model\CodeGenerated\FinancialAccountService.cs" />
    <Compile Include="Model\CodeGenerated\FinancialBatchService.cs" />
    <Compile Include="Model\CodeGenerated\FinancialGatewayService.cs" />
    <Compile Include="Model\CodeGenerated\FinancialPaymentDetailService.cs" />
    <Compile Include="Model\CodeGenerated\FinancialPersonBankAccountService.cs" />
    <Compile Include="Model\CodeGenerated\FinancialPersonSavedAccountService.cs" />
    <Compile Include="Model\CodeGenerated\FinancialPledgeService.cs" />
    <Compile Include="Model\CodeGenerated\FinancialScheduledTransactionDetailService.cs" />
    <Compile Include="Model\CodeGenerated\FinancialScheduledTransactionService.cs" />
    <Compile Include="Model\CodeGenerated\FinancialTransactionDetailService.cs" />
    <Compile Include="Model\CodeGenerated\FinancialTransactionImageService.cs" />
    <Compile Include="Model\CodeGenerated\FinancialTransactionRefundService.cs" />
    <Compile Include="Model\CodeGenerated\FinancialTransactionService.cs" />
    <Compile Include="Model\CodeGenerated\FollowingEventNotificationService.cs" />
    <Compile Include="Model\CodeGenerated\FollowingEventSubscriptionService.cs" />
    <Compile Include="Model\CodeGenerated\FollowingEventTypeService.cs" />
    <Compile Include="Model\CodeGenerated\FollowingService.cs" />
    <Compile Include="Model\CodeGenerated\FollowingSuggestedService.cs" />
    <Compile Include="Model\CodeGenerated\FollowingSuggestionTypeService.cs" />
    <Compile Include="Model\CodeGenerated\GroupLocationService.cs" />
    <Compile Include="Model\CodeGenerated\GroupMemberRequirementService.cs" />
    <Compile Include="Model\CodeGenerated\GroupMemberService.cs" />
    <Compile Include="Model\CodeGenerated\GroupMemberWorkflowTriggerService.cs" />
    <Compile Include="Model\CodeGenerated\GroupRequirementService.cs" />
    <Compile Include="Model\CodeGenerated\GroupRequirementTypeService.cs" />
    <Compile Include="Model\CodeGenerated\GroupScheduleExclusionService.cs" />
    <Compile Include="Model\CodeGenerated\GroupService.cs" />
    <Compile Include="Model\CodeGenerated\GroupTypeRoleService.cs" />
    <Compile Include="Model\CodeGenerated\GroupTypeService.cs" />
    <Compile Include="Model\CodeGenerated\HistoryService.cs" />
    <Compile Include="Model\CodeGenerated\HtmlContentService.cs" />
    <Compile Include="Model\CodeGenerated\InteractionChannelService.cs" />
    <Compile Include="Model\CodeGenerated\InteractionComponentService.cs" />
    <Compile Include="Model\CodeGenerated\InteractionDeviceTypeService.cs" />
    <Compile Include="Model\CodeGenerated\InteractionService.cs" />
    <Compile Include="Model\CodeGenerated\InteractionSessionService.cs" />
    <Compile Include="Model\CodeGenerated\LayoutService.cs" />
    <Compile Include="Model\CodeGenerated\LocationService.cs" />
    <Compile Include="Model\CodeGenerated\MergeTemplateService.cs" />
    <Compile Include="Model\CodeGenerated\MetricCategoryService.cs" />
    <Compile Include="Model\CodeGenerated\MetricPartitionService.cs" />
    <Compile Include="Model\CodeGenerated\MetricService.cs" />
    <Compile Include="Model\CodeGenerated\MetricValuePartitionService.cs" />
    <Compile Include="Model\CodeGenerated\MetricValueService.cs" />
    <Compile Include="Model\CodeGenerated\NoteService.cs" />
    <Compile Include="Model\CodeGenerated\NoteTypeService.cs" />
    <Compile Include="Model\CodeGenerated\NotificationRecipientService.cs" />
    <Compile Include="Model\CodeGenerated\NotificationService.cs" />
    <Compile Include="Model\CodeGenerated\PageContextService.cs" />
    <Compile Include="Model\CodeGenerated\PageRouteService.cs" />
    <Compile Include="Model\CodeGenerated\PageService.cs" />
    <Compile Include="Model\CodeGenerated\PersonAliasService.cs" />
    <Compile Include="Model\CodeGenerated\PersonBadgeService.cs" />
    <Compile Include="Model\CodeGenerated\PersonDuplicateService.cs" />
    <Compile Include="Model\CodeGenerated\PersonPreviousNameService.cs" />
    <Compile Include="Model\CodeGenerated\PersonService.cs" />
    <Compile Include="Model\CodeGenerated\PersonViewedService.cs" />
    <Compile Include="Model\CodeGenerated\PhoneNumberService.cs" />
    <Compile Include="Model\CodeGenerated\PluginMigrationService.cs" />
    <Compile Include="Model\CodeGenerated\PrayerRequestService.cs" />
    <Compile Include="Model\CodeGenerated\RegistrationInstanceService.cs" />
    <Compile Include="Model\CodeGenerated\RegistrationRegistrantFeeService.cs" />
    <Compile Include="Model\CodeGenerated\RegistrationRegistrantService.cs" />
    <Compile Include="Model\CodeGenerated\RegistrationService.cs" />
    <Compile Include="Model\CodeGenerated\RegistrationTemplateDiscountService.cs" />
    <Compile Include="Model\CodeGenerated\RegistrationTemplateFeeService.cs" />
    <Compile Include="Model\CodeGenerated\RegistrationTemplateFormFieldService.cs" />
    <Compile Include="Model\CodeGenerated\RegistrationTemplateFormService.cs" />
    <Compile Include="Model\CodeGenerated\RegistrationTemplateService.cs" />
    <Compile Include="Model\CodeGenerated\ReportFieldService.cs" />
    <Compile Include="Model\CodeGenerated\ReportService.cs" />
    <Compile Include="Model\CodeGenerated\RestActionService.cs" />
    <Compile Include="Model\CodeGenerated\RestControllerService.cs" />
    <Compile Include="Model\CodeGenerated\ScheduleCategoryExclusionService.cs" />
    <Compile Include="Model\CodeGenerated\ScheduleService.cs" />
    <Compile Include="Model\CodeGenerated\ServiceJobService.cs" />
    <Compile Include="Model\CodeGenerated\ServiceLogService.cs" />
    <Compile Include="Model\CodeGenerated\SignatureDocumentService.cs" />
    <Compile Include="Model\CodeGenerated\SignatureDocumentTemplateService.cs" />
    <Compile Include="Model\CodeGenerated\SiteDomainService.cs" />
    <Compile Include="Model\CodeGenerated\SiteService.cs" />
    <Compile Include="Model\CodeGenerated\SystemEmailService.cs" />
    <Compile Include="Model\CodeGenerated\TaggedItemService.cs" />
    <Compile Include="Model\CodeGenerated\TagService.cs" />
    <Compile Include="Model\CodeGenerated\UserLoginService.cs" />
    <Compile Include="Model\CodeGenerated\WorkflowActionFormAttributeService.cs" />
    <Compile Include="Model\CodeGenerated\WorkflowActionFormService.cs" />
    <Compile Include="Model\CodeGenerated\WorkflowActionService.cs" />
    <Compile Include="Model\CodeGenerated\WorkflowActionTypeService.cs" />
    <Compile Include="Model\CodeGenerated\WorkflowActivityService.cs" />
    <Compile Include="Model\CodeGenerated\WorkflowActivityTypeService.cs" />
    <Compile Include="Model\CodeGenerated\WorkflowLogService.cs" />
    <Compile Include="Model\CodeGenerated\WorkflowService.cs" />
    <Compile Include="Model\CodeGenerated\WorkflowTriggerService.cs" />
    <Compile Include="Model\CodeGenerated\WorkflowTypeService.cs" />
    <Compile Include="Model\Communication.cs" />
    <Compile Include="Model\CommunicationRecipient.cs" />
    <Compile Include="Model\CommunicationRecipientService.Partial.cs" />
    <Compile Include="Model\CommunicationService.Partial.cs" />
    <Compile Include="Model\CommunicationTemplate.cs" />
    <Compile Include="Model\ConnectionActivityType.cs" />
    <Compile Include="Model\ConnectionOpportunityGroupConfig.cs" />
    <Compile Include="Model\ConnectionOpportunity.cs" />
    <Compile Include="Model\ConnectionOpportunityCampus.cs" />
    <Compile Include="Model\ConnectionOpportunityConnectorGroup.cs" />
    <Compile Include="Model\ConnectionOpportunityGroup.cs" />
    <Compile Include="Model\ConnectionRequest.cs" />
    <Compile Include="Model\ConnectionRequestActivity.cs" />
    <Compile Include="Model\ConnectionRequestWorkflow.cs" />
    <Compile Include="Model\ConnectionStatus.cs" />
    <Compile Include="Model\ConnectionType.cs" />
    <Compile Include="Model\ConnectionWorkflow.cs" />
    <Compile Include="Model\ConnectionWorkflowService.Partial.cs" />
    <Compile Include="Model\ContentChannel.cs" />
    <Compile Include="Model\ContentChannelItem.cs" />
    <Compile Include="Model\ContentChannelType.cs" />
    <Compile Include="Model\DataView.cs" />
    <Compile Include="Model\DataViewFilter.cs" />
    <Compile Include="Model\DataViewService.Partial.cs" />
    <Compile Include="Model\DbGeographyConverter.cs" />
    <Compile Include="Model\DefinedType.cs" />
    <Compile Include="Model\DefinedTypeService.Partial.cs" />
    <Compile Include="Model\DefinedValue.cs" />
    <Compile Include="Model\DefinedValueService.Partial.cs" />
    <Compile Include="Model\Device.cs" />
    <Compile Include="Model\DeviceService.Partial.cs" />
    <Compile Include="Model\DiscService.cs" />
    <Compile Include="Model\EntitySet.cs" />
    <Compile Include="Model\EntitySetItem.cs" />
    <Compile Include="Model\EntitySetItemService.Partial.cs" />
    <Compile Include="Model\EntitySetService.Partial.cs" />
    <Compile Include="Model\EntityType.cs" />
    <Compile Include="Model\EntityTypeService.Partial.cs" />
    <Compile Include="Model\EventCalendar.cs" />
    <Compile Include="Model\EventCalendarContentChannel.cs" />
    <Compile Include="Model\EventCalendarItem.cs" />
    <Compile Include="Model\EventItem.cs" />
    <Compile Include="Model\EventItemAudience.cs" />
    <Compile Include="Model\EventItemOccurrence.cs" />
    <Compile Include="Model\EventItemOccurrenceChannelItem.cs" />
    <Compile Include="Model\EventItemOccurrenceGroupMap.cs" />
    <Compile Include="Model\ExceptionLog.cs" />
    <Compile Include="Model\ExceptionLogService.Partial.cs" />
    <Compile Include="Model\FieldType.cs" />
    <Compile Include="Model\FieldTypeService.Partial.cs" />
    <Compile Include="Model\FinancialAccount.cs" />
    <Compile Include="Model\FinancialBatch.cs" />
    <Compile Include="Model\FinancialBatchService.Partial.cs" />
    <Compile Include="Model\FinancialGateway.cs" />
    <Compile Include="Model\FinancialPaymentDetail.cs" />
    <Compile Include="Model\FinancialPersonBankAccount.cs" />
    <Compile Include="Model\FinancialPersonBankAccountService.Partial.cs" />
    <Compile Include="Model\FinancialPersonSavedAccount.cs" />
    <Compile Include="Model\FinancialPersonSavedAccountService.Partial.cs" />
    <Compile Include="Model\FinancialPledge.cs" />
    <Compile Include="Model\FinancialPledgeService.Partial.cs" />
    <Compile Include="Model\FinancialScheduledTransaction.cs" />
    <Compile Include="Model\FinancialScheduledTransactionDetail.cs" />
    <Compile Include="Model\FinancialScheduledTransactionService.Partial.cs" />
    <Compile Include="Model\FinancialTransaction.cs" />
    <Compile Include="Model\FinancialTransactionDetail.cs" />
    <Compile Include="Model\FinancialTransactionDetailService.Partial.cs" />
    <Compile Include="Model\ContentChannelItemAssociation.cs" />
    <Compile Include="Model\FinancialTransactionImage.cs" />
    <Compile Include="Model\FinancialTransactionRefund.cs" />
    <Compile Include="Model\FinancialTransactionService.Partial.cs" />
    <Compile Include="Model\Following.cs" />
    <Compile Include="Model\FollowingEventNotification.cs" />
    <Compile Include="Model\FollowingEventSubscription.cs" />
    <Compile Include="Model\FollowingEventType.cs" />
    <Compile Include="Model\FollowingService.partial.cs" />
    <Compile Include="Model\FollowingSuggested.cs" />
    <Compile Include="Model\FollowingSuggestionType.cs" />
    <Compile Include="Model\Group.cs" />
    <Compile Include="Model\GroupLocation.cs" />
    <Compile Include="Model\GroupLocationService.Partial.cs" />
    <Compile Include="Model\GroupMember.cs" />
    <Compile Include="Model\GroupMemberRequirement.cs" />
    <Compile Include="Model\GroupMemberService.Partial.cs" />
    <Compile Include="Model\GroupMemberWorkflowTrigger.cs" />
    <Compile Include="Model\GroupMemberWorkflowTrigger.Partial.cs" />
    <Compile Include="Model\GroupRequirement.cs" />
    <Compile Include="Model\GroupRequirementType.cs" />
    <Compile Include="Model\GroupScheduleExclusion.cs" />
    <Compile Include="Model\GroupService.Partial.cs" />
    <Compile Include="Model\GroupType.cs" />
    <Compile Include="Model\GroupTypeLocationType.cs" />
    <Compile Include="Model\GroupTypeRole.cs" />
    <Compile Include="Model\GroupTypeRoleService.Partial.cs" />
    <Compile Include="Model\ContentChannelService.Partial.cs" />
    <Compile Include="Model\GroupTypeService.Partial.cs" />
    <Compile Include="Model\History.cs" />
    <Compile Include="Model\HistoryService.Partial.cs" />
    <Compile Include="Model\HtmlContent.cs" />
    <Compile Include="Model\HtmlContentService.Partial.cs" />
    <Compile Include="Model\Interaction.cs" />
    <Compile Include="Model\InteractionChannel.cs" />
    <Compile Include="Model\InteractionComponent.cs" />
    <Compile Include="Model\InteractionDeviceType.cs" />
    <Compile Include="Model\InteractionSession.cs" />
    <Compile Include="Model\Layout.cs" />
    <Compile Include="Model\LayoutService.Partial.cs" />
    <Compile Include="Model\Location.cs" />
    <Compile Include="Model\LocationService.Partial.cs" />
    <Compile Include="Model\MergeTemplate.cs" />
    <Compile Include="Model\Metaphone.cs" />
    <Compile Include="Model\Metric.cs" />
    <Compile Include="Model\MetricCategory.cs" />
    <Compile Include="Model\MetricPartition.cs" />
    <Compile Include="Model\MetricValue.cs" />
    <Compile Include="Model\MetricValuePartition.cs" />
    <Compile Include="Model\NcoaHistory.cs" />
    <Compile Include="Model\NcoaHistoryService.Partial.cs" />
    <Compile Include="Model\Note.cs" />
    <Compile Include="Model\NoteService.Partial.cs" />
    <Compile Include="Model\NoteType.cs" />
    <Compile Include="Model\NoteTypeService.Partial.cs" />
    <Compile Include="Model\NoteWatch.cs" />
    <Compile Include="Model\Notification.cs" />
    <Compile Include="Model\NotificationRecipient.cs" />
    <Compile Include="Model\Page.cs" />
    <Compile Include="Model\PageContext.cs" />
    <Compile Include="Model\PageContextService.Partial.cs" />
    <Compile Include="Model\PageRoute.cs" />
    <Compile Include="Model\PageRouteService.Partial.cs" />
    <Compile Include="Model\PageService.Partial.cs" />
    <Compile Include="Model\Person.cs" />
    <Compile Include="Model\PersonalDevice.cs" />
    <Compile Include="Model\PersonAlias.cs" />
    <Compile Include="Model\PersonalDeviceService.Partial.cs" />
    <Compile Include="Model\PersonAliasService.Partial.cs" />
    <Compile Include="Model\PersonBadge.cs" />
    <Compile Include="Model\PersonBadgeService.partial.cs" />
    <Compile Include="Model\PersonDuplicate.cs" />
    <Compile Include="Model\PersonPreviousName.cs" />
    <Compile Include="Model\PersonSearchKey.cs" />
    <Compile Include="Model\PersonSearchKeyService.Partial.cs" />
    <Compile Include="Model\PersonService.Partial.cs" />
    <Compile Include="Model\PersonSignal.cs" />
    <Compile Include="Model\PersonToken.cs" />
    <Compile Include="Model\PersonTokenService.Partial.cs" />
    <Compile Include="Model\PersonViewed.cs" />
    <Compile Include="Model\PersonViewedService.Partial.cs" />
    <Compile Include="Model\PhoneNumber.cs" />
    <Compile Include="Model\PhoneNumberService.Partial.cs" />
    <Compile Include="Model\PluginMigration.cs" />
    <Compile Include="Model\PrayerRequest.cs" />
    <Compile Include="Model\PrayerRequestService.partial.cs" />
    <Compile Include="Model\RangeValue.cs" />
    <Compile Include="Model\Registration.cs" />
    <Compile Include="Model\RegistrationInstance.cs" />
    <Compile Include="Model\RegistrationRegistrant.cs" />
    <Compile Include="Model\RegistrationRegistrantFee.cs" />
    <Compile Include="Model\RegistrationService.partial.cs" />
    <Compile Include="Model\RegistrationTemplate.cs" />
    <Compile Include="Model\RegistrationTemplateDiscount.cs" />
    <Compile Include="Model\RegistrationTemplateFee.cs" />
    <Compile Include="Model\RegistrationTemplateDiscountService.Partial.cs" />
    <Compile Include="Model\RegistrationTemplateForm.cs" />
    <Compile Include="Model\RegistrationTemplateFormField.cs" />
    <Compile Include="Model\Report.cs" />
    <Compile Include="Model\ScheduleCategoryExclusion.cs" />
    <Compile Include="Model\ReportField.cs" />
    <Compile Include="Model\ReportService.partial.cs" />
    <Compile Include="Model\RestAction.cs" />
    <Compile Include="Model\RestActionService.partial.cs" />
    <Compile Include="Model\RestController.cs" />
    <Compile Include="Model\RestControllerService.Partial.cs" />
    <Compile Include="Model\Schedule.cs" />
    <Compile Include="Model\ScheduleService.Partial.cs" />
    <Compile Include="Model\SignalType.cs" />
    <Compile Include="Model\SiteDomain.cs" />
    <Compile Include="Model\LavaShortCode.cs" />
    <Compile Include="Model\PageShortLinkService.Partial.cs" />
    <Compile Include="Model\WorkflowActionService.Partial.cs" />
    <Compile Include="Pbx\CdrRecord.cs" />
    <Compile Include="Pbx\PbxComponent.cs" />
    <Compile Include="Pbx\PbxContainer.cs" />
    <Compile Include="PersonProfile\Badge\Giving.cs" />
    <Compile Include="PersonProfile\Badge\GroupTypeAttendance.cs" />
    <Compile Include="PersonProfile\Badge\InDataView.cs" />
    <Compile Include="PersonProfile\Badge\TopPersonSignal.cs" />
    <Compile Include="PersonProfile\Badge\PersonalDevice.cs" />
    <Compile Include="PersonProfile\Badge\InteractionsInRange.cs" />
    <Compile Include="Plugin\HotFixes\038_LabelFieldType.cs" />
    <Compile Include="Plugin\HotFixes\046_EnableSmartyStreetsIfNoActiveLocationSrv.cs" />
    <Compile Include="Plugin\HotFixes\045_FamilyRegistration.cs" />
    <Compile Include="Plugin\HotFixes\044_EnsureCommunicationMigration.cs" />
    <Compile Include="Plugin\HotFixes\043_MoreMigrationRollupsForV7_3.cs" />
    <Compile Include="Plugin\HotFixes\041_MigrationRollupsForV7_3.cs" />
    <Compile Include="Plugin\HotFixes\040_BusinessTransactionDetailLinks.cs" />
    <Compile Include="Plugin\HotFixes\039_MigrationRollupsForV7_2.cs" />
    <Compile Include="Plugin\HotFixes\042_FixShortLinkUrlInteractionChannel.cs" />
    <Compile Include="Plugin\HotFixes\048_InteractionSessionPerformance.cs" />
    <Compile Include="Plugin\HotFixes\047_DataAutomation.cs" />
    <Compile Include="Plugin\HotFixes\049_UpdateGivingAnalyticsAccounts.cs" />
    <Compile Include="Plugin\HotFixes\HotFixMigrationResource.Designer.cs">
      <DependentUpon>HotFixMigrationResource.resx</DependentUpon>
      <AutoGen>True</AutoGen>
      <DesignTime>True</DesignTime>
    </Compile>
    <Compile Include="Reporting\DataFilter\Person\AttendanceCampusFilter.cs" />
    <Compile Include="Plugin\HotFixes\050_MigrationRollupsForV7_4.cs" />
    <Compile Include="Reporting\DataFilter\FinancialScheduledTransactionDetail\AccountFilter.cs" />
    <Compile Include="Reporting\DataFilter\BenevolenceRequest\CampusActiveFilter.cs" />
    <Compile Include="Reporting\DataFilter\BenevolenceRequest\CampusesActiveFilter.cs" />
    <Compile Include="Reporting\DataFilter\BenevolenceRequest\CampusesFilter.cs" />
    <Compile Include="Reporting\DataFilter\BenevolenceRequest\CampusFilter.cs" />
    <Compile Include="Reporting\DataFilter\BenevolenceRequest\TotalBenevolenceFilter.cs" />
    <Compile Include="Reporting\DataFilter\Person\BenevolenceRequestDataViewFilter.cs" />
    <Compile Include="Reporting\DataFilter\Person\CommunicationStatusFilter.cs" />
    <Compile Include="Reporting\DataFilter\Person\ConnectionRequestDataViewFilter.cs" />
    <Compile Include="Reporting\DataFilter\Person\FinancialPledgeDataViewFilter.cs" />
    <Compile Include="Reporting\DataFilter\Person\FinancialScheduledTransactionDataViewFilter.cs" />
    <Compile Include="Reporting\DataFilter\Person\FinancialTransactionDataViewFilter.cs" />
    <Compile Include="Reporting\DataFilter\Person\HasPhoneFilter.cs" />
    <Compile Include="Reporting\DataFilter\Person\HasSignalFilter.cs" />
    <Compile Include="Reporting\DataFilter\Person\InRegistrationInstanceRegistrationTemplateFilter.cs" />
    <Compile Include="Reporting\DataFilter\Person\InLocationGeofenceFilter.cs" />
    <Compile Include="Reporting\DataFilter\Person\LocationFilter.cs" />
    <Compile Include="Reporting\DataFilter\Person\PersonalDeviceDataViewFilter.cs" />
    <Compile Include="Reporting\DataFilter\Person\PostalCodeFilter.cs" />
    <Compile Include="Reporting\DataFilter\Person\HasNoteFilter.cs" />
    <Compile Include="Reporting\DataFilter\Person\PrayerRequestDataViewFilter.cs" />
    <Compile Include="Reporting\DataFilter\Person\UserLoginDataViewFilter.cs" />
    <Compile Include="Reporting\DataFilter\PrayerRequest\CampusActiveFilter.cs" />
    <Compile Include="Reporting\DataFilter\PrayerRequest\CampusesActiveFilter.cs" />
    <Compile Include="Reporting\DataFilter\PrayerRequest\CampusesFilter.cs" />
    <Compile Include="Reporting\DataFilter\PrayerRequest\CampusFilter.cs" />
    <Compile Include="Reporting\DataFilter\PrayerRequest\ContainsPeopleFilter.cs" />
    <Compile Include="Reporting\DataFilter\UserLogin\LoginTypeFilter.cs" />
    <Compile Include="Reporting\DataSelect\BenevolenceRequest\CampusSelect.cs" />
    <Compile Include="Reporting\DataSelect\BenevolenceRequest\TotalBenevolenceSelect.cs" />
    <Compile Include="Reporting\DataSelect\FormattedFieldSelect.cs" />
    <Compile Include="Reporting\DataSelect\GroupMember\GroupLinkSelect.cs" />
    <Compile Include="Reporting\DataSelect\GroupMember\GroupAttributeSelect.cs" />
    <Compile Include="Reporting\DataSelect\Group\GroupFormattedFieldSelect.cs" />
    <Compile Include="Reporting\DataSelect\Group\ScheduleSelect.cs" />
    <Compile Include="Reporting\DataSelect\Person\PersonFormattedFieldSelect.cs" />
    <Compile Include="Reporting\DataSelect\Person\SignalSelect.cs" />
    <Compile Include="Reporting\DataSelect\PrayerRequest\CampusSelect.cs" />
    <Compile Include="Reporting\DataSelect\PrayerRequest\CategorySelect.cs" />
    <Compile Include="Reporting\DataSelect\PrayerRequest\PersonLinkSelect.cs" />
    <Compile Include="Reporting\DataTransform\Person\FamilyMembersTransform.cs" />
    <Compile Include="Reporting\DataTransform\Person\FatherTransform.cs" />
    <Compile Include="Reporting\DataTransform\Person\GrandchildTransform.cs" />
    <Compile Include="Reporting\DataTransform\Person\GrandparentTransform.cs" />
    <Compile Include="Reporting\DataTransform\Person\MotherTransform.cs" />
    <Compile Include="Reporting\DataTransform\Person\SpouseTransform.cs" />
    <Compile Include="Reporting\IRecipientDataSelect.cs" />
    <Compile Include="Reporting\PowerBiUtilities.cs" />
    <Compile Include="Search\Other\Universal.cs" />
    <Compile Include="Reporting\DataFilter\Person\InRegistrationInstanceFilter.cs" />
    <Compile Include="Security\Role.cs" />
    <Compile Include="SqlServerTypes\Loader.cs" />
    <Compile Include="SystemGuid\Block.cs" />
    <Compile Include="SystemGuid\Communication.cs" />
    <Compile Include="SystemGuid\InteractionChannel.cs" />
    <Compile Include="SystemGuid\WorkflowType.cs" />
    <Compile Include="SystemKey\SystemSetting.cs" />
    <Compile Include="SystemKey\UserPreference.cs" />
    <Compile Include="Transactions\DeleteIndexEntityTransaction.cs" />
    <Compile Include="Transactions\IndexEntityTransaction.cs" />
    <Compile Include="Transactions\BulkIndexEntityTypeTransaction.cs" />
    <Compile Include="Transactions\LaunchWorkflowsTransaction.cs" />
    <Compile Include="Transactions\InteractionTransaction.cs" />
    <Compile Include="Transactions\ShortLinkTransaction.cs" />
    <Compile Include="Transactions\SendPaymentReceipts.cs" />
    <Compile Include="Transactions\SendPaymentReciepts.cs" />
    <Compile Include="Transactions\UpdatePersonsTopSignal.cs" />
    <Compile Include="UniversalSearch\Crawler\Crawler.cs" />
    <Compile Include="UniversalSearch\Crawler\CrawledPage.cs" />
    <Compile Include="UniversalSearch\Crawler\RobotsTxt\AccessRule.cs" />
    <Compile Include="UniversalSearch\Crawler\RobotsTxt\CrawlDelayRule.cs" />
    <Compile Include="UniversalSearch\Crawler\RobotsTxt\Enums\AllowRuleImplementation.cs" />
    <Compile Include="UniversalSearch\Crawler\RobotsTxt\Enums\LineType.cs" />
    <Compile Include="UniversalSearch\Crawler\RobotsTxt\Helpers\EnumHelper.cs" />
    <Compile Include="UniversalSearch\Crawler\RobotsTxt\Line.cs" />
    <Compile Include="UniversalSearch\Crawler\RobotsTxt\Robots.cs" />
    <Compile Include="UniversalSearch\Crawler\RobotsTxt\Rule.cs" />
    <Compile Include="UniversalSearch\Crawler\RobotsTxt\Sitemap.cs" />
    <Compile Include="Net\RockWebRequest.cs" />
    <Compile Include="PersonProfile\Badge\GeofencedByGroup.cs" />
    <Compile Include="Plugin\HotFixes\001_FixPhoneCountryCode.cs" />
    <Compile Include="Reporting\ComparisonHelper.cs" />
    <Compile Include="Reporting\DataFilter\NotInOtherDataViewFilter.cs" />
    <Compile Include="Reporting\DataFilter\GroupMembers\GroupMemberAttributesFilter.cs" />
    <Compile Include="Model\ServiceJob.cs" />
    <Compile Include="Model\ServiceJobService.Partial.cs" />
    <Compile Include="Model\ServiceLog.cs" />
    <Compile Include="Model\SignatureDocument.cs" />
    <Compile Include="Model\SignatureDocumentService.Partial.cs" />
    <Compile Include="Model\SignatureDocumentTemplate.cs" />
    <Compile Include="Model\SignatureDocumentTemplateService.Partial.cs" />
    <Compile Include="Model\Site.cs" />
    <Compile Include="Model\PageShortLink.cs" />
    <Compile Include="Model\SiteDomainService.Partial.cs" />
    <Compile Include="Model\SiteService.Partial.cs" />
    <Compile Include="Model\SystemEmail.cs" />
    <Compile Include="Model\Tag.cs" />
    <Compile Include="Model\TaggedItem.cs" />
    <Compile Include="Model\TaggedItemService.Partial.cs" />
    <Compile Include="Model\TagService.Partial.cs" />
    <Compile Include="Model\UserLogin.cs" />
    <Compile Include="Model\UserLoginService.Partial.cs" />
    <Compile Include="Model\Workflow.cs" />
    <Compile Include="Model\WorkflowAction.cs" />
    <Compile Include="Model\WorkflowActionForm.cs" />
    <Compile Include="Model\WorkflowActionFormAttribute.cs" />
    <Compile Include="Model\WorkflowActionType.cs" />
    <Compile Include="Model\WorkflowActivity.cs" />
    <Compile Include="Model\WorkflowActivityType.cs" />
    <Compile Include="Model\WorkflowLog.cs" />
    <Compile Include="Model\WorkflowService.Partial.cs" />
    <Compile Include="Model\WorkflowTrigger.cs" />
    <Compile Include="Model\WorkflowTriggerService.Partial.cs" />
    <Compile Include="Model\WorkflowType.cs" />
    <Compile Include="PersonProfile\BadgeComponent.cs" />
    <Compile Include="PersonProfile\BadgeContainer.cs" />
    <Compile Include="PersonProfile\Badge\AlertNote.cs" />
    <Compile Include="PersonProfile\Badge\AttendingDuration.cs" />
    <Compile Include="PersonProfile\Badge\Campus.cs" />
    <Compile Include="PersonProfile\Badge\DISC.cs" />
    <Compile Include="PersonProfile\Badge\FamilyAttendance.cs" />
    <Compile Include="PersonProfile\Badge\FamilyWeeksAttendedInDuration.cs" />
    <Compile Include="PersonProfile\Badge\InGroupOfType.cs" />
    <Compile Include="PersonProfile\Badge\InGroupWithPurpose.cs" />
    <Compile Include="PersonProfile\Badge\LastVisitOnSite.cs" />
    <Compile Include="PersonProfile\Badge\Liquid.cs" />
    <Compile Include="PersonProfile\HighlightLabelBadge.cs" />
    <Compile Include="PersonProfile\IconBadge.cs" />
    <Compile Include="Plugin\HotFixes\002_CheckinGradeRequired.cs" />
    <Compile Include="Plugin\HotFixes\003_FixSystemEmailQuote.cs" />
    <Compile Include="Plugin\HotFixes\004_FixGradeRequiredAttribute.cs" />
    <Compile Include="Plugin\HotFixes\005_FixCheckinAdminRoute.cs" />
    <Compile Include="Plugin\HotFixes\006_FixCheckinPrevPages.cs" />
    <Compile Include="Plugin\HotFixes\023_SecurityCodeLength.cs" />
    <Compile Include="Plugin\HotFixes\022_Fundraising.cs" />
    <Compile Include="Plugin\HotFixes\017_FixBackgroundCheckOptionalCampus.cs" />
    <Compile Include="Plugin\HotFixes\016_SetInactiveFamilies.cs" />
    <Compile Include="Plugin\HotFixes\015_CheckinByBirthdate.cs" />
    <Compile Include="Plugin\HotFixes\009_FixCheckinAttributes.cs" />
    <Compile Include="Plugin\HotFixes\008_FamilyAnalyticsUpdate.cs" />
    <Compile Include="Plugin\HotFixes\007_FixGroupAndBenevolenceSecurity.cs" />
    <Compile Include="Plugin\HotFixes\014_FixEraGiveAttribValues.cs" />
    <Compile Include="Plugin\HotFixes\013_FixSystemEmailTo_1828.cs" />
    <Compile Include="Plugin\HotFixes\012_FixAttendanceAnalyticsScript.cs" />
    <Compile Include="Plugin\HotFixes\011_FixNameProfileChangeRequest.cs" />
    <Compile Include="Plugin\HotFixes\010_FixGetSpouse.cs" />
    <Compile Include="Plugin\HotFixes\020_FixCommunicationTemplate.cs" />
    <Compile Include="Plugin\HotFixes\021_UpdateCheckInMergefieldDebugInfo.cs" />
    <Compile Include="Plugin\HotFixes\019_FixIpadClientPrinting.cs" />
    <Compile Include="Plugin\HotFixes\018_RestrictGroupRegistrationGroupTypes.cs" />
    <Compile Include="Plugin\HotFixes\024_PrayerRequestAttributes.cs" />
    <Compile Include="Plugin\HotFixes\030_MyConnectionOpportunitiesLava.cs" />
    <Compile Include="Plugin\HotFixes\031_AttendanceAnalyticsGivingId.cs" />
    <Compile Include="Plugin\HotFixes\032_MigrationRollupsForV6_9.cs" />
    <Compile Include="Plugin\HotFixes\029_BatchDetailReopenBatchSecurity.cs" />
    <Compile Include="Plugin\HotFixes\025_PersonGivingEnvelopeAttribute.cs" />
    <Compile Include="Plugin\HotFixes\026_PersonEditConnectionRecordStatus.cs" />
    <Compile Include="Plugin\HotFixes\027_AddCheckinFeatures.cs" />
    <Compile Include="Plugin\HotFixes\028_CheckinTextSettings.cs" />
    <Compile Include="Plugin\HotFixes\033_ConnectionOpportunityCounts.cs" />
    <Compile Include="Plugin\HotFixes\034_FinancialSecurityActions.cs" />
    <Compile Include="Plugin\HotFixes\035_TransactionListSummary.cs" />
    <Compile Include="Plugin\HotFixes\036_PrayerRequestFollowingEvent.cs" />
    <Compile Include="Plugin\HotFixes\037_MigrationRollupsForV6_10.cs" />
    <Compile Include="Plugin\Migration.cs" />
    <Compile Include="Plugin\VersionAttribute.cs" />
    <Compile Include="Properties\AssemblyInfo.cs" />
    <Compile Include="Reporting\Dashboard\DashboardWidget.cs">
      <SubType>ASPXCodeBehind</SubType>
    </Compile>
    <Compile Include="Reporting\Dashboard\LineBarPointsChartDashboardWidget.cs">
      <SubType>ASPXCodeBehind</SubType>
    </Compile>
    <Compile Include="Reporting\DataComponentSettingsHelper.cs" />
    <Compile Include="Reporting\DataFilterComponent.cs" />
    <Compile Include="Reporting\DataFilterContainer.cs" />
    <Compile Include="Reporting\DataFilter\BaseAccountFilter.cs" />
    <Compile Include="Reporting\DataFilter\ContentChannelItem\ContentChannel.cs" />
    <Compile Include="Reporting\DataFilter\ContentChannelItem\ContentChannelItemAttributesFilter.cs" />
    <Compile Include="Reporting\DataFilter\ContentChannelItem\ContentChannelType.cs" />
    <Compile Include="Reporting\DataFilter\EntityFieldFilter.cs" />
    <Compile Include="Reporting\DataFilter\FinancialPledge\AccountFilter.cs" />
    <Compile Include="Reporting\DataFilter\FinancialTransactionDetail\AccountFilter.cs" />
    <Compile Include="Reporting\DataFilter\FinancialTransaction\TotalAmountFilter.cs" />
    <Compile Include="Reporting\DataFilter\GroupMembers\ContainsPeopleFilter.cs" />
    <Compile Include="Reporting\DataFilter\GroupMembers\GroupDataViewFilter.cs" />
    <Compile Include="Reporting\DataFilter\Group\CampusFilter.cs" />
    <Compile Include="Reporting\DataFilter\Group\ContainsGroupMembersFilter.cs" />
    <Compile Include="Reporting\DataFilter\Group\ContainsPeopleFilter.cs" />
    <Compile Include="Reporting\DataFilter\Group\DistanceFromFilter.cs" />
    <Compile Include="Reporting\DataFilter\Group\GroupAttributesFilter.cs" />
    <Compile Include="Reporting\DataFilter\Group\GroupBranchFilter.cs" />
    <Compile Include="Reporting\DataFilter\Group\GroupTypeDataViewFilter.cs" />
    <Compile Include="Reporting\DataFilter\Group\GroupTypeFilter.cs" />
    <Compile Include="Reporting\DataFilter\Group\MemberCountFilter.cs" />
    <Compile Include="Reporting\DataFilter\Group\SimpleMemberCountFilter.cs" />
    <Compile Include="Reporting\DataFilter\IUpdateSelectionFromPageParameters.cs" />
    <Compile Include="Reporting\DataFilter\OtherDataViewFilter.cs" />
    <Compile Include="Reporting\DataFilter\Person\AgeFilter.cs" />
    <Compile Include="Reporting\DataFilter\Person\CampusesActiveFilter.cs" />
    <Compile Include="Reporting\DataFilter\Person\CampusesFilter.cs" />
    <Compile Include="Reporting\DataFilter\Person\CampusActiveFilter.cs" />
    <Compile Include="Reporting\DataFilter\Person\CampusFilter.cs" />
    <Compile Include="Reporting\DataFilter\Person\DistanceFromFilter.cs" />
    <Compile Include="Reporting\DataFilter\Person\FirstContributionDateFilter.cs" />
    <Compile Include="Reporting\DataFilter\Person\GivingAmountFilter.cs" />
    <Compile Include="Reporting\DataFilter\Person\GradeFilter.cs" />
    <Compile Include="Reporting\DataFilter\Person\GroupAttendanceFilter.cs" />
    <Compile Include="Reporting\DataFilter\Person\GroupDataViewFilter.cs" />
    <Compile Include="Reporting\DataFilter\Person\GroupMemberDataViewFilter.cs" />
    <Compile Include="Reporting\DataFilter\Person\GroupTypeAttendanceFilter.cs" />
    <Compile Include="Reporting\DataFilter\Person\HasPictureFilter.cs" />
    <Compile Include="Reporting\DataFilter\Person\HistoryDataViewFilter.cs" />
    <Compile Include="Reporting\DataFilter\Person\InGroupFilter.cs" />
    <Compile Include="Reporting\DataFilter\Person\InGroupGeofenceFilter.cs" />
    <Compile Include="Reporting\DataFilter\Person\InGroupGroupTypeFilter.cs" />
    <Compile Include="Reporting\DataFilter\Person\InGroupSimpleFilter.cs" />
    <Compile Include="Reporting\DataFilter\Person\LocationDataViewFilter.cs" />
    <Compile Include="Reporting\DataFilter\Person\NotInGroupFilter.cs" />
    <Compile Include="Reporting\DataFilter\Person\NotInGroupGroupTypeFilter.cs" />
    <Compile Include="Reporting\DataFilter\Person\TagFilter.cs" />
    <Compile Include="Reporting\DataFilter\PropertyFilter.cs" />
    <Compile Include="Reporting\DataFilter\Workflow\WorkflowAttributesFilter.cs" />
    <Compile Include="Reporting\DataFilter\Workflow\WorkflowTypeFilter.cs" />
    <Compile Include="Reporting\DataSelectComponent.cs" />
    <Compile Include="Reporting\DataSelectContainer.cs" />
    <Compile Include="Reporting\DataSelect\FinancialTransaction\TotalAmountSelect.cs" />
    <Compile Include="Reporting\DataSelect\GroupMember\GroupCampus.cs" />
    <Compile Include="Reporting\DataSelect\GroupMember\GroupMemberAttributeSelect.cs" />
    <Compile Include="Reporting\DataSelect\GroupMember\GroupRoleSelect.cs" />
    <Compile Include="Reporting\DataSelect\GroupMember\GroupStatusSelect.cs" />
    <Compile Include="Reporting\DataSelect\GroupMember\PersonLinkSelect.cs" />
    <Compile Include="Reporting\DataSelect\Group\CampusSelect.cs" />
    <Compile Include="Reporting\DataSelect\Group\DistanceFromSelect.cs" />
    <Compile Include="Reporting\DataSelect\Group\GroupLinkSelect.cs" />
    <Compile Include="Reporting\DataSelect\Group\GroupTypeSelect.cs" />
    <Compile Include="Reporting\DataSelect\Group\LocationSelect.cs" />
    <Compile Include="Reporting\DataSelect\Group\MemberCountSelect.cs" />
    <Compile Include="Reporting\DataSelect\Group\MemberListSelect.cs" />
    <Compile Include="Reporting\DataSelect\Group\ParentGroupMemberListSelect.cs" />
    <Compile Include="Reporting\DataSelect\Group\ParentGroupSelect.cs" />
    <Compile Include="Reporting\DataSelect\Group\ParticipationRateSelect.cs" />
    <Compile Include="Reporting\DataSelect\LiquidSelect.cs" />
    <Compile Include="Reporting\DataSelect\Person\AddressSelect.cs" />
    <Compile Include="Reporting\DataSelect\Person\AgeSelect.cs" />
    <Compile Include="Reporting\DataSelect\Person\CampusSelect.cs" />
    <Compile Include="Reporting\DataSelect\Person\ChildNamesSelect.cs" />
    <Compile Include="Reporting\DataSelect\Person\DistanceFromSelect.cs" />
    <Compile Include="Reporting\DataSelect\Person\FamilyNameSelect.cs" />
    <Compile Include="Reporting\DataSelect\Person\FirstLastContributionSelect.cs" />
    <Compile Include="Reporting\DataSelect\Person\GradeSelect.cs" />
    <Compile Include="Reporting\DataSelect\Person\GroupParticipationSelect.cs" />
    <Compile Include="Reporting\DataSelect\Person\InGroupGeofenceGroupTypeSelect.cs" />
    <Compile Include="Reporting\DataSelect\Person\InGroupGroupTypeSelect.cs" />
    <Compile Include="Reporting\DataSelect\Person\LastAttendedGroupOfType.cs" />
    <Compile Include="Reporting\DataSelect\Person\LastLoginSelect.cs" />
    <Compile Include="Reporting\DataSelect\Person\LastNoteSelect.cs" />
    <Compile Include="Reporting\DataSelect\Person\ParentEmailSelect.cs" />
    <Compile Include="Reporting\DataSelect\Person\ParentPhoneNumberSelect.cs" />
    <Compile Include="Reporting\DataSelect\Person\ParentsNamesSelect.cs" />
    <Compile Include="Reporting\DataSelect\Person\PersonLinkSelect.cs" />
    <Compile Include="Reporting\DataSelect\Person\PhoneNumberSelect.cs" />
    <Compile Include="Reporting\DataSelect\Person\PhotoSelect.cs" />
    <Compile Include="Reporting\DataSelect\Person\RelatedPeopleSelect.cs" />
    <Compile Include="Reporting\DataSelect\Person\SpouseNameSelect.cs" />
    <Compile Include="Reporting\DataSelect\Person\TotalGivingAmountSelect.cs" />
    <Compile Include="Reporting\DataTransformComponent.cs" />
    <Compile Include="Reporting\DataTransformContainer.cs" />
    <Compile Include="Reporting\DataTransform\Person\ChildrenTransform.cs" />
    <Compile Include="Reporting\DataTransform\Person\ParentTransform.cs" />
    <Compile Include="Reporting\EntityHelper.cs" />
    <Compile Include="Reporting\FilterExpressionExtractor.cs" />
    <Compile Include="Reporting\IDataFilterWithOverrides.cs" />
    <Compile Include="Reporting\ReportingHelper.cs" />
    <Compile Include="Reporting\SelectExpressionExtractor.cs" />
    <Compile Include="Scripting.evaluator.cs" />
    <Compile Include="Scripting.Extensions.cs" />
    <Compile Include="Scripting.native.cs" />
    <Compile Include="Search\Group\Name.cs" />
    <Compile Include="Search\Person\Address.cs" />
    <Compile Include="Search\Person\BirthDate.cs" />
    <Compile Include="Search\Person\BusinessName.cs" />
    <Compile Include="Security\Authentication\Twitter.cs" />
    <Compile Include="Transactions\SaveCommunicationTransaction.cs" />
    <Compile Include="UniversalSearch\FormattedSearchResult.cs" />
    <Compile Include="UniversalSearch\IndexComponents\Elasticsearch.cs" />
    <Compile Include="UniversalSearch\IndexComponents\Lucene.cs" />
    <Compile Include="UniversalSearch\IndexContainer.cs" />
    <Compile Include="UniversalSearch\IndexComponent.cs" />
    <Compile Include="UniversalSearch\IndexModels\Attributes\RockIndexField.cs" />
    <Compile Include="UniversalSearch\IndexModels\BusinessIndex.cs" />
    <Compile Include="UniversalSearch\IndexModels\PersonIndex.cs" />
    <Compile Include="UniversalSearch\IndexModels\ContentChannelItemIndex.cs" />
    <Compile Include="UniversalSearch\IndexModels\IndexModelBase.cs" />
    <Compile Include="UniversalSearch\IndexModels\GroupIndex.cs" />
    <Compile Include="UniversalSearch\IndexModels\SitePageIndex.cs" />
    <Compile Include="UniversalSearch\IndexModels\StringAttribute.cs" />
    <Compile Include="UniversalSearch\IRockIndexable.cs" />
    <Compile Include="UniversalSearch\SearchFieldCriteria.cs" />
    <Compile Include="UniversalSearch\ModelFieldFilterConfig.cs" />
    <Compile Include="UniversalSearch\SearchResultModel.cs" />
    <Compile Include="Utility\Async.cs" />
    <Compile Include="Utility\DebugHelper.cs" />
    <Compile Include="Utility\ExcelHelper.cs" />
    <Compile Include="Utility\ExtensionMethods\DataTable.cs" />
    <Compile Include="Utility\ExtensionMethods\IntegerExtensions.cs" />
    <Compile Include="Utility\ExtensionMethods\IRockTransactionExtensions.cs" />
    <Compile Include="Utility\ExtensionMethods\QuartzExtensions.cs" />
    <Compile Include="Utility\FileUtilities.cs" />
    <Compile Include="Utility\FontAwesomeHelper.cs" />
    <Compile Include="Utility\IRockOwinStartup.cs" />
    <Compile Include="Utility\Ncoa.cs" />
    <Compile Include="Utility\SparkDataApi\PersonAddressItem.cs" />
    <Compile Include="Utility\SparkDataApi\NcoaApi.cs" />
    <Compile Include="Utility\SparkDataApi\NcoaReturnRecord.cs" />
    <Compile Include="Utility\SparkDataApi\NcoaResponse.cs" />
    <Compile Include="Utility\SparkDataApi\GroupNameTransactionKey.cs" />
    <Compile Include="Utility\SparkDataApi\UsernamePassword.cs" />
    <Compile Include="Utility\Settings\DataAutomation\InactivatePeople.cs" />
    <Compile Include="Utility\Settings\DataAutomation\InteractionItem.cs" />
    <Compile Include="Utility\Settings\DataAutomation\MoveAdultChildren.cs" />
    <Compile Include="Utility\Settings\DataAutomation\ReactivatePeople.cs" />
    <Compile Include="Utility\Settings\DataAutomation\UpdateFamilyStatus.cs" />
    <Compile Include="Utility\Settings\DataAutomation\UpdatePersonConnectionStatus.cs" />
    <Compile Include="Utility\Settings\DataAutomation\UpdateFamilyCampus.cs" />
    <Compile Include="Utility\Settings\SparkData\NcoaSettings.cs" />
    <Compile Include="Utility\Settings\SparkData\SparkDataConfig.cs" />
    <Compile Include="Utility\SparkDataApi\SparkDataApi.cs" />
    <Compile Include="Utility\TextToWorkflow.cs" />
    <Compile Include="Utility\ZebraPrint.cs" />
    <Compile Include="Web\HttpModules\ResponseHeaders.cs" />
    <Compile Include="Web\HttpModules\HttpModuleComponent.cs" />
    <Compile Include="Web\HttpModules\HttpModuleContainer.cs" />
    <Compile Include="Web\UI\Adapters\ListControlAdaptor.cs" />
    <Compile Include="Web\UI\Adapters\CheckBoxListAdapter.cs" />
    <Compile Include="Web\UI\Controls\Captcha.cs" />
    <Compile Include="Web\UI\Controls\Communication\PushNotification.cs" />
    <Compile Include="Web\UI\Controls\AttributeMatrixEditor.cs" />
    <Compile Include="Web\UI\Controls\DynamicPlaceholder.cs" />
    <Compile Include="Web\UI\Controls\Grid\EncryptedField.cs" />
    <Compile Include="Web\UI\Controls\Grid\HtmlField.cs" />
    <Compile Include="Web\UI\Controls\Grid\LavaField.cs" />
    <Compile Include="Web\UI\Controls\NewFamily\AdvanceInfo.cs" />
    <Compile Include="Web\UI\Controls\NewFamily\AdvanceInfoRow.cs" />
    <Compile Include="Web\UI\Controls\NoteEditor.cs" />
    <Compile Include="Web\UI\Controls\NoteOptions.cs" />
    <Compile Include="Web\UI\Controls\ControlMirror.cs" />
    <Compile Include="Web\UI\Controls\Lava.cs" />
    <Compile Include="Web\UI\Controls\ListItems.cs" />
    <Compile Include="Web\UI\Controls\NumberBoxBase.cs" />
    <Compile Include="Web\UI\Controls\NumberUpDownGroup.cs" />
    <Compile Include="Web\UI\Controls\Pickers\ContentChannelItemPicker.cs" />
    <Compile Include="Web\UI\Controls\Pickers\ReportPicker.cs" />
    <Compile Include="Web\UI\Controls\Pickers\DataViewItemPicker.cs" />
    <Compile Include="Web\UI\Controls\Pickers\RegistrationInstancePicker.cs" />
    <Compile Include="Web\UI\Controls\PreRegistration\Children.cs" />
    <Compile Include="Web\UI\Controls\PreRegistration\ChildRow.cs" />
    <Compile Include="Web\UI\Controls\Pickers\DataViewsPicker.cs" />
    <Compile Include="Web\UI\Controls\Pickers\DatePartsPicker.cs" />
    <Compile Include="Web\UI\Controls\Pickers\FieldTypePicker.cs" />
    <Compile Include="Web\UI\Controls\Pickers\GroupMemberPicker.cs" />
    <Compile Include="Web\UI\Controls\Pickers\GroupMembersPicker.cs" />
    <Compile Include="Web\UI\Controls\Pickers\LavaCommandsPicker.cs" />
    <Compile Include="Web\UI\Controls\BackgroundCheckDocument.cs" />
    <Compile Include="Web\UI\Controls\SSNBox.cs" />
    <Compile Include="Web\UI\ICustomGridColumns.cs" />
    <Compile Include="Web\UI\ICustomGridOptions.cs" />
    <Compile Include="Web\UI\RockHiddenFieldPageStatePersister.cs" />
    <Compile Include="Web\UI\Controls\Grid\LavaBoundField.cs" />
    <Compile Include="Web\UI\Controls\Pickers\DefinedValuesPickerEnhanced.cs" />
    <Compile Include="Web\UI\Controls\Pickers\RegistrationTemplatePicker.cs" />
    <Compile Include="Web\UI\Controls\RockListBox.cs" />
    <Compile Include="Web\UI\IDynamicAttributesBlock.cs" />
    <Compile Include="Web\UI\RockTheme.cs" />
    <Compile Include="Web\UI\Controls\WarningBlock.cs" />
    <Compile Include="Web\UI\Controls\Pickers\WorkflowActionTypePicker.cs" />
    <Compile Include="Web\UI\Controls\Pickers\ConnectionRequestPicker.cs" />
    <Compile Include="Web\UI\Controls\RangeSlider.cs" />
    <Compile Include="Security\Authentication\Facebook.cs">
      <SubType>Code</SubType>
    </Compile>
    <Compile Include="Search\Person\Email.cs" />
    <Compile Include="Search\Person\Name.cs" />
    <Compile Include="Search\Person\Phone.cs" />
    <Compile Include="Search\SearchComponent.cs" />
    <Compile Include="Search\SearchContainer.cs" />
    <Compile Include="Security\AuthenticationComponent.cs" />
    <Compile Include="Security\AuthenticationContainer.cs" />
    <Compile Include="Security\Authentication\ActiveDirectory.cs" />
    <Compile Include="Security\Authentication\Database.cs" />
    <Compile Include="Security\Authentication\Google.cs" />
    <Compile Include="Security\Authentication\PINAuthentication.cs" />
    <Compile Include="Security\Authorization.cs" />
    <Compile Include="Security\BackgroundCheckComponent.cs" />
    <Compile Include="Security\BackgroundCheckContainer.cs" />
    <Compile Include="Security\BackgroundCheck\ProtectMyMinistry.cs" />
    <Compile Include="Security\DigitalSignatureComponent.cs" />
    <Compile Include="Security\DigitalSignatureContainer.cs" />
    <Compile Include="Security\Encryption.cs" />
    <Compile Include="Security\GlobalDefault.cs" />
    <Compile Include="Security\ISecured.cs" />
    <Compile Include="Security\LoginParameters.cs" />
    <Compile Include="Security\SecurityActionAttribute.cs" />
    <Compile Include="Service References\MelissaData.AddressCheck\Reference.cs">
      <SubType>code</SubType>
    </Compile>
    <Compile Include="Service References\ServiceObjects.GeoCoder\Reference.cs" />
    <Compile Include="Services\NuGet\NuGetExtensionsMethods.cs" />
    <Compile Include="Services\NuGet\PackageService.cs" />
    <Compile Include="Services\NuGet\RockPackagePathResolver.cs" />
    <Compile Include="Services\NuGet\RockProjectManager.cs" />
    <Compile Include="Services\NuGet\WebProjectManager.cs" />
    <Compile Include="Services\NuGet\WebProjectSystem.cs" />
    <Compile Include="Storage\ProviderComponent.cs" />
    <Compile Include="Storage\ProviderContainer.cs" />
    <Compile Include="Storage\Provider\Database.cs" />
    <Compile Include="Storage\Provider\FileSystem.cs" />
    <Compile Include="Store\InstalledPackage.cs" />
    <Compile Include="Store\InstalledPackageService.cs" />
    <Compile Include="Store\Organization.cs" />
    <Compile Include="Store\OrganizationService.cs" />
    <Compile Include="Store\Package.cs" />
    <Compile Include="Store\PackageCategory.cs" />
    <Compile Include="Store\PackageCategoryService.cs" />
    <Compile Include="Store\PackageInstallStep.cs" />
    <Compile Include="Store\PackageService.cs" />
    <Compile Include="Store\PackageVersion.cs" />
    <Compile Include="Store\PackageVersionRating.cs" />
    <Compile Include="Store\PackageVersionRatingService.cs" />
    <Compile Include="Store\PackageVersionService.cs" />
    <Compile Include="Store\Promo.cs" />
    <Compile Include="Store\PromoService.cs" />
    <Compile Include="Store\PurchaseResponse.cs" />
    <Compile Include="Store\StoreImage.cs" />
    <Compile Include="Store\StoreModel.cs" />
    <Compile Include="Store\StoreService.cs" />
    <Compile Include="Store\StoreServiceBase.cs" />
    <Compile Include="SystemGuid\Attribute.cs" />
    <Compile Include="SystemGuid\BinaryFileType.cs" />
    <Compile Include="SystemGuid\BlockType.cs" />
    <Compile Include="SystemGuid\Category.cs" />
    <Compile Include="SystemGuid\ConnectionActivityType.cs" />
    <Compile Include="SystemGuid\DefinedType.cs" />
    <Compile Include="SystemGuid\DefinedValue.cs" />
    <Compile Include="SystemGuid\EntityType.cs" />
    <Compile Include="SystemGuid\FieldType.cs" />
    <Compile Include="SystemGuid\FinancialAccount.cs" />
    <Compile Include="SystemGuid\Group.cs" />
    <Compile Include="SystemGuid\GroupRole.cs" />
    <Compile Include="SystemGuid\GroupType.cs" />
    <Compile Include="SystemGuid\NoteType.cs" />
    <Compile Include="SystemGuid\Page.cs" />
    <Compile Include="SystemGuid\ServiceJob.cs" />
    <Compile Include="SystemGuid\Site.cs" />
    <Compile Include="SystemGuid\SystemEmail.cs" />
    <Compile Include="Transactions\AuditTransaction.cs" />
    <Compile Include="Transactions\ConnectionRequestActivityChangeTransaction.cs" />
    <Compile Include="Transactions\ConnectionRequestChangeTransaction.cs" />
    <Compile Include="Transactions\DeleteAttributeBinaryFile.cs" />
    <Compile Include="Transactions\GroupAttendedTransaction.cs" />
    <Compile Include="Transactions\GroupMemberChangeTransaction.cs" />
    <Compile Include="Transactions\GroupMemberPlacedElsewhereTransaction.cs" />
    <Compile Include="Transactions\ITransaction.cs" />
    <Compile Include="Transactions\LaunchWorkflowTransaction.cs" />
    <Compile Include="Transactions\PageViewTransaction.cs" />
    <Compile Include="Transactions\PersonViewTransaction.cs" />
    <Compile Include="Transactions\RockQueue.cs" />
    <Compile Include="Transactions\RunJobNowTransaction.cs" />
    <Compile Include="Transactions\SaveMetaphoneTransaction.cs" />
    <Compile Include="Transactions\SendCommunicationApprovalEmail.cs" />
    <Compile Include="Transactions\SendCommunicationTransaction.cs" />
    <Compile Include="Transactions\UpdateDigitalSignatureDocumentTransaction.cs" />
    <Compile Include="Transactions\SendDigitalSignatureRequestTransaction.cs" />
    <Compile Include="Transactions\SendRegistrationConfirmationTransaction.cs" />
    <Compile Include="Transactions\SendRegistrationNotificationTransaction.cs" />
    <Compile Include="Transactions\UpdateFacebookFriends.cs" />
    <Compile Include="Transactions\UpdatePaymentStatusTransaction.cs" />
    <Compile Include="Transactions\UserLastActivityTransaction.cs" />
    <Compile Include="Transactions\WorkflowTriggerTransaction.cs" />
    <Compile Include="Utility\AttributeCacheJsonConverter.cs" />
    <Compile Include="Utility\AttributeValueJsonConverter.cs" />
    <Compile Include="Utility\BlockStateContractResolver.cs" />
    <Compile Include="Utility\DateRange.cs" />
    <Compile Include="Utility\DoubleMetaphone.cs" />
    <Compile Include="Utility\EnumAsStringJsonConverter.cs" />
    <Compile Include="Utility\ExpressionHelper.cs" />
    <Compile Include="Utility\ExtensionMethods\AttributesExtensions.cs" />
    <Compile Include="Utility\ExtensionMethods\BooleanExtensions.cs" />
    <Compile Include="Utility\ExtensionMethods\ColorExtensions.cs" />
    <Compile Include="Utility\ExtensionMethods\ControlExtensions.cs" />
    <Compile Include="Utility\ExtensionMethods\CurrencyExtensions.cs" />
    <Compile Include="Utility\ExtensionMethods\DateTimeExtensions.cs" />
    <Compile Include="Utility\ExtensionMethods\DecimalExtensions.cs" />
    <Compile Include="Utility\ExtensionMethods\DefinedValueExtensions.cs" />
    <Compile Include="Utility\ExtensionMethods\EntityExtensions.cs" />
    <Compile Include="Utility\ExtensionMethods\EnumExtensions.cs" />
    <Compile Include="Utility\ExtensionMethods\ExceptionExtensions.cs" />
    <Compile Include="Utility\ExtensionMethods\GridExtensions.cs" />
    <Compile Include="Utility\ExtensionMethods\JsonExtensions.cs" />
    <Compile Include="Utility\ExtensionMethods\LavaExtensions.cs" />
    <Compile Include="Utility\ExtensionMethods\LinqExtensions.cs" />
    <Compile Include="Utility\ExtensionMethods\LocationExtensions.cs" />
    <Compile Include="Utility\ExtensionMethods\ObjectExtensions.cs" />
    <Compile Include="Utility\ExtensionMethods\PageRouteExtensions.cs" />
    <Compile Include="Utility\ExtensionMethods\ReportingExtensions.cs" />
    <Compile Include="Utility\ExtensionMethods\StringExtensions.cs" />
    <Compile Include="Utility\ExtensionMethods\StringHtmlExtensions.cs" />
    <Compile Include="Utility\ExtensionMethods\StringHumanizerExtensions.cs" />
    <Compile Include="Utility\ExtensionMethods\StringPluralizationExtensions.cs" />
    <Compile Include="Utility\IgnoreUrlEncodedKeyContractResolver.cs" />
    <Compile Include="Utility\IRockStartup.cs" />
    <Compile Include="Utility\NotNullJsonConverter.cs" />
    <Compile Include="Utility\Reflection.cs" />
    <Compile Include="Utility\RockDateTime.cs" />
    <Compile Include="Utility\RockJsonMediaTypeFormatter.cs" />
    <Compile Include="Utility\RockJsonTextReader.cs" />
    <Compile Include="Utility\RockJsonTextWriter.cs" />
    <Compile Include="Utility\RockSemanticVersion.cs" />
    <Compile Include="Utility\SettingsStringBase.cs" />
    <Compile Include="Utility\SimpleModeJsonConverter.cs" />
    <Compile Include="Utility\SparkLinkHelper.cs" />
    <Compile Include="Utility\StringAsLiteralJavascriptJsonConverter.cs" />
    <Compile Include="Web\DescriptionList.cs" />
    <Compile Include="Web\FileUploadException.cs" />
    <Compile Include="Web\Fingerprint.cs" />
    <Compile Include="Web\FingerprintExpressionBuilder.cs" />
    <Compile Include="Web\HttpModule.cs" />
    <Compile Include="Web\InternalContext.cs" />
    <Compile Include="Web\PageReference.cs" />
    <Compile Include="Web\RequestValidator.cs" />
    <Compile Include="Web\RockRouteHandler.cs" />
    <Compile Include="Web\SystemSettings.cs" />
    <Compile Include="Web\UI\Adapters\CheckBoxAdapter.cs" />
    <Compile Include="Web\UI\Adapters\DropDownListAdapter.cs" />
    <Compile Include="Web\UI\Adapters\RadioButtonAdapter.cs" />
    <Compile Include="Web\UI\Adapters\RadioButtonListAdapter.cs" />
    <Compile Include="Web\UI\BreadCrumb.cs" />
    <Compile Include="Web\UI\ContextAttribute.cs" />
    <Compile Include="Web\UI\Controls\AddressControl.cs" />
    <Compile Include="Web\UI\Controls\AttributeEditor.cs" />
    <Compile Include="Web\UI\Controls\Badge.cs" />
    <Compile Include="Web\UI\Controls\BootstrapButton.cs" />
    <Compile Include="Web\UI\Controls\ButtonDropDownList.cs" />
    <Compile Include="Web\UI\Controls\Chart\BarChart.cs" />
    <Compile Include="Web\UI\Controls\Chart\ChartClickArgs.cs" />
    <Compile Include="Web\UI\Controls\Chart\ChartOptions.cs" />
    <Compile Include="Web\UI\Controls\Chart\ChartStyle.cs" />
    <Compile Include="Web\UI\Controls\Chart\FlotChart.cs" />
    <Compile Include="Web\UI\Controls\Chart\LineChart.cs" />
    <Compile Include="Web\UI\Controls\Chart\PieChart.cs" />
    <Compile Include="Web\UI\Controls\Checkin Configuration Controls\CheckinArea.cs" />
    <Compile Include="Web\UI\Controls\Checkin Configuration Controls\CheckinAreaRow.cs" />
    <Compile Include="Web\UI\Controls\Checkin Configuration Controls\CheckinGroup.cs" />
    <Compile Include="Web\UI\Controls\Checkin Configuration Controls\CheckinGroupRow.cs" />
    <Compile Include="Web\UI\Controls\CodeEditor.cs" />
    <Compile Include="Web\UI\Controls\ColorPicker.cs" />
    <Compile Include="Web\UI\Controls\Communication\ChannelControl.cs" />
    <Compile Include="Web\UI\Controls\Communication\Email.cs" />
    <Compile Include="Web\UI\Controls\Communication\Sms.cs" />
    <Compile Include="Web\UI\Controls\ConfirmPageUnload.cs" />
    <Compile Include="Web\UI\Controls\CurrencyBox.cs" />
    <Compile Include="Web\UI\Controls\Data Fields\DataDropDownList.cs" />
    <Compile Include="Web\UI\Controls\Data Fields\DataTextBox.cs" />
    <Compile Include="Web\UI\Controls\Data Fields\FieldTypeList.cs" />
    <Compile Include="Web\UI\Controls\Data View Filters\FilterField.cs" />
    <Compile Include="Web\UI\Controls\Data View Filters\FilterGroup.cs" />
    <Compile Include="Web\UI\Controls\DynamicControlsHtmlGenericControl.cs" />
    <Compile Include="Web\UI\Controls\DynamicControlsPanel.cs" />
    <Compile Include="Web\UI\Controls\EmailBox.cs" />
    <Compile Include="Web\UI\Controls\Event\RegistrationInstanceEditor.cs" />
    <Compile Include="Web\UI\Controls\Event\RegistrationTemplateFormEditor.cs" />
    <Compile Include="Web\UI\Controls\FileUploader.cs" />
    <Compile Include="Web\UI\Controls\FollowingsHelper.cs" />
    <Compile Include="Web\UI\Controls\Grid\AttributeField.cs" />
    <Compile Include="Web\UI\Controls\Grid\BadgeField.cs" />
    <Compile Include="Web\UI\Controls\Grid\BoolField.cs" />
    <Compile Include="Web\UI\Controls\Grid\BoolFromArrayField.cs" />
    <Compile Include="Web\UI\Controls\Grid\CallbackField.cs" />
    <Compile Include="Web\UI\Controls\Grid\CampusField.cs" />
    <Compile Include="Web\UI\Controls\Grid\CheckBoxEditableField.cs" />
    <Compile Include="Web\UI\Controls\Grid\ColorField.cs" />
    <Compile Include="Web\UI\Controls\Grid\CurrencyField.cs" />
    <Compile Include="Web\UI\Controls\Grid\DateField.cs" />
    <Compile Include="Web\UI\Controls\Grid\DateTimeField.cs" />
    <Compile Include="Web\UI\Controls\Grid\DefinedValueField.cs" />
    <Compile Include="Web\UI\Controls\Grid\DeleteField.cs" />
    <Compile Include="Web\UI\Controls\Grid\EditField.cs" />
    <Compile Include="Web\UI\Controls\Grid\EnumField.cs" />
    <Compile Include="Web\UI\Controls\Grid\FieldTypeField.cs" />
    <Compile Include="Web\UI\Controls\Grid\Grid.cs" />
    <Compile Include="Web\UI\Controls\Grid\GridActions.cs" />
    <Compile Include="Web\UI\Controls\Grid\GridFilter.cs" />
    <Compile Include="Web\UI\Controls\Grid\GroupPickerField.cs" />
    <Compile Include="Web\UI\Controls\Grid\INotRowSelectedField.cs" />
    <Compile Include="Web\UI\Controls\Grid\IPriorityColumn.cs" />
    <Compile Include="Web\UI\Controls\Grid\IRockGridField.cs" />
    <Compile Include="Web\UI\Controls\Grid\LinkButtonField.cs" />
    <Compile Include="Web\UI\Controls\Grid\LiquidField.cs" />
    <Compile Include="Web\UI\Controls\Grid\ListDelimitedField.cs" />
    <Compile Include="Web\UI\Controls\Grid\PersonField.cs" />
    <Compile Include="Web\UI\Controls\Grid\PersonMergeField.cs" />
    <Compile Include="Web\UI\Controls\Grid\PhoneNumbersField.cs" />
    <Compile Include="Web\UI\Controls\Grid\ReorderField.cs" />
    <Compile Include="Web\UI\Controls\Grid\RockBoundField.cs" />
    <Compile Include="Web\UI\Controls\Grid\RockLiteralField.cs" />
    <Compile Include="Web\UI\Controls\Grid\RockTemplateField.cs" />
    <Compile Include="Web\UI\Controls\Grid\RockTemplateFieldUnselected.cs" />
    <Compile Include="Web\UI\Controls\Grid\RowEventArgs.cs" />
    <Compile Include="Web\UI\Controls\Grid\SecurityField.cs" />
    <Compile Include="Web\UI\Controls\Grid\SelectField.cs" />
    <Compile Include="Web\UI\Controls\Grid\TimeField.cs" />
    <Compile Include="Web\UI\Controls\Grid\ToggleField.cs" />
    <Compile Include="Web\UI\Controls\HelpBlock.cs" />
    <Compile Include="Web\UI\Controls\HiddenFieldValidator.cs" />
    <Compile Include="Web\UI\Controls\HiddenFieldWithClass.cs" />
    <Compile Include="Web\UI\Controls\HighlightLabel.cs" />
    <Compile Include="Web\UI\Controls\HtmlEditor.cs" />
    <Compile Include="Web\UI\Controls\HtmlGenericContainer.cs" />
    <Compile Include="Web\UI\Controls\IDisplayRequiredIndicator.cs" />
    <Compile Include="Web\UI\Controls\IHasValidationGroup.cs" />
    <Compile Include="Web\UI\Controls\ImageEditor.cs" />
    <Compile Include="Web\UI\Controls\ImageUploader.cs" />
    <Compile Include="Web\UI\Controls\IRockControl.cs" />
    <Compile Include="Web\UI\Controls\IRockControlAdditionalRendering.cs" />
    <Compile Include="Web\UI\Controls\KeyValueList.cs" />
    <Compile Include="Web\UI\Controls\MarkdownEditor.cs" />
    <Compile Include="Web\UI\Controls\ModalAlert.cs" />
    <Compile Include="Web\UI\Controls\ModalDialog.cs" />
    <Compile Include="Web\UI\Controls\ModalIFrameDialog.cs" />
    <Compile Include="Web\UI\Controls\NewFamily\Attributes.cs" />
    <Compile Include="Web\UI\Controls\NewFamily\AttributesRow.cs" />
    <Compile Include="Web\UI\Controls\NewFamily\ContactInfo.cs" />
    <Compile Include="Web\UI\Controls\NewFamily\ContactInfoRow.cs" />
    <Compile Include="Web\UI\Controls\NewFamily\Members.cs" />
    <Compile Include="Web\UI\Controls\NewFamily\MembersRow.cs" />
    <Compile Include="Web\UI\Controls\NoteContainer.cs" />
    <Compile Include="Web\UI\Controls\NoteControl.cs" />
    <Compile Include="Web\UI\Controls\NotificationBox.cs" />
    <Compile Include="Web\UI\Controls\NumberBox.cs" />
    <Compile Include="Web\UI\Controls\NumberRangeEditor.cs" />
    <Compile Include="Web\UI\Controls\NumberUpDown.cs" />
    <Compile Include="Web\UI\Controls\PageBreadCrumbs.cs" />
    <Compile Include="Web\UI\Controls\PageDescription.cs" />
    <Compile Include="Web\UI\Controls\PageIcon.cs" />
    <Compile Include="Web\UI\Controls\PageTitle.cs" />
    <Compile Include="Web\UI\Controls\PanelDrawer.cs" />
    <Compile Include="Web\UI\Controls\PanelWidget.cs" />
    <Compile Include="Web\UI\Controls\PersonLink.cs" />
    <Compile Include="Web\UI\Controls\PersonProfile\Badge.cs" />
    <Compile Include="Web\UI\Controls\PersonProfile\BadgeList.cs" />
    <Compile Include="Web\UI\Controls\PhoneNumberBox.cs" />
    <Compile Include="Web\UI\Controls\Pickers\AccountPicker.cs" />
    <Compile Include="Web\UI\Controls\Pickers\BinaryFilePicker.cs" />
    <Compile Include="Web\UI\Controls\Pickers\BinaryFileTypePicker.cs" />
    <Compile Include="Web\UI\Controls\Pickers\BirthdayPicker.cs" />
    <Compile Include="Web\UI\Controls\Pickers\CampusesPicker.cs" />
    <Compile Include="Web\UI\Controls\Pickers\CampusPicker.cs" />
    <Compile Include="Web\UI\Controls\Pickers\CategoryPicker.cs" />
    <Compile Include="Web\UI\Controls\Pickers\ComponentPicker.cs" />
    <Compile Include="Web\UI\Controls\Pickers\ComponentsPicker.cs" />
    <Compile Include="Web\UI\Controls\Pickers\DataViewPicker.cs" />
    <Compile Include="Web\UI\Controls\Pickers\DatePicker.cs" />
    <Compile Include="Web\UI\Controls\Pickers\DateRangePicker.cs" />
    <Compile Include="Web\UI\Controls\Pickers\DateTimePicker.cs" />
    <Compile Include="Web\UI\Controls\Pickers\DayOfWeekPicker.cs" />
    <Compile Include="Web\UI\Controls\Pickers\DaysOfWeekPicker.cs" />
    <Compile Include="Web\UI\Controls\Pickers\DefinedValuePicker.cs" />
    <Compile Include="Web\UI\Controls\Pickers\DefinedValuesPicker.cs" />
    <Compile Include="Web\UI\Controls\Pickers\EntityPicker.cs" />
    <Compile Include="Web\UI\Controls\Pickers\EntityTypePicker.cs" />
    <Compile Include="Web\UI\Controls\Pickers\EventCalendarPicker.cs" />
    <Compile Include="Web\UI\Controls\Pickers\EventItemPicker.cs" />
    <Compile Include="Web\UI\Controls\Pickers\FinancialGatewayPicker.cs" />
    <Compile Include="Web\UI\Controls\Pickers\GeoPicker.cs" />
    <Compile Include="Web\UI\Controls\Pickers\GradePicker.cs" />
    <Compile Include="Web\UI\Controls\Pickers\GroupAndRolePicker.cs" />
    <Compile Include="Web\UI\Controls\Pickers\GroupPicker.cs" />
    <Compile Include="Web\UI\Controls\Pickers\WorkflowPicker.cs" />
    <Compile Include="Web\UI\Controls\Pickers\GroupRolePicker.cs" />
    <Compile Include="Web\UI\Controls\Pickers\GroupTypeGroupPicker.cs" />
    <Compile Include="Web\UI\Controls\Pickers\GroupTypePicker.cs" />
    <Compile Include="Web\UI\Controls\Pickers\GroupTypesPicker.cs" />
    <Compile Include="Web\UI\Controls\Pickers\ItemPicker.cs" />
    <Compile Include="Web\UI\Controls\Pickers\LocationAddressPicker.cs" />
    <Compile Include="Web\UI\Controls\Pickers\LocationItemPicker.cs" />
    <Compile Include="Web\UI\Controls\Pickers\LocationPicker.cs" />
    <Compile Include="Web\UI\Controls\Pickers\MergeFieldPicker.cs" />
    <Compile Include="Web\UI\Controls\Pickers\MergeTemplatePicker.cs" />
    <Compile Include="Web\UI\Controls\Pickers\MetricCategoryPicker.cs" />
    <Compile Include="Web\UI\Controls\Pickers\MonthDayPicker.cs" />
    <Compile Include="Web\UI\Controls\Pickers\MonthYearPicker.cs" />
    <Compile Include="Web\UI\Controls\Pickers\PagePicker.cs" />
    <Compile Include="Web\UI\Controls\Pickers\PersonPicker.cs" />
    <Compile Include="Web\UI\Controls\Pickers\RemoteAuthsPicker.cs" />
    <Compile Include="Web\UI\Controls\Pickers\SchedulePicker.cs" />
    <Compile Include="Web\UI\Controls\Pickers\SlidingDateRangePicker.cs" />
    <Compile Include="Web\UI\Controls\Pickers\TimePicker.cs" />
    <Compile Include="Web\UI\Controls\Pickers\TreeViewItem.cs" />
    <Compile Include="Web\UI\Controls\Pickers\WorkflowTypePicker.cs" />
    <Compile Include="Web\UI\Controls\Pickers\YearPicker.cs" />
    <Compile Include="Web\UI\Controls\RockBulletedList.cs" />
    <Compile Include="Web\UI\Controls\RockCheckBox.cs" />
    <Compile Include="Web\UI\Controls\RockCheckBoxList.cs" />
    <Compile Include="Web\UI\Controls\RockControlHelper.cs" />
    <Compile Include="Web\UI\Controls\RockControlWrapper.cs" />
    <Compile Include="Web\UI\Controls\RockDropDownList.cs" />
    <Compile Include="Web\UI\Controls\RockLiteral.cs" />
    <Compile Include="Web\UI\Controls\RockRadioButton.cs" />
    <Compile Include="Web\UI\Controls\RockRadioButtonList.cs" />
    <Compile Include="Web\UI\Controls\RockRating.cs" />
    <Compile Include="Web\UI\Controls\RockTextBox.cs" />
    <Compile Include="Web\UI\Controls\RockTextOrDropDownList.cs" />
    <Compile Include="Web\UI\Controls\RockUpdatePanel.cs" />
    <Compile Include="Web\UI\Controls\ScheduleBuilder.cs" />
    <Compile Include="Web\UI\Controls\SearchField.cs" />
    <Compile Include="Web\UI\Controls\SecurityButton.cs" />
    <Compile Include="Web\UI\Controls\StateDropDownList.cs" />
    <Compile Include="Web\UI\Controls\TagList.cs" />
    <Compile Include="Web\UI\Controls\TermDescription.cs" />
    <Compile Include="Web\UI\Controls\Toggle.cs" />
    <Compile Include="Web\UI\Controls\UrlLinkBox.cs" />
    <Compile Include="Web\UI\Controls\ValueList.cs" />
    <Compile Include="Web\UI\Controls\Workflow Controls\WorkflowActionEditor.cs" />
    <Compile Include="Web\UI\Controls\Workflow Controls\WorkflowActionTypeEditor.cs" />
    <Compile Include="Web\UI\Controls\Workflow Controls\WorkflowActivityEditor.cs" />
    <Compile Include="Web\UI\Controls\Workflow Controls\WorkflowActivityTypeEditor.cs" />
    <Compile Include="Web\UI\Controls\Workflow Controls\WorkflowFormActionList.cs" />
    <Compile Include="Web\UI\Controls\Workflow Controls\WorkflowFormAttributeRow.cs" />
    <Compile Include="Web\UI\Controls\Workflow Controls\WorkflowFormEditor.cs" />
    <Compile Include="Web\UI\Controls\Zone.cs" />
    <Compile Include="Web\UI\DialogPage.cs">
      <SubType>ASPXCodeBehind</SubType>
    </Compile>
    <Compile Include="Web\UI\IDetailBlock.cs" />
    <Compile Include="Web\UI\ISecondaryBlock.cs" />
    <Compile Include="Web\UI\PersonBlock.cs">
      <SubType>ASPXCodeBehind</SubType>
    </Compile>
    <Compile Include="Web\UI\RockBlock.cs">
      <SubType>ASPXCodeBehind</SubType>
    </Compile>
    <Compile Include="Web\UI\RockBlockCustomSettings.cs">
      <SubType>ASPXCodeBehind</SubType>
    </Compile>
    <Compile Include="Web\UI\RockBlockWrapper.cs" />
    <Compile Include="Web\UI\RockMasterPage.cs">
      <SubType>ASPXCodeBehind</SubType>
    </Compile>
    <Compile Include="Web\UI\RockPage.cs">
      <SubType>ASPXCodeBehind</SubType>
    </Compile>
    <Compile Include="Web\UI\RouteUtils.cs" />
    <Compile Include="Web\UI\Validation\DataAnnotationValidator.cs" />
    <Compile Include="Web\Utilities\HtmlSanitizer.cs" />
    <Compile Include="Web\Utilities\RockUpdateHelper.cs" />
    <Compile Include="Web\Utilities\WebControlHelper.cs" />
    <Compile Include="Web\BrowserClient.cs" />
    <Compile Include="Workflow\ActionCategoryAttribute.cs" />
    <Compile Include="Workflow\ActionComponent.cs" />
    <Compile Include="Workflow\ActionContainer.cs" />
    <Compile Include="Workflow\Action\BackgroundCheck\BackgroundCheckRequest.cs" />
    <Compile Include="Workflow\Action\CheckIn\CalculateLastAttended.cs" />
    <Compile Include="Workflow\Action\CheckIn\CheckInActionComponent.cs" />
    <Compile Include="Workflow\Action\CheckIn\CreateCheckoutLabels.cs" />
    <Compile Include="Workflow\Action\CheckIn\CreateLabels.cs" />
    <Compile Include="Workflow\Action\CheckIn\FilterActiveLocations.cs" />
    <Compile Include="Workflow\Action\CheckIn\FilterByAge.cs" />
    <Compile Include="Workflow\Action\CheckIn\FilterByGrade.cs" />
    <Compile Include="Workflow\Action\CheckIn\FilterGroupsByAbilityLevel.cs" />
    <Compile Include="Workflow\Action\CheckIn\FilterGroupsByAge.cs" />
    <Compile Include="Workflow\Action\CheckIn\FilterGroupsByGrade.cs" />
    <Compile Include="Workflow\Action\CheckIn\FilterGroupsByGradeAndAge.cs" />
    <Compile Include="Workflow\Action\CheckIn\FilterGroupsByGender.cs" />
    <Compile Include="Workflow\Action\CheckIn\FilterGroupsByLastName.cs" />
    <Compile Include="Workflow\Action\CheckIn\FilterGroupsBySpecialNeeds.cs" />
    <Compile Include="Workflow\Action\CheckIn\FilterLocationsBySchedule.cs" />
    <Compile Include="Workflow\Action\CheckIn\FilterByPreviousCheckin.cs" />
    <Compile Include="Workflow\Action\CheckIn\FilterLocationsByThreshold.cs" />
    <Compile Include="Workflow\Action\CheckIn\FindFamilies.cs" />
    <Compile Include="Workflow\Action\CheckIn\FindFamilyMembers.cs" />
    <Compile Include="Workflow\Action\CheckIn\FindRelationships.cs" />
    <Compile Include="Workflow\Action\CheckIn\LoadGroups.cs" />
    <Compile Include="Workflow\Action\CheckIn\LoadGroupTypes.cs" />
    <Compile Include="Workflow\Action\CheckIn\LoadLocations.cs" />
    <Compile Include="Workflow\Action\CheckIn\LoadSchedules.cs" />
    <Compile Include="Workflow\Action\CheckIn\ParseZebraLabel.cs" />
    <Compile Include="Workflow\Action\CheckIn\PreSelectRecentAttendance.cs" />
    <Compile Include="Workflow\Action\CheckIn\RemoveEmptyGroups.cs" />
    <Compile Include="Workflow\Action\CheckIn\RemoveEmptyGroupTypes.cs" />
    <Compile Include="Workflow\Action\CheckIn\RemoveEmptyLocations.cs" />
    <Compile Include="Workflow\Action\CheckIn\RemoveEmptyPeople.cs" />
    <Compile Include="Workflow\Action\CheckIn\SaveAttendance.cs" />
    <Compile Include="Workflow\Action\CheckIn\SetAvailableSchedules.cs" />
    <Compile Include="Workflow\Action\Cms\AddContentChannelItem.cs" />
    <Compile Include="Workflow\Action\Communications\SmsCommunicationProcessResponse.cs" />
    <Compile Include="Workflow\Action\Communications\SendEmail.cs" />
    <Compile Include="Workflow\Action\Communications\SendEmailWithEvents.cs" />
    <Compile Include="Workflow\Action\Communications\SendNotification.cs" />
    <Compile Include="Workflow\Action\Communications\SendSms.cs" />
    <Compile Include="Workflow\Action\Communications\SendSystemEmail.cs" />
    <Compile Include="Workflow\Action\Connections\AddConnectionRequestActivity.cs" />
    <Compile Include="Workflow\Action\Connections\CreateConnectionRequest.cs" />
    <Compile Include="Workflow\Action\Connections\SetConnectionRequestState.cs" />
    <Compile Include="Workflow\Action\Connections\SetConnectionRequestConnector.cs" />
    <Compile Include="Workflow\Action\Connections\SetConnectionRequestStatus.cs" />
    <Compile Include="Workflow\Action\Connections\TransferConnectionRequest.cs" />
    <Compile Include="Workflow\Action\Finance\BenevolenceRequestAdd.cs" />
    <Compile Include="Workflow\Action\Finance\BenevolenceRequestAddDocument.cs" />
    <Compile Include="Workflow\Action\Finance\BenevolenceRequestSetAttribute.cs" />
    <Compile Include="Workflow\Action\Finance\BenevolenceResultAdd.cs" />
    <Compile Include="Workflow\Action\Groups\AddNoteToGroupMember.cs" />
    <Compile Include="Workflow\Action\Groups\AddPersonToGroup.cs" />
    <Compile Include="Workflow\Action\Groups\AddPersonToGroupAttribute.cs" />
    <Compile Include="Workflow\Action\Groups\GroupGetChildGroupForCampus.cs" />
    <Compile Include="Workflow\Action\Groups\PostAttendanceToGroup.cs" />
    <Compile Include="Workflow\Action\Groups\RemovePersonFromGroup.cs" />
    <Compile Include="Workflow\Action\Groups\RemovePersonFromGroupAttribute.cs" />
    <Compile Include="Workflow\Action\Groups\SetAttributeToRandomGroupMember.cs" />
    <Compile Include="Workflow\Action\Groups\SetGroupAttribute.cs" />
    <Compile Include="Workflow\Action\Groups\SetGroupMemberAttribute.cs" />
    <Compile Include="Workflow\Action\Groups\SetGroupMemberNote.cs" />
    <Compile Include="Workflow\Action\Groups\UpdateGroupMemberStatus.cs" />
    <Compile Include="Workflow\Action\People\GetPersonFromFields.cs" />
    <Compile Include="Workflow\Action\People\PersonAddressUpdate.cs" />
    <Compile Include="Workflow\Action\People\PersonFollowAdd.cs" />
    <Compile Include="Workflow\Action\People\PersonGetHeadOfHousehold.cs" />
    <Compile Include="Workflow\Action\People\PersonGetSpouse.cs" />
    <Compile Include="Workflow\Action\People\PersonInDataView.cs" />
    <Compile Include="Workflow\Action\People\PersonNoteAdd.cs" />
    <Compile Include="Workflow\Action\People\PersonPhoneUpdate.cs" />
    <Compile Include="Workflow\Action\People\PersonPropertyUpdate.cs" />
    <Compile Include="Workflow\Action\People\PersonTagAdd.cs" />
    <Compile Include="Workflow\Action\People\PersonTagRemove.cs" />
    <Compile Include="Workflow\Action\People\SetPersonAttribute.cs" />
    <Compile Include="Workflow\Action\Registrations\GenerateDiscountCode.cs" />
    <Compile Include="Workflow\Action\Registrations\UpdateDiscountCode.cs" />
    <Compile Include="Workflow\Action\Utility\InteractionAdd.cs" />
    <Compile Include="Workflow\Action\Utility\CreateShortLink.cs" />
    <Compile Include="Workflow\Action\Utility\LavaRun.cs" />
    <Compile Include="Workflow\Action\Utility\SetEntityAttribute.cs" />
    <Compile Include="Workflow\Action\Utility\SetEntityProperty.cs" />
    <Compile Include="Workflow\Action\WorkflowAttributes\SetFileAttributeFromLava.cs" />
    <Compile Include="Workflow\Action\WorkflowControl\Redirect.cs" />
    <Compile Include="Workflow\Action\Utility\RunJob.cs" />
    <Compile Include="Workflow\Action\Utility\RunSQL.cs" />
    <Compile Include="Workflow\Action\WorkflowControl\ShowHtml.cs" />
    <Compile Include="Workflow\Action\WorkflowAttributes\SetAttributeFromEntity.cs" />
    <Compile Include="Workflow\Action\WorkflowAttributes\SetAttributeFromPerson.cs" />
    <Compile Include="Workflow\Action\WorkflowAttributes\SetAttributeToCurrentPerson.cs" />
    <Compile Include="Workflow\Action\WorkflowAttributes\SetAttributeToGroupLeader.cs" />
    <Compile Include="Workflow\Action\WorkflowAttributes\SetAttributeToInitiator.cs" />
    <Compile Include="Workflow\Action\WorkflowAttributes\SetAttributeValue.cs" />
    <Compile Include="Workflow\Action\WorkflowControl\SetStatusInOtherWorkflow.cs" />
    <Compile Include="Workflow\Action\WorkflowControl\ActivateActivityinOtherWorkflow.cs" />
    <Compile Include="Workflow\Action\WorkflowControl\ActivateActivityInOtherWorkflowOnMatch.cs" />
    <Compile Include="Workflow\Action\WorkflowControl\ActivateWorkflow.cs" />
    <Compile Include="Workflow\Action\WorkflowControl\ActivateActions.cs" />
    <Compile Include="Workflow\Action\WorkflowControl\ActivateActivity.cs" />
    <Compile Include="Workflow\Action\WorkflowControl\AddWorkflowNote.cs" />
    <Compile Include="Workflow\Action\WorkflowControl\AssignActivityFromAttributeValue.cs" />
    <Compile Include="Workflow\Action\WorkflowControl\AssignActivityToGroup.cs" />
    <Compile Include="Workflow\Action\WorkflowControl\AssignActivityToPerson.cs" />
    <Compile Include="Workflow\Action\WorkflowControl\AssignActivityToSecurityRole.cs" />
    <Compile Include="Workflow\Action\WorkflowControl\CompleteActivity.cs" />
    <Compile Include="Workflow\Action\WorkflowControl\CompleteWorkflow.cs" />
    <Compile Include="Workflow\Action\WorkflowControl\Delay.cs" />
    <Compile Include="Workflow\Action\WorkflowControl\DeleteWorkflow.cs" />
    <Compile Include="Workflow\Action\WorkflowControl\LogError.cs" />
    <Compile Include="Workflow\Action\WorkflowControl\PersistWorkflow.cs" />
    <Compile Include="Workflow\Action\WorkflowControl\SetInitiatorFromAttribute.cs" />
    <Compile Include="Workflow\Action\WorkflowControl\SetStatus.cs" />
    <Compile Include="Workflow\Action\WorkflowControl\SetWorkflowName.cs" />
    <Compile Include="Workflow\Action\WorkflowControl\UserForm.cs" />
    <Compile Include="Workflow\Action\Utility\WebRequest.cs" />
    <Compile Include="Workflow\Action\WorkflowControl\WriteToLog.cs" />
    <Compile Include="Workflow\TriggerCache.cs" />
  </ItemGroup>
  <ItemGroup>
    <Content Include="..\packages\Microsoft.SqlServer.Types.11.0.2\nativeBinaries\x64\msvcr100.dll">
      <Link>SqlServerTypes\x64\msvcr100.dll</Link>
      <CopyToOutputDirectory>PreserveNewest</CopyToOutputDirectory>
    </Content>
    <Content Include="..\packages\Microsoft.SqlServer.Types.11.0.2\nativeBinaries\x64\SqlServerSpatial110.dll">
      <Link>SqlServerTypes\x64\SqlServerSpatial110.dll</Link>
      <CopyToOutputDirectory>PreserveNewest</CopyToOutputDirectory>
    </Content>
    <Content Include="..\packages\Microsoft.SqlServer.Types.11.0.2\nativeBinaries\x86\msvcr100.dll">
      <Link>SqlServerTypes\x86\msvcr100.dll</Link>
      <CopyToOutputDirectory>PreserveNewest</CopyToOutputDirectory>
    </Content>
    <Content Include="..\packages\Microsoft.SqlServer.Types.11.0.2\nativeBinaries\x86\SqlServerSpatial110.dll">
      <Link>SqlServerTypes\x86\SqlServerSpatial110.dll</Link>
      <CopyToOutputDirectory>PreserveNewest</CopyToOutputDirectory>
    </Content>
    <Content Include="LICENSE.txt" />
    <Content Include="Plugin\HotFixes\039_MigrationRollupsForV7_2 - Copy_UpdateCheckInMergefieldDebugInfo.sql">
      <DependentUpon>040_BusinessTransactionDetailLinks.cs</DependentUpon>
    </Content>
    <Content Include="Plugin\HotFixes\039_MigrationRollupsForV7_2_UpdateCheckInMergefieldDebugInfo.sql">
      <DependentUpon>039_MigrationRollupsForV7_2.cs</DependentUpon>
    </Content>
    <Content Include="Plugin\HotFixes\041_MigrationRollupsForV7_3_UpdateWizardCommunicationDetailApprovers.sql">
      <DependentUpon>041_MigrationRollupsForV7_3.cs</DependentUpon>
    </Content>
    <Content Include="Plugin\HotFixes\043_MoreMigrationRollupsForV7_3_spCrm_PersonDuplicateFinder.sql">
      <DependentUpon>043_MoreMigrationRollupsForV7_3.cs</DependentUpon>
    </Content>
    <Content Include="Plugin\HotFixes\043_MoreMigrationRollupsForV7_3_ufnUtility_CsvToTable.sql">
      <DependentUpon>043_MoreMigrationRollupsForV7_3.cs</DependentUpon>
    </Content>
    <Content Include="Plugin\HotFixes\047_DataAutomation_FixBenevolenceCaseWorker.sql">
      <DependentUpon>047_DataAutomation.cs</DependentUpon>
    </Content>
    <Content Include="Plugin\HotFixes\047_DataAutomation_ShortLinkInteractionFix.sql">
      <DependentUpon>047_DataAutomation.cs</DependentUpon>
    </Content>
    <Content Include="Plugin\HotFixes\049_GivingAnalyticsAccounts_AccountTotals.sql">
      <DependentUpon>049_UpdateGivingAnalyticsAccounts.cs</DependentUpon>
    </Content>
    <Content Include="Plugin\HotFixes\049_GivingAnalyticsAccounts_PersonSummary.sql">
      <DependentUpon>049_UpdateGivingAnalyticsAccounts.cs</DependentUpon>
    </Content>
    <Content Include="Plugin\HotFixes\049_GivingAnalyticsAccounts_TransactionData.sql">
      <DependentUpon>049_UpdateGivingAnalyticsAccounts.cs</DependentUpon>
    </Content>
    <Content Include="Plugin\HotFixes\050_MigrationRollupsForV7_4_AddVimeoShortCode.sql">
      <DependentUpon>050_MigrationRollupsForV7_4.cs</DependentUpon>
    </Content>
    <Content Include="Plugin\HotFixes\050_MigrationRollupsForV7_4_FixAccordionShortCode.sql">
      <DependentUpon>050_MigrationRollupsForV7_4.cs</DependentUpon>
    </Content>
    <Content Include="Plugin\HotFixes\050_MigrationRollupsForV7_4_FixThankyouAndOngoingHyphenations.sql">
      <DependentUpon>050_MigrationRollupsForV7_4.cs</DependentUpon>
    </Content>
    <Content Include="Plugin\HotFixes\050_MigrationRollupsForV7_4_spAnalytics_ETL_Campus.sql">
      <DependentUpon>050_MigrationRollupsForV7_4.cs</DependentUpon>
    </Content>
    <Content Include="Plugin\HotFixes\050_MigrationRollupsForV7_4_spCrm_PersonDuplicateFinder.sql">
      <DependentUpon>050_MigrationRollupsForV7_4.cs</DependentUpon>
    </Content>
    <Content Include="Plugin\HotFixes\050_MigrationRollupsForV7_4_spCrm_PersonMerge.sql">
      <DependentUpon>050_MigrationRollupsForV7_4.cs</DependentUpon>
    </Content>
    <Content Include="Scripts\jquery-1.12.4.intellisense.js" />
    <Content Include="Scripts\jquery-1.12.4.js" />
    <Content Include="Scripts\jquery-1.12.4.min.js" />
    <Content Include="Scripts\jquery.signalR-2.2.0.js" />
    <Content Include="Scripts\jquery.signalR-2.2.0.min.js" />
    <Content Include="Service References\MelissaData.AddressCheck\configuration.svcinfo" />
    <Content Include="Service References\MelissaData.AddressCheck\configuration91.svcinfo" />
    <Content Include="Service References\MelissaData.AddressCheck\Reference.svcmap">
      <LastGenOutput>Reference.cs</LastGenOutput>
    </Content>
    <Content Include="Service References\MelissaData.AddressCheck\Service.disco" />
    <Content Include="Service References\ServiceObjects.GeoCoder\configuration.svcinfo" />
    <Content Include="Service References\ServiceObjects.GeoCoder\configuration91.svcinfo" />
    <Content Include="Service References\ServiceObjects.GeoCoder\GeoCoder.disco" />
    <Content Include="Service References\ServiceObjects.GeoCoder\Reference.svcmap">
      <LastGenOutput>Reference.cs</LastGenOutput>
    </Content>
    <Content Include="SqlServerTypes\readme.htm" />
  </ItemGroup>
  <ItemGroup>
    <None Include="App.config" />
    <Compile Include="Model\RegistrationTemplateFeeService.Partial.cs" />
    <None Include="CheckIn\_DiagramCheckInClasses.cd" />
    <None Include="packages.config">
      <SubType>Designer</SubType>
    </None>
    <None Include="Scripts\jquery-1.12.4.min.map" />
    <None Include="Service References\MelissaData.AddressCheck\Rock.MelissaData.AddressCheck.ResponseArray.datasource" />
    <None Include="Service References\MelissaData.AddressCheck\Service.wsdl" />
    <None Include="Service References\MelissaData.AddressCheck\Service.xsd">
      <SubType>Designer</SubType>
    </None>
    <None Include="Service References\MelissaData.AddressCheck\Service1.xsd">
      <SubType>Designer</SubType>
    </None>
    <None Include="Service References\ServiceObjects.GeoCoder\GeoCoder.wsdl" />
    <None Include="Service References\ServiceObjects.GeoCoder\Rock.ServiceObjects.GeoCoder.DistanceBetweenInfo.datasource" />
    <None Include="Service References\ServiceObjects.GeoCoder\Rock.ServiceObjects.GeoCoder.DistanceToWaterInfo.datasource" />
    <None Include="Service References\ServiceObjects.GeoCoder\Rock.ServiceObjects.GeoCoder.GeocodeCityWorldwideInfo.datasource" />
    <None Include="Service References\ServiceObjects.GeoCoder\Rock.ServiceObjects.GeoCoder.Location.datasource" />
    <None Include="Service References\ServiceObjects.GeoCoder\Rock.ServiceObjects.GeoCoder.Location_V3.datasource" />
    <None Include="Service References\ServiceObjects.GeoCoder\Rock.ServiceObjects.GeoCoder.ReverseAddress.datasource" />
    <None Include="Service References\ServiceObjects.GeoCoder\Rock.ServiceObjects.GeoCoder.ZipCodeInfo.datasource" />
  </ItemGroup>
  <ItemGroup>
    <Folder Include="Auth\" />
    <Folder Include="Pbx\Provider\" />
  </ItemGroup>
  <ItemGroup>
    <ProjectReference Include="..\DotLiquid\DotLiquid.csproj">
      <Project>{00edcb8d-ef33-459c-ad62-02876bd24dff}</Project>
      <Name>DotLiquid</Name>
    </ProjectReference>
    <ProjectReference Include="..\Rock.Version\Rock.Version.csproj">
      <Project>{6fe0930c-6832-4c2f-8a76-d4e4a2d80ddf}</Project>
      <Name>Rock.Version</Name>
    </ProjectReference>
  </ItemGroup>
  <ItemGroup>
    <WCFMetadata Include="Service References\" />
  </ItemGroup>
  <ItemGroup>
    <EmbeddedResource Include="Plugin\HotFixes\HotFixMigrationResource.resx">
      <Generator>PublicResXFileCodeGenerator</Generator>
      <LastGenOutput>HotFixMigrationResource.Designer.cs</LastGenOutput>
      <SubType>Designer</SubType>
    </EmbeddedResource>
  </ItemGroup>
  <Import Project="$(MSBuildToolsPath)\Microsoft.CSharp.targets" />
  <PropertyGroup>
    <PreBuildEvent>REM delete build artifacts from stuff that is no longer part of Rock (InteractivePreGeneratedViews and React)
if Exist "$(SolutionDir)\RockWeb\Bin\ru-ru\JavaScriptEngineSwitcher.Core.resources.dll" del "$(SolutionDir)\RockWeb\Bin\ru-ru\JavaScriptEngineSwitcher.Core.resources.dll"
if Exist "$(SolutionDir)\RockWeb\Bin\ru-ru\JavaScriptEngineSwitcher.V8.resources.dll" del "$(SolutionDir)\RockWeb\Bin\ru-ru\JavaScriptEngineSwitcher.V8.resources.dll"
if Exist "$(SolutionDir)\RockWeb\Bin\ru-ru\MsieJavaScriptEngine.resources.dll" del "$(SolutionDir)\RockWeb\Bin\ru-ru\MsieJavaScriptEngine.resources.dll"
if Exist "$(SolutionDir)\RockWeb\Bin\InteractivePreGeneratedViews.dll" del "$(SolutionDir)\RockWeb\Bin\InteractivePreGeneratedViews.dll"
if Exist "$(SolutionDir)\RockWeb\Bin\JavaScriptEngineSwitcher.Core.dll" del "$(SolutionDir)\RockWeb\Bin\JavaScriptEngineSwitcher.Core.dll"
if Exist "$(SolutionDir)\RockWeb\Bin\JavaScriptEngineSwitcher.Msie.dll" del "$(SolutionDir)\RockWeb\Bin\JavaScriptEngineSwitcher.Msie.dll"
if Exist "$(SolutionDir)\RockWeb\Bin\JavaScriptEngineSwitcher.V8.dll" del "$(SolutionDir)\RockWeb\Bin\JavaScriptEngineSwitcher.V8.dll"
if Exist "$(SolutionDir)\RockWeb\Bin\JSPool.dll" del "$(SolutionDir)\RockWeb\Bin\JSPool.dll"
if Exist "$(SolutionDir)\RockWeb\Bin\MsieJavaScriptEngine.dll" del "$(SolutionDir)\RockWeb\Bin\MsieJavaScriptEngine.dll"
if Exist "$(SolutionDir)\RockWeb\Bin\React.Core.dll" del "$(SolutionDir)\RockWeb\Bin\React.Core.dll"
if Exist "$(SolutionDir)\RockWeb\Bin\React.Web.dll" del "$(SolutionDir)\RockWeb\Bin\React.Web.dll"
if Exist "$(SolutionDir)\RockWeb\Bin\React.Web.Mvc4.dll" del "$(SolutionDir)\RockWeb\Bin\React.Web.Mvc4.dll"
if Exist "$(SolutionDir)\RockWeb\Bin\System.Web.Helpers.dll" del "$(SolutionDir)\RockWeb\Bin\System.Web.Helpers.dll"
if Exist "$(SolutionDir)\RockWeb\Bin\System.Web.Mvc.dll" del "$(SolutionDir)\RockWeb\Bin\System.Web.Mvc.dll"
if Exist "$(SolutionDir)\RockWeb\Bin\System.Web.Razor.dll" del "$(SolutionDir)\RockWeb\Bin\System.Web.Razor.dll"
if Exist "$(SolutionDir)\RockWeb\Bin\System.Web.WebPages.Deployment.dll" del "$(SolutionDir)\RockWeb\Bin\System.Web.WebPages.Deployment.dll"
if Exist "$(SolutionDir)\RockWeb\Bin\System.Web.WebPages.dll" del "$(SolutionDir)\RockWeb\Bin\System.Web.WebPages.dll"
if Exist "$(SolutionDir)\RockWeb\Bin\System.Web.WebPages.Razor.dll" del "$(SolutionDir)\RockWeb\Bin\System.Web.WebPages.Razor.dll"
if Exist "$(SolutionDir)\RockWeb\Bin\VroomJs.dll" del "$(SolutionDir)\RockWeb\Bin\VroomJs.dll"
if Exist "$(SolutionDir)\RockWeb\Bin\WebActivatorEx.dll" del "$(SolutionDir)\RockWeb\Bin\WebActivatorEx.dll"



</PreBuildEvent>
  </PropertyGroup>
  <!-- To modify your build process, add your task inside one of the targets below and uncomment it. 
       Other similar extension points exist, see Microsoft.Common.targets.
  <Target Name="BeforeBuild">
  </Target>
  <Target Name="AfterBuild">
  </Target>
  -->
</Project><|MERGE_RESOLUTION|>--- conflicted
+++ resolved
@@ -378,12 +378,9 @@
     <Compile Include="Attribute\WorkflowAttributeAttribute.cs" />
     <Compile Include="Attribute\WorkflowTextOrAttributeAttribute.cs" />
     <Compile Include="Attribute\WorkflowTypeFieldAttribute.cs" />
-<<<<<<< HEAD
     <Compile Include="Model\CodeGenerated\NoteAttachmentService.cs" />
     <Compile Include="Model\NoteAttachment.cs" />
-=======
     <Compile Include="Plugin\HotFixes\051_SparkData.cs" />
->>>>>>> 852ab772
     <Compile Include="Web\Cache\Entities\BlockCache.cs" />
     <Compile Include="Web\Cache\Entities\CampusCache.cs" />
     <Compile Include="Web\Cache\Entities\ContentChannelCache.cs" />
