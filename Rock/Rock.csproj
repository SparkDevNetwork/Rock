--- conflicted
+++ resolved
@@ -475,15 +475,9 @@
     <Compile Include="Migrations\201210032052400_UpdatePersonDetail.Designer.cs">
       <DependentUpon>201210032052400_UpdatePersonDetail.cs</DependentUpon>
     </Compile>
-<<<<<<< HEAD
-    <Compile Include="Migrations\201210072211380_AddAuditFunctionality.cs" />
-    <Compile Include="Migrations\201210072211380_AddAuditFunctionality.Designer.cs">
-      <DependentUpon>201210072211380_AddAuditFunctionality.cs</DependentUpon>
-=======
     <Compile Include="Migrations\201210042044531_UniqueGuids.cs" />
     <Compile Include="Migrations\201210042044531_UniqueGuids.Designer.cs">
       <DependentUpon>201210042044531_UniqueGuids.cs</DependentUpon>
->>>>>>> 32540396
     </Compile>
     <Compile Include="Migrations\Configuration.cs" />
     <Compile Include="Migrations\RockMigration.cs" />
@@ -853,13 +847,8 @@
     <EmbeddedResource Include="Migrations\201210032052400_UpdatePersonDetail.resx">
       <DependentUpon>201210032052400_UpdatePersonDetail.cs</DependentUpon>
     </EmbeddedResource>
-<<<<<<< HEAD
-    <EmbeddedResource Include="Migrations\201210072211380_AddAuditFunctionality.resx">
-      <DependentUpon>201210072211380_AddAuditFunctionality.cs</DependentUpon>
-=======
     <EmbeddedResource Include="Migrations\201210042044531_UniqueGuids.resx">
       <DependentUpon>201210042044531_UniqueGuids.cs</DependentUpon>
->>>>>>> 32540396
     </EmbeddedResource>
   </ItemGroup>
   <ItemGroup />
