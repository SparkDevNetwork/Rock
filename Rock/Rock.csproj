﻿<?xml version="1.0" encoding="utf-8"?>
<Project ToolsVersion="4.0" DefaultTargets="Build" xmlns="http://schemas.microsoft.com/developer/msbuild/2003">
  <Import Project="$(MSBuildExtensionsPath)\$(MSBuildToolsVersion)\Microsoft.Common.props" Condition="Exists('$(MSBuildExtensionsPath)\$(MSBuildToolsVersion)\Microsoft.Common.props')" />
  <PropertyGroup>
    <Configuration Condition=" '$(Configuration)' == '' ">Debug</Configuration>
    <Platform Condition=" '$(Platform)' == '' ">AnyCPU</Platform>
    <ProjectGuid>{8F8C2A79-24F4-4157-8B99-45F75FA85799}</ProjectGuid>
    <OutputType>Library</OutputType>
    <AppDesignerFolder>Properties</AppDesignerFolder>
    <RootNamespace>Rock</RootNamespace>
    <AssemblyName>Rock</AssemblyName>
    <TargetFrameworkVersion>v4.5</TargetFrameworkVersion>
  </PropertyGroup>
  <PropertyGroup Condition=" '$(Configuration)|$(Platform)' == 'Debug|AnyCPU' ">
    <DebugSymbols>true</DebugSymbols>
    <DebugType>full</DebugType>
    <Optimize>false</Optimize>
    <OutputPath>bin\</OutputPath>
    <DefineConstants>DEBUG;TRACE</DefineConstants>
    <ErrorReport>prompt</ErrorReport>
    <WarningLevel>4</WarningLevel>
    <DocumentationFile>
    </DocumentationFile>
    <Prefer32Bit>false</Prefer32Bit>
    <PlatformTarget>AnyCPU</PlatformTarget>
  </PropertyGroup>
  <PropertyGroup Condition=" '$(Configuration)|$(Platform)' == 'Release|AnyCPU' ">
    <DebugType>pdbonly</DebugType>
    <Optimize>true</Optimize>
    <OutputPath>bin\</OutputPath>
    <DefineConstants>TRACE</DefineConstants>
    <ErrorReport>prompt</ErrorReport>
    <WarningLevel>4</WarningLevel>
    <Prefer32Bit>false</Prefer32Bit>
    <DocumentationFile>bin\Rock.XML</DocumentationFile>
  </PropertyGroup>
  <ItemGroup>
    <Reference Include="Accessibility">
      <EmbedInteropTypes>True</EmbedInteropTypes>
    </Reference>
    <Reference Include="AjaxControlToolkit, Version=4.5.7.429, Culture=neutral, PublicKeyToken=28f01b0e84b6d53e, processorArchitecture=MSIL">
      <SpecificVersion>False</SpecificVersion>
      <HintPath>..\packages\AjaxControlToolkit.7.0429\lib\45\AjaxControlToolkit.dll</HintPath>
    </Reference>
    <Reference Include="Antlr3.Runtime">
      <HintPath>..\packages\WebGrease.1.1.0\lib\Antlr3.Runtime.dll</HintPath>
    </Reference>
    <Reference Include="CKEditor.NET">
      <HintPath>..\packages\CKEditor.3.6.4\CKEditor.NET.dll</HintPath>
    </Reference>
    <Reference Include="DDay.iCal">
      <HintPath>..\packages\DDay.iCal.1.0.2.575\lib\DDay.iCal.dll</HintPath>
    </Reference>
    <Reference Include="DotLiquid, Version=1.7.0.0, Culture=neutral, PublicKeyToken=82e46016ecf9f07c, processorArchitecture=MSIL">
      <SpecificVersion>False</SpecificVersion>
      <HintPath>..\libs\DotLiquid v1.7.0\NET40\DotLiquid.dll</HintPath>
    </Reference>
    <Reference Include="EntityFramework, Version=6.0.0.0, Culture=neutral, PublicKeyToken=b77a5c561934e089, processorArchitecture=MSIL">
      <SpecificVersion>False</SpecificVersion>
      <HintPath>..\packages\EntityFramework.6.0.0-beta1\lib\net45\EntityFramework.dll</HintPath>
    </Reference>
    <Reference Include="EntityFramework.SqlServer, Version=6.0.0.0, Culture=neutral, PublicKeyToken=b77a5c561934e089, processorArchitecture=MSIL">
      <SpecificVersion>False</SpecificVersion>
      <HintPath>..\packages\EntityFramework.6.0.0-beta1\lib\net45\EntityFramework.SqlServer.dll</HintPath>
    </Reference>
    <Reference Include="EPPlus">
      <HintPath>..\libs\EPPlus\EPPlus.dll</HintPath>
    </Reference>
    <Reference Include="Facebook, Version=6.0.10.0, Culture=neutral, PublicKeyToken=58cb4f2111d1e6de, processorArchitecture=MSIL">
      <SpecificVersion>False</SpecificVersion>
      <HintPath>..\packages\Facebook.6.4.0\lib\net45\Facebook.dll</HintPath>
    </Reference>
    <Reference Include="HtmlAgilityPack, Version=1.4.0.0, Culture=neutral, PublicKeyToken=bd319b19eaf3b43a, processorArchitecture=MSIL">
      <SpecificVersion>False</SpecificVersion>
      <HintPath>..\packages\AjaxControlToolkit.7.0429\lib\45\SanitizerProviders\HtmlAgilityPack.dll</HintPath>
    </Reference>
    <Reference Include="Microsoft.CSharp" />
    <Reference Include="Microsoft.Web.Infrastructure, Version=1.0.0.0, Culture=neutral, PublicKeyToken=31bf3856ad364e35, processorArchitecture=MSIL">
      <Private>True</Private>
      <HintPath>..\packages\Microsoft.Web.Infrastructure.1.0.0.0\lib\net40\Microsoft.Web.Infrastructure.dll</HintPath>
    </Reference>
    <Reference Include="Newtonsoft.Json, Version=4.5.0.0, Culture=neutral, PublicKeyToken=30ad4fe6b2a6aeed, processorArchitecture=MSIL">
      <SpecificVersion>False</SpecificVersion>
      <HintPath>..\packages\Newtonsoft.Json.5.0.3\lib\net45\Newtonsoft.Json.dll</HintPath>
    </Reference>
    <Reference Include="NuGet.Core, Version=2.2.31210.9045, Culture=neutral, PublicKeyToken=31bf3856ad364e35, processorArchitecture=MSIL">
      <SpecificVersion>False</SpecificVersion>
      <HintPath>..\packages\NuGet.Core.2.2.0\lib\net40-Client\NuGet.Core.dll</HintPath>
    </Reference>
    <Reference Include="SanitizerProviders, Version=1.0.0.0, Culture=neutral, processorArchitecture=MSIL">
      <SpecificVersion>False</SpecificVersion>
      <HintPath>..\packages\AjaxControlToolkit.7.0429\lib\45\SanitizerProviders\SanitizerProviders.dll</HintPath>
    </Reference>
    <Reference Include="System.ComponentModel.Composition" />
    <Reference Include="System.ComponentModel.DataAnnotations" />
    <Reference Include="System" />
    <Reference Include="System.Configuration" />
    <Reference Include="System.Data" />
    <Reference Include="System.Data.DataSetExtensions" />
    <Reference Include="System.Data.Entity.Design" />
    <Reference Include="System.Data.Services" />
    <Reference Include="System.Data.Services.Client" />
    <Reference Include="System.DirectoryServices" />
    <Reference Include="System.DirectoryServices.AccountManagement" />
    <Reference Include="System.Drawing" />
    <Reference Include="System.Net.Http" />
    <Reference Include="System.Net.Http.Formatting, Version=4.0.0.0, Culture=neutral, PublicKeyToken=31bf3856ad364e35, processorArchitecture=MSIL">
      <SpecificVersion>False</SpecificVersion>
      <HintPath>..\..\..\Program Files (x86)\Microsoft ASP.NET\ASP.NET MVC 4\Assemblies\System.Net.Http.Formatting.dll</HintPath>
    </Reference>
    <Reference Include="System.Runtime.Caching" />
    <Reference Include="System.Runtime.Serialization" />
    <Reference Include="System.ServiceModel" />
    <Reference Include="System.ServiceModel.Activation" />
    <Reference Include="System.ServiceModel.Web" />
    <Reference Include="System.Transactions" />
    <Reference Include="System.Web.ApplicationServices" />
    <Reference Include="System.Web.DynamicData" />
    <Reference Include="System.Web.Entity" />
    <Reference Include="System.Web.Extensions" />
    <Reference Include="System.Web" />
    <Reference Include="System.Web.Http, Version=4.0.0.0, Culture=neutral, PublicKeyToken=31bf3856ad364e35, processorArchitecture=MSIL">
      <SpecificVersion>False</SpecificVersion>
      <HintPath>..\RockWeb\Bin\System.Web.Http.dll</HintPath>
    </Reference>
    <Reference Include="System.Web.Optimization">
      <HintPath>..\packages\Microsoft.AspNet.Web.Optimization.1.0.0\lib\net40\System.Web.Optimization.dll</HintPath>
    </Reference>
    <Reference Include="System.Xml" />
    <Reference Include="System.Xml.Linq" />
    <Reference Include="WebGrease">
      <HintPath>..\packages\WebGrease.1.1.0\lib\WebGrease.dll</HintPath>
    </Reference>
  </ItemGroup>
  <ItemGroup>
    <Compile Include="Address\GeocodeContainer.cs">
      <SubType>Code</SubType>
    </Compile>
    <Compile Include="Attribute\AccountsFieldAttribute.cs" />
    <Compile Include="Attribute\BooleanFieldAttribute.cs" />
    <Compile Include="Attribute\CampusFieldAttribute.cs" />
    <Compile Include="Attribute\BinaryFileTypeFieldAttribute.cs" />
    <Compile Include="Attribute\ComponentFieldAttribute.cs" />
    <Compile Include="Attribute\ComponentsFieldAttribute.cs" />
    <Compile Include="Attribute\CategoryFieldAttribute.cs" />
    <Compile Include="Attribute\AttributeCategoryFieldAttribute.cs" />
    <Compile Include="Attribute\IntegerRangeFieldAttribute.cs" />
    <Compile Include="Attribute\DateRangeFieldAttribute.cs" />
    <Compile Include="Attribute\DecimalRangeFieldAttribute.cs" />
    <Compile Include="Attribute\LocationFieldAttribute.cs" />
    <Compile Include="Attribute\GroupRoleFieldAttribute.cs" />
    <Compile Include="Attribute\MemoFieldAttribute.cs" />
    <Compile Include="Attribute\DecimalFieldAttribute.cs" />
    <Compile Include="Attribute\DateFieldAttribute.cs" />
    <Compile Include="Attribute\AccountFieldAttribute.cs" />
    <Compile Include="Attribute\WorkflowTypeFieldAttribute.cs" />
    <Compile Include="Attribute\GroupTypeFieldAttribute.cs" />
    <Compile Include="Attribute\EmailTemplateFieldAttribute.cs" />
    <Compile Include="Attribute\CustomCheckboxListFieldAttribute.cs">
      <SubType>Code</SubType>
    </Compile>
    <Compile Include="Attribute\CustomRadioListFieldAttribute.cs" />
    <Compile Include="Attribute\CustomDropdownListFieldAttribute.cs" />
    <Compile Include="Attribute\DefinedValueFieldAttribute.cs" />
    <Compile Include="Attribute\CampusesFieldAttribute.cs" />
    <Compile Include="Attribute\EntityTypeFieldAttribute.cs" />
    <Compile Include="Attribute\DetailPageAttribute.cs" />
    <Compile Include="Attribute\FieldAttribute.cs" />
    <Compile Include="Attribute\GroupFieldAttribute.cs" />
    <Compile Include="Attribute\GroupTypesFieldAttribute.cs" />
    <Compile Include="Attribute\IntegerFieldAttribute.cs" />
    <Compile Include="Attribute\LinkedPageAttribute.cs" />
    <Compile Include="Field\Types\IntegerRangeFieldType.cs" />
    <Compile Include="Field\Types\DateRangeFieldType.cs" />
    <Compile Include="Field\Types\DecimalRangeFieldType.cs" />
    <Compile Include="Migrations\201308232058045_CreateDatabase.cs" />
    <Compile Include="Migrations\201308232058045_CreateDatabase.Designer.cs">
      <DependentUpon>201308232058045_CreateDatabase.cs</DependentUpon>
    </Compile>
    <Compile Include="Migrations\201308291631419_FixAbilityLevelAttribute.cs" />
    <Compile Include="Migrations\201308291631419_FixAbilityLevelAttribute.Designer.cs">
      <DependentUpon>201308291631419_FixAbilityLevelAttribute.cs</DependentUpon>
    </Compile>
    <Compile Include="Migrations\201309032043048_FixBinaryFileTypeCaching.cs" />
    <Compile Include="Migrations\201309032043048_FixBinaryFileTypeCaching.Designer.cs">
      <DependentUpon>201309032043048_FixBinaryFileTypeCaching.cs</DependentUpon>
    </Compile>
    <Compile Include="Migrations\201309070045381_CheckinConfigUI.cs" />
    <Compile Include="Migrations\201309070045381_CheckinConfigUI.Designer.cs">
      <DependentUpon>201309070045381_CheckinConfigUI.cs</DependentUpon>
    </Compile>
    <Compile Include="Migrations\201308281644108_FinancialGateway.cs" />
    <Compile Include="Migrations\201308281644108_FinancialGateway.Designer.cs">
      <DependentUpon>201308281644108_FinancialGateway.cs</DependentUpon>
    </Compile>
    <Compile Include="Model\FinancialPersonSavedAccountService.Partial.cs" />
    <Compile Include="Storage\ProviderComponent.cs" />
    <Compile Include="Storage\ProviderContainer.cs" />
    <Compile Include="Storage\Provider\Database.cs" />
    <Compile Include="Storage\Provider\FileSystem.cs" />
    <Compile Include="Data\MergeFieldAttribute.cs" />
    <Compile Include="Field\Types\ComponentsFieldType.cs" />
    <Compile Include="Field\Types\CategoryFieldType.cs" />
    <Compile Include="Field\Types\CategoriesFieldType.cs" />
    <Compile Include="Field\Types\LocationFieldType.cs" />
    <Compile Include="Field\Types\GroupRoleFieldType.cs" />
<<<<<<< HEAD
    <Compile Include="Financial\GatewayComponent.cs" />
    <Compile Include="Financial\GatewayContainer.cs" />
    <Compile Include="Migrations\201305032320163_Communications.cs" />
    <Compile Include="Migrations\201305032320163_Communications.Designer.cs">
      <DependentUpon>201305032320163_Communications.cs</DependentUpon>
    </Compile>
    <Compile Include="Migrations\201305071858522_ExceptionLog_FKUpdates.cs" />
    <Compile Include="Migrations\201305071858522_ExceptionLog_FKUpdates.Designer.cs">
      <DependentUpon>201305071858522_ExceptionLog_FKUpdates.cs</DependentUpon>
    </Compile>
    <Compile Include="Migrations\201305071959060_ExceptionList_PageCreate.cs" />
    <Compile Include="Migrations\201305071959060_ExceptionList_PageCreate.Designer.cs">
      <DependentUpon>201305071959060_ExceptionList_PageCreate.cs</DependentUpon>
    </Compile>
    <Compile Include="Migrations\201305161923438_FinancialTransactionBase.cs" />
    <Compile Include="Migrations\201305161923438_FinancialTransactionBase.Designer.cs">
      <DependentUpon>201305161923438_FinancialTransactionBase.cs</DependentUpon>
    </Compile>
    <Compile Include="Migrations\201305212349171_ScheduleUsingICal.cs" />
    <Compile Include="Migrations\201305212349171_ScheduleUsingICal.Designer.cs">
      <DependentUpon>201305212349171_ScheduleUsingICal.cs</DependentUpon>
    </Compile>
    <Compile Include="Migrations\201305221824203_UpdatePersonDetail.cs" />
    <Compile Include="Migrations\201305221824203_UpdatePersonDetail.Designer.cs">
      <DependentUpon>201305221824203_UpdatePersonDetail.cs</DependentUpon>
    </Compile>
    <Compile Include="Migrations\201305222118261_ScheduleListDetailBlocks.cs" />
    <Compile Include="Migrations\201305222118261_ScheduleListDetailBlocks.Designer.cs">
      <DependentUpon>201305222118261_ScheduleListDetailBlocks.cs</DependentUpon>
    </Compile>
    <Compile Include="Migrations\201305222232471_AddIndexesForPersonProfile.cs" />
    <Compile Include="Migrations\201305222232471_AddIndexesForPersonProfile.Designer.cs">
      <DependentUpon>201305222232471_AddIndexesForPersonProfile.cs</DependentUpon>
    </Compile>
    <Compile Include="Migrations\201305222350477_CampusLocation.cs" />
    <Compile Include="Migrations\201305222350477_CampusLocation.Designer.cs">
      <DependentUpon>201305222350477_CampusLocation.cs</DependentUpon>
    </Compile>
    <Compile Include="Migrations\201305231215302_RemoveDigitalSignage.cs" />
    <Compile Include="Migrations\201305231215302_RemoveDigitalSignage.Designer.cs">
      <DependentUpon>201305231215302_RemoveDigitalSignage.cs</DependentUpon>
    </Compile>
    <Compile Include="Migrations\201305231329217_BinaryFileData.cs" />
    <Compile Include="Migrations\201305231329217_BinaryFileData.Designer.cs">
      <DependentUpon>201305231329217_BinaryFileData.cs</DependentUpon>
    </Compile>
    <Compile Include="Migrations\201305281730297_AddMiddleName.cs" />
    <Compile Include="Migrations\201305281730297_AddMiddleName.Designer.cs">
      <DependentUpon>201305281730297_AddMiddleName.cs</DependentUpon>
    </Compile>
    <Compile Include="Migrations\201305302043127_AddExceptionDetailPage.cs" />
    <Compile Include="Migrations\201305302043127_AddExceptionDetailPage.Designer.cs">
      <DependentUpon>201305302043127_AddExceptionDetailPage.cs</DependentUpon>
    </Compile>
    <Compile Include="Migrations\201305311821224_EditPerson.cs" />
    <Compile Include="Migrations\201305311821224_EditPerson.Designer.cs">
      <DependentUpon>201305311821224_EditPerson.cs</DependentUpon>
    </Compile>
    <Compile Include="Migrations\201305312138270_RockControlGallery.cs" />
    <Compile Include="Migrations\201305312138270_RockControlGallery.Designer.cs">
      <DependentUpon>201305312138270_RockControlGallery.cs</DependentUpon>
    </Compile>
    <Compile Include="Migrations\201306031409550_ScheduleCategory.cs" />
    <Compile Include="Migrations\201306031409550_ScheduleCategory.Designer.cs">
      <DependentUpon>201306031409550_ScheduleCategory.cs</DependentUpon>
    </Compile>
    <Compile Include="Migrations\201306032051381_AdditionalCheckinDataRedux.cs" />
    <Compile Include="Migrations\201306032051381_AdditionalCheckinDataRedux.Designer.cs">
      <DependentUpon>201306032051381_AdditionalCheckinDataRedux.cs</DependentUpon>
    </Compile>
    <Compile Include="Migrations\201306051809266_FinancialTransactionRefund.cs" />
    <Compile Include="Migrations\201306051809266_FinancialTransactionRefund.Designer.cs">
      <DependentUpon>201306051809266_FinancialTransactionRefund.cs</DependentUpon>
    </Compile>
    <Compile Include="Migrations\201306052232509_FinancialTransactionRefund02.cs" />
    <Compile Include="Migrations\201306052232509_FinancialTransactionRefund02.Designer.cs">
      <DependentUpon>201306052232509_FinancialTransactionRefund02.cs</DependentUpon>
    </Compile>
    <Compile Include="Migrations\201306052252368_FinancialTransactionRefund03.cs" />
    <Compile Include="Migrations\201306052252368_FinancialTransactionRefund03.Designer.cs">
      <DependentUpon>201306052252368_FinancialTransactionRefund03.cs</DependentUpon>
    </Compile>
    <Compile Include="Migrations\201306062005113_GroupTypeShowInNavigation.cs" />
    <Compile Include="Migrations\201306062005113_GroupTypeShowInNavigation.Designer.cs">
      <DependentUpon>201306062005113_GroupTypeShowInNavigation.cs</DependentUpon>
    </Compile>
    <Compile Include="Migrations\201306062049526_GroupMemberListBlockAttributes.cs" />
    <Compile Include="Migrations\201306062049526_GroupMemberListBlockAttributes.Designer.cs">
      <DependentUpon>201306062049526_GroupMemberListBlockAttributes.cs</DependentUpon>
    </Compile>
    <Compile Include="Migrations\201306062058091_DeadBlockCleanup01.cs" />
    <Compile Include="Migrations\201306062058091_DeadBlockCleanup01.Designer.cs">
      <DependentUpon>201306062058091_DeadBlockCleanup01.cs</DependentUpon>
    </Compile>
    <Compile Include="Migrations\201306071411579_TagGuid.cs" />
    <Compile Include="Migrations\201306071411579_TagGuid.Designer.cs">
      <DependentUpon>201306071411579_TagGuid.cs</DependentUpon>
    </Compile>
    <Compile Include="Migrations\201306072134322_AttributeCategories.cs" />
    <Compile Include="Migrations\201306072134322_AttributeCategories.Designer.cs">
      <DependentUpon>201306072134322_AttributeCategories.cs</DependentUpon>
    </Compile>
    <Compile Include="Migrations\201306111652134_UpdateGivingBlocks.cs" />
    <Compile Include="Migrations\201306111652134_UpdateGivingBlocks.Designer.cs">
      <DependentUpon>201306111652134_UpdateGivingBlocks.cs</DependentUpon>
    </Compile>
    <Compile Include="Migrations\201306112335040_AttributeCategoriesEmptyMigration.cs" />
    <Compile Include="Migrations\201306112335040_AttributeCategoriesEmptyMigration.Designer.cs">
      <DependentUpon>201306112335040_AttributeCategoriesEmptyMigration.cs</DependentUpon>
    </Compile>
    <Compile Include="Migrations\201306132253131_PathLength260.cs" />
    <Compile Include="Migrations\201306132253131_PathLength260.Designer.cs">
      <DependentUpon>201306132253131_PathLength260.cs</DependentUpon>
    </Compile>
    <Compile Include="Migrations\201306200023112_SecurityRoleBlocksPages.cs" />
    <Compile Include="Migrations\201306200023112_SecurityRoleBlocksPages.Designer.cs">
      <DependentUpon>201306200023112_SecurityRoleBlocksPages.cs</DependentUpon>
    </Compile>
    <Compile Include="Migrations\201306202221542_PersonMergedUpdates.cs" />
    <Compile Include="Migrations\201306202221542_PersonMergedUpdates.Designer.cs">
      <DependentUpon>201306202221542_PersonMergedUpdates.cs</DependentUpon>
    </Compile>
    <Compile Include="Migrations\201306241812457_UniqueUsername.cs" />
    <Compile Include="Migrations\201306241812457_UniqueUsername.Designer.cs">
      <DependentUpon>201306241812457_UniqueUsername.cs</DependentUpon>
    </Compile>
    <Compile Include="Migrations\201306271809000_GlobalAttributeDefaultsForOrg.cs" />
    <Compile Include="Migrations\201306271809000_GlobalAttributeDefaultsForOrg.Designer.cs">
      <DependentUpon>201306271809000_GlobalAttributeDefaultsForOrg.cs</DependentUpon>
    </Compile>
    <Compile Include="Migrations\201306282038440_GoogleAPIKeyGlobalAttribute.cs" />
    <Compile Include="Migrations\201306282038440_GoogleAPIKeyGlobalAttribute.Designer.cs">
      <DependentUpon>201306282038440_GoogleAPIKeyGlobalAttribute.cs</DependentUpon>
    </Compile>
    <Compile Include="Migrations\201306282349062_NewFamilyPage.cs" />
    <Compile Include="Migrations\201306282349062_NewFamilyPage.Designer.cs">
      <DependentUpon>201306282349062_NewFamilyPage.cs</DependentUpon>
    </Compile>
    <Compile Include="Migrations\201307022331042_GroupTypesAttributeAsGuids.cs">
      <SubType>Code</SubType>
    </Compile>
    <Compile Include="Migrations\201307022331042_GroupTypesAttributeAsGuids.Designer.cs">
      <DependentUpon>201307022331042_GroupTypesAttributeAsGuids.cs</DependentUpon>
    </Compile>
    <Compile Include="Migrations\201307031943568_UpdatePhoneLocationTypes.cs" />
    <Compile Include="Migrations\201307031943568_UpdatePhoneLocationTypes.Designer.cs">
      <DependentUpon>201307031943568_UpdatePhoneLocationTypes.cs</DependentUpon>
    </Compile>
    <Compile Include="Migrations\201307032041530_CleanUpFieldTypes01.cs" />
    <Compile Include="Migrations\201307032041530_CleanUpFieldTypes01.Designer.cs">
      <DependentUpon>201307032041530_CleanUpFieldTypes01.cs</DependentUpon>
    </Compile>
    <Compile Include="Migrations\201307052157088_NoteBlockShowOptionsAttributes.cs" />
    <Compile Include="Migrations\201307052157088_NoteBlockShowOptionsAttributes.Designer.cs">
      <DependentUpon>201307052157088_NoteBlockShowOptionsAttributes.cs</DependentUpon>
    </Compile>
    <Compile Include="Migrations\201307052225548_ChangeSubPageNavPath.cs" />
    <Compile Include="Migrations\201307052225548_ChangeSubPageNavPath.Designer.cs">
      <DependentUpon>201307052225548_ChangeSubPageNavPath.cs</DependentUpon>
    </Compile>
    <Compile Include="Migrations\201307052339047_PageXsltIncludeQueryStringBlockAttribute.cs" />
    <Compile Include="Migrations\201307052339047_PageXsltIncludeQueryStringBlockAttribute.Designer.cs">
      <DependentUpon>201307052339047_PageXsltIncludeQueryStringBlockAttribute.cs</DependentUpon>
    </Compile>
    <Compile Include="Migrations\201307081815266_GroupMemberDetailBreadCrumb.cs" />
    <Compile Include="Migrations\201307081815266_GroupMemberDetailBreadCrumb.Designer.cs">
      <DependentUpon>201307081815266_GroupMemberDetailBreadCrumb.cs</DependentUpon>
    </Compile>
    <Compile Include="Migrations\201307092306332_MarketingCampaignXsltAttribs.cs" />
    <Compile Include="Migrations\201307092306332_MarketingCampaignXsltAttribs.Designer.cs">
      <DependentUpon>201307092306332_MarketingCampaignXsltAttribs.cs</DependentUpon>
    </Compile>
    <Compile Include="Migrations\201307092345097_CleanUpExtraNotesBlockTypes.cs" />
    <Compile Include="Migrations\201307092345097_CleanUpExtraNotesBlockTypes.Designer.cs">
      <DependentUpon>201307092345097_CleanUpExtraNotesBlockTypes.cs</DependentUpon>
    </Compile>
    <Compile Include="Migrations\201307101515281_FinancialAccountPage.cs" />
    <Compile Include="Migrations\201307101515281_FinancialAccountPage.Designer.cs">
      <DependentUpon>201307101515281_FinancialAccountPage.cs</DependentUpon>
    </Compile>
    <Compile Include="Migrations\201307111546017_SiteReferenceFields260.cs" />
    <Compile Include="Migrations\201307111546017_SiteReferenceFields260.Designer.cs">
      <DependentUpon>201307111546017_SiteReferenceFields260.cs</DependentUpon>
    </Compile>
    <Compile Include="Migrations\201307111959002_EditFamily.cs" />
    <Compile Include="Migrations\201307111959002_EditFamily.Designer.cs">
      <DependentUpon>201307111959002_EditFamily.cs</DependentUpon>
    </Compile>
    <Compile Include="Migrations\201307112143164_LayoutBlocksSiteSpecific.cs" />
    <Compile Include="Migrations\201307112143164_LayoutBlocksSiteSpecific.Designer.cs">
      <DependentUpon>201307112143164_LayoutBlocksSiteSpecific.cs</DependentUpon>
    </Compile>
    <Compile Include="Migrations\201307151334356_CanCheckIn.cs" />
    <Compile Include="Migrations\201307151334356_CanCheckIn.Designer.cs">
      <DependentUpon>201307151334356_CanCheckIn.cs</DependentUpon>
    </Compile>
    <Compile Include="Migrations\201307160029240_InheritedGroupType.cs" />
    <Compile Include="Migrations\201307160029240_InheritedGroupType.Designer.cs">
      <DependentUpon>201307160029240_InheritedGroupType.cs</DependentUpon>
    </Compile>
    <Compile Include="Migrations\201307161341221_FixRelationshipBlockSettings.cs" />
    <Compile Include="Migrations\201307161341221_FixRelationshipBlockSettings.Designer.cs">
      <DependentUpon>201307161341221_FixRelationshipBlockSettings.cs</DependentUpon>
    </Compile>
    <Compile Include="Migrations\201307162008184_GroupMemberAddMemberStatus.cs" />
    <Compile Include="Migrations\201307162008184_GroupMemberAddMemberStatus.Designer.cs">
      <DependentUpon>201307162008184_GroupMemberAddMemberStatus.cs</DependentUpon>
    </Compile>
    <Compile Include="Migrations\201307162011096_GroupMemberUniqueMemberRole.cs" />
    <Compile Include="Migrations\201307162011096_GroupMemberUniqueMemberRole.Designer.cs">
      <DependentUpon>201307162011096_GroupMemberUniqueMemberRole.cs</DependentUpon>
    </Compile>
    <Compile Include="Migrations\201307171913426_AddGroupTypeRoute.cs" />
    <Compile Include="Migrations\201307171913426_AddGroupTypeRoute.Designer.cs">
      <DependentUpon>201307171913426_AddGroupTypeRoute.cs</DependentUpon>
    </Compile>
    <Compile Include="Migrations\201307172022520_PowerTools.cs" />
    <Compile Include="Migrations\201307172022520_PowerTools.Designer.cs">
      <DependentUpon>201307172022520_PowerTools.cs</DependentUpon>
    </Compile>
    <Compile Include="Migrations\201307181215585_HideSystemGroupTypes.cs" />
    <Compile Include="Migrations\201307181215585_HideSystemGroupTypes.Designer.cs">
      <DependentUpon>201307181215585_HideSystemGroupTypes.cs</DependentUpon>
    </Compile>
    <Compile Include="Migrations\201307191356459_LocationUpdates.cs" />
    <Compile Include="Migrations\201307191356459_LocationUpdates.Designer.cs">
      <DependentUpon>201307191356459_LocationUpdates.cs</DependentUpon>
    </Compile>
    <Compile Include="Migrations\201307231337001_AddCampusShortCode.cs" />
    <Compile Include="Migrations\201307231337001_AddCampusShortCode.Designer.cs">
      <DependentUpon>201307231337001_AddCampusShortCode.cs</DependentUpon>
    </Compile>
    <Compile Include="Migrations\201307291620553_PageIcons.cs" />
    <Compile Include="Migrations\201307291620553_PageIcons.Designer.cs">
      <DependentUpon>201307291620553_PageIcons.cs</DependentUpon>
    </Compile>
    <Compile Include="Migrations\201307302059199_BinaryFileStorageProviders.cs" />
    <Compile Include="Migrations\201307302059199_BinaryFileStorageProviders.Designer.cs">
      <DependentUpon>201307302059199_BinaryFileStorageProviders.cs</DependentUpon>
    </Compile>
    <Compile Include="Migrations\201307312305307_GroupSearchComponent.cs" />
    <Compile Include="Migrations\201307312305307_GroupSearchComponent.Designer.cs">
      <DependentUpon>201307312305307_GroupSearchComponent.cs</DependentUpon>
    </Compile>
    <Compile Include="Migrations\201308011900113_PageSettingUpdates.cs" />
    <Compile Include="Migrations\201308011900113_PageSettingUpdates.Designer.cs">
      <DependentUpon>201308011900113_PageSettingUpdates.cs</DependentUpon>
    </Compile>
    <Compile Include="Migrations\201308012159011_AddPeoplePage.cs" />
    <Compile Include="Migrations\201308012159011_AddPeoplePage.Designer.cs">
      <DependentUpon>201308012159011_AddPeoplePage.cs</DependentUpon>
    </Compile>
    <Compile Include="Migrations\201308020119039_CheckinAdminPages.cs" />
    <Compile Include="Migrations\201308020119039_CheckinAdminPages.Designer.cs">
      <DependentUpon>201308020119039_CheckinAdminPages.cs</DependentUpon>
    </Compile>
    <Compile Include="Migrations\201308021742105_CurrentPersonBlock.cs">
      <SubType>Code</SubType>
    </Compile>
    <Compile Include="Migrations\201308021742105_CurrentPersonBlock.Designer.cs">
      <DependentUpon>201308021742105_CurrentPersonBlock.cs</DependentUpon>
    </Compile>
    <Compile Include="Migrations\201308021811252_ChangeBadges1Case.cs" />
    <Compile Include="Migrations\201308021811252_ChangeBadges1Case.Designer.cs">
      <DependentUpon>201308021811252_ChangeBadges1Case.cs</DependentUpon>
    </Compile>
    <Compile Include="Migrations\201308052350229_RenameLocationTypeField.cs" />
    <Compile Include="Migrations\201308052350229_RenameLocationTypeField.Designer.cs">
      <DependentUpon>201308052350229_RenameLocationTypeField.cs</DependentUpon>
    </Compile>
    <Compile Include="Migrations\201308062206216_FlipCheckinClassRelationships.cs" />
    <Compile Include="Migrations\201308062206216_FlipCheckinClassRelationships.Designer.cs">
      <DependentUpon>201308062206216_FlipCheckinClassRelationships.cs</DependentUpon>
    </Compile>
    <Compile Include="Migrations\201308071741109_MarketingCampaignAdListFilter.cs" />
    <Compile Include="Migrations\201308071741109_MarketingCampaignAdListFilter.Designer.cs">
      <DependentUpon>201308071741109_MarketingCampaignAdListFilter.cs</DependentUpon>
    </Compile>
    <Compile Include="Migrations\201308072153425_AddAbilityLevels.cs" />
    <Compile Include="Migrations\201308072153425_AddAbilityLevels.Designer.cs">
      <DependentUpon>201308072153425_AddAbilityLevels.cs</DependentUpon>
    </Compile>
    <Compile Include="Migrations\201308080403505_UniqueDeviceIPAddress.cs" />
    <Compile Include="Migrations\201308080403505_UniqueDeviceIPAddress.Designer.cs">
      <DependentUpon>201308080403505_UniqueDeviceIPAddress.cs</DependentUpon>
    </Compile>
    <Compile Include="Migrations\201308081522336_ReverseDeviceIPUnique.cs" />
    <Compile Include="Migrations\201308081522336_ReverseDeviceIPUnique.Designer.cs">
      <DependentUpon>201308081522336_ReverseDeviceIPUnique.cs</DependentUpon>
    </Compile>
    <Compile Include="Migrations\201308092211484_FieldTypeUnique.cs" />
    <Compile Include="Migrations\201308092211484_FieldTypeUnique.Designer.cs">
      <DependentUpon>201308092211484_FieldTypeUnique.cs</DependentUpon>
    </Compile>
    <Compile Include="Migrations\201308112230400_FixDataFiltersSetting.cs" />
    <Compile Include="Migrations\201308112230400_FixDataFiltersSetting.Designer.cs">
      <DependentUpon>201308112230400_FixDataFiltersSetting.cs</DependentUpon>
    </Compile>
    <Compile Include="Migrations\201308131210014_ScheduleServiceTimes.cs" />
    <Compile Include="Migrations\201308131210014_ScheduleServiceTimes.Designer.cs">
      <DependentUpon>201308131210014_ScheduleServiceTimes.cs</DependentUpon>
    </Compile>
    <Compile Include="Migrations\201308131808402_GroupTypePurpose.cs" />
    <Compile Include="Migrations\201308131808402_GroupTypePurpose.Designer.cs">
      <DependentUpon>201308131808402_GroupTypePurpose.cs</DependentUpon>
    </Compile>
    <Compile Include="Migrations\201308142301072_CheckInAdminPages02.cs" />
    <Compile Include="Migrations\201308142301072_CheckInAdminPages02.Designer.cs">
      <DependentUpon>201308142301072_CheckInAdminPages02.cs</DependentUpon>
    </Compile>
    <Compile Include="Migrations\201308151614282_GroupOrderGroupTypeOrder.cs" />
    <Compile Include="Migrations\201308151614282_GroupOrderGroupTypeOrder.Designer.cs">
      <DependentUpon>201308151614282_GroupOrderGroupTypeOrder.cs</DependentUpon>
    </Compile>
    <Compile Include="Migrations\201308161802304_EntityIsCommon.cs" />
    <Compile Include="Migrations\201308161802304_EntityIsCommon.Designer.cs">
      <DependentUpon>201308161802304_EntityIsCommon.cs</DependentUpon>
    </Compile>
    <Compile Include="Migrations\201308162243140_DataTransformations.cs" />
    <Compile Include="Migrations\201308162243140_DataTransformations.Designer.cs">
      <DependentUpon>201308162243140_DataTransformations.cs</DependentUpon>
    </Compile>
    <Compile Include="Migrations\201308191700532_AddMaritalStatusDefinedValues.cs" />
    <Compile Include="Migrations\201308191700532_AddMaritalStatusDefinedValues.Designer.cs">
      <DependentUpon>201308191700532_AddMaritalStatusDefinedValues.cs</DependentUpon>
    </Compile>
=======
>>>>>>> 5b65f11b
    <Compile Include="Migrations\RockMigration.cs" />
    <Compile Include="Model\CodeGenerated\BinaryFileDataService.cs" />
    <Compile Include="Model\CodeGenerated\FinancialPersonBankAccountService.cs" />
    <Compile Include="Model\CodeGenerated\FinancialPersonSavedAccountService.cs" />
    <Compile Include="Model\CodeGenerated\FinancialTransactionRefundService.cs" />
    <Compile Include="Model\CodeGenerated\FinancialTransactionScannedCheckService.cs" />
    <Compile Include="Model\BinaryFileData.cs" />
    <Compile Include="Net\RockRestClient.cs" />
    <Compile Include="Net\RockWebRequest.cs">
      <SubType>Code</SubType>
    </Compile>
    <Compile Include="PersonProfile\BadgeComponent.cs" />
    <Compile Include="PersonProfile\BadgeContainer.cs" />
    <Compile Include="PersonProfile\Badge\NextSteps.cs" />
    <Compile Include="PersonProfile\Badge\FamilyAttendance.cs" />
    <Compile Include="PersonProfile\Badge\eraAttendance.cs" />
    <Compile Include="PersonProfile\Badge\DiscScore.cs">
      <SubType>Code</SubType>
    </Compile>
    <Compile Include="PersonProfile\Badge\eRA.cs" />
    <Compile Include="PersonProfile\Badge\RecordStatus.cs" />
    <Compile Include="PersonProfile\Badge\Campus.cs" />
    <Compile Include="PersonProfile\Badge\PersonStatus.cs" />
    <Compile Include="PersonProfile\Badge\Serving.cs">
      <SubType>Code</SubType>
    </Compile>
    <Compile Include="PersonProfile\IconBadge.cs" />
    <Compile Include="PersonProfile\TextBadge.cs" />
    <Compile Include="Search\Group\Name.cs" />
    <Compile Include="SystemGuid\Category.cs" />
    <Compile Include="SystemGuid\EntityType.cs" />
    <Compile Include="Transactions\SendCommunicationTransaction.cs" />
    <Compile Include="Web\Cache\CategoryCache.cs" />
    <Compile Include="Web\DescriptionList.cs" />
    <Compile Include="Web\UI\Controls\Checkin Configuration Controls\CheckinGroupEditor.cs" />
    <Compile Include="Web\UI\Controls\Checkin Configuration Controls\CheckinGroupTypeEditor.cs" />
    <Compile Include="Web\UI\Controls\Communication\ChannelControl.cs" />
    <Compile Include="Data\IgnoreModelErrorsAttribute.cs" />
    <Compile Include="Model\CommunicationRecipientService.Partial.cs" />
    <Compile Include="Security\LoginParameters.cs" />
    <Compile Include="CheckIn\CheckInBlock.cs">
      <SubType>ASPXCodeBehind</SubType>
    </Compile>
    <Compile Include="CheckIn\CheckInFamily.cs" />
    <Compile Include="CheckIn\CheckInGroup.cs" />
    <Compile Include="CheckIn\CheckInGroupType.cs" />
    <Compile Include="CheckIn\CheckInLocation.cs" />
    <Compile Include="CheckIn\CheckInPerson.cs" />
    <Compile Include="CheckIn\CheckInSchedule.cs" />
    <Compile Include="CheckIn\CheckInState.cs" />
    <Compile Include="CheckIn\CheckInStatus.cs" />
    <Compile Include="CheckIn\CheckInLabel.cs" />
    <Compile Include="CheckIn\KioskLabel.cs" />
    <Compile Include="CheckIn\KioskLocationAttendance.cs" />
    <Compile Include="CheckIn\KioskGroupAttendance.cs" />
    <Compile Include="CheckIn\KioskScheduleAttendance.cs" />
    <Compile Include="CheckIn\KioskGroup.cs" />
    <Compile Include="CheckIn\KioskGroupType.cs" />
    <Compile Include="CheckIn\KioskLocation.cs" />
    <Compile Include="CheckIn\KioskSchedule.cs" />
    <Compile Include="CheckIn\KioskDevice.cs" />
    <Compile Include="Communication\ChannelComponent.cs" />
    <Compile Include="Communication\Channel\Sms.cs" />
    <Compile Include="Communication\Channel\Email.cs" />
    <Compile Include="Communication\ChannelContainer.cs" />
    <Compile Include="Communication\TransportComponent.cs" />
    <Compile Include="Communication\TransportContainer.cs" />
    <Compile Include="Communication\Transport\SMTP.cs" />
    <Compile Include="Field\Types\ComponentFieldType.cs" />
    <Compile Include="Model\FinancialTransactionRefund.cs" />
    <Compile Include="Model\FinancialPersonSavedAccount.cs" />
    <Compile Include="Model\FinancialPersonBankAccount.cs" />
    <Compile Include="Model\FinancialScheduledTransactionDetail.cs" />
    <Compile Include="Reporting\DataTransformComponent.cs" />
    <Compile Include="Reporting\DataTransformContainer.cs" />
    <Compile Include="Reporting\DataTransform\Person\ParentTransform.cs" />
    <Compile Include="Reporting\DataFilter\PropertyFilter.cs" />
    <Compile Include="Reporting\DataFilter\OtherDataViewFilter.cs" />
    <Compile Include="Data\DefinedValueAttribute.cs" />
    <Compile Include="Data\PreviewableAttribute.cs" />
    <Compile Include="Data\ICategorized.cs" />
    <Compile Include="Data\NotExportable.cs" />
    <Compile Include="Extension\SafeDirectoryCatalog.cs" />
    <Compile Include="Field\SelectFromListFieldType.cs" />
    <Compile Include="Field\Types\AccountsFieldType.cs" />
    <Compile Include="Field\Types\BinaryFileFieldType.cs">
      <SubType>Code</SubType>
    </Compile>
    <Compile Include="Field\Types\CampusesFieldType.cs" />
    <Compile Include="Field\Types\CampusFieldType.cs" />
    <Compile Include="Field\Types\BinaryFileTypeFieldType.cs" />
    <Compile Include="Field\Types\AccountFieldType.cs" />
    <Compile Include="Field\Types\WorkflowTypeFieldType.cs" />
    <Compile Include="Field\Types\GroupTypeFieldType.cs" />
    <Compile Include="Field\Types\FileFieldType.cs">
      <SubType>Code</SubType>
    </Compile>
    <Compile Include="Field\Types\KeyValueListFieldType.cs" />
    <Compile Include="Field\Types\EmailTemplateFieldType.cs" />
    <Compile Include="Field\Types\EntityTypeFieldType.cs" />
    <Compile Include="Field\Types\GroupFieldType.cs" />
    <Compile Include="Field\Types\GroupTypesFieldType.cs" />
    <Compile Include="Financial\BankAccount.cs" />
    <Compile Include="Financial\CreditCard.cs" />
<<<<<<< HEAD
    <Compile Include="Migrations\201212042327447_ToolsMenuAdCampaigns.cs" />
    <Compile Include="Migrations\201212042327447_ToolsMenuAdCampaigns.Designer.cs">
      <DependentUpon>201212042327447_ToolsMenuAdCampaigns.cs</DependentUpon>
    </Compile>
    <Compile Include="Migrations\201212051230308_AddMissingTagConfiguration.cs" />
    <Compile Include="Migrations\201212051230308_AddMissingTagConfiguration.Designer.cs">
      <DependentUpon>201212051230308_AddMissingTagConfiguration.cs</DependentUpon>
    </Compile>
    <Compile Include="Migrations\201212051710292_AuthConfigureAdministrate.cs" />
    <Compile Include="Migrations\201212051710292_AuthConfigureAdministrate.Designer.cs">
      <DependentUpon>201212051710292_AuthConfigureAdministrate.cs</DependentUpon>
    </Compile>
    <Compile Include="Migrations\201212052022346_ClassRename.cs" />
    <Compile Include="Migrations\201212052022346_ClassRename.Designer.cs">
      <DependentUpon>201212052022346_ClassRename.cs</DependentUpon>
    </Compile>
    <Compile Include="Migrations\201212052126507_DefinedValueNaming.cs" />
    <Compile Include="Migrations\201212052126507_DefinedValueNaming.Designer.cs">
      <DependentUpon>201212052126507_DefinedValueNaming.cs</DependentUpon>
    </Compile>
    <Compile Include="Migrations\201212052255598_ServiceJobColumnNames.cs" />
    <Compile Include="Migrations\201212052255598_ServiceJobColumnNames.Designer.cs">
      <DependentUpon>201212052255598_ServiceJobColumnNames.cs</DependentUpon>
    </Compile>
    <Compile Include="Migrations\201212071233248_PageIconFile.cs" />
    <Compile Include="Migrations\201212071233248_PageIconFile.Designer.cs">
      <DependentUpon>201212071233248_PageIconFile.cs</DependentUpon>
    </Compile>
    <Compile Include="Migrations\201212110027467_GroupBlockAttributes.cs" />
    <Compile Include="Migrations\201212110027467_GroupBlockAttributes.Designer.cs">
      <DependentUpon>201212110027467_GroupBlockAttributes.cs</DependentUpon>
    </Compile>
    <Compile Include="Migrations\201212131758268_GroupTypeField.cs" />
    <Compile Include="Migrations\201212131758268_GroupTypeField.Designer.cs">
      <DependentUpon>201212131758268_GroupTypeField.cs</DependentUpon>
    </Compile>
    <Compile Include="Migrations\201212182319401_ListDetailSweep01.cs" />
    <Compile Include="Migrations\201212182319401_ListDetailSweep01.Designer.cs">
      <DependentUpon>201212182319401_ListDetailSweep01.cs</DependentUpon>
    </Compile>
    <Compile Include="Migrations\201212201910584_HomepageMenuOrder01.cs" />
    <Compile Include="Migrations\201212201910584_HomepageMenuOrder01.Designer.cs">
      <DependentUpon>201212201910584_HomepageMenuOrder01.cs</DependentUpon>
    </Compile>
    <Compile Include="Migrations\201212211225129_CreateCheckInTables.cs" />
    <Compile Include="Migrations\201212211225129_CreateCheckInTables.Designer.cs">
      <DependentUpon>201212211225129_CreateCheckInTables.cs</DependentUpon>
    </Compile>
    <Compile Include="Migrations\201212211411123_Notes.cs" />
    <Compile Include="Migrations\201212211411123_Notes.Designer.cs">
      <DependentUpon>201212211411123_Notes.cs</DependentUpon>
    </Compile>
    <Compile Include="Migrations\201212231321417_PageIconCssClass.cs" />
    <Compile Include="Migrations\201212231321417_PageIconCssClass.Designer.cs">
      <DependentUpon>201212231321417_PageIconCssClass.cs</DependentUpon>
    </Compile>
    <Compile Include="Migrations\201212290135056_FixNotes.cs" />
    <Compile Include="Migrations\201212290135056_FixNotes.Designer.cs">
      <DependentUpon>201212290135056_FixNotes.cs</DependentUpon>
    </Compile>
    <Compile Include="Migrations\201212301436393_UpdateNoteBlock.cs" />
    <Compile Include="Migrations\201212301436393_UpdateNoteBlock.Designer.cs">
      <DependentUpon>201212301436393_UpdateNoteBlock.cs</DependentUpon>
    </Compile>
    <Compile Include="Migrations\201212301720005_FinancialTxnEntityType.cs" />
    <Compile Include="Migrations\201212301720005_FinancialTxnEntityType.Designer.cs">
      <DependentUpon>201212301720005_FinancialTxnEntityType.cs</DependentUpon>
    </Compile>
    <Compile Include="Migrations\201212311301028_AddWorkflowTypeIcon.cs" />
    <Compile Include="Migrations\201212311301028_AddWorkflowTypeIcon.Designer.cs">
      <DependentUpon>201212311301028_AddWorkflowTypeIcon.cs</DependentUpon>
    </Compile>
    <Compile Include="Migrations\201212311316295_AddCategoryIcon.cs" />
    <Compile Include="Migrations\201212311316295_AddCategoryIcon.Designer.cs">
      <DependentUpon>201212311316295_AddCategoryIcon.cs</DependentUpon>
    </Compile>
    <Compile Include="Migrations\201301090032138_ListDetailSweep02.cs" />
    <Compile Include="Migrations\201301090032138_ListDetailSweep02.Designer.cs">
      <DependentUpon>201301090032138_ListDetailSweep02.cs</DependentUpon>
    </Compile>
    <Compile Include="Migrations\201301092105309_GroupViewer01.cs" />
    <Compile Include="Migrations\201301092105309_GroupViewer01.Designer.cs">
      <DependentUpon>201301092105309_GroupViewer01.cs</DependentUpon>
    </Compile>
    <Compile Include="Migrations\201301102215432_AddDeceasedFlag.cs" />
    <Compile Include="Migrations\201301102215432_AddDeceasedFlag.Designer.cs">
      <DependentUpon>201301102215432_AddDeceasedFlag.cs</DependentUpon>
    </Compile>
    <Compile Include="Migrations\201301102317461_AddPrayerRequest.cs" />
    <Compile Include="Migrations\201301102317461_AddPrayerRequest.Designer.cs">
      <DependentUpon>201301102317461_AddPrayerRequest.cs</DependentUpon>
    </Compile>
    <Compile Include="Migrations\201301161307416_AddAttendanceCode.cs" />
    <Compile Include="Migrations\201301161307416_AddAttendanceCode.Designer.cs">
      <DependentUpon>201301161307416_AddAttendanceCode.cs</DependentUpon>
    </Compile>
    <Compile Include="Migrations\201301162240000_DefinedTypesSweep01.cs" />
    <Compile Include="Migrations\201301162240000_DefinedTypesSweep01.Designer.cs">
      <DependentUpon>201301162240000_DefinedTypesSweep01.cs</DependentUpon>
    </Compile>
    <Compile Include="Migrations\201301172201176_CheckInPages.cs" />
    <Compile Include="Migrations\201301172201176_CheckInPages.Designer.cs">
      <DependentUpon>201301172201176_CheckInPages.cs</DependentUpon>
    </Compile>
    <Compile Include="Migrations\201301182037029_NewBootstrapTheme.cs" />
    <Compile Include="Migrations\201301182037029_NewBootstrapTheme.Designer.cs">
      <DependentUpon>201301182037029_NewBootstrapTheme.cs</DependentUpon>
    </Compile>
    <Compile Include="Migrations\201301182325595_MarketingCampaignListDetail.cs" />
    <Compile Include="Migrations\201301182325595_MarketingCampaignListDetail.Designer.cs">
      <DependentUpon>201301182325595_MarketingCampaignListDetail.cs</DependentUpon>
    </Compile>
    <Compile Include="Migrations\201301291756455_RemoveEntityChange.cs" />
    <Compile Include="Migrations\201301291756455_RemoveEntityChange.Designer.cs">
      <DependentUpon>201301291756455_RemoveEntityChange.cs</DependentUpon>
    </Compile>
    <Compile Include="Migrations\201301292308074_ListDetailSweep03.cs" />
    <Compile Include="Migrations\201301292308074_ListDetailSweep03.Designer.cs">
      <DependentUpon>201301292308074_ListDetailSweep03.cs</DependentUpon>
    </Compile>
    <Compile Include="Migrations\201301301954199_Report.cs" />
    <Compile Include="Migrations\201301301954199_Report.Designer.cs">
      <DependentUpon>201301301954199_Report.cs</DependentUpon>
    </Compile>
    <Compile Include="Migrations\201301310052455_WorkflowUI01.cs" />
    <Compile Include="Migrations\201301310052455_WorkflowUI01.Designer.cs">
      <DependentUpon>201301310052455_WorkflowUI01.cs</DependentUpon>
    </Compile>
    <Compile Include="Migrations\201301312356110_MarketingCampaignAdDisplay01.cs" />
    <Compile Include="Migrations\201301312356110_MarketingCampaignAdDisplay01.Designer.cs">
      <DependentUpon>201301312356110_MarketingCampaignAdDisplay01.cs</DependentUpon>
    </Compile>
    <Compile Include="Migrations\201302042346570_FixBlockLayoutData.cs" />
    <Compile Include="Migrations\201302042346570_FixBlockLayoutData.Designer.cs">
      <DependentUpon>201302042346570_FixBlockLayoutData.cs</DependentUpon>
    </Compile>
    <Compile Include="Migrations\201302062119470_CategoryDetail.cs" />
    <Compile Include="Migrations\201302062119470_CategoryDetail.Designer.cs">
      <DependentUpon>201302062119470_CategoryDetail.cs</DependentUpon>
    </Compile>
    <Compile Include="Migrations\201302072347100_FixMissingLoginStatusTwoColumnLeft.cs" />
    <Compile Include="Migrations\201302072347100_FixMissingLoginStatusTwoColumnLeft.Designer.cs">
      <DependentUpon>201302072347100_FixMissingLoginStatusTwoColumnLeft.cs</DependentUpon>
    </Compile>
    <Compile Include="Migrations\201302112227304_WorkflowListUI.cs" />
    <Compile Include="Migrations\201302112227304_WorkflowListUI.Designer.cs">
      <DependentUpon>201302112227304_WorkflowListUI.cs</DependentUpon>
    </Compile>
    <Compile Include="Migrations\201302120034051_MarketingCampaignChildBlocks.cs" />
    <Compile Include="Migrations\201302120034051_MarketingCampaignChildBlocks.Designer.cs">
      <DependentUpon>201302120034051_MarketingCampaignChildBlocks.cs</DependentUpon>
    </Compile>
    <Compile Include="Migrations\201302121305161_AddDataView.cs" />
    <Compile Include="Migrations\201302121305161_AddDataView.Designer.cs">
      <DependentUpon>201302121305161_AddDataView.cs</DependentUpon>
    </Compile>
    <Compile Include="Migrations\201302122058443_FixInactiveSecurityGroups.cs" />
    <Compile Include="Migrations\201302122058443_FixInactiveSecurityGroups.Designer.cs">
      <DependentUpon>201302122058443_FixInactiveSecurityGroups.cs</DependentUpon>
    </Compile>
    <Compile Include="Migrations\201302122358491_GroupMemberListDetail.cs" />
    <Compile Include="Migrations\201302122358491_GroupMemberListDetail.Designer.cs">
      <DependentUpon>201302122358491_GroupMemberListDetail.cs</DependentUpon>
    </Compile>
    <Compile Include="Migrations\201302150233346_CategoryTreeView.cs" />
    <Compile Include="Migrations\201302150233346_CategoryTreeView.Designer.cs">
      <DependentUpon>201302150233346_CategoryTreeView.cs</DependentUpon>
    </Compile>
    <Compile Include="Migrations\201302152230138_BlockTypeListDetail.cs" />
    <Compile Include="Migrations\201302152230138_BlockTypeListDetail.Designer.cs">
      <DependentUpon>201302152230138_BlockTypeListDetail.cs</DependentUpon>
    </Compile>
    <Compile Include="Migrations\201302201159017_RenameBlockProperties.cs" />
    <Compile Include="Migrations\201302201159017_RenameBlockProperties.Designer.cs">
      <DependentUpon>201302201159017_RenameBlockProperties.cs</DependentUpon>
    </Compile>
    <Compile Include="Migrations\201302211249281_EntityTypeAttributeValue.cs" />
    <Compile Include="Migrations\201302211249281_EntityTypeAttributeValue.Designer.cs">
      <DependentUpon>201302211249281_EntityTypeAttributeValue.cs</DependentUpon>
    </Compile>
    <Compile Include="Migrations\201302211842372_AddPrayerRequestAdminPages.cs" />
    <Compile Include="Migrations\201302211842372_AddPrayerRequestAdminPages.Designer.cs">
      <DependentUpon>201302211842372_AddPrayerRequestAdminPages.cs</DependentUpon>
    </Compile>
    <Compile Include="Migrations\201302251516310_PageProperties.cs" />
    <Compile Include="Migrations\201302251516310_PageProperties.Designer.cs">
      <DependentUpon>201302251516310_PageProperties.cs</DependentUpon>
    </Compile>
    <Compile Include="Migrations\201302252219134_UpdateReport.cs" />
    <Compile Include="Migrations\201302252219134_UpdateReport.Designer.cs">
      <DependentUpon>201302252219134_UpdateReport.cs</DependentUpon>
    </Compile>
    <Compile Include="Migrations\201302261559183_ScheduleDescription.cs" />
    <Compile Include="Migrations\201302261559183_ScheduleDescription.Designer.cs">
      <DependentUpon>201302261559183_ScheduleDescription.cs</DependentUpon>
    </Compile>
    <Compile Include="Migrations\201303012246258_AddBinaryFileType.cs" />
    <Compile Include="Migrations\201303012246258_AddBinaryFileType.Designer.cs">
      <DependentUpon>201303012246258_AddBinaryFileType.cs</DependentUpon>
    </Compile>
    <Compile Include="Migrations\201303041612175_MenuToolsGroupViewer.cs" />
    <Compile Include="Migrations\201303041612175_MenuToolsGroupViewer.Designer.cs">
      <DependentUpon>201303041612175_MenuToolsGroupViewer.cs</DependentUpon>
    </Compile>
    <Compile Include="Migrations\201303051350444_WorkflowTrigger.cs" />
    <Compile Include="Migrations\201303051350444_WorkflowTrigger.Designer.cs">
      <DependentUpon>201303051350444_WorkflowTrigger.cs</DependentUpon>
    </Compile>
    <Compile Include="Migrations\201303051729314_WorkflowNameNotRequired.cs" />
    <Compile Include="Migrations\201303051729314_WorkflowNameNotRequired.Designer.cs">
      <DependentUpon>201303051729314_WorkflowNameNotRequired.cs</DependentUpon>
    </Compile>
    <Compile Include="Migrations\201303072129452_CategoryDetailBlockEntityType.cs" />
    <Compile Include="Migrations\201303072129452_CategoryDetailBlockEntityType.Designer.cs">
      <DependentUpon>201303072129452_CategoryDetailBlockEntityType.cs</DependentUpon>
    </Compile>
    <Compile Include="Migrations\201303082053321_StandardizeFieldTypeNames.cs" />
    <Compile Include="Migrations\201303082053321_StandardizeFieldTypeNames.Designer.cs">
      <DependentUpon>201303082053321_StandardizeFieldTypeNames.cs</DependentUpon>
    </Compile>
    <Compile Include="Migrations\201303111705586_DataViewEntityType.cs" />
    <Compile Include="Migrations\201303111705586_DataViewEntityType.Designer.cs">
      <DependentUpon>201303111705586_DataViewEntityType.cs</DependentUpon>
    </Compile>
    <Compile Include="Migrations\201303111750096_EntityTypeAttributeValueByName.cs" />
    <Compile Include="Migrations\201303111750096_EntityTypeAttributeValueByName.Designer.cs">
      <DependentUpon>201303111750096_EntityTypeAttributeValueByName.cs</DependentUpon>
    </Compile>
    <Compile Include="Migrations\201303120513496_AddDeviceBlocks.cs" />
    <Compile Include="Migrations\201303120513496_AddDeviceBlocks.Designer.cs">
      <DependentUpon>201303120513496_AddDeviceBlocks.cs</DependentUpon>
    </Compile>
    <Compile Include="Migrations\201303141823555_DataForLabels.cs" />
    <Compile Include="Migrations\201303141823555_DataForLabels.Designer.cs">
      <DependentUpon>201303141823555_DataForLabels.cs</DependentUpon>
    </Compile>
    <Compile Include="Migrations\201303152128532_UpdateSomeText.cs" />
    <Compile Include="Migrations\201303152128532_UpdateSomeText.Designer.cs">
      <DependentUpon>201303152128532_UpdateSomeText.cs</DependentUpon>
    </Compile>
    <Compile Include="Migrations\201303191826126_UpdateLocation.cs" />
    <Compile Include="Migrations\201303191826126_UpdateLocation.Designer.cs">
      <DependentUpon>201303191826126_UpdateLocation.cs</DependentUpon>
    </Compile>
    <Compile Include="Migrations\201303221324315_AddPageDisplayProperties.cs" />
    <Compile Include="Migrations\201303221324315_AddPageDisplayProperties.Designer.cs">
      <DependentUpon>201303221324315_AddPageDisplayProperties.cs</DependentUpon>
    </Compile>
    <Compile Include="Migrations\201303261236459_UpdateSecureRoute.cs" />
    <Compile Include="Migrations\201303261236459_UpdateSecureRoute.Designer.cs">
      <DependentUpon>201303261236459_UpdateSecureRoute.cs</DependentUpon>
    </Compile>
    <Compile Include="Migrations\201303262220512_Communication.cs" />
    <Compile Include="Migrations\201303262220512_Communication.Designer.cs">
      <DependentUpon>201303262220512_Communication.cs</DependentUpon>
    </Compile>
    <Compile Include="Migrations\201303271713457_CommunicationEmail.cs" />
    <Compile Include="Migrations\201303271713457_CommunicationEmail.Designer.cs">
      <DependentUpon>201303271713457_CommunicationEmail.cs</DependentUpon>
    </Compile>
    <Compile Include="Migrations\201303282315545_RemoveCommEmail.cs" />
    <Compile Include="Migrations\201303282315545_RemoveCommEmail.Designer.cs">
      <DependentUpon>201303282315545_RemoveCommEmail.cs</DependentUpon>
    </Compile>
    <Compile Include="Migrations\201304041745182_PledgeBlocks.cs" />
    <Compile Include="Migrations\201304041745182_PledgeBlocks.Designer.cs">
      <DependentUpon>201304041745182_PledgeBlocks.cs</DependentUpon>
    </Compile>
    <Compile Include="Migrations\201304051218073_DataViewTransform.cs" />
    <Compile Include="Migrations\201304051218073_DataViewTransform.Designer.cs">
      <DependentUpon>201304051218073_DataViewTransform.cs</DependentUpon>
    </Compile>
    <Compile Include="Migrations\201304100003385_zHeader.cs" />
    <Compile Include="Migrations\201304100003385_zHeader.Designer.cs">
      <DependentUpon>201304100003385_zHeader.cs</DependentUpon>
    </Compile>
    <Compile Include="Migrations\201304101246154_GivingBlocks.cs" />
    <Compile Include="Migrations\201304101246154_GivingBlocks.Designer.cs">
      <DependentUpon>201304101246154_GivingBlocks.cs</DependentUpon>
    </Compile>
    <Compile Include="Migrations\201304101854297_GivingBlocksSeedData.cs" />
    <Compile Include="Migrations\201304101854297_GivingBlocksSeedData.Designer.cs">
      <DependentUpon>201304101854297_GivingBlocksSeedData.cs</DependentUpon>
    </Compile>
    <Compile Include="Migrations\201304102107326_DbCalculatedPersonNameFields.cs" />
    <Compile Include="Migrations\201304102107326_DbCalculatedPersonNameFields.Designer.cs">
      <DependentUpon>201304102107326_DbCalculatedPersonNameFields.cs</DependentUpon>
    </Compile>
    <Compile Include="Migrations\201304102138354_NewFinancialSchema.cs" />
    <Compile Include="Migrations\201304102138354_NewFinancialSchema.Designer.cs">
      <DependentUpon>201304102138354_NewFinancialSchema.cs</DependentUpon>
    </Compile>
    <Compile Include="Migrations\201304102332542_DateTimeNamingSweep.cs" />
    <Compile Include="Migrations\201304102332542_DateTimeNamingSweep.Designer.cs">
      <DependentUpon>201304102332542_DateTimeNamingSweep.cs</DependentUpon>
    </Compile>
    <Compile Include="Migrations\201304151305475_ScheduledTransaction.cs" />
    <Compile Include="Migrations\201304151305475_ScheduledTransaction.Designer.cs">
      <DependentUpon>201304151305475_ScheduledTransaction.cs</DependentUpon>
    </Compile>
    <Compile Include="Migrations\RockMigration_5.cs">
      <SubType>Code</SubType>
    </Compile>
    <Compile Include="Migrations\RockMigration_4.cs" />
    <Compile Include="Migrations\RockMigration_3.cs" />
    <Compile Include="Migrations\RockMigration_2.cs">
      <SubType>Code</SubType>
    </Compile>
    <Compile Include="Migrations\RockMigration_1.cs">
      <SubType>Code</SubType>
    </Compile>
=======
    <Compile Include="Financial\IGateway.cs" />
>>>>>>> 5b65f11b
    <Compile Include="Model\AuthService.Partial.cs" />
    <Compile Include="Model\BlockService.Partial.cs" />
    <Compile Include="Model\BlockTypeService.Partial.cs" />
    <Compile Include="Model\AttendanceCode.cs" />
    <Compile Include="Model\CategoryService.Partial.cs" />
    <Compile Include="Model\CodeGenerated\AttendanceCodeService.cs" />
    <Compile Include="Model\CodeGenerated\AttendanceService.cs" />
    <Compile Include="Model\CodeGenerated\AuthService.cs" />
    <Compile Include="Model\CodeGenerated\BinaryFileService.cs" />
    <Compile Include="Model\CodeGenerated\BinaryFileTypeService.cs" />
    <Compile Include="Model\CodeGenerated\BlockService.cs" />
    <Compile Include="Model\CodeGenerated\BlockTypeService.cs" />
    <Compile Include="Model\CodeGenerated\CommunicationRecipientService.cs" />
    <Compile Include="Model\CodeGenerated\CommunicationService.cs" />
    <Compile Include="Model\CodeGenerated\DataViewFilterService.cs" />
    <Compile Include="Model\CodeGenerated\DataViewService.cs" />
    <Compile Include="Model\CodeGenerated\DeviceService.cs" />
    <Compile Include="Model\CodeGenerated\FinancialAccountService.cs" />
    <Compile Include="Model\CodeGenerated\FinancialBatchService.cs" />
    <Compile Include="Model\CodeGenerated\FinancialPledgeService.cs" />
    <Compile Include="Model\CodeGenerated\FinancialScheduledTransactionDetailService.cs" />
    <Compile Include="Model\CodeGenerated\FinancialScheduledTransactionService.cs" />
    <Compile Include="Model\CodeGenerated\FinancialTransactionDetailService.cs" />
    <Compile Include="Model\CodeGenerated\FinancialTransactionImageService.cs" />
    <Compile Include="Model\CodeGenerated\FinancialTransactionService.cs" />
    <Compile Include="Model\CodeGenerated\GroupLocationService.cs" />
    <Compile Include="Model\CodeGenerated\HtmlContentService.cs" />
    <Compile Include="Model\CodeGenerated\MarketingCampaignAdService.cs" />
    <Compile Include="Model\CodeGenerated\MarketingCampaignAdTypeService.cs" />
    <Compile Include="Model\CodeGenerated\MarketingCampaignAudienceService.cs" />
    <Compile Include="Model\CodeGenerated\MarketingCampaignCampusService.cs" />
    <Compile Include="Model\CodeGenerated\MarketingCampaignService.cs" />
    <Compile Include="Model\CodeGenerated\NoteService.cs" />
    <Compile Include="Model\CodeGenerated\NoteTypeService.cs" />
    <Compile Include="Model\CodeGenerated\PageContextService.cs" />
    <Compile Include="Model\CodeGenerated\PageRouteService.cs" />
    <Compile Include="Model\CodeGenerated\PageService.cs" />
    <Compile Include="Model\CodeGenerated\PrayerRequestService.cs" />
    <Compile Include="Model\CodeGenerated\ReportService.cs" />
    <Compile Include="Model\CodeGenerated\ScheduleService.cs" />
    <Compile Include="Model\CodeGenerated\SiteDomainService.cs" />
    <Compile Include="Model\CodeGenerated\SiteService.cs" />
    <Compile Include="Model\CodeGenerated\UserLoginService.cs" />
    <Compile Include="Model\BinaryFileService.Partial.cs" />
    <Compile Include="Model\CodeGenerated\WorkflowActionService.cs" />
    <Compile Include="Model\CodeGenerated\WorkflowActionTypeService.cs" />
    <Compile Include="Model\CodeGenerated\WorkflowActivityService.cs" />
    <Compile Include="Model\CodeGenerated\WorkflowActivityTypeService.cs" />
    <Compile Include="Model\AttendanceCodeService.Partial.cs" />
    <Compile Include="Model\AttendanceService.Partial.cs" />
    <Compile Include="Model\BinaryFileType.cs" />
    <Compile Include="Model\Communication.cs" />
    <Compile Include="Model\CommunicationRecipient.cs" />
    <Compile Include="Model\FinancialScheduledTransaction.cs" />
    <Compile Include="Model\FinancialTransactionImage.cs" />
    <Compile Include="Model\DeviceService.Partial.cs" />
    <Compile Include="Model\DataViewService.Partial.cs" />
    <Compile Include="Model\FinancialTransactionService.Partial.cs">
      <SubType>Code</SubType>
    </Compile>
    <Compile Include="Model\MarketingCampaignAdTypeService.partial.cs">
      <SubType>Code</SubType>
    </Compile>
    <Compile Include="Model\PrayerRequestService.partial.cs" />
    <Compile Include="Model\DataView.cs" />
    <Compile Include="Model\DataViewFilter.cs" />
    <Compile Include="Model\Report.cs" />
    <Compile Include="Model\GroupLocationService.Partial.cs" />
    <Compile Include="Model\MarketingCampaign.cs" />
    <Compile Include="Model\MarketingCampaignAd.cs" />
    <Compile Include="Model\MarketingCampaignAdType.cs" />
    <Compile Include="Model\MarketingCampaignAudience.cs" />
    <Compile Include="Model\MarketingCampaignCampus.cs" />
    <Compile Include="Model\Note.cs" />
    <Compile Include="Model\NoteService.Partial.cs" />
    <Compile Include="Model\NoteType.cs" />
    <Compile Include="Model\NoteTypeService.Partial.cs" />
    <Compile Include="Model\PageContextService.Partial.cs" />
    <Compile Include="Model\HtmlContentService.Partial.cs" />
    <Compile Include="Model\PageContext.cs" />
    <Compile Include="Model\PageService.Partial.cs" />
    <Compile Include="Model\PageRouteService.Partial.cs" />
    <Compile Include="Model\PrayerRequest.cs" />
    <Compile Include="Model\SiteDomainService.Partial.cs" />
    <Compile Include="Model\SiteService.Partial.cs" />
    <Compile Include="Model\UserLoginService.Partial.cs" />
    <Compile Include="Communication\BouncedEmail.cs" />
    <Compile Include="Communication\IEmailProvider.cs" />
    <Compile Include="Communication\SendGridEmailProvider.cs" />
    <Compile Include="Constants\DisplayStrings.cs" />
    <Compile Include="Model\CodeGenerated\AttributeQualifierService.cs" />
    <Compile Include="Model\AttributeQualifierService.Partial.cs" />
    <Compile Include="Model\CodeGenerated\AttributeService.cs" />
    <Compile Include="Model\AttributeService.Partial.cs" />
    <Compile Include="Model\CodeGenerated\AttributeValueService.cs" />
    <Compile Include="Model\AttributeValueService.Partial.cs" />
    <Compile Include="Model\Audit.cs">
      <SubType>Code</SubType>
    </Compile>
    <Compile Include="Model\CodeGenerated\AuditService.cs" />
    <Compile Include="Model\CodeGenerated\CategoryService.cs" />
    <Compile Include="Model\CodeGenerated\EntityTypeService.cs" />
    <Compile Include="Field\Types\HtmlFieldType.cs" />
    <Compile Include="Field\Types\MemoFieldType.cs" />
    <Compile Include="Model\Attendance.cs" />
    <Compile Include="Model\Schedule.cs" />
    <Compile Include="Model\Device.cs" />
    <Compile Include="Model\CodeGenerated\ServiceJobService.cs" />
    <Compile Include="Model\CodeGenerated\WorkflowTriggerService.cs" />
    <Compile Include="Model\CodeGenerated\MetricService.cs">
      <SubType>Code</SubType>
    </Compile>
    <Compile Include="Model\Category.cs" />
    <Compile Include="Services\NuGet\PackageService.cs" />
    <Compile Include="Search\Person\PersonQueryExtensions.cs" />
    <Compile Include="SystemGuid\BinaryFileType.cs" />
    <Compile Include="Web\Cache\CachedModel.cs" />
    <Compile Include="Web\UI\Adapters\CheckBoxAdapter.cs" />
    <Compile Include="Web\UI\Adapters\CheckBoxListAdapter.cs" />
    <Compile Include="Web\UI\Adapters\DropDownListAdapter.cs" />
    <Compile Include="Web\UI\Adapters\RadioButtonAdapter.cs" />
    <Compile Include="Web\UI\Controls\Communication\Sms.cs" />
    <Compile Include="Web\UI\Controls\Communication\Email.cs" />
    <Compile Include="Web\UI\Controls\Badge.cs" />
    <Compile Include="Web\UI\Controls\ConfirmPageUnload.cs" />
    <Compile Include="Web\UI\Controls\Grid\DefinedValueField.cs" />
    <Compile Include="Web\UI\Controls\Pickers\DateRangePicker.cs" />
    <Compile Include="Web\UI\Controls\Grid\CheckBoxEditableField.cs" />
    <Compile Include="Web\UI\Controls\Grid\ColorField.cs" />
    <Compile Include="Web\UI\Controls\IRequiredControl.cs" />
    <Compile Include="Web\UI\Controls\LabeledBulletedList.cs" />
    <Compile Include="Web\UI\Controls\NewFamily\Attributes.cs" />
    <Compile Include="Web\UI\Controls\NewFamily\AttributesRow.cs" />
    <Compile Include="Web\UI\Controls\NewFamily\Members.cs" />
    <Compile Include="Web\UI\Controls\NewFamily\MembersRow.cs" />
    <Compile Include="Web\UI\Controls\NumberRangeEditor.cs" />
    <Compile Include="Web\UI\Controls\PersonProfile\Badge.cs" />
    <Compile Include="Web\UI\Controls\PersonLink.cs" />
    <Compile Include="Web\UI\Controls\HtmlEditor.cs" />
    <Compile Include="Web\UI\Controls\PersonProfile\BadgeList.cs" />
    <Compile Include="Web\UI\Controls\Pickers\ComponentPicker.cs" />
    <Compile Include="Web\UI\Controls\Pickers\ComponentsPicker.cs" />
    <Compile Include="Web\UI\Controls\Pickers\GroupTypePicker.cs" />
    <Compile Include="Web\UI\Controls\Pickers\PersonPicker2.cs" />
    <Compile Include="Web\UI\Controls\Pickers\GroupRolePicker.cs" />
    <Compile Include="Web\UI\Controls\Pickers\GeoPicker.cs" />
    <Compile Include="Web\UI\Controls\Pickers\MonthDayPicker.cs" />
    <Compile Include="Web\UI\Controls\Pickers\MonthYearPicker.cs" />
    <Compile Include="Web\UI\Controls\Pickers\CampusPicker.cs" />
    <Compile Include="Web\UI\Controls\Pickers\DateTimePicker.cs" />
    <Compile Include="Web\UI\Controls\TagList.cs" />
    <Compile Include="Web\UI\Controls\Pickers\DatePicker.cs" />
    <Compile Include="Web\UI\Controls\Pickers\TimePicker.cs" />
    <Compile Include="Web\UI\Controls\Pickers\MergeFieldPicker.cs" />
    <Compile Include="Web\UI\Controls\Pickers\PersonPicker.cs" />
    <Compile Include="Web\UI\Controls\Pickers\TreeViewItem.cs" />
    <Compile Include="Web\UI\Controls\RockDropDownList.cs" />
    <Compile Include="Web\UI\Controls\NumberBox.cs" />
    <Compile Include="Web\UI\Controls\PageBreadCrumbs.cs" />
    <Compile Include="Web\UI\Controls\PageDescription.cs" />
    <Compile Include="Web\UI\Controls\PageIcon.cs" />
    <Compile Include="Web\UI\Controls\Pickers\CategoryPicker.cs" />
    <Compile Include="Web\UI\Controls\Pickers\BinaryFileTypePicker.cs" />
    <Compile Include="Web\UI\Controls\Pickers\BinaryFilePicker.cs" />
    <Compile Include="Web\UI\Controls\Pickers\AccountPicker.cs">
      <SubType>Code</SubType>
    </Compile>
    <Compile Include="Web\UI\Controls\Pickers\WorkflowTypePicker.cs" />
    <Compile Include="Web\UI\Controls\Pickers\GroupPicker.cs" />
    <Compile Include="Web\UI\Controls\Pickers\ItemPicker.cs" />
    <Compile Include="Web\UI\Controls\HiddenFieldValidator.cs" />
    <Compile Include="Web\UI\Controls\FileUploader.cs">
      <SubType>Code</SubType>
    </Compile>
    <Compile Include="Web\UI\Controls\Pickers\PagePicker.cs" />
    <Compile Include="Web\UI\Controls\KeyValueList.cs" />
    <Compile Include="Web\UI\Controls\Grid\ToggleField.cs" />
    <Compile Include="Web\UI\Controls\NoteEditor.cs" />
    <Compile Include="Web\UI\Controls\ButtonDropDownList.cs" />
    <Compile Include="Web\UI\Controls\AttributeEditor.cs" />
    <Compile Include="Web\UI\Controls\ScheduleBuilder.cs" />
    <Compile Include="Web\UI\Controls\SecurityButton.cs" />
    <Compile Include="Web\UI\Controls\StateDropDownList.cs" />
    <Compile Include="Web\UI\Controls\Workflow Controls\WorkflowActionTypeEditor.cs" />
    <Compile Include="Web\UI\Controls\Workflow Controls\WorkflowActivityTypeEditor.cs" />
    <Compile Include="Web\UI\Controls\Grid\BadgeField.cs" />
    <Compile Include="Web\UI\Controls\Grid\INotRowSelectedField.cs" />
    <Compile Include="Web\UI\Controls\Toggle.cs" />
    <Compile Include="Web\UI\Controls\HelpBlock.cs" />
    <Compile Include="Reporting\DataFilterComponent.cs" />
    <Compile Include="Reporting\DataFilterContainer.cs" />
    <Compile Include="Reporting\DataFilter\Person\GroupTypeAttendanceFilter.cs" />
    <Compile Include="Reporting\DataFilter\Person\HasPictureFilter.cs" />
    <Compile Include="Web\UI\Adapters\RadioButtonListAdapter.cs" />
    <Compile Include="Web\UI\Controls\Data View Filters\FilterGroup.cs" />
    <Compile Include="Web\UI\Controls\Data View Filters\FilterField.cs" />
    <Compile Include="Web\UI\Controls\Grid\AttributeField.cs" />
    <Compile Include="Web\UI\Controls\ILabeledControl.cs" />
    <Compile Include="Web\UI\BreadCrumb.cs" />
    <Compile Include="Web\UI\IDetailBlock.cs" />
    <Compile Include="Web\UI\IDimmableBlock.cs" />
    <Compile Include="Web\UI\ViewStateList.cs" />
    <Compile Include="Workflow\Action\CheckIn\CheckInActionComponent.cs" />
    <Compile Include="Workflow\Action\CheckIn\CalculateLastAttended.cs" />
    <Compile Include="Workflow\Action\CheckIn\FilterGroupsByGender.cs" />
    <Compile Include="Workflow\Action\CheckIn\FilterGroupsByAbilityLevel.cs" />
    <Compile Include="Workflow\Action\CheckIn\FilterGroupsBySpecialNeeds.cs" />
    <Compile Include="Workflow\Action\CheckIn\FilterGroupsByLastName.cs" />
    <Compile Include="Workflow\Action\CheckIn\CreateLabels.cs" />
    <Compile Include="Workflow\Action\CheckIn\FilterByGrade.cs" />
    <Compile Include="Workflow\Action\CheckIn\RemoveEmptyPeople.cs" />
    <Compile Include="Workflow\Action\CheckIn\RemoveEmptyGroupTypes.cs" />
    <Compile Include="Workflow\Action\CheckIn\RemoveEmptyLocations.cs" />
    <Compile Include="Workflow\Action\CheckIn\SaveAttendance.cs" />
    <Compile Include="Workflow\Action\CheckIn\RemoveEmptyGroups.cs" />
    <Compile Include="Workflow\Action\CheckIn\LoadSchedules.cs" />
    <Compile Include="Workflow\Action\CheckIn\LoadGroups.cs" />
    <Compile Include="Workflow\Action\CheckIn\FilterActiveLocations.cs" />
    <Compile Include="Workflow\Action\CheckIn\LoadLocations.cs" />
    <Compile Include="Workflow\Action\CheckIn\FilterByAge.cs" />
    <Compile Include="Workflow\Action\CheckIn\LoadGroupTypes.cs" />
    <Compile Include="Workflow\Action\CheckIn\FindRelationships.cs" />
    <Compile Include="Workflow\Action\CheckIn\FindFamilyMembers.cs" />
    <Compile Include="Workflow\Action\CheckIn\FindFamilies.cs" />
    <Compile Include="Workflow\Action\CheckIn\SelectByBestFit.cs" />
    <Compile Include="Workflow\Action\CheckIn\SelectByLastAttended.cs" />
    <Compile Include="Workflow\Action\ParseZebraLabel.cs" />
    <Compile Include="Workflow\TriggerCache.cs" />
    <Compile Include="Model\WorkflowTriggerService.Partial.cs" />
    <Compile Include="Model\WorkflowTrigger.cs" />
    <Compile Include="Model\EntityType.cs" />
    <Compile Include="Model\EntityTypeService.Partial.cs" />
    <Compile Include="Model\TaggedItemService.Partial.cs" />
    <Compile Include="Model\TagService.Partial.cs" />
    <Compile Include="Model\Tag.cs" />
    <Compile Include="Model\TaggedItem.cs" />
    <Compile Include="Model\CodeGenerated\DefinedTypeService.cs" />
    <Compile Include="Model\CodeGenerated\DefinedValueService.cs" />
    <Compile Include="Model\CodeGenerated\ExceptionLogService.cs" />
    <Compile Include="Model\CodeGenerated\FieldTypeService.cs" />
    <Compile Include="Model\FieldTypeService.Partial.cs" />
    <Compile Include="Model\MetricService.Partial.cs" />
    <Compile Include="Model\MetricValue.cs" />
    <Compile Include="Model\CodeGenerated\MetricValueService.cs" />
    <Compile Include="Model\Metric.cs" />
    <Compile Include="Model\DefinedTypeService.Partial.cs" />
    <Compile Include="Model\DefinedValueService.Partial.cs" />
    <Compile Include="Model\ExceptionLog.cs" />
    <Compile Include="Model\ExceptionLogService.Partial.cs" />
    <Compile Include="Model\MetricValueService.Partial.cs" />
    <Compile Include="Model\RangeValue.cs" />
    <Compile Include="Model\CodeGenerated\ServiceLogService.cs" />
    <Compile Include="Model\CodeGenerated\TaggedItemService.cs" />
    <Compile Include="Model\CodeGenerated\TagService.cs" />
    <Compile Include="Model\CodeGenerated\LocationService.cs" />
    <Compile Include="Model\GroupTypeLocationType.cs">
      <SubType>Code</SubType>
    </Compile>
    <Compile Include="Model\LocationService.Partial.cs" />
    <Compile Include="Model\Campus.cs" />
    <Compile Include="Model\CodeGenerated\CampusService.cs" />
    <Compile Include="Model\CodeGenerated\EmailTemplateService.cs" />
    <Compile Include="Model\EmailTemplateService.Partial.cs" />
    <Compile Include="Model\CodeGenerated\PersonMergedService.cs" />
    <Compile Include="Model\CodeGenerated\PersonService.cs" />
    <Compile Include="Model\PersonService.Partial.cs" />
    <Compile Include="Model\PersonMergedService.Partial.cs" />
    <Compile Include="Model\PersonMerged.cs" />
    <Compile Include="Model\PersonViewed.cs" />
    <Compile Include="Model\CodeGenerated\PersonViewedService.cs" />
    <Compile Include="Model\PersonViewedService.Partial.cs" />
    <Compile Include="Model\CodeGenerated\PhoneNumberService.cs" />
    <Compile Include="Model\PhoneNumberService.Partial.cs" />
    <Compile Include="Model\DiscService.cs" />
    <Compile Include="Data\AlternateKeyAttribute.cs" />
    <Compile Include="Data\FriendlyTypeNameAttribute.cs" />
    <Compile Include="Data\NotAuditedAttribute.cs" />
    <Compile Include="Data\IEntity.cs" />
    <Compile Include="Data\IRepository.cs" />
    <Compile Include="Data\RepositoryFactory.cs" />
    <Compile Include="Data\RockPluginDBInitializer.cs" />
    <Compile Include="Data\RockTransactionScope.cs" />
    <Compile Include="Data\RouteAttribute.cs" />
    <Compile Include="Data\Service.cs" />
    <Compile Include="Extension\Component.cs" />
    <Compile Include="Extension\IComponentData.cs" />
    <Compile Include="Extension\Container.cs" />
    <Compile Include="Address\Geocode\TeleAtlas.cs" />
    <Compile Include="Extension\ComponentDescription.cs" />
    <Compile Include="Address\Standardize\MelissaData.cs" />
    <Compile Include="Address\Standardize\StrikeIron.cs" />
    <Compile Include="Address\StandardizeContainer.cs">
      <SubType>Code</SubType>
    </Compile>
    <Compile Include="Address\Geocode\StrikeIron.cs" />
    <Compile Include="Address\StandardizeComponent.cs" />
    <Compile Include="Address\GeocodeComponent.cs" />
    <Compile Include="Address\Geocode\ServiceObjects.cs" />
    <Compile Include="Model\Auth.cs" />
    <Compile Include="Model\BlockType.cs" />
    <Compile Include="Model\Block.cs" />
    <Compile Include="Model\BinaryFile.cs" />
    <Compile Include="Model\HtmlContent.cs" />
    <Compile Include="Model\Page.cs" />
    <Compile Include="Model\PageRoute.cs" />
    <Compile Include="Model\Site.cs" />
    <Compile Include="Model\SiteDomain.cs" />
    <Compile Include="Model\UserLogin.cs" />
    <Compile Include="Communication\Email.cs" />
    <Compile Include="Model\Attribute.cs" />
    <Compile Include="Model\AttributeQualifier.cs" />
    <Compile Include="Model\AttributeValue.cs" />
    <Compile Include="Model\DefinedType.cs" />
    <Compile Include="Model\DefinedValue.cs" />
    <Compile Include="Model\FieldType.cs" />
    <Compile Include="Model\ServiceLog.cs" />
    <Compile Include="Model\Location.cs" />
    <Compile Include="Model\EmailTemplate.cs" />
    <Compile Include="Model\Person.cs" />
    <Compile Include="Model\PhoneNumber.cs" />
    <Compile Include="Extension\IContainer.cs" />
    <Compile Include="Field\ConfigurationValue.cs" />
    <Compile Include="Field\Types\SelectMultiFieldType.cs" />
    <Compile Include="Field\Types\DocumentFieldType.cs" />
    <Compile Include="Field\Types\PersonFieldType.cs" />
    <Compile Include="Field\Types\UrlFieldType.cs" />
    <Compile Include="Field\Types\CurrencyFieldType.cs" />
    <Compile Include="Field\Types\DecimalFieldType.cs" />
    <Compile Include="Field\Types\DefinedValueFieldType.cs" />
    <Compile Include="Field\Types\DefinedTypeFieldType.cs" />
    <Compile Include="Field\Types\DateFieldType.cs" />
    <Compile Include="Field\Types\ImageFieldType.cs" />
    <Compile Include="Field\Types\VideoFieldType.cs" />
    <Compile Include="Model\FinancialBatch.cs">
      <SubType>Code</SubType>
    </Compile>
    <Compile Include="Model\FinancialAccount.cs">
      <SubType>Code</SubType>
    </Compile>
    <Compile Include="Model\FinancialPledge.cs">
      <SubType>Code</SubType>
    </Compile>
    <Compile Include="Model\FinancialTransaction.cs">
      <SubType>Code</SubType>
    </Compile>
    <Compile Include="Model\FinancialTransactionDetail.cs">
      <SubType>Code</SubType>
    </Compile>
    <Compile Include="Model\TransactionSearchValue.cs" />
    <Compile Include="Model\Group.cs" />
    <Compile Include="Model\CodeGenerated\GroupRoleService.cs" />
    <Compile Include="Model\CodeGenerated\GroupService.cs" />
    <Compile Include="Model\GroupService.Partial.cs" />
    <Compile Include="Model\GroupRole.cs" />
    <Compile Include="Model\GroupRoleService.Partial.cs" />
    <Compile Include="Model\GroupType.cs" />
    <Compile Include="Model\CodeGenerated\GroupTypeService.cs" />
    <Compile Include="Model\GroupTypeService.Partial.cs" />
    <Compile Include="Model\GroupMember.cs" />
    <Compile Include="Model\CodeGenerated\GroupMemberService.cs" />
    <Compile Include="Model\GroupMemberService.Partial.cs" />
    <Compile Include="Model\GroupLocation.cs" />
    <Compile Include="Jobs\SendGridProcess.cs" />
    <Compile Include="Jobs\RockCleanup.cs" />
    <Compile Include="Migrations\Configuration.cs" />
    <Compile Include="Migrations\RockCSharpMigrationCodeGenerator.cs" />
    <Compile Include="Search\Person\Address.cs" />
    <Compile Include="Search\Person\Email.cs" />
    <Compile Include="Search\Person\Name.cs" />
    <Compile Include="Search\Person\Phone.cs" />
    <Compile Include="Search\SearchComponent.cs" />
    <Compile Include="Search\SearchContainer.cs" />
    <Compile Include="Security\AdditionalActionsAttribute.cs" />
    <Compile Include="Security\Authentication\ActiveDirectory.cs" />
    <Compile Include="Security\Authentication\Database.cs" />
    <Compile Include="Security\Encryption.cs" />
    <Compile Include="Security\Authentication\Facebook.cs">
      <SubType>Code</SubType>
    </Compile>
    <Compile Include="Security\GlobalDefault.cs" />
    <Compile Include="Security\AuthenticationComponent.cs" />
    <Compile Include="Security\AuthenticationContainer.cs" />
    <Compile Include="Services\NuGet\RockPackagePathResolver.cs" />
    <Compile Include="Services\NuGet\WebProjectManager.cs" />
    <Compile Include="Services\NuGet\WebProjectSystem.cs" />
    <Compile Include="SystemGuid\BlockType.cs" />
    <Compile Include="SystemGuid\Site.cs" />
    <Compile Include="SystemGuid\GroupRole.cs" />
    <Compile Include="SystemGuid\DefinedValue.cs" />
    <Compile Include="SystemGuid\GroupType.cs" />
    <Compile Include="SystemGuid\FieldType.cs" />
    <Compile Include="SystemGuid\Group.cs" />
    <Compile Include="SystemGuid\DefinedType.cs" />
    <Compile Include="SystemGuid\Page.cs" />
    <Compile Include="Transactions\AuditTransaction.cs" />
    <Compile Include="Transactions\WorkflowTriggerTransaction.cs" />
    <Compile Include="Transactions\UserLastActivityTransaction.cs" />
    <Compile Include="Transactions\PersonViewTransaction.cs" />
    <Compile Include="Transactions\ITransaction.cs" />
    <Compile Include="Transactions\PageViewTransaction.cs" />
    <Compile Include="Transactions\RockQueue.cs" />
    <Compile Include="SystemGuid\EmailTemplate.cs" />
    <Compile Include="Model\WorkflowActivityType.cs" />
    <Compile Include="Model\WorkflowActionType.cs" />
    <Compile Include="Model\WorkflowActivity.cs" />
    <Compile Include="Model\WorkflowAction.cs" />
    <Compile Include="Jobs\ProcessWorkflows.cs" />
    <Compile Include="Workflow\Action\CompleteWorkflow.cs" />
    <Compile Include="Workflow\Action\ActivateActivity.cs" />
    <Compile Include="Workflow\Action\SendEmail.cs" />
    <Compile Include="Workflow\Action\SetStatus.cs" />
    <Compile Include="Model\WorkflowTypeService.Partial.cs" />
    <Compile Include="Model\WorkflowService.Partial.cs" />
    <Compile Include="Workflow\ActionComponent.cs" />
    <Compile Include="Workflow\ActionContainer.cs" />
    <Compile Include="Model\CodeGenerated\WorkflowLogService.cs" />
    <Compile Include="Model\CodeGenerated\WorkflowService.cs" />
    <Compile Include="Model\CodeGenerated\WorkflowTypeService.cs" />
    <Compile Include="Model\WorkflowLog.cs" />
    <Compile Include="Model\Workflow.cs" />
    <Compile Include="Model\WorkflowType.cs" />
    <Compile Include="Model\ServiceJob.cs" />
    <Compile Include="Model\ServiceJobService.Partial.cs" />
    <Compile Include="Version.cs" />
    <Compile Include="Web\Cache\AttributeCache.cs" />
    <Compile Include="Web\Cache\BlockTypeCache.cs" />
    <Compile Include="Web\Cache\BlockCache.cs" />
    <Compile Include="Security\Role.cs" />
    <Compile Include="Web\Cache\CampusCache.cs">
      <SubType>Code</SubType>
    </Compile>
    <Compile Include="Web\Cache\EntityTypeCache.cs" />
    <Compile Include="Web\Cache\DefinedTypeCache.cs" />
    <Compile Include="Web\Cache\DefinedValueCache.cs" />
    <Compile Include="Web\Cache\GlobalAttributesCache.cs" />
    <Compile Include="Web\Cache\FieldTypeCache.cs" />
    <Compile Include="Web\Cache\SiteCache.cs" />
    <Compile Include="Web\Cache\PageCache.cs" />
    <Compile Include="Web\UI\ContextAttribute.cs">
      <SubType>Code</SubType>
    </Compile>
    <Compile Include="Web\UI\Controls\Pickers\CampusesPicker.cs" />
    <Compile Include="Web\UI\Controls\ModalAlert.cs" />
    <Compile Include="Web\UI\Controls\ModalDialog.cs" />
    <Compile Include="Web\UI\Controls\LabeledRadioButtonList.cs" />
    <Compile Include="Web\UI\Controls\Grid\EnumField.cs" />
    <Compile Include="Web\UI\Controls\Grid\DateTimeField.cs" />
    <Compile Include="Web\UI\Controls\Grid\DateField.cs" />
    <Compile Include="Web\UI\Controls\Grid\EditValueField.cs" />
    <Compile Include="Web\UI\Controls\Grid\GridFilter.cs" />
    <Compile Include="Web\UI\Controls\LabeledText.cs" />
    <Compile Include="Web\UI\Controls\ModalIFrameDialog.cs" />
    <Compile Include="Web\UI\Controls\ImageUploader.cs" />
    <Compile Include="Web\UI\Controls\LabeledTextBox.cs" />
    <Compile Include="Web\UI\Controls\PageTitle.cs" />
    <Compile Include="Web\UI\Controls\LabeledCheckBoxList.cs" />
    <Compile Include="Web\UI\Controls\Data Fields\FieldTypeList.cs" />
    <Compile Include="Web\UI\Controls\Grid\GridActions.cs" />
    <Compile Include="Web\UI\Controls\LabeledCheckBox.cs" />
    <Compile Include="Web\UI\Controls\SearchField.cs" />
    <Compile Include="Web\UI\Controls\Zone.cs" />
    <Compile Include="Web\UI\DialogMasterPage.cs">
      <SubType>ASPXCodeBehind</SubType>
    </Compile>
    <Compile Include="Web\UI\RockPage.cs">
      <SubType>ASPXCodeBehind</SubType>
    </Compile>
    <Compile Include="Web\UI\RockBlock.cs">
      <SubType>ASPXCodeBehind</SubType>
    </Compile>
    <Compile Include="Attribute\TextFieldAttribute.cs" />
    <Compile Include="Web\RockRouteHandler.cs" />
    <Compile Include="Security\Authorization.cs" />
    <Compile Include="Security\ISecured.cs" />
    <Compile Include="Web\UI\Controls\Data Fields\DataDropDownList.cs">
      <SubType>Code</SubType>
    </Compile>
    <Compile Include="Web\UI\Controls\Data Fields\DataTextBox.cs">
      <SubType>Code</SubType>
    </Compile>
    <Compile Include="Web\UI\Controls\LabeledDropDownList.cs" />
    <Compile Include="Web\UI\Controls\Grid\SecurityField.cs" />
    <Compile Include="Web\UI\Controls\Grid\ReorderField.cs" />
    <Compile Include="Web\UI\Controls\Grid\EditField.cs" />
    <Compile Include="Web\UI\Controls\Grid\DeleteField.cs">
      <SubType>Code</SubType>
    </Compile>
    <Compile Include="Web\UI\Controls\Grid\Grid.cs" />
    <Compile Include="Web\UI\Controls\Grid\BoolField.cs" />
    <Compile Include="Web\UI\Controls\HtmlGenericContainer.cs" />
    <Compile Include="Web\UI\Controls\NotificationBox.cs" />
    <Compile Include="Web\UI\Controls\Grid\RowEventArgs.cs" />
    <Compile Include="ExtensionMethods.cs" />
    <Compile Include="Field\Types\BooleanFieldType.cs" />
    <Compile Include="Field\Types\PageReferenceFieldType.cs" />
    <Compile Include="Field\Types\IntegerFieldType.cs" />
    <Compile Include="Field\Types\SelectSingleFieldType.cs" />
    <Compile Include="Field\Types\ColorFieldType.cs" />
    <Compile Include="Field\FieldType.cs" />
    <Compile Include="Field\Helper.cs" />
    <Compile Include="Field\IFieldType.cs" />
    <Compile Include="Field\Types\TextFieldType.cs" />
    <Compile Include="Attribute\Helper.cs" />
    <Compile Include="Web\HttpModule.cs" />
    <Compile Include="Web\PageReference.cs" />
    <Compile Include="Reflection.cs" />
    <Compile Include="Jobs\JobPulse.cs" />
    <Compile Include="Jobs\RockJobListener.cs" />
    <Compile Include="Jobs\TestJob.cs" />
    <Compile Include="Attribute\IHasAttributes.cs" />
    <Compile Include="Data\IOrdered.cs" />
    <Compile Include="Data\Entity.cs" />
    <Compile Include="Data\Model.cs">
      <SubType>Code</SubType>
    </Compile>
    <Compile Include="Data\RockContext.cs" />
    <Compile Include="Data\UnitOfWorkScope.cs" />
    <Compile Include="Properties\AssemblyInfo.cs" />
    <Compile Include="Data\EFRepository.cs" />
    <Compile Include="Service References\MelissaData.AddressCheck\Reference.cs">
      <AutoGen>True</AutoGen>
      <DesignTime>True</DesignTime>
      <DependentUpon>Reference.svcmap</DependentUpon>
    </Compile>
    <Compile Include="Service References\ServiceObjects.GeoCoder\Reference.cs">
      <AutoGen>True</AutoGen>
      <DesignTime>True</DesignTime>
      <DependentUpon>Reference.svcmap</DependentUpon>
    </Compile>
    <Compile Include="Service References\StrikeIron.USAddressVerification\Reference.cs">
      <AutoGen>True</AutoGen>
      <DesignTime>True</DesignTime>
      <DependentUpon>Reference.svcmap</DependentUpon>
    </Compile>
    <Compile Include="Service References\TeleAtlas.Authentication\Reference.cs">
      <AutoGen>True</AutoGen>
      <DesignTime>True</DesignTime>
      <DependentUpon>Reference.svcmap</DependentUpon>
    </Compile>
    <Compile Include="Service References\TeleAtlas.Geocoding\Reference.cs">
      <AutoGen>True</AutoGen>
      <DesignTime>True</DesignTime>
      <DependentUpon>Reference.svcmap</DependentUpon>
    </Compile>
    <Compile Include="Data\IFeed.cs" />
    <Compile Include="Jobs\JobLoadFailedException.cs" />
    <Compile Include="Web\UI\PersonBlock.cs">
      <SubType>ASPXCodeBehind</SubType>
    </Compile>
    <Compile Include="Web\UI\Validation\DataAnnotationValidator.cs" />
  </ItemGroup>
  <ItemGroup>
    <Content Include="packages.config" />
    <None Include="App.config" />
    <None Include="CheckInStateClassDiagram.cd" />
    <None Include="Service References\MelissaData.AddressCheck\Rock.MelissaData.AddressCheck.ResponseArray.datasource">
      <DependentUpon>Reference.svcmap</DependentUpon>
    </None>
    <None Include="Service References\MelissaData.AddressCheck\Service.wsdl" />
    <None Include="Service References\MelissaData.AddressCheck\Service.xsd">
      <SubType>Designer</SubType>
    </None>
    <None Include="Service References\MelissaData.AddressCheck\Service1.xsd">
      <SubType>Designer</SubType>
    </None>
    <None Include="Service References\ServiceObjects.GeoCoder\GeoCoder.wsdl" />
    <None Include="Service References\ServiceObjects.GeoCoder\Rock.ServiceObjects.GeoCoder.DistanceBetweenInfo.datasource">
      <DependentUpon>Reference.svcmap</DependentUpon>
    </None>
    <None Include="Service References\ServiceObjects.GeoCoder\Rock.ServiceObjects.GeoCoder.DistanceToWaterInfo.datasource">
      <DependentUpon>Reference.svcmap</DependentUpon>
    </None>
    <None Include="Service References\ServiceObjects.GeoCoder\Rock.ServiceObjects.GeoCoder.GeocodeCityWorldwideInfo.datasource">
      <DependentUpon>Reference.svcmap</DependentUpon>
    </None>
    <None Include="Service References\ServiceObjects.GeoCoder\Rock.ServiceObjects.GeoCoder.Location.datasource">
      <DependentUpon>Reference.svcmap</DependentUpon>
    </None>
    <None Include="Service References\ServiceObjects.GeoCoder\Rock.ServiceObjects.GeoCoder.Location_V3.datasource">
      <DependentUpon>Reference.svcmap</DependentUpon>
    </None>
    <None Include="Service References\ServiceObjects.GeoCoder\Rock.ServiceObjects.GeoCoder.ReverseAddress.datasource">
      <DependentUpon>Reference.svcmap</DependentUpon>
    </None>
    <None Include="Service References\ServiceObjects.GeoCoder\Rock.ServiceObjects.GeoCoder.ZipCodeInfo.datasource">
      <DependentUpon>Reference.svcmap</DependentUpon>
    </None>
    <None Include="Service References\StrikeIron.USAddressVerification\Rock.StrikeIron.USAddressVerification.SIWsOutputOfMethodStatusRecord.datasource">
      <DependentUpon>Reference.svcmap</DependentUpon>
    </None>
    <None Include="Service References\StrikeIron.USAddressVerification\Rock.StrikeIron.USAddressVerification.SIWsOutputOfSIWsResultArrayOfMethodStatusRecord.datasource">
      <DependentUpon>Reference.svcmap</DependentUpon>
    </None>
    <None Include="Service References\StrikeIron.USAddressVerification\Rock.StrikeIron.USAddressVerification.SIWsOutputOfSIWsResultArrayOfServiceInfoRecord.datasource">
      <DependentUpon>Reference.svcmap</DependentUpon>
    </None>
    <None Include="Service References\StrikeIron.USAddressVerification\Rock.StrikeIron.USAddressVerification.SIWsOutputOfSIWsResultArrayOfUSAddressWithStatus.datasource">
      <DependentUpon>Reference.svcmap</DependentUpon>
    </None>
    <None Include="Service References\StrikeIron.USAddressVerification\Rock.StrikeIron.USAddressVerification.SIWsOutputOfUSAddress.datasource">
      <DependentUpon>Reference.svcmap</DependentUpon>
    </None>
    <None Include="Service References\StrikeIron.USAddressVerification\Rock.StrikeIron.USAddressVerification.SubscriptionInfo.datasource">
      <DependentUpon>Reference.svcmap</DependentUpon>
    </None>
    <None Include="Service References\StrikeIron.USAddressVerification\USAddressVerification5.wsdl" />
    <None Include="Service References\TeleAtlas.Authentication\Authentication.wsdl" />
    <None Include="Service References\TeleAtlas.Geocoding\Geocoding.wsdl" />
    <None Include="Service References\TeleAtlas.Geocoding\Rock.TeleAtlas.Geocoding.Geocode.datasource">
      <DependentUpon>Reference.svcmap</DependentUpon>
    </None>
    <None Include="Service References\TeleAtlas.Geocoding\Rock.TeleAtlas.Geocoding.MatchType.datasource">
      <DependentUpon>Reference.svcmap</DependentUpon>
    </None>
    <None Include="Service References\TeleAtlas.Geocoding\Rock.TeleAtlas.Geocoding.NameValue.datasource">
      <DependentUpon>Reference.svcmap</DependentUpon>
    </None>
    <None Include="Service References\TeleAtlas.Geocoding\Rock.TeleAtlas.Geocoding.OutputField.datasource">
      <DependentUpon>Reference.svcmap</DependentUpon>
    </None>
    <None Include="Service References\ServiceObjects.GeoCoder\GeoCoder.disco" />
    <None Include="Service References\ServiceObjects.GeoCoder\configuration91.svcinfo" />
    <None Include="Service References\ServiceObjects.GeoCoder\configuration.svcinfo" />
    <None Include="Service References\ServiceObjects.GeoCoder\Reference.svcmap">
      <Generator>WCF Proxy Generator</Generator>
      <LastGenOutput>Reference.cs</LastGenOutput>
    </None>
    <None Include="Service References\StrikeIron.USAddressVerification\configuration91.svcinfo" />
    <None Include="Service References\StrikeIron.USAddressVerification\configuration.svcinfo" />
    <None Include="Service References\StrikeIron.USAddressVerification\Reference.svcmap">
      <Generator>WCF Proxy Generator</Generator>
      <LastGenOutput>Reference.cs</LastGenOutput>
    </None>
    <None Include="Service References\MelissaData.AddressCheck\Service.disco" />
    <None Include="Service References\MelissaData.AddressCheck\configuration91.svcinfo" />
    <None Include="Service References\MelissaData.AddressCheck\configuration.svcinfo" />
    <None Include="Service References\MelissaData.AddressCheck\Reference.svcmap">
      <Generator>WCF Proxy Generator</Generator>
      <LastGenOutput>Reference.cs</LastGenOutput>
    </None>
    <None Include="Service References\TeleAtlas.Authentication\configuration91.svcinfo" />
    <None Include="Service References\TeleAtlas.Authentication\configuration.svcinfo" />
    <None Include="Service References\TeleAtlas.Authentication\Reference.svcmap">
      <Generator>WCF Proxy Generator</Generator>
      <LastGenOutput>Reference.cs</LastGenOutput>
    </None>
    <None Include="Service References\TeleAtlas.Geocoding\configuration91.svcinfo" />
    <None Include="Service References\TeleAtlas.Geocoding\configuration.svcinfo" />
    <None Include="Service References\TeleAtlas.Geocoding\Reference.svcmap">
      <Generator>WCF Proxy Generator</Generator>
      <LastGenOutput>Reference.cs</LastGenOutput>
    </None>
  </ItemGroup>
  <ItemGroup>
    <Service Include="{508349B6-6B84-4DF5-91F0-309BEEBAD82D}" />
  </ItemGroup>
  <ItemGroup>
    <WCFMetadataStorage Include="Service References\MelissaData.AddressCheck\" />
    <WCFMetadataStorage Include="Service References\ServiceObjects.GeoCoder\" />
    <WCFMetadataStorage Include="Service References\StrikeIron.USAddressVerification\" />
    <WCFMetadataStorage Include="Service References\TeleAtlas.Authentication\" />
    <WCFMetadataStorage Include="Service References\TeleAtlas.Geocoding\" />
  </ItemGroup>
  <ItemGroup>
    <ProjectReference Include="..\Quartz\Quartz.csproj">
      <Project>{AEF8823B-E45B-4B35-A4D0-C08C1196D017}</Project>
      <Name>Quartz</Name>
    </ProjectReference>
  </ItemGroup>
  <ItemGroup>
    <WCFMetadata Include="Service References\" />
  </ItemGroup>
  <ItemGroup>
    <Folder Include="Auth\" />
  </ItemGroup>
  <ItemGroup>
    <EmbeddedResource Include="Migrations\201308232058045_CreateDatabase.resx">
      <DependentUpon>201308232058045_CreateDatabase.cs</DependentUpon>
    </EmbeddedResource>
    <EmbeddedResource Include="Migrations\201308291631419_FixAbilityLevelAttribute.resx">
      <DependentUpon>201308291631419_FixAbilityLevelAttribute.cs</DependentUpon>
    </EmbeddedResource>
    <EmbeddedResource Include="Migrations\201309032043048_FixBinaryFileTypeCaching.resx">
      <DependentUpon>201309032043048_FixBinaryFileTypeCaching.cs</DependentUpon>
    </EmbeddedResource>
    <EmbeddedResource Include="Migrations\201309070045381_CheckinConfigUI.resx">
      <DependentUpon>201309070045381_CheckinConfigUI.cs</DependentUpon>
    </EmbeddedResource>
    <EmbeddedResource Include="Migrations\201308281644108_FinancialGateway.resx">
      <DependentUpon>201308281644108_FinancialGateway.cs</DependentUpon>
    </EmbeddedResource>
  </ItemGroup>
  <Import Project="$(MSBuildBinPath)\Microsoft.CSharp.targets" />
  <!-- To modify your build process, add your task inside one of the targets below and uncomment it. 
       Other similar extension points exist, see Microsoft.Common.targets.
  <Target Name="BeforeBuild">
  </Target>
  <Target Name="AfterBuild">
  </Target>
  -->
</Project><|MERGE_RESOLUTION|>--- conflicted
+++ resolved
@@ -173,6 +173,8 @@
     <Compile Include="Field\Types\IntegerRangeFieldType.cs" />
     <Compile Include="Field\Types\DateRangeFieldType.cs" />
     <Compile Include="Field\Types\DecimalRangeFieldType.cs" />
+    <Compile Include="Financial\GatewayComponent.cs" />
+    <Compile Include="Financial\GatewayContainer.cs" />
     <Compile Include="Migrations\201308232058045_CreateDatabase.cs" />
     <Compile Include="Migrations\201308232058045_CreateDatabase.Designer.cs">
       <DependentUpon>201308232058045_CreateDatabase.cs</DependentUpon>
@@ -204,335 +206,6 @@
     <Compile Include="Field\Types\CategoriesFieldType.cs" />
     <Compile Include="Field\Types\LocationFieldType.cs" />
     <Compile Include="Field\Types\GroupRoleFieldType.cs" />
-<<<<<<< HEAD
-    <Compile Include="Financial\GatewayComponent.cs" />
-    <Compile Include="Financial\GatewayContainer.cs" />
-    <Compile Include="Migrations\201305032320163_Communications.cs" />
-    <Compile Include="Migrations\201305032320163_Communications.Designer.cs">
-      <DependentUpon>201305032320163_Communications.cs</DependentUpon>
-    </Compile>
-    <Compile Include="Migrations\201305071858522_ExceptionLog_FKUpdates.cs" />
-    <Compile Include="Migrations\201305071858522_ExceptionLog_FKUpdates.Designer.cs">
-      <DependentUpon>201305071858522_ExceptionLog_FKUpdates.cs</DependentUpon>
-    </Compile>
-    <Compile Include="Migrations\201305071959060_ExceptionList_PageCreate.cs" />
-    <Compile Include="Migrations\201305071959060_ExceptionList_PageCreate.Designer.cs">
-      <DependentUpon>201305071959060_ExceptionList_PageCreate.cs</DependentUpon>
-    </Compile>
-    <Compile Include="Migrations\201305161923438_FinancialTransactionBase.cs" />
-    <Compile Include="Migrations\201305161923438_FinancialTransactionBase.Designer.cs">
-      <DependentUpon>201305161923438_FinancialTransactionBase.cs</DependentUpon>
-    </Compile>
-    <Compile Include="Migrations\201305212349171_ScheduleUsingICal.cs" />
-    <Compile Include="Migrations\201305212349171_ScheduleUsingICal.Designer.cs">
-      <DependentUpon>201305212349171_ScheduleUsingICal.cs</DependentUpon>
-    </Compile>
-    <Compile Include="Migrations\201305221824203_UpdatePersonDetail.cs" />
-    <Compile Include="Migrations\201305221824203_UpdatePersonDetail.Designer.cs">
-      <DependentUpon>201305221824203_UpdatePersonDetail.cs</DependentUpon>
-    </Compile>
-    <Compile Include="Migrations\201305222118261_ScheduleListDetailBlocks.cs" />
-    <Compile Include="Migrations\201305222118261_ScheduleListDetailBlocks.Designer.cs">
-      <DependentUpon>201305222118261_ScheduleListDetailBlocks.cs</DependentUpon>
-    </Compile>
-    <Compile Include="Migrations\201305222232471_AddIndexesForPersonProfile.cs" />
-    <Compile Include="Migrations\201305222232471_AddIndexesForPersonProfile.Designer.cs">
-      <DependentUpon>201305222232471_AddIndexesForPersonProfile.cs</DependentUpon>
-    </Compile>
-    <Compile Include="Migrations\201305222350477_CampusLocation.cs" />
-    <Compile Include="Migrations\201305222350477_CampusLocation.Designer.cs">
-      <DependentUpon>201305222350477_CampusLocation.cs</DependentUpon>
-    </Compile>
-    <Compile Include="Migrations\201305231215302_RemoveDigitalSignage.cs" />
-    <Compile Include="Migrations\201305231215302_RemoveDigitalSignage.Designer.cs">
-      <DependentUpon>201305231215302_RemoveDigitalSignage.cs</DependentUpon>
-    </Compile>
-    <Compile Include="Migrations\201305231329217_BinaryFileData.cs" />
-    <Compile Include="Migrations\201305231329217_BinaryFileData.Designer.cs">
-      <DependentUpon>201305231329217_BinaryFileData.cs</DependentUpon>
-    </Compile>
-    <Compile Include="Migrations\201305281730297_AddMiddleName.cs" />
-    <Compile Include="Migrations\201305281730297_AddMiddleName.Designer.cs">
-      <DependentUpon>201305281730297_AddMiddleName.cs</DependentUpon>
-    </Compile>
-    <Compile Include="Migrations\201305302043127_AddExceptionDetailPage.cs" />
-    <Compile Include="Migrations\201305302043127_AddExceptionDetailPage.Designer.cs">
-      <DependentUpon>201305302043127_AddExceptionDetailPage.cs</DependentUpon>
-    </Compile>
-    <Compile Include="Migrations\201305311821224_EditPerson.cs" />
-    <Compile Include="Migrations\201305311821224_EditPerson.Designer.cs">
-      <DependentUpon>201305311821224_EditPerson.cs</DependentUpon>
-    </Compile>
-    <Compile Include="Migrations\201305312138270_RockControlGallery.cs" />
-    <Compile Include="Migrations\201305312138270_RockControlGallery.Designer.cs">
-      <DependentUpon>201305312138270_RockControlGallery.cs</DependentUpon>
-    </Compile>
-    <Compile Include="Migrations\201306031409550_ScheduleCategory.cs" />
-    <Compile Include="Migrations\201306031409550_ScheduleCategory.Designer.cs">
-      <DependentUpon>201306031409550_ScheduleCategory.cs</DependentUpon>
-    </Compile>
-    <Compile Include="Migrations\201306032051381_AdditionalCheckinDataRedux.cs" />
-    <Compile Include="Migrations\201306032051381_AdditionalCheckinDataRedux.Designer.cs">
-      <DependentUpon>201306032051381_AdditionalCheckinDataRedux.cs</DependentUpon>
-    </Compile>
-    <Compile Include="Migrations\201306051809266_FinancialTransactionRefund.cs" />
-    <Compile Include="Migrations\201306051809266_FinancialTransactionRefund.Designer.cs">
-      <DependentUpon>201306051809266_FinancialTransactionRefund.cs</DependentUpon>
-    </Compile>
-    <Compile Include="Migrations\201306052232509_FinancialTransactionRefund02.cs" />
-    <Compile Include="Migrations\201306052232509_FinancialTransactionRefund02.Designer.cs">
-      <DependentUpon>201306052232509_FinancialTransactionRefund02.cs</DependentUpon>
-    </Compile>
-    <Compile Include="Migrations\201306052252368_FinancialTransactionRefund03.cs" />
-    <Compile Include="Migrations\201306052252368_FinancialTransactionRefund03.Designer.cs">
-      <DependentUpon>201306052252368_FinancialTransactionRefund03.cs</DependentUpon>
-    </Compile>
-    <Compile Include="Migrations\201306062005113_GroupTypeShowInNavigation.cs" />
-    <Compile Include="Migrations\201306062005113_GroupTypeShowInNavigation.Designer.cs">
-      <DependentUpon>201306062005113_GroupTypeShowInNavigation.cs</DependentUpon>
-    </Compile>
-    <Compile Include="Migrations\201306062049526_GroupMemberListBlockAttributes.cs" />
-    <Compile Include="Migrations\201306062049526_GroupMemberListBlockAttributes.Designer.cs">
-      <DependentUpon>201306062049526_GroupMemberListBlockAttributes.cs</DependentUpon>
-    </Compile>
-    <Compile Include="Migrations\201306062058091_DeadBlockCleanup01.cs" />
-    <Compile Include="Migrations\201306062058091_DeadBlockCleanup01.Designer.cs">
-      <DependentUpon>201306062058091_DeadBlockCleanup01.cs</DependentUpon>
-    </Compile>
-    <Compile Include="Migrations\201306071411579_TagGuid.cs" />
-    <Compile Include="Migrations\201306071411579_TagGuid.Designer.cs">
-      <DependentUpon>201306071411579_TagGuid.cs</DependentUpon>
-    </Compile>
-    <Compile Include="Migrations\201306072134322_AttributeCategories.cs" />
-    <Compile Include="Migrations\201306072134322_AttributeCategories.Designer.cs">
-      <DependentUpon>201306072134322_AttributeCategories.cs</DependentUpon>
-    </Compile>
-    <Compile Include="Migrations\201306111652134_UpdateGivingBlocks.cs" />
-    <Compile Include="Migrations\201306111652134_UpdateGivingBlocks.Designer.cs">
-      <DependentUpon>201306111652134_UpdateGivingBlocks.cs</DependentUpon>
-    </Compile>
-    <Compile Include="Migrations\201306112335040_AttributeCategoriesEmptyMigration.cs" />
-    <Compile Include="Migrations\201306112335040_AttributeCategoriesEmptyMigration.Designer.cs">
-      <DependentUpon>201306112335040_AttributeCategoriesEmptyMigration.cs</DependentUpon>
-    </Compile>
-    <Compile Include="Migrations\201306132253131_PathLength260.cs" />
-    <Compile Include="Migrations\201306132253131_PathLength260.Designer.cs">
-      <DependentUpon>201306132253131_PathLength260.cs</DependentUpon>
-    </Compile>
-    <Compile Include="Migrations\201306200023112_SecurityRoleBlocksPages.cs" />
-    <Compile Include="Migrations\201306200023112_SecurityRoleBlocksPages.Designer.cs">
-      <DependentUpon>201306200023112_SecurityRoleBlocksPages.cs</DependentUpon>
-    </Compile>
-    <Compile Include="Migrations\201306202221542_PersonMergedUpdates.cs" />
-    <Compile Include="Migrations\201306202221542_PersonMergedUpdates.Designer.cs">
-      <DependentUpon>201306202221542_PersonMergedUpdates.cs</DependentUpon>
-    </Compile>
-    <Compile Include="Migrations\201306241812457_UniqueUsername.cs" />
-    <Compile Include="Migrations\201306241812457_UniqueUsername.Designer.cs">
-      <DependentUpon>201306241812457_UniqueUsername.cs</DependentUpon>
-    </Compile>
-    <Compile Include="Migrations\201306271809000_GlobalAttributeDefaultsForOrg.cs" />
-    <Compile Include="Migrations\201306271809000_GlobalAttributeDefaultsForOrg.Designer.cs">
-      <DependentUpon>201306271809000_GlobalAttributeDefaultsForOrg.cs</DependentUpon>
-    </Compile>
-    <Compile Include="Migrations\201306282038440_GoogleAPIKeyGlobalAttribute.cs" />
-    <Compile Include="Migrations\201306282038440_GoogleAPIKeyGlobalAttribute.Designer.cs">
-      <DependentUpon>201306282038440_GoogleAPIKeyGlobalAttribute.cs</DependentUpon>
-    </Compile>
-    <Compile Include="Migrations\201306282349062_NewFamilyPage.cs" />
-    <Compile Include="Migrations\201306282349062_NewFamilyPage.Designer.cs">
-      <DependentUpon>201306282349062_NewFamilyPage.cs</DependentUpon>
-    </Compile>
-    <Compile Include="Migrations\201307022331042_GroupTypesAttributeAsGuids.cs">
-      <SubType>Code</SubType>
-    </Compile>
-    <Compile Include="Migrations\201307022331042_GroupTypesAttributeAsGuids.Designer.cs">
-      <DependentUpon>201307022331042_GroupTypesAttributeAsGuids.cs</DependentUpon>
-    </Compile>
-    <Compile Include="Migrations\201307031943568_UpdatePhoneLocationTypes.cs" />
-    <Compile Include="Migrations\201307031943568_UpdatePhoneLocationTypes.Designer.cs">
-      <DependentUpon>201307031943568_UpdatePhoneLocationTypes.cs</DependentUpon>
-    </Compile>
-    <Compile Include="Migrations\201307032041530_CleanUpFieldTypes01.cs" />
-    <Compile Include="Migrations\201307032041530_CleanUpFieldTypes01.Designer.cs">
-      <DependentUpon>201307032041530_CleanUpFieldTypes01.cs</DependentUpon>
-    </Compile>
-    <Compile Include="Migrations\201307052157088_NoteBlockShowOptionsAttributes.cs" />
-    <Compile Include="Migrations\201307052157088_NoteBlockShowOptionsAttributes.Designer.cs">
-      <DependentUpon>201307052157088_NoteBlockShowOptionsAttributes.cs</DependentUpon>
-    </Compile>
-    <Compile Include="Migrations\201307052225548_ChangeSubPageNavPath.cs" />
-    <Compile Include="Migrations\201307052225548_ChangeSubPageNavPath.Designer.cs">
-      <DependentUpon>201307052225548_ChangeSubPageNavPath.cs</DependentUpon>
-    </Compile>
-    <Compile Include="Migrations\201307052339047_PageXsltIncludeQueryStringBlockAttribute.cs" />
-    <Compile Include="Migrations\201307052339047_PageXsltIncludeQueryStringBlockAttribute.Designer.cs">
-      <DependentUpon>201307052339047_PageXsltIncludeQueryStringBlockAttribute.cs</DependentUpon>
-    </Compile>
-    <Compile Include="Migrations\201307081815266_GroupMemberDetailBreadCrumb.cs" />
-    <Compile Include="Migrations\201307081815266_GroupMemberDetailBreadCrumb.Designer.cs">
-      <DependentUpon>201307081815266_GroupMemberDetailBreadCrumb.cs</DependentUpon>
-    </Compile>
-    <Compile Include="Migrations\201307092306332_MarketingCampaignXsltAttribs.cs" />
-    <Compile Include="Migrations\201307092306332_MarketingCampaignXsltAttribs.Designer.cs">
-      <DependentUpon>201307092306332_MarketingCampaignXsltAttribs.cs</DependentUpon>
-    </Compile>
-    <Compile Include="Migrations\201307092345097_CleanUpExtraNotesBlockTypes.cs" />
-    <Compile Include="Migrations\201307092345097_CleanUpExtraNotesBlockTypes.Designer.cs">
-      <DependentUpon>201307092345097_CleanUpExtraNotesBlockTypes.cs</DependentUpon>
-    </Compile>
-    <Compile Include="Migrations\201307101515281_FinancialAccountPage.cs" />
-    <Compile Include="Migrations\201307101515281_FinancialAccountPage.Designer.cs">
-      <DependentUpon>201307101515281_FinancialAccountPage.cs</DependentUpon>
-    </Compile>
-    <Compile Include="Migrations\201307111546017_SiteReferenceFields260.cs" />
-    <Compile Include="Migrations\201307111546017_SiteReferenceFields260.Designer.cs">
-      <DependentUpon>201307111546017_SiteReferenceFields260.cs</DependentUpon>
-    </Compile>
-    <Compile Include="Migrations\201307111959002_EditFamily.cs" />
-    <Compile Include="Migrations\201307111959002_EditFamily.Designer.cs">
-      <DependentUpon>201307111959002_EditFamily.cs</DependentUpon>
-    </Compile>
-    <Compile Include="Migrations\201307112143164_LayoutBlocksSiteSpecific.cs" />
-    <Compile Include="Migrations\201307112143164_LayoutBlocksSiteSpecific.Designer.cs">
-      <DependentUpon>201307112143164_LayoutBlocksSiteSpecific.cs</DependentUpon>
-    </Compile>
-    <Compile Include="Migrations\201307151334356_CanCheckIn.cs" />
-    <Compile Include="Migrations\201307151334356_CanCheckIn.Designer.cs">
-      <DependentUpon>201307151334356_CanCheckIn.cs</DependentUpon>
-    </Compile>
-    <Compile Include="Migrations\201307160029240_InheritedGroupType.cs" />
-    <Compile Include="Migrations\201307160029240_InheritedGroupType.Designer.cs">
-      <DependentUpon>201307160029240_InheritedGroupType.cs</DependentUpon>
-    </Compile>
-    <Compile Include="Migrations\201307161341221_FixRelationshipBlockSettings.cs" />
-    <Compile Include="Migrations\201307161341221_FixRelationshipBlockSettings.Designer.cs">
-      <DependentUpon>201307161341221_FixRelationshipBlockSettings.cs</DependentUpon>
-    </Compile>
-    <Compile Include="Migrations\201307162008184_GroupMemberAddMemberStatus.cs" />
-    <Compile Include="Migrations\201307162008184_GroupMemberAddMemberStatus.Designer.cs">
-      <DependentUpon>201307162008184_GroupMemberAddMemberStatus.cs</DependentUpon>
-    </Compile>
-    <Compile Include="Migrations\201307162011096_GroupMemberUniqueMemberRole.cs" />
-    <Compile Include="Migrations\201307162011096_GroupMemberUniqueMemberRole.Designer.cs">
-      <DependentUpon>201307162011096_GroupMemberUniqueMemberRole.cs</DependentUpon>
-    </Compile>
-    <Compile Include="Migrations\201307171913426_AddGroupTypeRoute.cs" />
-    <Compile Include="Migrations\201307171913426_AddGroupTypeRoute.Designer.cs">
-      <DependentUpon>201307171913426_AddGroupTypeRoute.cs</DependentUpon>
-    </Compile>
-    <Compile Include="Migrations\201307172022520_PowerTools.cs" />
-    <Compile Include="Migrations\201307172022520_PowerTools.Designer.cs">
-      <DependentUpon>201307172022520_PowerTools.cs</DependentUpon>
-    </Compile>
-    <Compile Include="Migrations\201307181215585_HideSystemGroupTypes.cs" />
-    <Compile Include="Migrations\201307181215585_HideSystemGroupTypes.Designer.cs">
-      <DependentUpon>201307181215585_HideSystemGroupTypes.cs</DependentUpon>
-    </Compile>
-    <Compile Include="Migrations\201307191356459_LocationUpdates.cs" />
-    <Compile Include="Migrations\201307191356459_LocationUpdates.Designer.cs">
-      <DependentUpon>201307191356459_LocationUpdates.cs</DependentUpon>
-    </Compile>
-    <Compile Include="Migrations\201307231337001_AddCampusShortCode.cs" />
-    <Compile Include="Migrations\201307231337001_AddCampusShortCode.Designer.cs">
-      <DependentUpon>201307231337001_AddCampusShortCode.cs</DependentUpon>
-    </Compile>
-    <Compile Include="Migrations\201307291620553_PageIcons.cs" />
-    <Compile Include="Migrations\201307291620553_PageIcons.Designer.cs">
-      <DependentUpon>201307291620553_PageIcons.cs</DependentUpon>
-    </Compile>
-    <Compile Include="Migrations\201307302059199_BinaryFileStorageProviders.cs" />
-    <Compile Include="Migrations\201307302059199_BinaryFileStorageProviders.Designer.cs">
-      <DependentUpon>201307302059199_BinaryFileStorageProviders.cs</DependentUpon>
-    </Compile>
-    <Compile Include="Migrations\201307312305307_GroupSearchComponent.cs" />
-    <Compile Include="Migrations\201307312305307_GroupSearchComponent.Designer.cs">
-      <DependentUpon>201307312305307_GroupSearchComponent.cs</DependentUpon>
-    </Compile>
-    <Compile Include="Migrations\201308011900113_PageSettingUpdates.cs" />
-    <Compile Include="Migrations\201308011900113_PageSettingUpdates.Designer.cs">
-      <DependentUpon>201308011900113_PageSettingUpdates.cs</DependentUpon>
-    </Compile>
-    <Compile Include="Migrations\201308012159011_AddPeoplePage.cs" />
-    <Compile Include="Migrations\201308012159011_AddPeoplePage.Designer.cs">
-      <DependentUpon>201308012159011_AddPeoplePage.cs</DependentUpon>
-    </Compile>
-    <Compile Include="Migrations\201308020119039_CheckinAdminPages.cs" />
-    <Compile Include="Migrations\201308020119039_CheckinAdminPages.Designer.cs">
-      <DependentUpon>201308020119039_CheckinAdminPages.cs</DependentUpon>
-    </Compile>
-    <Compile Include="Migrations\201308021742105_CurrentPersonBlock.cs">
-      <SubType>Code</SubType>
-    </Compile>
-    <Compile Include="Migrations\201308021742105_CurrentPersonBlock.Designer.cs">
-      <DependentUpon>201308021742105_CurrentPersonBlock.cs</DependentUpon>
-    </Compile>
-    <Compile Include="Migrations\201308021811252_ChangeBadges1Case.cs" />
-    <Compile Include="Migrations\201308021811252_ChangeBadges1Case.Designer.cs">
-      <DependentUpon>201308021811252_ChangeBadges1Case.cs</DependentUpon>
-    </Compile>
-    <Compile Include="Migrations\201308052350229_RenameLocationTypeField.cs" />
-    <Compile Include="Migrations\201308052350229_RenameLocationTypeField.Designer.cs">
-      <DependentUpon>201308052350229_RenameLocationTypeField.cs</DependentUpon>
-    </Compile>
-    <Compile Include="Migrations\201308062206216_FlipCheckinClassRelationships.cs" />
-    <Compile Include="Migrations\201308062206216_FlipCheckinClassRelationships.Designer.cs">
-      <DependentUpon>201308062206216_FlipCheckinClassRelationships.cs</DependentUpon>
-    </Compile>
-    <Compile Include="Migrations\201308071741109_MarketingCampaignAdListFilter.cs" />
-    <Compile Include="Migrations\201308071741109_MarketingCampaignAdListFilter.Designer.cs">
-      <DependentUpon>201308071741109_MarketingCampaignAdListFilter.cs</DependentUpon>
-    </Compile>
-    <Compile Include="Migrations\201308072153425_AddAbilityLevels.cs" />
-    <Compile Include="Migrations\201308072153425_AddAbilityLevels.Designer.cs">
-      <DependentUpon>201308072153425_AddAbilityLevels.cs</DependentUpon>
-    </Compile>
-    <Compile Include="Migrations\201308080403505_UniqueDeviceIPAddress.cs" />
-    <Compile Include="Migrations\201308080403505_UniqueDeviceIPAddress.Designer.cs">
-      <DependentUpon>201308080403505_UniqueDeviceIPAddress.cs</DependentUpon>
-    </Compile>
-    <Compile Include="Migrations\201308081522336_ReverseDeviceIPUnique.cs" />
-    <Compile Include="Migrations\201308081522336_ReverseDeviceIPUnique.Designer.cs">
-      <DependentUpon>201308081522336_ReverseDeviceIPUnique.cs</DependentUpon>
-    </Compile>
-    <Compile Include="Migrations\201308092211484_FieldTypeUnique.cs" />
-    <Compile Include="Migrations\201308092211484_FieldTypeUnique.Designer.cs">
-      <DependentUpon>201308092211484_FieldTypeUnique.cs</DependentUpon>
-    </Compile>
-    <Compile Include="Migrations\201308112230400_FixDataFiltersSetting.cs" />
-    <Compile Include="Migrations\201308112230400_FixDataFiltersSetting.Designer.cs">
-      <DependentUpon>201308112230400_FixDataFiltersSetting.cs</DependentUpon>
-    </Compile>
-    <Compile Include="Migrations\201308131210014_ScheduleServiceTimes.cs" />
-    <Compile Include="Migrations\201308131210014_ScheduleServiceTimes.Designer.cs">
-      <DependentUpon>201308131210014_ScheduleServiceTimes.cs</DependentUpon>
-    </Compile>
-    <Compile Include="Migrations\201308131808402_GroupTypePurpose.cs" />
-    <Compile Include="Migrations\201308131808402_GroupTypePurpose.Designer.cs">
-      <DependentUpon>201308131808402_GroupTypePurpose.cs</DependentUpon>
-    </Compile>
-    <Compile Include="Migrations\201308142301072_CheckInAdminPages02.cs" />
-    <Compile Include="Migrations\201308142301072_CheckInAdminPages02.Designer.cs">
-      <DependentUpon>201308142301072_CheckInAdminPages02.cs</DependentUpon>
-    </Compile>
-    <Compile Include="Migrations\201308151614282_GroupOrderGroupTypeOrder.cs" />
-    <Compile Include="Migrations\201308151614282_GroupOrderGroupTypeOrder.Designer.cs">
-      <DependentUpon>201308151614282_GroupOrderGroupTypeOrder.cs</DependentUpon>
-    </Compile>
-    <Compile Include="Migrations\201308161802304_EntityIsCommon.cs" />
-    <Compile Include="Migrations\201308161802304_EntityIsCommon.Designer.cs">
-      <DependentUpon>201308161802304_EntityIsCommon.cs</DependentUpon>
-    </Compile>
-    <Compile Include="Migrations\201308162243140_DataTransformations.cs" />
-    <Compile Include="Migrations\201308162243140_DataTransformations.Designer.cs">
-      <DependentUpon>201308162243140_DataTransformations.cs</DependentUpon>
-    </Compile>
-    <Compile Include="Migrations\201308191700532_AddMaritalStatusDefinedValues.cs" />
-    <Compile Include="Migrations\201308191700532_AddMaritalStatusDefinedValues.Designer.cs">
-      <DependentUpon>201308191700532_AddMaritalStatusDefinedValues.cs</DependentUpon>
-    </Compile>
-=======
->>>>>>> 5b65f11b
     <Compile Include="Migrations\RockMigration.cs" />
     <Compile Include="Model\CodeGenerated\BinaryFileDataService.cs" />
     <Compile Include="Model\CodeGenerated\FinancialPersonBankAccountService.cs" />
@@ -637,321 +310,6 @@
     <Compile Include="Field\Types\GroupTypesFieldType.cs" />
     <Compile Include="Financial\BankAccount.cs" />
     <Compile Include="Financial\CreditCard.cs" />
-<<<<<<< HEAD
-    <Compile Include="Migrations\201212042327447_ToolsMenuAdCampaigns.cs" />
-    <Compile Include="Migrations\201212042327447_ToolsMenuAdCampaigns.Designer.cs">
-      <DependentUpon>201212042327447_ToolsMenuAdCampaigns.cs</DependentUpon>
-    </Compile>
-    <Compile Include="Migrations\201212051230308_AddMissingTagConfiguration.cs" />
-    <Compile Include="Migrations\201212051230308_AddMissingTagConfiguration.Designer.cs">
-      <DependentUpon>201212051230308_AddMissingTagConfiguration.cs</DependentUpon>
-    </Compile>
-    <Compile Include="Migrations\201212051710292_AuthConfigureAdministrate.cs" />
-    <Compile Include="Migrations\201212051710292_AuthConfigureAdministrate.Designer.cs">
-      <DependentUpon>201212051710292_AuthConfigureAdministrate.cs</DependentUpon>
-    </Compile>
-    <Compile Include="Migrations\201212052022346_ClassRename.cs" />
-    <Compile Include="Migrations\201212052022346_ClassRename.Designer.cs">
-      <DependentUpon>201212052022346_ClassRename.cs</DependentUpon>
-    </Compile>
-    <Compile Include="Migrations\201212052126507_DefinedValueNaming.cs" />
-    <Compile Include="Migrations\201212052126507_DefinedValueNaming.Designer.cs">
-      <DependentUpon>201212052126507_DefinedValueNaming.cs</DependentUpon>
-    </Compile>
-    <Compile Include="Migrations\201212052255598_ServiceJobColumnNames.cs" />
-    <Compile Include="Migrations\201212052255598_ServiceJobColumnNames.Designer.cs">
-      <DependentUpon>201212052255598_ServiceJobColumnNames.cs</DependentUpon>
-    </Compile>
-    <Compile Include="Migrations\201212071233248_PageIconFile.cs" />
-    <Compile Include="Migrations\201212071233248_PageIconFile.Designer.cs">
-      <DependentUpon>201212071233248_PageIconFile.cs</DependentUpon>
-    </Compile>
-    <Compile Include="Migrations\201212110027467_GroupBlockAttributes.cs" />
-    <Compile Include="Migrations\201212110027467_GroupBlockAttributes.Designer.cs">
-      <DependentUpon>201212110027467_GroupBlockAttributes.cs</DependentUpon>
-    </Compile>
-    <Compile Include="Migrations\201212131758268_GroupTypeField.cs" />
-    <Compile Include="Migrations\201212131758268_GroupTypeField.Designer.cs">
-      <DependentUpon>201212131758268_GroupTypeField.cs</DependentUpon>
-    </Compile>
-    <Compile Include="Migrations\201212182319401_ListDetailSweep01.cs" />
-    <Compile Include="Migrations\201212182319401_ListDetailSweep01.Designer.cs">
-      <DependentUpon>201212182319401_ListDetailSweep01.cs</DependentUpon>
-    </Compile>
-    <Compile Include="Migrations\201212201910584_HomepageMenuOrder01.cs" />
-    <Compile Include="Migrations\201212201910584_HomepageMenuOrder01.Designer.cs">
-      <DependentUpon>201212201910584_HomepageMenuOrder01.cs</DependentUpon>
-    </Compile>
-    <Compile Include="Migrations\201212211225129_CreateCheckInTables.cs" />
-    <Compile Include="Migrations\201212211225129_CreateCheckInTables.Designer.cs">
-      <DependentUpon>201212211225129_CreateCheckInTables.cs</DependentUpon>
-    </Compile>
-    <Compile Include="Migrations\201212211411123_Notes.cs" />
-    <Compile Include="Migrations\201212211411123_Notes.Designer.cs">
-      <DependentUpon>201212211411123_Notes.cs</DependentUpon>
-    </Compile>
-    <Compile Include="Migrations\201212231321417_PageIconCssClass.cs" />
-    <Compile Include="Migrations\201212231321417_PageIconCssClass.Designer.cs">
-      <DependentUpon>201212231321417_PageIconCssClass.cs</DependentUpon>
-    </Compile>
-    <Compile Include="Migrations\201212290135056_FixNotes.cs" />
-    <Compile Include="Migrations\201212290135056_FixNotes.Designer.cs">
-      <DependentUpon>201212290135056_FixNotes.cs</DependentUpon>
-    </Compile>
-    <Compile Include="Migrations\201212301436393_UpdateNoteBlock.cs" />
-    <Compile Include="Migrations\201212301436393_UpdateNoteBlock.Designer.cs">
-      <DependentUpon>201212301436393_UpdateNoteBlock.cs</DependentUpon>
-    </Compile>
-    <Compile Include="Migrations\201212301720005_FinancialTxnEntityType.cs" />
-    <Compile Include="Migrations\201212301720005_FinancialTxnEntityType.Designer.cs">
-      <DependentUpon>201212301720005_FinancialTxnEntityType.cs</DependentUpon>
-    </Compile>
-    <Compile Include="Migrations\201212311301028_AddWorkflowTypeIcon.cs" />
-    <Compile Include="Migrations\201212311301028_AddWorkflowTypeIcon.Designer.cs">
-      <DependentUpon>201212311301028_AddWorkflowTypeIcon.cs</DependentUpon>
-    </Compile>
-    <Compile Include="Migrations\201212311316295_AddCategoryIcon.cs" />
-    <Compile Include="Migrations\201212311316295_AddCategoryIcon.Designer.cs">
-      <DependentUpon>201212311316295_AddCategoryIcon.cs</DependentUpon>
-    </Compile>
-    <Compile Include="Migrations\201301090032138_ListDetailSweep02.cs" />
-    <Compile Include="Migrations\201301090032138_ListDetailSweep02.Designer.cs">
-      <DependentUpon>201301090032138_ListDetailSweep02.cs</DependentUpon>
-    </Compile>
-    <Compile Include="Migrations\201301092105309_GroupViewer01.cs" />
-    <Compile Include="Migrations\201301092105309_GroupViewer01.Designer.cs">
-      <DependentUpon>201301092105309_GroupViewer01.cs</DependentUpon>
-    </Compile>
-    <Compile Include="Migrations\201301102215432_AddDeceasedFlag.cs" />
-    <Compile Include="Migrations\201301102215432_AddDeceasedFlag.Designer.cs">
-      <DependentUpon>201301102215432_AddDeceasedFlag.cs</DependentUpon>
-    </Compile>
-    <Compile Include="Migrations\201301102317461_AddPrayerRequest.cs" />
-    <Compile Include="Migrations\201301102317461_AddPrayerRequest.Designer.cs">
-      <DependentUpon>201301102317461_AddPrayerRequest.cs</DependentUpon>
-    </Compile>
-    <Compile Include="Migrations\201301161307416_AddAttendanceCode.cs" />
-    <Compile Include="Migrations\201301161307416_AddAttendanceCode.Designer.cs">
-      <DependentUpon>201301161307416_AddAttendanceCode.cs</DependentUpon>
-    </Compile>
-    <Compile Include="Migrations\201301162240000_DefinedTypesSweep01.cs" />
-    <Compile Include="Migrations\201301162240000_DefinedTypesSweep01.Designer.cs">
-      <DependentUpon>201301162240000_DefinedTypesSweep01.cs</DependentUpon>
-    </Compile>
-    <Compile Include="Migrations\201301172201176_CheckInPages.cs" />
-    <Compile Include="Migrations\201301172201176_CheckInPages.Designer.cs">
-      <DependentUpon>201301172201176_CheckInPages.cs</DependentUpon>
-    </Compile>
-    <Compile Include="Migrations\201301182037029_NewBootstrapTheme.cs" />
-    <Compile Include="Migrations\201301182037029_NewBootstrapTheme.Designer.cs">
-      <DependentUpon>201301182037029_NewBootstrapTheme.cs</DependentUpon>
-    </Compile>
-    <Compile Include="Migrations\201301182325595_MarketingCampaignListDetail.cs" />
-    <Compile Include="Migrations\201301182325595_MarketingCampaignListDetail.Designer.cs">
-      <DependentUpon>201301182325595_MarketingCampaignListDetail.cs</DependentUpon>
-    </Compile>
-    <Compile Include="Migrations\201301291756455_RemoveEntityChange.cs" />
-    <Compile Include="Migrations\201301291756455_RemoveEntityChange.Designer.cs">
-      <DependentUpon>201301291756455_RemoveEntityChange.cs</DependentUpon>
-    </Compile>
-    <Compile Include="Migrations\201301292308074_ListDetailSweep03.cs" />
-    <Compile Include="Migrations\201301292308074_ListDetailSweep03.Designer.cs">
-      <DependentUpon>201301292308074_ListDetailSweep03.cs</DependentUpon>
-    </Compile>
-    <Compile Include="Migrations\201301301954199_Report.cs" />
-    <Compile Include="Migrations\201301301954199_Report.Designer.cs">
-      <DependentUpon>201301301954199_Report.cs</DependentUpon>
-    </Compile>
-    <Compile Include="Migrations\201301310052455_WorkflowUI01.cs" />
-    <Compile Include="Migrations\201301310052455_WorkflowUI01.Designer.cs">
-      <DependentUpon>201301310052455_WorkflowUI01.cs</DependentUpon>
-    </Compile>
-    <Compile Include="Migrations\201301312356110_MarketingCampaignAdDisplay01.cs" />
-    <Compile Include="Migrations\201301312356110_MarketingCampaignAdDisplay01.Designer.cs">
-      <DependentUpon>201301312356110_MarketingCampaignAdDisplay01.cs</DependentUpon>
-    </Compile>
-    <Compile Include="Migrations\201302042346570_FixBlockLayoutData.cs" />
-    <Compile Include="Migrations\201302042346570_FixBlockLayoutData.Designer.cs">
-      <DependentUpon>201302042346570_FixBlockLayoutData.cs</DependentUpon>
-    </Compile>
-    <Compile Include="Migrations\201302062119470_CategoryDetail.cs" />
-    <Compile Include="Migrations\201302062119470_CategoryDetail.Designer.cs">
-      <DependentUpon>201302062119470_CategoryDetail.cs</DependentUpon>
-    </Compile>
-    <Compile Include="Migrations\201302072347100_FixMissingLoginStatusTwoColumnLeft.cs" />
-    <Compile Include="Migrations\201302072347100_FixMissingLoginStatusTwoColumnLeft.Designer.cs">
-      <DependentUpon>201302072347100_FixMissingLoginStatusTwoColumnLeft.cs</DependentUpon>
-    </Compile>
-    <Compile Include="Migrations\201302112227304_WorkflowListUI.cs" />
-    <Compile Include="Migrations\201302112227304_WorkflowListUI.Designer.cs">
-      <DependentUpon>201302112227304_WorkflowListUI.cs</DependentUpon>
-    </Compile>
-    <Compile Include="Migrations\201302120034051_MarketingCampaignChildBlocks.cs" />
-    <Compile Include="Migrations\201302120034051_MarketingCampaignChildBlocks.Designer.cs">
-      <DependentUpon>201302120034051_MarketingCampaignChildBlocks.cs</DependentUpon>
-    </Compile>
-    <Compile Include="Migrations\201302121305161_AddDataView.cs" />
-    <Compile Include="Migrations\201302121305161_AddDataView.Designer.cs">
-      <DependentUpon>201302121305161_AddDataView.cs</DependentUpon>
-    </Compile>
-    <Compile Include="Migrations\201302122058443_FixInactiveSecurityGroups.cs" />
-    <Compile Include="Migrations\201302122058443_FixInactiveSecurityGroups.Designer.cs">
-      <DependentUpon>201302122058443_FixInactiveSecurityGroups.cs</DependentUpon>
-    </Compile>
-    <Compile Include="Migrations\201302122358491_GroupMemberListDetail.cs" />
-    <Compile Include="Migrations\201302122358491_GroupMemberListDetail.Designer.cs">
-      <DependentUpon>201302122358491_GroupMemberListDetail.cs</DependentUpon>
-    </Compile>
-    <Compile Include="Migrations\201302150233346_CategoryTreeView.cs" />
-    <Compile Include="Migrations\201302150233346_CategoryTreeView.Designer.cs">
-      <DependentUpon>201302150233346_CategoryTreeView.cs</DependentUpon>
-    </Compile>
-    <Compile Include="Migrations\201302152230138_BlockTypeListDetail.cs" />
-    <Compile Include="Migrations\201302152230138_BlockTypeListDetail.Designer.cs">
-      <DependentUpon>201302152230138_BlockTypeListDetail.cs</DependentUpon>
-    </Compile>
-    <Compile Include="Migrations\201302201159017_RenameBlockProperties.cs" />
-    <Compile Include="Migrations\201302201159017_RenameBlockProperties.Designer.cs">
-      <DependentUpon>201302201159017_RenameBlockProperties.cs</DependentUpon>
-    </Compile>
-    <Compile Include="Migrations\201302211249281_EntityTypeAttributeValue.cs" />
-    <Compile Include="Migrations\201302211249281_EntityTypeAttributeValue.Designer.cs">
-      <DependentUpon>201302211249281_EntityTypeAttributeValue.cs</DependentUpon>
-    </Compile>
-    <Compile Include="Migrations\201302211842372_AddPrayerRequestAdminPages.cs" />
-    <Compile Include="Migrations\201302211842372_AddPrayerRequestAdminPages.Designer.cs">
-      <DependentUpon>201302211842372_AddPrayerRequestAdminPages.cs</DependentUpon>
-    </Compile>
-    <Compile Include="Migrations\201302251516310_PageProperties.cs" />
-    <Compile Include="Migrations\201302251516310_PageProperties.Designer.cs">
-      <DependentUpon>201302251516310_PageProperties.cs</DependentUpon>
-    </Compile>
-    <Compile Include="Migrations\201302252219134_UpdateReport.cs" />
-    <Compile Include="Migrations\201302252219134_UpdateReport.Designer.cs">
-      <DependentUpon>201302252219134_UpdateReport.cs</DependentUpon>
-    </Compile>
-    <Compile Include="Migrations\201302261559183_ScheduleDescription.cs" />
-    <Compile Include="Migrations\201302261559183_ScheduleDescription.Designer.cs">
-      <DependentUpon>201302261559183_ScheduleDescription.cs</DependentUpon>
-    </Compile>
-    <Compile Include="Migrations\201303012246258_AddBinaryFileType.cs" />
-    <Compile Include="Migrations\201303012246258_AddBinaryFileType.Designer.cs">
-      <DependentUpon>201303012246258_AddBinaryFileType.cs</DependentUpon>
-    </Compile>
-    <Compile Include="Migrations\201303041612175_MenuToolsGroupViewer.cs" />
-    <Compile Include="Migrations\201303041612175_MenuToolsGroupViewer.Designer.cs">
-      <DependentUpon>201303041612175_MenuToolsGroupViewer.cs</DependentUpon>
-    </Compile>
-    <Compile Include="Migrations\201303051350444_WorkflowTrigger.cs" />
-    <Compile Include="Migrations\201303051350444_WorkflowTrigger.Designer.cs">
-      <DependentUpon>201303051350444_WorkflowTrigger.cs</DependentUpon>
-    </Compile>
-    <Compile Include="Migrations\201303051729314_WorkflowNameNotRequired.cs" />
-    <Compile Include="Migrations\201303051729314_WorkflowNameNotRequired.Designer.cs">
-      <DependentUpon>201303051729314_WorkflowNameNotRequired.cs</DependentUpon>
-    </Compile>
-    <Compile Include="Migrations\201303072129452_CategoryDetailBlockEntityType.cs" />
-    <Compile Include="Migrations\201303072129452_CategoryDetailBlockEntityType.Designer.cs">
-      <DependentUpon>201303072129452_CategoryDetailBlockEntityType.cs</DependentUpon>
-    </Compile>
-    <Compile Include="Migrations\201303082053321_StandardizeFieldTypeNames.cs" />
-    <Compile Include="Migrations\201303082053321_StandardizeFieldTypeNames.Designer.cs">
-      <DependentUpon>201303082053321_StandardizeFieldTypeNames.cs</DependentUpon>
-    </Compile>
-    <Compile Include="Migrations\201303111705586_DataViewEntityType.cs" />
-    <Compile Include="Migrations\201303111705586_DataViewEntityType.Designer.cs">
-      <DependentUpon>201303111705586_DataViewEntityType.cs</DependentUpon>
-    </Compile>
-    <Compile Include="Migrations\201303111750096_EntityTypeAttributeValueByName.cs" />
-    <Compile Include="Migrations\201303111750096_EntityTypeAttributeValueByName.Designer.cs">
-      <DependentUpon>201303111750096_EntityTypeAttributeValueByName.cs</DependentUpon>
-    </Compile>
-    <Compile Include="Migrations\201303120513496_AddDeviceBlocks.cs" />
-    <Compile Include="Migrations\201303120513496_AddDeviceBlocks.Designer.cs">
-      <DependentUpon>201303120513496_AddDeviceBlocks.cs</DependentUpon>
-    </Compile>
-    <Compile Include="Migrations\201303141823555_DataForLabels.cs" />
-    <Compile Include="Migrations\201303141823555_DataForLabels.Designer.cs">
-      <DependentUpon>201303141823555_DataForLabels.cs</DependentUpon>
-    </Compile>
-    <Compile Include="Migrations\201303152128532_UpdateSomeText.cs" />
-    <Compile Include="Migrations\201303152128532_UpdateSomeText.Designer.cs">
-      <DependentUpon>201303152128532_UpdateSomeText.cs</DependentUpon>
-    </Compile>
-    <Compile Include="Migrations\201303191826126_UpdateLocation.cs" />
-    <Compile Include="Migrations\201303191826126_UpdateLocation.Designer.cs">
-      <DependentUpon>201303191826126_UpdateLocation.cs</DependentUpon>
-    </Compile>
-    <Compile Include="Migrations\201303221324315_AddPageDisplayProperties.cs" />
-    <Compile Include="Migrations\201303221324315_AddPageDisplayProperties.Designer.cs">
-      <DependentUpon>201303221324315_AddPageDisplayProperties.cs</DependentUpon>
-    </Compile>
-    <Compile Include="Migrations\201303261236459_UpdateSecureRoute.cs" />
-    <Compile Include="Migrations\201303261236459_UpdateSecureRoute.Designer.cs">
-      <DependentUpon>201303261236459_UpdateSecureRoute.cs</DependentUpon>
-    </Compile>
-    <Compile Include="Migrations\201303262220512_Communication.cs" />
-    <Compile Include="Migrations\201303262220512_Communication.Designer.cs">
-      <DependentUpon>201303262220512_Communication.cs</DependentUpon>
-    </Compile>
-    <Compile Include="Migrations\201303271713457_CommunicationEmail.cs" />
-    <Compile Include="Migrations\201303271713457_CommunicationEmail.Designer.cs">
-      <DependentUpon>201303271713457_CommunicationEmail.cs</DependentUpon>
-    </Compile>
-    <Compile Include="Migrations\201303282315545_RemoveCommEmail.cs" />
-    <Compile Include="Migrations\201303282315545_RemoveCommEmail.Designer.cs">
-      <DependentUpon>201303282315545_RemoveCommEmail.cs</DependentUpon>
-    </Compile>
-    <Compile Include="Migrations\201304041745182_PledgeBlocks.cs" />
-    <Compile Include="Migrations\201304041745182_PledgeBlocks.Designer.cs">
-      <DependentUpon>201304041745182_PledgeBlocks.cs</DependentUpon>
-    </Compile>
-    <Compile Include="Migrations\201304051218073_DataViewTransform.cs" />
-    <Compile Include="Migrations\201304051218073_DataViewTransform.Designer.cs">
-      <DependentUpon>201304051218073_DataViewTransform.cs</DependentUpon>
-    </Compile>
-    <Compile Include="Migrations\201304100003385_zHeader.cs" />
-    <Compile Include="Migrations\201304100003385_zHeader.Designer.cs">
-      <DependentUpon>201304100003385_zHeader.cs</DependentUpon>
-    </Compile>
-    <Compile Include="Migrations\201304101246154_GivingBlocks.cs" />
-    <Compile Include="Migrations\201304101246154_GivingBlocks.Designer.cs">
-      <DependentUpon>201304101246154_GivingBlocks.cs</DependentUpon>
-    </Compile>
-    <Compile Include="Migrations\201304101854297_GivingBlocksSeedData.cs" />
-    <Compile Include="Migrations\201304101854297_GivingBlocksSeedData.Designer.cs">
-      <DependentUpon>201304101854297_GivingBlocksSeedData.cs</DependentUpon>
-    </Compile>
-    <Compile Include="Migrations\201304102107326_DbCalculatedPersonNameFields.cs" />
-    <Compile Include="Migrations\201304102107326_DbCalculatedPersonNameFields.Designer.cs">
-      <DependentUpon>201304102107326_DbCalculatedPersonNameFields.cs</DependentUpon>
-    </Compile>
-    <Compile Include="Migrations\201304102138354_NewFinancialSchema.cs" />
-    <Compile Include="Migrations\201304102138354_NewFinancialSchema.Designer.cs">
-      <DependentUpon>201304102138354_NewFinancialSchema.cs</DependentUpon>
-    </Compile>
-    <Compile Include="Migrations\201304102332542_DateTimeNamingSweep.cs" />
-    <Compile Include="Migrations\201304102332542_DateTimeNamingSweep.Designer.cs">
-      <DependentUpon>201304102332542_DateTimeNamingSweep.cs</DependentUpon>
-    </Compile>
-    <Compile Include="Migrations\201304151305475_ScheduledTransaction.cs" />
-    <Compile Include="Migrations\201304151305475_ScheduledTransaction.Designer.cs">
-      <DependentUpon>201304151305475_ScheduledTransaction.cs</DependentUpon>
-    </Compile>
-    <Compile Include="Migrations\RockMigration_5.cs">
-      <SubType>Code</SubType>
-    </Compile>
-    <Compile Include="Migrations\RockMigration_4.cs" />
-    <Compile Include="Migrations\RockMigration_3.cs" />
-    <Compile Include="Migrations\RockMigration_2.cs">
-      <SubType>Code</SubType>
-    </Compile>
-    <Compile Include="Migrations\RockMigration_1.cs">
-      <SubType>Code</SubType>
-    </Compile>
-=======
-    <Compile Include="Financial\IGateway.cs" />
->>>>>>> 5b65f11b
     <Compile Include="Model\AuthService.Partial.cs" />
     <Compile Include="Model\BlockService.Partial.cs" />
     <Compile Include="Model\BlockTypeService.Partial.cs" />
