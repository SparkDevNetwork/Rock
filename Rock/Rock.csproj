﻿<?xml version="1.0" encoding="utf-8"?>
<Project ToolsVersion="12.0" DefaultTargets="Build" xmlns="http://schemas.microsoft.com/developer/msbuild/2003">
  <Import Project="$(MSBuildExtensionsPath)\$(MSBuildToolsVersion)\Microsoft.Common.props" Condition="Exists('$(MSBuildExtensionsPath)\$(MSBuildToolsVersion)\Microsoft.Common.props')" />
  <PropertyGroup>
    <Configuration Condition=" '$(Configuration)' == '' ">Debug</Configuration>
    <Platform Condition=" '$(Platform)' == '' ">AnyCPU</Platform>
    <ProjectGuid>{8F8C2A79-24F4-4157-8B99-45F75FA85799}</ProjectGuid>
    <OutputType>Library</OutputType>
    <AppDesignerFolder>Properties</AppDesignerFolder>
    <RootNamespace>Rock</RootNamespace>
    <AssemblyName>Rock</AssemblyName>
    <TargetFrameworkVersion>v4.5.1</TargetFrameworkVersion>
    <TargetFrameworkProfile />
  </PropertyGroup>
  <PropertyGroup Condition=" '$(Configuration)|$(Platform)' == 'Debug|AnyCPU' ">
    <DebugSymbols>true</DebugSymbols>
    <DebugType>full</DebugType>
    <Optimize>false</Optimize>
    <OutputPath>bin\</OutputPath>
    <DefineConstants>DEBUG;TRACE</DefineConstants>
    <ErrorReport>prompt</ErrorReport>
    <WarningLevel>4</WarningLevel>
    <DocumentationFile>
    </DocumentationFile>
    <Prefer32Bit>false</Prefer32Bit>
    <PlatformTarget>AnyCPU</PlatformTarget>
  </PropertyGroup>
  <PropertyGroup Condition=" '$(Configuration)|$(Platform)' == 'Release|AnyCPU' ">
    <DebugType>pdbonly</DebugType>
    <Optimize>true</Optimize>
    <OutputPath>bin\</OutputPath>
    <DefineConstants>TRACE</DefineConstants>
    <ErrorReport>prompt</ErrorReport>
    <WarningLevel>4</WarningLevel>
    <Prefer32Bit>false</Prefer32Bit>
    <DocumentationFile>bin\Rock.XML</DocumentationFile>
  </PropertyGroup>
  <ItemGroup>
    <Reference Include="CronExpressionDescriptor, Version=1.12.0.0, Culture=neutral, PublicKeyToken=a2ab0e0f73f9b037, processorArchitecture=MSIL">
      <SpecificVersion>False</SpecificVersion>
      <HintPath>..\packages\CronExpressionDescriptor.1.12.0\lib\net35\CronExpressionDescriptor.dll</HintPath>
    </Reference>
    <Reference Include="DDay.iCal">
      <HintPath>..\packages\DDay.iCal.1.0.2.575\lib\DDay.iCal.dll</HintPath>
    </Reference>
    <Reference Include="DocumentFormat.OpenXml">
      <HintPath>..\packages\DocumentFormat.OpenXml.2.5\lib\DocumentFormat.OpenXml.dll</HintPath>
    </Reference>
    <Reference Include="EntityFramework, Version=6.0.0.0, Culture=neutral, PublicKeyToken=b77a5c561934e089, processorArchitecture=MSIL">
      <SpecificVersion>False</SpecificVersion>
      <HintPath>..\packages\EntityFramework.6.1.3\lib\net45\EntityFramework.dll</HintPath>
    </Reference>
    <Reference Include="EntityFramework.SqlServer, Version=6.0.0.0, Culture=neutral, PublicKeyToken=b77a5c561934e089, processorArchitecture=MSIL">
      <SpecificVersion>False</SpecificVersion>
      <HintPath>..\packages\EntityFramework.6.1.3\lib\net45\EntityFramework.SqlServer.dll</HintPath>
    </Reference>
    <Reference Include="EPPlus">
      <HintPath>..\libs\EPPlus\EPPlus.dll</HintPath>
    </Reference>
    <Reference Include="HtmlAgilityPack, Version=1.4.9.0, Culture=neutral, PublicKeyToken=bd319b19eaf3b43a, processorArchitecture=MSIL">
      <SpecificVersion>False</SpecificVersion>
      <HintPath>..\packages\HtmlAgilityPack.1.4.9\lib\Net45\HtmlAgilityPack.dll</HintPath>
    </Reference>
    <Reference Include="Humanizer">
      <HintPath>..\packages\Humanizer.1.32.0\lib\portable-win+net40+sl50+wp8+wpa81\Humanizer.dll</HintPath>
    </Reference>
    <Reference Include="ImageResizer, Version=3.4.3.103, Culture=neutral, processorArchitecture=MSIL">
      <SpecificVersion>False</SpecificVersion>
      <HintPath>..\packages\ImageResizer.3.4.3\lib\ImageResizer.dll</HintPath>
    </Reference>
    <Reference Include="Microsoft.Web.XmlTransform, Version=2.1.0.0, Culture=neutral, PublicKeyToken=b03f5f7f11d50a3a, processorArchitecture=MSIL">
      <SpecificVersion>False</SpecificVersion>
      <HintPath>..\packages\Microsoft.Web.Xdt.2.1.1\lib\net40\Microsoft.Web.XmlTransform.dll</HintPath>
    </Reference>
    <Reference Include="Newtonsoft.Json, Version=6.0.0.0, Culture=neutral, PublicKeyToken=30ad4fe6b2a6aeed, processorArchitecture=MSIL">
      <SpecificVersion>False</SpecificVersion>
      <HintPath>..\packages\Newtonsoft.Json.6.0.7\lib\net45\Newtonsoft.Json.dll</HintPath>
    </Reference>
    <Reference Include="NuGet.Core, Version=2.8.50926.602, Culture=neutral, PublicKeyToken=31bf3856ad364e35, processorArchitecture=MSIL">
      <SpecificVersion>False</SpecificVersion>
      <HintPath>..\packages\NuGet.Core.2.8.3\lib\net40-Client\NuGet.Core.dll</HintPath>
    </Reference>
    <Reference Include="OpenXmlPowerTools, Version=1.0.0.0, Culture=neutral, processorArchitecture=MSIL">
      <SpecificVersion>False</SpecificVersion>
      <HintPath>..\packages\OpenXmlPowerTools.3.1.07.0\lib\OpenXmlPowerTools.dll</HintPath>
    </Reference>
    <Reference Include="Quartz">
      <HintPath>..\libs\Quartz\Quartz.dll</HintPath>
    </Reference>
    <Reference Include="RestSharp, Version=105.0.1.0, Culture=neutral, processorArchitecture=MSIL">
      <SpecificVersion>False</SpecificVersion>
      <HintPath>..\packages\RestSharp.105.0.1\lib\net4\RestSharp.dll</HintPath>
    </Reference>
    <Reference Include="System" />
    <Reference Include="System.ComponentModel.Composition" />
    <Reference Include="System.ComponentModel.DataAnnotations" />
    <Reference Include="System.configuration" />
    <Reference Include="System.Core" />
    <Reference Include="System.Data.Entity.Design" />
    <Reference Include="System.Data.Services" />
    <Reference Include="System.DirectoryServices" />
    <Reference Include="System.DirectoryServices.AccountManagement" />
    <Reference Include="System.Drawing" />
    <Reference Include="System.Net.Http" />
    <Reference Include="System.Net.Http.Formatting, Version=5.2.2.0, Culture=neutral, PublicKeyToken=31bf3856ad364e35, processorArchitecture=MSIL">
      <SpecificVersion>False</SpecificVersion>
      <HintPath>..\packages\Microsoft.AspNet.WebApi.Client.5.2.2\lib\net45\System.Net.Http.Formatting.dll</HintPath>
    </Reference>
    <Reference Include="System.Runtime.Caching" />
    <Reference Include="System.Runtime.Serialization" />
    <Reference Include="System.ServiceModel" />
    <Reference Include="System.ServiceModel.Activation" />
    <Reference Include="System.ServiceModel.Web" />
    <Reference Include="System.Spatial, Version=5.6.3.0, Culture=neutral, PublicKeyToken=31bf3856ad364e35, processorArchitecture=MSIL">
      <SpecificVersion>False</SpecificVersion>
      <HintPath>..\packages\System.Spatial.5.6.3\lib\net40\System.Spatial.dll</HintPath>
    </Reference>
    <Reference Include="System.Web" />
    <Reference Include="System.Web.Extensions" />
    <Reference Include="System.Web.Http, Version=5.2.2.0, Culture=neutral, PublicKeyToken=31bf3856ad364e35, processorArchitecture=MSIL">
      <SpecificVersion>False</SpecificVersion>
      <HintPath>..\packages\Microsoft.AspNet.WebApi.Core.5.2.2\lib\net45\System.Web.Http.dll</HintPath>
    </Reference>
    <Reference Include="System.Web.Http.WebHost, Version=5.2.2.0, Culture=neutral, PublicKeyToken=31bf3856ad364e35, processorArchitecture=MSIL">
      <SpecificVersion>False</SpecificVersion>
      <HintPath>..\packages\Microsoft.AspNet.WebApi.WebHost.5.2.2\lib\net45\System.Web.Http.WebHost.dll</HintPath>
    </Reference>
    <Reference Include="System.Xml.Linq" />
    <Reference Include="System.Data.DataSetExtensions" />
    <Reference Include="Microsoft.CSharp" />
    <Reference Include="System.Data" />
    <Reference Include="System.Xml" />
    <Reference Include="Twilio.Api, Version=3.4.1.0, Culture=neutral, processorArchitecture=MSIL">
      <SpecificVersion>False</SpecificVersion>
      <HintPath>..\packages\Twilio.3.6.25\lib\3.5\Twilio.Api.dll</HintPath>
    </Reference>
    <Reference Include="WindowsBase" />
  </ItemGroup>
  <ItemGroup>
    <Compile Include="Address\SmartyStreets.cs" />
    <Compile Include="Address\VerificationContainer.cs" />
    <Compile Include="Address\VerificationComponent.cs" />
    <Compile Include="Address\Bing.cs" />
    <Compile Include="Attribute\IHasAttributesWrapper.cs" />
    <Compile Include="Attribute\NoteTypeFieldAttribute.cs" />
    <Compile Include="Attribute\FinancialGatewayFieldAttribute.cs" />
    <Compile Include="Attribute\BinaryFileTypeFieldAttribute.cs" />
    <Compile Include="Attribute\CurrencyFieldAttribute.cs" />
    <Compile Include="Attribute\AttributeFieldAttribute.cs" />
    <Compile Include="Attribute\ContentChannelFieldAttribute.cs" />
    <Compile Include="Attribute\DateTimeFieldAttribute.cs" />
    <Compile Include="Attribute\DefinedValueRangeFieldAttribute.cs" />
    <Compile Include="Attribute\GroupAndRoleFieldAttribute.cs" />
    <Compile Include="Attribute\KeyValueListFieldAttribute.cs" />
    <Compile Include="Attribute\SystemEmailFieldAttribute.cs" />
    <Compile Include="Attribute\EnumsFieldAttribute.cs" />
    <Compile Include="Attribute\EnumFieldAttribute.cs" />
    <Compile Include="Attribute\SchedulesFieldAttribute.cs" />
    <Compile Include="Attribute\EncryptedTextFieldAttribute.cs" />
    <Compile Include="Attribute\UrlLinkFieldAttribute.cs" />
    <Compile Include="Attribute\GroupTypeGroupFieldAttribute.cs" />
    <Compile Include="Attribute\EmailFieldAttribute.cs" />
    <Compile Include="Attribute\SecurityRoleFieldAttribute.cs" />
    <Compile Include="Attribute\PersonFieldAttribute.cs" />
    <Compile Include="Attribute\SlidingDateRangeFieldAttribute.cs" />
    <Compile Include="Attribute\EntityTypeFieldAttribute.cs" />
    <Compile Include="Attribute\MetricCategoriesFieldAttribute.cs" />
    <Compile Include="Attribute\ComparisonFieldAttribute.cs" />
    <Compile Include="Attribute\MetricEntityFieldAttribute.cs" />
    <Compile Include="Attribute\AccountsFieldAttribute.cs" />
    <Compile Include="Attribute\BooleanFieldAttribute.cs" />
    <Compile Include="Attribute\DaysOfWeekFieldAttribute.cs" />
    <Compile Include="Attribute\DayOfWeekFieldAttribute.cs" />
    <Compile Include="Attribute\CommunicationTemplateFieldAttribute .cs" />
    <Compile Include="Attribute\RemoteAuthsFieldAttribute.cs" />
    <Compile Include="Attribute\SiteFieldAttribute.cs" />
    <Compile Include="Attribute\PersonBadgesAttribute.cs" />
    <Compile Include="Attribute\CampusFieldAttribute.cs" />
    <Compile Include="Attribute\BinaryFileFieldAttribute.cs" />
    <Compile Include="Attribute\ComponentFieldAttribute.cs" />
    <Compile Include="Attribute\ComponentsFieldAttribute.cs" />
    <Compile Include="Attribute\CategoryFieldAttribute.cs" />
    <Compile Include="Attribute\AttributeCategoryFieldAttribute.cs" />
    <Compile Include="Attribute\CodeEditorFieldAttribute.cs" />
    <Compile Include="Attribute\DefinedTypeFieldAttribute.cs" />
    <Compile Include="Attribute\GroupLocationTypeFieldAttribute.cs" />
    <Compile Include="Attribute\InheritedAttribute.cs" />
    <Compile Include="Attribute\TimeFieldAttribute.cs" />
    <Compile Include="Attribute\IntegerRangeFieldAttribute.cs" />
    <Compile Include="Attribute\DateRangeFieldAttribute.cs" />
    <Compile Include="Attribute\DecimalRangeFieldAttribute.cs" />
    <Compile Include="Attribute\LocationFieldAttribute.cs" />
    <Compile Include="Attribute\GroupRoleFieldAttribute.cs" />
    <Compile Include="Attribute\MemoFieldAttribute.cs" />
    <Compile Include="Attribute\DecimalFieldAttribute.cs" />
    <Compile Include="Attribute\DateFieldAttribute.cs" />
    <Compile Include="Attribute\AccountFieldAttribute.cs" />
    <Compile Include="Attribute\ValueListFieldAttribute.cs" />
    <Compile Include="Attribute\WorkflowTextOrAttributeAttribute.cs" />
    <Compile Include="Attribute\WorkflowAttributeAttribute.cs" />
    <Compile Include="Attribute\WorkflowTypeFieldAttribute.cs" />
    <Compile Include="Attribute\GroupTypeFieldAttribute.cs" />
    <Compile Include="Attribute\EmailTemplateFieldAttribute.cs" />
    <Compile Include="Attribute\CustomCheckboxListFieldAttribute.cs">
      <SubType>Code</SubType>
    </Compile>
    <Compile Include="Attribute\CustomRadioListFieldAttribute.cs" />
    <Compile Include="Attribute\CustomDropdownListFieldAttribute.cs" />
    <Compile Include="Attribute\DefinedValueFieldAttribute.cs" />
    <Compile Include="Attribute\CampusesFieldAttribute.cs" />
    <Compile Include="Attribute\EntityFieldAttribute.cs" />
    <Compile Include="Attribute\FieldAttribute.cs" />
    <Compile Include="Attribute\GroupFieldAttribute.cs" />
    <Compile Include="Attribute\GroupTypesFieldAttribute.cs" />
    <Compile Include="Attribute\IntegerFieldAttribute.cs" />
    <Compile Include="Attribute\LinkedPageAttribute.cs" />
    <Compile Include="Chart\SummaryData.cs" />
    <Compile Include="Communication\RecipientData.cs" />
    <Compile Include="Communication\SMTPComponent.cs" />
    <Compile Include="Communication\Transport\MandrillSmtp.cs" />
    <Compile Include="Communication\Transport\Twilio.cs" />
    <Compile Include="Constants\SystemSettingKeys.cs" />
    <Compile Include="Data\BoundFieldTypeAttribute.cs" />
    <Compile Include="Chart\IChartData.cs" />
    <Compile Include="Data\FieldTypeAttribute.cs" />
    <Compile Include="Data\IgnoreLiquid.cs" />
    <Compile Include="Data\IRockEntity.cs" />
    <Compile Include="Data\RockClientIncludeAttribute.cs" />
    <Compile Include="Data\LavaIncludeAttribute.cs" />
    <Compile Include="Data\LavaIgnoreAttribute.cs" />
    <Compile Include="Data\IMigration.cs" />
    <Compile Include="Data\IncludeForReportingAttribute.cs" />
    <Compile Include="Data\MigrationHelper.cs" />
    <Compile Include="Data\NotEmptyGuidAttribute.cs" />
    <Compile Include="Data\Udf\GetGeofencedGroupNamesStoreFunctionInjectionConvention.cs" />
    <Compile Include="Data\Udf\GetAddressStoreFunctionInjectionConvention.cs" />
    <Compile Include="Data\Udf\DbMetadataExtensions.cs" />
    <Compile Include="Data\Udf\RockUdfHelper.cs" />
    <Compile Include="Field\Types\NoteTypesFieldType.cs" />
    <Compile Include="Field\Types\NoteTypeFieldType.cs" />
<<<<<<< HEAD
    <Compile Include="Model\CodeGenerated\ConnectionActivityTypeService.cs" />
    <Compile Include="Model\CodeGenerated\ConnectionOpportunityCampusService.cs" />
    <Compile Include="Model\CodeGenerated\ConnectionOpportunityGroupService.cs" />
    <Compile Include="Model\CodeGenerated\ConnectionOpportunityService.cs" />
    <Compile Include="Model\CodeGenerated\ConnectionRequestActivityService.cs" />
    <Compile Include="Model\CodeGenerated\ConnectionRequestService.cs" />
    <Compile Include="Model\CodeGenerated\ConnectionRequestWorkflowService.cs" />
    <Compile Include="Model\CodeGenerated\ConnectionStatusService.cs" />
    <Compile Include="Model\CodeGenerated\ConnectionTypeService.cs" />
    <Compile Include="Model\CodeGenerated\ConnectionWorkflowService.cs" />
=======
    <Compile Include="Jobs\GroupLeaderPendingNotifications.cs" />
>>>>>>> 248814ef
    <Compile Include="Model\CodeGenerated\EventCalendarItemService.cs" />
    <Compile Include="Model\CodeGenerated\EventCalendarService.cs" />
    <Compile Include="Model\CodeGenerated\EventItemAudienceService.cs" />
    <Compile Include="Model\CodeGenerated\EventItemCampusGroupMapService.cs" />
    <Compile Include="Model\CodeGenerated\EventItemCampusService.cs" />
    <Compile Include="Model\CodeGenerated\EventItemScheduleService.cs" />
    <Compile Include="Model\CodeGenerated\EventItemService.cs" />
    <Compile Include="Field\ILinkableFieldType.cs" />
    <Compile Include="Field\IEntityFieldType.cs" />
    <Compile Include="Field\Types\FinancialGatewayFieldType.cs" />
    <Compile Include="Field\Types\CurrencyFieldType.cs" />
    <Compile Include="Field\Types\AttributeFieldType.cs" />
    <Compile Include="Field\Types\ContentChannelFieldType.cs" />
    <Compile Include="Field\Types\DateTimeFieldType.cs" />
    <Compile Include="Field\Types\DefinedValueFieldType.cs" />
    <Compile Include="Field\Types\GroupAndRoleFieldType.cs" />
    <Compile Include="Field\Types\RatingFieldType.cs" />
    <Compile Include="Field\Types\SystemEmailFieldType.cs" />
    <Compile Include="Field\Types\SchedulesFieldType.cs" />
    <Compile Include="Field\Types\EncryptedTextFieldType.cs" />
    <Compile Include="Field\Types\UrlLinkFieldType.cs" />
    <Compile Include="Field\Types\GroupTypeGroupFieldType.cs" />
    <Compile Include="Field\Types\CommunicationTemplateFieldType.cs" />
    <Compile Include="Field\Types\EmailFieldType.cs" />
    <Compile Include="Field\Types\ValueListFieldType.cs" />
    <Compile Include="Field\Types\SlidingDateRangeFieldType.cs" />
    <Compile Include="Field\Types\EntityFieldType.cs" />
    <Compile Include="Field\Types\MetricCategoriesFieldType.cs" />
    <Compile Include="Field\Types\ComparisonFieldType.cs" />
    <Compile Include="Field\Types\MetricEntityFieldType.cs" />
    <Compile Include="Field\Types\AudioFileFieldType.cs" />
    <Compile Include="Field\Types\AudioUrlFieldType.cs" />
    <Compile Include="Field\Types\VideoUrlFieldType.cs" />
    <Compile Include="Field\Types\VideoFileFieldType.cs" />
    <Compile Include="Field\Types\WorkflowTextOrAttributeFieldType.cs" />
    <Compile Include="Field\Types\WorkflowAttributeFieldType.cs" />
    <Compile Include="Field\Types\WorkflowTypeFieldType.cs" />
    <Compile Include="Financial\TestGateway.cs" />
    <Compile Include="Jobs\CalculateGroupRequirements.cs" />
    <Compile Include="Jobs\CalculateMetrics.cs" />
    <Compile Include="Jobs\GetScheduledPayments.cs" />
    <Compile Include="Jobs\GroupSync.cs" />
    <Compile Include="Jobs\SendAttendanceReminders.cs" />
    <Compile Include="Jobs\SendBirthdayEmail.cs" />
    <Compile Include="Lava\ILiquidizable.cs" />
    <Compile Include="Lava\RockFilters.cs" />
    <Compile Include="MergeTemplates\HtmlMergeTemplateType.cs" />
    <Compile Include="MergeTemplates\MergeTemplateType.cs" />
    <Compile Include="MergeTemplates\MergeTemplateTypeContainer.cs" />
    <Compile Include="MergeTemplates\WordDocumentMergeTemplateType.cs" />
    <Compile Include="Model\BenevolenceRequest.cs">
      <SubType>Code</SubType>
    </Compile>
    <Compile Include="Model\BenevolenceResult.cs">
      <SubType>Code</SubType>
    </Compile>
<<<<<<< HEAD
    <Compile Include="Model\ConnectionRequest.cs" />
    <Compile Include="Model\ConnectionOpportunityGroup.cs" />
    <Compile Include="Model\ConnectionOpportunityCampus.cs" />
    <Compile Include="Model\ConnectionActivityType.cs">
      <SubType>Code</SubType>
    </Compile>
    <Compile Include="Model\ConnectionRequestActivity.cs" />
    <Compile Include="Model\ConnectionStatus.cs">
      <SubType>Code</SubType>
    </Compile>
    <Compile Include="Model\ConnectionOpportunity.cs" />
    <Compile Include="Model\ConnectionType.cs">
      <SubType>Code</SubType>
    </Compile>
    <Compile Include="Model\ConnectionRequestWorkflow.cs" />
    <Compile Include="Model\ConnectionWorkflow.cs">
      <SubType>Code</SubType>
    </Compile>
=======
    <Compile Include="Model\CodeGenerated\RegistrationRegistrantFeeService.cs" />
>>>>>>> 248814ef
    <Compile Include="Model\EventItemAudience.cs" />
    <Compile Include="Model\EventItemCampusGroupMap.cs" />
    <Compile Include="Model\EventItemSchedule.cs" />
    <Compile Include="Model\CampusService.partial.cs" />
    <Compile Include="Model\CodeGenerated\BenevolenceRequestService.cs" />
    <Compile Include="Model\CodeGenerated\BenevolenceResultService.cs" />
    <Compile Include="Model\CodeGenerated\ContentChannelService.cs" />
    <Compile Include="Model\CodeGenerated\ContentChannelItemService.cs" />
    <Compile Include="Model\CodeGenerated\ContentChannelTypeService.cs" />
    <Compile Include="Model\CodeGenerated\EntitySetItemService.cs" />
    <Compile Include="Model\CodeGenerated\EntitySetService.cs" />
    <Compile Include="Model\CodeGenerated\FinancialGatewayService.cs" />
    <Compile Include="Model\CodeGenerated\GroupMemberRequirementService.cs" />
    <Compile Include="Model\CodeGenerated\GroupMemberWorkflowTriggerService.cs" />
    <Compile Include="Model\CodeGenerated\GroupRequirementService.cs" />
    <Compile Include="Model\CodeGenerated\GroupRequirementTypeService.cs" />
    <Compile Include="Model\CodeGenerated\GroupScheduleExclusionService.cs" />
    <Compile Include="Model\CodeGenerated\MergeTemplateService.cs" />
    <Compile Include="Model\CodeGenerated\PersonDuplicateService.cs" />
    <Compile Include="Model\CodeGenerated\PersonPreviousNameService.cs" />
    <Compile Include="Model\CodeGenerated\PluginMigrationService.cs" />
    <Compile Include="Model\CodeGenerated\RegistrationInstanceService.cs" />
    <Compile Include="Model\CodeGenerated\RegistrationRegistrantService.cs" />
    <Compile Include="Model\CodeGenerated\RegistrationService.cs" />
    <Compile Include="Model\CodeGenerated\RegistrationTemplateDiscountService.cs" />
    <Compile Include="Model\CodeGenerated\RegistrationTemplateFeeService.cs" />
    <Compile Include="Model\CodeGenerated\RegistrationTemplateFormFieldService.cs" />
    <Compile Include="Model\CodeGenerated\RegistrationTemplateFormService.cs" />
    <Compile Include="Model\CodeGenerated\RegistrationTemplateService.cs" />
    <Compile Include="Model\ContentChannel.cs">
      <SubType>Code</SubType>
    </Compile>
    <Compile Include="Model\ContentChannelItem.cs">
      <SubType>Code</SubType>
    </Compile>
    <Compile Include="Model\ContentChannelType.cs">
      <SubType>Code</SubType>
    </Compile>
    <Compile Include="Model\EntitySetService.Partial.cs" />
    <Compile Include="Model\EntitySetItemService.Partial.cs" />
    <Compile Include="Model\EventCalendar.cs" />
    <Compile Include="Model\EventCalendarItem.cs" />
    <Compile Include="Model\EventItem.cs" />
    <Compile Include="Model\EventItemCampus.cs" />
    <Compile Include="Model\FinancialGateway.cs" />
    <Compile Include="Model\FinancialBatchService.Partial.cs" />
    <Compile Include="Model\EntitySet.cs" />
    <Compile Include="Model\EntitySetItem.cs" />
    <Compile Include="Model\FinancialTransactionDetailService.Partial.cs" />
    <Compile Include="Model\FinancialPledgeService.Partial.cs" />
    <Compile Include="Model\GroupMemberRequirement.cs" />
    <Compile Include="Model\ConnectionWorkflowService.Partial.cs" />
    <Compile Include="Model\GroupRequirement.cs" />
    <Compile Include="Model\GroupRequirementType.cs" />
    <Compile Include="Model\GroupScheduleExclusion.cs" />
    <Compile Include="Model\GroupMemberWorkflowTrigger.Partial.cs" />
    <Compile Include="Model\MergeTemplate.cs" />
    <Compile Include="Model\RegistrationRegistrant.cs" />
    <Compile Include="Model\Registration.cs" />
    <Compile Include="Model\RegistrationRegistrantFee.cs" />
    <Compile Include="Model\RegistrationTemplateFee.cs" />
    <Compile Include="Model\RegistrationTemplateDiscount.cs" />
    <Compile Include="Model\RegistrationTemplateFormField.cs" />
    <Compile Include="Model\RegistrationTemplateForm.cs" />
    <Compile Include="Model\RegistrationInstance.cs" />
    <Compile Include="Model\RegistrationTemplate.cs" />
    <Compile Include="Model\PersonBadgeService.partial.cs" />
    <Compile Include="Model\PersonDuplicate.cs" />
    <Compile Include="Model\PersonPreviousName.cs" />
    <Compile Include="Model\PluginMigration.cs" />
    <Compile Include="Model\RestActionService.partial.cs" />
    <Compile Include="Model\ScheduleService.Partial.cs" />
    <Compile Include="Model\WorkflowActionService.Partial.cs" />
    <Compile Include="Model\WorkflowActivityTypeService.Partial.cs" />
    <Compile Include="Model\WorkflowActionTypeService.Partial.cs" />
    <Compile Include="Model\GroupMemberWorkflowTrigger.cs" />
    <Compile Include="Net\RockRestClient.cs" />
    <Compile Include="PersonProfile\Badge\GeofencedByGroup.cs" />
    <Compile Include="PersonProfile\Badge\DISC.cs" />
    <Compile Include="Reporting\ComparisonHelper.cs" />
    <Compile Include="Reporting\DataFilter\BaseAccountFilter.cs" />
    <Compile Include="Reporting\DataFilter\FinancialPledge\AccountFilter.cs" />
    <Compile Include="Reporting\DataFilter\FinancialTransactionDetail\AccountFilter.cs" />
    <Compile Include="Reporting\DataFilter\FinancialTransaction\TotalAmountFilter.cs" />
    <Compile Include="Reporting\DataFilter\Group\GroupBranchFilter.cs" />
    <Compile Include="Reporting\DataFilter\IUpdateSelectionFromPageParameters.cs" />
    <Compile Include="Reporting\DataFilter\Person\CampusesFilter.cs" />
    <Compile Include="Reporting\DataFilter\Person\CampusFilter.cs" />
    <Compile Include="Reporting\DataFilter\Person\FirstContributionDateFilter.cs" />
    <Compile Include="Reporting\DataFilter\Person\InGroupGeofenceFilter.cs" />
    <Compile Include="Reporting\DataFilter\Person\NotInGroupGroupTypeFilter.cs" />
    <Compile Include="Reporting\DataFilter\Person\NotInGroupFilter.cs" />
    <Compile Include="Reporting\DataSelect\FinancialTransaction\TotalAmountSelect.cs" />
    <Compile Include="Reporting\DataSelect\Group\MemberCountSelect.cs" />
    <Compile Include="Reporting\DataSelect\Group\ParticipationRateSelect.cs" />
    <Compile Include="Reporting\DataSelect\Person\InGroupGeofenceGroupTypeSelect.cs" />
    <Compile Include="Reporting\DataSelect\Person\PersonLinkSelect.cs" />
    <Compile Include="Reporting\DataSelect\Person\TotalGivingAmountSelect.cs" />
    <Compile Include="Reporting\ReportingHelper.cs" />
    <Compile Include="Security\Authentication\Facebook.cs">
      <SubType>Code</SubType>
    </Compile>
    <Compile Include="Security\Authentication\Google.cs" />
    <Compile Include="Security\Authentication\PINAuthentication.cs" />
    <Compile Include="Security\BackgroundCheckComponent.cs" />
    <Compile Include="Security\BackgroundCheckContainer.cs" />
    <Compile Include="Security\BackgroundCheck\ProtectMyMinistry.cs" />
    <Compile Include="Services\NuGet\RockProjectManager.cs" />
    <Compile Include="Store\Package.cs" />
    <Compile Include="Store\InstalledPackageService.cs" />
    <Compile Include="Store\Organization.cs" />
    <Compile Include="Store\OrganizationService.cs" />
    <Compile Include="Store\PackageInstallStep.cs" />
    <Compile Include="Store\PurchaseResponse.cs" />
    <Compile Include="Store\StoreService.cs" />
    <Compile Include="Store\PackageVersionService.cs" />
    <Compile Include="Store\PackageVersionRating.cs" />
    <Compile Include="Store\PackageVersion.cs" />
    <Compile Include="Store\PackageCategory.cs" />
    <Compile Include="Store\PackageCategoryService.cs" />
    <Compile Include="Store\PackageService.cs" />
    <Compile Include="Store\InstalledPackage.cs" />
    <Compile Include="Store\Promo.cs" />
    <Compile Include="Store\PromoService.cs" />
    <Compile Include="Store\StoreImage.cs" />
    <Compile Include="Store\StoreModel.cs" />
    <Compile Include="Store\StoreServiceBase.cs" />
    <Compile Include="SystemGuid\Attribute.cs" />
    <Compile Include="SystemGuid\NoteType.cs" />
    <Compile Include="SystemGuid\ServiceJob.cs" />
    <Compile Include="Transactions\ConnectionRequestActivityChangeTransaction.cs" />
    <Compile Include="Transactions\GroupAttendedTransaction.cs" />
    <Compile Include="Transactions\ConnectionRequestChangeTransaction.cs" />
    <Compile Include="Transactions\GroupMemberChangeTransaction.cs" />
    <Compile Include="Transactions\RunJobNowTransaction.cs" />
    <Compile Include="Transactions\DeleteAttributeBinaryFile.cs" />
    <Compile Include="Transactions\UpdateFacebookFriends.cs" />
    <Compile Include="Utility\AttributeCacheJsonConverter.cs" />
    <Compile Include="Utility\AttributeValueJsonConverter.cs" />
    <Compile Include="Chart\ChartGroupBy.cs" />
    <Compile Include="Utility\RockJsonMediaTypeFormatter.cs" />
    <Compile Include="Utility\RockJsonTextWriter.cs" />
    <Compile Include="Utility\RockSemanticVersion.cs" />
    <Compile Include="Utility\SimpleModeJsonConverter.cs" />
    <Compile Include="Web\Cache\CachedModel.cs" />
    <Compile Include="Web\Cache\NoteTypeCache.cs" />
    <Compile Include="Web\Cache\RockMemoryCache.cs" />
    <Compile Include="Web\UI\Controls\Event\RegistrationInstanceEditor.cs" />
    <Compile Include="Web\UI\Controls\Event\RegistrantEditor.cs" />
    <Compile Include="Web\UI\Controls\Grid\BoolFromArrayField.cs" />
    <Compile Include="Web\UI\Controls\Grid\RockLiteralField.cs" />
    <Compile Include="Web\UI\Controls\Grid\CurrencyField.cs" />
    <Compile Include="Web\UI\Controls\Grid\CallbackField.cs" />
    <Compile Include="Web\UI\Controls\Grid\FieldTypeField.cs" />
    <Compile Include="Web\UI\Controls\Grid\CampusField.cs" />
    <Compile Include="Web\UI\Controls\Grid\PhoneNumbersField.cs" />
    <Compile Include="Web\UI\Controls\IDisplayRequiredIndicator.cs" />
    <Compile Include="Web\UI\Controls\Pickers\FinancialGatewayPicker.cs" />
    <Compile Include="Web\UI\Controls\Pickers\GroupAndRolePicker.cs" />
    <Compile Include="Web\UI\Controls\Pickers\MergeTemplatePicker.cs" />
    <Compile Include="Web\UI\Controls\Pickers\DataViewPicker.cs" />
    <Compile Include="Web\UI\Controls\Pickers\GradePicker.cs" />
    <Compile Include="Web\UI\Controls\Event\RegistrationTemplateFormEditor.cs" />
    <Compile Include="Web\UI\Controls\RockRating.cs" />
    <Compile Include="Web\UI\RockBlockWrapper.cs" />
    <Compile Include="Web\UI\Controls\Chart\ChartClickArgs.cs" />
    <Compile Include="Web\UI\Controls\Chart\ChartStyle.cs" />
    <Compile Include="Reporting\Dashboard\DashboardWidget.cs">
      <SubType>ASPXCodeBehind</SubType>
    </Compile>
    <Compile Include="Web\UI\Controls\Chart\ChartOptions.cs" />
    <Compile Include="Field\Types\WorkflowActivityTypeFieldType.cs" />
    <Compile Include="Plugin\Migration.cs" />
    <Compile Include="Plugin\VersionAttribute.cs" />
    <Compile Include="Reporting\Dashboard\LineBarPointsChartDashboardWidget.cs">
      <SubType>ASPXCodeBehind</SubType>
    </Compile>
    <Compile Include="Data\DbService.cs" />
    <Compile Include="Data\IgnoreCanDelete.cs" />
    <Compile Include="Data\IModel.cs" />
    <Compile Include="Data\IService.cs" />
    <Compile Include="Data\LinqRuntimeTypeBuilder.cs" />
    <Compile Include="Data\HideFromReportingAttribute.cs" />
    <Compile Include="Data\DbContext.cs" />
    <Compile Include="Field\Types\SecurityRoleFieldType.cs" />
    <Compile Include="Field\Types\DaysOfWeekFieldType.cs" />
    <Compile Include="Field\Types\DayOfWeekFieldType.cs" />
    <Compile Include="Field\Types\RemoteAuthsFieldType.cs" />
    <Compile Include="Field\Types\SiteFieldType.cs" />
    <Compile Include="Field\Types\PersonBadgesFieldType.cs" />
    <Compile Include="Field\Types\GroupLocationTypeFieldType.cs" />
    <Compile Include="Field\Types\CodeEditorFieldType.cs" />
    <Compile Include="Field\Types\TimeFieldType.cs" />
    <Compile Include="Field\Types\IntegerRangeFieldType.cs" />
    <Compile Include="Field\Types\DateRangeFieldType.cs" />
    <Compile Include="Field\Types\DecimalRangeFieldType.cs" />
    <Compile Include="Financial\PaymentInfo.cs" />
    <Compile Include="Financial\SwipePaymentInfo.cs" />
    <Compile Include="Financial\ReferencePaymentInfo.cs" />
    <Compile Include="Financial\PaymentSchedule.cs" />
    <Compile Include="Financial\Payment.cs" />
    <Compile Include="Financial\GatewayComponent.cs" />
    <Compile Include="Financial\GatewayContainer.cs" />
    <Compile Include="Jobs\LocationServicesVerify.cs" />
    <Compile Include="Jobs\LaunchWorkflow.cs">
      <SubType>ASPXCodeBehind</SubType>
    </Compile>
    <Compile Include="Jobs\SendCommunications.cs" />
    <Compile Include="Jobs\RunSQL.cs" />
    <Compile Include="Model\CodeGenerated\CommunicationRecipientActivityService.cs" />
    <Compile Include="Model\CodeGenerated\CommunicationTemplateService.cs" />
    <Compile Include="Model\CodeGenerated\MetricCategoryService.cs" />
    <Compile Include="Model\CodeGenerated\MetricService.cs">
      <SubType>Code</SubType>
    </Compile>
    <Compile Include="Model\CodeGenerated\MetricValueService.cs" />
    <Compile Include="Model\CodeGenerated\WorkflowActionFormAttributeService.cs" />
    <Compile Include="Model\CodeGenerated\WorkflowActionFormService.cs" />
    <Compile Include="Model\CodeGenerated\WorkflowActionService.cs" />
    <Compile Include="Model\CommunicationRecipientActivity.cs" />
    <Compile Include="Model\CommunicationTemplate.cs" />
    <Compile Include="Model\FinancialPersonBankAccountService.Partial.cs" />
    <Compile Include="Model\FinancialTransactionImage.cs" />
    <Compile Include="Model\MetricCategory.cs" />
    <Compile Include="Model\Metaphone.cs" />
    <Compile Include="Model\CodeGenerated\FollowingService.cs" />
    <Compile Include="Model\Following.cs" />
    <Compile Include="Model\AuditDetail.cs" />
    <Compile Include="Model\CodeGenerated\PageViewService.cs" />
    <Compile Include="Model\CodeGenerated\PersonBadgeService.cs" />
    <Compile Include="Model\Metric.cs" />
    <Compile Include="Model\MetricValue.cs" />
    <Compile Include="Model\PersonBadge.cs" />
    <Compile Include="Model\CodeGenerated\AuditDetailService.cs" />
    <Compile Include="Model\CodeGenerated\HistoryService.cs" />
    <Compile Include="Model\CodeGenerated\LayoutService.cs" />
    <Compile Include="Model\CodeGenerated\PersonAliasService.cs" />
    <Compile Include="Model\CodeGenerated\ReportFieldService.cs" />
    <Compile Include="Model\CodeGenerated\RestActionService.cs" />
    <Compile Include="Model\CodeGenerated\RestControllerService.cs" />
    <Compile Include="Model\DbGeographyConverter.cs" />
    <Compile Include="Model\PageViewService.Partial.cs" />
    <Compile Include="Model\RestAction.cs" />
    <Compile Include="Model\RestController.cs" />
    <Compile Include="Model\FinancialScheduledTransactionService.Partial.cs" />
    <Compile Include="Model\HistoryService.Partial.cs" />
    <Compile Include="Model\LayoutService.Partial.cs" />
    <Compile Include="Model\Layout.cs" />
    <Compile Include="Model\FinancialPersonSavedAccountService.Partial.cs" />
    <Compile Include="Model\History.cs" />
    <Compile Include="Model\PersonAlias.cs" />
    <Compile Include="Model\ReportField.cs" />
    <Compile Include="Model\RestControllerService.Partial.cs" />
    <Compile Include="Model\PageView.cs" />
    <Compile Include="Model\WorkflowActionFormAttribute.cs" />
    <Compile Include="Model\WorkflowActionForm.cs" />
    <Compile Include="Net\RestParameters\ContributionStatementOptions.cs" />
    <Compile Include="PersonProfile\Badge\Campus.cs" />
    <Compile Include="PersonProfile\Badge\AttendingDuration.cs" />
    <Compile Include="PersonProfile\Badge\LastVisitOnSite.cs" />
    <Compile Include="PersonProfile\Badge\InGroupOfType.cs" />
    <Compile Include="PersonProfile\Badge\FamilyWeeksAttendedInDuration.cs" />
    <Compile Include="PersonProfile\Badge\Liquid.cs" />
    <Compile Include="Reporting\DataFilter\Group\DistanceFromFilter.cs" />
    <Compile Include="Reporting\DataFilter\Group\SimpleMemberCountFilter.cs" />
    <Compile Include="Reporting\DataFilter\Group\MemberCountFilter.cs" />
    <Compile Include="Reporting\DataFilter\Group\CampusFilter.cs" />
    <Compile Include="Reporting\DataFilter\Group\GroupTypeFilter.cs" />
    <Compile Include="Reporting\DataFilter\Group\GroupAttributesFilter.cs" />
    <Compile Include="Reporting\DataFilter\Person\GradeFilter.cs" />
    <Compile Include="Reporting\DataFilter\Person\AgeFilter.cs" />
    <Compile Include="Reporting\DataFilter\Person\TagFilter.cs" />
    <Compile Include="Reporting\DataFilter\EntityFieldFilter.cs" />
    <Compile Include="Reporting\DataSelectComponent.cs" />
    <Compile Include="Reporting\DataFilter\Person\GivingAmountFilter.cs" />
    <Compile Include="Reporting\DataFilter\Person\DistanceFromFilter.cs" />
    <Compile Include="Reporting\DataFilter\Person\InGroupGroupTypeFilter.cs" />
    <Compile Include="Reporting\DataFilter\Person\InGroupFilter.cs" />
    <Compile Include="Reporting\DataSelect\Group\DistanceFromSelect.cs" />
    <Compile Include="Reporting\DataSelect\Group\LocationSelect.cs" />
    <Compile Include="Reporting\DataSelect\LiquidSelect.cs" />
    <Compile Include="Reporting\DataSelect\Person\InGroupGroupTypeSelect.cs" />
    <Compile Include="Reporting\DataSelect\Person\PhotoSelect.cs" />
    <Compile Include="Reporting\DataSelect\Person\GradeSelect.cs" />
    <Compile Include="Reporting\DataSelect\Person\DistanceFromSelect.cs" />
    <Compile Include="Reporting\DataSelect\Person\AddressSelect.cs" />
    <Compile Include="Reporting\DataSelect\Person\CampusSelect.cs" />
    <Compile Include="Reporting\DataSelect\Person\PhoneNumberSelect.cs" />
    <Compile Include="Reporting\DataSelect\Person\AgeSelect.cs" />
    <Compile Include="Reporting\DataSelect\Person\FamilyNameSelect.cs" />
    <Compile Include="Reporting\DataSelect\Person\ChildNamesSelect.cs" />
    <Compile Include="Reporting\DataSelect\Person\ParentsNamesSelect.cs" />
    <Compile Include="Reporting\DataSelect\Person\SpouseNameSelect.cs">
      <SubType>Code</SubType>
    </Compile>
    <Compile Include="Reporting\DataSelect\Person\FirstLastContributionSelect.cs" />
    <Compile Include="Reporting\DataSelectContainer.cs" />
    <Compile Include="Reporting\EntityHelper.cs" />
    <Compile Include="Reporting\SelectExpressionExtractor.cs" />
    <Compile Include="Reporting\FilterExpressionExtractor.cs" />
    <Compile Include="SystemGuid\FinancialAccount.cs" />
    <Compile Include="Transactions\SaveMetaphoneTransaction.cs" />
    <Compile Include="Utility\DateRange.cs" />
    <Compile Include="Utility\DoubleMetaphone.cs" />
    <Compile Include="Utility\StringAsLiteralJavascriptJsonConverter.cs" />
    <Compile Include="Utility\EnumAsStringJsonConverter.cs" />
    <Compile Include="Utility\RockDateTime.cs" />
    <Compile Include="Services\NuGet\NuGetExtensionsMethods.cs" />
    <Compile Include="Storage\ProviderComponent.cs" />
    <Compile Include="Storage\ProviderContainer.cs" />
    <Compile Include="Storage\Provider\Database.cs" />
    <Compile Include="Storage\Provider\FileSystem.cs" />
    <Compile Include="Field\Types\ComponentsFieldType.cs" />
    <Compile Include="Field\Types\CategoryFieldType.cs" />
    <Compile Include="Field\Types\CategoriesFieldType.cs" />
    <Compile Include="Field\Types\LocationFieldType.cs" />
    <Compile Include="Field\Types\GroupRoleFieldType.cs" />
    <Compile Include="Model\CodeGenerated\BinaryFileDataService.cs" />
    <Compile Include="Model\CodeGenerated\FinancialPersonBankAccountService.cs" />
    <Compile Include="Model\CodeGenerated\FinancialPersonSavedAccountService.cs" />
    <Compile Include="Model\CodeGenerated\FinancialTransactionRefundService.cs" />
    <Compile Include="Model\BinaryFileData.cs" />
    <Compile Include="Net\RockWebRequest.cs">
      <SubType>Code</SubType>
    </Compile>
    <Compile Include="PersonProfile\BadgeComponent.cs" />
    <Compile Include="PersonProfile\BadgeContainer.cs" />
    <Compile Include="PersonProfile\Badge\FamilyAttendance.cs" />
    <Compile Include="PersonProfile\IconBadge.cs" />
    <Compile Include="PersonProfile\HighlightLabelBadge.cs" />
    <Compile Include="Search\Group\Name.cs" />
    <Compile Include="SystemGuid\Category.cs" />
    <Compile Include="SystemGuid\EntityType.cs" />
    <Compile Include="Transactions\SendCommunicationTransaction.cs" />
    <Compile Include="Utility\IgnoreUrlEncodedKeyContractResolver.cs" />
    <Compile Include="Web\Cache\PersonBadgeCache.cs" />
    <Compile Include="Web\Cache\CategoryCache.cs" />
    <Compile Include="Web\Cache\RestControllerCache.cs" />
    <Compile Include="Web\Cache\RestActionCache.cs" />
    <Compile Include="Web\FileUploadException.cs" />
    <Compile Include="Web\Fingerprint.cs" />
    <Compile Include="Web\FingerprintExpressionBuilder.cs" />
    <Compile Include="Web\RequestValidator.cs" />
    <Compile Include="Web\SystemSettings.cs" />
    <Compile Include="Web\Cache\GroupTypeCache.cs" />
    <Compile Include="Web\Cache\LayoutCache.cs" />
    <Compile Include="Web\DescriptionList.cs" />
    <Compile Include="Web\UI\Adapters\CheckBoxListAdapter.cs" />
    <Compile Include="Web\UI\Controls\BootstrapButton.cs" />
    <Compile Include="Web\UI\Controls\Checkin Configuration Controls\CheckinGroupEditor.cs" />
    <Compile Include="Web\UI\Controls\Checkin Configuration Controls\CheckinGroupTypeEditor.cs" />
    <Compile Include="Web\UI\Controls\Communication\ChannelControl.cs" />
    <Compile Include="Data\IgnoreModelErrorsAttribute.cs" />
    <Compile Include="Model\CommunicationRecipientService.Partial.cs" />
    <Compile Include="Security\LoginParameters.cs" />
    <Compile Include="CheckIn\CheckInBlock.cs">
      <SubType>ASPXCodeBehind</SubType>
    </Compile>
    <Compile Include="CheckIn\CheckInFamily.cs" />
    <Compile Include="CheckIn\CheckInGroup.cs" />
    <Compile Include="CheckIn\CheckInGroupType.cs" />
    <Compile Include="CheckIn\CheckInLocation.cs" />
    <Compile Include="CheckIn\CheckInPerson.cs" />
    <Compile Include="CheckIn\CheckInSchedule.cs" />
    <Compile Include="CheckIn\CheckInState.cs" />
    <Compile Include="CheckIn\CheckInStatus.cs" />
    <Compile Include="CheckIn\CheckInLabel.cs" />
    <Compile Include="CheckIn\KioskLabel.cs" />
    <Compile Include="CheckIn\KioskLocationAttendance.cs" />
    <Compile Include="CheckIn\KioskGroupAttendance.cs" />
    <Compile Include="CheckIn\KioskScheduleAttendance.cs" />
    <Compile Include="CheckIn\KioskGroup.cs" />
    <Compile Include="CheckIn\KioskGroupType.cs" />
    <Compile Include="CheckIn\KioskLocation.cs" />
    <Compile Include="CheckIn\KioskSchedule.cs" />
    <Compile Include="CheckIn\KioskDevice.cs" />
    <Compile Include="Communication\MediumComponent.cs" />
    <Compile Include="Communication\Medium\Sms.cs" />
    <Compile Include="Communication\Medium\Email.cs" />
    <Compile Include="Communication\MediumContainer.cs" />
    <Compile Include="Communication\TransportComponent.cs" />
    <Compile Include="Communication\TransportContainer.cs" />
    <Compile Include="Communication\Transport\SMTP.cs" />
    <Compile Include="Field\Types\ComponentFieldType.cs" />
    <Compile Include="Model\FinancialTransactionRefund.cs" />
    <Compile Include="Model\FinancialPersonSavedAccount.cs" />
    <Compile Include="Model\FinancialPersonBankAccount.cs" />
    <Compile Include="Model\FinancialScheduledTransactionDetail.cs" />
    <Compile Include="Reporting\DataTransformComponent.cs" />
    <Compile Include="Reporting\DataTransformContainer.cs" />
    <Compile Include="Reporting\DataTransform\Person\ParentTransform.cs" />
    <Compile Include="Reporting\DataFilter\PropertyFilter.cs" />
    <Compile Include="Reporting\DataFilter\OtherDataViewFilter.cs" />
    <Compile Include="Data\DefinedValueAttribute.cs" />
    <Compile Include="Data\PreviewableAttribute.cs" />
    <Compile Include="Data\ICategorized.cs" />
    <Compile Include="Data\NotExportable.cs" />
    <Compile Include="Extension\SafeDirectoryCatalog.cs" />
    <Compile Include="Field\SelectFromListFieldType.cs" />
    <Compile Include="Field\Types\AccountsFieldType.cs" />
    <Compile Include="Field\Types\BinaryFileFieldType.cs">
      <SubType>Code</SubType>
    </Compile>
    <Compile Include="Field\Types\CampusesFieldType.cs" />
    <Compile Include="Field\Types\CampusFieldType.cs" />
    <Compile Include="Field\Types\BinaryFileTypeFieldType.cs" />
    <Compile Include="Field\Types\AccountFieldType.cs" />
    <Compile Include="Field\Types\WorkflowTypesFieldType.cs" />
    <Compile Include="Field\Types\GroupTypeFieldType.cs" />
    <Compile Include="Field\Types\FileFieldType.cs">
      <SubType>Code</SubType>
    </Compile>
    <Compile Include="Field\Types\KeyValueListFieldType.cs" />
    <Compile Include="Field\Types\EmailTemplateFieldType.cs" />
    <Compile Include="Field\Types\EntityTypeFieldType.cs" />
    <Compile Include="Field\Types\GroupFieldType.cs" />
    <Compile Include="Field\Types\GroupTypesFieldType.cs" />
    <Compile Include="Financial\ACHPaymentInfo.cs" />
    <Compile Include="Financial\CreditCardPaymentInfo.cs" />
    <Compile Include="Model\AuthService.Partial.cs" />
    <Compile Include="Model\BlockService.Partial.cs" />
    <Compile Include="Model\BlockTypeService.Partial.cs" />
    <Compile Include="Model\AttendanceCode.cs" />
    <Compile Include="Model\CategoryService.Partial.cs" />
    <Compile Include="Model\CodeGenerated\AttendanceCodeService.cs" />
    <Compile Include="Model\CodeGenerated\AttendanceService.cs" />
    <Compile Include="Model\CodeGenerated\AuthService.cs" />
    <Compile Include="Model\CodeGenerated\BinaryFileService.cs" />
    <Compile Include="Model\CodeGenerated\BinaryFileTypeService.cs" />
    <Compile Include="Model\CodeGenerated\BlockService.cs" />
    <Compile Include="Model\CodeGenerated\BlockTypeService.cs" />
    <Compile Include="Model\CodeGenerated\CommunicationRecipientService.cs" />
    <Compile Include="Model\CodeGenerated\CommunicationService.cs" />
    <Compile Include="Model\CodeGenerated\DataViewFilterService.cs" />
    <Compile Include="Model\CodeGenerated\DataViewService.cs" />
    <Compile Include="Model\CodeGenerated\DeviceService.cs" />
    <Compile Include="Model\CodeGenerated\FinancialAccountService.cs" />
    <Compile Include="Model\CodeGenerated\FinancialBatchService.cs" />
    <Compile Include="Model\CodeGenerated\FinancialPledgeService.cs" />
    <Compile Include="Model\CodeGenerated\FinancialScheduledTransactionDetailService.cs" />
    <Compile Include="Model\CodeGenerated\FinancialScheduledTransactionService.cs" />
    <Compile Include="Model\CodeGenerated\FinancialTransactionDetailService.cs" />
    <Compile Include="Model\CodeGenerated\FinancialTransactionImageService.cs" />
    <Compile Include="Model\CodeGenerated\FinancialTransactionService.cs" />
    <Compile Include="Model\CodeGenerated\GroupLocationService.cs" />
    <Compile Include="Model\CodeGenerated\HtmlContentService.cs" />
    <Compile Include="Model\CodeGenerated\NoteService.cs" />
    <Compile Include="Model\CodeGenerated\NoteTypeService.cs" />
    <Compile Include="Model\CodeGenerated\PageContextService.cs" />
    <Compile Include="Model\CodeGenerated\PageRouteService.cs" />
    <Compile Include="Model\CodeGenerated\PageService.cs" />
    <Compile Include="Model\CodeGenerated\PrayerRequestService.cs" />
    <Compile Include="Model\CodeGenerated\ReportService.cs" />
    <Compile Include="Model\CodeGenerated\ScheduleService.cs" />
    <Compile Include="Model\CodeGenerated\SiteDomainService.cs" />
    <Compile Include="Model\CodeGenerated\SiteService.cs" />
    <Compile Include="Model\CodeGenerated\UserLoginService.cs" />
    <Compile Include="Model\BinaryFileService.Partial.cs" />
    <Compile Include="Model\CodeGenerated\WorkflowActionTypeService.cs" />
    <Compile Include="Model\CodeGenerated\WorkflowActivityService.cs" />
    <Compile Include="Model\CodeGenerated\WorkflowActivityTypeService.cs" />
    <Compile Include="Model\AttendanceCodeService.Partial.cs" />
    <Compile Include="Model\AttendanceService.Partial.cs" />
    <Compile Include="Model\BinaryFileType.cs" />
    <Compile Include="Model\Communication.cs" />
    <Compile Include="Model\CommunicationRecipient.cs" />
    <Compile Include="Model\FinancialScheduledTransaction.cs" />
    <Compile Include="Model\DeviceService.Partial.cs" />
    <Compile Include="Model\DataViewService.Partial.cs" />
    <Compile Include="Model\FinancialTransactionService.Partial.cs">
      <SubType>Code</SubType>
    </Compile>
    <Compile Include="Model\PrayerRequestService.partial.cs" />
    <Compile Include="Model\DataView.cs" />
    <Compile Include="Model\DataViewFilter.cs" />
    <Compile Include="Model\Report.cs" />
    <Compile Include="Model\GroupLocationService.Partial.cs" />
    <Compile Include="Model\Note.cs" />
    <Compile Include="Model\NoteService.Partial.cs" />
    <Compile Include="Model\NoteType.cs" />
    <Compile Include="Model\NoteTypeService.Partial.cs" />
    <Compile Include="Model\PageContextService.Partial.cs" />
    <Compile Include="Model\HtmlContentService.Partial.cs" />
    <Compile Include="Model\PageContext.cs" />
    <Compile Include="Model\PageService.Partial.cs" />
    <Compile Include="Model\PageRouteService.Partial.cs" />
    <Compile Include="Model\PrayerRequest.cs" />
    <Compile Include="Model\SiteDomainService.Partial.cs" />
    <Compile Include="Model\SiteService.Partial.cs" />
    <Compile Include="Model\UserLoginService.Partial.cs" />
    <Compile Include="Communication\BouncedEmail.cs" />
    <Compile Include="Communication\IEmailProvider.cs" />
    <Compile Include="Constants\DisplayStrings.cs" />
    <Compile Include="Model\CodeGenerated\AttributeQualifierService.cs" />
    <Compile Include="Model\AttributeQualifierService.Partial.cs" />
    <Compile Include="Model\CodeGenerated\AttributeService.cs" />
    <Compile Include="Model\AttributeService.Partial.cs" />
    <Compile Include="Model\CodeGenerated\AttributeValueService.cs" />
    <Compile Include="Model\AttributeValueService.Partial.cs" />
    <Compile Include="Model\Audit.cs">
      <SubType>Code</SubType>
    </Compile>
    <Compile Include="Model\CodeGenerated\AuditService.cs" />
    <Compile Include="Model\CodeGenerated\CategoryService.cs" />
    <Compile Include="Model\CodeGenerated\EntityTypeService.cs" />
    <Compile Include="Field\Types\HtmlFieldType.cs" />
    <Compile Include="Field\Types\MemoFieldType.cs" />
    <Compile Include="Model\Attendance.cs" />
    <Compile Include="Model\Schedule.cs" />
    <Compile Include="Model\Device.cs" />
    <Compile Include="Model\CodeGenerated\ServiceJobService.cs" />
    <Compile Include="Model\CodeGenerated\WorkflowTriggerService.cs" />
    <Compile Include="Model\Category.cs" />
    <Compile Include="Services\NuGet\PackageService.cs" />
    <Compile Include="SystemGuid\BinaryFileType.cs" />
    <Compile Include="Web\Cache\CachedEntity.cs" />
    <Compile Include="Web\UI\Adapters\CheckBoxAdapter.cs" />
    <Compile Include="Web\UI\Adapters\DropDownListAdapter.cs" />
    <Compile Include="Web\UI\Adapters\RadioButtonAdapter.cs" />
    <Compile Include="Web\UI\Controls\Communication\Sms.cs" />
    <Compile Include="Web\UI\Controls\Communication\Email.cs" />
    <Compile Include="Web\UI\Controls\Badge.cs" />
    <Compile Include="Web\UI\Controls\ConfirmPageUnload.cs" />
    <Compile Include="Web\UI\Controls\Grid\IPriorityColumn.cs" />
    <Compile Include="Web\UI\Controls\Grid\RockTemplateField.cs" />
    <Compile Include="Web\UI\Controls\Grid\RockTemplateFieldUnselected.cs" />
    <Compile Include="Web\UI\Controls\NewFamily\ContactInfoRow.cs" />
    <Compile Include="Web\UI\Controls\NewFamily\ContactInfo.cs" />
    <Compile Include="Web\UI\Controls\Pickers\SchedulePicker.cs" />
    <Compile Include="Web\UI\Controls\RockRadioButton.cs" />
    <Compile Include="Web\UI\Controls\ToolkitScriptManager.cs" />
    <Compile Include="Web\UI\Controls\UrlLinkBox.cs" />
    <Compile Include="Web\UI\Controls\EmailBox.cs" />
    <Compile Include="Web\UI\Controls\Chart\BarChart.cs" />
    <Compile Include="Web\UI\Controls\Chart\PieChart.cs" />
    <Compile Include="Web\UI\Controls\Chart\LineChart.cs" />
    <Compile Include="Web\UI\Controls\Chart\FlotChart.cs" />
    <Compile Include="Web\UI\Controls\Grid\PersonField.cs" />
    <Compile Include="Web\UI\Controls\Grid\TimeField.cs" />
    <Compile Include="Web\UI\Controls\Grid\LiquidField.cs" />
    <Compile Include="Web\UI\Controls\Grid\ListDelimitedField.cs" />
    <Compile Include="Web\UI\Controls\Grid\PersonMergeField.cs" />
    <Compile Include="Web\UI\Controls\Grid\TemplateFieldUnselected.cs" />
    <Compile Include="Web\UI\Controls\Grid\SelectField.cs" />
    <Compile Include="Web\UI\Controls\Grid\RockBoundField.cs" />
    <Compile Include="Web\UI\Controls\Grid\LinkButtonField.cs" />
    <Compile Include="Web\UI\Controls\HiddenFieldWithClass.cs" />
    <Compile Include="Web\UI\Controls\IHasValidationGroup.cs" />
    <Compile Include="Web\UI\Controls\ImageEditor.cs" />
    <Compile Include="Web\UI\Controls\AddressControl.cs" />
    <Compile Include="Web\UI\Controls\ValueList.cs" />
    <Compile Include="Web\UI\Controls\NoteContainer.cs" />
    <Compile Include="Web\UI\Controls\PhoneNumberBox.cs" />
    <Compile Include="Web\UI\Controls\Pickers\GroupTypeGroupPicker.cs" />
    <Compile Include="Web\UI\Controls\Pickers\MetricCategoryPicker.cs" />
    <Compile Include="Web\UI\Controls\Pickers\DayOfWeekPicker.cs" />
    <Compile Include="Web\UI\Controls\Pickers\DaysOfWeekPicker.cs" />
    <Compile Include="Web\UI\Controls\Pickers\EntityPicker.cs" />
    <Compile Include="Web\UI\Controls\Pickers\MetricEntityPicker.cs" />
    <Compile Include="Web\UI\Controls\Pickers\RemoteAuthsPicker.cs" />
    <Compile Include="Web\UI\Controls\Pickers\SlidingDateRangePicker.cs" />
    <Compile Include="Web\UI\Controls\Pickers\YearPicker.cs" />
    <Compile Include="Web\UI\Controls\Pickers\EntityTypePicker.cs" />
    <Compile Include="Web\UI\Controls\PanelWidget.cs" />
    <Compile Include="Web\UI\Controls\RockControlWrapper.cs" />
    <Compile Include="Web\UI\Controls\HighlightLabel.cs" />
    <Compile Include="Web\UI\Controls\Pickers\BirthdayPicker.cs" />
    <Compile Include="Web\UI\Controls\Pickers\LocationItemPicker.cs" />
    <Compile Include="Web\UI\Controls\Pickers\LocationAddressPicker.cs" />
    <Compile Include="Web\UI\Controls\RockControlHelper.cs" />
    <Compile Include="Web\UI\Controls\CodeEditor.cs" />
    <Compile Include="Web\UI\Controls\CurrencyBox.cs" />
    <Compile Include="Web\UI\Controls\RockUpdatePanel.cs" />
    <Compile Include="Web\UI\Controls\RockTextOrDropDownList.cs" />
    <Compile Include="Web\UI\Controls\TermDescription.cs" />
    <Compile Include="Web\UI\Controls\Grid\DefinedValueField.cs" />
    <Compile Include="Web\UI\Controls\Pickers\LocationPicker.cs" />
    <Compile Include="Web\UI\Controls\Pickers\DateRangePicker.cs" />
    <Compile Include="Web\UI\Controls\Grid\CheckBoxEditableField.cs" />
    <Compile Include="Web\UI\Controls\Grid\ColorField.cs" />
    <Compile Include="Web\UI\Controls\RockBulletedList.cs" />
    <Compile Include="Web\UI\Controls\NewFamily\Attributes.cs" />
    <Compile Include="Web\UI\Controls\NewFamily\AttributesRow.cs" />
    <Compile Include="Web\UI\Controls\NewFamily\Members.cs" />
    <Compile Include="Web\UI\Controls\NewFamily\MembersRow.cs" />
    <Compile Include="Web\UI\Controls\NumberRangeEditor.cs" />
    <Compile Include="Web\UI\Controls\PersonProfile\Badge.cs" />
    <Compile Include="Web\UI\Controls\PersonLink.cs" />
    <Compile Include="Web\UI\Controls\HtmlEditor.cs" />
    <Compile Include="Web\UI\Controls\PersonProfile\BadgeList.cs" />
    <Compile Include="Web\UI\Controls\Pickers\ComponentPicker.cs" />
    <Compile Include="Web\UI\Controls\Pickers\ComponentsPicker.cs" />
    <Compile Include="Web\UI\Controls\Pickers\GroupTypePicker.cs" />
    <Compile Include="Web\UI\Controls\Pickers\GroupRolePicker.cs" />
    <Compile Include="Web\UI\Controls\Pickers\GeoPicker.cs" />
    <Compile Include="Web\UI\Controls\Pickers\MonthDayPicker.cs" />
    <Compile Include="Web\UI\Controls\Pickers\MonthYearPicker.cs" />
    <Compile Include="Web\UI\Controls\Pickers\CampusPicker.cs" />
    <Compile Include="Web\UI\Controls\Pickers\DateTimePicker.cs" />
    <Compile Include="Web\UI\Controls\TagList.cs" />
    <Compile Include="Web\UI\Controls\Pickers\DatePicker.cs" />
    <Compile Include="Web\UI\Controls\Pickers\TimePicker.cs" />
    <Compile Include="Web\UI\Controls\Pickers\MergeFieldPicker.cs" />
    <Compile Include="Web\UI\Controls\Pickers\PersonPicker.cs" />
    <Compile Include="Web\UI\Controls\Pickers\TreeViewItem.cs" />
    <Compile Include="Web\UI\Controls\NumberBox.cs" />
    <Compile Include="Web\UI\Controls\PageBreadCrumbs.cs" />
    <Compile Include="Web\UI\Controls\PageDescription.cs" />
    <Compile Include="Web\UI\Controls\PageIcon.cs" />
    <Compile Include="Web\UI\Controls\Pickers\CategoryPicker.cs" />
    <Compile Include="Web\UI\Controls\Pickers\BinaryFileTypePicker.cs" />
    <Compile Include="Web\UI\Controls\Pickers\BinaryFilePicker.cs" />
    <Compile Include="Web\UI\Controls\Pickers\AccountPicker.cs">
      <SubType>Code</SubType>
    </Compile>
    <Compile Include="Web\UI\Controls\Pickers\WorkflowTypePicker.cs" />
    <Compile Include="Web\UI\Controls\Pickers\GroupPicker.cs" />
    <Compile Include="Web\UI\Controls\Pickers\ItemPicker.cs" />
    <Compile Include="Web\UI\Controls\HiddenFieldValidator.cs" />
    <Compile Include="Web\UI\Controls\FileUploader.cs">
      <SubType>Code</SubType>
    </Compile>
    <Compile Include="Web\UI\Controls\Pickers\PagePicker.cs" />
    <Compile Include="Web\UI\Controls\KeyValueList.cs" />
    <Compile Include="Web\UI\Controls\Grid\ToggleField.cs" />
    <Compile Include="Web\UI\Controls\NoteControl.cs" />
    <Compile Include="Web\UI\Controls\ButtonDropDownList.cs" />
    <Compile Include="Web\UI\Controls\AttributeEditor.cs" />
    <Compile Include="Web\UI\Controls\ScheduleBuilder.cs" />
    <Compile Include="Web\UI\Controls\SecurityButton.cs" />
    <Compile Include="Web\UI\Controls\StateDropDownList.cs" />
    <Compile Include="Web\UI\Controls\Workflow Controls\WorkflowActionEditor.cs" />
    <Compile Include="Web\UI\Controls\Workflow Controls\WorkflowActivityEditor.cs" />
    <Compile Include="Web\UI\Controls\Workflow Controls\WorkflowFormActionList.cs" />
    <Compile Include="Web\UI\Controls\Workflow Controls\WorkflowActionTypeEditor.cs" />
    <Compile Include="Web\UI\Controls\Workflow Controls\WorkflowFormAttributeRow.cs" />
    <Compile Include="Web\UI\Controls\Workflow Controls\WorkflowFormEditor.cs">
      <SubType>Code</SubType>
    </Compile>
    <Compile Include="Web\UI\Controls\Workflow Controls\WorkflowActivityTypeEditor.cs" />
    <Compile Include="Web\UI\Controls\Grid\BadgeField.cs" />
    <Compile Include="Web\UI\Controls\Grid\ISupressRowSelected.cs" />
    <Compile Include="Web\UI\Controls\Toggle.cs" />
    <Compile Include="Web\UI\Controls\HelpBlock.cs" />
    <Compile Include="Reporting\DataFilterComponent.cs" />
    <Compile Include="Reporting\DataFilterContainer.cs" />
    <Compile Include="Reporting\DataFilter\Person\GroupTypeAttendanceFilter.cs" />
    <Compile Include="Reporting\DataFilter\Person\HasPictureFilter.cs" />
    <Compile Include="Web\UI\Adapters\RadioButtonListAdapter.cs" />
    <Compile Include="Web\UI\Controls\Data View Filters\FilterGroup.cs" />
    <Compile Include="Web\UI\Controls\Data View Filters\FilterField.cs" />
    <Compile Include="Web\UI\Controls\Grid\AttributeField.cs" />
    <Compile Include="Web\UI\Controls\IRockControl.cs" />
    <Compile Include="Web\UI\BreadCrumb.cs" />
    <Compile Include="Web\UI\RockBlockCustomSettings.cs">
      <SubType>ASPXCodeBehind</SubType>
    </Compile>
    <Compile Include="Web\UI\RockMasterPage.cs">
      <SubType>ASPXCodeBehind</SubType>
    </Compile>
    <Compile Include="Web\UI\IDetailBlock.cs" />
    <Compile Include="Web\UI\ISecondaryBlock.cs" />
    <Compile Include="Web\UI\ViewStateList.cs" />
    <Compile Include="Web\Utilities\HtmlSanitizer.cs" />
    <Compile Include="Workflow\Action\ActivateActions.cs" />
    <Compile Include="Workflow\Action\AddPersonToGroupAttribute.cs" />
    <Compile Include="Workflow\Action\AssignActivityFromAttributeValue.cs" />
    <Compile Include="Workflow\Action\AssignActivityToSecurityRole.cs" />
    <Compile Include="Workflow\Action\AssignActivityToPerson.cs" />
    <Compile Include="Workflow\Action\AssignActivityToGroup.cs" />
    <Compile Include="Workflow\Action\Delay.cs" />
    <Compile Include="Workflow\Action\DeleteWorkflow.cs" />
    <Compile Include="Workflow\Action\BackgroundCheckRequest.cs" />
    <Compile Include="Workflow\Action\AddPersonToGroup.cs" />
    <Compile Include="Workflow\Action\PersonNoteAdd.cs" />
    <Compile Include="Workflow\Action\PersonTagRemove.cs" />
    <Compile Include="Workflow\Action\SendSms.cs" />
    <Compile Include="Workflow\Action\PersonTagAdd.cs" />
    <Compile Include="Workflow\Action\SetAttributeToGroupLeader.cs" />
    <Compile Include="Workflow\Action\PostAttendanceToGroup.cs" />
    <Compile Include="Workflow\Action\SetAttributeToRandomGroupMember.cs" />
    <Compile Include="Workflow\Action\SetGroupMemberAttribute.cs" />
    <Compile Include="Workflow\Action\SetPersonAttribute.cs" />
    <Compile Include="Workflow\Action\SetAttributeToInitiator.cs" />
    <Compile Include="Workflow\Action\SetAttributeToCurrentPerson.cs" />
    <Compile Include="Workflow\Action\SendEmail.cs" />
    <Compile Include="Workflow\Action\SetAttributeFromEntity.cs" />
    <Compile Include="Workflow\Action\SetAttributeFromPerson.cs" />
    <Compile Include="Workflow\Action\SetAttributeValue.cs" />
    <Compile Include="Workflow\Action\PersistWorkflow.cs" />
    <Compile Include="Workflow\Action\SetWorkflowName.cs" />
    <Compile Include="Workflow\Action\LogError.cs" />
    <Compile Include="Workflow\Action\AddWorkflowNote.cs" />
    <Compile Include="Workflow\Action\WriteToLog.cs" />
    <Compile Include="Workflow\Action\UserForm.cs" />
    <Compile Include="Workflow\Action\CheckIn\CheckInActionComponent.cs" />
    <Compile Include="Workflow\Action\CheckIn\CalculateLastAttended.cs" />
    <Compile Include="Workflow\Action\CheckIn\FilterGroupsByGrade.cs" />
    <Compile Include="Workflow\Action\CheckIn\FilterGroupsByAge.cs" />
    <Compile Include="Workflow\Action\CheckIn\FilterGroupsByAbilityLevel.cs" />
    <Compile Include="Workflow\Action\CheckIn\FilterGroupsBySpecialNeeds.cs" />
    <Compile Include="Workflow\Action\CheckIn\FilterGroupsByLastName.cs" />
    <Compile Include="Workflow\Action\CheckIn\CreateLabels.cs" />
    <Compile Include="Workflow\Action\CheckIn\FilterByGrade.cs" />
    <Compile Include="Workflow\Action\CheckIn\RemoveEmptyPeople.cs" />
    <Compile Include="Workflow\Action\CheckIn\RemoveEmptyGroupTypes.cs" />
    <Compile Include="Workflow\Action\CheckIn\RemoveEmptyLocations.cs" />
    <Compile Include="Workflow\Action\CheckIn\SaveAttendance.cs" />
    <Compile Include="Workflow\Action\CheckIn\RemoveEmptyGroups.cs" />
    <Compile Include="Workflow\Action\CheckIn\LoadSchedules.cs" />
    <Compile Include="Workflow\Action\CheckIn\LoadGroups.cs" />
    <Compile Include="Workflow\Action\CheckIn\FilterActiveLocations.cs" />
    <Compile Include="Workflow\Action\CheckIn\LoadLocations.cs" />
    <Compile Include="Workflow\Action\CheckIn\FilterByAge.cs" />
    <Compile Include="Workflow\Action\CheckIn\LoadGroupTypes.cs" />
    <Compile Include="Workflow\Action\CheckIn\FindRelationships.cs" />
    <Compile Include="Workflow\Action\CheckIn\FindFamilyMembers.cs" />
    <Compile Include="Workflow\Action\CheckIn\FindFamilies.cs" />
    <Compile Include="Workflow\Action\CompleteActivity.cs" />
    <Compile Include="Workflow\Action\ParseZebraLabel.cs" />
    <Compile Include="Workflow\Action\RunSQL.cs" />
    <Compile Include="Attribute\WorkflowActivityTypeAttribute.cs" />
    <Compile Include="Workflow\TriggerCache.cs" />
    <Compile Include="Model\WorkflowTriggerService.Partial.cs" />
    <Compile Include="Model\WorkflowTrigger.cs" />
    <Compile Include="Model\EntityType.cs" />
    <Compile Include="Model\EntityTypeService.Partial.cs" />
    <Compile Include="Model\TaggedItemService.Partial.cs" />
    <Compile Include="Model\TagService.Partial.cs" />
    <Compile Include="Model\Tag.cs" />
    <Compile Include="Model\TaggedItem.cs" />
    <Compile Include="Model\CodeGenerated\DefinedTypeService.cs" />
    <Compile Include="Model\CodeGenerated\DefinedValueService.cs" />
    <Compile Include="Model\CodeGenerated\ExceptionLogService.cs" />
    <Compile Include="Model\CodeGenerated\FieldTypeService.cs" />
    <Compile Include="Model\FieldTypeService.Partial.cs" />
    <Compile Include="Model\DefinedTypeService.Partial.cs" />
    <Compile Include="Model\DefinedValueService.Partial.cs" />
    <Compile Include="Model\ExceptionLog.cs" />
    <Compile Include="Model\ExceptionLogService.Partial.cs" />
    <Compile Include="Model\RangeValue.cs" />
    <Compile Include="Model\CodeGenerated\ServiceLogService.cs" />
    <Compile Include="Model\CodeGenerated\TaggedItemService.cs" />
    <Compile Include="Model\CodeGenerated\TagService.cs" />
    <Compile Include="Model\CodeGenerated\LocationService.cs" />
    <Compile Include="Model\GroupTypeLocationType.cs">
      <SubType>Code</SubType>
    </Compile>
    <Compile Include="Model\LocationService.Partial.cs" />
    <Compile Include="Model\Campus.cs" />
    <Compile Include="Model\CodeGenerated\CampusService.cs" />
    <Compile Include="Model\CodeGenerated\SystemEmailService.cs" />
    <Compile Include="Model\CodeGenerated\PersonService.cs" />
    <Compile Include="Model\PersonService.Partial.cs" />
    <Compile Include="Model\PersonAliasService.Partial.cs" />
    <Compile Include="Model\PersonViewed.cs" />
    <Compile Include="Model\CodeGenerated\PersonViewedService.cs" />
    <Compile Include="Model\PersonViewedService.Partial.cs" />
    <Compile Include="Model\CodeGenerated\PhoneNumberService.cs" />
    <Compile Include="Model\PhoneNumberService.Partial.cs" />
    <Compile Include="Model\DiscService.cs" />
    <Compile Include="Data\NotAuditedAttribute.cs" />
    <Compile Include="Data\IEntity.cs" />
    <Compile Include="Data\RockPluginDBInitializer.cs" />
    <Compile Include="Data\RouteAttribute.cs" />
    <Compile Include="Data\Service.cs" />
    <Compile Include="Extension\Component.cs" />
    <Compile Include="Extension\IComponentData.cs" />
    <Compile Include="Extension\Container.cs" />
    <Compile Include="Extension\ComponentDescription.cs" />
    <Compile Include="Address\MelissaData.cs" />
    <Compile Include="Address\ServiceObjects.cs" />
    <Compile Include="Model\Auth.cs" />
    <Compile Include="Model\BlockType.cs" />
    <Compile Include="Model\Block.cs" />
    <Compile Include="Model\BinaryFile.cs" />
    <Compile Include="Model\HtmlContent.cs" />
    <Compile Include="Model\Page.cs" />
    <Compile Include="Model\PageRoute.cs" />
    <Compile Include="Model\Site.cs" />
    <Compile Include="Model\SiteDomain.cs" />
    <Compile Include="Model\UserLogin.cs" />
    <Compile Include="Communication\Email.cs" />
    <Compile Include="Model\Attribute.cs" />
    <Compile Include="Model\AttributeQualifier.cs" />
    <Compile Include="Model\AttributeValue.cs" />
    <Compile Include="Model\DefinedType.cs" />
    <Compile Include="Model\DefinedValue.cs" />
    <Compile Include="Model\FieldType.cs" />
    <Compile Include="Model\ServiceLog.cs" />
    <Compile Include="Model\Location.cs" />
    <Compile Include="Model\SystemEmail.cs" />
    <Compile Include="Model\Person.cs" />
    <Compile Include="Model\PhoneNumber.cs" />
    <Compile Include="Extension\IContainer.cs" />
    <Compile Include="Field\ConfigurationValue.cs" />
    <Compile Include="Field\Types\SelectMultiFieldType.cs" />
    <Compile Include="Field\Types\PersonFieldType.cs" />
    <Compile Include="Field\Types\DecimalFieldType.cs" />
    <Compile Include="Field\Types\DefinedValueRangeFieldType.cs" />
    <Compile Include="Field\Types\DefinedTypeFieldType.cs" />
    <Compile Include="Field\Types\DateFieldType.cs" />
    <Compile Include="Field\Types\ImageFieldType.cs" />
    <Compile Include="Model\FinancialBatch.cs">
      <SubType>Code</SubType>
    </Compile>
    <Compile Include="Model\FinancialAccount.cs">
      <SubType>Code</SubType>
    </Compile>
    <Compile Include="Model\FinancialPledge.cs">
      <SubType>Code</SubType>
    </Compile>
    <Compile Include="Model\FinancialTransaction.cs">
      <SubType>Code</SubType>
    </Compile>
    <Compile Include="Model\FinancialTransactionDetail.cs">
      <SubType>Code</SubType>
    </Compile>
    <Compile Include="Model\Group.cs" />
    <Compile Include="Model\CodeGenerated\GroupTypeRoleService.cs" />
    <Compile Include="Model\CodeGenerated\GroupService.cs" />
    <Compile Include="Model\GroupService.Partial.cs" />
    <Compile Include="Model\GroupTypeRole.cs" />
    <Compile Include="Model\GroupTypeRoleService.Partial.cs" />
    <Compile Include="Model\GroupType.cs" />
    <Compile Include="Model\CodeGenerated\GroupTypeService.cs" />
    <Compile Include="Model\GroupTypeService.Partial.cs" />
    <Compile Include="Model\GroupMember.cs" />
    <Compile Include="Model\CodeGenerated\GroupMemberService.cs" />
    <Compile Include="Model\GroupMemberService.Partial.cs" />
    <Compile Include="Model\GroupLocation.cs" />
    <Compile Include="Jobs\RockCleanup.cs" />
    <Compile Include="Search\Person\Address.cs" />
    <Compile Include="Search\Person\Email.cs" />
    <Compile Include="Search\Person\Name.cs" />
    <Compile Include="Search\Person\Phone.cs" />
    <Compile Include="Search\SearchComponent.cs" />
    <Compile Include="Search\SearchContainer.cs" />
    <Compile Include="Security\SecurityActionAttribute.cs" />
    <Compile Include="Security\Authentication\ActiveDirectory.cs" />
    <Compile Include="Security\Authentication\Database.cs" />
    <Compile Include="Security\Encryption.cs" />
    <Compile Include="Security\GlobalDefault.cs" />
    <Compile Include="Security\AuthenticationComponent.cs" />
    <Compile Include="Security\AuthenticationContainer.cs" />
    <Compile Include="Services\NuGet\RockPackagePathResolver.cs" />
    <Compile Include="Services\NuGet\WebProjectManager.cs" />
    <Compile Include="Services\NuGet\WebProjectSystem.cs" />
    <Compile Include="SystemGuid\BlockType.cs" />
    <Compile Include="SystemGuid\Site.cs" />
    <Compile Include="SystemGuid\GroupRole.cs" />
    <Compile Include="SystemGuid\DefinedValue.cs" />
    <Compile Include="SystemGuid\GroupType.cs" />
    <Compile Include="SystemGuid\FieldType.cs" />
    <Compile Include="SystemGuid\Group.cs" />
    <Compile Include="SystemGuid\DefinedType.cs" />
    <Compile Include="SystemGuid\Page.cs" />
    <Compile Include="Transactions\AuditTransaction.cs" />
    <Compile Include="Transactions\WorkflowTriggerTransaction.cs" />
    <Compile Include="Transactions\UserLastActivityTransaction.cs" />
    <Compile Include="Transactions\PersonViewTransaction.cs" />
    <Compile Include="Transactions\ITransaction.cs" />
    <Compile Include="Transactions\PageViewTransaction.cs" />
    <Compile Include="Transactions\RockQueue.cs" />
    <Compile Include="SystemGuid\SystemEmail.cs" />
    <Compile Include="Model\WorkflowActivityType.cs" />
    <Compile Include="Model\WorkflowActionType.cs" />
    <Compile Include="Model\WorkflowActivity.cs" />
    <Compile Include="Model\WorkflowAction.cs" />
    <Compile Include="Jobs\ProcessWorkflows.cs" />
    <Compile Include="Workflow\Action\CompleteWorkflow.cs" />
    <Compile Include="Workflow\Action\ActivateActivity.cs" />
    <Compile Include="Workflow\Action\SendSystemEmail.cs" />
    <Compile Include="Workflow\Action\SetStatus.cs" />
    <Compile Include="Model\WorkflowService.Partial.cs" />
    <Compile Include="Workflow\ActionComponent.cs" />
    <Compile Include="Workflow\ActionContainer.cs" />
    <Compile Include="Model\CodeGenerated\WorkflowLogService.cs" />
    <Compile Include="Model\CodeGenerated\WorkflowService.cs" />
    <Compile Include="Model\CodeGenerated\WorkflowTypeService.cs" />
    <Compile Include="Model\WorkflowLog.cs" />
    <Compile Include="Model\Workflow.cs" />
    <Compile Include="Model\WorkflowType.cs" />
    <Compile Include="Model\ServiceJob.cs" />
    <Compile Include="Model\ServiceJobService.Partial.cs" />
    <Compile Include="Web\Cache\AttributeCache.cs" />
    <Compile Include="Web\Cache\BlockTypeCache.cs" />
    <Compile Include="Web\Cache\BlockCache.cs" />
    <Compile Include="Security\Role.cs" />
    <Compile Include="Web\Cache\CampusCache.cs">
      <SubType>Code</SubType>
    </Compile>
    <Compile Include="Web\Cache\EntityTypeCache.cs" />
    <Compile Include="Web\Cache\DefinedTypeCache.cs" />
    <Compile Include="Web\Cache\DefinedValueCache.cs" />
    <Compile Include="Web\Cache\GlobalAttributesCache.cs" />
    <Compile Include="Web\Cache\FieldTypeCache.cs" />
    <Compile Include="Web\Cache\SiteCache.cs" />
    <Compile Include="Web\Cache\PageCache.cs" />
    <Compile Include="Web\UI\ContextAttribute.cs">
      <SubType>Code</SubType>
    </Compile>
    <Compile Include="Web\UI\Controls\Pickers\CampusesPicker.cs" />
    <Compile Include="Web\UI\Controls\ModalAlert.cs" />
    <Compile Include="Web\UI\Controls\ModalDialog.cs" />
    <Compile Include="Web\UI\Controls\RockRadioButtonList.cs" />
    <Compile Include="Web\UI\Controls\Grid\EnumField.cs" />
    <Compile Include="Web\UI\Controls\Grid\DateTimeField.cs" />
    <Compile Include="Web\UI\Controls\Grid\DateField.cs" />
    <Compile Include="Web\UI\Controls\Grid\GridFilter.cs" />
    <Compile Include="Web\UI\Controls\RockLiteral.cs" />
    <Compile Include="Web\UI\Controls\ModalIFrameDialog.cs" />
    <Compile Include="Web\UI\Controls\ImageUploader.cs" />
    <Compile Include="Web\UI\Controls\RockTextBox.cs" />
    <Compile Include="Web\UI\Controls\PageTitle.cs" />
    <Compile Include="Web\UI\Controls\RockCheckBoxList.cs" />
    <Compile Include="Web\UI\Controls\Data Fields\FieldTypeList.cs" />
    <Compile Include="Web\UI\Controls\Grid\GridActions.cs" />
    <Compile Include="Web\UI\Controls\RockCheckBox.cs" />
    <Compile Include="Web\UI\Controls\SearchField.cs" />
    <Compile Include="Web\UI\Controls\Zone.cs" />
    <Compile Include="Web\UI\DialogPage.cs">
      <SubType>ASPXCodeBehind</SubType>
    </Compile>
    <Compile Include="Web\UI\RockPage.cs">
      <SubType>ASPXCodeBehind</SubType>
    </Compile>
    <Compile Include="Web\UI\RockBlock.cs">
      <SubType>ASPXCodeBehind</SubType>
    </Compile>
    <Compile Include="Attribute\TextFieldAttribute.cs" />
    <Compile Include="Web\RockRouteHandler.cs" />
    <Compile Include="Security\Authorization.cs" />
    <Compile Include="Security\ISecured.cs" />
    <Compile Include="Web\UI\Controls\Data Fields\DataDropDownList.cs">
      <SubType>Code</SubType>
    </Compile>
    <Compile Include="Web\UI\Controls\Data Fields\DataTextBox.cs">
      <SubType>Code</SubType>
    </Compile>
    <Compile Include="Web\UI\Controls\RockDropDownList.cs" />
    <Compile Include="Web\UI\Controls\Grid\SecurityField.cs" />
    <Compile Include="Web\UI\Controls\Grid\ReorderField.cs" />
    <Compile Include="Web\UI\Controls\Grid\EditField.cs" />
    <Compile Include="Web\UI\Controls\Grid\DeleteField.cs">
      <SubType>Code</SubType>
    </Compile>
    <Compile Include="Web\UI\Controls\Grid\Grid.cs" />
    <Compile Include="Web\UI\Controls\Grid\BoolField.cs" />
    <Compile Include="Web\UI\Controls\HtmlGenericContainer.cs" />
    <Compile Include="Web\UI\Controls\NotificationBox.cs" />
    <Compile Include="Web\UI\Controls\Grid\RowEventArgs.cs" />
    <Compile Include="Utility\ExtensionMethods.cs" />
    <Compile Include="Field\Types\BooleanFieldType.cs" />
    <Compile Include="Field\Types\PageReferenceFieldType.cs" />
    <Compile Include="Field\Types\IntegerFieldType.cs" />
    <Compile Include="Field\Types\SelectSingleFieldType.cs" />
    <Compile Include="Field\Types\ColorFieldType.cs" />
    <Compile Include="Field\FieldType.cs" />
    <Compile Include="Field\Helper.cs" />
    <Compile Include="Field\IFieldType.cs" />
    <Compile Include="Field\Types\TextFieldType.cs" />
    <Compile Include="Attribute\Helper.cs" />
    <Compile Include="Web\HttpModule.cs" />
    <Compile Include="Web\PageReference.cs" />
    <Compile Include="Utility\Reflection.cs" />
    <Compile Include="Jobs\JobPulse.cs" />
    <Compile Include="Jobs\RockJobListener.cs" />
    <Compile Include="Attribute\IHasAttributes.cs" />
    <Compile Include="Data\IOrdered.cs" />
    <Compile Include="Data\Entity.cs" />
    <Compile Include="Data\Model.cs">
      <SubType>Code</SubType>
    </Compile>
    <Compile Include="Data\RockContext.cs" />
    <Compile Include="Properties\AssemblyInfo.cs" />
    <Compile Include="Service References\MelissaData.AddressCheck\Reference.cs">
      <AutoGen>True</AutoGen>
      <DesignTime>True</DesignTime>
      <DependentUpon>Reference.svcmap</DependentUpon>
    </Compile>
    <Compile Include="Service References\ServiceObjects.GeoCoder\Reference.cs">
      <AutoGen>True</AutoGen>
      <DesignTime>True</DesignTime>
      <DependentUpon>Reference.svcmap</DependentUpon>
    </Compile>
    <Compile Include="Data\IFeed.cs" />
    <Compile Include="Jobs\JobLoadFailedException.cs" />
    <Compile Include="Web\UI\PersonBlock.cs">
      <SubType>ASPXCodeBehind</SubType>
    </Compile>
    <Compile Include="Web\UI\Validation\DataAnnotationValidator.cs" />
  </ItemGroup>
  <ItemGroup>
    <Content Include="packages.config" />
    <None Include="App.config" />
    <None Include="Service References\MelissaData.AddressCheck\Rock.MelissaData.AddressCheck.ResponseArray.datasource">
      <DependentUpon>Reference.svcmap</DependentUpon>
    </None>
    <None Include="Service References\MelissaData.AddressCheck\Service.wsdl" />
    <None Include="Service References\MelissaData.AddressCheck\Service.xsd">
      <SubType>Designer</SubType>
    </None>
    <None Include="Service References\MelissaData.AddressCheck\Service1.xsd">
      <SubType>Designer</SubType>
    </None>
    <None Include="Service References\ServiceObjects.GeoCoder\GeoCoder.wsdl" />
    <None Include="Service References\ServiceObjects.GeoCoder\Rock.ServiceObjects.GeoCoder.DistanceBetweenInfo.datasource">
      <DependentUpon>Reference.svcmap</DependentUpon>
    </None>
    <None Include="Service References\ServiceObjects.GeoCoder\Rock.ServiceObjects.GeoCoder.DistanceToWaterInfo.datasource">
      <DependentUpon>Reference.svcmap</DependentUpon>
    </None>
    <None Include="Service References\ServiceObjects.GeoCoder\Rock.ServiceObjects.GeoCoder.GeocodeCityWorldwideInfo.datasource">
      <DependentUpon>Reference.svcmap</DependentUpon>
    </None>
    <None Include="Service References\ServiceObjects.GeoCoder\Rock.ServiceObjects.GeoCoder.Location.datasource">
      <DependentUpon>Reference.svcmap</DependentUpon>
    </None>
    <None Include="Service References\ServiceObjects.GeoCoder\Rock.ServiceObjects.GeoCoder.Location_V3.datasource">
      <DependentUpon>Reference.svcmap</DependentUpon>
    </None>
    <None Include="Service References\ServiceObjects.GeoCoder\Rock.ServiceObjects.GeoCoder.ReverseAddress.datasource">
      <DependentUpon>Reference.svcmap</DependentUpon>
    </None>
    <None Include="Service References\ServiceObjects.GeoCoder\Rock.ServiceObjects.GeoCoder.ZipCodeInfo.datasource">
      <DependentUpon>Reference.svcmap</DependentUpon>
    </None>
    <None Include="Service References\ServiceObjects.GeoCoder\GeoCoder.disco" />
    <None Include="Service References\ServiceObjects.GeoCoder\configuration91.svcinfo" />
    <None Include="Service References\ServiceObjects.GeoCoder\configuration.svcinfo" />
    <None Include="Service References\ServiceObjects.GeoCoder\Reference.svcmap">
      <Generator>WCF Proxy Generator</Generator>
      <LastGenOutput>Reference.cs</LastGenOutput>
    </None>
    <None Include="Service References\MelissaData.AddressCheck\Service.disco" />
    <None Include="Service References\MelissaData.AddressCheck\configuration91.svcinfo" />
    <None Include="Service References\MelissaData.AddressCheck\configuration.svcinfo" />
    <None Include="Service References\MelissaData.AddressCheck\Reference.svcmap">
      <Generator>WCF Proxy Generator</Generator>
      <LastGenOutput>Reference.cs</LastGenOutput>
    </None>
  </ItemGroup>
  <ItemGroup>
    <Service Include="{508349B6-6B84-4DF5-91F0-309BEEBAD82D}" />
  </ItemGroup>
  <ItemGroup>
    <WCFMetadataStorage Include="Service References\MelissaData.AddressCheck\" />
    <WCFMetadataStorage Include="Service References\ServiceObjects.GeoCoder\" />
  </ItemGroup>
  <ItemGroup>
    <WCFMetadata Include="Service References\" />
  </ItemGroup>
  <ItemGroup>
    <Folder Include="Auth\" />
    <Folder Include="Web\UI\Controls\Registration\" />
  </ItemGroup>
  <ItemGroup>
    <ProjectReference Include="..\DotLiquid\DotLiquid.csproj">
      <Project>{cb9372cd-9c1d-47ab-92d8-702d4d68324f}</Project>
      <Name>DotLiquid</Name>
    </ProjectReference>
  </ItemGroup>
  <Import Project="$(MSBuildToolsPath)\Microsoft.CSharp.targets" />
  <!-- To modify your build process, add your task inside one of the targets below and uncomment it. 
       Other similar extension points exist, see Microsoft.Common.targets.
  <Target Name="BeforeBuild">
  </Target>
  <Target Name="AfterBuild">
  </Target>
  -->
</Project><|MERGE_RESOLUTION|>--- conflicted
+++ resolved
@@ -238,7 +238,6 @@
     <Compile Include="Data\Udf\RockUdfHelper.cs" />
     <Compile Include="Field\Types\NoteTypesFieldType.cs" />
     <Compile Include="Field\Types\NoteTypeFieldType.cs" />
-<<<<<<< HEAD
     <Compile Include="Model\CodeGenerated\ConnectionActivityTypeService.cs" />
     <Compile Include="Model\CodeGenerated\ConnectionOpportunityCampusService.cs" />
     <Compile Include="Model\CodeGenerated\ConnectionOpportunityGroupService.cs" />
@@ -249,9 +248,7 @@
     <Compile Include="Model\CodeGenerated\ConnectionStatusService.cs" />
     <Compile Include="Model\CodeGenerated\ConnectionTypeService.cs" />
     <Compile Include="Model\CodeGenerated\ConnectionWorkflowService.cs" />
-=======
     <Compile Include="Jobs\GroupLeaderPendingNotifications.cs" />
->>>>>>> 248814ef
     <Compile Include="Model\CodeGenerated\EventCalendarItemService.cs" />
     <Compile Include="Model\CodeGenerated\EventCalendarService.cs" />
     <Compile Include="Model\CodeGenerated\EventItemAudienceService.cs" />
@@ -308,7 +305,6 @@
     <Compile Include="Model\BenevolenceResult.cs">
       <SubType>Code</SubType>
     </Compile>
-<<<<<<< HEAD
     <Compile Include="Model\ConnectionRequest.cs" />
     <Compile Include="Model\ConnectionOpportunityGroup.cs" />
     <Compile Include="Model\ConnectionOpportunityCampus.cs" />
@@ -327,9 +323,7 @@
     <Compile Include="Model\ConnectionWorkflow.cs">
       <SubType>Code</SubType>
     </Compile>
-=======
     <Compile Include="Model\CodeGenerated\RegistrationRegistrantFeeService.cs" />
->>>>>>> 248814ef
     <Compile Include="Model\EventItemAudience.cs" />
     <Compile Include="Model\EventItemCampusGroupMap.cs" />
     <Compile Include="Model\EventItemSchedule.cs" />
