--- conflicted
+++ resolved
@@ -551,12 +551,9 @@
     <Compile Include="Field\Types\AchievementTypeFieldType.cs" />
     <Compile Include="Jobs\AutoOpenLocations.cs" />
     <Compile Include="Jobs\CollectHostingMetrics.cs" />
-<<<<<<< HEAD
     <Compile Include="Jobs\ContentChannelItemSelfUpdate.cs" />
     <Compile Include="Jobs\JobMigration.cs" />
-=======
     <Compile Include="Jobs\PostInstallDataMigrations.cs" />
->>>>>>> d3761657
     <Compile Include="Jobs\PostV110DataMigrationsResponseCodeIndex.cs" />
     <Compile Include="Jobs\PostV110DataMigrationsUpdateRelatedDataViewId.cs" />
     <Compile Include="Jobs\PostV12DataMigrationsAddStatusIndexToCommunicationRecipient.cs" />
