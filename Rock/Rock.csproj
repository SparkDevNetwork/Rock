﻿<?xml version="1.0" encoding="utf-8"?>
<Project ToolsVersion="12.0" DefaultTargets="Build" xmlns="http://schemas.microsoft.com/developer/msbuild/2003">
  <Import Project="$(MSBuildExtensionsPath)\$(MSBuildToolsVersion)\Microsoft.Common.props" Condition="Exists('$(MSBuildExtensionsPath)\$(MSBuildToolsVersion)\Microsoft.Common.props')" />
  <PropertyGroup>
    <Configuration Condition=" '$(Configuration)' == '' ">Debug</Configuration>
    <Platform Condition=" '$(Platform)' == '' ">AnyCPU</Platform>
    <ProjectGuid>{8F8C2A79-24F4-4157-8B99-45F75FA85799}</ProjectGuid>
    <OutputType>Library</OutputType>
    <AppDesignerFolder>Properties</AppDesignerFolder>
    <RootNamespace>Rock</RootNamespace>
    <AssemblyName>Rock</AssemblyName>
    <TargetFrameworkVersion>v4.5.1</TargetFrameworkVersion>
    <TargetFrameworkProfile />
  </PropertyGroup>
  <PropertyGroup Condition=" '$(Configuration)|$(Platform)' == 'Debug|AnyCPU' ">
    <DebugSymbols>true</DebugSymbols>
    <DebugType>full</DebugType>
    <Optimize>false</Optimize>
    <OutputPath>bin\</OutputPath>
    <DefineConstants>DEBUG;TRACE</DefineConstants>
    <ErrorReport>prompt</ErrorReport>
    <WarningLevel>4</WarningLevel>
    <DocumentationFile>
    </DocumentationFile>
    <Prefer32Bit>false</Prefer32Bit>
    <PlatformTarget>AnyCPU</PlatformTarget>
  </PropertyGroup>
  <PropertyGroup Condition=" '$(Configuration)|$(Platform)' == 'Release|AnyCPU' ">
    <DebugType>pdbonly</DebugType>
    <Optimize>true</Optimize>
    <OutputPath>bin\</OutputPath>
    <DefineConstants>TRACE</DefineConstants>
    <ErrorReport>prompt</ErrorReport>
    <WarningLevel>4</WarningLevel>
    <Prefer32Bit>false</Prefer32Bit>
    <DocumentationFile>bin\Rock.XML</DocumentationFile>
  </PropertyGroup>
  <ItemGroup>
    <Reference Include="AjaxControlToolkit">
      <HintPath>..\packages\AjaxControlToolkit.7.1213\lib\45\AjaxControlToolkit.dll</HintPath>
    </Reference>
    <Reference Include="AjaxMin">
      <HintPath>..\packages\AjaxMin.5.8.5172.27710\lib\net40\AjaxMin.dll</HintPath>
    </Reference>
    <Reference Include="CronExpressionDescriptor">
      <HintPath>..\packages\CronExpressionDescriptor.1.9.1\lib\net35\CronExpressionDescriptor.dll</HintPath>
    </Reference>
    <Reference Include="DDay.iCal">
      <HintPath>..\packages\DDay.iCal.1.0.2.575\lib\DDay.iCal.dll</HintPath>
    </Reference>
    <Reference Include="EntityFramework">
      <HintPath>..\packages\EntityFramework.6.1.0\lib\net45\EntityFramework.dll</HintPath>
    </Reference>
    <Reference Include="EntityFramework.SqlServer">
      <HintPath>..\packages\EntityFramework.6.1.0\lib\net45\EntityFramework.SqlServer.dll</HintPath>
    </Reference>
    <Reference Include="EPPlus">
      <HintPath>..\libs\EPPlus\EPPlus.dll</HintPath>
    </Reference>
    <Reference Include="Facebook">
      <HintPath>..\packages\Facebook.6.4.2\lib\net45\Facebook.dll</HintPath>
    </Reference>
    <Reference Include="HtmlAgilityPack">
      <HintPath>..\packages\HtmlAgilityPack.1.4.6\lib\Net45\HtmlAgilityPack.dll</HintPath>
    </Reference>
    <Reference Include="Humanizer">
      <HintPath>..\packages\Humanizer.1.29.0\lib\portable-win+net40+sl50+wp8+wpa81\Humanizer.dll</HintPath>
    </Reference>
    <Reference Include="ImageResizer, Version=3.4.3.103, Culture=neutral, processorArchitecture=MSIL">
      <SpecificVersion>False</SpecificVersion>
      <HintPath>..\packages\ImageResizer.3.4.3\lib\ImageResizer.dll</HintPath>
    </Reference>
    <Reference Include="Microsoft.Data.Edm, Version=5.6.1.0, Culture=neutral, PublicKeyToken=31bf3856ad364e35, processorArchitecture=MSIL">
      <SpecificVersion>False</SpecificVersion>
      <HintPath>..\packages\Microsoft.Data.Edm.5.6.1\lib\net40\Microsoft.Data.Edm.dll</HintPath>
    </Reference>
    <Reference Include="Microsoft.Data.OData, Version=5.6.1.0, Culture=neutral, PublicKeyToken=31bf3856ad364e35, processorArchitecture=MSIL">
      <SpecificVersion>False</SpecificVersion>
      <HintPath>..\packages\Microsoft.Data.OData.5.6.1\lib\net40\Microsoft.Data.OData.dll</HintPath>
    </Reference>
    <Reference Include="Microsoft.Data.Services.Client, Version=5.6.1.0, Culture=neutral, PublicKeyToken=31bf3856ad364e35, processorArchitecture=MSIL">
      <SpecificVersion>False</SpecificVersion>
      <HintPath>..\packages\Microsoft.Data.Services.Client.5.6.1\lib\net40\Microsoft.Data.Services.Client.dll</HintPath>
    </Reference>
    <Reference Include="Microsoft.Web.XmlTransform">
      <HintPath>..\packages\Microsoft.Web.Xdt.1.0.0\lib\net40\Microsoft.Web.XmlTransform.dll</HintPath>
    </Reference>
    <Reference Include="Microsoft.WindowsAzure.Configuration">
      <HintPath>..\packages\Microsoft.WindowsAzure.ConfigurationManager.2.0.3\lib\net40\Microsoft.WindowsAzure.Configuration.dll</HintPath>
    </Reference>
    <Reference Include="Microsoft.WindowsAzure.Storage">
      <HintPath>..\packages\WindowsAzure.Storage.3.1.0.1\lib\net40\Microsoft.WindowsAzure.Storage.dll</HintPath>
    </Reference>
    <Reference Include="Newtonsoft.Json, Version=6.0.0.0, Culture=neutral, PublicKeyToken=30ad4fe6b2a6aeed, processorArchitecture=MSIL">
      <SpecificVersion>False</SpecificVersion>
      <HintPath>..\packages\Newtonsoft.Json.6.0.3\lib\net45\Newtonsoft.Json.dll</HintPath>
    </Reference>
    <Reference Include="NuGet.Core, Version=2.8.50320.36, Culture=neutral, PublicKeyToken=31bf3856ad364e35, processorArchitecture=MSIL">
      <SpecificVersion>False</SpecificVersion>
      <HintPath>..\packages\Nuget.Core.2.8.1\lib\net40-Client\NuGet.Core.dll</HintPath>
    </Reference>
    <Reference Include="Quartz">
      <HintPath>..\libs\Quartz\Quartz.dll</HintPath>
    </Reference>
    <Reference Include="RestSharp">
      <HintPath>..\packages\RestSharp.104.4.0\lib\net4\RestSharp.dll</HintPath>
    </Reference>
    <Reference Include="System" />
    <Reference Include="System.ComponentModel.Composition" />
    <Reference Include="System.ComponentModel.DataAnnotations" />
    <Reference Include="System.configuration" />
    <Reference Include="System.Core" />
    <Reference Include="System.Data.Entity.Design" />
    <Reference Include="System.Data.Services" />
    <Reference Include="System.Data.Services.Client" />
    <Reference Include="System.DirectoryServices" />
    <Reference Include="System.DirectoryServices.AccountManagement" />
    <Reference Include="System.Drawing" />
    <Reference Include="System.Net.Http" />
    <Reference Include="System.Net.Http.Formatting, Version=5.1.0.0, Culture=neutral, PublicKeyToken=31bf3856ad364e35, processorArchitecture=MSIL">
      <SpecificVersion>False</SpecificVersion>
      <HintPath>..\packages\Microsoft.AspNet.WebApi.Client.5.1.2\lib\net45\System.Net.Http.Formatting.dll</HintPath>
    </Reference>
    <Reference Include="System.Runtime.Caching" />
    <Reference Include="System.Runtime.Serialization" />
    <Reference Include="System.ServiceModel" />
    <Reference Include="System.ServiceModel.Activation" />
    <Reference Include="System.ServiceModel.Web" />
    <Reference Include="System.Spatial, Version=5.6.1.0, Culture=neutral, PublicKeyToken=31bf3856ad364e35, processorArchitecture=MSIL">
      <SpecificVersion>False</SpecificVersion>
      <HintPath>..\packages\System.Spatial.5.6.1\lib\net40\System.Spatial.dll</HintPath>
    </Reference>
    <Reference Include="System.Transactions" />
    <Reference Include="System.Web" />
    <Reference Include="System.Web.Extensions" />
    <Reference Include="System.Web.Http, Version=5.1.0.0, Culture=neutral, PublicKeyToken=31bf3856ad364e35, processorArchitecture=MSIL">
      <SpecificVersion>False</SpecificVersion>
      <HintPath>..\packages\Microsoft.AspNet.WebApi.Core.5.1.2\lib\net45\System.Web.Http.dll</HintPath>
    </Reference>
    <Reference Include="System.Web.Http.WebHost, Version=5.1.0.0, Culture=neutral, PublicKeyToken=31bf3856ad364e35, processorArchitecture=MSIL">
      <SpecificVersion>False</SpecificVersion>
      <HintPath>..\packages\Microsoft.AspNet.WebApi.WebHost.5.1.2\lib\net45\System.Web.Http.WebHost.dll</HintPath>
    </Reference>
    <Reference Include="System.Xml.Linq" />
    <Reference Include="System.Data.DataSetExtensions" />
    <Reference Include="Microsoft.CSharp" />
    <Reference Include="System.Data" />
    <Reference Include="System.Xml" />
    <Reference Include="Twilio.Api">
      <HintPath>..\packages\Twilio.3.6.11\lib\3.5\Twilio.Api.dll</HintPath>
    </Reference>
  </ItemGroup>
  <ItemGroup>
    <Compile Include="Address\SmartyStreets.cs" />
    <Compile Include="Address\VerificationContainer.cs" />
    <Compile Include="Address\VerificationComponent.cs" />
    <Compile Include="Address\Bing.cs" />
    <Compile Include="Attribute\CurrencyFieldAttribute.cs" />
    <Compile Include="Attribute\AttributeFieldAttribute.cs" />
    <Compile Include="Attribute\ContentChannelFieldAttribute.cs" />
    <Compile Include="Attribute\EnumsFieldAttribute.cs" />
    <Compile Include="Attribute\EnumFieldAttribute.cs" />
    <Compile Include="Attribute\SchedulesFieldAttribute.cs" />
    <Compile Include="Attribute\EncryptedTextFieldAttribute.cs" />
    <Compile Include="Attribute\UrlLinkFieldAttribute.cs" />
    <Compile Include="Attribute\GroupTypeGroupFieldAttribute.cs" />
    <Compile Include="Attribute\EmailFieldAttribute.cs" />
    <Compile Include="Attribute\SecurityRoleFieldAttribute.cs" />
    <Compile Include="Attribute\PersonFieldAttribute.cs" />
    <Compile Include="Attribute\SlidingDateRangeFieldAttribute.cs" />
    <Compile Include="Attribute\EntityTypeFieldAttribute.cs" />
    <Compile Include="Attribute\MetricCategoriesFieldAttribute.cs" />
    <Compile Include="Attribute\ComparisonFieldAttribute.cs" />
    <Compile Include="Attribute\MetricEntityFieldAttribute.cs" />
    <Compile Include="Attribute\AccountsFieldAttribute.cs" />
    <Compile Include="Attribute\BooleanFieldAttribute.cs" />
    <Compile Include="Attribute\DaysOfWeekFieldAttribute.cs" />
    <Compile Include="Attribute\DayOfWeekFieldAttribute.cs" />
    <Compile Include="Attribute\CommunicationTemplateFieldAttribute .cs" />
    <Compile Include="Attribute\RemoteAuthsFieldAttribute.cs" />
    <Compile Include="Attribute\SiteFieldAttribute.cs" />
    <Compile Include="Attribute\PersonBadgesAttribute.cs" />
    <Compile Include="Attribute\CampusFieldAttribute.cs" />
    <Compile Include="Attribute\BinaryFileTypeFieldAttribute.cs" />
    <Compile Include="Attribute\ComponentFieldAttribute.cs" />
    <Compile Include="Attribute\ComponentsFieldAttribute.cs" />
    <Compile Include="Attribute\CategoryFieldAttribute.cs" />
    <Compile Include="Attribute\AttributeCategoryFieldAttribute.cs" />
    <Compile Include="Attribute\CodeEditorFieldAttribute.cs" />
    <Compile Include="Attribute\DefinedTypeFieldAttribute.cs" />
    <Compile Include="Attribute\GroupLocationTypeFieldAttribute.cs" />
    <Compile Include="Attribute\InheritedAttribute.cs" />
    <Compile Include="Attribute\TimeFieldAttribute.cs" />
    <Compile Include="Attribute\IntegerRangeFieldAttribute.cs" />
    <Compile Include="Attribute\DateRangeFieldAttribute.cs" />
    <Compile Include="Attribute\DecimalRangeFieldAttribute.cs" />
    <Compile Include="Attribute\LocationFieldAttribute.cs" />
    <Compile Include="Attribute\GroupRoleFieldAttribute.cs" />
    <Compile Include="Attribute\MemoFieldAttribute.cs" />
    <Compile Include="Attribute\DecimalFieldAttribute.cs" />
    <Compile Include="Attribute\DateFieldAttribute.cs" />
    <Compile Include="Attribute\AccountFieldAttribute.cs" />
    <Compile Include="Attribute\WorkflowTextOrAttributeAttribute.cs" />
    <Compile Include="Attribute\WorkflowAttributeAttribute.cs" />
    <Compile Include="Attribute\WorkflowTypeFieldAttribute.cs" />
    <Compile Include="Attribute\GroupTypeFieldAttribute.cs" />
    <Compile Include="Attribute\EmailTemplateFieldAttribute.cs" />
    <Compile Include="Attribute\CustomCheckboxListFieldAttribute.cs">
      <SubType>Code</SubType>
    </Compile>
    <Compile Include="Attribute\CustomRadioListFieldAttribute.cs" />
    <Compile Include="Attribute\CustomDropdownListFieldAttribute.cs" />
    <Compile Include="Attribute\DefinedValueFieldAttribute.cs" />
    <Compile Include="Attribute\CampusesFieldAttribute.cs" />
    <Compile Include="Attribute\EntityFieldAttribute.cs" />
    <Compile Include="Attribute\FieldAttribute.cs" />
    <Compile Include="Attribute\GroupFieldAttribute.cs" />
    <Compile Include="Attribute\GroupTypesFieldAttribute.cs" />
    <Compile Include="Attribute\IntegerFieldAttribute.cs" />
    <Compile Include="Attribute\LinkedPageAttribute.cs" />
    <Compile Include="Communication\RecipientData.cs" />
    <Compile Include="Communication\SMTPComponent.cs" />
    <Compile Include="Communication\Transport\MandrillSmtp.cs" />
    <Compile Include="Communication\Transport\Twilio.cs" />
    <Compile Include="Constants\SystemSettingKeys.cs" />
    <Compile Include="Data\IChartData.cs" />
    <Compile Include="Data\IgnoreLiquid.cs" />
    <Compile Include="Data\IMigration.cs" />
    <Compile Include="Data\IncludeForReportingAttribute.cs" />
    <Compile Include="Data\MigrationHelper.cs" />
    <Compile Include="Field\ILinkableFieldType.cs" />
    <Compile Include="Field\IEntityFieldType.cs" />
    <Compile Include="Field\Types\CurrencyFieldType.cs" />
    <Compile Include="Field\Types\AttributeFieldType.cs" />
    <Compile Include="Field\Types\ContentChannelFieldType.cs" />
    <Compile Include="Field\Types\FilterDateFieldType.cs" />
    <Compile Include="Field\Types\SchedulesFieldType.cs" />
    <Compile Include="Field\Types\EncryptedTextFieldType.cs" />
    <Compile Include="Field\Types\UrlLinkFieldType.cs" />
    <Compile Include="Field\Types\GroupTypeGroupFieldType.cs" />
    <Compile Include="Field\Types\CommunicationTemplateFieldType.cs" />
    <Compile Include="Field\Types\EmailFieldType.cs" />
    <Compile Include="Field\Types\ValueListFieldType.cs" />
    <Compile Include="Field\Types\SlidingDateRangeFieldType.cs" />
    <Compile Include="Field\Types\EntityFieldType.cs" />
    <Compile Include="Field\Types\MetricCategoriesFieldType.cs" />
    <Compile Include="Field\Types\ComparisonFieldType.cs" />
    <Compile Include="Field\Types\MetricEntityFieldType.cs" />
    <Compile Include="Field\Types\AudioFileFieldType.cs" />
    <Compile Include="Field\Types\AudioUrlFieldType.cs" />
    <Compile Include="Field\Types\VideoUrlFieldType.cs" />
    <Compile Include="Field\Types\VideoFileFieldType.cs" />
    <Compile Include="Field\Types\WorkflowTextOrAttributeFieldType.cs" />
    <Compile Include="Field\Types\WorkflowAttributeFieldType.cs" />
    <Compile Include="Field\Types\WorkflowTypesFieldType.cs" />
    <Compile Include="Financial\TestGateway.cs" />
    <Compile Include="Jobs\GetScheduledPayments.cs" />
    <Compile Include="Model\CodeGenerated\ContentChannelService.cs" />
    <Compile Include="Model\CodeGenerated\ContentChannelItemService.cs" />
    <Compile Include="Model\CodeGenerated\ContentChannelTypeService.cs" />
    <Compile Include="Model\CodeGenerated\EntitySetItemService.cs" />
    <Compile Include="Model\CodeGenerated\EntitySetService.cs" />
    <Compile Include="Model\CodeGenerated\PersonDuplicateService.cs" />
    <Compile Include="Model\CodeGenerated\PluginMigrationService.cs" />
    <Compile Include="Model\ContentChannel.cs">
      <SubType>Code</SubType>
    </Compile>
    <Compile Include="Model\ContentChannelItem.cs">
      <SubType>Code</SubType>
    </Compile>
    <Compile Include="Model\ContentChannelType.cs">
      <SubType>Code</SubType>
    </Compile>
    <Compile Include="Model\EntitySetItemService.Partial.cs" />
    <Compile Include="Model\FinancialBatchService.Partial.cs" />
    <Compile Include="Model\EntitySet.cs" />
    <Compile Include="Model\EntitySetItem.cs" />
    <Compile Include="Model\PersonDuplicate.cs" />
    <Compile Include="Model\PluginMigration.cs" />
    <Compile Include="Model\ScheduleService.Partial.cs" />
    <Compile Include="Model\WorkflowActionService.Partial.cs" />
    <Compile Include="Model\WorkflowActivityTypeService.Partial.cs" />
    <Compile Include="Model\WorkflowActionTypeService.Partial.cs" />
    <Compile Include="Reporting\ComparisonHelper.cs" />
    <Compile Include="Reporting\DataFilter\BaseAccountFilter.cs" />
    <Compile Include="Reporting\DataFilter\FinancialPledge\AccountFilter.cs" />
    <Compile Include="Reporting\DataFilter\FinancialTransactionDetail\AccountFilter.cs" />
    <Compile Include="Reporting\DataFilter\FinancialTransaction\TotalAmountFilter.cs" />
    <Compile Include="Reporting\DataFilter\Person\CampusFilter.cs" />
    <Compile Include="Reporting\DataFilter\Person\FirstContributionDateFilter.cs" />
    <Compile Include="Reporting\DataFilter\Person\NotInGroupGroupTypeFilter.cs" />
    <Compile Include="Reporting\DataFilter\Person\NotInGroupFilter.cs" />
    <Compile Include="Reporting\DataSelect\FinancialTransaction\TotalAmountSelect.cs" />
    <Compile Include="Reporting\DataSelect\Person\PersonLinkSelect.cs" />
    <Compile Include="Reporting\DataSelect\Person\TotalGivingAmountSelect.cs" />
    <Compile Include="Security\BackgroundCheckComponent.cs" />
    <Compile Include="Security\BackgroundCheckContainer.cs" />
    <Compile Include="Security\BackgroundCheck\ProtectMyMinistry.cs" />
    <Compile Include="Services\NuGet\RockProjectManager.cs" />
    <Compile Include="Web\Cache\RockMemoryCache.cs" />
    <Compile Include="Web\UI\Controls\Chart\ChartClickArgs.cs" />
    <Compile Include="Web\UI\Controls\Chart\ChartStyle.cs" />
    <Compile Include="Reporting\Dashboard\DashboardWidget.cs">
      <SubType>ASPXCodeBehind</SubType>
    </Compile>
    <Compile Include="Web\UI\Controls\Chart\ChartOptions.cs" />
    <Compile Include="Field\Types\WorkflowActivityTypeFieldType.cs" />
    <Compile Include="Plugin\Migration.cs" />
    <Compile Include="Plugin\VersionAttribute.cs" />
    <Compile Include="Reporting\Dashboard\LineBarPointsChartDashboardWidget.cs">
      <SubType>ASPXCodeBehind</SubType>
    </Compile>
    <Compile Include="Data\DbService.cs" />
    <Compile Include="Data\IgnoreCanDelete.cs" />
    <Compile Include="Data\IModel.cs" />
    <Compile Include="Data\IService.cs" />
    <Compile Include="Data\LinqRuntimeTypeBuilder.cs" />
    <Compile Include="Data\HideFromReportingAttribute.cs" />
    <Compile Include="Data\DbContext.cs" />
    <Compile Include="Field\Types\SecurityRoleFieldType.cs" />
    <Compile Include="Field\Types\DaysOfWeekFieldType.cs" />
    <Compile Include="Field\Types\DayOfWeekFieldType.cs" />
    <Compile Include="Field\Types\RemoteAuthsFieldType.cs" />
    <Compile Include="Field\Types\SiteFieldType.cs" />
    <Compile Include="Field\Types\PersonBadgesFieldType.cs" />
    <Compile Include="Field\Types\GroupLocationTypeFieldType.cs" />
    <Compile Include="Field\Types\CodeEditorFieldType.cs" />
    <Compile Include="Field\Types\TimeFieldType.cs" />
    <Compile Include="Field\Types\IntegerRangeFieldType.cs" />
    <Compile Include="Field\Types\DateRangeFieldType.cs" />
    <Compile Include="Field\Types\DecimalRangeFieldType.cs" />
    <Compile Include="Financial\PaymentInfo.cs" />
    <Compile Include="Financial\SwipePaymentInfo.cs" />
    <Compile Include="Financial\ReferencePaymentInfo.cs" />
    <Compile Include="Financial\PaymentSchedule.cs" />
    <Compile Include="Financial\Payment.cs" />
    <Compile Include="Financial\GatewayComponent.cs" />
    <Compile Include="Financial\GatewayContainer.cs" />
    <Compile Include="Jobs\LocationServicesVerify.cs" />
    <Compile Include="Jobs\LaunchWorkflow.cs">
      <SubType>ASPXCodeBehind</SubType>
    </Compile>
    <Compile Include="Jobs\SendCommunications.cs" />
    <Compile Include="Jobs\RunSQL.cs" />
    <Compile Include="Model\CodeGenerated\CommunicationRecipientActivityService.cs" />
    <Compile Include="Model\CodeGenerated\CommunicationTemplateService.cs" />
    <Compile Include="Model\CodeGenerated\MetricCategoryService.cs" />
    <Compile Include="Model\CodeGenerated\MetricService.cs">
      <SubType>Code</SubType>
    </Compile>
    <Compile Include="Model\CodeGenerated\MetricValueService.cs" />
    <Compile Include="Model\CodeGenerated\WorkflowActionFormAttributeService.cs" />
    <Compile Include="Model\CodeGenerated\WorkflowActionFormService.cs" />
    <Compile Include="Model\CodeGenerated\WorkflowActionService.cs" />
    <Compile Include="Model\CommunicationRecipientActivity.cs" />
    <Compile Include="Model\CommunicationTemplate.cs" />
    <Compile Include="Model\FinancialPersonBankAccountService.Partial.cs" />
    <Compile Include="Model\FinancialTransactionImage.cs" />
    <Compile Include="Model\MetricCategory.cs" />
    <Compile Include="Model\Metaphone.cs" />
    <Compile Include="Model\CodeGenerated\FollowingService.cs" />
    <Compile Include="Model\Following.cs" />
    <Compile Include="Model\AuditDetail.cs" />
    <Compile Include="Model\CodeGenerated\PageViewService.cs" />
    <Compile Include="Model\CodeGenerated\PersonBadgeService.cs" />
    <Compile Include="Model\Metric.cs" />
    <Compile Include="Model\MetricValue.cs" />
    <Compile Include="Model\PersonBadge.cs" />
    <Compile Include="Model\CodeGenerated\AuditDetailService.cs" />
    <Compile Include="Model\CodeGenerated\HistoryService.cs" />
    <Compile Include="Model\CodeGenerated\LayoutService.cs" />
    <Compile Include="Model\CodeGenerated\PersonAliasService.cs" />
    <Compile Include="Model\CodeGenerated\ReportFieldService.cs" />
    <Compile Include="Model\CodeGenerated\RestActionService.cs" />
    <Compile Include="Model\CodeGenerated\RestControllerService.cs" />
    <Compile Include="Model\DbGeographyConverter.cs" />
    <Compile Include="Model\PageViewService.Partial.cs" />
    <Compile Include="Model\RestAction.cs" />
    <Compile Include="Model\RestController.cs" />
    <Compile Include="Model\FinancialScheduledTransactionService.Partial.cs" />
    <Compile Include="Model\HistoryService.Partial.cs" />
    <Compile Include="Model\LayoutService.Partial.cs" />
    <Compile Include="Model\Layout.cs" />
    <Compile Include="Model\FinancialPersonSavedAccountService.Partial.cs" />
    <Compile Include="Model\History.cs" />
    <Compile Include="Model\PersonAlias.cs" />
    <Compile Include="Model\ReportField.cs" />
    <Compile Include="Model\RestControllerService.Partial.cs" />
    <Compile Include="Model\PageView.cs" />
    <Compile Include="Model\WorkflowActionFormAttribute.cs" />
    <Compile Include="Model\WorkflowActionForm.cs" />
    <Compile Include="Net\RestParameters\ContributionStatementOptions.cs" />
    <Compile Include="PersonProfile\Badge\Campus.cs" />
    <Compile Include="PersonProfile\Badge\AttendingDuration.cs" />
    <Compile Include="PersonProfile\Badge\LastVisitOnSite.cs" />
    <Compile Include="PersonProfile\Badge\InGroupOfType.cs" />
    <Compile Include="PersonProfile\Badge\FamilyWeeksAttendedInDuration.cs" />
    <Compile Include="PersonProfile\Badge\Liquid.cs" />
    <Compile Include="Reporting\DataFilter\Group\DistanceFromFilter.cs" />
    <Compile Include="Reporting\DataFilter\Group\SimpleMemberCountFilter.cs" />
    <Compile Include="Reporting\DataFilter\Group\MemberCountFilter.cs" />
    <Compile Include="Reporting\DataFilter\Group\CampusFilter.cs" />
    <Compile Include="Reporting\DataFilter\Group\GroupTypeFilter.cs" />
    <Compile Include="Reporting\DataFilter\Group\GroupAttributesFilter.cs" />
    <Compile Include="Reporting\DataFilter\Person\GradeFilter.cs" />
    <Compile Include="Reporting\DataFilter\Person\AgeFilter.cs" />
    <Compile Include="Reporting\DataFilter\Person\TagFilter.cs" />
    <Compile Include="Reporting\DataFilter\EntityFieldFilter.cs" />
    <Compile Include="Reporting\DataSelectComponent.cs" />
    <Compile Include="Reporting\DataFilter\Person\GivingAmountFilter.cs" />
    <Compile Include="Reporting\DataFilter\Person\DistanceFromFilter.cs" />
    <Compile Include="Reporting\DataFilter\Person\InGroupGroupTypeFilter.cs" />
    <Compile Include="Reporting\DataFilter\Person\InGroupFilter.cs" />
    <Compile Include="Reporting\DataSelect\Group\DistanceFromSelect.cs" />
    <Compile Include="Reporting\DataSelect\Group\LocationSelect.cs" />
    <Compile Include="Reporting\DataSelect\LiquidSelect.cs" />
    <Compile Include="Reporting\DataSelect\Person\InGroupGroupTypeSelect.cs" />
    <Compile Include="Reporting\DataSelect\Person\PhotoSelect.cs" />
    <Compile Include="Reporting\DataSelect\Person\GradeSelect.cs" />
    <Compile Include="Reporting\DataSelect\Person\DistanceFromSelect.cs" />
    <Compile Include="Reporting\DataSelect\Person\AddressSelect.cs" />
    <Compile Include="Reporting\DataSelect\Person\CampusSelect.cs" />
    <Compile Include="Reporting\DataSelect\Person\PhoneNumberSelect.cs" />
    <Compile Include="Reporting\DataSelect\Person\AgeSelect.cs" />
    <Compile Include="Reporting\DataSelect\Person\FamilyNameSelect.cs" />
    <Compile Include="Reporting\DataSelect\Person\ChildNamesSelect.cs" />
    <Compile Include="Reporting\DataSelect\Person\ParentsNamesSelect.cs" />
    <Compile Include="Reporting\DataSelect\Person\SpouseNameSelect.cs">
      <SubType>Code</SubType>
    </Compile>
    <Compile Include="Reporting\DataSelect\Person\FirstLastContributionSelect.cs" />
    <Compile Include="Reporting\DataSelectContainer.cs" />
    <Compile Include="Reporting\EntityHelper.cs" />
    <Compile Include="Reporting\SelectExpressionExtractor.cs" />
    <Compile Include="Reporting\FilterExpressionExtractor.cs" />
    <Compile Include="SystemGuid\FinancialAccount.cs" />
    <Compile Include="Transactions\SaveMetaphoneTransaction.cs" />
    <Compile Include="Utility\DateRange.cs" />
    <Compile Include="Utility\DoubleMetaphone.cs" />
    <Compile Include="Utility\StringAsLiteralJavascriptJsonConverter.cs" />
    <Compile Include="Utility\EnumAsStringJsonConverter.cs" />
    <Compile Include="Utility\RockDateTime.cs" />
    <Compile Include="Services\NuGet\NuGetExtensionsMethods.cs" />
    <Compile Include="Storage\ProviderComponent.cs" />
    <Compile Include="Storage\ProviderContainer.cs" />
    <Compile Include="Storage\Provider\Database.cs" />
    <Compile Include="Storage\Provider\FileSystem.cs" />
    <Compile Include="Field\Types\ComponentsFieldType.cs" />
    <Compile Include="Field\Types\CategoryFieldType.cs" />
    <Compile Include="Field\Types\CategoriesFieldType.cs" />
    <Compile Include="Field\Types\LocationFieldType.cs" />
    <Compile Include="Field\Types\GroupRoleFieldType.cs" />
    <Compile Include="Model\CodeGenerated\BinaryFileDataService.cs" />
    <Compile Include="Model\CodeGenerated\FinancialPersonBankAccountService.cs" />
    <Compile Include="Model\CodeGenerated\FinancialPersonSavedAccountService.cs" />
    <Compile Include="Model\CodeGenerated\FinancialTransactionRefundService.cs" />
    <Compile Include="Model\BinaryFileData.cs" />
    <Compile Include="Net\RockRestClient.cs" />
    <Compile Include="Net\RockWebRequest.cs">
      <SubType>Code</SubType>
    </Compile>
    <Compile Include="PersonProfile\BadgeComponent.cs" />
    <Compile Include="PersonProfile\BadgeContainer.cs" />
    <Compile Include="PersonProfile\Badge\FamilyAttendance.cs" />
    <Compile Include="PersonProfile\IconBadge.cs" />
    <Compile Include="PersonProfile\HighlightLabelBadge.cs" />
    <Compile Include="Search\Group\Name.cs" />
    <Compile Include="SystemGuid\Category.cs" />
    <Compile Include="SystemGuid\EntityType.cs" />
    <Compile Include="Transactions\SendCommunicationTransaction.cs" />
    <Compile Include="Utility\IgnoreUrlEncodedKeyContractResolver.cs" />
    <Compile Include="Web\Cache\PersonBadgeCache.cs" />
    <Compile Include="Web\Cache\CategoryCache.cs" />
    <Compile Include="Web\Cache\RestControllerCache.cs" />
    <Compile Include="Web\Cache\RestActionCache.cs" />
    <Compile Include="Web\FileUploadException.cs" />
    <Compile Include="Web\Fingerprint.cs" />
    <Compile Include="Web\FingerprintExpressionBuilder.cs" />
    <Compile Include="Web\RequestValidator.cs" />
    <Compile Include="Web\SystemSettings.cs" />
    <Compile Include="Web\Cache\GroupTypeCache.cs" />
    <Compile Include="Web\Cache\LayoutCache.cs" />
    <Compile Include="Web\DescriptionList.cs" />
    <Compile Include="Web\UI\Adapters\CheckBoxListAdapter.cs" />
    <Compile Include="Web\UI\Controls\BootstrapButton.cs" />
    <Compile Include="Web\UI\Controls\Checkin Configuration Controls\CheckinGroupEditor.cs" />
    <Compile Include="Web\UI\Controls\Checkin Configuration Controls\CheckinGroupTypeEditor.cs" />
    <Compile Include="Web\UI\Controls\Communication\ChannelControl.cs" />
    <Compile Include="Data\IgnoreModelErrorsAttribute.cs" />
    <Compile Include="Model\CommunicationRecipientService.Partial.cs" />
    <Compile Include="Security\LoginParameters.cs" />
    <Compile Include="CheckIn\CheckInBlock.cs">
      <SubType>ASPXCodeBehind</SubType>
    </Compile>
    <Compile Include="CheckIn\CheckInFamily.cs" />
    <Compile Include="CheckIn\CheckInGroup.cs" />
    <Compile Include="CheckIn\CheckInGroupType.cs" />
    <Compile Include="CheckIn\CheckInLocation.cs" />
    <Compile Include="CheckIn\CheckInPerson.cs" />
    <Compile Include="CheckIn\CheckInSchedule.cs" />
    <Compile Include="CheckIn\CheckInState.cs" />
    <Compile Include="CheckIn\CheckInStatus.cs" />
    <Compile Include="CheckIn\CheckInLabel.cs" />
    <Compile Include="CheckIn\KioskLabel.cs" />
    <Compile Include="CheckIn\KioskLocationAttendance.cs" />
    <Compile Include="CheckIn\KioskGroupAttendance.cs" />
    <Compile Include="CheckIn\KioskScheduleAttendance.cs" />
    <Compile Include="CheckIn\KioskGroup.cs" />
    <Compile Include="CheckIn\KioskGroupType.cs" />
    <Compile Include="CheckIn\KioskLocation.cs" />
    <Compile Include="CheckIn\KioskSchedule.cs" />
    <Compile Include="CheckIn\KioskDevice.cs" />
    <Compile Include="Communication\MediumComponent.cs" />
    <Compile Include="Communication\Medium\Sms.cs" />
    <Compile Include="Communication\Medium\Email.cs" />
    <Compile Include="Communication\MediumContainer.cs" />
    <Compile Include="Communication\TransportComponent.cs" />
    <Compile Include="Communication\TransportContainer.cs" />
    <Compile Include="Communication\Transport\SMTP.cs" />
    <Compile Include="Field\Types\ComponentFieldType.cs" />
    <Compile Include="Model\FinancialTransactionRefund.cs" />
    <Compile Include="Model\FinancialPersonSavedAccount.cs" />
    <Compile Include="Model\FinancialPersonBankAccount.cs" />
    <Compile Include="Model\FinancialScheduledTransactionDetail.cs" />
    <Compile Include="Reporting\DataTransformComponent.cs" />
    <Compile Include="Reporting\DataTransformContainer.cs" />
    <Compile Include="Reporting\DataTransform\Person\ParentTransform.cs" />
    <Compile Include="Reporting\DataFilter\PropertyFilter.cs" />
    <Compile Include="Reporting\DataFilter\OtherDataViewFilter.cs" />
    <Compile Include="Data\DefinedValueAttribute.cs" />
    <Compile Include="Data\PreviewableAttribute.cs" />
    <Compile Include="Data\ICategorized.cs" />
    <Compile Include="Data\NotExportable.cs" />
    <Compile Include="Extension\SafeDirectoryCatalog.cs" />
    <Compile Include="Field\SelectFromListFieldType.cs" />
    <Compile Include="Field\Types\AccountsFieldType.cs" />
    <Compile Include="Field\Types\BinaryFileFieldType.cs">
      <SubType>Code</SubType>
    </Compile>
    <Compile Include="Field\Types\CampusesFieldType.cs" />
    <Compile Include="Field\Types\CampusFieldType.cs" />
    <Compile Include="Field\Types\BinaryFileTypeFieldType.cs" />
    <Compile Include="Field\Types\AccountFieldType.cs" />
    <Compile Include="Field\Types\WorkflowTypeFieldType.cs" />
    <Compile Include="Field\Types\GroupTypeFieldType.cs" />
    <Compile Include="Field\Types\FileFieldType.cs">
      <SubType>Code</SubType>
    </Compile>
    <Compile Include="Field\Types\KeyValueListFieldType.cs" />
    <Compile Include="Field\Types\EmailTemplateFieldType.cs" />
    <Compile Include="Field\Types\EntityTypeFieldType.cs" />
    <Compile Include="Field\Types\GroupFieldType.cs" />
    <Compile Include="Field\Types\GroupTypesFieldType.cs" />
    <Compile Include="Financial\ACHPaymentInfo.cs" />
    <Compile Include="Financial\CreditCardPaymentInfo.cs" />
    <Compile Include="Model\AuthService.Partial.cs" />
    <Compile Include="Model\BlockService.Partial.cs" />
    <Compile Include="Model\BlockTypeService.Partial.cs" />
    <Compile Include="Model\AttendanceCode.cs" />
    <Compile Include="Model\CategoryService.Partial.cs" />
    <Compile Include="Model\CodeGenerated\AttendanceCodeService.cs" />
    <Compile Include="Model\CodeGenerated\AttendanceService.cs" />
    <Compile Include="Model\CodeGenerated\AuthService.cs" />
    <Compile Include="Model\CodeGenerated\BinaryFileService.cs" />
    <Compile Include="Model\CodeGenerated\BinaryFileTypeService.cs" />
    <Compile Include="Model\CodeGenerated\BlockService.cs" />
    <Compile Include="Model\CodeGenerated\BlockTypeService.cs" />
    <Compile Include="Model\CodeGenerated\CommunicationRecipientService.cs" />
    <Compile Include="Model\CodeGenerated\CommunicationService.cs" />
    <Compile Include="Model\CodeGenerated\DataViewFilterService.cs" />
    <Compile Include="Model\CodeGenerated\DataViewService.cs" />
    <Compile Include="Model\CodeGenerated\DeviceService.cs" />
    <Compile Include="Model\CodeGenerated\FinancialAccountService.cs" />
    <Compile Include="Model\CodeGenerated\FinancialBatchService.cs" />
    <Compile Include="Model\CodeGenerated\FinancialPledgeService.cs" />
    <Compile Include="Model\CodeGenerated\FinancialScheduledTransactionDetailService.cs" />
    <Compile Include="Model\CodeGenerated\FinancialScheduledTransactionService.cs" />
    <Compile Include="Model\CodeGenerated\FinancialTransactionDetailService.cs" />
    <Compile Include="Model\CodeGenerated\FinancialTransactionImageService.cs" />
    <Compile Include="Model\CodeGenerated\FinancialTransactionService.cs" />
    <Compile Include="Model\CodeGenerated\GroupLocationService.cs" />
    <Compile Include="Model\CodeGenerated\HtmlContentService.cs" />
    <Compile Include="Model\CodeGenerated\NoteService.cs" />
    <Compile Include="Model\CodeGenerated\NoteTypeService.cs" />
    <Compile Include="Model\CodeGenerated\PageContextService.cs" />
    <Compile Include="Model\CodeGenerated\PageRouteService.cs" />
    <Compile Include="Model\CodeGenerated\PageService.cs" />
    <Compile Include="Model\CodeGenerated\PrayerRequestService.cs" />
    <Compile Include="Model\CodeGenerated\ReportService.cs" />
    <Compile Include="Model\CodeGenerated\ScheduleService.cs" />
    <Compile Include="Model\CodeGenerated\SiteDomainService.cs" />
    <Compile Include="Model\CodeGenerated\SiteService.cs" />
    <Compile Include="Model\CodeGenerated\UserLoginService.cs" />
    <Compile Include="Model\BinaryFileService.Partial.cs" />
    <Compile Include="Model\CodeGenerated\WorkflowActionTypeService.cs" />
    <Compile Include="Model\CodeGenerated\WorkflowActivityService.cs" />
    <Compile Include="Model\CodeGenerated\WorkflowActivityTypeService.cs" />
    <Compile Include="Model\AttendanceCodeService.Partial.cs" />
    <Compile Include="Model\AttendanceService.Partial.cs" />
    <Compile Include="Model\BinaryFileType.cs" />
    <Compile Include="Model\Communication.cs" />
    <Compile Include="Model\CommunicationRecipient.cs" />
    <Compile Include="Model\FinancialScheduledTransaction.cs" />
    <Compile Include="Model\DeviceService.Partial.cs" />
    <Compile Include="Model\DataViewService.Partial.cs" />
    <Compile Include="Model\FinancialTransactionService.Partial.cs">
      <SubType>Code</SubType>
    </Compile>
    <Compile Include="Model\PrayerRequestService.partial.cs" />
    <Compile Include="Model\DataView.cs" />
    <Compile Include="Model\DataViewFilter.cs" />
    <Compile Include="Model\Report.cs" />
    <Compile Include="Model\GroupLocationService.Partial.cs" />
    <Compile Include="Model\Note.cs" />
    <Compile Include="Model\NoteService.Partial.cs" />
    <Compile Include="Model\NoteType.cs" />
    <Compile Include="Model\NoteTypeService.Partial.cs" />
    <Compile Include="Model\PageContextService.Partial.cs" />
    <Compile Include="Model\HtmlContentService.Partial.cs" />
    <Compile Include="Model\PageContext.cs" />
    <Compile Include="Model\PageService.Partial.cs" />
    <Compile Include="Model\PageRouteService.Partial.cs" />
    <Compile Include="Model\PrayerRequest.cs" />
    <Compile Include="Model\SiteDomainService.Partial.cs" />
    <Compile Include="Model\SiteService.Partial.cs" />
    <Compile Include="Model\UserLoginService.Partial.cs" />
    <Compile Include="Communication\BouncedEmail.cs" />
    <Compile Include="Communication\IEmailProvider.cs" />
    <Compile Include="Constants\DisplayStrings.cs" />
    <Compile Include="Model\CodeGenerated\AttributeQualifierService.cs" />
    <Compile Include="Model\AttributeQualifierService.Partial.cs" />
    <Compile Include="Model\CodeGenerated\AttributeService.cs" />
    <Compile Include="Model\AttributeService.Partial.cs" />
    <Compile Include="Model\CodeGenerated\AttributeValueService.cs" />
    <Compile Include="Model\AttributeValueService.Partial.cs" />
    <Compile Include="Model\Audit.cs">
      <SubType>Code</SubType>
    </Compile>
    <Compile Include="Model\CodeGenerated\AuditService.cs" />
    <Compile Include="Model\CodeGenerated\CategoryService.cs" />
    <Compile Include="Model\CodeGenerated\EntityTypeService.cs" />
    <Compile Include="Field\Types\HtmlFieldType.cs" />
    <Compile Include="Field\Types\MemoFieldType.cs" />
    <Compile Include="Model\Attendance.cs" />
    <Compile Include="Model\Schedule.cs" />
    <Compile Include="Model\Device.cs" />
    <Compile Include="Model\CodeGenerated\ServiceJobService.cs" />
    <Compile Include="Model\CodeGenerated\WorkflowTriggerService.cs" />
    <Compile Include="Model\Category.cs" />
    <Compile Include="Services\NuGet\PackageService.cs" />
    <Compile Include="SystemGuid\BinaryFileType.cs" />
    <Compile Include="Web\Cache\CachedModel.cs" />
    <Compile Include="Web\UI\Adapters\CheckBoxAdapter.cs" />
    <Compile Include="Web\UI\Adapters\DropDownListAdapter.cs" />
    <Compile Include="Web\UI\Adapters\RadioButtonAdapter.cs" />
    <Compile Include="Web\UI\Controls\Communication\Sms.cs" />
    <Compile Include="Web\UI\Controls\Communication\Email.cs" />
    <Compile Include="Web\UI\Controls\Badge.cs" />
    <Compile Include="Web\UI\Controls\ConfirmPageUnload.cs" />
    <Compile Include="Web\UI\Controls\NewFamily\ContactInfoRow.cs" />
    <Compile Include="Web\UI\Controls\NewFamily\ContactInfo.cs" />
    <Compile Include="Web\UI\Controls\Pickers\SchedulePicker.cs" />
    <Compile Include="Web\UI\Controls\RockRadioButton.cs" />
    <Compile Include="Web\UI\Controls\UrlLinkBox.cs" />
    <Compile Include="Web\UI\Controls\EmailBox.cs" />
    <Compile Include="Web\UI\Controls\Chart\BarChart.cs" />
    <Compile Include="Web\UI\Controls\Chart\PieChart.cs" />
    <Compile Include="Web\UI\Controls\Chart\LineChart.cs" />
    <Compile Include="Web\UI\Controls\Chart\FlotChart.cs" />
    <Compile Include="Web\UI\Controls\Grid\PersonField.cs" />
    <Compile Include="Web\UI\Controls\Grid\TimeField.cs" />
    <Compile Include="Web\UI\Controls\Grid\LiquidField.cs" />
    <Compile Include="Web\UI\Controls\Grid\ListDelimitedField.cs" />
    <Compile Include="Web\UI\Controls\Grid\PersonMergeField.cs" />
    <Compile Include="Web\UI\Controls\Grid\TemplateFieldUnselected.cs" />
    <Compile Include="Web\UI\Controls\Grid\SelectField.cs" />
    <Compile Include="Web\UI\Controls\Grid\RockBoundField.cs" />
    <Compile Include="Web\UI\Controls\Grid\LinkButtonField.cs" />
    <Compile Include="Web\UI\Controls\HiddenFieldWithClass.cs" />
    <Compile Include="Web\UI\Controls\IHasValidationGroup.cs" />
    <Compile Include="Web\UI\Controls\ImageEditor.cs" />
    <Compile Include="Web\UI\Controls\AddressControl.cs" />
    <Compile Include="Web\UI\Controls\ValueList.cs" />
    <Compile Include="Web\UI\Controls\NoteContainer.cs" />
    <Compile Include="Web\UI\Controls\PhoneNumberBox.cs" />
    <Compile Include="Web\UI\Controls\Pickers\GroupTypeGroupPicker.cs" />
    <Compile Include="Web\UI\Controls\Pickers\MetricCategoryPicker.cs" />
    <Compile Include="Web\UI\Controls\Pickers\DayOfWeekPicker.cs" />
    <Compile Include="Web\UI\Controls\Pickers\DaysOfWeekPicker.cs" />
    <Compile Include="Web\UI\Controls\Pickers\EntityPicker.cs" />
    <Compile Include="Web\UI\Controls\Pickers\MetricEntityPicker.cs" />
    <Compile Include="Web\UI\Controls\Pickers\RemoteAuthsPicker.cs" />
    <Compile Include="Web\UI\Controls\Pickers\SlidingDateRangePicker.cs" />
    <Compile Include="Web\UI\Controls\Pickers\YearPicker.cs" />
    <Compile Include="Web\UI\Controls\Pickers\EntityTypePicker.cs" />
    <Compile Include="Web\UI\Controls\PanelWidget.cs" />
    <Compile Include="Web\UI\Controls\RockControlWrapper.cs" />
    <Compile Include="Web\UI\Controls\HighlightLabel.cs" />
    <Compile Include="Web\UI\Controls\Pickers\BirthdayPicker.cs" />
    <Compile Include="Web\UI\Controls\Pickers\LocationItemPicker.cs" />
    <Compile Include="Web\UI\Controls\Pickers\LocationAddressPicker.cs" />
    <Compile Include="Web\UI\Controls\RockControlHelper.cs" />
    <Compile Include="Web\UI\Controls\CodeEditor.cs" />
    <Compile Include="Web\UI\Controls\CurrencyBox.cs" />
    <Compile Include="Web\UI\Controls\RockUpdatePanel.cs" />
    <Compile Include="Web\UI\Controls\RockTextOrDropDownList.cs" />
    <Compile Include="Web\UI\Controls\TermDescription.cs" />
    <Compile Include="Web\UI\Controls\Grid\DefinedValueField.cs" />
    <Compile Include="Web\UI\Controls\Pickers\LocationPicker.cs" />
    <Compile Include="Web\UI\Controls\Pickers\DateRangePicker.cs" />
    <Compile Include="Web\UI\Controls\Grid\CheckBoxEditableField.cs" />
    <Compile Include="Web\UI\Controls\Grid\ColorField.cs" />
    <Compile Include="Web\UI\Controls\RockBulletedList.cs" />
    <Compile Include="Web\UI\Controls\NewFamily\Attributes.cs" />
    <Compile Include="Web\UI\Controls\NewFamily\AttributesRow.cs" />
    <Compile Include="Web\UI\Controls\NewFamily\Members.cs" />
    <Compile Include="Web\UI\Controls\NewFamily\MembersRow.cs" />
    <Compile Include="Web\UI\Controls\NumberRangeEditor.cs" />
    <Compile Include="Web\UI\Controls\PersonProfile\Badge.cs" />
    <Compile Include="Web\UI\Controls\PersonLink.cs" />
    <Compile Include="Web\UI\Controls\HtmlEditor.cs" />
    <Compile Include="Web\UI\Controls\PersonProfile\BadgeList.cs" />
    <Compile Include="Web\UI\Controls\Pickers\ComponentPicker.cs" />
    <Compile Include="Web\UI\Controls\Pickers\ComponentsPicker.cs" />
    <Compile Include="Web\UI\Controls\Pickers\GroupTypePicker.cs" />
    <Compile Include="Web\UI\Controls\Pickers\GroupRolePicker.cs" />
    <Compile Include="Web\UI\Controls\Pickers\GeoPicker.cs" />
    <Compile Include="Web\UI\Controls\Pickers\MonthDayPicker.cs" />
    <Compile Include="Web\UI\Controls\Pickers\MonthYearPicker.cs" />
    <Compile Include="Web\UI\Controls\Pickers\CampusPicker.cs" />
    <Compile Include="Web\UI\Controls\Pickers\DateTimePicker.cs" />
    <Compile Include="Web\UI\Controls\TagList.cs" />
    <Compile Include="Web\UI\Controls\Pickers\DatePicker.cs" />
    <Compile Include="Web\UI\Controls\Pickers\TimePicker.cs" />
    <Compile Include="Web\UI\Controls\Pickers\MergeFieldPicker.cs" />
    <Compile Include="Web\UI\Controls\Pickers\PersonPicker.cs" />
    <Compile Include="Web\UI\Controls\Pickers\TreeViewItem.cs" />
    <Compile Include="Web\UI\Controls\NumberBox.cs" />
    <Compile Include="Web\UI\Controls\PageBreadCrumbs.cs" />
    <Compile Include="Web\UI\Controls\PageDescription.cs" />
    <Compile Include="Web\UI\Controls\PageIcon.cs" />
    <Compile Include="Web\UI\Controls\Pickers\CategoryPicker.cs" />
    <Compile Include="Web\UI\Controls\Pickers\BinaryFileTypePicker.cs" />
    <Compile Include="Web\UI\Controls\Pickers\BinaryFilePicker.cs" />
    <Compile Include="Web\UI\Controls\Pickers\AccountPicker.cs">
      <SubType>Code</SubType>
    </Compile>
    <Compile Include="Web\UI\Controls\Pickers\WorkflowTypePicker.cs" />
    <Compile Include="Web\UI\Controls\Pickers\GroupPicker.cs" />
    <Compile Include="Web\UI\Controls\Pickers\ItemPicker.cs" />
    <Compile Include="Web\UI\Controls\HiddenFieldValidator.cs" />
    <Compile Include="Web\UI\Controls\FileUploader.cs">
      <SubType>Code</SubType>
    </Compile>
    <Compile Include="Web\UI\Controls\Pickers\PagePicker.cs" />
    <Compile Include="Web\UI\Controls\KeyValueList.cs" />
    <Compile Include="Web\UI\Controls\Grid\ToggleField.cs" />
    <Compile Include="Web\UI\Controls\NoteControl.cs" />
    <Compile Include="Web\UI\Controls\ButtonDropDownList.cs" />
    <Compile Include="Web\UI\Controls\AttributeEditor.cs" />
    <Compile Include="Web\UI\Controls\ScheduleBuilder.cs" />
    <Compile Include="Web\UI\Controls\SecurityButton.cs" />
    <Compile Include="Web\UI\Controls\StateDropDownList.cs" />
    <Compile Include="Web\UI\Controls\Workflow Controls\WorkflowActionEditor.cs" />
    <Compile Include="Web\UI\Controls\Workflow Controls\WorkflowActivityEditor.cs" />
    <Compile Include="Web\UI\Controls\Workflow Controls\WorkflowFormActionList.cs" />
    <Compile Include="Web\UI\Controls\Workflow Controls\WorkflowActionTypeEditor.cs" />
    <Compile Include="Web\UI\Controls\Workflow Controls\WorkflowFormAttributeRow.cs" />
    <Compile Include="Web\UI\Controls\Workflow Controls\WorkflowFormEditor.cs">
      <SubType>Code</SubType>
    </Compile>
    <Compile Include="Web\UI\Controls\Workflow Controls\WorkflowActivityTypeEditor.cs" />
    <Compile Include="Web\UI\Controls\Grid\BadgeField.cs" />
    <Compile Include="Web\UI\Controls\Grid\ISupressRowSelected.cs" />
    <Compile Include="Web\UI\Controls\Toggle.cs" />
    <Compile Include="Web\UI\Controls\HelpBlock.cs" />
    <Compile Include="Reporting\DataFilterComponent.cs" />
    <Compile Include="Reporting\DataFilterContainer.cs" />
    <Compile Include="Reporting\DataFilter\Person\GroupTypeAttendanceFilter.cs" />
    <Compile Include="Reporting\DataFilter\Person\HasPictureFilter.cs" />
    <Compile Include="Web\UI\Adapters\RadioButtonListAdapter.cs" />
    <Compile Include="Web\UI\Controls\Data View Filters\FilterGroup.cs" />
    <Compile Include="Web\UI\Controls\Data View Filters\FilterField.cs" />
    <Compile Include="Web\UI\Controls\Grid\AttributeField.cs" />
    <Compile Include="Web\UI\Controls\IRockControl.cs" />
    <Compile Include="Web\UI\BreadCrumb.cs" />
    <Compile Include="Web\UI\RockMasterPage.cs">
      <SubType>ASPXCodeBehind</SubType>
    </Compile>
    <Compile Include="Web\UI\IDetailBlock.cs" />
    <Compile Include="Web\UI\ISecondaryBlock.cs" />
    <Compile Include="Web\UI\ViewStateList.cs" />
    <Compile Include="Web\Utilities\HtmlSanitizer.cs" />
    <Compile Include="Workflow\Action\ActivateActions.cs" />
    <Compile Include="Workflow\Action\AssignActivityFromAttributeValue.cs" />
    <Compile Include="Workflow\Action\AssignActivityToSecurityRole.cs" />
    <Compile Include="Workflow\Action\AssignActivityToPerson.cs" />
    <Compile Include="Workflow\Action\AssignActivityToGroup.cs" />
    <Compile Include="Workflow\Action\Delay.cs" />
    <Compile Include="Workflow\Action\DeleteWorkflow.cs" />
<<<<<<< HEAD
    <Compile Include="Workflow\Action\BackgroundCheckRequest.cs" />
=======
    <Compile Include="Workflow\Action\PersonTagRemove.cs" />
>>>>>>> 0e0bd9e4
    <Compile Include="Workflow\Action\SendSms.cs" />
    <Compile Include="Workflow\Action\PersonTagAdd.cs" />
    <Compile Include="Workflow\Action\SetPersonAttribute.cs" />
    <Compile Include="Workflow\Action\SetAttributeToInitiator.cs" />
    <Compile Include="Workflow\Action\SetAttributeToCurrentPerson.cs" />
    <Compile Include="Workflow\Action\SendEmail.cs" />
    <Compile Include="Workflow\Action\SetAttributeFromEntity.cs" />
    <Compile Include="Workflow\Action\SetAttributeFromPerson.cs" />
    <Compile Include="Workflow\Action\SetAttributeValue.cs" />
    <Compile Include="Workflow\Action\PersistWorkflow.cs" />
    <Compile Include="Workflow\Action\SetWorkflowName.cs" />
    <Compile Include="Workflow\Action\LogError.cs" />
    <Compile Include="Workflow\Action\WriteToLog.cs" />
    <Compile Include="Workflow\Action\UserForm.cs" />
    <Compile Include="Workflow\Action\CheckIn\CheckInActionComponent.cs" />
    <Compile Include="Workflow\Action\CheckIn\CalculateLastAttended.cs" />
    <Compile Include="Workflow\Action\CheckIn\FilterGroupsByGrade.cs" />
    <Compile Include="Workflow\Action\CheckIn\FilterGroupsByAge.cs" />
    <Compile Include="Workflow\Action\CheckIn\FilterGroupsByAbilityLevel.cs" />
    <Compile Include="Workflow\Action\CheckIn\FilterGroupsBySpecialNeeds.cs" />
    <Compile Include="Workflow\Action\CheckIn\FilterGroupsByLastName.cs" />
    <Compile Include="Workflow\Action\CheckIn\CreateLabels.cs" />
    <Compile Include="Workflow\Action\CheckIn\FilterByGrade.cs" />
    <Compile Include="Workflow\Action\CheckIn\RemoveEmptyPeople.cs" />
    <Compile Include="Workflow\Action\CheckIn\RemoveEmptyGroupTypes.cs" />
    <Compile Include="Workflow\Action\CheckIn\RemoveEmptyLocations.cs" />
    <Compile Include="Workflow\Action\CheckIn\SaveAttendance.cs" />
    <Compile Include="Workflow\Action\CheckIn\RemoveEmptyGroups.cs" />
    <Compile Include="Workflow\Action\CheckIn\LoadSchedules.cs" />
    <Compile Include="Workflow\Action\CheckIn\LoadGroups.cs" />
    <Compile Include="Workflow\Action\CheckIn\FilterActiveLocations.cs" />
    <Compile Include="Workflow\Action\CheckIn\LoadLocations.cs" />
    <Compile Include="Workflow\Action\CheckIn\FilterByAge.cs" />
    <Compile Include="Workflow\Action\CheckIn\LoadGroupTypes.cs" />
    <Compile Include="Workflow\Action\CheckIn\FindRelationships.cs" />
    <Compile Include="Workflow\Action\CheckIn\FindFamilyMembers.cs" />
    <Compile Include="Workflow\Action\CheckIn\FindFamilies.cs" />
    <Compile Include="Workflow\Action\CompleteActivity.cs" />
    <Compile Include="Workflow\Action\ParseZebraLabel.cs" />
    <Compile Include="Workflow\Action\RunSQL.cs" />
    <Compile Include="Attribute\WorkflowActivityTypeAttribute.cs" />
    <Compile Include="Workflow\TriggerCache.cs" />
    <Compile Include="Model\WorkflowTriggerService.Partial.cs" />
    <Compile Include="Model\WorkflowTrigger.cs" />
    <Compile Include="Model\EntityType.cs" />
    <Compile Include="Model\EntityTypeService.Partial.cs" />
    <Compile Include="Model\TaggedItemService.Partial.cs" />
    <Compile Include="Model\TagService.Partial.cs" />
    <Compile Include="Model\Tag.cs" />
    <Compile Include="Model\TaggedItem.cs" />
    <Compile Include="Model\CodeGenerated\DefinedTypeService.cs" />
    <Compile Include="Model\CodeGenerated\DefinedValueService.cs" />
    <Compile Include="Model\CodeGenerated\ExceptionLogService.cs" />
    <Compile Include="Model\CodeGenerated\FieldTypeService.cs" />
    <Compile Include="Model\FieldTypeService.Partial.cs" />
    <Compile Include="Model\DefinedTypeService.Partial.cs" />
    <Compile Include="Model\DefinedValueService.Partial.cs" />
    <Compile Include="Model\ExceptionLog.cs" />
    <Compile Include="Model\ExceptionLogService.Partial.cs" />
    <Compile Include="Model\RangeValue.cs" />
    <Compile Include="Model\CodeGenerated\ServiceLogService.cs" />
    <Compile Include="Model\CodeGenerated\TaggedItemService.cs" />
    <Compile Include="Model\CodeGenerated\TagService.cs" />
    <Compile Include="Model\CodeGenerated\LocationService.cs" />
    <Compile Include="Model\GroupTypeLocationType.cs">
      <SubType>Code</SubType>
    </Compile>
    <Compile Include="Model\LocationService.Partial.cs" />
    <Compile Include="Model\Campus.cs" />
    <Compile Include="Model\CodeGenerated\CampusService.cs" />
    <Compile Include="Model\CodeGenerated\SystemEmailService.cs" />
    <Compile Include="Model\CodeGenerated\PersonService.cs" />
    <Compile Include="Model\PersonService.Partial.cs" />
    <Compile Include="Model\PersonAliasService.Partial.cs" />
    <Compile Include="Model\PersonViewed.cs" />
    <Compile Include="Model\CodeGenerated\PersonViewedService.cs" />
    <Compile Include="Model\PersonViewedService.Partial.cs" />
    <Compile Include="Model\CodeGenerated\PhoneNumberService.cs" />
    <Compile Include="Model\PhoneNumberService.Partial.cs" />
    <Compile Include="Model\DiscService.cs" />
    <Compile Include="Data\NotAuditedAttribute.cs" />
    <Compile Include="Data\IEntity.cs" />
    <Compile Include="Data\RockPluginDBInitializer.cs" />
    <Compile Include="Data\RouteAttribute.cs" />
    <Compile Include="Data\Service.cs" />
    <Compile Include="Extension\Component.cs" />
    <Compile Include="Extension\IComponentData.cs" />
    <Compile Include="Extension\Container.cs" />
    <Compile Include="Extension\ComponentDescription.cs" />
    <Compile Include="Address\MelissaData.cs" />
    <Compile Include="Address\ServiceObjects.cs" />
    <Compile Include="Model\Auth.cs" />
    <Compile Include="Model\BlockType.cs" />
    <Compile Include="Model\Block.cs" />
    <Compile Include="Model\BinaryFile.cs" />
    <Compile Include="Model\HtmlContent.cs" />
    <Compile Include="Model\Page.cs" />
    <Compile Include="Model\PageRoute.cs" />
    <Compile Include="Model\Site.cs" />
    <Compile Include="Model\SiteDomain.cs" />
    <Compile Include="Model\UserLogin.cs" />
    <Compile Include="Communication\Email.cs" />
    <Compile Include="Model\Attribute.cs" />
    <Compile Include="Model\AttributeQualifier.cs" />
    <Compile Include="Model\AttributeValue.cs" />
    <Compile Include="Model\DefinedType.cs" />
    <Compile Include="Model\DefinedValue.cs" />
    <Compile Include="Model\FieldType.cs" />
    <Compile Include="Model\ServiceLog.cs" />
    <Compile Include="Model\Location.cs" />
    <Compile Include="Model\SystemEmail.cs" />
    <Compile Include="Model\Person.cs" />
    <Compile Include="Model\PhoneNumber.cs" />
    <Compile Include="Extension\IContainer.cs" />
    <Compile Include="Field\ConfigurationValue.cs" />
    <Compile Include="Field\Types\SelectMultiFieldType.cs" />
    <Compile Include="Field\Types\PersonFieldType.cs" />
    <Compile Include="Field\Types\DecimalFieldType.cs" />
    <Compile Include="Field\Types\DefinedValueFieldType.cs" />
    <Compile Include="Field\Types\DefinedTypeFieldType.cs" />
    <Compile Include="Field\Types\DateFieldType.cs" />
    <Compile Include="Field\Types\ImageFieldType.cs" />
    <Compile Include="Model\FinancialBatch.cs">
      <SubType>Code</SubType>
    </Compile>
    <Compile Include="Model\FinancialAccount.cs">
      <SubType>Code</SubType>
    </Compile>
    <Compile Include="Model\FinancialPledge.cs">
      <SubType>Code</SubType>
    </Compile>
    <Compile Include="Model\FinancialTransaction.cs">
      <SubType>Code</SubType>
    </Compile>
    <Compile Include="Model\FinancialTransactionDetail.cs">
      <SubType>Code</SubType>
    </Compile>
    <Compile Include="Model\Group.cs" />
    <Compile Include="Model\CodeGenerated\GroupTypeRoleService.cs" />
    <Compile Include="Model\CodeGenerated\GroupService.cs" />
    <Compile Include="Model\GroupService.Partial.cs" />
    <Compile Include="Model\GroupTypeRole.cs" />
    <Compile Include="Model\GroupTypeRoleService.Partial.cs" />
    <Compile Include="Model\GroupType.cs" />
    <Compile Include="Model\CodeGenerated\GroupTypeService.cs" />
    <Compile Include="Model\GroupTypeService.Partial.cs" />
    <Compile Include="Model\GroupMember.cs" />
    <Compile Include="Model\CodeGenerated\GroupMemberService.cs" />
    <Compile Include="Model\GroupMemberService.Partial.cs" />
    <Compile Include="Model\GroupLocation.cs" />
    <Compile Include="Jobs\RockCleanup.cs" />
    <Compile Include="Search\Person\Address.cs" />
    <Compile Include="Search\Person\Email.cs" />
    <Compile Include="Search\Person\Name.cs" />
    <Compile Include="Search\Person\Phone.cs" />
    <Compile Include="Search\SearchComponent.cs" />
    <Compile Include="Search\SearchContainer.cs" />
    <Compile Include="Security\SecurityActionAttribute.cs" />
    <Compile Include="Security\Authentication\ActiveDirectory.cs" />
    <Compile Include="Security\Authentication\Database.cs" />
    <Compile Include="Security\Encryption.cs" />
    <Compile Include="Security\Authentication\Facebook.cs">
      <SubType>Code</SubType>
    </Compile>
    <Compile Include="Security\GlobalDefault.cs" />
    <Compile Include="Security\AuthenticationComponent.cs" />
    <Compile Include="Security\AuthenticationContainer.cs" />
    <Compile Include="Services\NuGet\RockPackagePathResolver.cs" />
    <Compile Include="Services\NuGet\WebProjectManager.cs" />
    <Compile Include="Services\NuGet\WebProjectSystem.cs" />
    <Compile Include="SystemGuid\BlockType.cs" />
    <Compile Include="SystemGuid\Site.cs" />
    <Compile Include="SystemGuid\GroupRole.cs" />
    <Compile Include="SystemGuid\DefinedValue.cs" />
    <Compile Include="SystemGuid\GroupType.cs" />
    <Compile Include="SystemGuid\FieldType.cs" />
    <Compile Include="SystemGuid\Group.cs" />
    <Compile Include="SystemGuid\DefinedType.cs" />
    <Compile Include="SystemGuid\Page.cs" />
    <Compile Include="Transactions\AuditTransaction.cs" />
    <Compile Include="Transactions\WorkflowTriggerTransaction.cs" />
    <Compile Include="Transactions\UserLastActivityTransaction.cs" />
    <Compile Include="Transactions\PersonViewTransaction.cs" />
    <Compile Include="Transactions\ITransaction.cs" />
    <Compile Include="Transactions\PageViewTransaction.cs" />
    <Compile Include="Transactions\RockQueue.cs" />
    <Compile Include="SystemGuid\SystemEmail.cs" />
    <Compile Include="Model\WorkflowActivityType.cs" />
    <Compile Include="Model\WorkflowActionType.cs" />
    <Compile Include="Model\WorkflowActivity.cs" />
    <Compile Include="Model\WorkflowAction.cs" />
    <Compile Include="Jobs\ProcessWorkflows.cs" />
    <Compile Include="Workflow\Action\CompleteWorkflow.cs" />
    <Compile Include="Workflow\Action\ActivateActivity.cs" />
    <Compile Include="Workflow\Action\SendEmailTemplate.cs" />
    <Compile Include="Workflow\Action\SetStatus.cs" />
    <Compile Include="Model\WorkflowService.Partial.cs" />
    <Compile Include="Workflow\ActionComponent.cs" />
    <Compile Include="Workflow\ActionContainer.cs" />
    <Compile Include="Model\CodeGenerated\WorkflowLogService.cs" />
    <Compile Include="Model\CodeGenerated\WorkflowService.cs" />
    <Compile Include="Model\CodeGenerated\WorkflowTypeService.cs" />
    <Compile Include="Model\WorkflowLog.cs" />
    <Compile Include="Model\Workflow.cs" />
    <Compile Include="Model\WorkflowType.cs" />
    <Compile Include="Model\ServiceJob.cs" />
    <Compile Include="Model\ServiceJobService.Partial.cs" />
    <Compile Include="Web\Cache\AttributeCache.cs" />
    <Compile Include="Web\Cache\BlockTypeCache.cs" />
    <Compile Include="Web\Cache\BlockCache.cs" />
    <Compile Include="Security\Role.cs" />
    <Compile Include="Web\Cache\CampusCache.cs">
      <SubType>Code</SubType>
    </Compile>
    <Compile Include="Web\Cache\EntityTypeCache.cs" />
    <Compile Include="Web\Cache\DefinedTypeCache.cs" />
    <Compile Include="Web\Cache\DefinedValueCache.cs" />
    <Compile Include="Web\Cache\GlobalAttributesCache.cs" />
    <Compile Include="Web\Cache\FieldTypeCache.cs" />
    <Compile Include="Web\Cache\SiteCache.cs" />
    <Compile Include="Web\Cache\PageCache.cs" />
    <Compile Include="Web\UI\ContextAttribute.cs">
      <SubType>Code</SubType>
    </Compile>
    <Compile Include="Web\UI\Controls\Pickers\CampusesPicker.cs" />
    <Compile Include="Web\UI\Controls\ModalAlert.cs" />
    <Compile Include="Web\UI\Controls\ModalDialog.cs" />
    <Compile Include="Web\UI\Controls\RockRadioButtonList.cs" />
    <Compile Include="Web\UI\Controls\Grid\EnumField.cs" />
    <Compile Include="Web\UI\Controls\Grid\DateTimeField.cs" />
    <Compile Include="Web\UI\Controls\Grid\DateField.cs" />
    <Compile Include="Web\UI\Controls\Grid\GridFilter.cs" />
    <Compile Include="Web\UI\Controls\RockLiteral.cs" />
    <Compile Include="Web\UI\Controls\ModalIFrameDialog.cs" />
    <Compile Include="Web\UI\Controls\ImageUploader.cs" />
    <Compile Include="Web\UI\Controls\RockTextBox.cs" />
    <Compile Include="Web\UI\Controls\PageTitle.cs" />
    <Compile Include="Web\UI\Controls\RockCheckBoxList.cs" />
    <Compile Include="Web\UI\Controls\Data Fields\FieldTypeList.cs" />
    <Compile Include="Web\UI\Controls\Grid\GridActions.cs" />
    <Compile Include="Web\UI\Controls\RockCheckBox.cs" />
    <Compile Include="Web\UI\Controls\SearchField.cs" />
    <Compile Include="Web\UI\Controls\Zone.cs" />
    <Compile Include="Web\UI\DialogPage.cs">
      <SubType>ASPXCodeBehind</SubType>
    </Compile>
    <Compile Include="Web\UI\RockPage.cs">
      <SubType>ASPXCodeBehind</SubType>
    </Compile>
    <Compile Include="Web\UI\RockBlock.cs">
      <SubType>ASPXCodeBehind</SubType>
    </Compile>
    <Compile Include="Attribute\TextFieldAttribute.cs" />
    <Compile Include="Web\RockRouteHandler.cs" />
    <Compile Include="Security\Authorization.cs" />
    <Compile Include="Security\ISecured.cs" />
    <Compile Include="Web\UI\Controls\Data Fields\DataDropDownList.cs">
      <SubType>Code</SubType>
    </Compile>
    <Compile Include="Web\UI\Controls\Data Fields\DataTextBox.cs">
      <SubType>Code</SubType>
    </Compile>
    <Compile Include="Web\UI\Controls\RockDropDownList.cs" />
    <Compile Include="Web\UI\Controls\Grid\SecurityField.cs" />
    <Compile Include="Web\UI\Controls\Grid\ReorderField.cs" />
    <Compile Include="Web\UI\Controls\Grid\EditField.cs" />
    <Compile Include="Web\UI\Controls\Grid\DeleteField.cs">
      <SubType>Code</SubType>
    </Compile>
    <Compile Include="Web\UI\Controls\Grid\Grid.cs" />
    <Compile Include="Web\UI\Controls\Grid\BoolField.cs" />
    <Compile Include="Web\UI\Controls\HtmlGenericContainer.cs" />
    <Compile Include="Web\UI\Controls\NotificationBox.cs" />
    <Compile Include="Web\UI\Controls\Grid\RowEventArgs.cs" />
    <Compile Include="Utility\ExtensionMethods.cs" />
    <Compile Include="Field\Types\BooleanFieldType.cs" />
    <Compile Include="Field\Types\PageReferenceFieldType.cs" />
    <Compile Include="Field\Types\IntegerFieldType.cs" />
    <Compile Include="Field\Types\SelectSingleFieldType.cs" />
    <Compile Include="Field\Types\ColorFieldType.cs" />
    <Compile Include="Field\FieldType.cs" />
    <Compile Include="Field\Helper.cs" />
    <Compile Include="Field\IFieldType.cs" />
    <Compile Include="Field\Types\TextFieldType.cs" />
    <Compile Include="Attribute\Helper.cs" />
    <Compile Include="Web\HttpModule.cs" />
    <Compile Include="Web\PageReference.cs" />
    <Compile Include="Utility\Reflection.cs" />
    <Compile Include="Jobs\JobPulse.cs" />
    <Compile Include="Jobs\RockJobListener.cs" />
    <Compile Include="Attribute\IHasAttributes.cs" />
    <Compile Include="Data\IOrdered.cs" />
    <Compile Include="Data\Entity.cs" />
    <Compile Include="Data\Model.cs">
      <SubType>Code</SubType>
    </Compile>
    <Compile Include="Data\RockContext.cs" />
    <Compile Include="Properties\AssemblyInfo.cs" />
    <Compile Include="Service References\MelissaData.AddressCheck\Reference.cs">
      <AutoGen>True</AutoGen>
      <DesignTime>True</DesignTime>
      <DependentUpon>Reference.svcmap</DependentUpon>
    </Compile>
    <Compile Include="Service References\ServiceObjects.GeoCoder\Reference.cs">
      <AutoGen>True</AutoGen>
      <DesignTime>True</DesignTime>
      <DependentUpon>Reference.svcmap</DependentUpon>
    </Compile>
    <Compile Include="Data\IFeed.cs" />
    <Compile Include="Jobs\JobLoadFailedException.cs" />
    <Compile Include="Web\UI\PersonBlock.cs">
      <SubType>ASPXCodeBehind</SubType>
    </Compile>
    <Compile Include="Web\UI\Validation\DataAnnotationValidator.cs" />
  </ItemGroup>
  <ItemGroup>
    <Content Include="packages.config" />
    <None Include="App.config" />
    <None Include="Service References\MelissaData.AddressCheck\Rock.MelissaData.AddressCheck.ResponseArray.datasource">
      <DependentUpon>Reference.svcmap</DependentUpon>
    </None>
    <None Include="Service References\MelissaData.AddressCheck\Service.wsdl" />
    <None Include="Service References\MelissaData.AddressCheck\Service.xsd">
      <SubType>Designer</SubType>
    </None>
    <None Include="Service References\MelissaData.AddressCheck\Service1.xsd">
      <SubType>Designer</SubType>
    </None>
    <None Include="Service References\ServiceObjects.GeoCoder\GeoCoder.wsdl" />
    <None Include="Service References\ServiceObjects.GeoCoder\Rock.ServiceObjects.GeoCoder.DistanceBetweenInfo.datasource">
      <DependentUpon>Reference.svcmap</DependentUpon>
    </None>
    <None Include="Service References\ServiceObjects.GeoCoder\Rock.ServiceObjects.GeoCoder.DistanceToWaterInfo.datasource">
      <DependentUpon>Reference.svcmap</DependentUpon>
    </None>
    <None Include="Service References\ServiceObjects.GeoCoder\Rock.ServiceObjects.GeoCoder.GeocodeCityWorldwideInfo.datasource">
      <DependentUpon>Reference.svcmap</DependentUpon>
    </None>
    <None Include="Service References\ServiceObjects.GeoCoder\Rock.ServiceObjects.GeoCoder.Location.datasource">
      <DependentUpon>Reference.svcmap</DependentUpon>
    </None>
    <None Include="Service References\ServiceObjects.GeoCoder\Rock.ServiceObjects.GeoCoder.Location_V3.datasource">
      <DependentUpon>Reference.svcmap</DependentUpon>
    </None>
    <None Include="Service References\ServiceObjects.GeoCoder\Rock.ServiceObjects.GeoCoder.ReverseAddress.datasource">
      <DependentUpon>Reference.svcmap</DependentUpon>
    </None>
    <None Include="Service References\ServiceObjects.GeoCoder\Rock.ServiceObjects.GeoCoder.ZipCodeInfo.datasource">
      <DependentUpon>Reference.svcmap</DependentUpon>
    </None>
    <None Include="Service References\ServiceObjects.GeoCoder\GeoCoder.disco" />
    <None Include="Service References\ServiceObjects.GeoCoder\configuration91.svcinfo" />
    <None Include="Service References\ServiceObjects.GeoCoder\configuration.svcinfo" />
    <None Include="Service References\ServiceObjects.GeoCoder\Reference.svcmap">
      <Generator>WCF Proxy Generator</Generator>
      <LastGenOutput>Reference.cs</LastGenOutput>
    </None>
    <None Include="Service References\MelissaData.AddressCheck\Service.disco" />
    <None Include="Service References\MelissaData.AddressCheck\configuration91.svcinfo" />
    <None Include="Service References\MelissaData.AddressCheck\configuration.svcinfo" />
    <None Include="Service References\MelissaData.AddressCheck\Reference.svcmap">
      <Generator>WCF Proxy Generator</Generator>
      <LastGenOutput>Reference.cs</LastGenOutput>
    </None>
  </ItemGroup>
  <ItemGroup>
    <Service Include="{508349B6-6B84-4DF5-91F0-309BEEBAD82D}" />
  </ItemGroup>
  <ItemGroup>
    <WCFMetadataStorage Include="Service References\MelissaData.AddressCheck\" />
    <WCFMetadataStorage Include="Service References\ServiceObjects.GeoCoder\" />
  </ItemGroup>
  <ItemGroup>
    <WCFMetadata Include="Service References\" />
  </ItemGroup>
  <ItemGroup>
    <Folder Include="Auth\" />
    <Folder Include="Workflow\Attribute\" />
  </ItemGroup>
  <ItemGroup>
    <ProjectReference Include="..\DotLiquid\DotLiquid.csproj">
      <Project>{cb9372cd-9c1d-47ab-92d8-702d4d68324f}</Project>
      <Name>DotLiquid</Name>
    </ProjectReference>
  </ItemGroup>
  <Import Project="$(MSBuildToolsPath)\Microsoft.CSharp.targets" />
  <!-- To modify your build process, add your task inside one of the targets below and uncomment it. 
       Other similar extension points exist, see Microsoft.Common.targets.
  <Target Name="BeforeBuild">
  </Target>
  <Target Name="AfterBuild">
  </Target>
  -->
</Project><|MERGE_RESOLUTION|>--- conflicted
+++ resolved
@@ -798,11 +798,8 @@
     <Compile Include="Workflow\Action\AssignActivityToGroup.cs" />
     <Compile Include="Workflow\Action\Delay.cs" />
     <Compile Include="Workflow\Action\DeleteWorkflow.cs" />
-<<<<<<< HEAD
     <Compile Include="Workflow\Action\BackgroundCheckRequest.cs" />
-=======
     <Compile Include="Workflow\Action\PersonTagRemove.cs" />
->>>>>>> 0e0bd9e4
     <Compile Include="Workflow\Action\SendSms.cs" />
     <Compile Include="Workflow\Action\PersonTagAdd.cs" />
     <Compile Include="Workflow\Action\SetPersonAttribute.cs" />
