﻿<?xml version="1.0" encoding="utf-8"?>
<Project ToolsVersion="12.0" DefaultTargets="Build" xmlns="http://schemas.microsoft.com/developer/msbuild/2003">
  <Import Project="$(MSBuildExtensionsPath)\$(MSBuildToolsVersion)\Microsoft.Common.props" Condition="Exists('$(MSBuildExtensionsPath)\$(MSBuildToolsVersion)\Microsoft.Common.props')" />
  <PropertyGroup>
    <Configuration Condition=" '$(Configuration)' == '' ">Debug</Configuration>
    <Platform Condition=" '$(Platform)' == '' ">AnyCPU</Platform>
    <ProjectGuid>{8F8C2A79-24F4-4157-8B99-45F75FA85799}</ProjectGuid>
    <OutputType>Library</OutputType>
    <AppDesignerFolder>Properties</AppDesignerFolder>
    <RootNamespace>Rock</RootNamespace>
    <AssemblyName>Rock</AssemblyName>
    <TargetFrameworkVersion>v4.5.1</TargetFrameworkVersion>
    <TargetFrameworkProfile />
  </PropertyGroup>
  <PropertyGroup Condition=" '$(Configuration)|$(Platform)' == 'Debug|AnyCPU' ">
    <DebugSymbols>true</DebugSymbols>
    <DebugType>full</DebugType>
    <Optimize>false</Optimize>
    <OutputPath>bin\</OutputPath>
    <DefineConstants>DEBUG;TRACE</DefineConstants>
    <ErrorReport>prompt</ErrorReport>
    <WarningLevel>4</WarningLevel>
    <DocumentationFile>
    </DocumentationFile>
    <Prefer32Bit>false</Prefer32Bit>
    <PlatformTarget>AnyCPU</PlatformTarget>
  </PropertyGroup>
  <PropertyGroup Condition=" '$(Configuration)|$(Platform)' == 'Release|AnyCPU' ">
    <DebugType>pdbonly</DebugType>
    <Optimize>true</Optimize>
    <OutputPath>bin\</OutputPath>
    <DefineConstants>TRACE</DefineConstants>
    <ErrorReport>prompt</ErrorReport>
    <WarningLevel>4</WarningLevel>
    <Prefer32Bit>false</Prefer32Bit>
    <DocumentationFile>bin\Rock.XML</DocumentationFile>
  </PropertyGroup>
  <ItemGroup>
    <Reference Include="CronExpressionDescriptor, Version=1.12.0.0, Culture=neutral, PublicKeyToken=a2ab0e0f73f9b037, processorArchitecture=MSIL">
      <SpecificVersion>False</SpecificVersion>
      <HintPath>..\packages\CronExpressionDescriptor.1.12.0\lib\net35\CronExpressionDescriptor.dll</HintPath>
    </Reference>
    <Reference Include="DDay.iCal">
      <HintPath>..\packages\DDay.iCal.1.0.2.575\lib\DDay.iCal.dll</HintPath>
    </Reference>
    <Reference Include="EntityFramework">
      <HintPath>..\packages\EntityFramework.6.1.0\lib\net45\EntityFramework.dll</HintPath>
    </Reference>
    <Reference Include="EntityFramework.SqlServer">
      <HintPath>..\packages\EntityFramework.6.1.0\lib\net45\EntityFramework.SqlServer.dll</HintPath>
    </Reference>
    <Reference Include="EPPlus">
      <HintPath>..\libs\EPPlus\EPPlus.dll</HintPath>
    </Reference>
<<<<<<< HEAD
    <Reference Include="HtmlAgilityPack, Version=1.4.9.0, Culture=neutral, PublicKeyToken=bd319b19eaf3b43a, processorArchitecture=MSIL">
=======
    <Reference Include="Facebook">
      <HintPath>..\packages\Facebook.6.4.2\lib\net45\Facebook.dll</HintPath>
    </Reference>
    <Reference Include="HtmlAgilityPack">
      <HintPath>..\packages\HtmlAgilityPack.1.4.6\lib\Net45\HtmlAgilityPack.dll</HintPath>
    </Reference>
    <Reference Include="Humanizer, Version=1.31.0.0, Culture=neutral, PublicKeyToken=979442b78dfc278e, processorArchitecture=MSIL">
>>>>>>> 1f120cb2
      <SpecificVersion>False</SpecificVersion>
      <HintPath>..\packages\HtmlAgilityPack.1.4.9\lib\Net45\HtmlAgilityPack.dll</HintPath>
    </Reference>
    <Reference Include="Humanizer">
      <HintPath>..\packages\Humanizer.1.32.0\lib\portable-win+net40+sl50+wp8+wpa81\Humanizer.dll</HintPath>
    </Reference>
    <Reference Include="ImageResizer, Version=3.4.3.103, Culture=neutral, processorArchitecture=MSIL">
      <SpecificVersion>False</SpecificVersion>
      <HintPath>..\packages\ImageResizer.3.4.3\lib\ImageResizer.dll</HintPath>
    </Reference>
    <Reference Include="Microsoft.Web.XmlTransform, Version=2.1.0.0, Culture=neutral, PublicKeyToken=b03f5f7f11d50a3a, processorArchitecture=MSIL">
      <SpecificVersion>False</SpecificVersion>
      <HintPath>..\packages\Microsoft.Web.Xdt.2.1.1\lib\net40\Microsoft.Web.XmlTransform.dll</HintPath>
    </Reference>
    <Reference Include="Newtonsoft.Json, Version=6.0.0.0, Culture=neutral, PublicKeyToken=30ad4fe6b2a6aeed, processorArchitecture=MSIL">
      <SpecificVersion>False</SpecificVersion>
      <HintPath>..\packages\Newtonsoft.Json.6.0.7\lib\net45\Newtonsoft.Json.dll</HintPath>
    </Reference>
    <Reference Include="NuGet.Core, Version=2.8.50926.602, Culture=neutral, PublicKeyToken=31bf3856ad364e35, processorArchitecture=MSIL">
      <SpecificVersion>False</SpecificVersion>
      <HintPath>..\packages\NuGet.Core.2.8.3\lib\net40-Client\NuGet.Core.dll</HintPath>
    </Reference>
    <Reference Include="Quartz">
      <HintPath>..\libs\Quartz\Quartz.dll</HintPath>
    </Reference>
    <Reference Include="RestSharp, Version=105.0.1.0, Culture=neutral, processorArchitecture=MSIL">
      <SpecificVersion>False</SpecificVersion>
      <HintPath>..\packages\RestSharp.105.0.1\lib\net4\RestSharp.dll</HintPath>
    </Reference>
    <Reference Include="System" />
    <Reference Include="System.ComponentModel.Composition" />
    <Reference Include="System.ComponentModel.DataAnnotations" />
    <Reference Include="System.configuration" />
    <Reference Include="System.Core" />
    <Reference Include="System.Data.Entity.Design" />
    <Reference Include="System.Data.Services" />
    <Reference Include="System.DirectoryServices" />
    <Reference Include="System.DirectoryServices.AccountManagement" />
    <Reference Include="System.Drawing" />
    <Reference Include="System.Net.Http" />
    <Reference Include="System.Net.Http.Formatting, Version=5.2.2.0, Culture=neutral, PublicKeyToken=31bf3856ad364e35, processorArchitecture=MSIL">
      <SpecificVersion>False</SpecificVersion>
      <HintPath>..\packages\Microsoft.AspNet.WebApi.Client.5.2.2\lib\net45\System.Net.Http.Formatting.dll</HintPath>
    </Reference>
    <Reference Include="System.Runtime.Caching" />
    <Reference Include="System.Runtime.Serialization" />
    <Reference Include="System.ServiceModel" />
    <Reference Include="System.ServiceModel.Activation" />
    <Reference Include="System.ServiceModel.Web" />
    <Reference Include="System.Spatial, Version=5.6.3.0, Culture=neutral, PublicKeyToken=31bf3856ad364e35, processorArchitecture=MSIL">
      <SpecificVersion>False</SpecificVersion>
      <HintPath>..\packages\System.Spatial.5.6.3\lib\net40\System.Spatial.dll</HintPath>
    </Reference>
    <Reference Include="System.Web" />
    <Reference Include="System.Web.Extensions" />
    <Reference Include="System.Web.Http, Version=5.2.2.0, Culture=neutral, PublicKeyToken=31bf3856ad364e35, processorArchitecture=MSIL">
      <SpecificVersion>False</SpecificVersion>
      <HintPath>..\packages\Microsoft.AspNet.WebApi.Core.5.2.2\lib\net45\System.Web.Http.dll</HintPath>
    </Reference>
    <Reference Include="System.Web.Http.WebHost, Version=5.2.2.0, Culture=neutral, PublicKeyToken=31bf3856ad364e35, processorArchitecture=MSIL">
      <SpecificVersion>False</SpecificVersion>
      <HintPath>..\packages\Microsoft.AspNet.WebApi.WebHost.5.2.2\lib\net45\System.Web.Http.WebHost.dll</HintPath>
    </Reference>
    <Reference Include="System.Xml.Linq" />
    <Reference Include="System.Data.DataSetExtensions" />
    <Reference Include="Microsoft.CSharp" />
    <Reference Include="System.Data" />
    <Reference Include="System.Xml" />
    <Reference Include="Twilio.Api, Version=3.4.1.0, Culture=neutral, processorArchitecture=MSIL">
      <SpecificVersion>False</SpecificVersion>
      <HintPath>..\packages\Twilio.3.6.25\lib\3.5\Twilio.Api.dll</HintPath>
    </Reference>
  </ItemGroup>
  <ItemGroup>
    <Compile Include="Address\SmartyStreets.cs" />
    <Compile Include="Address\VerificationContainer.cs" />
    <Compile Include="Address\VerificationComponent.cs" />
    <Compile Include="Address\Bing.cs" />
    <Compile Include="Attribute\CurrencyFieldAttribute.cs" />
    <Compile Include="Attribute\AttributeFieldAttribute.cs" />
    <Compile Include="Attribute\ContentChannelFieldAttribute.cs" />
    <Compile Include="Attribute\SystemEmailFieldAttribute.cs" />
    <Compile Include="Attribute\EnumsFieldAttribute.cs" />
    <Compile Include="Attribute\EnumFieldAttribute.cs" />
    <Compile Include="Attribute\SchedulesFieldAttribute.cs" />
    <Compile Include="Attribute\EncryptedTextFieldAttribute.cs" />
    <Compile Include="Attribute\UrlLinkFieldAttribute.cs" />
    <Compile Include="Attribute\GroupTypeGroupFieldAttribute.cs" />
    <Compile Include="Attribute\EmailFieldAttribute.cs" />
    <Compile Include="Attribute\SecurityRoleFieldAttribute.cs" />
    <Compile Include="Attribute\PersonFieldAttribute.cs" />
    <Compile Include="Attribute\SlidingDateRangeFieldAttribute.cs" />
    <Compile Include="Attribute\EntityTypeFieldAttribute.cs" />
    <Compile Include="Attribute\MetricCategoriesFieldAttribute.cs" />
    <Compile Include="Attribute\ComparisonFieldAttribute.cs" />
    <Compile Include="Attribute\MetricEntityFieldAttribute.cs" />
    <Compile Include="Attribute\AccountsFieldAttribute.cs" />
    <Compile Include="Attribute\BooleanFieldAttribute.cs" />
    <Compile Include="Attribute\DaysOfWeekFieldAttribute.cs" />
    <Compile Include="Attribute\DayOfWeekFieldAttribute.cs" />
    <Compile Include="Attribute\CommunicationTemplateFieldAttribute .cs" />
    <Compile Include="Attribute\RemoteAuthsFieldAttribute.cs" />
    <Compile Include="Attribute\SiteFieldAttribute.cs" />
    <Compile Include="Attribute\PersonBadgesAttribute.cs" />
    <Compile Include="Attribute\CampusFieldAttribute.cs" />
    <Compile Include="Attribute\BinaryFileTypeFieldAttribute.cs" />
    <Compile Include="Attribute\ComponentFieldAttribute.cs" />
    <Compile Include="Attribute\ComponentsFieldAttribute.cs" />
    <Compile Include="Attribute\CategoryFieldAttribute.cs" />
    <Compile Include="Attribute\AttributeCategoryFieldAttribute.cs" />
    <Compile Include="Attribute\CodeEditorFieldAttribute.cs" />
    <Compile Include="Attribute\DefinedTypeFieldAttribute.cs" />
    <Compile Include="Attribute\GroupLocationTypeFieldAttribute.cs" />
    <Compile Include="Attribute\InheritedAttribute.cs" />
    <Compile Include="Attribute\TimeFieldAttribute.cs" />
    <Compile Include="Attribute\IntegerRangeFieldAttribute.cs" />
    <Compile Include="Attribute\DateRangeFieldAttribute.cs" />
    <Compile Include="Attribute\DecimalRangeFieldAttribute.cs" />
    <Compile Include="Attribute\LocationFieldAttribute.cs" />
    <Compile Include="Attribute\GroupRoleFieldAttribute.cs" />
    <Compile Include="Attribute\MemoFieldAttribute.cs" />
    <Compile Include="Attribute\DecimalFieldAttribute.cs" />
    <Compile Include="Attribute\DateFieldAttribute.cs" />
    <Compile Include="Attribute\AccountFieldAttribute.cs" />
    <Compile Include="Attribute\WorkflowTextOrAttributeAttribute.cs" />
    <Compile Include="Attribute\WorkflowAttributeAttribute.cs" />
    <Compile Include="Attribute\WorkflowTypeFieldAttribute.cs" />
    <Compile Include="Attribute\GroupTypeFieldAttribute.cs" />
    <Compile Include="Attribute\EmailTemplateFieldAttribute.cs" />
    <Compile Include="Attribute\CustomCheckboxListFieldAttribute.cs">
      <SubType>Code</SubType>
    </Compile>
    <Compile Include="Attribute\CustomRadioListFieldAttribute.cs" />
    <Compile Include="Attribute\CustomDropdownListFieldAttribute.cs" />
    <Compile Include="Attribute\DefinedValueFieldAttribute.cs" />
    <Compile Include="Attribute\CampusesFieldAttribute.cs" />
    <Compile Include="Attribute\EntityFieldAttribute.cs" />
    <Compile Include="Attribute\FieldAttribute.cs" />
    <Compile Include="Attribute\GroupFieldAttribute.cs" />
    <Compile Include="Attribute\GroupTypesFieldAttribute.cs" />
    <Compile Include="Attribute\IntegerFieldAttribute.cs" />
    <Compile Include="Attribute\LinkedPageAttribute.cs" />
    <Compile Include="Communication\RecipientData.cs" />
    <Compile Include="Communication\SMTPComponent.cs" />
    <Compile Include="Communication\Transport\MandrillSmtp.cs" />
    <Compile Include="Communication\Transport\Twilio.cs" />
    <Compile Include="Constants\SystemSettingKeys.cs" />
    <Compile Include="Data\IChartData.cs" />
    <Compile Include="Data\IgnoreLiquid.cs" />
    <Compile Include="Data\LavaIncludeAttribute.cs" />
    <Compile Include="Data\LavaIgnoreAttribute.cs" />
    <Compile Include="Data\IMigration.cs" />
    <Compile Include="Data\IncludeForReportingAttribute.cs" />
    <Compile Include="Data\MigrationHelper.cs" />
    <Compile Include="Field\ILinkableFieldType.cs" />
    <Compile Include="Field\IEntityFieldType.cs" />
    <Compile Include="Field\Types\CurrencyFieldType.cs" />
    <Compile Include="Field\Types\AttributeFieldType.cs" />
    <Compile Include="Field\Types\ContentChannelFieldType.cs" />
    <Compile Include="Field\Types\SystemEmailFieldType.cs" />
    <Compile Include="Field\Types\FilterDateFieldType.cs" />
    <Compile Include="Field\Types\SchedulesFieldType.cs" />
    <Compile Include="Field\Types\EncryptedTextFieldType.cs" />
    <Compile Include="Field\Types\UrlLinkFieldType.cs" />
    <Compile Include="Field\Types\GroupTypeGroupFieldType.cs" />
    <Compile Include="Field\Types\CommunicationTemplateFieldType.cs" />
    <Compile Include="Field\Types\EmailFieldType.cs" />
    <Compile Include="Field\Types\ValueListFieldType.cs" />
    <Compile Include="Field\Types\SlidingDateRangeFieldType.cs" />
    <Compile Include="Field\Types\EntityFieldType.cs" />
    <Compile Include="Field\Types\MetricCategoriesFieldType.cs" />
    <Compile Include="Field\Types\ComparisonFieldType.cs" />
    <Compile Include="Field\Types\MetricEntityFieldType.cs" />
    <Compile Include="Field\Types\AudioFileFieldType.cs" />
    <Compile Include="Field\Types\AudioUrlFieldType.cs" />
    <Compile Include="Field\Types\VideoUrlFieldType.cs" />
    <Compile Include="Field\Types\VideoFileFieldType.cs" />
    <Compile Include="Field\Types\WorkflowTextOrAttributeFieldType.cs" />
    <Compile Include="Field\Types\WorkflowAttributeFieldType.cs" />
    <Compile Include="Field\Types\WorkflowTypesFieldType.cs" />
    <Compile Include="Financial\TestGateway.cs" />
    <Compile Include="Jobs\GetScheduledPayments.cs" />
    <Compile Include="Lava\ILiquidizable.cs" />
    <Compile Include="Lava\RockFilters.cs" />
    <Compile Include="Model\CodeGenerated\ContentChannelService.cs" />
    <Compile Include="Model\CodeGenerated\ContentChannelItemService.cs" />
    <Compile Include="Model\CodeGenerated\ContentChannelTypeService.cs" />
    <Compile Include="Model\CodeGenerated\EntitySetItemService.cs" />
    <Compile Include="Model\CodeGenerated\EntitySetService.cs" />
    <Compile Include="Model\CodeGenerated\PersonDuplicateService.cs" />
    <Compile Include="Model\CodeGenerated\PluginMigrationService.cs" />
    <Compile Include="Model\ContentChannel.cs">
      <SubType>Code</SubType>
    </Compile>
    <Compile Include="Model\ContentChannelItem.cs">
      <SubType>Code</SubType>
    </Compile>
    <Compile Include="Model\ContentChannelType.cs">
      <SubType>Code</SubType>
    </Compile>
    <Compile Include="Model\EntitySetItemService.Partial.cs" />
    <Compile Include="Model\FinancialBatchService.Partial.cs" />
    <Compile Include="Model\EntitySet.cs" />
    <Compile Include="Model\EntitySetItem.cs" />
    <Compile Include="Model\PersonDuplicate.cs" />
    <Compile Include="Model\PluginMigration.cs" />
    <Compile Include="Model\ScheduleService.Partial.cs" />
    <Compile Include="Model\WorkflowActionService.Partial.cs" />
    <Compile Include="Model\WorkflowActivityTypeService.Partial.cs" />
    <Compile Include="Model\WorkflowActionTypeService.Partial.cs" />
    <Compile Include="Net\RockRestClient.cs" />
    <Compile Include="PersonProfile\Badge\DISC.cs" />
    <Compile Include="Reporting\ComparisonHelper.cs" />
    <Compile Include="Reporting\DataFilter\BaseAccountFilter.cs" />
    <Compile Include="Reporting\DataFilter\FinancialPledge\AccountFilter.cs" />
    <Compile Include="Reporting\DataFilter\FinancialTransactionDetail\AccountFilter.cs" />
    <Compile Include="Reporting\DataFilter\FinancialTransaction\TotalAmountFilter.cs" />
    <Compile Include="Reporting\DataFilter\Person\CampusFilter.cs" />
    <Compile Include="Reporting\DataFilter\Person\FirstContributionDateFilter.cs" />
    <Compile Include="Reporting\DataFilter\Person\NotInGroupGroupTypeFilter.cs" />
    <Compile Include="Reporting\DataFilter\Person\NotInGroupFilter.cs" />
    <Compile Include="Reporting\DataSelect\FinancialTransaction\TotalAmountSelect.cs" />
    <Compile Include="Reporting\DataSelect\Person\PersonLinkSelect.cs" />
    <Compile Include="Reporting\DataSelect\Person\TotalGivingAmountSelect.cs" />
    <Compile Include="Security\Authentication\Facebook.cs">
      <SubType>Code</SubType>
    </Compile>
    <Compile Include="Security\BackgroundCheckComponent.cs" />
    <Compile Include="Security\BackgroundCheckContainer.cs" />
    <Compile Include="Security\BackgroundCheck\ProtectMyMinistry.cs" />
    <Compile Include="Services\NuGet\RockProjectManager.cs" />
    <Compile Include="Store\Package.cs" />
    <Compile Include="Store\InstalledPackageService.cs" />
    <Compile Include="Store\Organization.cs" />
    <Compile Include="Store\OrganizationService.cs" />
    <Compile Include="Store\PackageInstallStep.cs" />
    <Compile Include="Store\PurchaseResponse.cs" />
    <Compile Include="Store\StoreService.cs" />
    <Compile Include="Store\PackageVersionService.cs" />
    <Compile Include="Store\PackageVersionRating.cs" />
    <Compile Include="Store\PackageVersion.cs" />
    <Compile Include="Store\PackageCategory.cs" />
    <Compile Include="Store\PackageCategoryService.cs" />
    <Compile Include="Store\PackageService.cs" />
    <Compile Include="Store\InstalledPackage.cs" />
    <Compile Include="Store\Promo.cs" />
    <Compile Include="Store\PromoService.cs" />
    <Compile Include="Store\StoreImage.cs" />
    <Compile Include="Store\StoreModel.cs" />
    <Compile Include="Store\StoreServiceBase.cs" />
    <Compile Include="SystemGuid\Attribute.cs" />
    <Compile Include="Transactions\UpdateFacebookFriends.cs" />
    <Compile Include="Utility\RockSemanticVersion.cs" />
    <Compile Include="Web\Cache\RockMemoryCache.cs" />
    <Compile Include="Web\UI\RockBlockWrapper.cs" />
    <Compile Include="Web\UI\Controls\Chart\ChartClickArgs.cs" />
    <Compile Include="Web\UI\Controls\Chart\ChartStyle.cs" />
    <Compile Include="Reporting\Dashboard\DashboardWidget.cs">
      <SubType>ASPXCodeBehind</SubType>
    </Compile>
    <Compile Include="Web\UI\Controls\Chart\ChartOptions.cs" />
    <Compile Include="Field\Types\WorkflowActivityTypeFieldType.cs" />
    <Compile Include="Plugin\Migration.cs" />
    <Compile Include="Plugin\VersionAttribute.cs" />
    <Compile Include="Reporting\Dashboard\LineBarPointsChartDashboardWidget.cs">
      <SubType>ASPXCodeBehind</SubType>
    </Compile>
    <Compile Include="Data\DbService.cs" />
    <Compile Include="Data\IgnoreCanDelete.cs" />
    <Compile Include="Data\IModel.cs" />
    <Compile Include="Data\IService.cs" />
    <Compile Include="Data\LinqRuntimeTypeBuilder.cs" />
    <Compile Include="Data\HideFromReportingAttribute.cs" />
    <Compile Include="Data\DbContext.cs" />
    <Compile Include="Field\Types\SecurityRoleFieldType.cs" />
    <Compile Include="Field\Types\DaysOfWeekFieldType.cs" />
    <Compile Include="Field\Types\DayOfWeekFieldType.cs" />
    <Compile Include="Field\Types\RemoteAuthsFieldType.cs" />
    <Compile Include="Field\Types\SiteFieldType.cs" />
    <Compile Include="Field\Types\PersonBadgesFieldType.cs" />
    <Compile Include="Field\Types\GroupLocationTypeFieldType.cs" />
    <Compile Include="Field\Types\CodeEditorFieldType.cs" />
    <Compile Include="Field\Types\TimeFieldType.cs" />
    <Compile Include="Field\Types\IntegerRangeFieldType.cs" />
    <Compile Include="Field\Types\DateRangeFieldType.cs" />
    <Compile Include="Field\Types\DecimalRangeFieldType.cs" />
    <Compile Include="Financial\PaymentInfo.cs" />
    <Compile Include="Financial\SwipePaymentInfo.cs" />
    <Compile Include="Financial\ReferencePaymentInfo.cs" />
    <Compile Include="Financial\PaymentSchedule.cs" />
    <Compile Include="Financial\Payment.cs" />
    <Compile Include="Financial\GatewayComponent.cs" />
    <Compile Include="Financial\GatewayContainer.cs" />
    <Compile Include="Jobs\LocationServicesVerify.cs" />
    <Compile Include="Jobs\LaunchWorkflow.cs">
      <SubType>ASPXCodeBehind</SubType>
    </Compile>
    <Compile Include="Jobs\SendCommunications.cs" />
    <Compile Include="Jobs\RunSQL.cs" />
    <Compile Include="Model\CodeGenerated\CommunicationRecipientActivityService.cs" />
    <Compile Include="Model\CodeGenerated\CommunicationTemplateService.cs" />
    <Compile Include="Model\CodeGenerated\MetricCategoryService.cs" />
    <Compile Include="Model\CodeGenerated\MetricService.cs">
      <SubType>Code</SubType>
    </Compile>
    <Compile Include="Model\CodeGenerated\MetricValueService.cs" />
    <Compile Include="Model\CodeGenerated\WorkflowActionFormAttributeService.cs" />
    <Compile Include="Model\CodeGenerated\WorkflowActionFormService.cs" />
    <Compile Include="Model\CodeGenerated\WorkflowActionService.cs" />
    <Compile Include="Model\CommunicationRecipientActivity.cs" />
    <Compile Include="Model\CommunicationTemplate.cs" />
    <Compile Include="Model\FinancialPersonBankAccountService.Partial.cs" />
    <Compile Include="Model\FinancialTransactionImage.cs" />
    <Compile Include="Model\MetricCategory.cs" />
    <Compile Include="Model\Metaphone.cs" />
    <Compile Include="Model\CodeGenerated\FollowingService.cs" />
    <Compile Include="Model\Following.cs" />
    <Compile Include="Model\AuditDetail.cs" />
    <Compile Include="Model\CodeGenerated\PageViewService.cs" />
    <Compile Include="Model\CodeGenerated\PersonBadgeService.cs" />
    <Compile Include="Model\Metric.cs" />
    <Compile Include="Model\MetricValue.cs" />
    <Compile Include="Model\PersonBadge.cs" />
    <Compile Include="Model\CodeGenerated\AuditDetailService.cs" />
    <Compile Include="Model\CodeGenerated\HistoryService.cs" />
    <Compile Include="Model\CodeGenerated\LayoutService.cs" />
    <Compile Include="Model\CodeGenerated\PersonAliasService.cs" />
    <Compile Include="Model\CodeGenerated\ReportFieldService.cs" />
    <Compile Include="Model\CodeGenerated\RestActionService.cs" />
    <Compile Include="Model\CodeGenerated\RestControllerService.cs" />
    <Compile Include="Model\DbGeographyConverter.cs" />
    <Compile Include="Model\PageViewService.Partial.cs" />
    <Compile Include="Model\RestAction.cs" />
    <Compile Include="Model\RestController.cs" />
    <Compile Include="Model\FinancialScheduledTransactionService.Partial.cs" />
    <Compile Include="Model\HistoryService.Partial.cs" />
    <Compile Include="Model\LayoutService.Partial.cs" />
    <Compile Include="Model\Layout.cs" />
    <Compile Include="Model\FinancialPersonSavedAccountService.Partial.cs" />
    <Compile Include="Model\History.cs" />
    <Compile Include="Model\PersonAlias.cs" />
    <Compile Include="Model\ReportField.cs" />
    <Compile Include="Model\RestControllerService.Partial.cs" />
    <Compile Include="Model\PageView.cs" />
    <Compile Include="Model\WorkflowActionFormAttribute.cs" />
    <Compile Include="Model\WorkflowActionForm.cs" />
    <Compile Include="Net\RestParameters\ContributionStatementOptions.cs" />
    <Compile Include="PersonProfile\Badge\Campus.cs" />
    <Compile Include="PersonProfile\Badge\AttendingDuration.cs" />
    <Compile Include="PersonProfile\Badge\LastVisitOnSite.cs" />
    <Compile Include="PersonProfile\Badge\InGroupOfType.cs" />
    <Compile Include="PersonProfile\Badge\FamilyWeeksAttendedInDuration.cs" />
    <Compile Include="PersonProfile\Badge\Liquid.cs" />
    <Compile Include="Reporting\DataFilter\Group\DistanceFromFilter.cs" />
    <Compile Include="Reporting\DataFilter\Group\SimpleMemberCountFilter.cs" />
    <Compile Include="Reporting\DataFilter\Group\MemberCountFilter.cs" />
    <Compile Include="Reporting\DataFilter\Group\CampusFilter.cs" />
    <Compile Include="Reporting\DataFilter\Group\GroupTypeFilter.cs" />
    <Compile Include="Reporting\DataFilter\Group\GroupAttributesFilter.cs" />
    <Compile Include="Reporting\DataFilter\Person\GradeFilter.cs" />
    <Compile Include="Reporting\DataFilter\Person\AgeFilter.cs" />
    <Compile Include="Reporting\DataFilter\Person\TagFilter.cs" />
    <Compile Include="Reporting\DataFilter\EntityFieldFilter.cs" />
    <Compile Include="Reporting\DataSelectComponent.cs" />
    <Compile Include="Reporting\DataFilter\Person\GivingAmountFilter.cs" />
    <Compile Include="Reporting\DataFilter\Person\DistanceFromFilter.cs" />
    <Compile Include="Reporting\DataFilter\Person\InGroupGroupTypeFilter.cs" />
    <Compile Include="Reporting\DataFilter\Person\InGroupFilter.cs" />
    <Compile Include="Reporting\DataSelect\Group\DistanceFromSelect.cs" />
    <Compile Include="Reporting\DataSelect\Group\LocationSelect.cs" />
    <Compile Include="Reporting\DataSelect\LiquidSelect.cs" />
    <Compile Include="Reporting\DataSelect\Person\InGroupGroupTypeSelect.cs" />
    <Compile Include="Reporting\DataSelect\Person\PhotoSelect.cs" />
    <Compile Include="Reporting\DataSelect\Person\GradeSelect.cs" />
    <Compile Include="Reporting\DataSelect\Person\DistanceFromSelect.cs" />
    <Compile Include="Reporting\DataSelect\Person\AddressSelect.cs" />
    <Compile Include="Reporting\DataSelect\Person\CampusSelect.cs" />
    <Compile Include="Reporting\DataSelect\Person\PhoneNumberSelect.cs" />
    <Compile Include="Reporting\DataSelect\Person\AgeSelect.cs" />
    <Compile Include="Reporting\DataSelect\Person\FamilyNameSelect.cs" />
    <Compile Include="Reporting\DataSelect\Person\ChildNamesSelect.cs" />
    <Compile Include="Reporting\DataSelect\Person\ParentsNamesSelect.cs" />
    <Compile Include="Reporting\DataSelect\Person\SpouseNameSelect.cs">
      <SubType>Code</SubType>
    </Compile>
    <Compile Include="Reporting\DataSelect\Person\FirstLastContributionSelect.cs" />
    <Compile Include="Reporting\DataSelectContainer.cs" />
    <Compile Include="Reporting\EntityHelper.cs" />
    <Compile Include="Reporting\SelectExpressionExtractor.cs" />
    <Compile Include="Reporting\FilterExpressionExtractor.cs" />
    <Compile Include="SystemGuid\FinancialAccount.cs" />
    <Compile Include="Transactions\SaveMetaphoneTransaction.cs" />
    <Compile Include="Utility\DateRange.cs" />
    <Compile Include="Utility\DoubleMetaphone.cs" />
    <Compile Include="Utility\StringAsLiteralJavascriptJsonConverter.cs" />
    <Compile Include="Utility\EnumAsStringJsonConverter.cs" />
    <Compile Include="Utility\RockDateTime.cs" />
    <Compile Include="Services\NuGet\NuGetExtensionsMethods.cs" />
    <Compile Include="Storage\ProviderComponent.cs" />
    <Compile Include="Storage\ProviderContainer.cs" />
    <Compile Include="Storage\Provider\Database.cs" />
    <Compile Include="Storage\Provider\FileSystem.cs" />
    <Compile Include="Field\Types\ComponentsFieldType.cs" />
    <Compile Include="Field\Types\CategoryFieldType.cs" />
    <Compile Include="Field\Types\CategoriesFieldType.cs" />
    <Compile Include="Field\Types\LocationFieldType.cs" />
    <Compile Include="Field\Types\GroupRoleFieldType.cs" />
    <Compile Include="Model\CodeGenerated\BinaryFileDataService.cs" />
    <Compile Include="Model\CodeGenerated\FinancialPersonBankAccountService.cs" />
    <Compile Include="Model\CodeGenerated\FinancialPersonSavedAccountService.cs" />
    <Compile Include="Model\CodeGenerated\FinancialTransactionRefundService.cs" />
    <Compile Include="Model\BinaryFileData.cs" />
    <Compile Include="Net\RockWebRequest.cs">
      <SubType>Code</SubType>
    </Compile>
    <Compile Include="PersonProfile\BadgeComponent.cs" />
    <Compile Include="PersonProfile\BadgeContainer.cs" />
    <Compile Include="PersonProfile\Badge\FamilyAttendance.cs" />
    <Compile Include="PersonProfile\IconBadge.cs" />
    <Compile Include="PersonProfile\HighlightLabelBadge.cs" />
    <Compile Include="Search\Group\Name.cs" />
    <Compile Include="SystemGuid\Category.cs" />
    <Compile Include="SystemGuid\EntityType.cs" />
    <Compile Include="Transactions\SendCommunicationTransaction.cs" />
    <Compile Include="Utility\IgnoreUrlEncodedKeyContractResolver.cs" />
    <Compile Include="Web\Cache\PersonBadgeCache.cs" />
    <Compile Include="Web\Cache\CategoryCache.cs" />
    <Compile Include="Web\Cache\RestControllerCache.cs" />
    <Compile Include="Web\Cache\RestActionCache.cs" />
    <Compile Include="Web\FileUploadException.cs" />
    <Compile Include="Web\Fingerprint.cs" />
    <Compile Include="Web\FingerprintExpressionBuilder.cs" />
    <Compile Include="Web\RequestValidator.cs" />
    <Compile Include="Web\SystemSettings.cs" />
    <Compile Include="Web\Cache\GroupTypeCache.cs" />
    <Compile Include="Web\Cache\LayoutCache.cs" />
    <Compile Include="Web\DescriptionList.cs" />
    <Compile Include="Web\UI\Adapters\CheckBoxListAdapter.cs" />
    <Compile Include="Web\UI\Controls\BootstrapButton.cs" />
    <Compile Include="Web\UI\Controls\Checkin Configuration Controls\CheckinGroupEditor.cs" />
    <Compile Include="Web\UI\Controls\Checkin Configuration Controls\CheckinGroupTypeEditor.cs" />
    <Compile Include="Web\UI\Controls\Communication\ChannelControl.cs" />
    <Compile Include="Data\IgnoreModelErrorsAttribute.cs" />
    <Compile Include="Model\CommunicationRecipientService.Partial.cs" />
    <Compile Include="Security\LoginParameters.cs" />
    <Compile Include="CheckIn\CheckInBlock.cs">
      <SubType>ASPXCodeBehind</SubType>
    </Compile>
    <Compile Include="CheckIn\CheckInFamily.cs" />
    <Compile Include="CheckIn\CheckInGroup.cs" />
    <Compile Include="CheckIn\CheckInGroupType.cs" />
    <Compile Include="CheckIn\CheckInLocation.cs" />
    <Compile Include="CheckIn\CheckInPerson.cs" />
    <Compile Include="CheckIn\CheckInSchedule.cs" />
    <Compile Include="CheckIn\CheckInState.cs" />
    <Compile Include="CheckIn\CheckInStatus.cs" />
    <Compile Include="CheckIn\CheckInLabel.cs" />
    <Compile Include="CheckIn\KioskLabel.cs" />
    <Compile Include="CheckIn\KioskLocationAttendance.cs" />
    <Compile Include="CheckIn\KioskGroupAttendance.cs" />
    <Compile Include="CheckIn\KioskScheduleAttendance.cs" />
    <Compile Include="CheckIn\KioskGroup.cs" />
    <Compile Include="CheckIn\KioskGroupType.cs" />
    <Compile Include="CheckIn\KioskLocation.cs" />
    <Compile Include="CheckIn\KioskSchedule.cs" />
    <Compile Include="CheckIn\KioskDevice.cs" />
    <Compile Include="Communication\MediumComponent.cs" />
    <Compile Include="Communication\Medium\Sms.cs" />
    <Compile Include="Communication\Medium\Email.cs" />
    <Compile Include="Communication\MediumContainer.cs" />
    <Compile Include="Communication\TransportComponent.cs" />
    <Compile Include="Communication\TransportContainer.cs" />
    <Compile Include="Communication\Transport\SMTP.cs" />
    <Compile Include="Field\Types\ComponentFieldType.cs" />
    <Compile Include="Model\FinancialTransactionRefund.cs" />
    <Compile Include="Model\FinancialPersonSavedAccount.cs" />
    <Compile Include="Model\FinancialPersonBankAccount.cs" />
    <Compile Include="Model\FinancialScheduledTransactionDetail.cs" />
    <Compile Include="Reporting\DataTransformComponent.cs" />
    <Compile Include="Reporting\DataTransformContainer.cs" />
    <Compile Include="Reporting\DataTransform\Person\ParentTransform.cs" />
    <Compile Include="Reporting\DataFilter\PropertyFilter.cs" />
    <Compile Include="Reporting\DataFilter\OtherDataViewFilter.cs" />
    <Compile Include="Data\DefinedValueAttribute.cs" />
    <Compile Include="Data\PreviewableAttribute.cs" />
    <Compile Include="Data\ICategorized.cs" />
    <Compile Include="Data\NotExportable.cs" />
    <Compile Include="Extension\SafeDirectoryCatalog.cs" />
    <Compile Include="Field\SelectFromListFieldType.cs" />
    <Compile Include="Field\Types\AccountsFieldType.cs" />
    <Compile Include="Field\Types\BinaryFileFieldType.cs">
      <SubType>Code</SubType>
    </Compile>
    <Compile Include="Field\Types\CampusesFieldType.cs" />
    <Compile Include="Field\Types\CampusFieldType.cs" />
    <Compile Include="Field\Types\BinaryFileTypeFieldType.cs" />
    <Compile Include="Field\Types\AccountFieldType.cs" />
    <Compile Include="Field\Types\WorkflowTypeFieldType.cs" />
    <Compile Include="Field\Types\GroupTypeFieldType.cs" />
    <Compile Include="Field\Types\FileFieldType.cs">
      <SubType>Code</SubType>
    </Compile>
    <Compile Include="Field\Types\KeyValueListFieldType.cs" />
    <Compile Include="Field\Types\EmailTemplateFieldType.cs" />
    <Compile Include="Field\Types\EntityTypeFieldType.cs" />
    <Compile Include="Field\Types\GroupFieldType.cs" />
    <Compile Include="Field\Types\GroupTypesFieldType.cs" />
    <Compile Include="Financial\ACHPaymentInfo.cs" />
    <Compile Include="Financial\CreditCardPaymentInfo.cs" />
    <Compile Include="Model\AuthService.Partial.cs" />
    <Compile Include="Model\BlockService.Partial.cs" />
    <Compile Include="Model\BlockTypeService.Partial.cs" />
    <Compile Include="Model\AttendanceCode.cs" />
    <Compile Include="Model\CategoryService.Partial.cs" />
    <Compile Include="Model\CodeGenerated\AttendanceCodeService.cs" />
    <Compile Include="Model\CodeGenerated\AttendanceService.cs" />
    <Compile Include="Model\CodeGenerated\AuthService.cs" />
    <Compile Include="Model\CodeGenerated\BinaryFileService.cs" />
    <Compile Include="Model\CodeGenerated\BinaryFileTypeService.cs" />
    <Compile Include="Model\CodeGenerated\BlockService.cs" />
    <Compile Include="Model\CodeGenerated\BlockTypeService.cs" />
    <Compile Include="Model\CodeGenerated\CommunicationRecipientService.cs" />
    <Compile Include="Model\CodeGenerated\CommunicationService.cs" />
    <Compile Include="Model\CodeGenerated\DataViewFilterService.cs" />
    <Compile Include="Model\CodeGenerated\DataViewService.cs" />
    <Compile Include="Model\CodeGenerated\DeviceService.cs" />
    <Compile Include="Model\CodeGenerated\FinancialAccountService.cs" />
    <Compile Include="Model\CodeGenerated\FinancialBatchService.cs" />
    <Compile Include="Model\CodeGenerated\FinancialPledgeService.cs" />
    <Compile Include="Model\CodeGenerated\FinancialScheduledTransactionDetailService.cs" />
    <Compile Include="Model\CodeGenerated\FinancialScheduledTransactionService.cs" />
    <Compile Include="Model\CodeGenerated\FinancialTransactionDetailService.cs" />
    <Compile Include="Model\CodeGenerated\FinancialTransactionImageService.cs" />
    <Compile Include="Model\CodeGenerated\FinancialTransactionService.cs" />
    <Compile Include="Model\CodeGenerated\GroupLocationService.cs" />
    <Compile Include="Model\CodeGenerated\HtmlContentService.cs" />
    <Compile Include="Model\CodeGenerated\NoteService.cs" />
    <Compile Include="Model\CodeGenerated\NoteTypeService.cs" />
    <Compile Include="Model\CodeGenerated\PageContextService.cs" />
    <Compile Include="Model\CodeGenerated\PageRouteService.cs" />
    <Compile Include="Model\CodeGenerated\PageService.cs" />
    <Compile Include="Model\CodeGenerated\PrayerRequestService.cs" />
    <Compile Include="Model\CodeGenerated\ReportService.cs" />
    <Compile Include="Model\CodeGenerated\ScheduleService.cs" />
    <Compile Include="Model\CodeGenerated\SiteDomainService.cs" />
    <Compile Include="Model\CodeGenerated\SiteService.cs" />
    <Compile Include="Model\CodeGenerated\UserLoginService.cs" />
    <Compile Include="Model\BinaryFileService.Partial.cs" />
    <Compile Include="Model\CodeGenerated\WorkflowActionTypeService.cs" />
    <Compile Include="Model\CodeGenerated\WorkflowActivityService.cs" />
    <Compile Include="Model\CodeGenerated\WorkflowActivityTypeService.cs" />
    <Compile Include="Model\AttendanceCodeService.Partial.cs" />
    <Compile Include="Model\AttendanceService.Partial.cs" />
    <Compile Include="Model\BinaryFileType.cs" />
    <Compile Include="Model\Communication.cs" />
    <Compile Include="Model\CommunicationRecipient.cs" />
    <Compile Include="Model\FinancialScheduledTransaction.cs" />
    <Compile Include="Model\DeviceService.Partial.cs" />
    <Compile Include="Model\DataViewService.Partial.cs" />
    <Compile Include="Model\FinancialTransactionService.Partial.cs">
      <SubType>Code</SubType>
    </Compile>
    <Compile Include="Model\PrayerRequestService.partial.cs" />
    <Compile Include="Model\DataView.cs" />
    <Compile Include="Model\DataViewFilter.cs" />
    <Compile Include="Model\Report.cs" />
    <Compile Include="Model\GroupLocationService.Partial.cs" />
    <Compile Include="Model\Note.cs" />
    <Compile Include="Model\NoteService.Partial.cs" />
    <Compile Include="Model\NoteType.cs" />
    <Compile Include="Model\NoteTypeService.Partial.cs" />
    <Compile Include="Model\PageContextService.Partial.cs" />
    <Compile Include="Model\HtmlContentService.Partial.cs" />
    <Compile Include="Model\PageContext.cs" />
    <Compile Include="Model\PageService.Partial.cs" />
    <Compile Include="Model\PageRouteService.Partial.cs" />
    <Compile Include="Model\PrayerRequest.cs" />
    <Compile Include="Model\SiteDomainService.Partial.cs" />
    <Compile Include="Model\SiteService.Partial.cs" />
    <Compile Include="Model\UserLoginService.Partial.cs" />
    <Compile Include="Communication\BouncedEmail.cs" />
    <Compile Include="Communication\IEmailProvider.cs" />
    <Compile Include="Constants\DisplayStrings.cs" />
    <Compile Include="Model\CodeGenerated\AttributeQualifierService.cs" />
    <Compile Include="Model\AttributeQualifierService.Partial.cs" />
    <Compile Include="Model\CodeGenerated\AttributeService.cs" />
    <Compile Include="Model\AttributeService.Partial.cs" />
    <Compile Include="Model\CodeGenerated\AttributeValueService.cs" />
    <Compile Include="Model\AttributeValueService.Partial.cs" />
    <Compile Include="Model\Audit.cs">
      <SubType>Code</SubType>
    </Compile>
    <Compile Include="Model\CodeGenerated\AuditService.cs" />
    <Compile Include="Model\CodeGenerated\CategoryService.cs" />
    <Compile Include="Model\CodeGenerated\EntityTypeService.cs" />
    <Compile Include="Field\Types\HtmlFieldType.cs" />
    <Compile Include="Field\Types\MemoFieldType.cs" />
    <Compile Include="Model\Attendance.cs" />
    <Compile Include="Model\Schedule.cs" />
    <Compile Include="Model\Device.cs" />
    <Compile Include="Model\CodeGenerated\ServiceJobService.cs" />
    <Compile Include="Model\CodeGenerated\WorkflowTriggerService.cs" />
    <Compile Include="Model\Category.cs" />
    <Compile Include="Services\NuGet\PackageService.cs" />
    <Compile Include="SystemGuid\BinaryFileType.cs" />
    <Compile Include="Web\Cache\CachedModel.cs" />
    <Compile Include="Web\UI\Adapters\CheckBoxAdapter.cs" />
    <Compile Include="Web\UI\Adapters\DropDownListAdapter.cs" />
    <Compile Include="Web\UI\Adapters\RadioButtonAdapter.cs" />
    <Compile Include="Web\UI\Controls\Communication\Sms.cs" />
    <Compile Include="Web\UI\Controls\Communication\Email.cs" />
    <Compile Include="Web\UI\Controls\Badge.cs" />
    <Compile Include="Web\UI\Controls\ConfirmPageUnload.cs" />
    <Compile Include="Web\UI\Controls\Grid\IPriorityColumn.cs" />
    <Compile Include="Web\UI\Controls\Grid\RockTemplateField.cs" />
    <Compile Include="Web\UI\Controls\Grid\RockTemplateFieldUnselected.cs" />
    <Compile Include="Web\UI\Controls\NewFamily\ContactInfoRow.cs" />
    <Compile Include="Web\UI\Controls\NewFamily\ContactInfo.cs" />
    <Compile Include="Web\UI\Controls\Pickers\SchedulePicker.cs" />
    <Compile Include="Web\UI\Controls\RockRadioButton.cs" />
    <Compile Include="Web\UI\Controls\ToolkitScriptManager.cs" />
    <Compile Include="Web\UI\Controls\UrlLinkBox.cs" />
    <Compile Include="Web\UI\Controls\EmailBox.cs" />
    <Compile Include="Web\UI\Controls\Chart\BarChart.cs" />
    <Compile Include="Web\UI\Controls\Chart\PieChart.cs" />
    <Compile Include="Web\UI\Controls\Chart\LineChart.cs" />
    <Compile Include="Web\UI\Controls\Chart\FlotChart.cs" />
    <Compile Include="Web\UI\Controls\Grid\PersonField.cs" />
    <Compile Include="Web\UI\Controls\Grid\TimeField.cs" />
    <Compile Include="Web\UI\Controls\Grid\LiquidField.cs" />
    <Compile Include="Web\UI\Controls\Grid\ListDelimitedField.cs" />
    <Compile Include="Web\UI\Controls\Grid\PersonMergeField.cs" />
    <Compile Include="Web\UI\Controls\Grid\TemplateFieldUnselected.cs" />
    <Compile Include="Web\UI\Controls\Grid\SelectField.cs" />
    <Compile Include="Web\UI\Controls\Grid\RockBoundField.cs" />
    <Compile Include="Web\UI\Controls\Grid\LinkButtonField.cs" />
    <Compile Include="Web\UI\Controls\HiddenFieldWithClass.cs" />
    <Compile Include="Web\UI\Controls\IHasValidationGroup.cs" />
    <Compile Include="Web\UI\Controls\ImageEditor.cs" />
    <Compile Include="Web\UI\Controls\AddressControl.cs" />
    <Compile Include="Web\UI\Controls\ValueList.cs" />
    <Compile Include="Web\UI\Controls\NoteContainer.cs" />
    <Compile Include="Web\UI\Controls\PhoneNumberBox.cs" />
    <Compile Include="Web\UI\Controls\Pickers\GroupTypeGroupPicker.cs" />
    <Compile Include="Web\UI\Controls\Pickers\MetricCategoryPicker.cs" />
    <Compile Include="Web\UI\Controls\Pickers\DayOfWeekPicker.cs" />
    <Compile Include="Web\UI\Controls\Pickers\DaysOfWeekPicker.cs" />
    <Compile Include="Web\UI\Controls\Pickers\EntityPicker.cs" />
    <Compile Include="Web\UI\Controls\Pickers\MetricEntityPicker.cs" />
    <Compile Include="Web\UI\Controls\Pickers\RemoteAuthsPicker.cs" />
    <Compile Include="Web\UI\Controls\Pickers\SlidingDateRangePicker.cs" />
    <Compile Include="Web\UI\Controls\Pickers\YearPicker.cs" />
    <Compile Include="Web\UI\Controls\Pickers\EntityTypePicker.cs" />
    <Compile Include="Web\UI\Controls\PanelWidget.cs" />
    <Compile Include="Web\UI\Controls\RockControlWrapper.cs" />
    <Compile Include="Web\UI\Controls\HighlightLabel.cs" />
    <Compile Include="Web\UI\Controls\Pickers\BirthdayPicker.cs" />
    <Compile Include="Web\UI\Controls\Pickers\LocationItemPicker.cs" />
    <Compile Include="Web\UI\Controls\Pickers\LocationAddressPicker.cs" />
    <Compile Include="Web\UI\Controls\RockControlHelper.cs" />
    <Compile Include="Web\UI\Controls\CodeEditor.cs" />
    <Compile Include="Web\UI\Controls\CurrencyBox.cs" />
    <Compile Include="Web\UI\Controls\RockUpdatePanel.cs" />
    <Compile Include="Web\UI\Controls\RockTextOrDropDownList.cs" />
    <Compile Include="Web\UI\Controls\TermDescription.cs" />
    <Compile Include="Web\UI\Controls\Grid\DefinedValueField.cs" />
    <Compile Include="Web\UI\Controls\Pickers\LocationPicker.cs" />
    <Compile Include="Web\UI\Controls\Pickers\DateRangePicker.cs" />
    <Compile Include="Web\UI\Controls\Grid\CheckBoxEditableField.cs" />
    <Compile Include="Web\UI\Controls\Grid\ColorField.cs" />
    <Compile Include="Web\UI\Controls\RockBulletedList.cs" />
    <Compile Include="Web\UI\Controls\NewFamily\Attributes.cs" />
    <Compile Include="Web\UI\Controls\NewFamily\AttributesRow.cs" />
    <Compile Include="Web\UI\Controls\NewFamily\Members.cs" />
    <Compile Include="Web\UI\Controls\NewFamily\MembersRow.cs" />
    <Compile Include="Web\UI\Controls\NumberRangeEditor.cs" />
    <Compile Include="Web\UI\Controls\PersonProfile\Badge.cs" />
    <Compile Include="Web\UI\Controls\PersonLink.cs" />
    <Compile Include="Web\UI\Controls\HtmlEditor.cs" />
    <Compile Include="Web\UI\Controls\PersonProfile\BadgeList.cs" />
    <Compile Include="Web\UI\Controls\Pickers\ComponentPicker.cs" />
    <Compile Include="Web\UI\Controls\Pickers\ComponentsPicker.cs" />
    <Compile Include="Web\UI\Controls\Pickers\GroupTypePicker.cs" />
    <Compile Include="Web\UI\Controls\Pickers\GroupRolePicker.cs" />
    <Compile Include="Web\UI\Controls\Pickers\GeoPicker.cs" />
    <Compile Include="Web\UI\Controls\Pickers\MonthDayPicker.cs" />
    <Compile Include="Web\UI\Controls\Pickers\MonthYearPicker.cs" />
    <Compile Include="Web\UI\Controls\Pickers\CampusPicker.cs" />
    <Compile Include="Web\UI\Controls\Pickers\DateTimePicker.cs" />
    <Compile Include="Web\UI\Controls\TagList.cs" />
    <Compile Include="Web\UI\Controls\Pickers\DatePicker.cs" />
    <Compile Include="Web\UI\Controls\Pickers\TimePicker.cs" />
    <Compile Include="Web\UI\Controls\Pickers\MergeFieldPicker.cs" />
    <Compile Include="Web\UI\Controls\Pickers\PersonPicker.cs" />
    <Compile Include="Web\UI\Controls\Pickers\TreeViewItem.cs" />
    <Compile Include="Web\UI\Controls\NumberBox.cs" />
    <Compile Include="Web\UI\Controls\PageBreadCrumbs.cs" />
    <Compile Include="Web\UI\Controls\PageDescription.cs" />
    <Compile Include="Web\UI\Controls\PageIcon.cs" />
    <Compile Include="Web\UI\Controls\Pickers\CategoryPicker.cs" />
    <Compile Include="Web\UI\Controls\Pickers\BinaryFileTypePicker.cs" />
    <Compile Include="Web\UI\Controls\Pickers\BinaryFilePicker.cs" />
    <Compile Include="Web\UI\Controls\Pickers\AccountPicker.cs">
      <SubType>Code</SubType>
    </Compile>
    <Compile Include="Web\UI\Controls\Pickers\WorkflowTypePicker.cs" />
    <Compile Include="Web\UI\Controls\Pickers\GroupPicker.cs" />
    <Compile Include="Web\UI\Controls\Pickers\ItemPicker.cs" />
    <Compile Include="Web\UI\Controls\HiddenFieldValidator.cs" />
    <Compile Include="Web\UI\Controls\FileUploader.cs">
      <SubType>Code</SubType>
    </Compile>
    <Compile Include="Web\UI\Controls\Pickers\PagePicker.cs" />
    <Compile Include="Web\UI\Controls\KeyValueList.cs" />
    <Compile Include="Web\UI\Controls\Grid\ToggleField.cs" />
    <Compile Include="Web\UI\Controls\NoteControl.cs" />
    <Compile Include="Web\UI\Controls\ButtonDropDownList.cs" />
    <Compile Include="Web\UI\Controls\AttributeEditor.cs" />
    <Compile Include="Web\UI\Controls\ScheduleBuilder.cs" />
    <Compile Include="Web\UI\Controls\SecurityButton.cs" />
    <Compile Include="Web\UI\Controls\StateDropDownList.cs" />
    <Compile Include="Web\UI\Controls\Workflow Controls\WorkflowActionEditor.cs" />
    <Compile Include="Web\UI\Controls\Workflow Controls\WorkflowActivityEditor.cs" />
    <Compile Include="Web\UI\Controls\Workflow Controls\WorkflowFormActionList.cs" />
    <Compile Include="Web\UI\Controls\Workflow Controls\WorkflowActionTypeEditor.cs" />
    <Compile Include="Web\UI\Controls\Workflow Controls\WorkflowFormAttributeRow.cs" />
    <Compile Include="Web\UI\Controls\Workflow Controls\WorkflowFormEditor.cs">
      <SubType>Code</SubType>
    </Compile>
    <Compile Include="Web\UI\Controls\Workflow Controls\WorkflowActivityTypeEditor.cs" />
    <Compile Include="Web\UI\Controls\Grid\BadgeField.cs" />
    <Compile Include="Web\UI\Controls\Grid\ISupressRowSelected.cs" />
    <Compile Include="Web\UI\Controls\Toggle.cs" />
    <Compile Include="Web\UI\Controls\HelpBlock.cs" />
    <Compile Include="Reporting\DataFilterComponent.cs" />
    <Compile Include="Reporting\DataFilterContainer.cs" />
    <Compile Include="Reporting\DataFilter\Person\GroupTypeAttendanceFilter.cs" />
    <Compile Include="Reporting\DataFilter\Person\HasPictureFilter.cs" />
    <Compile Include="Web\UI\Adapters\RadioButtonListAdapter.cs" />
    <Compile Include="Web\UI\Controls\Data View Filters\FilterGroup.cs" />
    <Compile Include="Web\UI\Controls\Data View Filters\FilterField.cs" />
    <Compile Include="Web\UI\Controls\Grid\AttributeField.cs" />
    <Compile Include="Web\UI\Controls\IRockControl.cs" />
    <Compile Include="Web\UI\BreadCrumb.cs" />
    <Compile Include="Web\UI\RockBlockCustomSettings.cs">
      <SubType>ASPXCodeBehind</SubType>
    </Compile>
    <Compile Include="Web\UI\RockMasterPage.cs">
      <SubType>ASPXCodeBehind</SubType>
    </Compile>
    <Compile Include="Web\UI\IDetailBlock.cs" />
    <Compile Include="Web\UI\ISecondaryBlock.cs" />
    <Compile Include="Web\UI\ViewStateList.cs" />
    <Compile Include="Web\Utilities\HtmlSanitizer.cs" />
    <Compile Include="Workflow\Action\ActivateActions.cs" />
    <Compile Include="Workflow\Action\AssignActivityFromAttributeValue.cs" />
    <Compile Include="Workflow\Action\AssignActivityToSecurityRole.cs" />
    <Compile Include="Workflow\Action\AssignActivityToPerson.cs" />
    <Compile Include="Workflow\Action\AssignActivityToGroup.cs" />
    <Compile Include="Workflow\Action\Delay.cs" />
    <Compile Include="Workflow\Action\DeleteWorkflow.cs" />
    <Compile Include="Workflow\Action\BackgroundCheckRequest.cs" />
    <Compile Include="Workflow\Action\PersonTagRemove.cs" />
    <Compile Include="Workflow\Action\SendSms.cs" />
    <Compile Include="Workflow\Action\PersonTagAdd.cs" />
    <Compile Include="Workflow\Action\SetPersonAttribute.cs" />
    <Compile Include="Workflow\Action\SetAttributeToInitiator.cs" />
    <Compile Include="Workflow\Action\SetAttributeToCurrentPerson.cs" />
    <Compile Include="Workflow\Action\SendEmail.cs" />
    <Compile Include="Workflow\Action\SetAttributeFromEntity.cs" />
    <Compile Include="Workflow\Action\SetAttributeFromPerson.cs" />
    <Compile Include="Workflow\Action\SetAttributeValue.cs" />
    <Compile Include="Workflow\Action\PersistWorkflow.cs" />
    <Compile Include="Workflow\Action\SetWorkflowName.cs" />
    <Compile Include="Workflow\Action\LogError.cs" />
    <Compile Include="Workflow\Action\AddNote.cs" />
    <Compile Include="Workflow\Action\WriteToLog.cs" />
    <Compile Include="Workflow\Action\UserForm.cs" />
    <Compile Include="Workflow\Action\CheckIn\CheckInActionComponent.cs" />
    <Compile Include="Workflow\Action\CheckIn\CalculateLastAttended.cs" />
    <Compile Include="Workflow\Action\CheckIn\FilterGroupsByGrade.cs" />
    <Compile Include="Workflow\Action\CheckIn\FilterGroupsByAge.cs" />
    <Compile Include="Workflow\Action\CheckIn\FilterGroupsByAbilityLevel.cs" />
    <Compile Include="Workflow\Action\CheckIn\FilterGroupsBySpecialNeeds.cs" />
    <Compile Include="Workflow\Action\CheckIn\FilterGroupsByLastName.cs" />
    <Compile Include="Workflow\Action\CheckIn\CreateLabels.cs" />
    <Compile Include="Workflow\Action\CheckIn\FilterByGrade.cs" />
    <Compile Include="Workflow\Action\CheckIn\RemoveEmptyPeople.cs" />
    <Compile Include="Workflow\Action\CheckIn\RemoveEmptyGroupTypes.cs" />
    <Compile Include="Workflow\Action\CheckIn\RemoveEmptyLocations.cs" />
    <Compile Include="Workflow\Action\CheckIn\SaveAttendance.cs" />
    <Compile Include="Workflow\Action\CheckIn\RemoveEmptyGroups.cs" />
    <Compile Include="Workflow\Action\CheckIn\LoadSchedules.cs" />
    <Compile Include="Workflow\Action\CheckIn\LoadGroups.cs" />
    <Compile Include="Workflow\Action\CheckIn\FilterActiveLocations.cs" />
    <Compile Include="Workflow\Action\CheckIn\LoadLocations.cs" />
    <Compile Include="Workflow\Action\CheckIn\FilterByAge.cs" />
    <Compile Include="Workflow\Action\CheckIn\LoadGroupTypes.cs" />
    <Compile Include="Workflow\Action\CheckIn\FindRelationships.cs" />
    <Compile Include="Workflow\Action\CheckIn\FindFamilyMembers.cs" />
    <Compile Include="Workflow\Action\CheckIn\FindFamilies.cs" />
    <Compile Include="Workflow\Action\CompleteActivity.cs" />
    <Compile Include="Workflow\Action\ParseZebraLabel.cs" />
    <Compile Include="Workflow\Action\RunSQL.cs" />
    <Compile Include="Attribute\WorkflowActivityTypeAttribute.cs" />
    <Compile Include="Workflow\TriggerCache.cs" />
    <Compile Include="Model\WorkflowTriggerService.Partial.cs" />
    <Compile Include="Model\WorkflowTrigger.cs" />
    <Compile Include="Model\EntityType.cs" />
    <Compile Include="Model\EntityTypeService.Partial.cs" />
    <Compile Include="Model\TaggedItemService.Partial.cs" />
    <Compile Include="Model\TagService.Partial.cs" />
    <Compile Include="Model\Tag.cs" />
    <Compile Include="Model\TaggedItem.cs" />
    <Compile Include="Model\CodeGenerated\DefinedTypeService.cs" />
    <Compile Include="Model\CodeGenerated\DefinedValueService.cs" />
    <Compile Include="Model\CodeGenerated\ExceptionLogService.cs" />
    <Compile Include="Model\CodeGenerated\FieldTypeService.cs" />
    <Compile Include="Model\FieldTypeService.Partial.cs" />
    <Compile Include="Model\DefinedTypeService.Partial.cs" />
    <Compile Include="Model\DefinedValueService.Partial.cs" />
    <Compile Include="Model\ExceptionLog.cs" />
    <Compile Include="Model\ExceptionLogService.Partial.cs" />
    <Compile Include="Model\RangeValue.cs" />
    <Compile Include="Model\CodeGenerated\ServiceLogService.cs" />
    <Compile Include="Model\CodeGenerated\TaggedItemService.cs" />
    <Compile Include="Model\CodeGenerated\TagService.cs" />
    <Compile Include="Model\CodeGenerated\LocationService.cs" />
    <Compile Include="Model\GroupTypeLocationType.cs">
      <SubType>Code</SubType>
    </Compile>
    <Compile Include="Model\LocationService.Partial.cs" />
    <Compile Include="Model\Campus.cs" />
    <Compile Include="Model\CodeGenerated\CampusService.cs" />
    <Compile Include="Model\CodeGenerated\SystemEmailService.cs" />
    <Compile Include="Model\CodeGenerated\PersonService.cs" />
    <Compile Include="Model\PersonService.Partial.cs" />
    <Compile Include="Model\PersonAliasService.Partial.cs" />
    <Compile Include="Model\PersonViewed.cs" />
    <Compile Include="Model\CodeGenerated\PersonViewedService.cs" />
    <Compile Include="Model\PersonViewedService.Partial.cs" />
    <Compile Include="Model\CodeGenerated\PhoneNumberService.cs" />
    <Compile Include="Model\PhoneNumberService.Partial.cs" />
    <Compile Include="Model\DiscService.cs" />
    <Compile Include="Data\NotAuditedAttribute.cs" />
    <Compile Include="Data\IEntity.cs" />
    <Compile Include="Data\RockPluginDBInitializer.cs" />
    <Compile Include="Data\RouteAttribute.cs" />
    <Compile Include="Data\Service.cs" />
    <Compile Include="Extension\Component.cs" />
    <Compile Include="Extension\IComponentData.cs" />
    <Compile Include="Extension\Container.cs" />
    <Compile Include="Extension\ComponentDescription.cs" />
    <Compile Include="Address\MelissaData.cs" />
    <Compile Include="Address\ServiceObjects.cs" />
    <Compile Include="Model\Auth.cs" />
    <Compile Include="Model\BlockType.cs" />
    <Compile Include="Model\Block.cs" />
    <Compile Include="Model\BinaryFile.cs" />
    <Compile Include="Model\HtmlContent.cs" />
    <Compile Include="Model\Page.cs" />
    <Compile Include="Model\PageRoute.cs" />
    <Compile Include="Model\Site.cs" />
    <Compile Include="Model\SiteDomain.cs" />
    <Compile Include="Model\UserLogin.cs" />
    <Compile Include="Communication\Email.cs" />
    <Compile Include="Model\Attribute.cs" />
    <Compile Include="Model\AttributeQualifier.cs" />
    <Compile Include="Model\AttributeValue.cs" />
    <Compile Include="Model\DefinedType.cs" />
    <Compile Include="Model\DefinedValue.cs" />
    <Compile Include="Model\FieldType.cs" />
    <Compile Include="Model\ServiceLog.cs" />
    <Compile Include="Model\Location.cs" />
    <Compile Include="Model\SystemEmail.cs" />
    <Compile Include="Model\Person.cs" />
    <Compile Include="Model\PhoneNumber.cs" />
    <Compile Include="Extension\IContainer.cs" />
    <Compile Include="Field\ConfigurationValue.cs" />
    <Compile Include="Field\Types\SelectMultiFieldType.cs" />
    <Compile Include="Field\Types\PersonFieldType.cs" />
    <Compile Include="Field\Types\DecimalFieldType.cs" />
    <Compile Include="Field\Types\DefinedValueFieldType.cs" />
    <Compile Include="Field\Types\DefinedTypeFieldType.cs" />
    <Compile Include="Field\Types\DateFieldType.cs" />
    <Compile Include="Field\Types\ImageFieldType.cs" />
    <Compile Include="Model\FinancialBatch.cs">
      <SubType>Code</SubType>
    </Compile>
    <Compile Include="Model\FinancialAccount.cs">
      <SubType>Code</SubType>
    </Compile>
    <Compile Include="Model\FinancialPledge.cs">
      <SubType>Code</SubType>
    </Compile>
    <Compile Include="Model\FinancialTransaction.cs">
      <SubType>Code</SubType>
    </Compile>
    <Compile Include="Model\FinancialTransactionDetail.cs">
      <SubType>Code</SubType>
    </Compile>
    <Compile Include="Model\Group.cs" />
    <Compile Include="Model\CodeGenerated\GroupTypeRoleService.cs" />
    <Compile Include="Model\CodeGenerated\GroupService.cs" />
    <Compile Include="Model\GroupService.Partial.cs" />
    <Compile Include="Model\GroupTypeRole.cs" />
    <Compile Include="Model\GroupTypeRoleService.Partial.cs" />
    <Compile Include="Model\GroupType.cs" />
    <Compile Include="Model\CodeGenerated\GroupTypeService.cs" />
    <Compile Include="Model\GroupTypeService.Partial.cs" />
    <Compile Include="Model\GroupMember.cs" />
    <Compile Include="Model\CodeGenerated\GroupMemberService.cs" />
    <Compile Include="Model\GroupMemberService.Partial.cs" />
    <Compile Include="Model\GroupLocation.cs" />
    <Compile Include="Jobs\RockCleanup.cs" />
    <Compile Include="Search\Person\Address.cs" />
    <Compile Include="Search\Person\Email.cs" />
    <Compile Include="Search\Person\Name.cs" />
    <Compile Include="Search\Person\Phone.cs" />
    <Compile Include="Search\SearchComponent.cs" />
    <Compile Include="Search\SearchContainer.cs" />
    <Compile Include="Security\SecurityActionAttribute.cs" />
    <Compile Include="Security\Authentication\ActiveDirectory.cs" />
    <Compile Include="Security\Authentication\Database.cs" />
    <Compile Include="Security\Encryption.cs" />
    <Compile Include="Security\GlobalDefault.cs" />
    <Compile Include="Security\AuthenticationComponent.cs" />
    <Compile Include="Security\AuthenticationContainer.cs" />
    <Compile Include="Services\NuGet\RockPackagePathResolver.cs" />
    <Compile Include="Services\NuGet\WebProjectManager.cs" />
    <Compile Include="Services\NuGet\WebProjectSystem.cs" />
    <Compile Include="SystemGuid\BlockType.cs" />
    <Compile Include="SystemGuid\Site.cs" />
    <Compile Include="SystemGuid\GroupRole.cs" />
    <Compile Include="SystemGuid\DefinedValue.cs" />
    <Compile Include="SystemGuid\GroupType.cs" />
    <Compile Include="SystemGuid\FieldType.cs" />
    <Compile Include="SystemGuid\Group.cs" />
    <Compile Include="SystemGuid\DefinedType.cs" />
    <Compile Include="SystemGuid\Page.cs" />
    <Compile Include="Transactions\AuditTransaction.cs" />
    <Compile Include="Transactions\WorkflowTriggerTransaction.cs" />
    <Compile Include="Transactions\UserLastActivityTransaction.cs" />
    <Compile Include="Transactions\PersonViewTransaction.cs" />
    <Compile Include="Transactions\ITransaction.cs" />
    <Compile Include="Transactions\PageViewTransaction.cs" />
    <Compile Include="Transactions\RockQueue.cs" />
    <Compile Include="SystemGuid\SystemEmail.cs" />
    <Compile Include="Model\WorkflowActivityType.cs" />
    <Compile Include="Model\WorkflowActionType.cs" />
    <Compile Include="Model\WorkflowActivity.cs" />
    <Compile Include="Model\WorkflowAction.cs" />
    <Compile Include="Jobs\ProcessWorkflows.cs" />
    <Compile Include="Workflow\Action\CompleteWorkflow.cs" />
    <Compile Include="Workflow\Action\ActivateActivity.cs" />
    <Compile Include="Workflow\Action\SendSystemEmail.cs" />
    <Compile Include="Workflow\Action\SetStatus.cs" />
    <Compile Include="Model\WorkflowService.Partial.cs" />
    <Compile Include="Workflow\ActionComponent.cs" />
    <Compile Include="Workflow\ActionContainer.cs" />
    <Compile Include="Model\CodeGenerated\WorkflowLogService.cs" />
    <Compile Include="Model\CodeGenerated\WorkflowService.cs" />
    <Compile Include="Model\CodeGenerated\WorkflowTypeService.cs" />
    <Compile Include="Model\WorkflowLog.cs" />
    <Compile Include="Model\Workflow.cs" />
    <Compile Include="Model\WorkflowType.cs" />
    <Compile Include="Model\ServiceJob.cs" />
    <Compile Include="Model\ServiceJobService.Partial.cs" />
    <Compile Include="Web\Cache\AttributeCache.cs" />
    <Compile Include="Web\Cache\BlockTypeCache.cs" />
    <Compile Include="Web\Cache\BlockCache.cs" />
    <Compile Include="Security\Role.cs" />
    <Compile Include="Web\Cache\CampusCache.cs">
      <SubType>Code</SubType>
    </Compile>
    <Compile Include="Web\Cache\EntityTypeCache.cs" />
    <Compile Include="Web\Cache\DefinedTypeCache.cs" />
    <Compile Include="Web\Cache\DefinedValueCache.cs" />
    <Compile Include="Web\Cache\GlobalAttributesCache.cs" />
    <Compile Include="Web\Cache\FieldTypeCache.cs" />
    <Compile Include="Web\Cache\SiteCache.cs" />
    <Compile Include="Web\Cache\PageCache.cs" />
    <Compile Include="Web\UI\ContextAttribute.cs">
      <SubType>Code</SubType>
    </Compile>
    <Compile Include="Web\UI\Controls\Pickers\CampusesPicker.cs" />
    <Compile Include="Web\UI\Controls\ModalAlert.cs" />
    <Compile Include="Web\UI\Controls\ModalDialog.cs" />
    <Compile Include="Web\UI\Controls\RockRadioButtonList.cs" />
    <Compile Include="Web\UI\Controls\Grid\EnumField.cs" />
    <Compile Include="Web\UI\Controls\Grid\DateTimeField.cs" />
    <Compile Include="Web\UI\Controls\Grid\DateField.cs" />
    <Compile Include="Web\UI\Controls\Grid\GridFilter.cs" />
    <Compile Include="Web\UI\Controls\RockLiteral.cs" />
    <Compile Include="Web\UI\Controls\ModalIFrameDialog.cs" />
    <Compile Include="Web\UI\Controls\ImageUploader.cs" />
    <Compile Include="Web\UI\Controls\RockTextBox.cs" />
    <Compile Include="Web\UI\Controls\PageTitle.cs" />
    <Compile Include="Web\UI\Controls\RockCheckBoxList.cs" />
    <Compile Include="Web\UI\Controls\Data Fields\FieldTypeList.cs" />
    <Compile Include="Web\UI\Controls\Grid\GridActions.cs" />
    <Compile Include="Web\UI\Controls\RockCheckBox.cs" />
    <Compile Include="Web\UI\Controls\SearchField.cs" />
    <Compile Include="Web\UI\Controls\Zone.cs" />
    <Compile Include="Web\UI\DialogPage.cs">
      <SubType>ASPXCodeBehind</SubType>
    </Compile>
    <Compile Include="Web\UI\RockPage.cs">
      <SubType>ASPXCodeBehind</SubType>
    </Compile>
    <Compile Include="Web\UI\RockBlock.cs">
      <SubType>ASPXCodeBehind</SubType>
    </Compile>
    <Compile Include="Attribute\TextFieldAttribute.cs" />
    <Compile Include="Web\RockRouteHandler.cs" />
    <Compile Include="Security\Authorization.cs" />
    <Compile Include="Security\ISecured.cs" />
    <Compile Include="Web\UI\Controls\Data Fields\DataDropDownList.cs">
      <SubType>Code</SubType>
    </Compile>
    <Compile Include="Web\UI\Controls\Data Fields\DataTextBox.cs">
      <SubType>Code</SubType>
    </Compile>
    <Compile Include="Web\UI\Controls\RockDropDownList.cs" />
    <Compile Include="Web\UI\Controls\Grid\SecurityField.cs" />
    <Compile Include="Web\UI\Controls\Grid\ReorderField.cs" />
    <Compile Include="Web\UI\Controls\Grid\EditField.cs" />
    <Compile Include="Web\UI\Controls\Grid\DeleteField.cs">
      <SubType>Code</SubType>
    </Compile>
    <Compile Include="Web\UI\Controls\Grid\Grid.cs" />
    <Compile Include="Web\UI\Controls\Grid\BoolField.cs" />
    <Compile Include="Web\UI\Controls\HtmlGenericContainer.cs" />
    <Compile Include="Web\UI\Controls\NotificationBox.cs" />
    <Compile Include="Web\UI\Controls\Grid\RowEventArgs.cs" />
    <Compile Include="Utility\ExtensionMethods.cs" />
    <Compile Include="Field\Types\BooleanFieldType.cs" />
    <Compile Include="Field\Types\PageReferenceFieldType.cs" />
    <Compile Include="Field\Types\IntegerFieldType.cs" />
    <Compile Include="Field\Types\SelectSingleFieldType.cs" />
    <Compile Include="Field\Types\ColorFieldType.cs" />
    <Compile Include="Field\FieldType.cs" />
    <Compile Include="Field\Helper.cs" />
    <Compile Include="Field\IFieldType.cs" />
    <Compile Include="Field\Types\TextFieldType.cs" />
    <Compile Include="Attribute\Helper.cs" />
    <Compile Include="Web\HttpModule.cs" />
    <Compile Include="Web\PageReference.cs" />
    <Compile Include="Utility\Reflection.cs" />
    <Compile Include="Jobs\JobPulse.cs" />
    <Compile Include="Jobs\RockJobListener.cs" />
    <Compile Include="Attribute\IHasAttributes.cs" />
    <Compile Include="Data\IOrdered.cs" />
    <Compile Include="Data\Entity.cs" />
    <Compile Include="Data\Model.cs">
      <SubType>Code</SubType>
    </Compile>
    <Compile Include="Data\RockContext.cs" />
    <Compile Include="Properties\AssemblyInfo.cs" />
    <Compile Include="Service References\MelissaData.AddressCheck\Reference.cs">
      <AutoGen>True</AutoGen>
      <DesignTime>True</DesignTime>
      <DependentUpon>Reference.svcmap</DependentUpon>
    </Compile>
    <Compile Include="Service References\ServiceObjects.GeoCoder\Reference.cs">
      <AutoGen>True</AutoGen>
      <DesignTime>True</DesignTime>
      <DependentUpon>Reference.svcmap</DependentUpon>
    </Compile>
    <Compile Include="Data\IFeed.cs" />
    <Compile Include="Jobs\JobLoadFailedException.cs" />
    <Compile Include="Web\UI\PersonBlock.cs">
      <SubType>ASPXCodeBehind</SubType>
    </Compile>
    <Compile Include="Web\UI\Validation\DataAnnotationValidator.cs" />
  </ItemGroup>
  <ItemGroup>
    <Content Include="packages.config" />
    <None Include="App.config" />
    <None Include="Service References\MelissaData.AddressCheck\Rock.MelissaData.AddressCheck.ResponseArray.datasource">
      <DependentUpon>Reference.svcmap</DependentUpon>
    </None>
    <None Include="Service References\MelissaData.AddressCheck\Service.wsdl" />
    <None Include="Service References\MelissaData.AddressCheck\Service.xsd">
      <SubType>Designer</SubType>
    </None>
    <None Include="Service References\MelissaData.AddressCheck\Service1.xsd">
      <SubType>Designer</SubType>
    </None>
    <None Include="Service References\ServiceObjects.GeoCoder\GeoCoder.wsdl" />
    <None Include="Service References\ServiceObjects.GeoCoder\Rock.ServiceObjects.GeoCoder.DistanceBetweenInfo.datasource">
      <DependentUpon>Reference.svcmap</DependentUpon>
    </None>
    <None Include="Service References\ServiceObjects.GeoCoder\Rock.ServiceObjects.GeoCoder.DistanceToWaterInfo.datasource">
      <DependentUpon>Reference.svcmap</DependentUpon>
    </None>
    <None Include="Service References\ServiceObjects.GeoCoder\Rock.ServiceObjects.GeoCoder.GeocodeCityWorldwideInfo.datasource">
      <DependentUpon>Reference.svcmap</DependentUpon>
    </None>
    <None Include="Service References\ServiceObjects.GeoCoder\Rock.ServiceObjects.GeoCoder.Location.datasource">
      <DependentUpon>Reference.svcmap</DependentUpon>
    </None>
    <None Include="Service References\ServiceObjects.GeoCoder\Rock.ServiceObjects.GeoCoder.Location_V3.datasource">
      <DependentUpon>Reference.svcmap</DependentUpon>
    </None>
    <None Include="Service References\ServiceObjects.GeoCoder\Rock.ServiceObjects.GeoCoder.ReverseAddress.datasource">
      <DependentUpon>Reference.svcmap</DependentUpon>
    </None>
    <None Include="Service References\ServiceObjects.GeoCoder\Rock.ServiceObjects.GeoCoder.ZipCodeInfo.datasource">
      <DependentUpon>Reference.svcmap</DependentUpon>
    </None>
    <None Include="Service References\ServiceObjects.GeoCoder\GeoCoder.disco" />
    <None Include="Service References\ServiceObjects.GeoCoder\configuration91.svcinfo" />
    <None Include="Service References\ServiceObjects.GeoCoder\configuration.svcinfo" />
    <None Include="Service References\ServiceObjects.GeoCoder\Reference.svcmap">
      <Generator>WCF Proxy Generator</Generator>
      <LastGenOutput>Reference.cs</LastGenOutput>
    </None>
    <None Include="Service References\MelissaData.AddressCheck\Service.disco" />
    <None Include="Service References\MelissaData.AddressCheck\configuration91.svcinfo" />
    <None Include="Service References\MelissaData.AddressCheck\configuration.svcinfo" />
    <None Include="Service References\MelissaData.AddressCheck\Reference.svcmap">
      <Generator>WCF Proxy Generator</Generator>
      <LastGenOutput>Reference.cs</LastGenOutput>
    </None>
  </ItemGroup>
  <ItemGroup>
    <Service Include="{508349B6-6B84-4DF5-91F0-309BEEBAD82D}" />
  </ItemGroup>
  <ItemGroup>
    <WCFMetadataStorage Include="Service References\MelissaData.AddressCheck\" />
    <WCFMetadataStorage Include="Service References\ServiceObjects.GeoCoder\" />
  </ItemGroup>
  <ItemGroup>
    <WCFMetadata Include="Service References\" />
  </ItemGroup>
  <ItemGroup>
    <Folder Include="Auth\" />
    <Folder Include="Workflow\Attribute\" />
  </ItemGroup>
  <ItemGroup>
    <ProjectReference Include="..\DotLiquid\DotLiquid.csproj">
      <Project>{cb9372cd-9c1d-47ab-92d8-702d4d68324f}</Project>
      <Name>DotLiquid</Name>
    </ProjectReference>
  </ItemGroup>
  <Import Project="$(MSBuildToolsPath)\Microsoft.CSharp.targets" />
  <!-- To modify your build process, add your task inside one of the targets below and uncomment it. 
       Other similar extension points exist, see Microsoft.Common.targets.
  <Target Name="BeforeBuild">
  </Target>
  <Target Name="AfterBuild">
  </Target>
  -->
</Project><|MERGE_RESOLUTION|>--- conflicted
+++ resolved
@@ -52,17 +52,7 @@
     <Reference Include="EPPlus">
       <HintPath>..\libs\EPPlus\EPPlus.dll</HintPath>
     </Reference>
-<<<<<<< HEAD
     <Reference Include="HtmlAgilityPack, Version=1.4.9.0, Culture=neutral, PublicKeyToken=bd319b19eaf3b43a, processorArchitecture=MSIL">
-=======
-    <Reference Include="Facebook">
-      <HintPath>..\packages\Facebook.6.4.2\lib\net45\Facebook.dll</HintPath>
-    </Reference>
-    <Reference Include="HtmlAgilityPack">
-      <HintPath>..\packages\HtmlAgilityPack.1.4.6\lib\Net45\HtmlAgilityPack.dll</HintPath>
-    </Reference>
-    <Reference Include="Humanizer, Version=1.31.0.0, Culture=neutral, PublicKeyToken=979442b78dfc278e, processorArchitecture=MSIL">
->>>>>>> 1f120cb2
       <SpecificVersion>False</SpecificVersion>
       <HintPath>..\packages\HtmlAgilityPack.1.4.9\lib\Net45\HtmlAgilityPack.dll</HintPath>
     </Reference>
