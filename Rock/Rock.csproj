﻿<?xml version="1.0" encoding="utf-8"?>
<Project ToolsVersion="14.0" DefaultTargets="Build" xmlns="http://schemas.microsoft.com/developer/msbuild/2003">
  <Import Project="$(MSBuildExtensionsPath)\$(MSBuildToolsVersion)\Microsoft.Common.props" Condition="Exists('$(MSBuildExtensionsPath)\$(MSBuildToolsVersion)\Microsoft.Common.props')" />
  <PropertyGroup>
    <Configuration Condition=" '$(Configuration)' == '' ">Debug</Configuration>
    <Platform Condition=" '$(Platform)' == '' ">AnyCPU</Platform>
    <ProjectGuid>{185A31D7-3037-4DAE-8797-0459849A84BD}</ProjectGuid>
    <OutputType>Library</OutputType>
    <AppDesignerFolder>Properties</AppDesignerFolder>
    <RootNamespace>Rock</RootNamespace>
    <AssemblyName>Rock</AssemblyName>
    <TargetFrameworkVersion>v4.5.2</TargetFrameworkVersion>
    <FileAlignment>512</FileAlignment>
    <TargetFrameworkProfile />
    <NuGetPackageImportStamp>
    </NuGetPackageImportStamp>
    <WebGreaseLibPath>..\packages\WebGrease.1.5.2\lib</WebGreaseLibPath>
  </PropertyGroup>
  <PropertyGroup Condition=" '$(Configuration)|$(Platform)' == 'Debug|AnyCPU' ">
    <DebugSymbols>true</DebugSymbols>
    <DebugType>full</DebugType>
    <Optimize>false</Optimize>
    <OutputPath>bin\Debug\</OutputPath>
    <DefineConstants>DEBUG;TRACE</DefineConstants>
    <ErrorReport>prompt</ErrorReport>
    <WarningLevel>4</WarningLevel>
    <LangVersion>7.0</LangVersion>
  </PropertyGroup>
  <PropertyGroup Condition=" '$(Configuration)|$(Platform)' == 'Release|AnyCPU' ">
    <DebugType>pdbonly</DebugType>
    <Optimize>true</Optimize>
    <OutputPath>bin\Release\</OutputPath>
    <DefineConstants>TRACE</DefineConstants>
    <ErrorReport>prompt</ErrorReport>
    <WarningLevel>4</WarningLevel>
    <DocumentationFile>bin\Release\Rock.XML</DocumentationFile>
    <LangVersion>7.0</LangVersion>
  </PropertyGroup>
  <ItemGroup>
    <Reference Include="AngleSharp, Version=0.9.9.0, Culture=neutral, PublicKeyToken=e83494dcdc6d31ea, processorArchitecture=MSIL">
      <HintPath>..\packages\AngleSharp.0.9.9.2\lib\net45\AngleSharp.dll</HintPath>
    </Reference>
    <Reference Include="Antlr3.Runtime, Version=3.5.0.2, Culture=neutral, PublicKeyToken=eb42632606e9261f, processorArchitecture=MSIL">
      <HintPath>..\packages\Antlr3.Runtime.3.5.1\lib\net40-client\Antlr3.Runtime.dll</HintPath>
    </Reference>
    <Reference Include="BCrypt.Net, Version=0.1.5073.29922, Culture=neutral, PublicKeyToken=6bcd409ee6bc9292, processorArchitecture=MSIL">
      <HintPath>..\packages\BCrypt-Official.0.1.109\lib\BCrypt.Net.dll</HintPath>
    </Reference>
    <Reference Include="CacheManager.Core, Version=1.1.2.0, Culture=neutral, PublicKeyToken=5b450b4fb65c4cdb, processorArchitecture=MSIL">
      <HintPath>..\packages\CacheManager.Core.1.1.2\lib\net45\CacheManager.Core.dll</HintPath>
    </Reference>
    <Reference Include="CacheManager.Serialization.Json, Version=1.1.2.0, Culture=neutral, PublicKeyToken=5b450b4fb65c4cdb, processorArchitecture=MSIL">
      <HintPath>..\packages\CacheManager.Serialization.Json.1.1.2\lib\net45\CacheManager.Serialization.Json.dll</HintPath>
    </Reference>
    <Reference Include="CacheManager.StackExchange.Redis, Version=1.1.2.0, Culture=neutral, PublicKeyToken=5b450b4fb65c4cdb, processorArchitecture=MSIL">
      <HintPath>..\packages\CacheManager.StackExchange.Redis.1.1.2\lib\net45\CacheManager.StackExchange.Redis.dll</HintPath>
    </Reference>
    <Reference Include="CacheManager.SystemRuntimeCaching, Version=1.1.2.0, Culture=neutral, PublicKeyToken=5b450b4fb65c4cdb, processorArchitecture=MSIL">
      <HintPath>..\packages\CacheManager.SystemRuntimeCaching.1.1.2\lib\net45\CacheManager.SystemRuntimeCaching.dll</HintPath>
    </Reference>
    <Reference Include="CommonMark, Version=0.1.0.0, Culture=neutral, PublicKeyToken=001ef8810438905d, processorArchitecture=MSIL">
      <HintPath>..\packages\CommonMark.NET.0.13.2\lib\net45\CommonMark.dll</HintPath>
    </Reference>
    <Reference Include="CronExpressionDescriptor, Version=1.19.0.0, Culture=neutral, PublicKeyToken=a2ab0e0f73f9b037, processorArchitecture=MSIL">
      <HintPath>..\packages\CronExpressionDescriptor.1.19.0\lib\net45\CronExpressionDescriptor.dll</HintPath>
    </Reference>
    <Reference Include="CSScriptLibrary, Version=3.13.2.0, Culture=neutral, PublicKeyToken=70fcc3d18c749033, processorArchitecture=MSIL">
      <HintPath>..\packages\CS-Script.bin.3.13.2.0\lib\net45\CSScriptLibrary.dll</HintPath>
    </Reference>
    <Reference Include="DDay.iCal, Version=1.0.2.575, Culture=neutral, processorArchitecture=MSIL">
      <HintPath>..\packages\DDay.iCal.1.0.2.575\lib\DDay.iCal.dll</HintPath>
    </Reference>
    <Reference Include="DocumentFormat.OpenXml, Version=2.6.0.0, Culture=neutral, processorArchitecture=MSIL">
      <HintPath>..\packages\OpenXMLSDK-MOT.2.6.0.0\lib\DocumentFormat.OpenXml.dll</HintPath>
    </Reference>
    <Reference Include="dotless.Core, Version=1.5.2.0, Culture=neutral, PublicKeyToken=96b446c9e63eae34, processorArchitecture=MSIL">
      <HintPath>..\packages\dotless.1.5.2\lib\dotless.Core.dll</HintPath>
    </Reference>
    <Reference Include="Elasticsearch.Net, Version=2.0.0.0, Culture=neutral, PublicKeyToken=96c599bbe3e70f5d, processorArchitecture=MSIL">
      <HintPath>..\packages\Elasticsearch.Net.2.4.6\lib\net45\Elasticsearch.Net.dll</HintPath>
    </Reference>
    <Reference Include="EntityFramework, Version=6.0.0.0, Culture=neutral, PublicKeyToken=b77a5c561934e089, processorArchitecture=MSIL">
      <HintPath>..\packages\EntityFramework.6.1.3\lib\net45\EntityFramework.dll</HintPath>
    </Reference>
    <Reference Include="EntityFramework.SqlServer, Version=6.0.0.0, Culture=neutral, PublicKeyToken=b77a5c561934e089, processorArchitecture=MSIL">
      <HintPath>..\packages\EntityFramework.6.1.3\lib\net45\EntityFramework.SqlServer.dll</HintPath>
    </Reference>
    <Reference Include="EntityFramework.Utilities">
      <HintPath>..\libs\EFUtilities\EntityFramework.Utilities.dll</HintPath>
    </Reference>
    <Reference Include="EPPlus">
      <HintPath>..\libs\EPPlus\EPPlus.dll</HintPath>
    </Reference>
    <Reference Include="EXIFextractor">
      <HintPath>..\libs\Goheer EXIFExtractor\EXIFextractor.dll</HintPath>
    </Reference>
    <Reference Include="FCM.Net, Version=1.0.0.0, Culture=neutral, processorArchitecture=MSIL">
      <SpecificVersion>False</SpecificVersion>
      <HintPath>..\libs\FCM\FCM.Net.dll</HintPath>
    </Reference>
    <Reference Include="HtmlAgilityPack, Version=1.4.9.5, Culture=neutral, PublicKeyToken=bd319b19eaf3b43a, processorArchitecture=MSIL">
      <HintPath>..\packages\HtmlAgilityPack.1.4.9.5\lib\Net45\HtmlAgilityPack.dll</HintPath>
    </Reference>
    <Reference Include="Humanizer">
      <HintPath>..\libs\Humanizer.2.1.0\Humanizer.dll</HintPath>
    </Reference>
    <Reference Include="ImageResizer, Version=4.0.0.0, Culture=neutral, processorArchitecture=MSIL">
      <HintPath>..\packages\ImageResizer.4.0.5\lib\net45\ImageResizer.dll</HintPath>
    </Reference>
    <Reference Include="Lucene.Net, Version=4.0.0.0, Culture=neutral, processorArchitecture=MSIL">
      <HintPath>..\packages\Lucene.Net.4.8.0-beta00005\lib\net45\Lucene.Net.dll</HintPath>
    </Reference>
    <Reference Include="Lucene.Net.Analysis.Common, Version=4.0.0.0, Culture=neutral, processorArchitecture=MSIL">
      <HintPath>..\packages\Lucene.Net.Analysis.Common.4.8.0-beta00005\lib\net45\Lucene.Net.Analysis.Common.dll</HintPath>
    </Reference>
    <Reference Include="Lucene.Net.Expressions, Version=4.0.0.0, Culture=neutral, processorArchitecture=MSIL">
      <HintPath>..\packages\Lucene.Net.Expressions.4.8.0-beta00005\lib\net45\Lucene.Net.Expressions.dll</HintPath>
    </Reference>
    <Reference Include="Lucene.Net.Queries, Version=4.0.0.0, Culture=neutral, processorArchitecture=MSIL">
      <HintPath>..\packages\Lucene.Net.Queries.4.8.0-beta00005\lib\net45\Lucene.Net.Queries.dll</HintPath>
    </Reference>
    <Reference Include="Lucene.Net.QueryParser, Version=4.0.0.0, Culture=neutral, processorArchitecture=MSIL">
      <HintPath>..\packages\Lucene.Net.QueryParser.4.8.0-beta00005\lib\net45\Lucene.Net.QueryParser.dll</HintPath>
    </Reference>
    <Reference Include="Lucene.Net.Sandbox, Version=4.0.0.0, Culture=neutral, processorArchitecture=MSIL">
      <HintPath>..\packages\Lucene.Net.Sandbox.4.8.0-beta00005\lib\net45\Lucene.Net.Sandbox.dll</HintPath>
    </Reference>
    <Reference Include="Microsoft.AspNet.SignalR.Core, Version=2.2.0.0, Culture=neutral, PublicKeyToken=31bf3856ad364e35, processorArchitecture=MSIL">
      <HintPath>..\packages\Microsoft.AspNet.SignalR.Core.2.2.0\lib\net45\Microsoft.AspNet.SignalR.Core.dll</HintPath>
    </Reference>
    <Reference Include="Microsoft.AspNet.SignalR.SystemWeb, Version=2.2.0.0, Culture=neutral, PublicKeyToken=31bf3856ad364e35, processorArchitecture=MSIL">
      <HintPath>..\packages\Microsoft.AspNet.SignalR.SystemWeb.2.2.0\lib\net45\Microsoft.AspNet.SignalR.SystemWeb.dll</HintPath>
    </Reference>
    <Reference Include="Microsoft.IdentityModel.Clients.ActiveDirectory, Version=2.21.0.0, Culture=neutral, PublicKeyToken=31bf3856ad364e35, processorArchitecture=MSIL">
      <HintPath>..\packages\Microsoft.IdentityModel.Clients.ActiveDirectory.2.21.301221612\lib\net45\Microsoft.IdentityModel.Clients.ActiveDirectory.dll</HintPath>
    </Reference>
    <Reference Include="Microsoft.IdentityModel.Clients.ActiveDirectory.WindowsForms, Version=2.21.0.0, Culture=neutral, PublicKeyToken=31bf3856ad364e35, processorArchitecture=MSIL">
      <HintPath>..\packages\Microsoft.IdentityModel.Clients.ActiveDirectory.2.21.301221612\lib\net45\Microsoft.IdentityModel.Clients.ActiveDirectory.WindowsForms.dll</HintPath>
    </Reference>
    <Reference Include="Microsoft.IdentityModel.Logging, Version=1.1.2.0, Culture=neutral, PublicKeyToken=31bf3856ad364e35, processorArchitecture=MSIL">
      <HintPath>..\packages\Microsoft.IdentityModel.Logging.1.1.2\lib\net451\Microsoft.IdentityModel.Logging.dll</HintPath>
    </Reference>
    <Reference Include="Microsoft.IdentityModel.Tokens, Version=5.1.2.0, Culture=neutral, PublicKeyToken=31bf3856ad364e35, processorArchitecture=MSIL">
      <HintPath>..\packages\Microsoft.IdentityModel.Tokens.5.1.2\lib\net451\Microsoft.IdentityModel.Tokens.dll</HintPath>
    </Reference>
    <Reference Include="Microsoft.Owin, Version=2.1.0.0, Culture=neutral, PublicKeyToken=31bf3856ad364e35, processorArchitecture=MSIL">
      <HintPath>..\packages\Microsoft.Owin.2.1.0\lib\net45\Microsoft.Owin.dll</HintPath>
    </Reference>
    <Reference Include="Microsoft.Owin.Host.SystemWeb, Version=2.1.0.0, Culture=neutral, PublicKeyToken=31bf3856ad364e35, processorArchitecture=MSIL">
      <HintPath>..\packages\Microsoft.Owin.Host.SystemWeb.2.1.0\lib\net45\Microsoft.Owin.Host.SystemWeb.dll</HintPath>
    </Reference>
    <Reference Include="Microsoft.Owin.Security, Version=2.1.0.0, Culture=neutral, PublicKeyToken=31bf3856ad364e35, processorArchitecture=MSIL">
      <HintPath>..\packages\Microsoft.Owin.Security.2.1.0\lib\net45\Microsoft.Owin.Security.dll</HintPath>
    </Reference>
    <Reference Include="Microsoft.SqlServer.Types, Version=11.0.0.0, Culture=neutral, PublicKeyToken=89845dcd8080cc91, processorArchitecture=MSIL">
      <HintPath>..\packages\Microsoft.SqlServer.Types.11.0.2\lib\net20\Microsoft.SqlServer.Types.dll</HintPath>
    </Reference>
    <Reference Include="Microsoft.Web.Infrastructure, Version=1.0.0.0, Culture=neutral, PublicKeyToken=31bf3856ad364e35, processorArchitecture=MSIL">
      <HintPath>..\packages\Microsoft.Web.Infrastructure.1.0.0.0\lib\net40\Microsoft.Web.Infrastructure.dll</HintPath>
    </Reference>
    <Reference Include="Microsoft.Web.XmlTransform, Version=2.1.0.0, Culture=neutral, PublicKeyToken=b03f5f7f11d50a3a, processorArchitecture=MSIL">
      <HintPath>..\packages\Microsoft.Web.Xdt.2.1.1\lib\net40\Microsoft.Web.XmlTransform.dll</HintPath>
    </Reference>
    <Reference Include="Mono.CSharp, Version=4.0.0.0, Culture=neutral, PublicKeyToken=0738eb9f132ed756, processorArchitecture=MSIL">
      <HintPath>..\packages\CS-Script.bin.3.13.2.0\lib\net45\Mono.CSharp.dll</HintPath>
    </Reference>
    <Reference Include="Nest, Version=2.0.0.0, Culture=neutral, PublicKeyToken=96c599bbe3e70f5d, processorArchitecture=MSIL">
      <HintPath>..\packages\NEST.2.4.3\lib\net45\Nest.dll</HintPath>
    </Reference>
    <Reference Include="Newtonsoft.Json, Version=9.0.0.0, Culture=neutral, PublicKeyToken=30ad4fe6b2a6aeed, processorArchitecture=MSIL">
      <HintPath>..\packages\Newtonsoft.Json.9.0.1\lib\net45\Newtonsoft.Json.dll</HintPath>
    </Reference>
    <Reference Include="NuGet.Core, Version=2.11.1.812, Culture=neutral, PublicKeyToken=31bf3856ad364e35, processorArchitecture=MSIL">
      <HintPath>..\packages\NuGet.Core.2.11.1\lib\net40-Client\NuGet.Core.dll</HintPath>
    </Reference>
    <Reference Include="OpenXmlPowerTools, Version=4.2.0.0, Culture=neutral, processorArchitecture=MSIL">
      <HintPath>..\packages\OpenXmlPowerTools.4.2\lib\OpenXmlPowerTools.dll</HintPath>
    </Reference>
    <Reference Include="Owin, Version=1.0.0.0, Culture=neutral, PublicKeyToken=f0ebd12fd5e55cc5, processorArchitecture=MSIL">
      <HintPath>..\packages\Owin.1.0\lib\net40\Owin.dll</HintPath>
    </Reference>
    <Reference Include="PreMailer.Net, Version=1.5.5.0, Culture=neutral, processorArchitecture=MSIL">
      <HintPath>..\packages\PreMailer.Net.1.5.5\lib\net45\PreMailer.Net.dll</HintPath>
    </Reference>
    <Reference Include="Quartz">
      <HintPath>..\libs\Quartz\Quartz.dll</HintPath>
    </Reference>
    <Reference Include="RestSharp, Version=105.2.3.0, Culture=neutral, processorArchitecture=MSIL">
      <HintPath>..\packages\RestSharp.105.2.3\lib\net452\RestSharp.dll</HintPath>
    </Reference>
    <Reference Include="StackExchange.Redis.StrongName, Version=1.2.6.0, Culture=neutral, PublicKeyToken=c219ff1ca8c2ce46, processorArchitecture=MSIL">
      <HintPath>..\packages\StackExchange.Redis.StrongName.1.2.6\lib\net45\StackExchange.Redis.StrongName.dll</HintPath>
    </Reference>
    <Reference Include="System" />
    <Reference Include="System.ComponentModel.Composition" />
    <Reference Include="System.ComponentModel.DataAnnotations" />
    <Reference Include="System.configuration" />
    <Reference Include="System.Core" />
    <Reference Include="System.Data.Entity.Design" />
    <Reference Include="System.Data.Services" />
    <Reference Include="System.DirectoryServices" />
    <Reference Include="System.DirectoryServices.AccountManagement" />
    <Reference Include="System.Drawing" />
    <Reference Include="System.IdentityModel.Tokens.Jwt, Version=5.1.2.0, Culture=neutral, PublicKeyToken=31bf3856ad364e35, processorArchitecture=MSIL">
      <HintPath>..\packages\System.IdentityModel.Tokens.Jwt.5.1.2\lib\net451\System.IdentityModel.Tokens.Jwt.dll</HintPath>
    </Reference>
    <Reference Include="System.IO.Compression" />
    <Reference Include="System.IO.Compression.FileSystem" />
    <Reference Include="System.IO.Packaging, Version=1.0.0.0, Culture=neutral, processorArchitecture=MSIL">
      <HintPath>..\packages\OpenXMLSDK-MOT.2.6.0.0\lib\System.IO.Packaging.dll</HintPath>
    </Reference>
    <Reference Include="System.Linq.Dynamic, Version=1.0.5840.25917, Culture=neutral, processorArchitecture=MSIL">
      <HintPath>..\packages\System.Linq.Dynamic.1.0.6\lib\net40\System.Linq.Dynamic.dll</HintPath>
    </Reference>
    <Reference Include="System.Management.Automation, Version=1.0.0.0, Culture=neutral, PublicKeyToken=31bf3856ad364e35, processorArchitecture=MSIL">
      <HintPath>..\packages\System.Management.Automation.6.1.7601.17515\lib\net45\System.Management.Automation.dll</HintPath>
    </Reference>
    <Reference Include="System.Net.Http.Formatting, Version=5.2.3.0, Culture=neutral, PublicKeyToken=31bf3856ad364e35, processorArchitecture=MSIL">
      <HintPath>..\packages\Microsoft.AspNet.WebApi.Client.5.2.3\lib\net45\System.Net.Http.Formatting.dll</HintPath>
    </Reference>
    <Reference Include="System.Net.Http.WebRequest" />
    <Reference Include="System.Runtime.Caching" />
    <Reference Include="System.Runtime.Serialization" />
    <Reference Include="System.ServiceModel" />
    <Reference Include="System.ServiceModel.Web" />
    <Reference Include="System.Web" />
    <Reference Include="System.Web.Extensions" />
    <Reference Include="System.Web.Http, Version=5.2.3.0, Culture=neutral, PublicKeyToken=31bf3856ad364e35, processorArchitecture=MSIL">
      <HintPath>..\packages\Microsoft.AspNet.WebApi.Core.5.2.3\lib\net45\System.Web.Http.dll</HintPath>
    </Reference>
    <Reference Include="System.Web.Http.WebHost, Version=5.2.3.0, Culture=neutral, PublicKeyToken=31bf3856ad364e35, processorArchitecture=MSIL">
      <HintPath>..\packages\Microsoft.AspNet.WebApi.WebHost.5.2.3\lib\net45\System.Web.Http.WebHost.dll</HintPath>
    </Reference>
    <Reference Include="System.Web.Optimization, Version=1.1.0.0, Culture=neutral, PublicKeyToken=31bf3856ad364e35, processorArchitecture=MSIL">
      <HintPath>..\packages\Microsoft.AspNet.Web.Optimization.1.1.3\lib\net40\System.Web.Optimization.dll</HintPath>
    </Reference>
    <Reference Include="System.Xml.Linq" />
    <Reference Include="System.Data.DataSetExtensions" />
    <Reference Include="Microsoft.CSharp" />
    <Reference Include="System.Data" />
    <Reference Include="System.Net.Http" />
    <Reference Include="System.Xml" />
    <Reference Include="Twilio, Version=0.0.0.0, Culture=neutral, processorArchitecture=MSIL">
      <HintPath>..\packages\Twilio.5.1.0\lib\net451\Twilio.dll</HintPath>
    </Reference>
    <Reference Include="UAParser, Version=2.1.0.0, Culture=neutral, PublicKeyToken=f7377bf021646069, processorArchitecture=MSIL">
      <HintPath>..\packages\UAParser.2.1.0.0\lib\net40-Client\UAParser.dll</HintPath>
    </Reference>
    <Reference Include="WebGrease, Version=1.5.2.14234, Culture=neutral, PublicKeyToken=31bf3856ad364e35, processorArchitecture=MSIL">
      <HintPath>..\packages\WebGrease.1.5.2\lib\WebGrease.dll</HintPath>
    </Reference>
    <Reference Include="Z.EntityFramework.Plus.EF6, Version=1.7.11.0, Culture=neutral, PublicKeyToken=59b66d028979105b, processorArchitecture=MSIL">
      <HintPath>..\packages\Z.EntityFramework.Plus.EF6.1.7.11\lib\net45\Z.EntityFramework.Plus.EF6.dll</HintPath>
    </Reference>
  </ItemGroup>
  <ItemGroup>
    <Compile Include="..\Rock.Version\AssemblySharedInfo.cs">
      <Link>AssemblySharedInfo.cs</Link>
    </Compile>
    <Compile Include="Address\Bing.cs" />
    <Compile Include="Address\MelissaData.cs" />
    <Compile Include="Address\ServiceObjects.cs" />
    <Compile Include="Address\SmartyStreets.cs" />
    <Compile Include="Address\VerificationComponent.cs" />
    <Compile Include="Address\VerificationContainer.cs" />
    <Compile Include="Attribute\AccountFieldAttribute.cs" />
    <Compile Include="Attribute\AccountsFieldAttribute.cs" />
    <Compile Include="Attribute\AddressFieldAttribute.cs" />
    <Compile Include="Attribute\AttributeCategoryFieldAttribute.cs" />
    <Compile Include="Attribute\AttributeFieldAttribute.cs" />
    <Compile Include="Attribute\CheckListFieldAttribute.cs" />
    <Compile Include="Attribute\ColorFieldAttribute.cs" />
    <Compile Include="Attribute\ComparisonFieldAttribute.cs" />
    <Compile Include="Attribute\ContentChannelTypeFieldAttribute.cs" />
    <Compile Include="Attribute\ContentChannelItemFieldAttribute.cs" />
    <Compile Include="Attribute\BackgroundCheckFieldAttribute.cs" />
    <Compile Include="Attribute\GenderFieldAttribute.cs" />
    <Compile Include="Attribute\IHasAttributes.cs" />
    <Compile Include="Attribute\InteractionChannelFieldAttribute.cs" />
    <Compile Include="Attribute\InteractionChannelsFieldAttribute.cs" />
    <Compile Include="Attribute\LabelFieldAttribute.cs" />
    <Compile Include="Attribute\LavaFieldAttribute.cs" />
    <Compile Include="Attribute\RegistrationInstanceFieldAttribute.cs" />
    <Compile Include="Attribute\RegistrationTemplateFieldAttribute.cs" />
    <Compile Include="Attribute\ReportFieldAttribute.cs" />
    <Compile Include="Attribute\TimeZoneFieldAttribute.cs" />
    <Compile Include="Attribute\FileFieldAttribute.cs" />
    <Compile Include="Attribute\BinaryFileFieldAttribute.cs" />
    <Compile Include="Attribute\BinaryFileTypeFieldAttribute.cs" />
    <Compile Include="Attribute\BinaryFileTypesFieldAttribute.cs" />
    <Compile Include="Attribute\BooleanFieldAttribute.cs" />
    <Compile Include="Attribute\CampusesFieldAttribute.cs" />
    <Compile Include="Attribute\CampusFieldAttribute.cs" />
    <Compile Include="Attribute\GroupCategoryFieldAttribute.cs" />
    <Compile Include="Attribute\CategoryFieldAttribute.cs" />
    <Compile Include="Attribute\CodeEditorFieldAttribute.cs" />
    <Compile Include="Attribute\CommunicationTemplateFieldAttribute .cs" />
    <Compile Include="Attribute\ComponentFieldAttribute.cs" />
    <Compile Include="Attribute\ComponentsFieldAttribute.cs" />
    <Compile Include="Attribute\ConnectionActivityTypeFieldAttribute.cs" />
    <Compile Include="Attribute\ConnectionOpportunityFieldAttribute.cs" />
    <Compile Include="Attribute\ConnectionRequestFieldAttribute.cs" />
    <Compile Include="Attribute\ConnectionStateFieldAttribute.cs" />
    <Compile Include="Attribute\ConnectionStatusFieldAttribute.cs" />
    <Compile Include="Attribute\ConnectionTypeFieldAttribute.cs" />
    <Compile Include="Attribute\ConnectionTypesFieldAttribute.cs" />
    <Compile Include="Attribute\ContentChannelFieldAttribute.cs" />
    <Compile Include="Attribute\ContentChannelTypesFieldAttribute.cs" />
    <Compile Include="Attribute\CurrencyFieldAttribute.cs" />
    <Compile Include="Attribute\CustomEnhancedListFieldAttribute.cs" />
    <Compile Include="Attribute\CustomCheckboxListFieldAttribute.cs" />
    <Compile Include="Attribute\CustomDropdownListFieldAttribute.cs" />
    <Compile Include="Attribute\CustomRadioListFieldAttribute.cs" />
    <Compile Include="Attribute\DataViewFieldAttribute.cs" />
    <Compile Include="Attribute\DataViewsFieldAttribute.cs" />
    <Compile Include="Attribute\DateFieldAttribute.cs" />
    <Compile Include="Attribute\DateRangeFieldAttribute.cs" />
    <Compile Include="Attribute\DateTimeFieldAttribute.cs" />
    <Compile Include="Attribute\DayOfWeekFieldAttribute.cs" />
    <Compile Include="Attribute\DaysOfWeekFieldAttribute.cs" />
    <Compile Include="Attribute\DecimalFieldAttribute.cs" />
    <Compile Include="Attribute\DecimalRangeFieldAttribute.cs" />
    <Compile Include="Attribute\DefinedTypeFieldAttribute.cs" />
    <Compile Include="Attribute\DefinedValueFieldAttribute.cs" />
    <Compile Include="Attribute\DefinedValueRangeFieldAttribute.cs" />
    <Compile Include="Attribute\EmailFieldAttribute.cs" />
    <Compile Include="Attribute\GroupMemberFieldAttribute.cs" />
    <Compile Include="Attribute\IHasInheritedAttributes.cs" />
    <Compile Include="Attribute\MatrixFieldAttribute.cs" />
    <Compile Include="Attribute\SocialMediaAccountFieldAttribute.cs" />
    <Compile Include="Attribute\SSNFieldAttribute.cs" />
    <Compile Include="Attribute\WorkflowFieldAttribute.cs" />
    <Compile Include="Attribute\EncryptedTextFieldAttribute.cs" />
    <Compile Include="Attribute\EntityFieldAttribute.cs" />
    <Compile Include="Attribute\EntityTypeFieldAttribute.cs" />
    <Compile Include="Attribute\EnumFieldAttribute.cs" />
    <Compile Include="Attribute\EnumsFieldAttribute.cs" />
    <Compile Include="Attribute\EventCalendarFieldAttribute.cs" />
    <Compile Include="Attribute\EventItemFieldAttribute.cs" />
    <Compile Include="Attribute\FieldAttribute.cs" />
    <Compile Include="Attribute\FinancialGatewayFieldAttribute.cs" />
    <Compile Include="Attribute\GroupAndRoleFieldAttribute.cs" />
    <Compile Include="Attribute\GroupFieldAttribute.cs" />
    <Compile Include="Attribute\GroupLocationTypeFieldAttribute.cs" />
    <Compile Include="Attribute\GroupRoleFieldAttribute.cs" />
    <Compile Include="Attribute\GroupTypeFieldAttribute.cs" />
    <Compile Include="Attribute\GroupTypeGroupFieldAttribute.cs" />
    <Compile Include="Attribute\GroupTypesFieldAttribute.cs" />
    <Compile Include="Attribute\Helper.cs" />
    <Compile Include="Attribute\IHasAttributesWrapper.cs" />
    <Compile Include="Attribute\InheritedAttribute.cs" />
    <Compile Include="Attribute\IntegerFieldAttribute.cs" />
    <Compile Include="Attribute\IntegerRangeFieldAttribute.cs" />
    <Compile Include="Attribute\KeyValueListFieldAttribute.cs" />
    <Compile Include="Attribute\LavaCommandsFieldAttribute.cs" />
    <Compile Include="Attribute\LinkedPageAttribute.cs" />
    <Compile Include="Attribute\LocationFieldAttribute.cs" />
    <Compile Include="Attribute\MarkdownFieldAttribute.cs" />
    <Compile Include="Attribute\MemoFieldAttribute.cs" />
    <Compile Include="Attribute\MergeTemplateFieldAttribute.cs" />
    <Compile Include="Attribute\MetricCategoriesFieldAttribute.cs" />
    <Compile Include="Attribute\NoteTypeFieldAttribute.cs" />
    <Compile Include="Attribute\PersonBadgesAttribute.cs" />
    <Compile Include="Attribute\PersonFieldAttribute.cs" />
    <Compile Include="Attribute\PhoneNumberFieldAttribute.cs" />
    <Compile Include="Attribute\RemoteAuthsFieldAttribute.cs" />
    <Compile Include="Attribute\ScheduleFieldAttribute.cs" />
    <Compile Include="Attribute\SchedulesFieldAttribute.cs" />
    <Compile Include="Attribute\SecurityRoleFieldAttribute.cs" />
    <Compile Include="Attribute\SiteFieldAttribute.cs" />
    <Compile Include="Attribute\SlidingDateRangeFieldAttribute.cs" />
    <Compile Include="Attribute\SystemEmailFieldAttribute.cs" />
    <Compile Include="Attribute\TextFieldAttribute.cs" />
    <Compile Include="Attribute\TimeFieldAttribute.cs" />
    <Compile Include="Attribute\UrlLinkFieldAttribute.cs" />
    <Compile Include="Attribute\ValueListFieldAttribute.cs" />
    <Compile Include="Attribute\WorkflowActivityTypeAttribute.cs" />
    <Compile Include="Attribute\WorkflowAttributeAttribute.cs" />
    <Compile Include="Attribute\WorkflowTextOrAttributeAttribute.cs" />
    <Compile Include="Attribute\WorkflowTypeFieldAttribute.cs" />
    <Compile Include="Web\Cache\Entities\BlockCache.cs" />
    <Compile Include="Web\Cache\Entities\CampusCache.cs" />
    <Compile Include="Web\Cache\Entities\ContentChannelCache.cs" />
    <Compile Include="Web\Cache\Entities\EventCalendarCache.cs" />
    <Compile Include="Web\Cache\Entities\GroupTypeCache.cs" />
    <Compile Include="Web\Cache\Entities\InteractionChannelCache.cs" />
    <Compile Include="Web\Cache\Entities\InteractionComponentCache.cs" />
    <Compile Include="Web\Cache\Entities\LavaShortcodeCache.cs" />
    <Compile Include="Web\Cache\Entities\NoteTypeCache.cs" />
    <Compile Include="Web\Cache\Entities\Obsolete\CachedEntity.cs" />
    <Compile Include="Web\Cache\Entities\Obsolete\CachedModel.cs" />
    <Compile Include="Web\Cache\Entities\Obsolete\RockMemoryCache.cs" />
    <Compile Include="Web\Cache\Entities\PersonBadgeCache.cs" />
    <Compile Include="Web\Cache\Entities\RestActionCache.cs" />
    <Compile Include="Web\Cache\Entities\RestControllerCache.cs" />
    <Compile Include="Web\Cache\Entities\SignalTypeCache.cs" />
    <Compile Include="Web\Cache\Entities\WorkflowActionFormAttributeCache.cs" />
    <Compile Include="Web\Cache\Entities\WorkflowActionFormCache.cs" />
    <Compile Include="Web\Cache\Entities\WorkflowActionTypeCache.cs" />
    <Compile Include="Web\Cache\Entities\WorkflowActivityTypeCache.cs" />
    <Compile Include="Web\Cache\Entities\WorkflowTypeCache.cs" />
    <Compile Include="Web\Cache\ICacheable.cs" />
    <Compile Include="Web\Cache\IItemCache.cs" />
    <Compile Include="Web\Cache\EntityItemCache.cs" />
    <Compile Include="Web\Cache\NonEntities\EntityNoteTypesCache.cs" />
    <Compile Include="Web\Cache\NonEntities\IdFromGuidCache.cs" />
    <Compile Include="Web\Cache\NonEntities\WorkflowTriggersCache.cs" />
    <Compile Include="Web\Cache\RockCache.cs" />
    <Compile Include="Web\Cache\IRockCacheManager.cs" />
    <Compile Include="Web\Cache\ItemCache.cs" />
    <Compile Include="Web\Cache\EntityCache.cs" />
    <Compile Include="Web\Cache\IEntityCache.cs" />
    <Compile Include="Web\Cache\RockCacheManager.cs" />
    <Compile Include="Web\Cache\ModelCache.cs" />
    <Compile Include="Web\Cache\Entities\AttributeCache.cs" />
    <Compile Include="Web\Cache\Entities\BlockTypeCache.cs" />
    <Compile Include="Web\Cache\Entities\CategoryCache.cs" />
    <Compile Include="Web\Cache\Entities\DefinedTypeCache.cs" />
    <Compile Include="Web\Cache\Entities\DefinedValueCache.cs" />
    <Compile Include="Web\Cache\Entities\EntityTypeCache.cs" />
    <Compile Include="Web\Cache\Entities\FieldTypeCache.cs" />
    <Compile Include="Web\Cache\Entities\LayoutCache.cs" />
    <Compile Include="Web\Cache\Entities\PageCache.cs" />
    <Compile Include="Web\Cache\Entities\SiteCache.cs" />
    <Compile Include="Web\Cache\NonEntities\AttributeValueCache.cs" />
    <Compile Include="Web\Cache\NonEntities\EntityAttributesCache.cs" />
    <Compile Include="Web\Cache\NonEntities\GlobalAttributesCache.cs" />
    <Compile Include="Web\Cache\NonEntities\LavaTemplateCache.cs" />
    <Compile Include="Web\Cache\NonEntities\RoleCache.cs" />
    <Compile Include="Chart\ChartGroupBy.cs" />
    <Compile Include="Chart\IChartData.cs" />
    <Compile Include="Chart\SummaryData.cs" />
    <Compile Include="CheckIn\CheckInBlockMultiPerson.cs">
      <SubType>ASPXCodeBehind</SubType>
    </Compile>
    <Compile Include="CheckIn\CheckInBlock.cs">
      <SubType>ASPXCodeBehind</SubType>
    </Compile>
    <Compile Include="CheckIn\CheckInFamily.cs" />
    <Compile Include="CheckIn\CheckInGroup.cs" />
    <Compile Include="CheckIn\CheckInGroupType.cs" />
    <Compile Include="CheckIn\CheckInLabel.cs" />
    <Compile Include="CheckIn\CheckInLocation.cs" />
    <Compile Include="CheckIn\CheckOutPerson.cs" />
    <Compile Include="CheckIn\CheckInPerson.cs" />
    <Compile Include="CheckIn\CheckInSchedule.cs" />
    <Compile Include="CheckIn\CheckInState.cs" />
    <Compile Include="CheckIn\CheckInStatus.cs" />
    <Compile Include="CheckIn\CheckinType.cs" />
    <Compile Include="CheckIn\KioskDevice.cs" />
    <Compile Include="CheckIn\KioskGroup.cs" />
    <Compile Include="CheckIn\KioskGroupAttendance.cs" />
    <Compile Include="CheckIn\KioskGroupType.cs" />
    <Compile Include="CheckIn\KioskLabel.cs" />
    <Compile Include="CheckIn\KioskLocation.cs" />
    <Compile Include="CheckIn\KioskLocationAttendance.cs" />
    <Compile Include="CheckIn\KioskSchedule.cs" />
    <Compile Include="CheckIn\KioskScheduleAttendance.cs" />
    <Compile Include="Communication\BouncedEmail.cs" />
    <Compile Include="Communication\Email.cs" />
    <Compile Include="Communication\CommunicationDetails.cs" />
    <Compile Include="Communication\IEmailProvider.cs" />
    <Compile Include="Communication\ICommunicationDetails.cs" />
    <Compile Include="Communication\MediumComponent.cs" />
    <Compile Include="Communication\MediumContainer.cs" />
    <Compile Include="Communication\Medium\Email.cs" />
    <Compile Include="Communication\Medium\PushNotification.cs" />
    <Compile Include="Communication\Medium\Sms.cs" />
    <Compile Include="Communication\RecipientData.cs" />
    <Compile Include="Communication\RockEmailMessage.cs" />
    <Compile Include="Communication\RockMessage.cs" />
    <Compile Include="Communication\RockPushMessage.cs" />
    <Compile Include="Communication\RockSMSMessage.cs" />
    <Compile Include="Communication\SMTPComponent.cs" />
    <Compile Include="Communication\TransportComponent.cs" />
    <Compile Include="Communication\TransportContainer.cs" />
    <Compile Include="Communication\Transport\Firebase.cs" />
    <Compile Include="Communication\Transport\SMTP.cs" />
    <Compile Include="Communication\Transport\Twilio.cs" />
    <Compile Include="Configuration\AttributeValueConfig.cs" />
    <Compile Include="Configuration\AttributeValuesConfig.cs" />
    <Compile Include="Configuration\RockConfig.cs" />
    <Compile Include="Constants\DisplayStrings.cs" />
    <Compile Include="Constants\SystemSettingKeys.cs" />
    <Compile Include="Data\BoundFieldTypeAttribute.cs" />
    <Compile Include="Data\DbContext.cs" />
    <Compile Include="Data\DbService.cs" />
    <Compile Include="Data\DefinedValueAttribute.cs" />
    <Compile Include="Data\Entity.cs" />
    <Compile Include="Data\FieldTypeAttribute.cs" />
    <Compile Include="Data\AnalyticHistoryFieldAttribute.cs" />
    <Compile Include="Data\HideFromReportingAttribute.cs" />
    <Compile Include="Data\AnalyticsAttribute.cs" />
    <Compile Include="Data\IAnalyticHistorical.cs" />
    <Compile Include="Data\IAnalytic.cs" />
    <Compile Include="Data\ICategorized.cs" />
    <Compile Include="Data\IEntity.cs" />
    <Compile Include="Data\IFeed.cs" />
    <Compile Include="Data\IgnoreCanDelete.cs" />
    <Compile Include="Data\IgnoreModelErrorsAttribute.cs" />
    <Compile Include="Data\IHistoricalTracking.cs" />
    <Compile Include="Data\IMigration.cs" />
    <Compile Include="Data\IModel.cs" />
    <Compile Include="Data\IncludeForReportingAttribute.cs" />
    <Compile Include="Data\IncludeAsEntityProperty.cs" />
    <Compile Include="Data\Interception\QueryHintDbCommandInterceptor.cs" />
    <Compile Include="Data\Interception\QueryHintScope.cs" />
    <Compile Include="Data\IHasActiveFlag.cs" />
    <Compile Include="Data\IOrdered.cs" />
    <Compile Include="Data\IRockEntity.cs" />
    <Compile Include="Data\IService.cs" />
    <Compile Include="Data\LavaIgnoreAttribute.cs" />
    <Compile Include="Data\LavaIncludeAttribute.cs" />
    <Compile Include="Data\LinqRuntimeTypeBuilder.cs" />
    <Compile Include="Data\MigrationHelper.cs" />
    <Compile Include="Data\Model.cs" />
    <Compile Include="Data\NotAuditedAttribute.cs" />
    <Compile Include="Data\NotEmptyGuidAttribute.cs" />
    <Compile Include="Data\NotExportable.cs" />
    <Compile Include="Data\PreviewableAttribute.cs" />
    <Compile Include="Data\RockBulkUpdateExpressionVisitor.cs" />
    <Compile Include="Data\RockClientIncludeAttribute.cs" />
    <Compile Include="Data\RockContext.cs" />
    <Compile Include="Data\RockContextConfig.cs" />
    <Compile Include="Data\RockDomainAttribute.cs" />
    <Compile Include="Data\RockPluginDBInitializer.cs" />
    <Compile Include="Data\RouteAttribute.cs" />
    <Compile Include="Data\Service.cs" />
    <Compile Include="Data\Udf\DbMetadataExtensions.cs" />
    <Compile Include="Data\Udf\GetSpousePersonIdFromPersonIdStoreFunctionInjectionConvention.cs" />
    <Compile Include="Data\Udf\GetAddressStoreFunctionInjectionConvention.cs" />
    <Compile Include="Data\Udf\GetGeofencedGroupNamesStoreFunctionInjectionConvention.cs" />
    <Compile Include="Data\IRockStoreModelConvention.cs" />
    <Compile Include="Data\Udf\RockUdfHelper.cs" />
    <Compile Include="Extension\Component.cs" />
    <Compile Include="Extension\ComponentDescription.cs" />
    <Compile Include="Extension\Container.cs" />
    <Compile Include="Extension\IComponentData.cs" />
    <Compile Include="Extension\IContainer.cs" />
    <Compile Include="Extension\SafeDirectoryCatalog.cs" />
    <Compile Include="Field\ConfigurationValue.cs" />
    <Compile Include="Field\FieldType.cs" />
    <Compile Include="Field\Helper.cs" />
    <Compile Include="Field\IEntityFieldType.cs" />
    <Compile Include="Field\IEntityQualifierFieldType.cs" />
    <Compile Include="Field\IFieldType.cs" />
    <Compile Include="Field\ILinkableFieldType.cs" />
    <Compile Include="Field\SelectFromListFieldType.cs" />
    <Compile Include="Field\Types\CheckListFieldType.cs" />
    <Compile Include="Field\Types\ContentChannelTypeFieldType.cs" />
    <Compile Include="Field\Types\ContentChannelItemFieldType.cs" />
    <Compile Include="Field\Types\BackgroundCheckFieldType.cs" />
    <Compile Include="Field\Types\MonthDayFieldType.cs" />
    <Compile Include="Field\Types\GenderFieldType.cs" />
    <Compile Include="Field\Types\InteractionChannelsFieldType.cs" />
    <Compile Include="Field\Types\LabelFieldType.cs" />
    <Compile Include="Field\Types\RegistrationInstanceFieldType.cs" />
    <Compile Include="Field\Types\RegistrationTemplateFieldType.cs" />
    <Compile Include="Field\Types\ReportFieldType.cs" />
    <Compile Include="Field\Types\TimeZoneFieldType.cs" />
    <Compile Include="Field\Types\GroupMemberFieldType.cs" />
    <Compile Include="Field\Types\InteractionChannelFieldType.cs" />
    <Compile Include="Field\Types\CommunicationPreferenceFieldType.cs" />
    <Compile Include="Field\Types\DataViewsFieldType.cs" />
    <Compile Include="Field\Types\LavaFieldType.cs" />
    <Compile Include="Field\Types\AccountFieldType.cs" />
    <Compile Include="Field\Types\AccountsFieldType.cs" />
    <Compile Include="Field\Types\AddressFieldType.cs" />
    <Compile Include="Field\Types\AttributeFieldType.cs" />
    <Compile Include="Field\Types\AudioFileFieldType.cs" />
    <Compile Include="Field\Types\AudioUrlFieldType.cs" />
    <Compile Include="Field\Types\BinaryFileFieldType.cs" />
    <Compile Include="Field\Types\BinaryFileTypeFieldType.cs" />
    <Compile Include="Field\Types\BinaryFileTypesFieldType.cs" />
    <Compile Include="Field\Types\BooleanFieldType.cs" />
    <Compile Include="Field\Types\CampusesFieldType.cs" />
    <Compile Include="Field\Types\CampusFieldType.cs" />
    <Compile Include="Field\Types\CategoriesFieldType.cs" />
    <Compile Include="Field\Types\CategoryFieldType.cs" />
    <Compile Include="Field\Types\CodeEditorFieldType.cs" />
    <Compile Include="Field\Types\ColorFieldType.cs" />
    <Compile Include="Field\Types\CommunicationTemplateFieldType.cs" />
    <Compile Include="Field\Types\ComparisonFieldType.cs" />
    <Compile Include="Field\Types\ComponentFieldType.cs" />
    <Compile Include="Field\Types\ComponentsFieldType.cs" />
    <Compile Include="Field\Types\ConnectionActivityTypeFieldType.cs" />
    <Compile Include="Field\Types\ConnectionOpportunityFieldType.cs" />
    <Compile Include="Field\Types\BenevolenceRequestFieldType.cs" />
    <Compile Include="Field\Types\ConnectionRequestFieldType.cs" />
    <Compile Include="Field\Types\ConnectionStateFieldType.cs" />
    <Compile Include="Field\Types\ConnectionStatusFieldType.cs" />
    <Compile Include="Field\Types\ConnectionTypeFieldType.cs" />
    <Compile Include="Field\Types\ConnectionTypesFieldType.cs" />
    <Compile Include="Field\Types\ContentChannelFieldType.cs" />
    <Compile Include="Field\Types\ContentChannelTypesFieldType.cs" />
    <Compile Include="Field\Types\CurrencyFieldType.cs" />
    <Compile Include="Field\Types\DataViewFieldType.cs" />
    <Compile Include="Field\Types\DateFieldType.cs" />
    <Compile Include="Field\Types\DateRangeFieldType.cs" />
    <Compile Include="Field\Types\DateTimeFieldType.cs" />
    <Compile Include="Field\Types\DayOfWeekFieldType.cs" />
    <Compile Include="Field\Types\DaysOfWeekFieldType.cs" />
    <Compile Include="Field\Types\DecimalFieldType.cs" />
    <Compile Include="Field\Types\DecimalRangeFieldType.cs" />
    <Compile Include="Field\Types\DefinedTypeFieldType.cs" />
    <Compile Include="Field\Types\DefinedValueFieldType.cs" />
    <Compile Include="Field\Types\DefinedValueRangeFieldType.cs" />
    <Compile Include="Field\Types\EmailFieldType.cs" />
    <Compile Include="Field\Types\MatrixFieldType.cs" />
    <Compile Include="Field\Types\SocialMediaAccountFieldType.cs" />
    <Compile Include="Field\Types\SSNFieldType.cs" />
    <Compile Include="Field\Types\WorkflowFieldType.cs" />
    <Compile Include="Field\Types\EncryptedTextFieldType.cs" />
    <Compile Include="Field\Types\EntityFieldType.cs" />
    <Compile Include="Field\Types\EntityTypeFieldType.cs" />
    <Compile Include="Field\Types\EnumFieldType.cs" />
    <Compile Include="Field\Types\EventCalendarFieldType.cs" />
    <Compile Include="Field\Types\EventItemFieldType.cs" />
    <Compile Include="Field\Types\FileFieldType.cs" />
    <Compile Include="Field\Types\FinancialGatewayFieldType.cs" />
    <Compile Include="Field\Types\GroupAndRoleFieldType.cs" />
    <Compile Include="Field\Types\GroupFieldType.cs" />
    <Compile Include="Field\Types\GroupLocationTypeFieldType.cs" />
    <Compile Include="Field\Types\GroupRoleFieldType.cs" />
    <Compile Include="Field\Types\GroupTypeFieldType.cs" />
    <Compile Include="Field\Types\GroupTypeGroupFieldType.cs" />
    <Compile Include="Field\Types\GroupTypesFieldType.cs" />
    <Compile Include="Field\Types\HtmlFieldType.cs" />
    <Compile Include="Field\Types\ImageFieldType.cs" />
    <Compile Include="Field\Types\IntegerFieldType.cs" />
    <Compile Include="Field\Types\IntegerRangeFieldType.cs" />
    <Compile Include="Field\Types\KeyValueListFieldType.cs" />
    <Compile Include="Field\Types\LavaCommandsFieldType.cs" />
    <Compile Include="Field\Types\LocationFieldType.cs" />
    <Compile Include="Field\Types\MarkdownFieldType.cs" />
    <Compile Include="Field\Types\MemoFieldType.cs" />
    <Compile Include="Field\Types\MergeTemplateFieldType.cs" />
    <Compile Include="Field\Types\MetricCategoriesFieldType.cs" />
    <Compile Include="Field\Types\NoteTypeFieldType.cs" />
    <Compile Include="Field\Types\NoteTypesFieldType.cs" />
    <Compile Include="Field\Types\PageReferenceFieldType.cs" />
    <Compile Include="Field\Types\PersonBadgesFieldType.cs" />
    <Compile Include="Field\Types\PersonFieldType.cs" />
    <Compile Include="Field\Types\PhoneNumberFieldType.cs" />
    <Compile Include="Field\Types\RangeSliderFieldType.cs" />
    <Compile Include="Field\Types\RatingFieldType.cs" />
    <Compile Include="Field\Types\RemoteAuthsFieldType.cs" />
    <Compile Include="Field\Types\ScheduleFieldType.cs" />
    <Compile Include="Field\Types\SchedulesFieldType.cs" />
    <Compile Include="Field\Types\SecurityRoleFieldType.cs" />
    <Compile Include="Field\Types\SelectMultiFieldType.cs" />
    <Compile Include="Field\Types\SelectSingleFieldType.cs" />
    <Compile Include="Field\Types\SiteFieldType.cs" />
    <Compile Include="Field\Types\SlidingDateRangeFieldType.cs" />
    <Compile Include="Field\Types\SystemEmailFieldType.cs" />
    <Compile Include="Field\Types\TextFieldType.cs" />
    <Compile Include="Field\Types\TimeFieldType.cs" />
    <Compile Include="Field\Types\UrlLinkFieldType.cs" />
    <Compile Include="Field\Types\ValueListFieldType.cs" />
    <Compile Include="Field\Types\VideoFileFieldType.cs" />
    <Compile Include="Field\Types\VideoUrlFieldType.cs" />
    <Compile Include="Field\Types\WorkflowActivityTypeFieldType.cs" />
    <Compile Include="Field\Types\WorkflowAttributeFieldType.cs" />
    <Compile Include="Field\Types\WorkflowTextOrAttributeFieldType.cs" />
    <Compile Include="Field\Types\WorkflowTypeFieldType.cs" />
    <Compile Include="Field\Types\WorkflowTypesFieldType.cs" />
    <Compile Include="Financial\ACHPaymentInfo.cs" />
    <Compile Include="Financial\CreditCardPaymentInfo.cs" />
    <Compile Include="Financial\GatewayComponent.cs" />
    <Compile Include="Financial\GatewayContainer.cs" />
    <Compile Include="Financial\ITransactionDetail.cs" />
    <Compile Include="Financial\Payment.cs" />
    <Compile Include="Financial\PaymentInfo.cs" />
    <Compile Include="Financial\PaymentSchedule.cs" />
    <Compile Include="Financial\ReferencePaymentInfo.cs" />
    <Compile Include="Financial\SwipePaymentInfo.cs" />
    <Compile Include="Financial\TestGateway.cs" />
    <Compile Include="Financial\ThreeStepGatewayComponent.cs" />
    <Compile Include="Follow\EventComponent.cs" />
    <Compile Include="Follow\EventContainer.cs" />
    <Compile Include="Follow\Event\PersonAnniversary.cs" />
    <Compile Include="Follow\Event\PersonPrayerRequest.cs" />
    <Compile Include="Follow\Event\PersonBaptized.cs" />
    <Compile Include="Follow\Event\PersonBirthday.cs" />
    <Compile Include="Follow\Event\PersonFirstAttendedGroupType.cs" />
    <Compile Include="Follow\Event\PersonFirstJoinedGroupType.cs" />
    <Compile Include="Follow\Event\PersonHistory.cs" />
    <Compile Include="Follow\SuggestionComponent.cs" />
    <Compile Include="Follow\SuggestionContainer.cs" />
    <Compile Include="Follow\Suggestion\InFollowedGroup.cs" />
    <Compile Include="Follow\Suggestion\InGroupTogether.cs" />
    <Compile Include="Jobs\CalculateFamilyAnalytics.cs" />
    <Compile Include="Jobs\CalculatePersonSignals.cs" />
    <Compile Include="Jobs\CommunicationQueueAlert.cs" />
    <Compile Include="Jobs\DatabaseMaintenance.cs" />
    <Compile Include="Jobs\IndexRockSite.cs" />
    <Compile Include="Jobs\MigrateFamilyAlternateId.cs" />
    <Compile Include="Jobs\MigrateAttendanceOccurrenceData.cs" />
    <Compile Include="Jobs\MigrateHistorySummaryData.cs" />
    <Compile Include="Jobs\PostV80DataMigrations.cs" />
    <Compile Include="Jobs\ProcessNcoaResults.cs">
      <SubType>ASPXCodeBehind</SubType>
    </Compile>
    <Compile Include="Jobs\PostV74DataMigrations.cs" />
    <Compile Include="Jobs\MigrateCommunicationMediumData.cs" />
    <Compile Include="Jobs\MigrateInteractionsData.cs" />
    <Compile Include="Jobs\ProcessBIAnalytics.cs" />
    <Compile Include="Jobs\PbxCdrDownload.cs" />
    <Compile Include="Jobs\DataAutomation.cs" />
    <Compile Include="Jobs\ProcessGroupHistory.cs" />
    <Compile Include="Jobs\SendCreditCardExpirationNotices.cs" />
    <Compile Include="Jobs\IndexEntities.cs" />
    <Compile Include="Jobs\SendDataViewEmail.cs" />
    <Compile Include="Jobs\CalculateGroupRequirements.cs" />
    <Compile Include="Jobs\CalculateMetrics.cs" />
    <Compile Include="Jobs\GetScheduledPayments.cs" />
    <Compile Include="Jobs\GroupLeaderPendingNotifications.cs" />
    <Compile Include="Jobs\GroupSync.cs" />
    <Compile Include="Jobs\JobLoadFailedException.cs" />
    <Compile Include="Jobs\JobPulse.cs" />
    <Compile Include="Jobs\LaunchWorkflow.cs">
      <SubType>ASPXCodeBehind</SubType>
    </Compile>
    <Compile Include="Jobs\LocationServicesVerify.cs" />
    <Compile Include="Jobs\ProcessSignatureDocuments.cs" />
    <Compile Include="Jobs\ProcessWorkflows.cs" />
    <Compile Include="Jobs\RockCleanup.cs" />
    <Compile Include="Jobs\RockJobListener.cs" />
    <Compile Include="Jobs\CompleteWorkflows.cs" />
    <Compile Include="Jobs\RunSQL.cs" />
    <Compile Include="Jobs\SendAttendanceReminders.cs" />
    <Compile Include="Jobs\SendBirthdayEmail.cs" />
    <Compile Include="Jobs\SendCommunications.cs" />
    <Compile Include="Jobs\SendFollowingEvents.cs" />
    <Compile Include="Jobs\SendFollowingSuggestions.cs" />
    <Compile Include="Jobs\SendGroupEmail.cs" />
    <Compile Include="Jobs\SendGroupRequirementsNotification.cs" />
    <Compile Include="Jobs\SendNoteNotifications.cs" />
    <Compile Include="Jobs\SendRegistrationPaymentReminders.cs" />
    <Compile Include="Jobs\SparkLink.cs" />
    <Compile Include="Jobs\SendRegistrationReminders.cs" />
    <Compile Include="Jobs\UpdatePersistedDataviews.cs" />
    <Compile Include="Lava\Blocks\Execute.cs" />
    <Compile Include="Lava\Blocks\RockEntity.cs" />
    <Compile Include="Lava\Blocks\RockLavaBlockBase.cs" />
    <Compile Include="Lava\Blocks\Search.cs" />
    <Compile Include="Lava\Blocks\Javascript.cs" />
    <Compile Include="Lava\Blocks\Cache.cs" />
    <Compile Include="Lava\Blocks\TagList.cs" />
    <Compile Include="Lava\Blocks\Stylesheet.cs" />
    <Compile Include="Lava\Blocks\WebRequest.cs" />
    <Compile Include="Lava\Blocks\Sql.cs" />
    <Compile Include="Lava\Blocks\WorkflowActivate.cs" />
    <Compile Include="Lava\CommonMergeFieldsOptions.cs" />
    <Compile Include="Lava\ILiquidizable.cs" />
    <Compile Include="Lava\LavaHelper.cs" />
    <Compile Include="Lava\LavaSupportLevel.cs" />
    <Compile Include="Lava\LegacyLavaSyntaxDetectedException.cs" />
    <Compile Include="Lava\LegacyLavaUpdater.cs" />
    <Compile Include="Lava\RockFilters.cs" />
    <Compile Include="Lava\Shortcodes\DynamicShortcodeBlock.cs" />
    <Compile Include="Lava\Shortcodes\DynamicShortcodeInline.cs" />
    <Compile Include="Lava\Shortcodes\IRockShortcode.cs" />
    <Compile Include="Lava\Shortcodes\RockLavaShortcodeBlockBase.cs" />
    <Compile Include="Lava\Shortcodes\RockLavaShortcodeBase.cs" />
    <Compile Include="Lava\Shortcodes\BootstrapAlert.cs" />
    <Compile Include="MergeTemplates\HtmlMergeTemplateType.cs" />
    <Compile Include="MergeTemplates\MergeTemplateType.cs" />
    <Compile Include="MergeTemplates\MergeTemplateTypeContainer.cs" />
    <Compile Include="MergeTemplates\WordDocumentMergeTemplateType.cs" />
    <Compile Include="Model\AnalyticsDimAttendanceLocation.cs" />
    <Compile Include="Model\AnalyticsDimCampus.cs" />
    <Compile Include="Model\AnalyticsSourceCampus.cs" />
    <Compile Include="Model\AnalyticsDimFinancialAccount.cs" />
    <Compile Include="Model\AnalyticsDimFinancialBatch.cs" />
    <Compile Include="Model\AnalyticsDimFamilyHistorical.cs" />
    <Compile Include="Model\AnalyticsDimFamilyCurrent.cs" />
    <Compile Include="Model\AnalyticsDimFamilyHeadOfHousehold.cs" />
    <Compile Include="Model\AnalyticsDimPersonHistorical.cs" />
    <Compile Include="Model\AnalyticsDimPersonCurrent.cs" />
    <Compile Include="Model\AnalyticsSourceDate.cs" />
    <Compile Include="Model\AnalyticsFactAttendance.cs" />
    <Compile Include="Model\AnalyticsSourceAttendance.cs" />
    <Compile Include="Model\AnalyticsSourceFamilyHistorical.cs" />
    <Compile Include="Model\AnalyticsSourcePersonHistorical.cs" />
    <Compile Include="Model\AnalyticsFactFinancialTransaction.cs" />
    <Compile Include="Model\AnalyticsSourceFinancialTransaction.cs" />
    <Compile Include="Model\ConnectionTypeService.Partial.cs" />
    <Compile Include="Model\AttendanceOccurrence.cs" />
    <Compile Include="Model\Attendance.cs" />
    <Compile Include="Model\AttendanceCode.cs" />
    <Compile Include="Model\AttendanceOccurrenceService.Partial.cs" />
    <Compile Include="Model\AttributeMatrix.cs" />
    <Compile Include="Model\AttributeMatrixItem.cs" />
    <Compile Include="Model\AttributeMatrixTemplate.cs" />
    <Compile Include="Model\AttributeValueHistorical.cs" />
    <Compile Include="Model\CodeGenerated\AnalyticsDimCampusService.cs" />
    <Compile Include="Model\CodeGenerated\AnalyticsDimFamilyCurrentService.cs" />
    <Compile Include="Model\CodeGenerated\AnalyticsDimFamilyHeadOfHouseholdService.cs" />
    <Compile Include="Model\CodeGenerated\AnalyticsDimFamilyHistoricalService.cs" />
    <Compile Include="Model\CodeGenerated\AnalyticsFactAttendanceService.cs" />
    <Compile Include="Model\CodeGenerated\AnalyticsSourceAttendanceService.cs" />
    <Compile Include="Model\CodeGenerated\AnalyticsSourceCampusService.cs" />
    <Compile Include="Model\CodeGenerated\AnalyticsSourceFamilyHistoricalService.cs" />
    <Compile Include="Model\AttributeMatrixTemplateService.partial.cs" />
    <Compile Include="Model\CodeGenerated\AttendanceOccurrenceService.cs" />
    <Compile Include="Model\CodeGenerated\AttributeValueHistoricalService.cs" />
    <Compile Include="Model\CodeGenerated\CommunicationAttachmentService.cs" />
    <Compile Include="Model\CodeGenerated\CommunicationTemplateAttachmentService.cs" />
    <Compile Include="Model\CodeGenerated\GroupHistoricalService.cs" />
    <Compile Include="Model\CodeGenerated\GroupLocationHistoricalScheduleService.cs" />
    <Compile Include="Model\CodeGenerated\GroupLocationHistoricalService.cs" />
    <Compile Include="Model\CodeGenerated\GroupMemberHistoricalService.cs" />
    <Compile Include="Model\CodeGenerated\ContentChannelItemSlugService.cs" />
    <Compile Include="Model\CodeGenerated\GroupSyncService.cs" />
    <Compile Include="Model\CodeGenerated\LavaShortcodeService.cs" />
    <Compile Include="Model\CodeGenerated\MetaFirstNameGenderLookupService.cs" />
    <Compile Include="Model\CodeGenerated\MetaLastNameLookupService.cs" />
    <Compile Include="Model\CodeGenerated\MetaNickNameLookupService.cs" />
    <Compile Include="Model\CodeGenerated\MetaPersonicxLifestageClusterService.cs" />
    <Compile Include="Model\CodeGenerated\MetaPersonicxLifestageGroupService.cs" />
    <Compile Include="Model\CodeGenerated\NcoaHistoryService.cs" />
    <Compile Include="Model\CodeGenerated\NoteWatchService.cs" />
    <Compile Include="Model\CodeGenerated\PersonalDeviceService.cs" />
    <Compile Include="Model\CodeGenerated\AttributeMatrixItemService.cs" />
    <Compile Include="Model\CodeGenerated\AttributeMatrixService.cs" />
    <Compile Include="Model\CodeGenerated\AttributeMatrixTemplateService.cs" />
    <Compile Include="Model\CodeGenerated\PersonSearchKeyService.cs" />
    <Compile Include="Model\CodeGenerated\PersonSignalService.cs" />
    <Compile Include="Model\CodeGenerated\SignalTypeService.cs" />
    <Compile Include="Model\CommunicationTemplateAttachment.cs" />
    <Compile Include="Model\CommunicationAttachment.cs" />
    <Compile Include="Model\CodeGenerated\PageShortLinkService.cs" />
    <Compile Include="Model\CodeGenerated\PersonTokenService.cs" />
    <Compile Include="Model\ContentChannelItemSlug.cs" />
    <Compile Include="Model\ContentChannelItemSlugService.Partial.cs" />
    <Compile Include="Model\DataViewPersistedValue.cs" />
    <Compile Include="Model\ContentChannelItemService.Partial.cs" />
    <Compile Include="Model\FinancialAccountService.Partial.cs" />
    <Compile Include="Data\IAnalyticsAddresses.cs" />
    <Compile Include="Model\GroupLocationHistoricalSchedule.cs" />
    <Compile Include="Model\GroupLocationHistorical.cs" />
    <Compile Include="Model\GroupMemberHistorical.cs" />
    <Compile Include="Model\GroupHistorical.cs" />
    <Compile Include="Model\GroupSync.cs" />
    <Compile Include="Model\GroupMemberHistoricalService.Partial.cs" />
    <Compile Include="Model\InteractionComponent.Partial.cs" />
    <Compile Include="Model\InteractionService.Partial.cs" />
    <Compile Include="Model\MetaFirstNameGenderLookup.cs" />
    <Compile Include="Model\MetaLastNameLookup.cs" />
    <Compile Include="Model\MetaNickNameLookup.cs" />
    <Compile Include="Model\MetaPersonicxLifestageCluster.cs" />
    <Compile Include="Model\MetaPersonicxLifestageGroup.cs" />
    <Compile Include="Model\MetricService.Partial.cs" />
    <Compile Include="Model\AttendanceCodeService.Partial.cs" />
    <Compile Include="Model\AttendanceService.Partial.cs" />
    <Compile Include="Model\Attribute.cs" />
    <Compile Include="Model\AttributeQualifier.cs" />
    <Compile Include="Model\AttributeQualifierService.Partial.cs" />
    <Compile Include="Model\AttributeService.Partial.cs" />
    <Compile Include="Model\AttributeValue.cs" />
    <Compile Include="Model\AttributeValueService.Partial.cs" />
    <Compile Include="Model\Audit.cs" />
    <Compile Include="Model\AuditDetail.cs" />
    <Compile Include="Model\Auth.cs" />
    <Compile Include="Model\AuthService.Partial.cs" />
    <Compile Include="Model\BackgroundCheck.cs" />
    <Compile Include="Model\BenevolenceRequestDocument.cs" />
    <Compile Include="Model\BenevolenceRequest.cs" />
    <Compile Include="Model\BenevolenceResult.cs" />
    <Compile Include="Model\BinaryFile.cs" />
    <Compile Include="Model\BinaryFileData.cs" />
    <Compile Include="Model\BinaryFileService.Partial.cs" />
    <Compile Include="Model\BinaryFileType.cs" />
    <Compile Include="Model\Block.cs" />
    <Compile Include="Model\BlockService.Partial.cs" />
    <Compile Include="Model\BlockType.cs" />
    <Compile Include="Model\BlockTypeService.Partial.cs" />
    <Compile Include="Model\Campus.cs" />
    <Compile Include="Model\CampusService.partial.cs" />
    <Compile Include="Model\Category.cs" />
    <Compile Include="Model\CategoryService.Partial.cs" />
    <Compile Include="Model\CodeGenerated\AnalyticsDimFinancialAccountService.cs" />
    <Compile Include="Model\CodeGenerated\AnalyticsDimFinancialBatchService.cs" />
    <Compile Include="Model\CodeGenerated\AnalyticsDimPersonCurrentService.cs" />
    <Compile Include="Model\CodeGenerated\AnalyticsDimPersonHistoricalService.cs" />
    <Compile Include="Model\CodeGenerated\AnalyticsFactFinancialTransactionService.cs" />
    <Compile Include="Model\CodeGenerated\AnalyticsSourceFinancialTransactionService.cs" />
    <Compile Include="Model\CodeGenerated\AnalyticsSourcePersonHistoricalService.cs" />
    <Compile Include="Model\CodeGenerated\AttendanceCodeService.cs" />
    <Compile Include="Model\CodeGenerated\AttendanceService.cs" />
    <Compile Include="Model\CodeGenerated\AttributeQualifierService.cs" />
    <Compile Include="Model\CodeGenerated\AttributeService.cs" />
    <Compile Include="Model\CodeGenerated\AttributeValueService.cs" />
    <Compile Include="Model\CodeGenerated\AuditDetailService.cs" />
    <Compile Include="Model\CodeGenerated\AuditService.cs" />
    <Compile Include="Model\CodeGenerated\AuthService.cs" />
    <Compile Include="Model\CodeGenerated\BackgroundCheckService.cs" />
    <Compile Include="Model\CodeGenerated\BenevolenceRequestDocumentService.cs" />
    <Compile Include="Model\CodeGenerated\BenevolenceRequestService.cs" />
    <Compile Include="Model\CodeGenerated\BenevolenceResultService.cs" />
    <Compile Include="Model\CodeGenerated\BinaryFileDataService.cs" />
    <Compile Include="Model\CodeGenerated\BinaryFileService.cs" />
    <Compile Include="Model\CodeGenerated\BinaryFileTypeService.cs" />
    <Compile Include="Model\CodeGenerated\BlockService.cs" />
    <Compile Include="Model\CodeGenerated\BlockTypeService.cs" />
    <Compile Include="Model\CodeGenerated\CampusService.cs" />
    <Compile Include="Model\CodeGenerated\CategoryService.cs" />
    <Compile Include="Model\CodeGenerated\CommunicationRecipientService.cs" />
    <Compile Include="Model\CodeGenerated\CommunicationService.cs" />
    <Compile Include="Model\CodeGenerated\CommunicationTemplateService.cs" />
    <Compile Include="Model\CodeGenerated\ConnectionActivityTypeService.cs" />
    <Compile Include="Model\CodeGenerated\ConnectionOpportunityCampusService.cs" />
    <Compile Include="Model\CodeGenerated\ConnectionOpportunityConnectorGroupService.cs" />
    <Compile Include="Model\CodeGenerated\ConnectionOpportunityGroupConfigService.cs" />
    <Compile Include="Model\CodeGenerated\ConnectionOpportunityGroupService.cs" />
    <Compile Include="Model\CodeGenerated\ConnectionOpportunityService.cs" />
    <Compile Include="Model\CodeGenerated\ConnectionRequestActivityService.cs" />
    <Compile Include="Model\CodeGenerated\ConnectionRequestService.cs" />
    <Compile Include="Model\CodeGenerated\ConnectionRequestWorkflowService.cs" />
    <Compile Include="Model\CodeGenerated\ConnectionStatusService.cs" />
    <Compile Include="Model\CodeGenerated\ConnectionTypeService.cs" />
    <Compile Include="Model\CodeGenerated\ConnectionWorkflowService.cs" />
    <Compile Include="Model\CodeGenerated\ContentChannelItemAssociationService.cs" />
    <Compile Include="Model\CodeGenerated\ContentChannelItemService.cs" />
    <Compile Include="Model\CodeGenerated\ContentChannelService.cs" />
    <Compile Include="Model\CodeGenerated\ContentChannelTypeService.cs" />
    <Compile Include="Model\CodeGenerated\DataViewFilterService.cs" />
    <Compile Include="Model\CodeGenerated\DataViewService.cs" />
    <Compile Include="Model\CodeGenerated\DefinedTypeService.cs" />
    <Compile Include="Model\CodeGenerated\DefinedValueService.cs" />
    <Compile Include="Model\CodeGenerated\DeviceService.cs" />
    <Compile Include="Model\CodeGenerated\EntitySetItemService.cs" />
    <Compile Include="Model\CodeGenerated\EntitySetService.cs" />
    <Compile Include="Model\CodeGenerated\EntityTypeService.cs" />
    <Compile Include="Model\CodeGenerated\EventCalendarContentChannelService.cs" />
    <Compile Include="Model\CodeGenerated\EventCalendarItemService.cs" />
    <Compile Include="Model\CodeGenerated\EventCalendarService.cs" />
    <Compile Include="Model\CodeGenerated\EventItemAudienceService.cs" />
    <Compile Include="Model\CodeGenerated\EventItemOccurrenceChannelItemService.cs" />
    <Compile Include="Model\CodeGenerated\EventItemOccurrenceGroupMapService.cs" />
    <Compile Include="Model\CodeGenerated\EventItemOccurrenceService.cs" />
    <Compile Include="Model\CodeGenerated\EventItemService.cs" />
    <Compile Include="Model\CodeGenerated\ExceptionLogService.cs" />
    <Compile Include="Model\CodeGenerated\FieldTypeService.cs" />
    <Compile Include="Model\CodeGenerated\FinancialAccountService.cs" />
    <Compile Include="Model\CodeGenerated\FinancialBatchService.cs" />
    <Compile Include="Model\CodeGenerated\FinancialGatewayService.cs" />
    <Compile Include="Model\CodeGenerated\FinancialPaymentDetailService.cs" />
    <Compile Include="Model\CodeGenerated\FinancialPersonBankAccountService.cs" />
    <Compile Include="Model\CodeGenerated\FinancialPersonSavedAccountService.cs" />
    <Compile Include="Model\CodeGenerated\FinancialPledgeService.cs" />
    <Compile Include="Model\CodeGenerated\FinancialScheduledTransactionDetailService.cs" />
    <Compile Include="Model\CodeGenerated\FinancialScheduledTransactionService.cs" />
    <Compile Include="Model\CodeGenerated\FinancialTransactionDetailService.cs" />
    <Compile Include="Model\CodeGenerated\FinancialTransactionImageService.cs" />
    <Compile Include="Model\CodeGenerated\FinancialTransactionRefundService.cs" />
    <Compile Include="Model\CodeGenerated\FinancialTransactionService.cs" />
    <Compile Include="Model\CodeGenerated\FollowingEventNotificationService.cs" />
    <Compile Include="Model\CodeGenerated\FollowingEventSubscriptionService.cs" />
    <Compile Include="Model\CodeGenerated\FollowingEventTypeService.cs" />
    <Compile Include="Model\CodeGenerated\FollowingService.cs" />
    <Compile Include="Model\CodeGenerated\FollowingSuggestedService.cs" />
    <Compile Include="Model\CodeGenerated\FollowingSuggestionTypeService.cs" />
    <Compile Include="Model\CodeGenerated\GroupLocationService.cs" />
    <Compile Include="Model\CodeGenerated\GroupMemberRequirementService.cs" />
    <Compile Include="Model\CodeGenerated\GroupMemberService.cs" />
    <Compile Include="Model\CodeGenerated\GroupMemberWorkflowTriggerService.cs" />
    <Compile Include="Model\CodeGenerated\GroupRequirementService.cs" />
    <Compile Include="Model\CodeGenerated\GroupRequirementTypeService.cs" />
    <Compile Include="Model\CodeGenerated\GroupScheduleExclusionService.cs" />
    <Compile Include="Model\CodeGenerated\GroupService.cs" />
    <Compile Include="Model\CodeGenerated\GroupTypeRoleService.cs" />
    <Compile Include="Model\CodeGenerated\GroupTypeService.cs" />
    <Compile Include="Model\CodeGenerated\HistoryService.cs" />
    <Compile Include="Model\CodeGenerated\HtmlContentService.cs" />
    <Compile Include="Model\CodeGenerated\InteractionChannelService.cs" />
    <Compile Include="Model\CodeGenerated\InteractionComponentService.cs" />
    <Compile Include="Model\CodeGenerated\InteractionDeviceTypeService.cs" />
    <Compile Include="Model\CodeGenerated\InteractionService.cs" />
    <Compile Include="Model\CodeGenerated\InteractionSessionService.cs" />
    <Compile Include="Model\CodeGenerated\LayoutService.cs" />
    <Compile Include="Model\CodeGenerated\LocationService.cs" />
    <Compile Include="Model\CodeGenerated\MergeTemplateService.cs" />
    <Compile Include="Model\CodeGenerated\MetricCategoryService.cs" />
    <Compile Include="Model\CodeGenerated\MetricPartitionService.cs" />
    <Compile Include="Model\CodeGenerated\MetricService.cs" />
    <Compile Include="Model\CodeGenerated\MetricValuePartitionService.cs" />
    <Compile Include="Model\CodeGenerated\MetricValueService.cs" />
    <Compile Include="Model\CodeGenerated\NoteService.cs" />
    <Compile Include="Model\CodeGenerated\NoteTypeService.cs" />
    <Compile Include="Model\CodeGenerated\NotificationRecipientService.cs" />
    <Compile Include="Model\CodeGenerated\NotificationService.cs" />
    <Compile Include="Model\CodeGenerated\PageContextService.cs" />
    <Compile Include="Model\CodeGenerated\PageRouteService.cs" />
    <Compile Include="Model\CodeGenerated\PageService.cs" />
    <Compile Include="Model\CodeGenerated\PersonAliasService.cs" />
    <Compile Include="Model\CodeGenerated\PersonBadgeService.cs" />
    <Compile Include="Model\CodeGenerated\PersonDuplicateService.cs" />
    <Compile Include="Model\CodeGenerated\PersonPreviousNameService.cs" />
    <Compile Include="Model\CodeGenerated\PersonService.cs" />
    <Compile Include="Model\CodeGenerated\PersonViewedService.cs" />
    <Compile Include="Model\CodeGenerated\PhoneNumberService.cs" />
    <Compile Include="Model\CodeGenerated\PluginMigrationService.cs" />
    <Compile Include="Model\CodeGenerated\PrayerRequestService.cs" />
    <Compile Include="Model\CodeGenerated\RegistrationInstanceService.cs" />
    <Compile Include="Model\CodeGenerated\RegistrationRegistrantFeeService.cs" />
    <Compile Include="Model\CodeGenerated\RegistrationRegistrantService.cs" />
    <Compile Include="Model\CodeGenerated\RegistrationService.cs" />
    <Compile Include="Model\CodeGenerated\RegistrationTemplateDiscountService.cs" />
    <Compile Include="Model\CodeGenerated\RegistrationTemplateFeeService.cs" />
    <Compile Include="Model\CodeGenerated\RegistrationTemplateFormFieldService.cs" />
    <Compile Include="Model\CodeGenerated\RegistrationTemplateFormService.cs" />
    <Compile Include="Model\CodeGenerated\RegistrationTemplateService.cs" />
    <Compile Include="Model\CodeGenerated\ReportFieldService.cs" />
    <Compile Include="Model\CodeGenerated\ReportService.cs" />
    <Compile Include="Model\CodeGenerated\RestActionService.cs" />
    <Compile Include="Model\CodeGenerated\RestControllerService.cs" />
    <Compile Include="Model\CodeGenerated\ScheduleCategoryExclusionService.cs" />
    <Compile Include="Model\CodeGenerated\ScheduleService.cs" />
    <Compile Include="Model\CodeGenerated\ServiceJobService.cs" />
    <Compile Include="Model\CodeGenerated\ServiceLogService.cs" />
    <Compile Include="Model\CodeGenerated\SignatureDocumentService.cs" />
    <Compile Include="Model\CodeGenerated\SignatureDocumentTemplateService.cs" />
    <Compile Include="Model\CodeGenerated\SiteDomainService.cs" />
    <Compile Include="Model\CodeGenerated\SiteService.cs" />
    <Compile Include="Model\CodeGenerated\SystemEmailService.cs" />
    <Compile Include="Model\CodeGenerated\TaggedItemService.cs" />
    <Compile Include="Model\CodeGenerated\TagService.cs" />
    <Compile Include="Model\CodeGenerated\UserLoginService.cs" />
    <Compile Include="Model\CodeGenerated\WorkflowActionFormAttributeService.cs" />
    <Compile Include="Model\CodeGenerated\WorkflowActionFormService.cs" />
    <Compile Include="Model\CodeGenerated\WorkflowActionService.cs" />
    <Compile Include="Model\CodeGenerated\WorkflowActionTypeService.cs" />
    <Compile Include="Model\CodeGenerated\WorkflowActivityService.cs" />
    <Compile Include="Model\CodeGenerated\WorkflowActivityTypeService.cs" />
    <Compile Include="Model\CodeGenerated\WorkflowLogService.cs" />
    <Compile Include="Model\CodeGenerated\WorkflowService.cs" />
    <Compile Include="Model\CodeGenerated\WorkflowTriggerService.cs" />
    <Compile Include="Model\CodeGenerated\WorkflowTypeService.cs" />
    <Compile Include="Model\Communication.cs" />
    <Compile Include="Model\CommunicationRecipient.cs" />
    <Compile Include="Model\CommunicationRecipientService.Partial.cs" />
    <Compile Include="Model\CommunicationService.Partial.cs" />
    <Compile Include="Model\CommunicationTemplate.cs" />
    <Compile Include="Model\ConnectionActivityType.cs" />
    <Compile Include="Model\ConnectionOpportunityGroupConfig.cs" />
    <Compile Include="Model\ConnectionOpportunity.cs" />
    <Compile Include="Model\ConnectionOpportunityCampus.cs" />
    <Compile Include="Model\ConnectionOpportunityConnectorGroup.cs" />
    <Compile Include="Model\ConnectionOpportunityGroup.cs" />
    <Compile Include="Model\ConnectionRequest.cs" />
    <Compile Include="Model\ConnectionRequestActivity.cs" />
    <Compile Include="Model\ConnectionRequestWorkflow.cs" />
    <Compile Include="Model\ConnectionStatus.cs" />
    <Compile Include="Model\ConnectionType.cs" />
    <Compile Include="Model\ConnectionWorkflow.cs" />
    <Compile Include="Model\ConnectionWorkflowService.Partial.cs" />
    <Compile Include="Model\ContentChannel.cs" />
    <Compile Include="Model\ContentChannelItem.cs" />
    <Compile Include="Model\ContentChannelType.cs" />
    <Compile Include="Model\DataView.cs" />
    <Compile Include="Model\DataViewFilter.cs" />
    <Compile Include="Model\DataViewService.Partial.cs" />
    <Compile Include="Model\DbGeographyConverter.cs" />
    <Compile Include="Model\DefinedType.cs" />
    <Compile Include="Model\DefinedTypeService.Partial.cs" />
    <Compile Include="Model\DefinedValue.cs" />
    <Compile Include="Model\DefinedValueService.Partial.cs" />
    <Compile Include="Model\Device.cs" />
    <Compile Include="Model\DeviceService.Partial.cs" />
    <Compile Include="Model\DiscService.cs" />
    <Compile Include="Model\EntitySet.cs" />
    <Compile Include="Model\EntitySetItem.cs" />
    <Compile Include="Model\EntitySetItemService.Partial.cs" />
    <Compile Include="Model\EntitySetService.Partial.cs" />
    <Compile Include="Model\EntityType.cs" />
    <Compile Include="Model\EntityTypeService.Partial.cs" />
    <Compile Include="Model\EventCalendar.cs" />
    <Compile Include="Model\EventCalendarContentChannel.cs" />
    <Compile Include="Model\EventCalendarItem.cs" />
    <Compile Include="Model\EventItem.cs" />
    <Compile Include="Model\EventItemAudience.cs" />
    <Compile Include="Model\EventItemOccurrence.cs" />
    <Compile Include="Model\EventItemOccurrenceChannelItem.cs" />
    <Compile Include="Model\EventItemOccurrenceGroupMap.cs" />
    <Compile Include="Model\ExceptionLog.cs" />
    <Compile Include="Model\ExceptionLogService.Partial.cs" />
    <Compile Include="Model\FieldType.cs" />
    <Compile Include="Model\FieldTypeService.Partial.cs" />
    <Compile Include="Model\FinancialAccount.cs" />
    <Compile Include="Model\FinancialBatch.cs" />
    <Compile Include="Model\FinancialBatchService.Partial.cs" />
    <Compile Include="Model\FinancialGateway.cs" />
    <Compile Include="Model\FinancialPaymentDetail.cs" />
    <Compile Include="Model\FinancialPersonBankAccount.cs" />
    <Compile Include="Model\FinancialPersonBankAccountService.Partial.cs" />
    <Compile Include="Model\FinancialPersonSavedAccount.cs" />
    <Compile Include="Model\FinancialPersonSavedAccountService.Partial.cs" />
    <Compile Include="Model\FinancialPledge.cs" />
    <Compile Include="Model\FinancialPledgeService.Partial.cs" />
    <Compile Include="Model\FinancialScheduledTransaction.cs" />
    <Compile Include="Model\FinancialScheduledTransactionDetail.cs" />
    <Compile Include="Model\FinancialScheduledTransactionService.Partial.cs" />
    <Compile Include="Model\FinancialTransaction.cs" />
    <Compile Include="Model\FinancialTransactionDetail.cs" />
    <Compile Include="Model\FinancialTransactionDetailService.Partial.cs" />
    <Compile Include="Model\ContentChannelItemAssociation.cs" />
    <Compile Include="Model\FinancialTransactionImage.cs" />
    <Compile Include="Model\FinancialTransactionRefund.cs" />
    <Compile Include="Model\FinancialTransactionService.Partial.cs" />
    <Compile Include="Model\Following.cs" />
    <Compile Include="Model\FollowingEventNotification.cs" />
    <Compile Include="Model\FollowingEventSubscription.cs" />
    <Compile Include="Model\FollowingEventType.cs" />
    <Compile Include="Model\FollowingService.partial.cs" />
    <Compile Include="Model\FollowingSuggested.cs" />
    <Compile Include="Model\FollowingSuggestionType.cs" />
    <Compile Include="Model\Group.cs" />
    <Compile Include="Model\GroupLocation.cs" />
    <Compile Include="Model\GroupLocationService.Partial.cs" />
    <Compile Include="Model\GroupMember.cs" />
    <Compile Include="Model\GroupMemberRequirement.cs" />
    <Compile Include="Model\GroupMemberService.Partial.cs" />
    <Compile Include="Model\GroupMemberWorkflowTrigger.cs" />
    <Compile Include="Model\GroupMemberWorkflowTrigger.Partial.cs" />
    <Compile Include="Model\GroupRequirement.cs" />
    <Compile Include="Model\GroupRequirementType.cs" />
    <Compile Include="Model\GroupScheduleExclusion.cs" />
    <Compile Include="Model\GroupService.Partial.cs" />
    <Compile Include="Model\GroupType.cs" />
    <Compile Include="Model\GroupTypeLocationType.cs" />
    <Compile Include="Model\GroupTypeRole.cs" />
    <Compile Include="Model\GroupTypeRoleService.Partial.cs" />
    <Compile Include="Model\ContentChannelService.Partial.cs" />
    <Compile Include="Model\GroupTypeService.Partial.cs" />
    <Compile Include="Model\History.cs" />
    <Compile Include="Model\HistoryService.Partial.cs" />
    <Compile Include="Model\HtmlContent.cs" />
    <Compile Include="Model\HtmlContentService.Partial.cs" />
    <Compile Include="Model\Interaction.cs" />
    <Compile Include="Model\InteractionChannel.cs" />
    <Compile Include="Model\InteractionComponent.cs" />
    <Compile Include="Model\InteractionDeviceType.cs" />
    <Compile Include="Model\InteractionSession.cs" />
    <Compile Include="Model\Layout.cs" />
    <Compile Include="Model\LayoutService.Partial.cs" />
    <Compile Include="Model\Location.cs" />
    <Compile Include="Model\LocationService.Partial.cs" />
    <Compile Include="Model\MergeTemplate.cs" />
    <Compile Include="Model\Metaphone.cs" />
    <Compile Include="Model\Metric.cs" />
    <Compile Include="Model\MetricCategory.cs" />
    <Compile Include="Model\MetricPartition.cs" />
    <Compile Include="Model\MetricValue.cs" />
    <Compile Include="Model\MetricValuePartition.cs" />
    <Compile Include="Model\NcoaHistory.cs" />
    <Compile Include="Model\Note.cs" />
    <Compile Include="Model\NoteService.Partial.cs" />
    <Compile Include="Model\NoteType.cs" />
    <Compile Include="Model\NoteTypeService.Partial.cs" />
    <Compile Include="Model\NoteWatch.cs" />
    <Compile Include="Model\Notification.cs" />
    <Compile Include="Model\NotificationRecipient.cs" />
    <Compile Include="Model\Page.cs" />
    <Compile Include="Model\PageContext.cs" />
    <Compile Include="Model\PageContextService.Partial.cs" />
    <Compile Include="Model\PageRoute.cs" />
    <Compile Include="Model\PageRouteService.Partial.cs" />
    <Compile Include="Model\PageService.Partial.cs" />
    <Compile Include="Model\Person.cs" />
    <Compile Include="Model\PersonalDevice.cs" />
    <Compile Include="Model\PersonAlias.cs" />
    <Compile Include="Model\PersonalDeviceService.Partial.cs" />
    <Compile Include="Model\PersonAliasService.Partial.cs" />
    <Compile Include="Model\PersonBadge.cs" />
    <Compile Include="Model\PersonBadgeService.partial.cs" />
    <Compile Include="Model\PersonDuplicate.cs" />
    <Compile Include="Model\PersonPreviousName.cs" />
    <Compile Include="Model\PersonSearchKey.cs" />
    <Compile Include="Model\PersonSearchKeyService.Partial.cs" />
    <Compile Include="Model\PersonService.Partial.cs" />
    <Compile Include="Model\PersonSignal.cs" />
    <Compile Include="Model\PersonToken.cs" />
    <Compile Include="Model\PersonTokenService.Partial.cs" />
    <Compile Include="Model\PersonViewed.cs" />
    <Compile Include="Model\PersonViewedService.Partial.cs" />
    <Compile Include="Model\PhoneNumber.cs" />
    <Compile Include="Model\PhoneNumberService.Partial.cs" />
    <Compile Include="Model\PluginMigration.cs" />
    <Compile Include="Model\PrayerRequest.cs" />
    <Compile Include="Model\PrayerRequestService.partial.cs" />
    <Compile Include="Model\RangeValue.cs" />
    <Compile Include="Model\Registration.cs" />
    <Compile Include="Model\RegistrationInstance.cs" />
    <Compile Include="Model\RegistrationRegistrant.cs" />
    <Compile Include="Model\RegistrationRegistrantFee.cs" />
    <Compile Include="Model\RegistrationService.partial.cs" />
    <Compile Include="Model\RegistrationTemplate.cs" />
    <Compile Include="Model\RegistrationTemplateDiscount.cs" />
    <Compile Include="Model\RegistrationTemplateFee.cs" />
    <Compile Include="Model\RegistrationTemplateDiscountService.Partial.cs" />
    <Compile Include="Model\RegistrationTemplateForm.cs" />
    <Compile Include="Model\RegistrationTemplateFormField.cs" />
    <Compile Include="Model\Report.cs" />
    <Compile Include="Model\ScheduleCategoryExclusion.cs" />
    <Compile Include="Model\ReportField.cs" />
    <Compile Include="Model\ReportService.partial.cs" />
    <Compile Include="Model\RestAction.cs" />
    <Compile Include="Model\RestActionService.partial.cs" />
    <Compile Include="Model\RestController.cs" />
    <Compile Include="Model\RestControllerService.Partial.cs" />
    <Compile Include="Model\Schedule.cs" />
    <Compile Include="Model\ScheduleService.Partial.cs" />
    <Compile Include="Model\SignalType.cs" />
    <Compile Include="Model\SiteDomain.cs" />
    <Compile Include="Model\LavaShortCode.cs" />
    <Compile Include="Model\PageShortLinkService.Partial.cs" />
    <Compile Include="Model\WorkflowActionService.Partial.cs" />
    <Compile Include="Pbx\CdrRecord.cs" />
    <Compile Include="Pbx\PbxComponent.cs" />
    <Compile Include="Pbx\PbxContainer.cs" />
    <Compile Include="PersonProfile\Badge\Giving.cs" />
    <Compile Include="PersonProfile\Badge\GroupTypeAttendance.cs" />
    <Compile Include="PersonProfile\Badge\InDataView.cs" />
    <Compile Include="PersonProfile\Badge\TopPersonSignal.cs" />
    <Compile Include="PersonProfile\Badge\PersonalDevice.cs" />
    <Compile Include="PersonProfile\Badge\InteractionsInRange.cs" />
    <Compile Include="Plugin\HotFixes\038_LabelFieldType.cs" />
    <Compile Include="Plugin\HotFixes\046_EnableSmartyStreetsIfNoActiveLocationSrv.cs" />
    <Compile Include="Plugin\HotFixes\045_FamilyRegistration.cs" />
    <Compile Include="Plugin\HotFixes\044_EnsureCommunicationMigration.cs" />
    <Compile Include="Plugin\HotFixes\043_MoreMigrationRollupsForV7_3.cs" />
    <Compile Include="Plugin\HotFixes\041_MigrationRollupsForV7_3.cs" />
    <Compile Include="Plugin\HotFixes\040_BusinessTransactionDetailLinks.cs" />
    <Compile Include="Plugin\HotFixes\039_MigrationRollupsForV7_2.cs" />
    <Compile Include="Plugin\HotFixes\042_FixShortLinkUrlInteractionChannel.cs" />
    <Compile Include="Plugin\HotFixes\048_InteractionSessionPerformance.cs" />
    <Compile Include="Plugin\HotFixes\047_DataAutomation.cs" />
    <Compile Include="Plugin\HotFixes\049_UpdateGivingAnalyticsAccounts.cs" />
    <Compile Include="Plugin\HotFixes\HotFixMigrationResource.Designer.cs">
      <DependentUpon>HotFixMigrationResource.resx</DependentUpon>
      <AutoGen>True</AutoGen>
      <DesignTime>True</DesignTime>
    </Compile>
    <Compile Include="Reporting\DataFilter\Person\AttendanceCampusFilter.cs" />
    <Compile Include="Plugin\HotFixes\050_MigrationRollupsForV7_4.cs" />
    <Compile Include="Reporting\DataFilter\FinancialScheduledTransactionDetail\AccountFilter.cs" />
    <Compile Include="Reporting\DataFilter\BenevolenceRequest\CampusActiveFilter.cs" />
    <Compile Include="Reporting\DataFilter\BenevolenceRequest\CampusesActiveFilter.cs" />
    <Compile Include="Reporting\DataFilter\BenevolenceRequest\CampusesFilter.cs" />
    <Compile Include="Reporting\DataFilter\BenevolenceRequest\CampusFilter.cs" />
    <Compile Include="Reporting\DataFilter\BenevolenceRequest\TotalBenevolenceFilter.cs" />
    <Compile Include="Reporting\DataFilter\Person\BenevolenceRequestDataViewFilter.cs" />
    <Compile Include="Reporting\DataFilter\Person\CommunicationStatusFilter.cs" />
    <Compile Include="Reporting\DataFilter\Person\ConnectionRequestDataViewFilter.cs" />
    <Compile Include="Reporting\DataFilter\Person\FinancialPledgeDataViewFilter.cs" />
    <Compile Include="Reporting\DataFilter\Person\FinancialScheduledTransactionDataViewFilter.cs" />
    <Compile Include="Reporting\DataFilter\Person\FinancialTransactionDataViewFilter.cs" />
    <Compile Include="Reporting\DataFilter\Person\HasPhoneFilter.cs" />
    <Compile Include="Reporting\DataFilter\Person\HasSignalFilter.cs" />
    <Compile Include="Reporting\DataFilter\Person\InRegistrationInstanceRegistrationTemplateFilter.cs" />
    <Compile Include="Reporting\DataFilter\Person\InLocationGeofenceFilter.cs" />
    <Compile Include="Reporting\DataFilter\Person\LocationFilter.cs" />
    <Compile Include="Reporting\DataFilter\Person\PersonalDeviceDataViewFilter.cs" />
    <Compile Include="Reporting\DataFilter\Person\PostalCodeFilter.cs" />
    <Compile Include="Reporting\DataFilter\Person\HasNoteFilter.cs" />
    <Compile Include="Reporting\DataFilter\Person\PrayerRequestDataViewFilter.cs" />
    <Compile Include="Reporting\DataFilter\Person\UserLoginDataViewFilter.cs" />
    <Compile Include="Reporting\DataFilter\PrayerRequest\CampusActiveFilter.cs" />
    <Compile Include="Reporting\DataFilter\PrayerRequest\CampusesActiveFilter.cs" />
    <Compile Include="Reporting\DataFilter\PrayerRequest\CampusesFilter.cs" />
    <Compile Include="Reporting\DataFilter\PrayerRequest\CampusFilter.cs" />
    <Compile Include="Reporting\DataFilter\PrayerRequest\ContainsPeopleFilter.cs" />
    <Compile Include="Reporting\DataFilter\UserLogin\LoginTypeFilter.cs" />
    <Compile Include="Reporting\DataSelect\BenevolenceRequest\CampusSelect.cs" />
    <Compile Include="Reporting\DataSelect\BenevolenceRequest\TotalBenevolenceSelect.cs" />
    <Compile Include="Reporting\DataSelect\FormattedFieldSelect.cs" />
    <Compile Include="Reporting\DataSelect\GroupMember\GroupLinkSelect.cs" />
    <Compile Include="Reporting\DataSelect\GroupMember\GroupAttributeSelect.cs" />
    <Compile Include="Reporting\DataSelect\Group\GroupFormattedFieldSelect.cs" />
    <Compile Include="Reporting\DataSelect\Group\ScheduleSelect.cs" />
    <Compile Include="Reporting\DataSelect\Person\PersonFormattedFieldSelect.cs" />
    <Compile Include="Reporting\DataSelect\Person\SignalSelect.cs" />
    <Compile Include="Reporting\DataSelect\PrayerRequest\CampusSelect.cs" />
    <Compile Include="Reporting\DataSelect\PrayerRequest\CategorySelect.cs" />
    <Compile Include="Reporting\DataSelect\PrayerRequest\PersonLinkSelect.cs" />
    <Compile Include="Reporting\DataTransform\Person\FamilyMembersTransform.cs" />
    <Compile Include="Reporting\DataTransform\Person\FatherTransform.cs" />
    <Compile Include="Reporting\DataTransform\Person\GrandchildTransform.cs" />
    <Compile Include="Reporting\DataTransform\Person\GrandparentTransform.cs" />
    <Compile Include="Reporting\DataTransform\Person\MotherTransform.cs" />
    <Compile Include="Reporting\DataTransform\Person\SpouseTransform.cs" />
    <Compile Include="Reporting\IRecipientDataSelect.cs" />
    <Compile Include="Reporting\PowerBiUtilities.cs" />
    <Compile Include="Search\Other\Universal.cs" />
    <Compile Include="Reporting\DataFilter\Person\InRegistrationInstanceFilter.cs" />
    <Compile Include="Security\Role.cs" />
    <Compile Include="SqlServerTypes\Loader.cs" />
    <Compile Include="SystemGuid\Block.cs" />
    <Compile Include="SystemGuid\Communication.cs" />
    <Compile Include="SystemGuid\InteractionChannel.cs" />
    <Compile Include="SystemGuid\WorkflowType.cs" />
    <Compile Include="SystemKey\SystemSetting.cs" />
    <Compile Include="SystemKey\UserPreference.cs" />
    <Compile Include="Transactions\DeleteIndexEntityTransaction.cs" />
    <Compile Include="Transactions\IndexEntityTransaction.cs" />
    <Compile Include="Transactions\BulkIndexEntityTypeTransaction.cs" />
    <Compile Include="Transactions\LaunchWorkflowsTransaction.cs" />
    <Compile Include="Transactions\InteractionTransaction.cs" />
    <Compile Include="Transactions\ShortLinkTransaction.cs" />
    <Compile Include="Transactions\SendPaymentReceipts.cs" />
    <Compile Include="Transactions\SendPaymentReciepts.cs" />
    <Compile Include="Transactions\UpdatePersonsTopSignal.cs" />
    <Compile Include="UniversalSearch\Crawler\Crawler.cs" />
    <Compile Include="UniversalSearch\Crawler\CrawledPage.cs" />
    <Compile Include="UniversalSearch\Crawler\RobotsTxt\AccessRule.cs" />
    <Compile Include="UniversalSearch\Crawler\RobotsTxt\CrawlDelayRule.cs" />
    <Compile Include="UniversalSearch\Crawler\RobotsTxt\Enums\AllowRuleImplementation.cs" />
    <Compile Include="UniversalSearch\Crawler\RobotsTxt\Enums\LineType.cs" />
    <Compile Include="UniversalSearch\Crawler\RobotsTxt\Helpers\EnumHelper.cs" />
    <Compile Include="UniversalSearch\Crawler\RobotsTxt\Line.cs" />
    <Compile Include="UniversalSearch\Crawler\RobotsTxt\Robots.cs" />
    <Compile Include="UniversalSearch\Crawler\RobotsTxt\Rule.cs" />
    <Compile Include="UniversalSearch\Crawler\RobotsTxt\Sitemap.cs" />
    <Compile Include="Net\RockWebRequest.cs" />
    <Compile Include="PersonProfile\Badge\GeofencedByGroup.cs" />
    <Compile Include="Plugin\HotFixes\001_FixPhoneCountryCode.cs" />
    <Compile Include="Reporting\ComparisonHelper.cs" />
    <Compile Include="Reporting\DataFilter\NotInOtherDataViewFilter.cs" />
    <Compile Include="Reporting\DataFilter\GroupMembers\GroupMemberAttributesFilter.cs" />
    <Compile Include="Model\ServiceJob.cs" />
    <Compile Include="Model\ServiceJobService.Partial.cs" />
    <Compile Include="Model\ServiceLog.cs" />
    <Compile Include="Model\SignatureDocument.cs" />
    <Compile Include="Model\SignatureDocumentService.Partial.cs" />
    <Compile Include="Model\SignatureDocumentTemplate.cs" />
    <Compile Include="Model\SignatureDocumentTemplateService.Partial.cs" />
    <Compile Include="Model\Site.cs" />
    <Compile Include="Model\PageShortLink.cs" />
    <Compile Include="Model\SiteDomainService.Partial.cs" />
    <Compile Include="Model\SiteService.Partial.cs" />
    <Compile Include="Model\SystemEmail.cs" />
    <Compile Include="Model\Tag.cs" />
    <Compile Include="Model\TaggedItem.cs" />
    <Compile Include="Model\TaggedItemService.Partial.cs" />
    <Compile Include="Model\TagService.Partial.cs" />
    <Compile Include="Model\UserLogin.cs" />
    <Compile Include="Model\UserLoginService.Partial.cs" />
    <Compile Include="Model\Workflow.cs" />
    <Compile Include="Model\WorkflowAction.cs" />
    <Compile Include="Model\WorkflowActionForm.cs" />
    <Compile Include="Model\WorkflowActionFormAttribute.cs" />
    <Compile Include="Model\WorkflowActionType.cs" />
    <Compile Include="Model\WorkflowActivity.cs" />
    <Compile Include="Model\WorkflowActivityType.cs" />
    <Compile Include="Model\WorkflowLog.cs" />
    <Compile Include="Model\WorkflowService.Partial.cs" />
    <Compile Include="Model\WorkflowTrigger.cs" />
    <Compile Include="Model\WorkflowTriggerService.Partial.cs" />
    <Compile Include="Model\WorkflowType.cs" />
    <Compile Include="PersonProfile\BadgeComponent.cs" />
    <Compile Include="PersonProfile\BadgeContainer.cs" />
    <Compile Include="PersonProfile\Badge\AlertNote.cs" />
    <Compile Include="PersonProfile\Badge\AttendingDuration.cs" />
    <Compile Include="PersonProfile\Badge\Campus.cs" />
    <Compile Include="PersonProfile\Badge\DISC.cs" />
    <Compile Include="PersonProfile\Badge\FamilyAttendance.cs" />
    <Compile Include="PersonProfile\Badge\FamilyWeeksAttendedInDuration.cs" />
    <Compile Include="PersonProfile\Badge\InGroupOfType.cs" />
    <Compile Include="PersonProfile\Badge\InGroupWithPurpose.cs" />
    <Compile Include="PersonProfile\Badge\LastVisitOnSite.cs" />
    <Compile Include="PersonProfile\Badge\Liquid.cs" />
    <Compile Include="PersonProfile\HighlightLabelBadge.cs" />
    <Compile Include="PersonProfile\IconBadge.cs" />
    <Compile Include="Plugin\HotFixes\002_CheckinGradeRequired.cs" />
    <Compile Include="Plugin\HotFixes\003_FixSystemEmailQuote.cs" />
    <Compile Include="Plugin\HotFixes\004_FixGradeRequiredAttribute.cs" />
    <Compile Include="Plugin\HotFixes\005_FixCheckinAdminRoute.cs" />
    <Compile Include="Plugin\HotFixes\006_FixCheckinPrevPages.cs" />
    <Compile Include="Plugin\HotFixes\023_SecurityCodeLength.cs" />
    <Compile Include="Plugin\HotFixes\022_Fundraising.cs" />
    <Compile Include="Plugin\HotFixes\017_FixBackgroundCheckOptionalCampus.cs" />
    <Compile Include="Plugin\HotFixes\016_SetInactiveFamilies.cs" />
    <Compile Include="Plugin\HotFixes\015_CheckinByBirthdate.cs" />
    <Compile Include="Plugin\HotFixes\009_FixCheckinAttributes.cs" />
    <Compile Include="Plugin\HotFixes\008_FamilyAnalyticsUpdate.cs" />
    <Compile Include="Plugin\HotFixes\007_FixGroupAndBenevolenceSecurity.cs" />
    <Compile Include="Plugin\HotFixes\014_FixEraGiveAttribValues.cs" />
    <Compile Include="Plugin\HotFixes\013_FixSystemEmailTo_1828.cs" />
    <Compile Include="Plugin\HotFixes\012_FixAttendanceAnalyticsScript.cs" />
    <Compile Include="Plugin\HotFixes\011_FixNameProfileChangeRequest.cs" />
    <Compile Include="Plugin\HotFixes\010_FixGetSpouse.cs" />
    <Compile Include="Plugin\HotFixes\020_FixCommunicationTemplate.cs" />
    <Compile Include="Plugin\HotFixes\021_UpdateCheckInMergefieldDebugInfo.cs" />
    <Compile Include="Plugin\HotFixes\019_FixIpadClientPrinting.cs" />
    <Compile Include="Plugin\HotFixes\018_RestrictGroupRegistrationGroupTypes.cs" />
    <Compile Include="Plugin\HotFixes\024_PrayerRequestAttributes.cs" />
    <Compile Include="Plugin\HotFixes\030_MyConnectionOpportunitiesLava.cs" />
    <Compile Include="Plugin\HotFixes\031_AttendanceAnalyticsGivingId.cs" />
    <Compile Include="Plugin\HotFixes\032_MigrationRollupsForV6_9.cs" />
    <Compile Include="Plugin\HotFixes\029_BatchDetailReopenBatchSecurity.cs" />
    <Compile Include="Plugin\HotFixes\025_PersonGivingEnvelopeAttribute.cs" />
    <Compile Include="Plugin\HotFixes\026_PersonEditConnectionRecordStatus.cs" />
    <Compile Include="Plugin\HotFixes\027_AddCheckinFeatures.cs" />
    <Compile Include="Plugin\HotFixes\028_CheckinTextSettings.cs" />
    <Compile Include="Plugin\HotFixes\033_ConnectionOpportunityCounts.cs" />
    <Compile Include="Plugin\HotFixes\034_FinancialSecurityActions.cs" />
    <Compile Include="Plugin\HotFixes\035_TransactionListSummary.cs" />
    <Compile Include="Plugin\HotFixes\036_PrayerRequestFollowingEvent.cs" />
    <Compile Include="Plugin\HotFixes\037_MigrationRollupsForV6_10.cs" />
    <Compile Include="Plugin\Migration.cs" />
    <Compile Include="Plugin\VersionAttribute.cs" />
    <Compile Include="Properties\AssemblyInfo.cs" />
    <Compile Include="Reporting\Dashboard\DashboardWidget.cs">
      <SubType>ASPXCodeBehind</SubType>
    </Compile>
    <Compile Include="Reporting\Dashboard\LineBarPointsChartDashboardWidget.cs">
      <SubType>ASPXCodeBehind</SubType>
    </Compile>
    <Compile Include="Reporting\DataComponentSettingsHelper.cs" />
    <Compile Include="Reporting\DataFilterComponent.cs" />
    <Compile Include="Reporting\DataFilterContainer.cs" />
    <Compile Include="Reporting\DataFilter\BaseAccountFilter.cs" />
    <Compile Include="Reporting\DataFilter\ContentChannelItem\ContentChannel.cs" />
    <Compile Include="Reporting\DataFilter\ContentChannelItem\ContentChannelItemAttributesFilter.cs" />
    <Compile Include="Reporting\DataFilter\ContentChannelItem\ContentChannelType.cs" />
    <Compile Include="Reporting\DataFilter\EntityFieldFilter.cs" />
    <Compile Include="Reporting\DataFilter\FinancialPledge\AccountFilter.cs" />
    <Compile Include="Reporting\DataFilter\FinancialTransactionDetail\AccountFilter.cs" />
    <Compile Include="Reporting\DataFilter\FinancialTransaction\TotalAmountFilter.cs" />
    <Compile Include="Reporting\DataFilter\GroupMembers\ContainsPeopleFilter.cs" />
    <Compile Include="Reporting\DataFilter\GroupMembers\GroupDataViewFilter.cs" />
    <Compile Include="Reporting\DataFilter\Group\CampusFilter.cs" />
    <Compile Include="Reporting\DataFilter\Group\ContainsGroupMembersFilter.cs" />
    <Compile Include="Reporting\DataFilter\Group\ContainsPeopleFilter.cs" />
    <Compile Include="Reporting\DataFilter\Group\DistanceFromFilter.cs" />
    <Compile Include="Reporting\DataFilter\Group\GroupAttributesFilter.cs" />
    <Compile Include="Reporting\DataFilter\Group\GroupBranchFilter.cs" />
    <Compile Include="Reporting\DataFilter\Group\GroupTypeDataViewFilter.cs" />
    <Compile Include="Reporting\DataFilter\Group\GroupTypeFilter.cs" />
    <Compile Include="Reporting\DataFilter\Group\MemberCountFilter.cs" />
    <Compile Include="Reporting\DataFilter\Group\SimpleMemberCountFilter.cs" />
    <Compile Include="Reporting\DataFilter\IUpdateSelectionFromPageParameters.cs" />
    <Compile Include="Reporting\DataFilter\OtherDataViewFilter.cs" />
    <Compile Include="Reporting\DataFilter\Person\AgeFilter.cs" />
    <Compile Include="Reporting\DataFilter\Person\CampusesActiveFilter.cs" />
    <Compile Include="Reporting\DataFilter\Person\CampusesFilter.cs" />
    <Compile Include="Reporting\DataFilter\Person\CampusActiveFilter.cs" />
    <Compile Include="Reporting\DataFilter\Person\CampusFilter.cs" />
    <Compile Include="Reporting\DataFilter\Person\DistanceFromFilter.cs" />
    <Compile Include="Reporting\DataFilter\Person\FirstContributionDateFilter.cs" />
    <Compile Include="Reporting\DataFilter\Person\GivingAmountFilter.cs" />
    <Compile Include="Reporting\DataFilter\Person\GradeFilter.cs" />
    <Compile Include="Reporting\DataFilter\Person\GroupAttendanceFilter.cs" />
    <Compile Include="Reporting\DataFilter\Person\GroupDataViewFilter.cs" />
    <Compile Include="Reporting\DataFilter\Person\GroupMemberDataViewFilter.cs" />
    <Compile Include="Reporting\DataFilter\Person\GroupTypeAttendanceFilter.cs" />
    <Compile Include="Reporting\DataFilter\Person\HasPictureFilter.cs" />
    <Compile Include="Reporting\DataFilter\Person\HistoryDataViewFilter.cs" />
    <Compile Include="Reporting\DataFilter\Person\InGroupFilter.cs" />
    <Compile Include="Reporting\DataFilter\Person\InGroupGeofenceFilter.cs" />
    <Compile Include="Reporting\DataFilter\Person\InGroupGroupTypeFilter.cs" />
    <Compile Include="Reporting\DataFilter\Person\InGroupSimpleFilter.cs" />
    <Compile Include="Reporting\DataFilter\Person\LocationDataViewFilter.cs" />
    <Compile Include="Reporting\DataFilter\Person\NotInGroupFilter.cs" />
    <Compile Include="Reporting\DataFilter\Person\NotInGroupGroupTypeFilter.cs" />
    <Compile Include="Reporting\DataFilter\Person\TagFilter.cs" />
    <Compile Include="Reporting\DataFilter\PropertyFilter.cs" />
    <Compile Include="Reporting\DataFilter\Workflow\WorkflowAttributesFilter.cs" />
    <Compile Include="Reporting\DataFilter\Workflow\WorkflowTypeFilter.cs" />
    <Compile Include="Reporting\DataSelectComponent.cs" />
    <Compile Include="Reporting\DataSelectContainer.cs" />
    <Compile Include="Reporting\DataSelect\FinancialTransaction\TotalAmountSelect.cs" />
    <Compile Include="Reporting\DataSelect\GroupMember\GroupCampus.cs" />
    <Compile Include="Reporting\DataSelect\GroupMember\GroupMemberAttributeSelect.cs" />
    <Compile Include="Reporting\DataSelect\GroupMember\GroupRoleSelect.cs" />
    <Compile Include="Reporting\DataSelect\GroupMember\GroupStatusSelect.cs" />
    <Compile Include="Reporting\DataSelect\GroupMember\PersonLinkSelect.cs" />
    <Compile Include="Reporting\DataSelect\Group\CampusSelect.cs" />
    <Compile Include="Reporting\DataSelect\Group\DistanceFromSelect.cs" />
    <Compile Include="Reporting\DataSelect\Group\GroupLinkSelect.cs" />
    <Compile Include="Reporting\DataSelect\Group\GroupTypeSelect.cs" />
    <Compile Include="Reporting\DataSelect\Group\LocationSelect.cs" />
    <Compile Include="Reporting\DataSelect\Group\MemberCountSelect.cs" />
    <Compile Include="Reporting\DataSelect\Group\MemberListSelect.cs" />
    <Compile Include="Reporting\DataSelect\Group\ParentGroupMemberListSelect.cs" />
    <Compile Include="Reporting\DataSelect\Group\ParentGroupSelect.cs" />
    <Compile Include="Reporting\DataSelect\Group\ParticipationRateSelect.cs" />
    <Compile Include="Reporting\DataSelect\LiquidSelect.cs" />
    <Compile Include="Reporting\DataSelect\Person\AddressSelect.cs" />
    <Compile Include="Reporting\DataSelect\Person\AgeSelect.cs" />
    <Compile Include="Reporting\DataSelect\Person\CampusSelect.cs" />
    <Compile Include="Reporting\DataSelect\Person\ChildNamesSelect.cs" />
    <Compile Include="Reporting\DataSelect\Person\DistanceFromSelect.cs" />
    <Compile Include="Reporting\DataSelect\Person\FamilyNameSelect.cs" />
    <Compile Include="Reporting\DataSelect\Person\FirstLastContributionSelect.cs" />
    <Compile Include="Reporting\DataSelect\Person\GradeSelect.cs" />
    <Compile Include="Reporting\DataSelect\Person\GroupParticipationSelect.cs" />
    <Compile Include="Reporting\DataSelect\Person\InGroupGeofenceGroupTypeSelect.cs" />
    <Compile Include="Reporting\DataSelect\Person\InGroupGroupTypeSelect.cs" />
    <Compile Include="Reporting\DataSelect\Person\LastAttendedGroupOfType.cs" />
    <Compile Include="Reporting\DataSelect\Person\LastLoginSelect.cs" />
    <Compile Include="Reporting\DataSelect\Person\LastNoteSelect.cs" />
    <Compile Include="Reporting\DataSelect\Person\ParentEmailSelect.cs" />
    <Compile Include="Reporting\DataSelect\Person\ParentPhoneNumberSelect.cs" />
    <Compile Include="Reporting\DataSelect\Person\ParentsNamesSelect.cs" />
    <Compile Include="Reporting\DataSelect\Person\PersonLinkSelect.cs" />
    <Compile Include="Reporting\DataSelect\Person\PhoneNumberSelect.cs" />
    <Compile Include="Reporting\DataSelect\Person\PhotoSelect.cs" />
    <Compile Include="Reporting\DataSelect\Person\RelatedPeopleSelect.cs" />
    <Compile Include="Reporting\DataSelect\Person\SpouseNameSelect.cs" />
    <Compile Include="Reporting\DataSelect\Person\TotalGivingAmountSelect.cs" />
    <Compile Include="Reporting\DataTransformComponent.cs" />
    <Compile Include="Reporting\DataTransformContainer.cs" />
    <Compile Include="Reporting\DataTransform\Person\ChildrenTransform.cs" />
    <Compile Include="Reporting\DataTransform\Person\ParentTransform.cs" />
    <Compile Include="Reporting\EntityHelper.cs" />
    <Compile Include="Reporting\FilterExpressionExtractor.cs" />
    <Compile Include="Reporting\IDataFilterWithOverrides.cs" />
    <Compile Include="Reporting\ReportingHelper.cs" />
    <Compile Include="Reporting\SelectExpressionExtractor.cs" />
    <Compile Include="Scripting.evaluator.cs" />
    <Compile Include="Scripting.Extensions.cs" />
    <Compile Include="Scripting.native.cs" />
    <Compile Include="Search\Group\Name.cs" />
    <Compile Include="Search\Person\Address.cs" />
    <Compile Include="Search\Person\BirthDate.cs" />
    <Compile Include="Search\Person\BusinessName.cs" />
    <Compile Include="Security\Authentication\Twitter.cs" />
    <Compile Include="Transactions\SaveCommunicationTransaction.cs" />
    <Compile Include="UniversalSearch\FormattedSearchResult.cs" />
    <Compile Include="UniversalSearch\IndexComponents\Elasticsearch.cs" />
    <Compile Include="UniversalSearch\IndexComponents\Lucene.cs" />
    <Compile Include="UniversalSearch\IndexContainer.cs" />
    <Compile Include="UniversalSearch\IndexComponent.cs" />
    <Compile Include="UniversalSearch\IndexModels\Attributes\RockIndexField.cs" />
    <Compile Include="UniversalSearch\IndexModels\BusinessIndex.cs" />
    <Compile Include="UniversalSearch\IndexModels\PersonIndex.cs" />
    <Compile Include="UniversalSearch\IndexModels\ContentChannelItemIndex.cs" />
    <Compile Include="UniversalSearch\IndexModels\IndexModelBase.cs" />
    <Compile Include="UniversalSearch\IndexModels\GroupIndex.cs" />
    <Compile Include="UniversalSearch\IndexModels\SitePageIndex.cs" />
    <Compile Include="UniversalSearch\IndexModels\StringAttribute.cs" />
    <Compile Include="UniversalSearch\IRockIndexable.cs" />
    <Compile Include="UniversalSearch\SearchFieldCriteria.cs" />
    <Compile Include="UniversalSearch\ModelFieldFilterConfig.cs" />
    <Compile Include="UniversalSearch\SearchResultModel.cs" />
    <Compile Include="Utility\Async.cs" />
    <Compile Include="Utility\DebugHelper.cs" />
    <Compile Include="Utility\ExcelHelper.cs" />
    <Compile Include="Utility\ExtensionMethods\DataTable.cs" />
    <Compile Include="Utility\ExtensionMethods\IntegerExtensions.cs" />
    <Compile Include="Utility\ExtensionMethods\IRockTransactionExtensions.cs" />
    <Compile Include="Utility\ExtensionMethods\QuartzExtensions.cs" />
    <Compile Include="Utility\FileUtilities.cs" />
    <Compile Include="Utility\FontAwesomeHelper.cs" />
    <Compile Include="Utility\IRockOwinStartup.cs" />
    <Compile Include="Utility\Settings\DataAutomation\InactivatePeople.cs" />
    <Compile Include="Utility\Settings\DataAutomation\InteractionItem.cs" />
    <Compile Include="Utility\Settings\DataAutomation\MoveAdultChildren.cs" />
    <Compile Include="Utility\Settings\DataAutomation\ReactivatePeople.cs" />
    <Compile Include="Utility\Settings\DataAutomation\UpdateFamilyStatus.cs" />
    <Compile Include="Utility\Settings\DataAutomation\UpdatePersonConnectionStatus.cs" />
    <Compile Include="Utility\Settings\DataAutomation\UpdateFamilyCampus.cs" />
    <Compile Include="Utility\TextToWorkflow.cs" />
    <Compile Include="Utility\ZebraPrint.cs" />
    <Compile Include="Web\HttpModules\ResponseHeaders.cs" />
    <Compile Include="Web\HttpModules\HttpModuleComponent.cs" />
    <Compile Include="Web\HttpModules\HttpModuleContainer.cs" />
    <Compile Include="Web\UI\Adapters\ListControlAdaptor.cs" />
    <Compile Include="Web\UI\Adapters\CheckBoxListAdapter.cs" />
    <Compile Include="Web\UI\Controls\Captcha.cs" />
    <Compile Include="Web\UI\Controls\Communication\PushNotification.cs" />
    <Compile Include="Web\UI\Controls\AttributeMatrixEditor.cs" />
    <Compile Include="Web\UI\Controls\DynamicPlaceholder.cs" />
    <Compile Include="Web\UI\Controls\Grid\EncryptedField.cs" />
    <Compile Include="Web\UI\Controls\Grid\HtmlField.cs" />
    <Compile Include="Web\UI\Controls\Grid\LavaField.cs" />
    <Compile Include="Web\UI\Controls\NewFamily\AdvanceInfo.cs" />
    <Compile Include="Web\UI\Controls\NewFamily\AdvanceInfoRow.cs" />
    <Compile Include="Web\UI\Controls\NoteEditor.cs" />
    <Compile Include="Web\UI\Controls\NoteOptions.cs" />
    <Compile Include="Web\UI\Controls\ControlMirror.cs" />
    <Compile Include="Web\UI\Controls\Lava.cs" />
    <Compile Include="Web\UI\Controls\ListItems.cs" />
    <Compile Include="Web\UI\Controls\NumberBoxBase.cs" />
    <Compile Include="Web\UI\Controls\NumberUpDownGroup.cs" />
    <Compile Include="Web\UI\Controls\Pickers\ContentChannelItemPicker.cs" />
    <Compile Include="Web\UI\Controls\Pickers\ReportPicker.cs" />
    <Compile Include="Web\UI\Controls\Pickers\DataViewItemPicker.cs" />
    <Compile Include="Web\UI\Controls\Pickers\RegistrationInstancePicker.cs" />
    <Compile Include="Web\UI\Controls\PreRegistration\Children.cs" />
    <Compile Include="Web\UI\Controls\PreRegistration\ChildRow.cs" />
    <Compile Include="Web\UI\Controls\Pickers\DataViewsPicker.cs" />
    <Compile Include="Web\UI\Controls\Pickers\DatePartsPicker.cs" />
    <Compile Include="Web\UI\Controls\Pickers\FieldTypePicker.cs" />
    <Compile Include="Web\UI\Controls\Pickers\GroupMemberPicker.cs" />
    <Compile Include="Web\UI\Controls\Pickers\GroupMembersPicker.cs" />
    <Compile Include="Web\UI\Controls\Pickers\LavaCommandsPicker.cs" />
    <Compile Include="Web\UI\Controls\BackgroundCheckDocument.cs" />
    <Compile Include="Web\UI\Controls\SSNBox.cs" />
    <Compile Include="Web\UI\ICustomGridColumns.cs" />
    <Compile Include="Web\UI\ICustomGridOptions.cs" />
    <Compile Include="Web\UI\RockHiddenFieldPageStatePersister.cs" />
    <Compile Include="Web\UI\Controls\Grid\LavaBoundField.cs" />
    <Compile Include="Web\UI\Controls\Pickers\DefinedValuesPickerEnhanced.cs" />
    <Compile Include="Web\UI\Controls\Pickers\RegistrationTemplatePicker.cs" />
    <Compile Include="Web\UI\Controls\RockListBox.cs" />
    <Compile Include="Web\UI\IDynamicAttributesBlock.cs" />
    <Compile Include="Web\UI\RockTheme.cs" />
    <Compile Include="Web\UI\Controls\WarningBlock.cs" />
    <Compile Include="Web\UI\Controls\Pickers\WorkflowActionTypePicker.cs" />
    <Compile Include="Web\UI\Controls\Pickers\ConnectionRequestPicker.cs" />
    <Compile Include="Web\UI\Controls\RangeSlider.cs" />
    <Compile Include="Security\Authentication\Facebook.cs">
      <SubType>Code</SubType>
    </Compile>
    <Compile Include="Search\Person\Email.cs" />
    <Compile Include="Search\Person\Name.cs" />
    <Compile Include="Search\Person\Phone.cs" />
    <Compile Include="Search\SearchComponent.cs" />
    <Compile Include="Search\SearchContainer.cs" />
    <Compile Include="Security\AuthenticationComponent.cs" />
    <Compile Include="Security\AuthenticationContainer.cs" />
    <Compile Include="Security\Authentication\ActiveDirectory.cs" />
    <Compile Include="Security\Authentication\Database.cs" />
    <Compile Include="Security\Authentication\Google.cs" />
    <Compile Include="Security\Authentication\PINAuthentication.cs" />
    <Compile Include="Security\Authorization.cs" />
    <Compile Include="Security\BackgroundCheckComponent.cs" />
    <Compile Include="Security\BackgroundCheckContainer.cs" />
    <Compile Include="Security\BackgroundCheck\ProtectMyMinistry.cs" />
    <Compile Include="Security\DigitalSignatureComponent.cs" />
    <Compile Include="Security\DigitalSignatureContainer.cs" />
    <Compile Include="Security\Encryption.cs" />
    <Compile Include="Security\GlobalDefault.cs" />
    <Compile Include="Security\ISecured.cs" />
    <Compile Include="Security\LoginParameters.cs" />
    <Compile Include="Security\SecurityActionAttribute.cs" />
    <Compile Include="Service References\MelissaData.AddressCheck\Reference.cs">
      <SubType>code</SubType>
    </Compile>
    <Compile Include="Service References\ServiceObjects.GeoCoder\Reference.cs" />
    <Compile Include="Services\NuGet\NuGetExtensionsMethods.cs" />
    <Compile Include="Services\NuGet\PackageService.cs" />
    <Compile Include="Services\NuGet\RockPackagePathResolver.cs" />
    <Compile Include="Services\NuGet\RockProjectManager.cs" />
    <Compile Include="Services\NuGet\WebProjectManager.cs" />
    <Compile Include="Services\NuGet\WebProjectSystem.cs" />
    <Compile Include="Storage\ProviderComponent.cs" />
    <Compile Include="Storage\ProviderContainer.cs" />
    <Compile Include="Storage\Provider\Database.cs" />
    <Compile Include="Storage\Provider\FileSystem.cs" />
    <Compile Include="Store\InstalledPackage.cs" />
    <Compile Include="Store\InstalledPackageService.cs" />
    <Compile Include="Store\Organization.cs" />
    <Compile Include="Store\OrganizationService.cs" />
    <Compile Include="Store\Package.cs" />
    <Compile Include="Store\PackageCategory.cs" />
    <Compile Include="Store\PackageCategoryService.cs" />
    <Compile Include="Store\PackageInstallStep.cs" />
    <Compile Include="Store\PackageService.cs" />
    <Compile Include="Store\PackageVersion.cs" />
    <Compile Include="Store\PackageVersionRating.cs" />
    <Compile Include="Store\PackageVersionRatingService.cs" />
    <Compile Include="Store\PackageVersionService.cs" />
    <Compile Include="Store\Promo.cs" />
    <Compile Include="Store\PromoService.cs" />
    <Compile Include="Store\PurchaseResponse.cs" />
    <Compile Include="Store\StoreImage.cs" />
    <Compile Include="Store\StoreModel.cs" />
    <Compile Include="Store\StoreService.cs" />
    <Compile Include="Store\StoreServiceBase.cs" />
    <Compile Include="SystemGuid\Attribute.cs" />
    <Compile Include="SystemGuid\BinaryFileType.cs" />
    <Compile Include="SystemGuid\BlockType.cs" />
    <Compile Include="SystemGuid\Category.cs" />
    <Compile Include="SystemGuid\ConnectionActivityType.cs" />
    <Compile Include="SystemGuid\DefinedType.cs" />
    <Compile Include="SystemGuid\DefinedValue.cs" />
    <Compile Include="SystemGuid\EntityType.cs" />
    <Compile Include="SystemGuid\FieldType.cs" />
    <Compile Include="SystemGuid\FinancialAccount.cs" />
    <Compile Include="SystemGuid\Group.cs" />
    <Compile Include="SystemGuid\GroupRole.cs" />
    <Compile Include="SystemGuid\GroupType.cs" />
    <Compile Include="SystemGuid\NoteType.cs" />
    <Compile Include="SystemGuid\Page.cs" />
    <Compile Include="SystemGuid\ServiceJob.cs" />
    <Compile Include="SystemGuid\Site.cs" />
    <Compile Include="SystemGuid\SystemEmail.cs" />
    <Compile Include="Transactions\AuditTransaction.cs" />
    <Compile Include="Transactions\ConnectionRequestActivityChangeTransaction.cs" />
    <Compile Include="Transactions\ConnectionRequestChangeTransaction.cs" />
    <Compile Include="Transactions\DeleteAttributeBinaryFile.cs" />
    <Compile Include="Transactions\GroupAttendedTransaction.cs" />
    <Compile Include="Transactions\GroupMemberChangeTransaction.cs" />
    <Compile Include="Transactions\GroupMemberPlacedElsewhereTransaction.cs" />
    <Compile Include="Transactions\ITransaction.cs" />
    <Compile Include="Transactions\LaunchWorkflowTransaction.cs" />
    <Compile Include="Transactions\PageViewTransaction.cs" />
    <Compile Include="Transactions\PersonViewTransaction.cs" />
    <Compile Include="Transactions\RockQueue.cs" />
    <Compile Include="Transactions\RunJobNowTransaction.cs" />
    <Compile Include="Transactions\SaveMetaphoneTransaction.cs" />
    <Compile Include="Transactions\SendCommunicationApprovalEmail.cs" />
    <Compile Include="Transactions\SendCommunicationTransaction.cs" />
    <Compile Include="Transactions\UpdateDigitalSignatureDocumentTransaction.cs" />
    <Compile Include="Transactions\SendDigitalSignatureRequestTransaction.cs" />
    <Compile Include="Transactions\SendRegistrationConfirmationTransaction.cs" />
    <Compile Include="Transactions\SendRegistrationNotificationTransaction.cs" />
    <Compile Include="Transactions\UpdateFacebookFriends.cs" />
    <Compile Include="Transactions\UpdatePaymentStatusTransaction.cs" />
    <Compile Include="Transactions\UserLastActivityTransaction.cs" />
    <Compile Include="Transactions\WorkflowTriggerTransaction.cs" />
    <Compile Include="Utility\AttributeCacheJsonConverter.cs" />
    <Compile Include="Utility\AttributeValueJsonConverter.cs" />
    <Compile Include="Utility\BlockStateContractResolver.cs" />
    <Compile Include="Utility\DateRange.cs" />
    <Compile Include="Utility\DoubleMetaphone.cs" />
    <Compile Include="Utility\EnumAsStringJsonConverter.cs" />
    <Compile Include="Utility\ExpressionHelper.cs" />
    <Compile Include="Utility\ExtensionMethods\AttributesExtensions.cs" />
    <Compile Include="Utility\ExtensionMethods\BooleanExtensions.cs" />
    <Compile Include="Utility\ExtensionMethods\ColorExtensions.cs" />
    <Compile Include="Utility\ExtensionMethods\ControlExtensions.cs" />
    <Compile Include="Utility\ExtensionMethods\CurrencyExtensions.cs" />
    <Compile Include="Utility\ExtensionMethods\DateTimeExtensions.cs" />
    <Compile Include="Utility\ExtensionMethods\DecimalExtensions.cs" />
    <Compile Include="Utility\ExtensionMethods\DefinedValueExtensions.cs" />
    <Compile Include="Utility\ExtensionMethods\EntityExtensions.cs" />
    <Compile Include="Utility\ExtensionMethods\EnumExtensions.cs" />
    <Compile Include="Utility\ExtensionMethods\ExceptionExtensions.cs" />
    <Compile Include="Utility\ExtensionMethods\GridExtensions.cs" />
    <Compile Include="Utility\ExtensionMethods\JsonExtensions.cs" />
    <Compile Include="Utility\ExtensionMethods\LavaExtensions.cs" />
    <Compile Include="Utility\ExtensionMethods\LinqExtensions.cs" />
    <Compile Include="Utility\ExtensionMethods\LocationExtensions.cs" />
    <Compile Include="Utility\ExtensionMethods\ObjectExtensions.cs" />
    <Compile Include="Utility\ExtensionMethods\PageRouteExtensions.cs" />
    <Compile Include="Utility\ExtensionMethods\ReportingExtensions.cs" />
    <Compile Include="Utility\ExtensionMethods\StringExtensions.cs" />
    <Compile Include="Utility\ExtensionMethods\StringHtmlExtensions.cs" />
    <Compile Include="Utility\ExtensionMethods\StringHumanizerExtensions.cs" />
    <Compile Include="Utility\ExtensionMethods\StringPluralizationExtensions.cs" />
    <Compile Include="Utility\IgnoreUrlEncodedKeyContractResolver.cs" />
    <Compile Include="Utility\IRockStartup.cs" />
    <Compile Include="Utility\NotNullJsonConverter.cs" />
    <Compile Include="Utility\Reflection.cs" />
    <Compile Include="Utility\RockDateTime.cs" />
    <Compile Include="Utility\RockJsonMediaTypeFormatter.cs" />
    <Compile Include="Utility\RockJsonTextReader.cs" />
    <Compile Include="Utility\RockJsonTextWriter.cs" />
    <Compile Include="Utility\RockSemanticVersion.cs" />
    <Compile Include="Utility\SettingsStringBase.cs" />
    <Compile Include="Utility\SimpleModeJsonConverter.cs" />
    <Compile Include="Utility\SparkLinkHelper.cs" />
    <Compile Include="Utility\StringAsLiteralJavascriptJsonConverter.cs" />
    <Compile Include="Web\DescriptionList.cs" />
    <Compile Include="Web\FileUploadException.cs" />
    <Compile Include="Web\Fingerprint.cs" />
    <Compile Include="Web\FingerprintExpressionBuilder.cs" />
    <Compile Include="Web\HttpModule.cs" />
    <Compile Include="Web\InternalContext.cs" />
    <Compile Include="Web\PageReference.cs" />
    <Compile Include="Web\RequestValidator.cs" />
    <Compile Include="Web\RockRouteHandler.cs" />
    <Compile Include="Web\SystemSettings.cs" />
    <Compile Include="Web\UI\Adapters\CheckBoxAdapter.cs" />
    <Compile Include="Web\UI\Adapters\DropDownListAdapter.cs" />
    <Compile Include="Web\UI\Adapters\RadioButtonAdapter.cs" />
    <Compile Include="Web\UI\Adapters\RadioButtonListAdapter.cs" />
    <Compile Include="Web\UI\BreadCrumb.cs" />
    <Compile Include="Web\UI\ContextAttribute.cs" />
    <Compile Include="Web\UI\Controls\AddressControl.cs" />
    <Compile Include="Web\UI\Controls\AttributeEditor.cs" />
    <Compile Include="Web\UI\Controls\Badge.cs" />
    <Compile Include="Web\UI\Controls\BootstrapButton.cs" />
    <Compile Include="Web\UI\Controls\ButtonDropDownList.cs" />
    <Compile Include="Web\UI\Controls\Chart\BarChart.cs" />
    <Compile Include="Web\UI\Controls\Chart\ChartClickArgs.cs" />
    <Compile Include="Web\UI\Controls\Chart\ChartOptions.cs" />
    <Compile Include="Web\UI\Controls\Chart\ChartStyle.cs" />
    <Compile Include="Web\UI\Controls\Chart\FlotChart.cs" />
    <Compile Include="Web\UI\Controls\Chart\LineChart.cs" />
    <Compile Include="Web\UI\Controls\Chart\PieChart.cs" />
    <Compile Include="Web\UI\Controls\Checkin Configuration Controls\CheckinArea.cs" />
    <Compile Include="Web\UI\Controls\Checkin Configuration Controls\CheckinAreaRow.cs" />
    <Compile Include="Web\UI\Controls\Checkin Configuration Controls\CheckinGroup.cs" />
    <Compile Include="Web\UI\Controls\Checkin Configuration Controls\CheckinGroupRow.cs" />
    <Compile Include="Web\UI\Controls\CodeEditor.cs" />
    <Compile Include="Web\UI\Controls\ColorPicker.cs" />
    <Compile Include="Web\UI\Controls\Communication\ChannelControl.cs" />
    <Compile Include="Web\UI\Controls\Communication\Email.cs" />
    <Compile Include="Web\UI\Controls\Communication\Sms.cs" />
    <Compile Include="Web\UI\Controls\ConfirmPageUnload.cs" />
    <Compile Include="Web\UI\Controls\CurrencyBox.cs" />
    <Compile Include="Web\UI\Controls\Data Fields\DataDropDownList.cs" />
    <Compile Include="Web\UI\Controls\Data Fields\DataTextBox.cs" />
    <Compile Include="Web\UI\Controls\Data Fields\FieldTypeList.cs" />
    <Compile Include="Web\UI\Controls\Data View Filters\FilterField.cs" />
    <Compile Include="Web\UI\Controls\Data View Filters\FilterGroup.cs" />
    <Compile Include="Web\UI\Controls\DynamicControlsHtmlGenericControl.cs" />
    <Compile Include="Web\UI\Controls\DynamicControlsPanel.cs" />
    <Compile Include="Web\UI\Controls\EmailBox.cs" />
    <Compile Include="Web\UI\Controls\Event\RegistrationInstanceEditor.cs" />
    <Compile Include="Web\UI\Controls\Event\RegistrationTemplateFormEditor.cs" />
    <Compile Include="Web\UI\Controls\FileUploader.cs" />
    <Compile Include="Web\UI\Controls\FollowingsHelper.cs" />
    <Compile Include="Web\UI\Controls\Grid\AttributeField.cs" />
    <Compile Include="Web\UI\Controls\Grid\BadgeField.cs" />
    <Compile Include="Web\UI\Controls\Grid\BoolField.cs" />
    <Compile Include="Web\UI\Controls\Grid\BoolFromArrayField.cs" />
    <Compile Include="Web\UI\Controls\Grid\CallbackField.cs" />
    <Compile Include="Web\UI\Controls\Grid\CampusField.cs" />
    <Compile Include="Web\UI\Controls\Grid\CheckBoxEditableField.cs" />
    <Compile Include="Web\UI\Controls\Grid\ColorField.cs" />
    <Compile Include="Web\UI\Controls\Grid\CurrencyField.cs" />
    <Compile Include="Web\UI\Controls\Grid\DateField.cs" />
    <Compile Include="Web\UI\Controls\Grid\DateTimeField.cs" />
    <Compile Include="Web\UI\Controls\Grid\DefinedValueField.cs" />
    <Compile Include="Web\UI\Controls\Grid\DeleteField.cs" />
    <Compile Include="Web\UI\Controls\Grid\EditField.cs" />
    <Compile Include="Web\UI\Controls\Grid\EnumField.cs" />
    <Compile Include="Web\UI\Controls\Grid\FieldTypeField.cs" />
    <Compile Include="Web\UI\Controls\Grid\Grid.cs" />
    <Compile Include="Web\UI\Controls\Grid\GridActions.cs" />
    <Compile Include="Web\UI\Controls\Grid\GridFilter.cs" />
    <Compile Include="Web\UI\Controls\Grid\GroupPickerField.cs" />
    <Compile Include="Web\UI\Controls\Grid\INotRowSelectedField.cs" />
    <Compile Include="Web\UI\Controls\Grid\IPriorityColumn.cs" />
    <Compile Include="Web\UI\Controls\Grid\IRockGridField.cs" />
    <Compile Include="Web\UI\Controls\Grid\LinkButtonField.cs" />
    <Compile Include="Web\UI\Controls\Grid\LiquidField.cs" />
    <Compile Include="Web\UI\Controls\Grid\ListDelimitedField.cs" />
    <Compile Include="Web\UI\Controls\Grid\PersonField.cs" />
    <Compile Include="Web\UI\Controls\Grid\PersonMergeField.cs" />
    <Compile Include="Web\UI\Controls\Grid\PhoneNumbersField.cs" />
    <Compile Include="Web\UI\Controls\Grid\ReorderField.cs" />
    <Compile Include="Web\UI\Controls\Grid\RockBoundField.cs" />
    <Compile Include="Web\UI\Controls\Grid\RockLiteralField.cs" />
    <Compile Include="Web\UI\Controls\Grid\RockTemplateField.cs" />
    <Compile Include="Web\UI\Controls\Grid\RockTemplateFieldUnselected.cs" />
    <Compile Include="Web\UI\Controls\Grid\RowEventArgs.cs" />
    <Compile Include="Web\UI\Controls\Grid\SecurityField.cs" />
    <Compile Include="Web\UI\Controls\Grid\SelectField.cs" />
    <Compile Include="Web\UI\Controls\Grid\TimeField.cs" />
    <Compile Include="Web\UI\Controls\Grid\ToggleField.cs" />
    <Compile Include="Web\UI\Controls\HelpBlock.cs" />
    <Compile Include="Web\UI\Controls\HiddenFieldValidator.cs" />
    <Compile Include="Web\UI\Controls\HiddenFieldWithClass.cs" />
    <Compile Include="Web\UI\Controls\HighlightLabel.cs" />
    <Compile Include="Web\UI\Controls\HtmlEditor.cs" />
    <Compile Include="Web\UI\Controls\HtmlGenericContainer.cs" />
    <Compile Include="Web\UI\Controls\IDisplayRequiredIndicator.cs" />
    <Compile Include="Web\UI\Controls\IHasValidationGroup.cs" />
    <Compile Include="Web\UI\Controls\ImageEditor.cs" />
    <Compile Include="Web\UI\Controls\ImageUploader.cs" />
    <Compile Include="Web\UI\Controls\IRockControl.cs" />
    <Compile Include="Web\UI\Controls\IRockControlAdditionalRendering.cs" />
    <Compile Include="Web\UI\Controls\KeyValueList.cs" />
    <Compile Include="Web\UI\Controls\MarkdownEditor.cs" />
    <Compile Include="Web\UI\Controls\ModalAlert.cs" />
    <Compile Include="Web\UI\Controls\ModalDialog.cs" />
    <Compile Include="Web\UI\Controls\ModalIFrameDialog.cs" />
    <Compile Include="Web\UI\Controls\NewFamily\Attributes.cs" />
    <Compile Include="Web\UI\Controls\NewFamily\AttributesRow.cs" />
    <Compile Include="Web\UI\Controls\NewFamily\ContactInfo.cs" />
    <Compile Include="Web\UI\Controls\NewFamily\ContactInfoRow.cs" />
    <Compile Include="Web\UI\Controls\NewFamily\Members.cs" />
    <Compile Include="Web\UI\Controls\NewFamily\MembersRow.cs" />
    <Compile Include="Web\UI\Controls\NoteContainer.cs" />
    <Compile Include="Web\UI\Controls\NoteControl.cs" />
    <Compile Include="Web\UI\Controls\NotificationBox.cs" />
    <Compile Include="Web\UI\Controls\NumberBox.cs" />
    <Compile Include="Web\UI\Controls\NumberRangeEditor.cs" />
    <Compile Include="Web\UI\Controls\NumberUpDown.cs" />
    <Compile Include="Web\UI\Controls\PageBreadCrumbs.cs" />
    <Compile Include="Web\UI\Controls\PageDescription.cs" />
    <Compile Include="Web\UI\Controls\PageIcon.cs" />
    <Compile Include="Web\UI\Controls\PageTitle.cs" />
    <Compile Include="Web\UI\Controls\PanelDrawer.cs" />
    <Compile Include="Web\UI\Controls\PanelWidget.cs" />
    <Compile Include="Web\UI\Controls\PersonLink.cs" />
    <Compile Include="Web\UI\Controls\PersonProfile\Badge.cs" />
    <Compile Include="Web\UI\Controls\PersonProfile\BadgeList.cs" />
    <Compile Include="Web\UI\Controls\PhoneNumberBox.cs" />
    <Compile Include="Web\UI\Controls\Pickers\AccountPicker.cs" />
    <Compile Include="Web\UI\Controls\Pickers\BinaryFilePicker.cs" />
    <Compile Include="Web\UI\Controls\Pickers\BinaryFileTypePicker.cs" />
    <Compile Include="Web\UI\Controls\Pickers\BirthdayPicker.cs" />
    <Compile Include="Web\UI\Controls\Pickers\CampusesPicker.cs" />
    <Compile Include="Web\UI\Controls\Pickers\CampusPicker.cs" />
    <Compile Include="Web\UI\Controls\Pickers\CategoryPicker.cs" />
    <Compile Include="Web\UI\Controls\Pickers\ComponentPicker.cs" />
    <Compile Include="Web\UI\Controls\Pickers\ComponentsPicker.cs" />
    <Compile Include="Web\UI\Controls\Pickers\DataViewPicker.cs" />
    <Compile Include="Web\UI\Controls\Pickers\DatePicker.cs" />
    <Compile Include="Web\UI\Controls\Pickers\DateRangePicker.cs" />
    <Compile Include="Web\UI\Controls\Pickers\DateTimePicker.cs" />
    <Compile Include="Web\UI\Controls\Pickers\DayOfWeekPicker.cs" />
    <Compile Include="Web\UI\Controls\Pickers\DaysOfWeekPicker.cs" />
    <Compile Include="Web\UI\Controls\Pickers\DefinedValuePicker.cs" />
    <Compile Include="Web\UI\Controls\Pickers\DefinedValuesPicker.cs" />
    <Compile Include="Web\UI\Controls\Pickers\EntityPicker.cs" />
    <Compile Include="Web\UI\Controls\Pickers\EntityTypePicker.cs" />
    <Compile Include="Web\UI\Controls\Pickers\EventCalendarPicker.cs" />
    <Compile Include="Web\UI\Controls\Pickers\EventItemPicker.cs" />
    <Compile Include="Web\UI\Controls\Pickers\FinancialGatewayPicker.cs" />
    <Compile Include="Web\UI\Controls\Pickers\GeoPicker.cs" />
    <Compile Include="Web\UI\Controls\Pickers\GradePicker.cs" />
    <Compile Include="Web\UI\Controls\Pickers\GroupAndRolePicker.cs" />
    <Compile Include="Web\UI\Controls\Pickers\GroupPicker.cs" />
    <Compile Include="Web\UI\Controls\Pickers\WorkflowPicker.cs" />
    <Compile Include="Web\UI\Controls\Pickers\GroupRolePicker.cs" />
    <Compile Include="Web\UI\Controls\Pickers\GroupTypeGroupPicker.cs" />
    <Compile Include="Web\UI\Controls\Pickers\GroupTypePicker.cs" />
    <Compile Include="Web\UI\Controls\Pickers\GroupTypesPicker.cs" />
    <Compile Include="Web\UI\Controls\Pickers\ItemPicker.cs" />
    <Compile Include="Web\UI\Controls\Pickers\LocationAddressPicker.cs" />
    <Compile Include="Web\UI\Controls\Pickers\LocationItemPicker.cs" />
    <Compile Include="Web\UI\Controls\Pickers\LocationPicker.cs" />
    <Compile Include="Web\UI\Controls\Pickers\MergeFieldPicker.cs" />
    <Compile Include="Web\UI\Controls\Pickers\MergeTemplatePicker.cs" />
    <Compile Include="Web\UI\Controls\Pickers\MetricCategoryPicker.cs" />
    <Compile Include="Web\UI\Controls\Pickers\MonthDayPicker.cs" />
    <Compile Include="Web\UI\Controls\Pickers\MonthYearPicker.cs" />
    <Compile Include="Web\UI\Controls\Pickers\PagePicker.cs" />
    <Compile Include="Web\UI\Controls\Pickers\PersonPicker.cs" />
    <Compile Include="Web\UI\Controls\Pickers\RemoteAuthsPicker.cs" />
    <Compile Include="Web\UI\Controls\Pickers\SchedulePicker.cs" />
    <Compile Include="Web\UI\Controls\Pickers\SlidingDateRangePicker.cs" />
    <Compile Include="Web\UI\Controls\Pickers\TimePicker.cs" />
    <Compile Include="Web\UI\Controls\Pickers\TreeViewItem.cs" />
    <Compile Include="Web\UI\Controls\Pickers\WorkflowTypePicker.cs" />
    <Compile Include="Web\UI\Controls\Pickers\YearPicker.cs" />
    <Compile Include="Web\UI\Controls\RockBulletedList.cs" />
    <Compile Include="Web\UI\Controls\RockCheckBox.cs" />
    <Compile Include="Web\UI\Controls\RockCheckBoxList.cs" />
    <Compile Include="Web\UI\Controls\RockControlHelper.cs" />
    <Compile Include="Web\UI\Controls\RockControlWrapper.cs" />
    <Compile Include="Web\UI\Controls\RockDropDownList.cs" />
    <Compile Include="Web\UI\Controls\RockLiteral.cs" />
    <Compile Include="Web\UI\Controls\RockRadioButton.cs" />
    <Compile Include="Web\UI\Controls\RockRadioButtonList.cs" />
    <Compile Include="Web\UI\Controls\RockRating.cs" />
    <Compile Include="Web\UI\Controls\RockTextBox.cs" />
    <Compile Include="Web\UI\Controls\RockTextOrDropDownList.cs" />
    <Compile Include="Web\UI\Controls\RockUpdatePanel.cs" />
    <Compile Include="Web\UI\Controls\ScheduleBuilder.cs" />
    <Compile Include="Web\UI\Controls\SearchField.cs" />
    <Compile Include="Web\UI\Controls\SecurityButton.cs" />
    <Compile Include="Web\UI\Controls\StateDropDownList.cs" />
    <Compile Include="Web\UI\Controls\TagList.cs" />
    <Compile Include="Web\UI\Controls\TermDescription.cs" />
    <Compile Include="Web\UI\Controls\Toggle.cs" />
    <Compile Include="Web\UI\Controls\UrlLinkBox.cs" />
    <Compile Include="Web\UI\Controls\ValueList.cs" />
    <Compile Include="Web\UI\Controls\Workflow Controls\WorkflowActionEditor.cs" />
    <Compile Include="Web\UI\Controls\Workflow Controls\WorkflowActionTypeEditor.cs" />
    <Compile Include="Web\UI\Controls\Workflow Controls\WorkflowActivityEditor.cs" />
    <Compile Include="Web\UI\Controls\Workflow Controls\WorkflowActivityTypeEditor.cs" />
    <Compile Include="Web\UI\Controls\Workflow Controls\WorkflowFormActionList.cs" />
    <Compile Include="Web\UI\Controls\Workflow Controls\WorkflowFormAttributeRow.cs" />
    <Compile Include="Web\UI\Controls\Workflow Controls\WorkflowFormEditor.cs" />
    <Compile Include="Web\UI\Controls\Zone.cs" />
    <Compile Include="Web\UI\DialogPage.cs">
      <SubType>ASPXCodeBehind</SubType>
    </Compile>
    <Compile Include="Web\UI\IDetailBlock.cs" />
    <Compile Include="Web\UI\ISecondaryBlock.cs" />
    <Compile Include="Web\UI\PersonBlock.cs">
      <SubType>ASPXCodeBehind</SubType>
    </Compile>
    <Compile Include="Web\UI\RockBlock.cs">
      <SubType>ASPXCodeBehind</SubType>
    </Compile>
    <Compile Include="Web\UI\RockBlockCustomSettings.cs">
      <SubType>ASPXCodeBehind</SubType>
    </Compile>
    <Compile Include="Web\UI\RockBlockWrapper.cs" />
    <Compile Include="Web\UI\RockMasterPage.cs">
      <SubType>ASPXCodeBehind</SubType>
    </Compile>
    <Compile Include="Web\UI\RockPage.cs">
      <SubType>ASPXCodeBehind</SubType>
    </Compile>
    <Compile Include="Web\UI\RouteUtils.cs" />
    <Compile Include="Web\UI\Validation\DataAnnotationValidator.cs" />
    <Compile Include="Web\Utilities\HtmlSanitizer.cs" />
    <Compile Include="Web\Utilities\RockUpdateHelper.cs" />
    <Compile Include="Web\Utilities\WebControlHelper.cs" />
    <Compile Include="Web\BrowserClient.cs" />
    <Compile Include="Workflow\ActionCategoryAttribute.cs" />
    <Compile Include="Workflow\ActionComponent.cs" />
    <Compile Include="Workflow\ActionContainer.cs" />
    <Compile Include="Workflow\Action\BackgroundCheck\BackgroundCheckRequest.cs" />
    <Compile Include="Workflow\Action\CheckIn\CalculateLastAttended.cs" />
    <Compile Include="Workflow\Action\CheckIn\CheckInActionComponent.cs" />
    <Compile Include="Workflow\Action\CheckIn\CreateCheckoutLabels.cs" />
    <Compile Include="Workflow\Action\CheckIn\CreateLabels.cs" />
    <Compile Include="Workflow\Action\CheckIn\FilterActiveLocations.cs" />
    <Compile Include="Workflow\Action\CheckIn\FilterByAge.cs" />
    <Compile Include="Workflow\Action\CheckIn\FilterByGrade.cs" />
    <Compile Include="Workflow\Action\CheckIn\FilterGroupsByAbilityLevel.cs" />
    <Compile Include="Workflow\Action\CheckIn\FilterGroupsByAge.cs" />
    <Compile Include="Workflow\Action\CheckIn\FilterGroupsByGrade.cs" />
    <Compile Include="Workflow\Action\CheckIn\FilterGroupsByGradeAndAge.cs" />
    <Compile Include="Workflow\Action\CheckIn\FilterGroupsByGender.cs" />
    <Compile Include="Workflow\Action\CheckIn\FilterGroupsByLastName.cs" />
    <Compile Include="Workflow\Action\CheckIn\FilterGroupsBySpecialNeeds.cs" />
    <Compile Include="Workflow\Action\CheckIn\FilterLocationsBySchedule.cs" />
    <Compile Include="Workflow\Action\CheckIn\FilterByPreviousCheckin.cs" />
    <Compile Include="Workflow\Action\CheckIn\FilterLocationsByThreshold.cs" />
    <Compile Include="Workflow\Action\CheckIn\FindFamilies.cs" />
    <Compile Include="Workflow\Action\CheckIn\FindFamilyMembers.cs" />
    <Compile Include="Workflow\Action\CheckIn\FindRelationships.cs" />
    <Compile Include="Workflow\Action\CheckIn\LoadGroups.cs" />
    <Compile Include="Workflow\Action\CheckIn\LoadGroupTypes.cs" />
    <Compile Include="Workflow\Action\CheckIn\LoadLocations.cs" />
    <Compile Include="Workflow\Action\CheckIn\LoadSchedules.cs" />
    <Compile Include="Workflow\Action\CheckIn\ParseZebraLabel.cs" />
    <Compile Include="Workflow\Action\CheckIn\PreSelectRecentAttendance.cs" />
    <Compile Include="Workflow\Action\CheckIn\RemoveEmptyGroups.cs" />
    <Compile Include="Workflow\Action\CheckIn\RemoveEmptyGroupTypes.cs" />
    <Compile Include="Workflow\Action\CheckIn\RemoveEmptyLocations.cs" />
    <Compile Include="Workflow\Action\CheckIn\RemoveEmptyPeople.cs" />
    <Compile Include="Workflow\Action\CheckIn\SaveAttendance.cs" />
    <Compile Include="Workflow\Action\CheckIn\SetAvailableSchedules.cs" />
    <Compile Include="Workflow\Action\Cms\AddContentChannelItem.cs" />
    <Compile Include="Workflow\Action\Communications\SmsCommunicationProcessResponse.cs" />
    <Compile Include="Workflow\Action\Communications\SendEmail.cs" />
    <Compile Include="Workflow\Action\Communications\SendEmailWithEvents.cs" />
    <Compile Include="Workflow\Action\Communications\SendNotification.cs" />
    <Compile Include="Workflow\Action\Communications\SendSms.cs" />
    <Compile Include="Workflow\Action\Communications\SendSystemEmail.cs" />
    <Compile Include="Workflow\Action\Connections\AddConnectionRequestActivity.cs" />
    <Compile Include="Workflow\Action\Connections\CreateConnectionRequest.cs" />
    <Compile Include="Workflow\Action\Connections\SetConnectionRequestState.cs" />
    <Compile Include="Workflow\Action\Connections\SetConnectionRequestConnector.cs" />
    <Compile Include="Workflow\Action\Connections\SetConnectionRequestStatus.cs" />
    <Compile Include="Workflow\Action\Connections\TransferConnectionRequest.cs" />
    <Compile Include="Workflow\Action\Finance\BenevolenceRequestAdd.cs" />
    <Compile Include="Workflow\Action\Finance\BenevolenceRequestAddDocument.cs" />
    <Compile Include="Workflow\Action\Finance\BenevolenceRequestSetAttribute.cs" />
    <Compile Include="Workflow\Action\Finance\BenevolenceResultAdd.cs" />
    <Compile Include="Workflow\Action\Groups\AddNoteToGroupMember.cs" />
    <Compile Include="Workflow\Action\Groups\AddPersonToGroup.cs" />
    <Compile Include="Workflow\Action\Groups\AddPersonToGroupAttribute.cs" />
    <Compile Include="Workflow\Action\Groups\GroupGetChildGroupForCampus.cs" />
    <Compile Include="Workflow\Action\Groups\PostAttendanceToGroup.cs" />
    <Compile Include="Workflow\Action\Groups\RemovePersonFromGroup.cs" />
    <Compile Include="Workflow\Action\Groups\RemovePersonFromGroupAttribute.cs" />
    <Compile Include="Workflow\Action\Groups\SetAttributeToRandomGroupMember.cs" />
    <Compile Include="Workflow\Action\Groups\SetGroupAttribute.cs" />
    <Compile Include="Workflow\Action\Groups\SetGroupMemberAttribute.cs" />
    <Compile Include="Workflow\Action\Groups\SetGroupMemberNote.cs" />
    <Compile Include="Workflow\Action\Groups\UpdateGroupMemberStatus.cs" />
    <Compile Include="Workflow\Action\People\GetPersonFromFields.cs" />
    <Compile Include="Workflow\Action\People\PersonAddressUpdate.cs" />
    <Compile Include="Workflow\Action\People\PersonFollowAdd.cs" />
    <Compile Include="Workflow\Action\People\PersonGetHeadOfHousehold.cs" />
    <Compile Include="Workflow\Action\People\PersonGetSpouse.cs" />
    <Compile Include="Workflow\Action\People\PersonInDataView.cs" />
    <Compile Include="Workflow\Action\People\PersonNoteAdd.cs" />
    <Compile Include="Workflow\Action\People\PersonPhoneUpdate.cs" />
    <Compile Include="Workflow\Action\People\PersonPropertyUpdate.cs" />
    <Compile Include="Workflow\Action\People\PersonTagAdd.cs" />
    <Compile Include="Workflow\Action\People\PersonTagRemove.cs" />
    <Compile Include="Workflow\Action\People\SetPersonAttribute.cs" />
    <Compile Include="Workflow\Action\Registrations\GenerateDiscountCode.cs" />
    <Compile Include="Workflow\Action\Registrations\UpdateDiscountCode.cs" />
    <Compile Include="Workflow\Action\Utility\InteractionAdd.cs" />
    <Compile Include="Workflow\Action\Utility\CreateShortLink.cs" />
    <Compile Include="Workflow\Action\Utility\LavaRun.cs" />
    <Compile Include="Workflow\Action\Utility\SetEntityAttribute.cs" />
    <Compile Include="Workflow\Action\Utility\SetEntityProperty.cs" />
    <Compile Include="Workflow\Action\WorkflowAttributes\SetFileAttributeFromLava.cs" />
    <Compile Include="Workflow\Action\WorkflowControl\Redirect.cs" />
    <Compile Include="Workflow\Action\Utility\RunJob.cs" />
    <Compile Include="Workflow\Action\Utility\RunSQL.cs" />
    <Compile Include="Workflow\Action\WorkflowControl\ShowHtml.cs" />
    <Compile Include="Workflow\Action\WorkflowAttributes\SetAttributeFromEntity.cs" />
    <Compile Include="Workflow\Action\WorkflowAttributes\SetAttributeFromPerson.cs" />
    <Compile Include="Workflow\Action\WorkflowAttributes\SetAttributeToCurrentPerson.cs" />
    <Compile Include="Workflow\Action\WorkflowAttributes\SetAttributeToGroupLeader.cs" />
    <Compile Include="Workflow\Action\WorkflowAttributes\SetAttributeToInitiator.cs" />
    <Compile Include="Workflow\Action\WorkflowAttributes\SetAttributeValue.cs" />
    <Compile Include="Workflow\Action\WorkflowControl\SetStatusInOtherWorkflow.cs" />
    <Compile Include="Workflow\Action\WorkflowControl\ActivateActivityinOtherWorkflow.cs" />
    <Compile Include="Workflow\Action\WorkflowControl\ActivateActivityInOtherWorkflowOnMatch.cs" />
    <Compile Include="Workflow\Action\WorkflowControl\ActivateWorkflow.cs" />
    <Compile Include="Workflow\Action\WorkflowControl\ActivateActions.cs" />
    <Compile Include="Workflow\Action\WorkflowControl\ActivateActivity.cs" />
    <Compile Include="Workflow\Action\WorkflowControl\AddWorkflowNote.cs" />
    <Compile Include="Workflow\Action\WorkflowControl\AssignActivityFromAttributeValue.cs" />
    <Compile Include="Workflow\Action\WorkflowControl\AssignActivityToGroup.cs" />
    <Compile Include="Workflow\Action\WorkflowControl\AssignActivityToPerson.cs" />
    <Compile Include="Workflow\Action\WorkflowControl\AssignActivityToSecurityRole.cs" />
    <Compile Include="Workflow\Action\WorkflowControl\CompleteActivity.cs" />
    <Compile Include="Workflow\Action\WorkflowControl\CompleteWorkflow.cs" />
    <Compile Include="Workflow\Action\WorkflowControl\Delay.cs" />
    <Compile Include="Workflow\Action\WorkflowControl\DeleteWorkflow.cs" />
    <Compile Include="Workflow\Action\WorkflowControl\LogError.cs" />
    <Compile Include="Workflow\Action\WorkflowControl\PersistWorkflow.cs" />
    <Compile Include="Workflow\Action\WorkflowControl\SetInitiatorFromAttribute.cs" />
    <Compile Include="Workflow\Action\WorkflowControl\SetStatus.cs" />
    <Compile Include="Workflow\Action\WorkflowControl\SetWorkflowName.cs" />
    <Compile Include="Workflow\Action\WorkflowControl\UserForm.cs" />
    <Compile Include="Workflow\Action\Utility\WebRequest.cs" />
    <Compile Include="Workflow\Action\WorkflowControl\WriteToLog.cs" />
    <Compile Include="Workflow\TriggerCache.cs" />
  </ItemGroup>
  <ItemGroup>
    <Content Include="..\packages\Microsoft.SqlServer.Types.11.0.2\nativeBinaries\x64\msvcr100.dll">
      <Link>SqlServerTypes\x64\msvcr100.dll</Link>
      <CopyToOutputDirectory>PreserveNewest</CopyToOutputDirectory>
    </Content>
    <Content Include="..\packages\Microsoft.SqlServer.Types.11.0.2\nativeBinaries\x64\SqlServerSpatial110.dll">
      <Link>SqlServerTypes\x64\SqlServerSpatial110.dll</Link>
      <CopyToOutputDirectory>PreserveNewest</CopyToOutputDirectory>
    </Content>
    <Content Include="..\packages\Microsoft.SqlServer.Types.11.0.2\nativeBinaries\x86\msvcr100.dll">
      <Link>SqlServerTypes\x86\msvcr100.dll</Link>
      <CopyToOutputDirectory>PreserveNewest</CopyToOutputDirectory>
    </Content>
    <Content Include="..\packages\Microsoft.SqlServer.Types.11.0.2\nativeBinaries\x86\SqlServerSpatial110.dll">
      <Link>SqlServerTypes\x86\SqlServerSpatial110.dll</Link>
      <CopyToOutputDirectory>PreserveNewest</CopyToOutputDirectory>
    </Content>
    <Content Include="LICENSE.txt" />
    <Content Include="Plugin\HotFixes\039_MigrationRollupsForV7_2 - Copy_UpdateCheckInMergefieldDebugInfo.sql">
      <DependentUpon>040_BusinessTransactionDetailLinks.cs</DependentUpon>
    </Content>
    <Content Include="Plugin\HotFixes\039_MigrationRollupsForV7_2_UpdateCheckInMergefieldDebugInfo.sql">
      <DependentUpon>039_MigrationRollupsForV7_2.cs</DependentUpon>
    </Content>
    <Content Include="Plugin\HotFixes\041_MigrationRollupsForV7_3_UpdateWizardCommunicationDetailApprovers.sql">
      <DependentUpon>041_MigrationRollupsForV7_3.cs</DependentUpon>
    </Content>
    <Content Include="Plugin\HotFixes\043_MoreMigrationRollupsForV7_3_spCrm_PersonDuplicateFinder.sql">
      <DependentUpon>043_MoreMigrationRollupsForV7_3.cs</DependentUpon>
    </Content>
    <Content Include="Plugin\HotFixes\043_MoreMigrationRollupsForV7_3_ufnUtility_CsvToTable.sql">
      <DependentUpon>043_MoreMigrationRollupsForV7_3.cs</DependentUpon>
    </Content>
    <Content Include="Plugin\HotFixes\047_DataAutomation_FixBenevolenceCaseWorker.sql">
      <DependentUpon>047_DataAutomation.cs</DependentUpon>
    </Content>
    <Content Include="Plugin\HotFixes\047_DataAutomation_ShortLinkInteractionFix.sql">
      <DependentUpon>047_DataAutomation.cs</DependentUpon>
    </Content>
    <Content Include="Plugin\HotFixes\049_GivingAnalyticsAccounts_AccountTotals.sql">
      <DependentUpon>049_UpdateGivingAnalyticsAccounts.cs</DependentUpon>
    </Content>
    <Content Include="Plugin\HotFixes\049_GivingAnalyticsAccounts_PersonSummary.sql">
      <DependentUpon>049_UpdateGivingAnalyticsAccounts.cs</DependentUpon>
    </Content>
    <Content Include="Plugin\HotFixes\049_GivingAnalyticsAccounts_TransactionData.sql">
      <DependentUpon>049_UpdateGivingAnalyticsAccounts.cs</DependentUpon>
    </Content>
    <Content Include="Plugin\HotFixes\050_MigrationRollupsForV7_4_AddVimeoShortCode.sql">
      <DependentUpon>050_MigrationRollupsForV7_4.cs</DependentUpon>
    </Content>
    <Content Include="Plugin\HotFixes\050_MigrationRollupsForV7_4_FixAccordionShortCode.sql">
      <DependentUpon>050_MigrationRollupsForV7_4.cs</DependentUpon>
    </Content>
    <Content Include="Plugin\HotFixes\050_MigrationRollupsForV7_4_FixThankyouAndOngoingHyphenations.sql">
      <DependentUpon>050_MigrationRollupsForV7_4.cs</DependentUpon>
    </Content>
    <Content Include="Plugin\HotFixes\050_MigrationRollupsForV7_4_spAnalytics_ETL_Campus.sql">
      <DependentUpon>050_MigrationRollupsForV7_4.cs</DependentUpon>
    </Content>
    <Content Include="Plugin\HotFixes\050_MigrationRollupsForV7_4_spCrm_PersonDuplicateFinder.sql">
      <DependentUpon>050_MigrationRollupsForV7_4.cs</DependentUpon>
    </Content>
    <Content Include="Plugin\HotFixes\050_MigrationRollupsForV7_4_spCrm_PersonMerge.sql">
      <DependentUpon>050_MigrationRollupsForV7_4.cs</DependentUpon>
    </Content>
    <Content Include="Scripts\jquery-1.12.4.intellisense.js" />
    <Content Include="Scripts\jquery-1.12.4.js" />
    <Content Include="Scripts\jquery-1.12.4.min.js" />
    <Content Include="Scripts\jquery.signalR-2.2.0.js" />
    <Content Include="Scripts\jquery.signalR-2.2.0.min.js" />
    <Content Include="Service References\MelissaData.AddressCheck\configuration.svcinfo" />
    <Content Include="Service References\MelissaData.AddressCheck\configuration91.svcinfo" />
    <Content Include="Service References\MelissaData.AddressCheck\Reference.svcmap">
      <LastGenOutput>Reference.cs</LastGenOutput>
    </Content>
    <Content Include="Service References\MelissaData.AddressCheck\Service.disco" />
    <Content Include="Service References\ServiceObjects.GeoCoder\configuration.svcinfo" />
    <Content Include="Service References\ServiceObjects.GeoCoder\configuration91.svcinfo" />
    <Content Include="Service References\ServiceObjects.GeoCoder\GeoCoder.disco" />
    <Content Include="Service References\ServiceObjects.GeoCoder\Reference.svcmap">
      <LastGenOutput>Reference.cs</LastGenOutput>
    </Content>
    <Content Include="SqlServerTypes\readme.htm" />
  </ItemGroup>
  <ItemGroup>
    <None Include="App.config" />
    <Compile Include="Model\RegistrationTemplateFeeService.Partial.cs" />
<<<<<<< HEAD
    <None Include="packages.config" />
=======
    <None Include="CheckIn\_DiagramCheckInClasses.cd" />
    <None Include="packages.config">
      <SubType>Designer</SubType>
    </None>
>>>>>>> b4f0f787
    <None Include="Scripts\jquery-1.12.4.min.map" />
    <None Include="Service References\MelissaData.AddressCheck\Rock.MelissaData.AddressCheck.ResponseArray.datasource" />
    <None Include="Service References\MelissaData.AddressCheck\Service.wsdl" />
    <None Include="Service References\MelissaData.AddressCheck\Service.xsd">
      <SubType>Designer</SubType>
    </None>
    <None Include="Service References\MelissaData.AddressCheck\Service1.xsd">
      <SubType>Designer</SubType>
    </None>
    <None Include="Service References\ServiceObjects.GeoCoder\GeoCoder.wsdl" />
    <None Include="Service References\ServiceObjects.GeoCoder\Rock.ServiceObjects.GeoCoder.DistanceBetweenInfo.datasource" />
    <None Include="Service References\ServiceObjects.GeoCoder\Rock.ServiceObjects.GeoCoder.DistanceToWaterInfo.datasource" />
    <None Include="Service References\ServiceObjects.GeoCoder\Rock.ServiceObjects.GeoCoder.GeocodeCityWorldwideInfo.datasource" />
    <None Include="Service References\ServiceObjects.GeoCoder\Rock.ServiceObjects.GeoCoder.Location.datasource" />
    <None Include="Service References\ServiceObjects.GeoCoder\Rock.ServiceObjects.GeoCoder.Location_V3.datasource" />
    <None Include="Service References\ServiceObjects.GeoCoder\Rock.ServiceObjects.GeoCoder.ReverseAddress.datasource" />
    <None Include="Service References\ServiceObjects.GeoCoder\Rock.ServiceObjects.GeoCoder.ZipCodeInfo.datasource" />
  </ItemGroup>
  <ItemGroup>
    <Folder Include="Auth\" />
    <Folder Include="Pbx\Provider\" />
  </ItemGroup>
  <ItemGroup>
    <ProjectReference Include="..\DotLiquid\DotLiquid.csproj">
      <Project>{00edcb8d-ef33-459c-ad62-02876bd24dff}</Project>
      <Name>DotLiquid</Name>
    </ProjectReference>
    <ProjectReference Include="..\Rock.Version\Rock.Version.csproj">
      <Project>{6fe0930c-6832-4c2f-8a76-d4e4a2d80ddf}</Project>
      <Name>Rock.Version</Name>
    </ProjectReference>
  </ItemGroup>
  <ItemGroup>
    <WCFMetadata Include="Service References\" />
  </ItemGroup>
  <ItemGroup>
    <EmbeddedResource Include="Plugin\HotFixes\HotFixMigrationResource.resx">
      <Generator>PublicResXFileCodeGenerator</Generator>
      <LastGenOutput>HotFixMigrationResource.Designer.cs</LastGenOutput>
      <SubType>Designer</SubType>
    </EmbeddedResource>
  </ItemGroup>
  <Import Project="$(MSBuildToolsPath)\Microsoft.CSharp.targets" />
  <PropertyGroup>
    <PreBuildEvent>REM delete build artifacts from stuff that is no longer part of Rock (InteractivePreGeneratedViews and React)
if Exist "$(SolutionDir)\RockWeb\Bin\ru-ru\JavaScriptEngineSwitcher.Core.resources.dll" del "$(SolutionDir)\RockWeb\Bin\ru-ru\JavaScriptEngineSwitcher.Core.resources.dll"
if Exist "$(SolutionDir)\RockWeb\Bin\ru-ru\JavaScriptEngineSwitcher.V8.resources.dll" del "$(SolutionDir)\RockWeb\Bin\ru-ru\JavaScriptEngineSwitcher.V8.resources.dll"
if Exist "$(SolutionDir)\RockWeb\Bin\ru-ru\MsieJavaScriptEngine.resources.dll" del "$(SolutionDir)\RockWeb\Bin\ru-ru\MsieJavaScriptEngine.resources.dll"
if Exist "$(SolutionDir)\RockWeb\Bin\InteractivePreGeneratedViews.dll" del "$(SolutionDir)\RockWeb\Bin\InteractivePreGeneratedViews.dll"
if Exist "$(SolutionDir)\RockWeb\Bin\JavaScriptEngineSwitcher.Core.dll" del "$(SolutionDir)\RockWeb\Bin\JavaScriptEngineSwitcher.Core.dll"
if Exist "$(SolutionDir)\RockWeb\Bin\JavaScriptEngineSwitcher.Msie.dll" del "$(SolutionDir)\RockWeb\Bin\JavaScriptEngineSwitcher.Msie.dll"
if Exist "$(SolutionDir)\RockWeb\Bin\JavaScriptEngineSwitcher.V8.dll" del "$(SolutionDir)\RockWeb\Bin\JavaScriptEngineSwitcher.V8.dll"
if Exist "$(SolutionDir)\RockWeb\Bin\JSPool.dll" del "$(SolutionDir)\RockWeb\Bin\JSPool.dll"
if Exist "$(SolutionDir)\RockWeb\Bin\MsieJavaScriptEngine.dll" del "$(SolutionDir)\RockWeb\Bin\MsieJavaScriptEngine.dll"
if Exist "$(SolutionDir)\RockWeb\Bin\React.Core.dll" del "$(SolutionDir)\RockWeb\Bin\React.Core.dll"
if Exist "$(SolutionDir)\RockWeb\Bin\React.Web.dll" del "$(SolutionDir)\RockWeb\Bin\React.Web.dll"
if Exist "$(SolutionDir)\RockWeb\Bin\React.Web.Mvc4.dll" del "$(SolutionDir)\RockWeb\Bin\React.Web.Mvc4.dll"
if Exist "$(SolutionDir)\RockWeb\Bin\System.Web.Helpers.dll" del "$(SolutionDir)\RockWeb\Bin\System.Web.Helpers.dll"
if Exist "$(SolutionDir)\RockWeb\Bin\System.Web.Mvc.dll" del "$(SolutionDir)\RockWeb\Bin\System.Web.Mvc.dll"
if Exist "$(SolutionDir)\RockWeb\Bin\System.Web.Razor.dll" del "$(SolutionDir)\RockWeb\Bin\System.Web.Razor.dll"
if Exist "$(SolutionDir)\RockWeb\Bin\System.Web.WebPages.Deployment.dll" del "$(SolutionDir)\RockWeb\Bin\System.Web.WebPages.Deployment.dll"
if Exist "$(SolutionDir)\RockWeb\Bin\System.Web.WebPages.dll" del "$(SolutionDir)\RockWeb\Bin\System.Web.WebPages.dll"
if Exist "$(SolutionDir)\RockWeb\Bin\System.Web.WebPages.Razor.dll" del "$(SolutionDir)\RockWeb\Bin\System.Web.WebPages.Razor.dll"
if Exist "$(SolutionDir)\RockWeb\Bin\VroomJs.dll" del "$(SolutionDir)\RockWeb\Bin\VroomJs.dll"
if Exist "$(SolutionDir)\RockWeb\Bin\WebActivatorEx.dll" del "$(SolutionDir)\RockWeb\Bin\WebActivatorEx.dll"



</PreBuildEvent>
  </PropertyGroup>
  <!-- To modify your build process, add your task inside one of the targets below and uncomment it. 
       Other similar extension points exist, see Microsoft.Common.targets.
  <Target Name="BeforeBuild">
  </Target>
  <Target Name="AfterBuild">
  </Target>
  -->
</Project><|MERGE_RESOLUTION|>--- conflicted
+++ resolved
@@ -2200,14 +2200,10 @@
   <ItemGroup>
     <None Include="App.config" />
     <Compile Include="Model\RegistrationTemplateFeeService.Partial.cs" />
-<<<<<<< HEAD
-    <None Include="packages.config" />
-=======
     <None Include="CheckIn\_DiagramCheckInClasses.cd" />
     <None Include="packages.config">
       <SubType>Designer</SubType>
     </None>
->>>>>>> b4f0f787
     <None Include="Scripts\jquery-1.12.4.min.map" />
     <None Include="Service References\MelissaData.AddressCheck\Rock.MelissaData.AddressCheck.ResponseArray.datasource" />
     <None Include="Service References\MelissaData.AddressCheck\Service.wsdl" />
