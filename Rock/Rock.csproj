--- conflicted
+++ resolved
@@ -357,7 +357,10 @@
     <Compile Include="Migrations\201307112143164_LayoutBlocksSiteSpecific.Designer.cs">
       <DependentUpon>201307112143164_LayoutBlocksSiteSpecific.cs</DependentUpon>
     </Compile>
-<<<<<<< HEAD
+    <Compile Include="Migrations\201307151334356_CanCheckIn.cs" />
+    <Compile Include="Migrations\201307151334356_CanCheckIn.Designer.cs">
+      <DependentUpon>201307151334356_CanCheckIn.cs</DependentUpon>
+    </Compile>
     <Compile Include="Migrations\201307151503205_AttendedCheckin.cs" />
     <Compile Include="Migrations\201307151503205_AttendedCheckin.Designer.cs">
       <DependentUpon>201307151503205_AttendedCheckin.cs</DependentUpon>
@@ -365,11 +368,6 @@
     <Compile Include="Migrations\201307151959246_AddAttendedCheckInSite.cs" />
     <Compile Include="Migrations\201307151959246_AddAttendedCheckInSite.Designer.cs">
       <DependentUpon>201307151959246_AddAttendedCheckInSite.cs</DependentUpon>
-=======
-    <Compile Include="Migrations\201307151334356_CanCheckIn.cs" />
-    <Compile Include="Migrations\201307151334356_CanCheckIn.Designer.cs">
-      <DependentUpon>201307151334356_CanCheckIn.cs</DependentUpon>
->>>>>>> f5c8b1d1
     </Compile>
     <Compile Include="Migrations\RockMigration.cs" />
     <Compile Include="Model\CodeGenerated\BinaryFileDataService.cs" />
@@ -1952,17 +1950,15 @@
     <EmbeddedResource Include="Migrations\201307112143164_LayoutBlocksSiteSpecific.resx">
       <DependentUpon>201307112143164_LayoutBlocksSiteSpecific.cs</DependentUpon>
     </EmbeddedResource>
-<<<<<<< HEAD
+	<EmbeddedResource Include="Migrations\201307151334356_CanCheckIn.resx">
+      <DependentUpon>201307151334356_CanCheckIn.cs</DependentUpon>
+    </EmbeddedResource>
     <EmbeddedResource Include="Migrations\201307151503205_AttendedCheckin.resx">
       <DependentUpon>201307151503205_AttendedCheckin.cs</DependentUpon>
     </EmbeddedResource>
     <EmbeddedResource Include="Migrations\201307151959246_AddAttendedCheckInSite.resx">
       <DependentUpon>201307151959246_AddAttendedCheckInSite.cs</DependentUpon>
-=======
-    <EmbeddedResource Include="Migrations\201307151334356_CanCheckIn.resx">
-      <DependentUpon>201307151334356_CanCheckIn.cs</DependentUpon>
->>>>>>> f5c8b1d1
-    </EmbeddedResource>
+	</EmbeddedResource>    
   </ItemGroup>
   <ItemGroup>
     <Folder Include="Auth\" />
