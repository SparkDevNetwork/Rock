﻿<?xml version="1.0" encoding="utf-8"?>
<Project ToolsVersion="14.0" DefaultTargets="Build" xmlns="http://schemas.microsoft.com/developer/msbuild/2003">
  <Import Project="$(MSBuildExtensionsPath)\$(MSBuildToolsVersion)\Microsoft.Common.props" Condition="Exists('$(MSBuildExtensionsPath)\$(MSBuildToolsVersion)\Microsoft.Common.props')" />
  <PropertyGroup>
    <Configuration Condition=" '$(Configuration)' == '' ">Debug</Configuration>
    <Platform Condition=" '$(Platform)' == '' ">AnyCPU</Platform>
    <ProjectGuid>{185A31D7-3037-4DAE-8797-0459849A84BD}</ProjectGuid>
    <OutputType>Library</OutputType>
    <AppDesignerFolder>Properties</AppDesignerFolder>
    <RootNamespace>Rock</RootNamespace>
    <AssemblyName>Rock</AssemblyName>
    <TargetFrameworkVersion>v4.7.2</TargetFrameworkVersion>
    <FileAlignment>512</FileAlignment>
    <TargetFrameworkProfile />
    <NuGetPackageImportStamp>
    </NuGetPackageImportStamp>
    <WebGreaseLibPath>..\packages\WebGrease.1.5.2\lib</WebGreaseLibPath>
  </PropertyGroup>
  <PropertyGroup Condition=" '$(Configuration)|$(Platform)' == 'Debug|AnyCPU' ">
    <DebugSymbols>true</DebugSymbols>
    <DebugType>full</DebugType>
    <Optimize>false</Optimize>
    <OutputPath>bin\Debug\</OutputPath>
    <DefineConstants>DEBUG;TRACE</DefineConstants>
    <ErrorReport>prompt</ErrorReport>
    <WarningLevel>4</WarningLevel>
    <LangVersion>7.3</LangVersion>
    <DocumentationFile>bin\Debug\Rock.xml</DocumentationFile>
  </PropertyGroup>
  <PropertyGroup Condition=" '$(Configuration)|$(Platform)' == 'Release|AnyCPU' ">
    <DebugType>pdbonly</DebugType>
    <Optimize>true</Optimize>
    <OutputPath>bin\Release\</OutputPath>
    <DefineConstants>TRACE</DefineConstants>
    <ErrorReport>prompt</ErrorReport>
    <WarningLevel>4</WarningLevel>
    <DocumentationFile>bin\Release\Rock.XML</DocumentationFile>
    <LangVersion>7.3</LangVersion>
  </PropertyGroup>
  <ItemGroup>
    <Reference Include="AngleSharp, Version=0.9.9.0, Culture=neutral, PublicKeyToken=e83494dcdc6d31ea, processorArchitecture=MSIL">
      <HintPath>..\packages\AngleSharp.0.9.9.2\lib\net45\AngleSharp.dll</HintPath>
    </Reference>
    <Reference Include="antlr.runtime, Version=2.7.6.2, Culture=neutral, processorArchitecture=MSIL">
      <HintPath>..\packages\Ical.Net.2.3.5\lib\net46\antlr.runtime.dll</HintPath>
    </Reference>
    <Reference Include="Antlr3.Runtime, Version=3.5.0.2, Culture=neutral, PublicKeyToken=eb42632606e9261f, processorArchitecture=MSIL">
      <HintPath>..\packages\Antlr3.Runtime.3.5.1\lib\net40-client\Antlr3.Runtime.dll</HintPath>
    </Reference>
    <Reference Include="AWSSDK.Core, Version=3.3.0.0, Culture=neutral, PublicKeyToken=885c28607f98e604, processorArchitecture=MSIL">
      <HintPath>..\packages\AWSSDK.Core.3.3.25.4\lib\net45\AWSSDK.Core.dll</HintPath>
    </Reference>
    <Reference Include="AWSSDK.S3, Version=3.3.0.0, Culture=neutral, PublicKeyToken=885c28607f98e604, processorArchitecture=MSIL">
      <HintPath>..\packages\AWSSDK.S3.3.3.21.1\lib\net45\AWSSDK.S3.dll</HintPath>
    </Reference>
    <Reference Include="BCrypt.Net, Version=0.1.5073.29922, Culture=neutral, PublicKeyToken=6bcd409ee6bc9292, processorArchitecture=MSIL">
      <HintPath>..\packages\BCrypt-Official.0.1.109\lib\BCrypt.Net.dll</HintPath>
    </Reference>
    <Reference Include="CacheManager.Core, Version=1.1.2.0, Culture=neutral, PublicKeyToken=5b450b4fb65c4cdb, processorArchitecture=MSIL">
      <HintPath>..\packages\CacheManager.Core.1.1.2\lib\net45\CacheManager.Core.dll</HintPath>
    </Reference>
    <Reference Include="CacheManager.Serialization.Json, Version=1.1.2.0, Culture=neutral, PublicKeyToken=5b450b4fb65c4cdb, processorArchitecture=MSIL">
      <HintPath>..\packages\CacheManager.Serialization.Json.1.1.2\lib\net45\CacheManager.Serialization.Json.dll</HintPath>
    </Reference>
    <Reference Include="CacheManager.StackExchange.Redis, Version=1.1.2.0, Culture=neutral, PublicKeyToken=5b450b4fb65c4cdb, processorArchitecture=MSIL">
      <HintPath>..\packages\CacheManager.StackExchange.Redis.1.1.2\lib\net45\CacheManager.StackExchange.Redis.dll</HintPath>
    </Reference>
    <Reference Include="CacheManager.SystemRuntimeCaching, Version=1.1.2.0, Culture=neutral, PublicKeyToken=5b450b4fb65c4cdb, processorArchitecture=MSIL">
      <HintPath>..\packages\CacheManager.SystemRuntimeCaching.1.1.2\lib\net45\CacheManager.SystemRuntimeCaching.dll</HintPath>
    </Reference>
    <Reference Include="CommonMark, Version=0.1.0.0, Culture=neutral, PublicKeyToken=001ef8810438905d, processorArchitecture=MSIL">
      <HintPath>..\packages\CommonMark.NET.0.13.2\lib\net45\CommonMark.dll</HintPath>
    </Reference>
    <Reference Include="CronExpressionDescriptor, Version=1.19.0.0, Culture=neutral, PublicKeyToken=a2ab0e0f73f9b037, processorArchitecture=MSIL">
      <HintPath>..\packages\CronExpressionDescriptor.1.19.0\lib\net45\CronExpressionDescriptor.dll</HintPath>
    </Reference>
    <Reference Include="CSScriptLibrary, Version=3.13.2.0, Culture=neutral, PublicKeyToken=70fcc3d18c749033, processorArchitecture=MSIL">
      <HintPath>..\packages\CS-Script.bin.3.13.2.0\lib\net46\CSScriptLibrary.dll</HintPath>
    </Reference>
    <Reference Include="DDay.iCal, Version=1.0.2.575, Culture=neutral, processorArchitecture=MSIL">
      <HintPath>..\packages\DDay.iCal.1.0.2.575\lib\DDay.iCal.dll</HintPath>
    </Reference>
    <Reference Include="DocumentFormat.OpenXml, Version=2.6.0.0, Culture=neutral, processorArchitecture=MSIL">
      <HintPath>..\packages\OpenXMLSDK-MOT.2.6.0.0\lib\DocumentFormat.OpenXml.dll</HintPath>
    </Reference>
    <Reference Include="dotless.Core, Version=1.5.2.0, Culture=neutral, PublicKeyToken=96b446c9e63eae34, processorArchitecture=MSIL">
      <HintPath>..\packages\dotless.1.5.2\lib\dotless.Core.dll</HintPath>
    </Reference>
    <Reference Include="Elasticsearch.Net, Version=2.0.0.0, Culture=neutral, PublicKeyToken=96c599bbe3e70f5d, processorArchitecture=MSIL">
      <HintPath>..\packages\Elasticsearch.Net.2.5.8\lib\net46\Elasticsearch.Net.dll</HintPath>
    </Reference>
    <Reference Include="EntityFramework, Version=6.0.0.0, Culture=neutral, PublicKeyToken=b77a5c561934e089, processorArchitecture=MSIL">
      <HintPath>..\packages\EntityFramework.6.1.3\lib\net45\EntityFramework.dll</HintPath>
    </Reference>
    <Reference Include="EntityFramework.SqlServer, Version=6.0.0.0, Culture=neutral, PublicKeyToken=b77a5c561934e089, processorArchitecture=MSIL">
      <HintPath>..\packages\EntityFramework.6.1.3\lib\net45\EntityFramework.SqlServer.dll</HintPath>
    </Reference>
    <Reference Include="EntityFramework.Utilities">
      <HintPath>..\libs\EFUtilities\EntityFramework.Utilities.dll</HintPath>
    </Reference>
    <Reference Include="EPPlus">
      <HintPath>..\libs\EPPlus\EPPlus.dll</HintPath>
    </Reference>
    <Reference Include="EXIFextractor">
      <HintPath>..\libs\Goheer EXIFExtractor\EXIFextractor.dll</HintPath>
    </Reference>
    <Reference Include="FCM.Net, Version=1.0.0.0, Culture=neutral, processorArchitecture=MSIL">
      <SpecificVersion>False</SpecificVersion>
      <HintPath>..\libs\FCM\FCM.Net.dll</HintPath>
    </Reference>
    <Reference Include="Google.Api.Gax, Version=2.10.0.0, Culture=neutral, PublicKeyToken=3ec5ea7f18953e47, processorArchitecture=MSIL">
      <HintPath>..\packages\Google.Api.Gax.2.10.0\lib\net45\Google.Api.Gax.dll</HintPath>
    </Reference>
    <Reference Include="Google.Api.Gax.Rest, Version=2.10.0.0, Culture=neutral, PublicKeyToken=3ec5ea7f18953e47, processorArchitecture=MSIL">
      <HintPath>..\packages\Google.Api.Gax.Rest.2.10.0\lib\net45\Google.Api.Gax.Rest.dll</HintPath>
    </Reference>
    <Reference Include="Google.Apis, Version=1.42.0.0, Culture=neutral, PublicKeyToken=4b01fa6e34db77ab, processorArchitecture=MSIL">
      <HintPath>..\packages\Google.Apis.1.42.0\lib\net45\Google.Apis.dll</HintPath>
    </Reference>
    <Reference Include="Google.Apis.Auth, Version=1.42.0.0, Culture=neutral, PublicKeyToken=4b01fa6e34db77ab, processorArchitecture=MSIL">
      <HintPath>..\packages\Google.Apis.Auth.1.42.0\lib\net45\Google.Apis.Auth.dll</HintPath>
    </Reference>
    <Reference Include="Google.Apis.Auth.PlatformServices, Version=1.42.0.0, Culture=neutral, PublicKeyToken=4b01fa6e34db77ab, processorArchitecture=MSIL">
      <HintPath>..\packages\Google.Apis.Auth.1.42.0\lib\net45\Google.Apis.Auth.PlatformServices.dll</HintPath>
    </Reference>
    <Reference Include="Google.Apis.Core, Version=1.42.0.0, Culture=neutral, PublicKeyToken=4b01fa6e34db77ab, processorArchitecture=MSIL">
      <HintPath>..\packages\Google.Apis.Core.1.42.0\lib\net45\Google.Apis.Core.dll</HintPath>
    </Reference>
    <Reference Include="Google.Apis.PlatformServices, Version=1.42.0.0, Culture=neutral, PublicKeyToken=4b01fa6e34db77ab, processorArchitecture=MSIL">
      <HintPath>..\packages\Google.Apis.1.42.0\lib\net45\Google.Apis.PlatformServices.dll</HintPath>
    </Reference>
    <Reference Include="Google.Apis.Storage.v1, Version=1.42.0.1744, Culture=neutral, PublicKeyToken=4b01fa6e34db77ab, processorArchitecture=MSIL">
      <HintPath>..\packages\Google.Apis.Storage.v1.1.42.0.1744\lib\net45\Google.Apis.Storage.v1.dll</HintPath>
    </Reference>
    <Reference Include="Google.Cloud.Storage.V1, Version=2.4.0.0, Culture=neutral, PublicKeyToken=185c282632e132a0, processorArchitecture=MSIL">
      <HintPath>..\packages\Google.Cloud.Storage.V1.2.4.0\lib\net45\Google.Cloud.Storage.V1.dll</HintPath>
    </Reference>
    <Reference Include="GreenPipes, Version=2.1.0.106, Culture=neutral, PublicKeyToken=b800c4cfcdeea87b, processorArchitecture=MSIL">
      <HintPath>..\packages\GreenPipes.2.1.0\lib\net452\GreenPipes.dll</HintPath>
    </Reference>
    <Reference Include="HtmlAgilityPack, Version=1.4.9.5, Culture=neutral, PublicKeyToken=bd319b19eaf3b43a, processorArchitecture=MSIL">
      <HintPath>..\packages\HtmlAgilityPack.1.4.9.5\lib\Net45\HtmlAgilityPack.dll</HintPath>
    </Reference>
    <Reference Include="Humanizer">
      <HintPath>..\libs\Humanizer.2.1.0\Humanizer.dll</HintPath>
    </Reference>
    <Reference Include="Ical.Net, Version=2.1.0.20780, Culture=neutral, processorArchitecture=MSIL">
      <HintPath>..\packages\Ical.Net.2.3.5\lib\net46\Ical.Net.dll</HintPath>
    </Reference>
    <Reference Include="Ical.Net.Collections, Version=2.1.0.20780, Culture=neutral, processorArchitecture=MSIL">
      <HintPath>..\packages\Ical.Net.2.3.5\lib\net46\Ical.Net.Collections.dll</HintPath>
    </Reference>
    <Reference Include="IdentityModel, Version=3.0.0.0, Culture=neutral, processorArchitecture=MSIL">
      <HintPath>..\packages\IdentityModel.3.0.0\lib\net461\IdentityModel.dll</HintPath>
    </Reference>
    <Reference Include="ImageResizer, Version=4.0.0.0, Culture=neutral, processorArchitecture=MSIL">
      <HintPath>..\packages\ImageResizer.4.0.5\lib\net45\ImageResizer.dll</HintPath>
    </Reference>
    <Reference Include="Lucene.Net, Version=4.0.0.0, Culture=neutral, processorArchitecture=MSIL">
      <HintPath>..\packages\Lucene.Net.4.8.0-beta00005\lib\net45\Lucene.Net.dll</HintPath>
    </Reference>
    <Reference Include="Lucene.Net.Analysis.Common, Version=4.0.0.0, Culture=neutral, processorArchitecture=MSIL">
      <HintPath>..\packages\Lucene.Net.Analysis.Common.4.8.0-beta00005\lib\net45\Lucene.Net.Analysis.Common.dll</HintPath>
    </Reference>
    <Reference Include="Lucene.Net.Expressions, Version=4.0.0.0, Culture=neutral, processorArchitecture=MSIL">
      <HintPath>..\packages\Lucene.Net.Expressions.4.8.0-beta00005\lib\net45\Lucene.Net.Expressions.dll</HintPath>
    </Reference>
    <Reference Include="Lucene.Net.Queries, Version=4.0.0.0, Culture=neutral, processorArchitecture=MSIL">
      <HintPath>..\packages\Lucene.Net.Queries.4.8.0-beta00005\lib\net45\Lucene.Net.Queries.dll</HintPath>
    </Reference>
    <Reference Include="Lucene.Net.QueryParser, Version=4.0.0.0, Culture=neutral, processorArchitecture=MSIL">
      <HintPath>..\packages\Lucene.Net.QueryParser.4.8.0-beta00005\lib\net45\Lucene.Net.QueryParser.dll</HintPath>
    </Reference>
    <Reference Include="Lucene.Net.Sandbox, Version=4.0.0.0, Culture=neutral, processorArchitecture=MSIL">
      <HintPath>..\packages\Lucene.Net.Sandbox.4.8.0-beta00005\lib\net45\Lucene.Net.Sandbox.dll</HintPath>
    </Reference>
    <Reference Include="MassTransit, Version=5.1.0.1516, Culture=neutral, PublicKeyToken=b8e0e9f2f1e657fa, processorArchitecture=MSIL">
      <HintPath>..\packages\MassTransit.5.1.0\lib\net452\MassTransit.dll</HintPath>
    </Reference>
    <Reference Include="MassTransit.AzureServiceBusTransport, Version=5.1.0.1516, Culture=neutral, PublicKeyToken=b8e0e9f2f1e657fa, processorArchitecture=MSIL">
      <HintPath>..\packages\MassTransit.AzureServiceBus.5.1.0\lib\net452\MassTransit.AzureServiceBusTransport.dll</HintPath>
    </Reference>
    <Reference Include="MassTransit.RabbitMqTransport, Version=5.1.0.1516, Culture=neutral, PublicKeyToken=b8e0e9f2f1e657fa, processorArchitecture=MSIL">
      <HintPath>..\packages\MassTransit.RabbitMQ.5.1.0\lib\net452\MassTransit.RabbitMqTransport.dll</HintPath>
    </Reference>
    <Reference Include="Microsoft.AspNet.SignalR.Core, Version=2.2.0.0, Culture=neutral, PublicKeyToken=31bf3856ad364e35, processorArchitecture=MSIL">
      <HintPath>..\packages\Microsoft.AspNet.SignalR.Core.2.2.0\lib\net45\Microsoft.AspNet.SignalR.Core.dll</HintPath>
    </Reference>
    <Reference Include="Microsoft.AspNet.SignalR.SystemWeb, Version=2.2.0.0, Culture=neutral, PublicKeyToken=31bf3856ad364e35, processorArchitecture=MSIL">
      <HintPath>..\packages\Microsoft.AspNet.SignalR.SystemWeb.2.2.0\lib\net45\Microsoft.AspNet.SignalR.SystemWeb.dll</HintPath>
    </Reference>
    <Reference Include="Microsoft.Azure.KeyVault.Core, Version=1.0.0.0, Culture=neutral, PublicKeyToken=31bf3856ad364e35, processorArchitecture=MSIL">
      <HintPath>..\packages\Microsoft.Azure.KeyVault.Core.1.0.0\lib\net40\Microsoft.Azure.KeyVault.Core.dll</HintPath>
    </Reference>
    <Reference Include="Microsoft.Azure.Storage.Blob, Version=11.1.3.0, Culture=neutral, PublicKeyToken=31bf3856ad364e35, processorArchitecture=MSIL">
      <HintPath>..\packages\Microsoft.Azure.Storage.Blob.11.1.3\lib\net452\Microsoft.Azure.Storage.Blob.dll</HintPath>
    </Reference>
    <Reference Include="Microsoft.Azure.Storage.Common, Version=11.1.3.0, Culture=neutral, PublicKeyToken=31bf3856ad364e35, processorArchitecture=MSIL">
      <HintPath>..\packages\Microsoft.Azure.Storage.Common.11.1.3\lib\net452\Microsoft.Azure.Storage.Common.dll</HintPath>
    </Reference>
    <Reference Include="Microsoft.Diagnostics.Tracing.EventSource, Version=1.1.28.0, Culture=neutral, PublicKeyToken=b03f5f7f11d50a3a, processorArchitecture=MSIL">
      <HintPath>..\packages\Microsoft.Diagnostics.Tracing.EventSource.Redist.1.1.28\lib\net46\Microsoft.Diagnostics.Tracing.EventSource.dll</HintPath>
    </Reference>
    <Reference Include="Microsoft.IdentityModel.Clients.ActiveDirectory, Version=2.21.0.0, Culture=neutral, PublicKeyToken=31bf3856ad364e35, processorArchitecture=MSIL">
      <HintPath>..\packages\Microsoft.IdentityModel.Clients.ActiveDirectory.2.21.301221612\lib\net45\Microsoft.IdentityModel.Clients.ActiveDirectory.dll</HintPath>
    </Reference>
    <Reference Include="Microsoft.IdentityModel.Clients.ActiveDirectory.WindowsForms, Version=2.21.0.0, Culture=neutral, PublicKeyToken=31bf3856ad364e35, processorArchitecture=MSIL">
      <HintPath>..\packages\Microsoft.IdentityModel.Clients.ActiveDirectory.2.21.301221612\lib\net45\Microsoft.IdentityModel.Clients.ActiveDirectory.WindowsForms.dll</HintPath>
    </Reference>
    <Reference Include="Microsoft.IdentityModel.Logging, Version=1.1.5.0, Culture=neutral, PublicKeyToken=31bf3856ad364e35, processorArchitecture=MSIL">
      <HintPath>..\packages\Microsoft.IdentityModel.Logging.1.1.5\lib\net451\Microsoft.IdentityModel.Logging.dll</HintPath>
    </Reference>
    <Reference Include="Microsoft.IdentityModel.Protocols, Version=2.1.5.0, Culture=neutral, PublicKeyToken=31bf3856ad364e35, processorArchitecture=MSIL">
      <HintPath>..\packages\Microsoft.IdentityModel.Protocols.2.1.5\lib\net451\Microsoft.IdentityModel.Protocols.dll</HintPath>
    </Reference>
    <Reference Include="Microsoft.IdentityModel.Protocols.OpenIdConnect, Version=2.1.5.0, Culture=neutral, PublicKeyToken=31bf3856ad364e35, processorArchitecture=MSIL">
      <HintPath>..\packages\Microsoft.IdentityModel.Protocols.OpenIdConnect.2.1.5\lib\net451\Microsoft.IdentityModel.Protocols.OpenIdConnect.dll</HintPath>
    </Reference>
    <Reference Include="Microsoft.IdentityModel.Tokens, Version=5.1.5.0, Culture=neutral, PublicKeyToken=31bf3856ad364e35, processorArchitecture=MSIL">
      <HintPath>..\packages\Microsoft.IdentityModel.Tokens.5.1.5\lib\net451\Microsoft.IdentityModel.Tokens.dll</HintPath>
    </Reference>
    <Reference Include="Microsoft.Owin, Version=3.0.1.0, Culture=neutral, PublicKeyToken=31bf3856ad364e35, processorArchitecture=MSIL">
      <HintPath>..\packages\Microsoft.Owin.3.0.1\lib\net45\Microsoft.Owin.dll</HintPath>
    </Reference>
    <Reference Include="Microsoft.Owin.Host.SystemWeb, Version=3.0.1.0, Culture=neutral, PublicKeyToken=31bf3856ad364e35, processorArchitecture=MSIL">
      <HintPath>..\packages\Microsoft.Owin.Host.SystemWeb.3.0.1\lib\net45\Microsoft.Owin.Host.SystemWeb.dll</HintPath>
    </Reference>
    <Reference Include="Microsoft.Owin.Security, Version=3.0.1.0, Culture=neutral, PublicKeyToken=31bf3856ad364e35, processorArchitecture=MSIL">
      <HintPath>..\packages\Microsoft.Owin.Security.3.0.1\lib\net45\Microsoft.Owin.Security.dll</HintPath>
    </Reference>
    <Reference Include="Microsoft.ServiceBus, Version=3.0.0.0, Culture=neutral, PublicKeyToken=31bf3856ad364e35, processorArchitecture=MSIL">
      <HintPath>..\packages\WindowsAzure.ServiceBus.4.1.11\lib\net45\Microsoft.ServiceBus.dll</HintPath>
    </Reference>
    <Reference Include="Microsoft.SqlServer.Types, Version=11.0.0.0, Culture=neutral, PublicKeyToken=89845dcd8080cc91, processorArchitecture=MSIL">
      <HintPath>..\packages\Microsoft.SqlServer.Types.11.0.2\lib\net20\Microsoft.SqlServer.Types.dll</HintPath>
    </Reference>
    <Reference Include="Microsoft.VisualBasic" />
    <Reference Include="Microsoft.Web.Infrastructure, Version=1.0.0.0, Culture=neutral, PublicKeyToken=31bf3856ad364e35, processorArchitecture=MSIL">
      <HintPath>..\packages\Microsoft.Web.Infrastructure.1.0.0.0\lib\net40\Microsoft.Web.Infrastructure.dll</HintPath>
    </Reference>
    <Reference Include="Microsoft.Web.XmlTransform, Version=2.1.0.0, Culture=neutral, PublicKeyToken=b03f5f7f11d50a3a, processorArchitecture=MSIL">
      <HintPath>..\packages\Microsoft.Web.Xdt.2.1.1\lib\net40\Microsoft.Web.XmlTransform.dll</HintPath>
    </Reference>
    <Reference Include="Microsoft.WindowsAzure.Configuration, Version=3.0.0.0, Culture=neutral, PublicKeyToken=31bf3856ad364e35, processorArchitecture=MSIL">
      <HintPath>..\packages\Microsoft.WindowsAzure.ConfigurationManager.3.2.3\lib\net40\Microsoft.WindowsAzure.Configuration.dll</HintPath>
    </Reference>
    <Reference Include="Mono.CSharp, Version=4.0.0.0, Culture=neutral, PublicKeyToken=0738eb9f132ed756, processorArchitecture=MSIL">
      <HintPath>..\packages\CS-Script.bin.3.13.2.0\lib\net46\Mono.CSharp.dll</HintPath>
    </Reference>
    <Reference Include="Nest, Version=2.0.0.0, Culture=neutral, PublicKeyToken=96c599bbe3e70f5d, processorArchitecture=MSIL">
      <HintPath>..\packages\NEST.2.5.8\lib\net46\Nest.dll</HintPath>
    </Reference>
    <Reference Include="NewId, Version=3.0.1.17, Culture=neutral, PublicKeyToken=b8e0e9f2f1e657fa, processorArchitecture=MSIL">
      <HintPath>..\packages\NewId.3.0.1\lib\net452\NewId.dll</HintPath>
    </Reference>
    <Reference Include="Newtonsoft.Json, Version=11.0.0.0, Culture=neutral, PublicKeyToken=30ad4fe6b2a6aeed, processorArchitecture=MSIL">
      <HintPath>..\packages\Newtonsoft.Json.11.0.2\lib\net45\Newtonsoft.Json.dll</HintPath>
    </Reference>
    <Reference Include="Newtonsoft.Json.Bson, Version=1.0.0.0, Culture=neutral, PublicKeyToken=30ad4fe6b2a6aeed, processorArchitecture=MSIL">
      <HintPath>..\packages\Newtonsoft.Json.Bson.1.0.1\lib\net45\Newtonsoft.Json.Bson.dll</HintPath>
    </Reference>
    <Reference Include="NodaTime, Version=1.3.0.0, Culture=neutral, PublicKeyToken=4226afe0d9b296d1, processorArchitecture=MSIL">
      <HintPath>..\packages\Ical.Net.2.3.5\lib\net46\NodaTime.dll</HintPath>
    </Reference>
    <Reference Include="NuGet.Core, Version=2.11.1.812, Culture=neutral, PublicKeyToken=31bf3856ad364e35, processorArchitecture=MSIL">
      <HintPath>..\packages\NuGet.Core.2.11.1\lib\net40-Client\NuGet.Core.dll</HintPath>
    </Reference>
    <Reference Include="OpenXmlPowerTools, Version=4.2.0.0, Culture=neutral, processorArchitecture=MSIL">
      <HintPath>..\packages\OpenXmlPowerTools.4.2\lib\OpenXmlPowerTools.dll</HintPath>
    </Reference>
    <Reference Include="Owin, Version=1.0.0.0, Culture=neutral, PublicKeyToken=f0ebd12fd5e55cc5, processorArchitecture=MSIL">
      <HintPath>..\packages\Owin.1.0\lib\net40\Owin.dll</HintPath>
    </Reference>
    <Reference Include="PreMailer.Net, Version=1.5.5.0, Culture=neutral, processorArchitecture=MSIL">
      <HintPath>..\packages\PreMailer.Net.1.5.5\lib\net45\PreMailer.Net.dll</HintPath>
    </Reference>
    <Reference Include="PresentationCore" />
    <Reference Include="PresentationFramework" />
    <Reference Include="QRCoder, Version=1.3.9.0, Culture=neutral, processorArchitecture=MSIL">
      <HintPath>..\packages\QRCoder.1.3.9\lib\net40\QRCoder.dll</HintPath>
    </Reference>
    <Reference Include="Quartz">
      <HintPath>..\libs\Quartz\Quartz.dll</HintPath>
    </Reference>
    <Reference Include="RabbitMQ.Client, Version=5.0.0.0, Culture=neutral, PublicKeyToken=89e7d7c5feba84ce, processorArchitecture=MSIL">
      <HintPath>..\packages\RabbitMQ.Client.5.1.2\lib\net451\RabbitMQ.Client.dll</HintPath>
    </Reference>
    <Reference Include="RestSharp, Version=105.2.3.0, Culture=neutral, processorArchitecture=MSIL">
      <HintPath>..\packages\RestSharp.105.2.3\lib\net46\RestSharp.dll</HintPath>
    </Reference>
    <Reference Include="Rock.Common.Mobile, Version=0.3.13.0, Culture=neutral, processorArchitecture=MSIL">
      <SpecificVersion>False</SpecificVersion>
      <HintPath>..\RockWeb\Bin\Rock.Common.Mobile.dll</HintPath>
    </Reference>
    <Reference Include="Serilog, Version=2.0.0.0, Culture=neutral, PublicKeyToken=24c2f752a8e58a10, processorArchitecture=MSIL">
      <HintPath>..\packages\Serilog.2.8.0\lib\net46\Serilog.dll</HintPath>
    </Reference>
    <Reference Include="Serilog.Formatting.Compact, Version=1.1.0.0, Culture=neutral, PublicKeyToken=24c2f752a8e58a10, processorArchitecture=MSIL">
      <HintPath>..\packages\Serilog.Formatting.Compact.1.1.0\lib\net452\Serilog.Formatting.Compact.dll</HintPath>
    </Reference>
    <Reference Include="Serilog.Formatting.Compact.Reader, Version=1.0.3.0, Culture=neutral, PublicKeyToken=24c2f752a8e58a10, processorArchitecture=MSIL">
      <HintPath>..\packages\Serilog.Formatting.Compact.Reader.1.0.3\lib\net45\Serilog.Formatting.Compact.Reader.dll</HintPath>
    </Reference>
    <Reference Include="Serilog.Sinks.File, Version=2.0.0.0, Culture=neutral, PublicKeyToken=24c2f752a8e58a10, processorArchitecture=MSIL">
      <HintPath>..\packages\Serilog.Sinks.File.4.1.0\lib\net45\Serilog.Sinks.File.dll</HintPath>
    </Reference>
    <Reference Include="StackExchange.Redis.StrongName, Version=1.2.6.0, Culture=neutral, PublicKeyToken=c219ff1ca8c2ce46, processorArchitecture=MSIL">
      <HintPath>..\packages\StackExchange.Redis.StrongName.1.2.6\lib\net46\StackExchange.Redis.StrongName.dll</HintPath>
    </Reference>
    <Reference Include="System" />
    <Reference Include="System.ComponentModel.Composition" />
    <Reference Include="System.ComponentModel.DataAnnotations" />
    <Reference Include="System.configuration" />
    <Reference Include="System.Core" />
    <Reference Include="System.Data.Entity.Design" />
    <Reference Include="System.Data.Services" />
    <Reference Include="System.DirectoryServices" />
    <Reference Include="System.DirectoryServices.AccountManagement" />
    <Reference Include="System.Drawing" />
    <Reference Include="System.IdentityModel" />
    <Reference Include="System.IdentityModel.Tokens.Jwt, Version=5.1.5.0, Culture=neutral, PublicKeyToken=31bf3856ad364e35, processorArchitecture=MSIL">
      <HintPath>..\packages\System.IdentityModel.Tokens.Jwt.5.1.5\lib\net451\System.IdentityModel.Tokens.Jwt.dll</HintPath>
    </Reference>
    <Reference Include="System.Interactive.Async, Version=3.2.0.0, Culture=neutral, PublicKeyToken=94bc3704cddfc263, processorArchitecture=MSIL">
      <HintPath>..\packages\System.Interactive.Async.3.2.0\lib\net46\System.Interactive.Async.dll</HintPath>
    </Reference>
    <Reference Include="System.IO.Compression" />
    <Reference Include="System.IO.Compression.FileSystem" />
    <Reference Include="System.IO.Packaging, Version=1.0.0.0, Culture=neutral, processorArchitecture=MSIL">
      <HintPath>..\packages\OpenXMLSDK-MOT.2.6.0.0\lib\System.IO.Packaging.dll</HintPath>
    </Reference>
    <Reference Include="System.Linq.Dynamic, Version=1.0.5840.25917, Culture=neutral, processorArchitecture=MSIL">
      <HintPath>..\packages\System.Linq.Dynamic.1.0.6\lib\net40\System.Linq.Dynamic.dll</HintPath>
    </Reference>
    <Reference Include="System.Management" />
    <Reference Include="System.Management.Automation, Version=1.0.0.0, Culture=neutral, PublicKeyToken=31bf3856ad364e35, processorArchitecture=MSIL">
      <HintPath>..\packages\System.Management.Automation.6.1.7601.17515\lib\net45\System.Management.Automation.dll</HintPath>
    </Reference>
    <Reference Include="System.Net.Http.Formatting, Version=5.2.3.0, Culture=neutral, PublicKeyToken=31bf3856ad364e35, processorArchitecture=MSIL">
      <HintPath>..\packages\Microsoft.AspNet.WebApi.Client.5.2.3\lib\net45\System.Net.Http.Formatting.dll</HintPath>
    </Reference>
    <Reference Include="System.Net.Http.WebRequest" />
    <Reference Include="System.Runtime.Caching" />
    <Reference Include="System.Runtime.Serialization" />
    <Reference Include="System.ServiceModel" />
    <Reference Include="System.ServiceModel.Web" />
    <Reference Include="System.Transactions" />
    <Reference Include="System.ValueTuple, Version=4.0.2.0, Culture=neutral, PublicKeyToken=cc7b13ffcd2ddd51, processorArchitecture=MSIL">
      <HintPath>..\packages\System.ValueTuple.4.4.0\lib\net47\System.ValueTuple.dll</HintPath>
    </Reference>
    <Reference Include="System.Web" />
    <Reference Include="System.Web.Extensions" />
    <Reference Include="System.Web.Http, Version=5.2.3.0, Culture=neutral, PublicKeyToken=31bf3856ad364e35, processorArchitecture=MSIL">
      <HintPath>..\packages\Microsoft.AspNet.WebApi.Core.5.2.3\lib\net45\System.Web.Http.dll</HintPath>
    </Reference>
    <Reference Include="System.Web.Http.WebHost, Version=5.2.3.0, Culture=neutral, PublicKeyToken=31bf3856ad364e35, processorArchitecture=MSIL">
      <HintPath>..\packages\Microsoft.AspNet.WebApi.WebHost.5.2.3\lib\net45\System.Web.Http.WebHost.dll</HintPath>
    </Reference>
    <Reference Include="System.Web.Optimization, Version=1.1.0.0, Culture=neutral, PublicKeyToken=31bf3856ad364e35, processorArchitecture=MSIL">
      <HintPath>..\packages\Microsoft.AspNet.Web.Optimization.1.1.3\lib\net40\System.Web.Optimization.dll</HintPath>
    </Reference>
    <Reference Include="System.Xml.Linq" />
    <Reference Include="System.Data.DataSetExtensions" />
    <Reference Include="Microsoft.CSharp" />
    <Reference Include="System.Data" />
    <Reference Include="System.Net.Http" />
    <Reference Include="System.Xml" />
    <Reference Include="Twilio, Version=0.0.0.0, Culture=neutral, processorArchitecture=MSIL">
      <HintPath>..\packages\Twilio.5.1.0\lib\net451\Twilio.dll</HintPath>
    </Reference>
    <Reference Include="UAParser, Version=3.1.44.0, Culture=neutral, PublicKeyToken=f7377bf021646069, processorArchitecture=MSIL">
      <HintPath>..\packages\UAParser.3.1.44\lib\net45\UAParser.dll</HintPath>
    </Reference>
    <Reference Include="WebGrease, Version=1.5.2.14234, Culture=neutral, PublicKeyToken=31bf3856ad364e35, processorArchitecture=MSIL">
      <HintPath>..\packages\WebGrease.1.5.2\lib\WebGrease.dll</HintPath>
    </Reference>
    <Reference Include="WindowsBase" />
    <Reference Include="xxHashSharp, Version=1.0.0.0, Culture=neutral, processorArchitecture=MSIL">
      <HintPath>..\packages\xxHashSharp.1.0.0\lib\net45\xxHashSharp.dll</HintPath>
    </Reference>
    <Reference Include="Z.EntityFramework.Plus.EF6, Version=1.8.6.0, Culture=neutral, PublicKeyToken=59b66d028979105b, processorArchitecture=MSIL">
      <HintPath>..\packages\Z.EntityFramework.Plus.EF6.1.8.6\lib\net45\Z.EntityFramework.Plus.EF6.dll</HintPath>
    </Reference>
  </ItemGroup>
  <ItemGroup>
    <Compile Include="..\Rock.Version\AssemblySharedInfo.cs">
      <Link>AssemblySharedInfo.cs</Link>
    </Compile>
    <Compile Include="Achievement\AchievementComponent.cs" />
    <Compile Include="Achievement\AchievementConfiguration.cs" />
    <Compile Include="Achievement\AchievementContainer.cs" />
    <Compile Include="Achievement\AchieverAttemptItem.cs" />
    <Compile Include="Achievement\Component\StepProgramAchievement.cs" />
    <Compile Include="Achievement\Component\InteractionSourcedAccumulativeAchievement.cs" />
    <Compile Include="Achievement\Component\AccumulativeAchievement.cs" />
    <Compile Include="Achievement\Component\StreakAchievement.cs" />
    <Compile Include="Achievement\StreakSourcedAchievementComponent.cs" />
    <Compile Include="Address\Bing.cs" />
    <Compile Include="Address\MelissaData.cs" />
    <Compile Include="Address\ServiceObjects.cs" />
    <Compile Include="Address\SmartyStreets.cs" />
    <Compile Include="Address\VerificationComponent.cs" />
    <Compile Include="Address\VerificationContainer.cs" />
    <Compile Include="Attribute\AccountFieldAttribute.cs" />
    <Compile Include="Attribute\AccountsFieldAttribute.cs" />
    <Compile Include="Attribute\AddressFieldAttribute.cs" />
    <Compile Include="Attribute\AssetStorageSystemFieldAttribute.cs" />
    <Compile Include="Attribute\AttributeCategoryFieldAttribute.cs" />
    <Compile Include="Attribute\AttributeFieldAttribute.cs" />
    <Compile Include="Attribute\AssessmentTypesFieldAttribute.cs" />
    <Compile Include="Attribute\BlockTemplateFieldAttribute.cs" />
    <Compile Include="Attribute\CheckListFieldAttribute.cs" />
    <Compile Include="Attribute\ColorFieldAttribute.cs" />
    <Compile Include="Attribute\ComparisonFieldAttribute.cs" />
    <Compile Include="Attribute\ContentChannelsFieldAttribute.cs" />
    <Compile Include="Attribute\CheckinConfigurationTypeFieldAttribute.cs" />
    <Compile Include="Attribute\LocationListFieldAttribute.cs" />
    <Compile Include="Attribute\RangeSliderAttribute.cs" />
    <Compile Include="Attribute\DocumentTypeFieldAttribute.cs" />
    <Compile Include="Attribute\MetricFieldAttribute.cs" />
    <Compile Include="Attribute\StepFieldAttribute.cs" />
    <Compile Include="Attribute\StepProgramStepStatusFieldAttribute.cs" />
    <Compile Include="Attribute\InteractionChannelInteractionComponentFieldAttribute.cs" />
    <Compile Include="Attribute\StepProgramStepTypeFieldAttribute.cs" />
    <Compile Include="Attribute\AchievementTypeFieldAttribute.cs" />
    <Compile Include="Attribute\StreakTypeFieldAttribute.cs" />
    <Compile Include="Attribute\StepProgramFieldAttribute.cs" />
    <Compile Include="Attribute\ContentChannelTypeFieldAttribute.cs" />
    <Compile Include="Attribute\ContentChannelItemFieldAttribute.cs" />
    <Compile Include="Attribute\BackgroundCheckFieldAttribute.cs" />
    <Compile Include="Attribute\GenderFieldAttribute.cs" />
    <Compile Include="Attribute\IHasAttributes.cs" />
    <Compile Include="Attribute\InteractionChannelFieldAttribute.cs" />
    <Compile Include="Attribute\InteractionChannelsFieldAttribute.cs" />
    <Compile Include="Attribute\LabelFieldAttribute.cs" />
    <Compile Include="Attribute\LavaFieldAttribute.cs" />
    <Compile Include="Attribute\RegistrationInstanceFieldAttribute.cs" />
    <Compile Include="Attribute\RegistrationTemplateFieldAttribute.cs" />
    <Compile Include="Attribute\RegistrationTemplatesFieldAttribute.cs" />
    <Compile Include="Attribute\RegistryEntryFieldAttribute.cs" />
    <Compile Include="Attribute\ReportFieldAttribute.cs" />
    <Compile Include="Attribute\SelectFieldAttribute.cs" />
    <Compile Include="Attribute\PersistedDatasetFieldAttribute.cs" />
    <Compile Include="Attribute\StructureContentEditorFieldAttribute.cs" />
    <Compile Include="Attribute\SystemCommunicationFieldAttribute.cs" />
    <Compile Include="Attribute\TextValueFilterFieldAttribute.cs" />
    <Compile Include="Attribute\TimeZoneFieldAttribute.cs" />
    <Compile Include="Attribute\FileFieldAttribute.cs" />
    <Compile Include="Attribute\BinaryFileFieldAttribute.cs" />
    <Compile Include="Attribute\BinaryFileTypeFieldAttribute.cs" />
    <Compile Include="Attribute\BinaryFileTypesFieldAttribute.cs" />
    <Compile Include="Attribute\BooleanFieldAttribute.cs" />
    <Compile Include="Attribute\CampusesFieldAttribute.cs" />
    <Compile Include="Attribute\CampusFieldAttribute.cs" />
    <Compile Include="Attribute\GroupCategoryFieldAttribute.cs" />
    <Compile Include="Attribute\CategoryFieldAttribute.cs" />
    <Compile Include="Attribute\CodeEditorFieldAttribute.cs" />
    <Compile Include="Attribute\CommunicationTemplateFieldAttribute .cs" />
    <Compile Include="Attribute\ComponentFieldAttribute.cs" />
    <Compile Include="Attribute\ComponentsFieldAttribute.cs" />
    <Compile Include="Attribute\ConnectionActivityTypeFieldAttribute.cs" />
    <Compile Include="Attribute\ConnectionOpportunityFieldAttribute.cs" />
    <Compile Include="Attribute\ConnectionRequestFieldAttribute.cs" />
    <Compile Include="Attribute\ConnectionStateFieldAttribute.cs" />
    <Compile Include="Attribute\ConnectionStatusFieldAttribute.cs" />
    <Compile Include="Attribute\ConnectionTypeFieldAttribute.cs" />
    <Compile Include="Attribute\ConnectionTypesFieldAttribute.cs" />
    <Compile Include="Attribute\ContentChannelFieldAttribute.cs" />
    <Compile Include="Attribute\ContentChannelTypesFieldAttribute.cs" />
    <Compile Include="Attribute\CurrencyFieldAttribute.cs" />
    <Compile Include="Attribute\CustomEnhancedListFieldAttribute.cs" />
    <Compile Include="Attribute\CustomCheckboxListFieldAttribute.cs" />
    <Compile Include="Attribute\CustomDropdownListFieldAttribute.cs" />
    <Compile Include="Attribute\CustomRadioListFieldAttribute.cs" />
    <Compile Include="Attribute\DataViewFieldAttribute.cs" />
    <Compile Include="Attribute\DataViewsFieldAttribute.cs" />
    <Compile Include="Attribute\DateFieldAttribute.cs" />
    <Compile Include="Attribute\DateRangeFieldAttribute.cs" />
    <Compile Include="Attribute\DateTimeFieldAttribute.cs" />
    <Compile Include="Attribute\DayOfWeekFieldAttribute.cs" />
    <Compile Include="Attribute\DaysOfWeekFieldAttribute.cs" />
    <Compile Include="Attribute\DecimalFieldAttribute.cs" />
    <Compile Include="Attribute\DecimalRangeFieldAttribute.cs" />
    <Compile Include="Attribute\DefinedTypeFieldAttribute.cs" />
    <Compile Include="Attribute\DefinedValueFieldAttribute.cs" />
    <Compile Include="Attribute\DefinedValueRangeFieldAttribute.cs" />
    <Compile Include="Attribute\EmailFieldAttribute.cs" />
    <Compile Include="Attribute\GroupMemberFieldAttribute.cs" />
    <Compile Include="Attribute\IHasInheritedAttributes.cs" />
    <Compile Include="Attribute\MatrixFieldAttribute.cs" />
    <Compile Include="Attribute\SocialMediaAccountFieldAttribute.cs" />
    <Compile Include="Attribute\SSNFieldAttribute.cs" />
    <Compile Include="Attribute\UrlLinkFieldAttribute.cs" />
    <Compile Include="Attribute\WorkflowFieldAttribute.cs" />
    <Compile Include="Attribute\EncryptedTextFieldAttribute.cs" />
    <Compile Include="Attribute\EntityFieldAttribute.cs" />
    <Compile Include="Attribute\EntityTypeFieldAttribute.cs" />
    <Compile Include="Attribute\EnumFieldAttribute.cs" />
    <Compile Include="Attribute\EnumsFieldAttribute.cs" />
    <Compile Include="Attribute\EventCalendarFieldAttribute.cs" />
    <Compile Include="Attribute\EventItemFieldAttribute.cs" />
    <Compile Include="Attribute\FieldAttribute.cs" />
    <Compile Include="Attribute\FinancialGatewayFieldAttribute.cs" />
    <Compile Include="Attribute\GroupAndRoleFieldAttribute.cs" />
    <Compile Include="Attribute\GroupFieldAttribute.cs" />
    <Compile Include="Attribute\GroupLocationTypeFieldAttribute.cs" />
    <Compile Include="Attribute\GroupRoleFieldAttribute.cs" />
    <Compile Include="Attribute\GroupTypeFieldAttribute.cs" />
    <Compile Include="Attribute\GroupTypeGroupFieldAttribute.cs" />
    <Compile Include="Attribute\GroupTypesFieldAttribute.cs" />
    <Compile Include="Attribute\Helper.cs" />
    <Compile Include="Attribute\IHasAttributesWrapper.cs" />
    <Compile Include="Attribute\InheritedAttribute.cs" />
    <Compile Include="Attribute\IntegerFieldAttribute.cs" />
    <Compile Include="Attribute\IntegerRangeFieldAttribute.cs" />
    <Compile Include="Attribute\KeyValueListFieldAttribute.cs" />
    <Compile Include="Attribute\LavaCommandsFieldAttribute.cs" />
    <Compile Include="Attribute\LinkedPageAttribute.cs" />
    <Compile Include="Attribute\LocationFieldAttribute.cs" />
    <Compile Include="Attribute\MarkdownFieldAttribute.cs" />
    <Compile Include="Attribute\MemoFieldAttribute.cs" />
    <Compile Include="Attribute\MergeTemplateFieldAttribute.cs" />
    <Compile Include="Attribute\MetricCategoriesFieldAttribute.cs" />
    <Compile Include="Attribute\NoteTypeFieldAttribute.cs" />
    <Compile Include="Attribute\BadgesFieldAttribute.cs" />
    <Compile Include="Attribute\PersonFieldAttribute.cs" />
    <Compile Include="Attribute\PhoneNumberFieldAttribute.cs" />
    <Compile Include="Attribute\RemoteAuthsFieldAttribute.cs" />
    <Compile Include="Attribute\ScheduleFieldAttribute.cs" />
    <Compile Include="Attribute\SchedulesFieldAttribute.cs" />
    <Compile Include="Attribute\SecurityRoleFieldAttribute.cs" />
    <Compile Include="Attribute\SiteFieldAttribute.cs" />
    <Compile Include="Attribute\SlidingDateRangeFieldAttribute.cs" />
    <Compile Include="Attribute\SystemEmailFieldAttribute.cs" />
    <Compile Include="Attribute\TextFieldAttribute.cs" />
    <Compile Include="Attribute\TimeFieldAttribute.cs" />
    <Compile Include="Attribute\ValueListFieldAttribute.cs" />
    <Compile Include="Attribute\WorkflowActivityTypeAttribute.cs" />
    <Compile Include="Attribute\WorkflowAttributeAttribute.cs" />
    <Compile Include="Attribute\WorkflowTextOrAttributeAttribute.cs" />
    <Compile Include="Attribute\WorkflowTypeFieldAttribute.cs" />
    <Compile Include="Blocks\IObsidianBlockType.cs" />
    <Compile Include="Blocks\IRockClientBlockType.cs" />
    <Compile Include="Blocks\RockClientType.cs" />
    <Compile Include="Blocks\Types\Mobile\Core\Notes.cs" />
    <Compile Include="Communication\EmailAddressFieldValidator.cs" />
    <Compile Include="Blocks\Types\Mobile\Prayer\AnswerToPrayer.cs" />
    <Compile Include="Blocks\Types\Mobile\Prayer\MyPrayerRequests.cs" />
    <Compile Include="Blocks\Types\Mobile\Security\OnboardPerson.cs" />
    <Compile Include="Bus\Message\TransactionWasAlertedMessage.cs" />
    <Compile Include="Bus\Queue\TransactionAlertQueue.cs" />
    <Compile Include="CheckIn\RosterAttendeeAttendance.cs" />
    <Compile Include="Communication\VideoEmbed\VideoEmbedContainer.cs" />
    <Compile Include="Communication\VideoEmbed\VideoEmbedComponent.cs" />
    <Compile Include="Communication\VideoEmbed\VimeoVideoEmbed.cs" />
    <Compile Include="Communication\VideoEmbed\YoutubeEmbed.cs" />
    <Compile Include="Badge\BadgeComponent.cs" />
    <Compile Include="Badge\BadgeContainer.cs" />
    <Compile Include="Badge\Component\Achievement.cs" />
    <Compile Include="Badge\HighlightLabelBadge.cs" />
    <Compile Include="Badge\IconBadge.cs" />
    <Compile Include="Blocks\BlockActionAttribute.cs" />
    <Compile Include="Attribute\IconCssClassAttribute.cs" />
    <Compile Include="Blocks\RockMobileBlockType.cs" />
    <Compile Include="Blocks\Types\Mobile\Cms\Hero.cs" />
    <Compile Include="Blocks\Types\Mobile\Cms\StructuredContentView.cs" />
    <Compile Include="Blocks\Types\Mobile\Communication\CommunicationListSubscribe.cs" />
    <Compile Include="Blocks\Types\Mobile\Communication\CommunicationView.cs" />
    <Compile Include="Blocks\Types\Mobile\Events\CalendarEventItemOccurrenceView.cs" />
    <Compile Include="Blocks\Types\Mobile\Events\CalendarEventList.cs" />
    <Compile Include="Blocks\Types\Mobile\Events\CalendarView.cs" />
    <Compile Include="Blocks\Types\Mobile\Events\EventItemOccurrenceListByAudienceLava.cs" />
    <Compile Include="Blocks\Types\Mobile\Groups\GroupAttendanceEntry.cs" />
    <Compile Include="Blocks\Types\Mobile\Groups\GroupEdit.cs" />
    <Compile Include="Blocks\Types\Mobile\Groups\GroupMemberEdit.cs" />
    <Compile Include="Blocks\Types\Mobile\Groups\GroupMemberList.cs" />
    <Compile Include="Blocks\Types\Mobile\Groups\GroupMemberView.cs" />
    <Compile Include="Blocks\Types\Mobile\Groups\GroupView.cs" />
    <Compile Include="Blocks\Types\Mobile\Prayer\PrayerRequestDetails.cs" />
    <Compile Include="Blocks\Types\Mobile\Prayer\PrayerSession.cs" />
    <Compile Include="Blocks\Types\Mobile\Prayer\PrayerSessionSetup.cs" />
    <Compile Include="Bulk\BulkImport\InteractionsImport.cs" />
    <Compile Include="Bulk\BulkImport\InteractionImport.cs" />
    <Compile Include="Bus\Consumer\RockConsumer.cs" />
    <Compile Include="Bus\Consumer\RockDebugConsumer.cs" />
    <Compile Include="Bus\Message\WebFarmWasUpdatedMessage.cs" />
    <Compile Include="Bus\Message\IEventMessage.cs" />
    <Compile Include="Bus\Message\ICommandMessage.cs" />
    <Compile Include="Bus\Message\CacheWasUpdatedMessage.cs" />
    <Compile Include="Bus\Message\StartTaskMessage.cs" />
    <Compile Include="Bus\Message\RockMessage.cs" />
    <Compile Include="Bus\Message\EntityWasUpdatedMessage.cs" />
    <Compile Include="Bus\Statistics\StatLog.cs" />
    <Compile Include="Bus\Statistics\StatObserver.cs" />
    <Compile Include="Bus\Queue\CacheEventQueue.cs" />
    <Compile Include="Bus\Queue\WebFarmQueue.cs" />
    <Compile Include="Bus\Queue\PublishEventQueue.cs" />
    <Compile Include="Bus\Queue\SendCommandQueue.cs" />
    <Compile Include="Bus\Queue\StartTaskQueue.cs" />
    <Compile Include="Bus\Queue\EntityUpdateQueue.cs" />
    <Compile Include="Bus\Queue\RockQueue.cs" />
    <Compile Include="Bus\RockMessageBus.cs" />
    <Compile Include="Bus\Transport\Component\InMemory.cs" />
    <Compile Include="Bus\Transport\Component\AzureServiceBus.cs" />
    <Compile Include="Bus\Transport\Component\RabbitMq.cs" />
    <Compile Include="Bus\Transport\TransportComponent.cs" />
    <Compile Include="Bus\Transport\TransportContainer.cs" />
    <Compile Include="CheckIn\CheckinManagerHelper.cs" />
    <Compile Include="CheckIn\LocalDeviceConfiguration.cs" />
    <Compile Include="CheckIn\RosterAttendee.cs" />
    <Compile Include="Communication\CommunicationHelper.cs" />
    <Compile Include="Communication\IAsyncTransport.cs" />
    <Compile Include="Communication\IAsyncMediumComponent.cs" />
    <Compile Include="Communication\IRockMobilePush.cs" />
    <Compile Include="Communication\ISmsPipelineWebhook.cs" />
    <Compile Include="Communication\PushData.cs" />
    <Compile Include="Communication\CreateMessageResult.cs" />
    <Compile Include="Communication\Transport\EmailSendResponse.cs" />
    <Compile Include="Communication\EmailTransportComponent.cs" />
    <Compile Include="Communication\Transport\ThrottleHelper.cs" />
    <Compile Include="Financial\RedirectGatewayLinkArgs.cs" />
    <Compile Include="Model\RegistrationTemplateService.Partial.cs" />
    <Compile Include="Data\LavaIgnoreAttribute.cs" />
    <Compile Include="Data\LavaIncludeAttribute.cs" />
    <Compile Include="Financial\IRedirectionGateway.cs" />
    <Compile Include="Financial\TestRedirectionGateway.cs" />
    <Compile Include="Lava\CommonMergeFieldsOptions.cs" />
    <Compile Include="Lava\WebsiteLavaTemplateCache.cs" />
    <Compile Include="Jobs\GroupAttendanceReporting.cs" />
    <Compile Include="Lava\RockLiquid\Blocks\Cache.cs" />
    <Compile Include="Lava\RockLiquid\Blocks\CalendarEvents.cs" />
    <Compile Include="Lava\RockLiquid\Blocks\CalendarEventsLavaDataSource.cs" />
    <Compile Include="Lava\RockLiquid\Blocks\EventScheduledInstance.cs" />
    <Compile Include="Lava\RockLiquid\Blocks\Execute.cs" />
    <Compile Include="Lava\RockLiquid\Blocks\InteractionContentChannelItemWrite.cs" />
    <Compile Include="Lava\RockLiquid\Blocks\InteractionWrite.cs" />
    <Compile Include="Lava\RockLiquid\Blocks\IRockLavaBlock.cs" />
    <Compile Include="Lava\RockLiquid\Blocks\Javascript.cs" />
    <Compile Include="Lava\RockLiquid\Blocks\JsonProperty.cs" />
    <Compile Include="Lava\RockLiquid\Blocks\RockEntity.cs" />
    <Compile Include="Lava\RockLiquid\Blocks\RockLavaBlockBase.cs" />
    <Compile Include="Lava\RockLiquid\Blocks\Search.cs" />
    <Compile Include="Lava\RockLiquid\Blocks\Sql.cs" />
    <Compile Include="Lava\RockLiquid\Blocks\Stylesheet.cs" />
    <Compile Include="Lava\RockLiquid\Blocks\TagList.cs" />
    <Compile Include="Lava\RockLiquid\Blocks\WebRequest.cs" />
    <Compile Include="Lava\RockLiquid\Blocks\WorkflowActivate.cs" />
    <Compile Include="Lava\RockLiquid\LavaFileSystem.cs" />
    <Compile Include="Lava\RockLiquid\RockFilters.cs" />
    <Compile Include="Lava\RockLiquid\Shortcodes\BootstrapAlert.cs" />
    <Compile Include="Lava\RockLiquid\Shortcodes\DynamicShortcodeBlock.cs" />
    <Compile Include="Lava\RockLiquid\Shortcodes\DynamicShortcodeInline.cs" />
    <Compile Include="Lava\RockLiquid\Shortcodes\IRockShortcode.cs" />
    <Compile Include="Lava\RockLiquid\Shortcodes\LavaShortcodeMetaDataAttribute.cs" />
    <Compile Include="Lava\RockLiquid\Shortcodes\RockLavaShortcodeBase.cs" />
    <Compile Include="Lava\RockLiquid\Shortcodes\RockLavaShortcodeBlockBase.cs" />
    <Compile Include="Lava\RockLiquid\Shortcodes\ScheduledContent.cs" />
    <Compile Include="Lava\RockLiquid\Shortcodes\Scripturize.cs" />
    <Compile Include="Lava\WebsiteLavaShortcodeProvider.cs" />
    <Compile Include="Model\FinancialGatewayService.Partial.cs" />
<<<<<<< HEAD
    <Compile Include="SystemGuid\FinancialGateway.cs" />
    <Compile Include="Tasks\AddCommunicationRecipients.cs" />
=======
>>>>>>> e5ad3ebd
    <Compile Include="Tasks\AddNewMetaphones.cs" />
    <Compile Include="Tasks\AddPageRenameInteraction.cs" />
    <Compile Include="Tasks\AddShortLinkInteraction.cs" />
    <Compile Include="Tasks\DeleteBinaryFileAttribute.cs" />
    <Compile Include="Tasks\DeleteEntityTypeIndex.cs" />
    <Compile Include="Tasks\LaunchEntityChangeWorkflows.cs" />
    <Compile Include="Tasks\LaunchGroupMemberPlacedElsewhereWorkflow.cs" />
    <Compile Include="Tasks\LaunchGroupScheduleCancellationWorkflow.cs" />
    <Compile Include="Tasks\LaunchMemberAttendedGroupWorkflow.cs" />
    <Compile Include="Tasks\LaunchStepChangeWorkflows.cs" />
    <Compile Include="Tasks\LaunchWorkflows.cs" />
    <Compile Include="Tasks\ProcessConnectionRequestActivityChange.cs" />
    <Compile Include="Tasks\ProcessConnectionRequestChange.cs" />
    <Compile Include="Tasks\ProcesSendRegistrationNotification.cs" />
    <Compile Include="Tasks\ProcessEntityTypeBulkIndex.cs" />
    <Compile Include="Tasks\ProcessEntityTypeIndex.cs" />
    <Compile Include="Tasks\ProcessRunJobNow.cs" />
    <Compile Include="Tasks\ProcessRebuildStreakType.cs" />
    <Compile Include="Tasks\ProcessSendCommunication.cs" />
    <Compile Include="Tasks\ProcessSendCommunicationApprovalEmail.cs" />
    <Compile Include="Tasks\ProcessSendDigitalSignatureRequest.cs" />
    <Compile Include="Tasks\ProcessSendPaymentReceiptEmails.cs" />
    <Compile Include="Tasks\ProcessSendRegistrationConfirmation.cs" />
    <Compile Include="Tasks\ProcessStreakTypeExclusionChange.cs" />
    <Compile Include="Tasks\ProcessWorkflowTrigger.cs" />
    <Compile Include="Tasks\RegisterRestControllers.cs" />
    <Compile Include="Tasks\UpdateAchievementAttempt.cs" />
    <Compile Include="Tasks\UpdateDataViewStatistics.cs" />
    <Compile Include="Tasks\UpdateDigitalSignatureDocument.cs" />
    <Compile Include="Tasks\UpdateFacebookFriendGroupMembers.cs" />
    <Compile Include="Tasks\UpdateGroupMember.cs" />
    <Compile Include="Tasks\UpdatePaymentStatusFinancialScheduledTransactions.cs" />
    <Compile Include="Tasks\UpdatePersonSignalTypes.cs" />
    <Compile Include="Tasks\UpdateReportStatistics.cs" />
    <Compile Include="Tasks\LaunchWorkflow.cs" />
    <Compile Include="Tasks\UpdateUserLastActivity.cs" />
    <Compile Include="Store\StoreApiResult.cs" />
    <Compile Include="Utility\ExtensionMethods\LavaLibraryExtensions.cs" />
    <Compile Include="Utility\MethodRetry.cs" />
    <Compile Include="Communication\Transport\RockMobilePush.cs" />
    <Compile Include="Communication\Transport\SafeSenderResult.cs" />
    <Compile Include="Communication\CommunicationTemplateHelper.cs" />
    <Compile Include="Data\DecimalPrecisionAttribute.cs" />
    <Compile Include="Data\DecimalPrecisionAttributeConvention.cs" />
    <Compile Include="Data\MigrationIndexHelper.cs" />
    <Compile Include="Data\SaveChangesResult.cs" />
    <Compile Include="Data\SaveChangesArgs.cs" />
    <Compile Include="Field\Types\AttendanceFieldType.cs" />
    <Compile Include="Field\Types\ConnectionRequestActivityFieldType.cs" />
    <Compile Include="Field\Types\CheckinConfigurationTypeFieldType.cs" />
    <Compile Include="Field\Types\LocationListFieldType.cs" />
    <Compile Include="Field\Types\MediaElementFieldType.cs" />
    <Compile Include="Field\Types\StepFieldType.cs" />
    <Compile Include="Field\Types\InteractionChannelInteractionComponentFieldType.cs" />
    <Compile Include="Field\Types\AchievementTypeFieldType.cs" />
    <Compile Include="Financial\IFeeCoverageGatewayComponent.cs" />
    <Compile Include="Financial\IHostedGatewayPaymentControlCurrencyTypeEvent.cs" />
    <Compile Include="Jobs\GivingAnalytics.cs" />
    <Compile Include="Jobs\AutoOpenLocations.cs" />
    <Compile Include="Jobs\CollectHostingMetrics.cs" />
    <Compile Include="Jobs\ContentChannelItemSelfUpdate.cs" />
    <Compile Include="Jobs\JobMigration.cs" />
    <Compile Include="Jobs\PostInstallDataMigrations.cs" />
    <Compile Include="Jobs\PostV110DataMigrationsResponseCodeIndex.cs" />
    <Compile Include="Jobs\PostV122_UpdateInteractionIndex.cs" />
    <Compile Include="Jobs\PostV110DataMigrationsUpdateRelatedDataViewId.cs" />
    <Compile Include="Jobs\PostV12DataMigrationsAddStatusIndexToCommunicationRecipient.cs" />
    <Compile Include="Jobs\PostV12DataMigrationsAddIndexToCommunication.cs" />
    <Compile Include="Jobs\PostV12DataMigrationsAddInteractionIndexes.cs" />
    <Compile Include="Jobs\RockJobWarningException.cs" />
    <Compile Include="Jobs\CampaignManager.cs" />
    <Compile Include="Jobs\SendGroupAttendanceDigest.cs" />
    <Compile Include="Communication\SendMessageResult.cs" />
    <Compile Include="Jobs\PostV110DataMigrationsUpdateDateKeyValues.cs" />
    <Compile Include="Jobs\PostV103DataMigrationsSpiritualGifts.cs" />
    <Compile Include="Jobs\MediaSync.cs" />
    <Compile Include="Lava\Blocks\CalendarEventsLavaDataSource.cs" />
    <Compile Include="Lava\Blocks\EventScheduledInstanceBlock.cs" />
    <Compile Include="Lava\Blocks\InteractionWriteBlock.cs" />
    <Compile Include="Lava\Blocks\InteractionContentChannelItemWriteTag.cs" />
    <Compile Include="Lava\Blocks\CalendarEventsBlock.cs" />
    <Compile Include="Lava\ILiquidizable.cs" />
    <Compile Include="Lava\LavaElementAttributes.cs" />
    <Compile Include="Lava\WebsiteLavaFileSystem.cs" />
    <Compile Include="Lava\LavaFilters.cs" />
    <Compile Include="Logging\IRockLogReader.cs" />
    <Compile Include="Logging\RockLogEvent.cs" />
    <Compile Include="Logging\RockLogSystemSettings.cs" />
    <Compile Include="Logging\RockSerilogReader.cs" />
    <Compile Include="Media\IMediaAccountComponent.cs" />
    <Compile Include="Media\LocalMediaAccount.cs" />
    <Compile Include="Media\MediaAccountComponent.cs" />
    <Compile Include="Media\MediaAccountContainer.cs" />
    <Compile Include="Media\MediaElementData.cs" />
    <Compile Include="Media\SyncOperationResult.cs" />
    <Compile Include="Media\ThumbnailData.cs" />
    <Compile Include="Model\AchievementAttemptService.Partial.cs" />
    <Compile Include="Model\CodeGenerated\CommunicationResponseAttachmentService.cs" />
    <Compile Include="Model\CodeGenerated\FinancialStatementTemplateService.cs" />
    <Compile Include="Model\CodeGenerated\FinancialTransactionAlertService.cs" />
    <Compile Include="Model\CodeGenerated\FinancialTransactionAlertTypeService.cs" />
    <Compile Include="Model\CodeGenerated\MediaAccountService.cs" />
    <Compile Include="Model\CodeGenerated\MediaElementService.cs" />
    <Compile Include="Model\CodeGenerated\MediaFolderService.cs" />
    <Compile Include="Model\CodeGenerated\RegistrationSessionService.cs" />
    <Compile Include="Model\CodeGenerated\WebFarmNodeLogService.cs" />
    <Compile Include="Model\CodeGenerated\WebFarmNodeMetricService.cs" />
    <Compile Include="Model\CodeGenerated\WebFarmNodeService.cs" />
    <Compile Include="Model\CommunicationResponseAttachment.cs" />
    <Compile Include="Model\FinancialStatementTemplate.cs" />
    <Compile Include="Model\FinancialTransactionAlert.cs" />
    <Compile Include="Model\FinancialTransactionAlertType.cs" />
    <Compile Include="Model\MediaAccount.cs" />
    <Compile Include="Model\MediaAccountService.Partial.cs" />
    <Compile Include="Model\MediaElement.cs" />
    <Compile Include="Model\MediaFolder.cs" />
    <Compile Include="Model\RegistrationSession.cs" />
    <Compile Include="Model\StepProgramService.Partial.cs" />
    <Compile Include="Model\WebFarmNodeMetric.cs" />
    <Compile Include="Model\FollowingSuggestedService.Partial.cs" />
    <Compile Include="Model\WebFarmNodeLog.cs" />
    <Compile Include="Model\WebFarmNode.cs" />
    <Compile Include="Model\AttendanceCheckInSession.cs" />
    <Compile Include="Model\AuthClaim.cs" />
    <Compile Include="Model\AuthClient.cs" />
    <Compile Include="Model\AuthClientService.Partial.cs" />
    <Compile Include="Model\AuthScope.cs" />
    <Compile Include="Model\CodeGenerated\AttendanceCheckInSessionService.cs" />
    <Compile Include="Model\CodeGenerated\AuthClaimService.cs" />
    <Compile Include="Model\CodeGenerated\AuthClientService.cs" />
    <Compile Include="Model\CodeGenerated\AuthScopeService.cs" />
    <Compile Include="Model\CodeGenerated\IdentityVerificationCodeService.cs" />
    <Compile Include="Model\CodeGenerated\IdentityVerificationService.cs" />
    <Compile Include="Model\ConnectionRequestService.Partial.cs" />
    <Compile Include="Model\DocumentService.Partial.cs" />
    <Compile Include="Model\FinancialPaymentDetailService.Partial.cs" />
    <Compile Include="Model\GroupSyncService.Partial.cs" />
    <Compile Include="Model\WebFarmNodeService.Partial.cs" />
    <Compile Include="Model\WebFarmNodeMetricService.Partial.cs" />
    <Compile Include="Plugin\HotFixes\139_ProfileEdit_RequireGender.cs" />
    <Compile Include="Plugin\HotFixes\138_MigrationRollupsFor11_4_1.cs" />
    <Compile Include="Plugin\HotFixes\137_MigrationRollupsFor11_4_0.cs" />
    <Compile Include="Plugin\HotFixes\136_MigrationRollupsFor11_3_0.cs" />
    <Compile Include="Plugin\HotFixes\135_MigrationRollupsFor11_2_0.cs" />
    <Compile Include="Plugin\HotFixes\134_AddDocumentsToPersonMerge.cs" />
    <Compile Include="Plugin\HotFixes\133_MigrationRollupsFor11_1_2.cs" />
    <Compile Include="Plugin\HotFixes\132_CheckinClientInstaller.cs" />
    <Compile Include="Reporting\DataFilter\Person\CreatedNotesFilter.cs" />
    <Compile Include="Reporting\DataFilter\Person\NoteDataViewFilter.cs" />
    <Compile Include="Reporting\DataSelect\Person\CreatedNotesCountSelect.cs" />
    <Compile Include="Reporting\ReportGetQueryableArgs.cs" />
    <Compile Include="Reporting\RockReportingException.cs" />
    <Compile Include="Plugin\HotFixes\131_MigrationRollupsFor11_1_1.cs" />
    <Compile Include="Plugin\HotFixes\130_ServerCheckinPrinterCutter.cs" />
    <Compile Include="Plugin\HotFixes\129_MigrationRollupsFor11_1_0.cs" />
    <Compile Include="Security\Authentication\ClaimExtensionMethods.cs" />
    <Compile Include="Security\Authentication\OidcClient.cs" />
    <Compile Include="SystemGuid\Badge.cs" />
    <Compile Include="SystemGuid\AuthScope.cs" />
    <Compile Include="SystemKey\DeviceAttributeKey.cs" />
    <Compile Include="SystemKey\TwilioAttributeKey.cs" />
    <Compile Include="Tasks\ProcessTransactionAlertActions.cs" />
    <Compile Include="Tasks\ProcessAchievements.cs" />
    <Compile Include="Tasks\AddPersonViewed.cs" />
    <Compile Include="Transactions\AchievementsProcessTransaction.cs" />
    <Compile Include="Tasks\BusStartedTask.cs" />
    <Compile Include="Utility\AsyncHelper.cs" />
    <Compile Include="Utility\Enums\PushOpenAction.cs" />
    <Compile Include="Utility\ExtensionMethods\DateKeyExtensions.cs" />
    <Compile Include="Utility\ExtensionMethods\AssemblyExtensions.cs" />
    <Compile Include="Utility\ExtensionMethods\StreamExtensions.cs" />
    <Compile Include="Utility\KeyHelper.cs" />
    <Compile Include="Utility\ExtensionMethods\Request.cs" />
    <Compile Include="Utility\RockCurrencyCodeInfo.cs" />
    <Compile Include="Utility\Settings\GivingAnalytcis\GivingAnalyticsSetting.cs" />
    <Compile Include="Utility\RockDynamic.cs" />
    <Compile Include="Utility\TaskActivityMessageHub.cs" />
    <Compile Include="Utility\RockSerializableList.cs" />
    <Compile Include="Model\CampaignConnectionItem.cs" />
    <Compile Include="Model\IdentityVerification.cs" />
    <Compile Include="Model\IdentityVerificationCode.cs" />
    <Compile Include="Model\IdentityVerificationCodeService.Partial.cs" />
    <Compile Include="Model\IdentityVerificationService.Partial.cs" />
    <Compile Include="Plugin\HotFixes\105_PageParameterFilterBlock.cs" />
    <Compile Include="Plugin\HotFixes\104_MigrationRollupsFor10_3_0.cs" />
    <Compile Include="Plugin\HotFixes\117_FieldContainerXAMLMigration.cs" />
    <Compile Include="Plugin\HotFixes\116_MigrationRollupsFor10_3_4.cs" />
    <Compile Include="Plugin\HotFixes\115_RegistrationLinkage.cs" />
    <Compile Include="Plugin\HotFixes\109_DisableCommunicationPersonParameter.cs" />
    <Compile Include="Plugin\HotFixes\107_MigrationRollupsFor10_3_1.cs" />
    <Compile Include="Plugin\HotFixes\108_UpdateSpiritualGifts.cs" />
    <Compile Include="Reporting\DataFilter\IRelatedChildDataView.cs" />
    <Compile Include="Storage\AssetStorage\AzureCloudStorageComponent.cs" />
    <Compile Include="SystemGuid\Metric.cs" />
    <Compile Include="Transactions\RunReportTransaction.cs" />
    <Compile Include="Plugin\HotFixes\110_UpdateSpiritualGiftsResultsLava.cs" />
    <Compile Include="Plugin\HotFixes\113_MigrationRollupsFor10_3_2.cs" />
    <Compile Include="Plugin\HotFixes\112_XamlTemplateMigration.cs" />
    <Compile Include="Plugin\HotFixes\111_HideGiftsCategoriesWithNoGifts.cs" />
    <Compile Include="Transactions\PageRenameTransaction.cs" />
    <Compile Include="Logging\RockLogLevel.cs" />
    <Compile Include="Plugin\HotFixes\114_MigrationRollupsFor10_3_3.cs" />
    <Compile Include="Plugin\HotFixes\128_MigrationRollupsFor10_4_1.cs" />
    <Compile Include="Plugin\HotFixes\127_MigrationRollupsFor10_4_0.cs" />
    <Compile Include="Plugin\HotFixes\126_MigrationRollupsFor10_3_7.cs" />
    <Compile Include="Plugin\HotFixes\125_MobileTemplateUpdatesPostAlpha.cs" />
    <Compile Include="Plugin\HotFixes\123_MigrationRollupsFor10_3_6.cs" />
    <Compile Include="Plugin\HotFixes\122_FixContentChannelItemChildItemsOrder.cs" />
    <Compile Include="Plugin\HotFixes\121_MigrationRollupsFor10_3_5.cs" />
    <Compile Include="Plugin\HotFixes\120_StructuredContentTools.cs" />
    <Compile Include="Plugin\HotFixes\119_AddMobileGroupMemberListBlockTemplate.cs" />
    <Compile Include="Plugin\HotFixes\124_AddGroupAttendanceDigestSystemCommunication.cs" />
    <Compile Include="Reporting\DataFilter\Person\StepParticipantsByAttributeValueFilter.cs" />
    <Compile Include="Reporting\DataFilter\Step\StepsAttributeValuesFilter.cs" />
    <Compile Include="SystemKey\CampaignConnectionKey.cs" />
    <Compile Include="Utility\CampaignConnectionHelper.cs" />
    <Compile Include="Utility\Enums\RockCacheablityType.cs" />
    <Compile Include="Utility\Enums\TimeIntervalUnit.cs" />
    <Compile Include="Utility\ExtensionMethods\ICollectionExtensions.cs" />
    <Compile Include="Plugin\HotFixes\106_EnableLavaDefaultSetting.cs" />
    <Compile Include="Utility\Enums\IntervalTimeUnit.cs" />
    <Compile Include="Utility\GuidConverter.cs" />
    <Compile Include="Utility\RockCacheability.cs" />
    <Compile Include="Utility\Settings\RockInstanceConfig.cs" />
    <Compile Include="Utility\Settings\RockInstanceConfigurationService.cs" />
    <Compile Include="Utility\Settings\RockInstanceDatabaseConfiguration.cs" />
    <Compile Include="Utility\TimeInterval.cs" />
    <Compile Include="Utility\TimeIntervalSetting.cs" />
    <Compile Include="ViewModel\ViewModelExcludeAttribute.cs" />
    <Compile Include="ViewModel\ViewModelHelper.cs" />
    <Compile Include="WebFarm\IntervalAction.cs" />
    <Compile Include="WebFarm\MessageBusConsumer.cs" />
    <Compile Include="WebFarm\RockWebFarm.cs" />
    <Compile Include="Web\Cache\Entities\BinaryFileTypeCache.cs" />
    <Compile Include="Web\Cache\Entities\NamedScheduleCache.cs" />
    <Compile Include="Web\Cache\Entities\NamedLocationCache.cs" />
    <Compile Include="Web\Cache\Entities\StepTypeCache.cs" />
    <Compile Include="Web\Cache\Entities\StepProgramCache.cs" />
    <Compile Include="Web\Cache\Entities\ConnectionTypeCache.cs" />
    <Compile Include="Web\Cache\IIHasLifespan.cs" />
    <Compile Include="Logging\IRockLogConfiguration.cs" />
    <Compile Include="Logging\IRockLogger.cs" />
    <Compile Include="Logging\RockLogDomains.cs" />
    <Compile Include="Logging\RockLoggerSerilog.cs" />
    <Compile Include="Logging\RockLogger.cs" />
    <Compile Include="Logging\RockLogConfiguration.cs" />
    <Compile Include="Web\Cache\RockCacheConsumer.cs" />
    <Compile Include="Web\UI\Controls\IDoNotBlockValidate.cs" />
    <Compile Include="Web\UI\Controls\NoteControl.cs" />
    <Compile Include="Web\UI\Controls\PageNavButtons.cs" />
    <Compile Include="Web\UI\Controls\Grid\PersonProfileLinkField.cs" />
    <Compile Include="Web\UI\Controls\LocationList.cs" />
    <Compile Include="Web\UI\Controls\Pickers\CacheabilityPicker.cs" />
    <Compile Include="Web\UI\Controls\Pickers\IntervalPicker.cs" />
    <Compile Include="Plugin\HotFixes\118_FixFailedPaymentCommunicationTemplate.cs" />
    <Compile Include="Web\UI\Controls\Pickers\MediaElementPicker.cs" />
    <Compile Include="Web\UI\RegistrationInstanceBlock.cs">
      <SubType>ASPXCodeBehind</SubType>
    </Compile>
    <Compile Include="Bulk\BulkImport\AttendancesImport.cs" />
    <Compile Include="Bulk\BulkImport\AttendanceImport.cs" />
    <Compile Include="CheckIn\CheckinConfigurationHelper.cs" />
    <Compile Include="Data\ICampusFilterable.cs" />
    <Compile Include="Data\RelatedEntityHelper.cs" />
    <Compile Include="Field\Types\BlockTemplateFieldType.cs" />
    <Compile Include="Field\Types\ContentChannelsFieldType.cs" />
    <Compile Include="Field\Types\DataEntryRequirementLevelFieldType.cs" />
    <Compile Include="Field\Types\DocumentTypeFieldType.cs" />
    <Compile Include="Field\Types\MetricFieldType.cs" />
    <Compile Include="Field\Types\PersistedDatasetFieldType.cs" />
    <Compile Include="Field\Types\StepProgramStepStatusFieldType.cs" />
    <Compile Include="Field\Types\StepProgramStepTypeFieldType.cs" />
    <Compile Include="Blocks\Types\Mobile\Cms\ContentChannelItemView.cs" />
    <Compile Include="Blocks\Types\Mobile\Cms\LavaItemList.cs" />
    <Compile Include="Field\Types\StructureContentEditorFieldType.cs" />
    <Compile Include="Jobs\StepsAutomation.cs" />
    <Compile Include="Field\Types\SystemCommunicationFieldType.cs" />
    <Compile Include="Financial\HostedGatewayMode.cs" />
    <Compile Include="Jobs\ConnectionRequestWorkflowTriggers.cs" />
    <Compile Include="Jobs\DataViewToWorkflow.cs" />
    <Compile Include="Jobs\SendRsvpReminders.cs" />
    <Compile Include="Jobs\PostV100DataMigrationsSundayDate.cs" />
    <Compile Include="Jobs\PostV100DataMigrationsValueAsNumeric.cs" />
    <Compile Include="Jobs\SendPrayerComments.cs" />
    <Compile Include="Mobile\AdditionalBlockSettings.cs" />
    <Compile Include="Jobs\UpdatePersistedDatasets.cs" />
    <Compile Include="Mobile\AdditionalPageSettings.cs" />
    <Compile Include="Mobile\AdditionalSiteSettings.cs" />
    <Compile Include="Mobile\JsonFields\AttributeFormat.cs" />
    <Compile Include="Mobile\JsonFields\FieldFormat.cs" />
    <Compile Include="Mobile\JsonFields\FieldSetting.cs" />
    <Compile Include="Mobile\JsonFields\FieldSource.cs" />
    <Compile Include="Mobile\JsonFields\PropertyField.cs" />
    <Compile Include="Mobile\MobileExtensions.cs" />
    <Compile Include="Mobile\TabLocation.cs" />
    <Compile Include="Model\CodeGenerated\DocumentService.cs" />
    <Compile Include="Model\CodeGenerated\DocumentTypeService.cs" />
    <Compile Include="Model\CodeGenerated\EntityCampusFilterService.cs" />
    <Compile Include="Model\CodeGenerated\GroupDemographicTypeService.cs" />
    <Compile Include="Model\CodeGenerated\GroupDemographicValueService.cs" />
    <Compile Include="Model\CodeGenerated\PersistedDatasetService.cs" />
    <Compile Include="Model\CodeGenerated\SmsPipelineService.cs" />
    <Compile Include="Model\CodeGenerated\RegistrationTemplatePlacementService.cs" />
    <Compile Include="Model\CodeGenerated\RelatedEntityService.cs" />
    <Compile Include="Model\CodeGenerated\AchievementAttemptService.cs" />
    <Compile Include="Model\CodeGenerated\AchievementTypePrerequisiteService.cs" />
    <Compile Include="Model\CodeGenerated\AchievementTypeService.cs" />
    <Compile Include="Model\CodeGenerated\SystemCommunicationService.cs" />
    <Compile Include="Model\DocumentTypeService.Partial.cs" />
    <Compile Include="Model\EntityCampusFilter.cs" />
    <Compile Include="Model\RegistrationInstanceService.partial.cs" />
    <Compile Include="Model\RegistrationRegistrantService.partial.cs" />
    <Compile Include="Model\RegistrationTemplatePlacement.cs" />
    <Compile Include="Model\RegistrationTemplatePlacementService.partial.cs" />
    <Compile Include="Model\RelatedEntity.cs" />
    <Compile Include="Model\GroupDemographicType.cs" />
    <Compile Include="Model\GroupDemographicValue.cs" />
    <Compile Include="Model\PersistedDataset.cs" />
    <Compile Include="Model\Document.cs" />
    <Compile Include="Model\DocumentType.cs" />
    <Compile Include="Model\PersistedDatasetService.Partial.cs" />
    <Compile Include="Model\SmsPipeline.cs" />
    <Compile Include="Model\RelatedEntityService.Partial.cs" />
    <Compile Include="Model\StepTypeService.Partial.cs" />
    <Compile Include="Model\StepService.Partial.cs" />
    <Compile Include="Model\AchievementAttempt.cs" />
    <Compile Include="Model\AchievementTypePrerequisite.cs" />
    <Compile Include="Model\AchievementTypeService.Partial.cs" />
    <Compile Include="Model\AchievementType.cs" />
    <Compile Include="Model\SystemCommunication.cs" />
    <Compile Include="Net\ClientInformation.cs" />
    <Compile Include="Badge\Component\Steps.cs" />
    <Compile Include="Plugin\HotFixes\095_PrayerRequestCommentsNotificationEmailTemplate.cs" />
    <Compile Include="Plugin\HotFixes\094_AchievementPagesAndBlocks.cs" />
    <Compile Include="Plugin\HotFixes\093_UpdateRockShopUI.cs" />
    <Compile Include="Plugin\HotFixes\100_MigrationRollupsFor10_2_1.cs" />
    <Compile Include="Plugin\HotFixes\099_MigrationRollupsFor10_2_0.cs" />
    <Compile Include="Plugin\HotFixes\102_RapidAttendanceEntry.cs" />
    <Compile Include="Plugin\HotFixes\101_RegistrationInstanceGroupPlacement.cs" />
    <Compile Include="Plugin\HotFixes\103_GroupPlacementUpdates.cs" />
    <Compile Include="Reporting\DataFilter\Group\LocationDataViewFilter.cs" />
    <Compile Include="Reporting\DataFilter\RelatedDataViewFilterBase.cs" />
    <Compile Include="Reporting\DataFilter\Person\PrimaryCampusesFilter.cs" />
    <Compile Include="Reporting\DataFilter\Person\PrimaryCampusFilter.cs" />
    <Compile Include="Security\SimpleCookie.cs" />
    <Compile Include="Storage\AssetStorage\GoogleCloudStorageComponent.cs" />
    <Compile Include="Storage\Common\GoogleCloudStorage.cs" />
    <Compile Include="Storage\Provider\GoogleCloudStorageProvider.cs" />
    <Compile Include="SystemGuid\Person.cs" />
    <Compile Include="SystemGuid\SystemCommunication.cs" />
    <Compile Include="SystemKey\CountryAttributeKey.cs" />
    <Compile Include="Transactions\ITransactionWithProgress.cs" />
    <Compile Include="Transactions\RegisterControllersTransaction.cs" />
    <Compile Include="Transactions\RunDataViewTransaction.cs" />
    <Compile Include="Transactions\StreakTypeRebuildTransaction.cs" />
    <Compile Include="Transactions\StreakTypeExclusionChangeTransaction.cs" />
    <Compile Include="Transactions\AchievementAttemptChangeTransaction.cs" />
    <Compile Include="UniversalSearch\IndexModels\DocumentIndex.cs" />
    <Compile Include="Reporting\ReportOutputBuilder.cs" />
    <Compile Include="Reporting\ReportTemplateBuilder.cs" />
    <Compile Include="Utility\ExtensionMethods\ExpandoObjectExtensions.cs" />
    <Compile Include="Utility\ExtensionMethods\HttpContextExtensions.cs" />
    <Compile Include="Utility\ExtensionMethods\TypeExtensions.cs" />
    <Compile Include="Utility\LazyDictionary.cs" />
    <Compile Include="Utility\SingleOrArrayJsonConverter.cs" />
    <Compile Include="Web\Cache\Entities\AssessmentTypeCache.cs" />
    <Compile Include="Web\Cache\Entities\ContentChannelTypeCache.cs" />
    <Compile Include="Web\Cache\Entities\DocumentTypeCache.cs" />
    <Compile Include="Web\Cache\Entities\PersistedDatasetCache.cs" />
    <Compile Include="Web\Cache\Entities\Obsolete\PersonBadgeCache.cs" />
    <Compile Include="Web\Cache\Entities\AchievementTypePrerequisiteCache.cs" />
    <Compile Include="Web\Cache\Entities\AchievementTypeCache.cs" />
    <Compile Include="Web\Cache\NonEntities\EntityDocumentTypesCache.cs" />
    <Compile Include="Web\Cache\NonEntities\PersistedDatasetValueCache.cs" />
    <Compile Include="Web\RockCustomSettingsProvider.cs" />
    <Compile Include="Web\IRockCustomSettingsUserControl.cs" />
    <Compile Include="Blocks\IRockMobileBlockType.cs" />
    <Compile Include="Blocks\RockBlockType.cs" />
    <Compile Include="Blocks\BlockActionResult.cs" />
    <Compile Include="Web\RockCustomSettingsUserControlProvider.cs" />
    <Compile Include="Net\RockRequestContext.cs" />
    <Compile Include="Attribute\TargetTypeAttribute.cs" />
    <Compile Include="Blocks\Types\Mobile\Cms\Content.cs" />
    <Compile Include="Blocks\Types\Mobile\Cms\Login.cs" />
    <Compile Include="Blocks\Types\Mobile\Cms\ProfileDetails.cs" />
    <Compile Include="Blocks\Types\Mobile\Cms\Register.cs" />
    <Compile Include="Blocks\Types\Mobile\Cms\WorkflowEntry.cs" />
    <Compile Include="Communication\RockSMSMessageRecipient.cs" />
    <Compile Include="Communication\RockPushMessageRecipient.cs" />
    <Compile Include="Communication\RockEmailMessageRecipient.cs" />
    <Compile Include="Communication\RockMessageRecipient.cs" />
    <Compile Include="Chart\ChartJsTimeSeriesDataFactory.cs" />
    <Compile Include="Chart\FlotChartDataSet.cs" />
    <Compile Include="Chart\TimeSeriesChartDataPoint.cs" />
    <Compile Include="Communication\SmsActions\SmsActionComponent.cs" />
    <Compile Include="Communication\SmsActions\SmsActionContainer.cs" />
    <Compile Include="Communication\SmsActions\SmsActionLaunchWorkflow.cs" />
    <Compile Include="Communication\SmsActions\SmsActionReply.cs" />
    <Compile Include="Communication\SmsActions\SmsActionConversations.cs" />
    <Compile Include="Communication\SmsActions\SmsActionOutcome.cs" />
    <Compile Include="Communication\SmsActions\SmsMessage.cs" />
    <Compile Include="Crm\ConnectionStatusChangeReport\ConnectionStatusChangeReportBuilder.cs" />
    <Compile Include="Crm\ConnectionStatusChangeReport\ConnectionStatusChangeReportData.cs" />
    <Compile Include="Crm\ConnectionStatusChangeReport\ConnectionStatusChangeReportSettings.cs" />
    <Compile Include="Crm\ConnectionStatusChangeReport\ConnectionStatusChangeEventInfo.cs" />
    <Compile Include="Field\FieldVisibilityRules.cs" />
    <Compile Include="Field\Types\AssetFieldType.cs" />
    <Compile Include="Field\Types\AssetStorageProviderFieldType.cs" />
    <Compile Include="Field\Types\AssessmentTypesFieldType.cs" />
    <Compile Include="Field\Types\ConditionalScaleFieldType.cs" />
    <Compile Include="Jobs\RockTriggerListener.cs" />
    <Compile Include="Jobs\GroupLeaderAbsenceNotifications.cs" />
    <Compile Include="Jobs\PostV90DataMigrationsScheduledTransactionNotesToHistory.cs" />
    <Compile Include="Jobs\SendAssessmentReminders.cs" />
    <Compile Include="Field\Types\StreakTypeFieldType.cs" />
    <Compile Include="Jobs\SendGroupScheduleNotifications.cs" />
    <Compile Include="Lava\Blocks\JsonPropertyBlock.cs" />
    <Compile Include="Model\CodeGenerated\GroupMemberAssignmentService.cs" />
    <Compile Include="Model\CodeGenerated\GroupMemberScheduleTemplateService.cs" />
    <Compile Include="Field\EntitySingleSelectionListFieldTypeBase.cs" />
    <Compile Include="Field\Types\StepProgramFieldType.cs" />
    <Compile Include="Field\Types\RegistryEntryFieldType.cs" />
    <Compile Include="Field\Types\ValueFilterFieldType.cs" />
    <Compile Include="Financial\HostedPaymentInfoControlOptions.cs" />
    <Compile Include="Financial\IGatewayComponent.cs" />
    <Compile Include="Financial\IHostedGatewayComponent.cs" />
    <Compile Include="Financial\IHostedGatewayPaymentControlTokenEvent.cs" />
    <Compile Include="Jobs\PostV90DataMigrations.cs" />
    <Compile Include="Jobs\PostV90DataMigrationsForDISC.cs" />
    <Compile Include="Financial\IWebhookGatewayComponent.cs" />
    <Compile Include="Jobs\ChargeFutureTransactions.cs" />
    <Compile Include="Lava\Shortcodes\ScheduledContentShortcode.cs" />
    <Compile Include="Financial\AutomatedPaymentProcessor.cs" />
    <Compile Include="Financial\AutomatedPaymentArgs.cs" />
    <Compile Include="Financial\IAutomatedGatewayComponent.cs" />
    <Compile Include="Financial\IThreeStepGatewayComponent.cs" />
    <Compile Include="Model\Assessment.cs" />
    <Compile Include="Model\AssessmentService.Partial.cs" />
    <Compile Include="Model\AssessmentType.cs" />
    <Compile Include="Model\CodeGenerated\AssessmentService.cs" />
    <Compile Include="Model\CodeGenerated\AssessmentTypeService.cs" />
    <Compile Include="Model\AttendanceData.cs" />
    <Compile Include="Model\CodeGenerated\CommunicationResponseService.cs" />
    <Compile Include="Model\CodeGenerated\StreakService.cs" />
    <Compile Include="Model\CodeGenerated\StreakTypeExclusionService.cs" />
    <Compile Include="Model\CodeGenerated\StreakTypeService.cs" />
    <Compile Include="Model\CodeGenerated\SmsActionService.cs" />
    <Compile Include="Model\CodeGenerated\NoteAttachmentService.cs" />
    <Compile Include="Model\CodeGenerated\PersonScheduleExclusionService.cs" />
    <Compile Include="Model\CodeGenerated\StepWorkflowService.cs" />
    <Compile Include="Model\CodeGenerated\StepWorkflowTriggerService.cs" />
    <Compile Include="Model\StreakTypeExclusionService.Partial.cs" />
    <Compile Include="Model\StreakService.Partial.cs" />
    <Compile Include="Model\StreakTypeService.Partial.cs" />
    <Compile Include="Model\GroupLocationScheduleConfig.cs" />
    <Compile Include="Model\GroupMemberAssignment.cs" />
    <Compile Include="Model\GroupMemberAssignmentService.Partial.cs" />
    <Compile Include="Model\GroupMemberScheduleTemplate.cs" />
    <Compile Include="Model\CodeGenerated\RegistrationTemplateFeeItemService.cs" />
    <Compile Include="Model\CodeGenerated\StepProgramService.cs" />
    <Compile Include="Model\CodeGenerated\StepService.cs" />
    <Compile Include="Model\CodeGenerated\StepStatusService.cs" />
    <Compile Include="Model\CodeGenerated\StepTypePrerequisiteService.cs" />
    <Compile Include="Model\CodeGenerated\StepTypeService.cs" />
    <Compile Include="Model\CommunicationResponse.cs" />
    <Compile Include="Model\CommunicationResponseService.partial.cs" />
    <Compile Include="Model\ConflictProfileService.cs" />
    <Compile Include="Model\EQInventoryService.cs" />
    <Compile Include="Model\StreakType.cs" />
    <Compile Include="Model\StreakTypeExclusion.cs" />
    <Compile Include="Model\SmsAction.cs" />
    <Compile Include="Model\SmsActionService.Partial.cs" />
    <Compile Include="Model\GroupLocationHistoricalService.Partial.cs" />
    <Compile Include="Model\MotivatorService.cs" />
    <Compile Include="Model\NoteAttachment.cs" />
    <Compile Include="Model\PersonScheduleExclusionService.Partial.cs" />
    <Compile Include="Model\PersonScheduleExclusion.cs" />
    <Compile Include="Model\RegistrationTemplateFeeItem.cs" />
    <Compile Include="Model\SpiritualGiftsService.cs" />
    <Compile Include="Bulk\BulkExport\AttributesExport.cs" />
    <Compile Include="Bulk\BulkExport\FinancialTransactionExport.cs" />
    <Compile Include="Bulk\BulkExport\FinancialTransactionExportOptions.cs" />
    <Compile Include="Bulk\BulkExport\FinancialTransactionsExport.cs" />
    <Compile Include="Bulk\BulkExport\ModelExport.cs" />
    <Compile Include="Bulk\BulkExport\ExportOptions.cs" />
    <Compile Include="Bulk\BulkExport\LocationExport.cs" />
    <Compile Include="Bulk\BulkExport\ExportResult.cs" />
    <Compile Include="Bulk\BulkExport\PeopleExport.cs" />
    <Compile Include="Bulk\BulkExport\PersonExport.cs" />
    <Compile Include="CheckIn\CheckInEditFamilyBlock.cs">
      <SubType>ASPXCodeBehind</SubType>
    </Compile>
    <Compile Include="CheckIn\CheckInMessage.cs" />
    <Compile Include="CheckIn\CheckInSearchBlock.cs">
      <SubType>ASPXCodeBehind</SubType>
    </Compile>
    <Compile Include="CheckIn\Registration\FamilyRegistrationState.cs" />
    <Compile Include="Data\NoAttributeFilterExpression.cs" />
    <Compile Include="Field\ICachedEntitiesFieldType.cs" />
    <Compile Include="Field\Types\RegistrationTemplatesFieldType.cs" />
    <Compile Include="Jobs\NoRetryAggregateException.cs" />
    <Compile Include="Jobs\NoRetryException.cs" />
    <Compile Include="Jobs\PostV84DataMigrations.cs" />
    <Compile Include="Lava\Shortcodes\ScripturizeShortcode.cs" />
    <Compile Include="Badge\Component\Assessment.cs" />
    <Compile Include="Model\Step.cs" />
    <Compile Include="Model\Streak.cs" />
    <Compile Include="Model\StepWorkflow.cs" />
    <Compile Include="Model\StepWorkflowTrigger.cs" />
    <Compile Include="Model\StepTypePrerequisite.cs" />
    <Compile Include="Model\StepType.cs" />
    <Compile Include="Model\StepStatus.cs" />
    <Compile Include="Model\StepProgram.cs" />
    <Compile Include="Model\StepWorkflowTriggerService.Partial.cs" />
    <Compile Include="Badge\Component\StreakEngagement.cs" />
    <Compile Include="Plugin\HotFixes\051_SparkData.cs" />
    <Compile Include="Model\AttributeMatrixService.Partial.cs" />
    <Compile Include="Plugin\HotFixes\052_MigrationRollupsForV8_1.cs" />
    <Compile Include="Plugin\HotFixes\053_DuplicateDataIntegrityReports.cs" />
    <Compile Include="Plugin\HotFixes\054_MigrationRollupsForV8_2.cs" />
    <Compile Include="Plugin\HotFixes\055_MigrationRollupsForV8_3.cs" />
    <Compile Include="Plugin\HotFixes\056_MigrationRollupsForV8_4.cs" />
    <Compile Include="Plugin\HotFixes\057_MigrationRollupsForV8_5.cs" />
    <Compile Include="Plugin\HotFixes\058_CheckinRegistration.cs" />
    <Compile Include="Plugin\HotFixes\059_MigrationRollupsForV8_5_2.cs" />
    <Compile Include="Plugin\HotFixes\060_MigrationRollupsForV8_6.cs" />
    <Compile Include="Plugin\HotFixes\061_MigrationRollupsForV8_6_2.cs" />
    <Compile Include="Plugin\HotFixes\062_MigrationRollupsForV8_7.cs" />
    <Compile Include="Plugin\HotFixes\063_WhitelistBlacklist.cs" />
    <Compile Include="Plugin\HotFixes\064_MigrationRollupsForV8_7_2.cs" />
    <Compile Include="Plugin\HotFixes\065_ThresholdValue.cs" />
    <Compile Include="Plugin\HotFixes\066_MigrationRollupsForV8_7_3.cs" />
    <Compile Include="Plugin\HotFixes\067_MigrationRollupsForV8_7_4.cs" />
    <Compile Include="Plugin\HotFixes\068_MigrationRollupsForV8_7_5.cs" />
    <Compile Include="Plugin\HotFixes\069_MigrationRollupsForV8_7_6.cs" />
    <Compile Include="Plugin\HotFixes\070_MigrationRollupsForV8_7_7.cs" />
    <Compile Include="Plugin\HotFixes\071_BlacklistBlankFix.cs" />
    <Compile Include="Plugin\HotFixes\072_RemoveDoNotDisturb.cs" />
    <Compile Include="Plugin\HotFixes\073_MigrationRollupsForV8_8.cs" />
    <Compile Include="Plugin\HotFixes\086_MigrationRollupsForV9_2_0.cs" />
    <Compile Include="Plugin\HotFixes\085_UpdateRegistrationRegistrantFeeIds.cs" />
    <Compile Include="Plugin\HotFixes\084_FixSpiritualGiftsAssessmentBadge.cs" />
    <Compile Include="Plugin\HotFixes\083_MigrationRollupsForV9_1_0.cs" />
    <Compile Include="Plugin\HotFixes\074_MigrationRollupsForV8_8_1.cs" />
    <Compile Include="Plugin\HotFixes\092_DiscProfileAttributeFix.cs" />
    <Compile Include="Plugin\HotFixes\091_SecureGetImpersonationParameter.cs" />
    <Compile Include="Plugin\HotFixes\090_FixNonCashCurrencyDefinedValue.cs" />
    <Compile Include="Plugin\HotFixes\089_MigrationRollupsForV9_3.cs" />
    <Compile Include="Plugin\HotFixes\088_FixAttributeQualifierMotivatorDefinedType.cs" />
    <Compile Include="Plugin\HotFixes\087_AddNonCashAssetTypes.cs" />
    <Compile Include="Plugin\HotFixes\098_FixContributionStatementLava.cs" />
    <Compile Include="Plugin\HotFixes\097_FamilyAnalyticsProcChange.cs" />
    <Compile Include="Plugin\HotFixes\096_MigrationRollupsForV9_5.cs" />
    <Compile Include="Plugin\HotFixes\HotFixMigrationResource.Designer.cs">
      <AutoGen>True</AutoGen>
      <DesignTime>True</DesignTime>
      <DependentUpon>HotFixMigrationResource.resx</DependentUpon>
    </Compile>
    <Compile Include="Reporting\DataFilter\BenevolenceRequest\BenevolenceResultDataViewFilter.cs" />
    <Compile Include="Reporting\DataFilter\BenevolenceResult\BenevolenceRequestDataViewFilter.cs" />
    <Compile Include="Reporting\DataFilter\Person\AttendanceDataViewFilter.cs" />
    <Compile Include="Reporting\DataFilter\Person\HasDuplicateEmailFilter.cs" />
    <Compile Include="Reporting\DataFilter\Person\HasDuplicatePhoneFilter.cs" />
    <Compile Include="Reporting\DataFilter\Person\StepsTakenFilter.cs" />
    <Compile Include="Reporting\DataFilter\Person\InteractionDataViewFilter.cs" />
    <Compile Include="Reporting\DataFilter\Person\InteractionsFilter.cs" />
    <Compile Include="Reporting\DataFilter\Person\StepDataViewFilter.cs" />
    <Compile Include="Reporting\DataSelect\Person\InteractionCountSelect.cs" />
    <Compile Include="Reporting\DataSelect\Person\InteractionDateSelect.cs" />
    <Compile Include="SystemGuid\AssessmentType.cs" />
    <Compile Include="SystemGuid\ContentChannelType.cs" />
    <Compile Include="SystemGuid\Layout.cs" />
    <Compile Include="SystemGuid\PageRoute.cs" />
    <Compile Include="Transactions\GroupScheduleCancellationTransaction.cs" />
    <Compile Include="Transactions\SaveHistoryTransaction.cs" />
    <Compile Include="Transactions\StepChangeTransaction.cs" />
    <Compile Include="Utility\TimePeriod.cs" />
    <Compile Include="Utility\EntityCoding\CodingHelper.cs" />
    <Compile Include="Utility\EntityCoding\EncodedEntity.cs" />
    <Compile Include="Utility\EntityCoding\EntityCoder.cs" />
    <Compile Include="Utility\EntityCoding\EntityDecoder.cs" />
    <Compile Include="Utility\EntityCoding\EntityPath.cs" />
    <Compile Include="Utility\EntityCoding\EntityPathComponent.cs" />
    <Compile Include="Utility\EntityCoding\EntityProcessor.cs" />
    <Compile Include="Utility\EntityCoding\ExportedEntitiesContainer.cs" />
    <Compile Include="Utility\EntityCoding\IEntityProcessor.cs" />
    <Compile Include="Utility\EntityCoding\IExporter.cs" />
    <Compile Include="Utility\EntityCoding\Processors\AttributeProcessor.cs" />
    <Compile Include="Utility\EntityCoding\Processors\AttributeValueProcessor.cs" />
    <Compile Include="Utility\EntityCoding\Processors\WorkflowActionFormProcessor.cs" />
    <Compile Include="Utility\EntityCoding\Processors\WorkflowActivityTypeProcessor.cs" />
    <Compile Include="Utility\EntityCoding\Processors\WorkflowTypeProcessor.cs" />
    <Compile Include="Utility\EntityCoding\QueuedEntity.cs" />
    <Compile Include="Utility\EntityCoding\Reference.cs" />
    <Compile Include="Utility\EntityCoding\WorkflowTypeExporter.cs" />
    <Compile Include="Utility\EnumOrderAttribute.cs" />
    <Compile Include="Utility\ExtensionMethods\DictionaryExtensions.cs" />
    <Compile Include="Utility\ExtensionMethods\DictionaryFieldExtensions.cs" />
    <Compile Include="Utility\ExtensionMethods\EnumUtilityExtensions.cs" />
    <Compile Include="Utility\ExtensionMethods\ScheduleExtensions.cs" />
    <Compile Include="Mobile\MobileHelper.cs" />
    <Compile Include="Utility\JsonInterfaceContractResolver.cs" />
    <Compile Include="Utility\DynamicPropertyMapContractResolver.cs" />
    <Compile Include="Utility\RockObsolete.cs" />
    <Compile Include="SystemGuid\SystemSetting.cs" />
    <Compile Include="SystemKey\GroupTypeAttributeKey.cs" />
    <Compile Include="Utility\RockColor.cs" />
    <Compile Include="Utility\Scripturize.cs" />
    <Compile Include="Utility\ExtensionMethods\StringRockExtensions.cs" />
    <Compile Include="Utility\WebRequestHelper.cs" />
    <Compile Include="Web\Cache\Entities\BlockCache.cs" />
    <Compile Include="Web\Cache\Entities\CampusCache.cs" />
    <Compile Include="Web\Cache\Entities\RegistrationTemplateFormFieldCache.cs" />
    <Compile Include="Web\Cache\Entities\ContentChannelCache.cs" />
    <Compile Include="Web\Cache\Entities\StreakTypeExclusionCache.cs" />
    <Compile Include="Web\Cache\Entities\StreakTypeCache.cs" />
    <Compile Include="Web\Cache\Entities\EventCalendarCache.cs" />
    <Compile Include="Web\Cache\Entities\GroupTypeCache.cs" />
    <Compile Include="Web\Cache\Entities\InteractionChannelCache.cs" />
    <Compile Include="Web\Cache\Entities\InteractionComponentCache.cs" />
    <Compile Include="Web\Cache\Entities\LavaShortcodeCache.cs" />
    <Compile Include="Web\Cache\Entities\NoteTypeCache.cs" />
    <Compile Include="Web\Cache\Entities\Obsolete\CachedEntity.cs" />
    <Compile Include="Web\Cache\Entities\Obsolete\CachedModel.cs" />
    <Compile Include="Web\Cache\Entities\Obsolete\RockMemoryCache.cs" />
    <Compile Include="Web\Cache\Entities\BadgeCache.cs" />
    <Compile Include="Web\Cache\Entities\RestActionCache.cs" />
    <Compile Include="Web\Cache\Entities\RestControllerCache.cs" />
    <Compile Include="Web\Cache\Entities\SignalTypeCache.cs" />
    <Compile Include="Web\Cache\Entities\SmsActionCache.cs" />
    <Compile Include="Web\Cache\Entities\WorkflowActionFormAttributeCache.cs" />
    <Compile Include="Web\Cache\Entities\WorkflowActionFormCache.cs" />
    <Compile Include="Web\Cache\Entities\WorkflowActionTypeCache.cs" />
    <Compile Include="Web\Cache\Entities\WorkflowActivityTypeCache.cs" />
    <Compile Include="Web\Cache\Entities\WorkflowTypeCache.cs" />
    <Compile Include="Web\Cache\ICacheable.cs" />
    <Compile Include="Web\Cache\IItemCache.cs" />
    <Compile Include="Web\Cache\EntityItemCache.cs" />
    <Compile Include="Web\Cache\NonEntities\EntityNoteTypesCache.cs" />
    <Compile Include="Web\Cache\NonEntities\IdFromGuidCache.cs" />
    <Compile Include="Web\Cache\NonEntities\WorkflowTriggersCache.cs" />
    <Compile Include="Web\Cache\RockCache.cs" />
    <Compile Include="Web\Cache\IRockCacheManager.cs" />
    <Compile Include="Web\Cache\ItemCache.cs" />
    <Compile Include="Web\Cache\EntityCache.cs" />
    <Compile Include="Web\Cache\IEntityCache.cs" />
    <Compile Include="Web\Cache\RockCacheManager.cs" />
    <Compile Include="Web\Cache\ModelCache.cs" />
    <Compile Include="Web\Cache\Entities\AttributeCache.cs" />
    <Compile Include="Web\Cache\Entities\BlockTypeCache.cs" />
    <Compile Include="Web\Cache\Entities\CategoryCache.cs" />
    <Compile Include="Web\Cache\Entities\DefinedTypeCache.cs" />
    <Compile Include="Web\Cache\Entities\DefinedValueCache.cs" />
    <Compile Include="Web\Cache\Entities\EntityTypeCache.cs" />
    <Compile Include="Web\Cache\Entities\FieldTypeCache.cs" />
    <Compile Include="Web\Cache\Entities\LayoutCache.cs" />
    <Compile Include="Web\Cache\Entities\PageCache.cs" />
    <Compile Include="Web\Cache\Entities\SiteCache.cs" />
    <Compile Include="Web\Cache\NonEntities\AttributeValueCache.cs" />
    <Compile Include="Web\Cache\NonEntities\EntityAttributesCache.cs" />
    <Compile Include="Web\Cache\NonEntities\GlobalAttributesCache.cs" />
    <Compile Include="Web\Cache\NonEntities\LavaTemplateCache.cs" />
    <Compile Include="Web\Cache\NonEntities\RoleCache.cs" />
    <Compile Include="Chart\ChartGroupBy.cs" />
    <Compile Include="Chart\IChartData.cs" />
    <Compile Include="Chart\SummaryData.cs" />
    <Compile Include="CheckIn\CheckInBlockMultiPerson.cs">
      <SubType>ASPXCodeBehind</SubType>
    </Compile>
    <Compile Include="CheckIn\CheckInBlock.cs">
      <SubType>ASPXCodeBehind</SubType>
    </Compile>
    <Compile Include="CheckIn\CheckInFamily.cs" />
    <Compile Include="CheckIn\CheckInGroup.cs" />
    <Compile Include="CheckIn\CheckInGroupType.cs" />
    <Compile Include="CheckIn\CheckInLabel.cs" />
    <Compile Include="CheckIn\CheckInLocation.cs" />
    <Compile Include="CheckIn\CheckOutPerson.cs" />
    <Compile Include="CheckIn\CheckInPerson.cs" />
    <Compile Include="CheckIn\CheckInSchedule.cs" />
    <Compile Include="CheckIn\CheckInState.cs" />
    <Compile Include="CheckIn\CheckInStatus.cs" />
    <Compile Include="CheckIn\CheckinType.cs" />
    <Compile Include="CheckIn\KioskDevice.cs" />
    <Compile Include="CheckIn\KioskGroup.cs" />
    <Compile Include="CheckIn\KioskGroupAttendance.cs" />
    <Compile Include="CheckIn\KioskGroupType.cs" />
    <Compile Include="CheckIn\KioskLabel.cs" />
    <Compile Include="CheckIn\KioskLocation.cs" />
    <Compile Include="CheckIn\KioskLocationAttendance.cs" />
    <Compile Include="CheckIn\KioskSchedule.cs" />
    <Compile Include="CheckIn\KioskScheduleAttendance.cs" />
    <Compile Include="Communication\BouncedEmail.cs" />
    <Compile Include="Communication\Email.cs" />
    <Compile Include="Communication\CommunicationDetails.cs" />
    <Compile Include="Communication\IEmailProvider.cs" />
    <Compile Include="Communication\ICommunicationDetails.cs" />
    <Compile Include="Communication\MediumComponent.cs" />
    <Compile Include="Communication\MediumContainer.cs" />
    <Compile Include="Communication\Medium\Email.cs" />
    <Compile Include="Communication\Medium\PushNotification.cs" />
    <Compile Include="Communication\Medium\Sms.cs" />
    <Compile Include="Communication\RecipientData.cs" />
    <Compile Include="Communication\RockEmailMessage.cs" />
    <Compile Include="Communication\RockMessage.cs" />
    <Compile Include="Communication\RockPushMessage.cs" />
    <Compile Include="Communication\RockSMSMessage.cs" />
    <Compile Include="Communication\Transport\SMTPComponent.cs" />
    <Compile Include="Communication\TransportComponent.cs" />
    <Compile Include="Communication\TransportContainer.cs" />
    <Compile Include="Communication\Transport\Firebase.cs" />
    <Compile Include="Communication\Transport\SMTP.cs" />
    <Compile Include="Communication\Transport\Twilio.cs" />
    <Compile Include="Configuration\AttributeValueConfig.cs" />
    <Compile Include="Configuration\AttributeValuesConfig.cs" />
    <Compile Include="Configuration\RockConfig.cs" />
    <Compile Include="Constants\DisplayStrings.cs" />
    <Compile Include="Constants\SystemSettingKeys.cs" />
    <Compile Include="Data\BoundFieldTypeAttribute.cs" />
    <Compile Include="Data\DbContext.cs" />
    <Compile Include="Data\DbService.cs" />
    <Compile Include="Data\DefinedValueAttribute.cs" />
    <Compile Include="Data\Entity.cs" />
    <Compile Include="Data\FieldTypeAttribute.cs" />
    <Compile Include="Data\AnalyticHistoryFieldAttribute.cs" />
    <Compile Include="Data\HideFromReportingAttribute.cs" />
    <Compile Include="Data\AnalyticsAttribute.cs" />
    <Compile Include="Data\ICategorized.cs" />
    <Compile Include="Data\IEntity.cs" />
    <Compile Include="Data\IFeed.cs" />
    <Compile Include="Data\IgnoreCanDelete.cs" />
    <Compile Include="Data\IgnoreModelErrorsAttribute.cs" />
    <Compile Include="Data\IHistoricalTracking.cs" />
    <Compile Include="Data\IMigration.cs" />
    <Compile Include="Data\IModel.cs" />
    <Compile Include="Data\IncludeForReportingAttribute.cs" />
    <Compile Include="Data\IncludeAsEntityProperty.cs" />
    <Compile Include="Data\Interception\QueryHintDbCommandInterceptor.cs" />
    <Compile Include="Data\Interception\QueryHintScope.cs" />
    <Compile Include="Data\IHasActiveFlag.cs" />
    <Compile Include="Data\IOrdered.cs" />
    <Compile Include="Data\IRockEntity.cs" />
    <Compile Include="Data\IService.cs" />
    <Compile Include="Data\LinqRuntimeTypeBuilder.cs" />
    <Compile Include="Data\MigrationHelper.cs" />
    <Compile Include="Data\Model.cs" />
    <Compile Include="Data\NotAuditedAttribute.cs" />
    <Compile Include="Data\NotEmptyGuidAttribute.cs" />
    <Compile Include="Data\NotExportable.cs" />
    <Compile Include="Data\PreviewableAttribute.cs" />
    <Compile Include="Data\RockBulkUpdateExpressionVisitor.cs" />
    <Compile Include="Data\RockClientIncludeAttribute.cs" />
    <Compile Include="Data\RockContext.cs" />
    <Compile Include="Data\RockContextConfig.cs" />
    <Compile Include="Data\RockDomainAttribute.cs" />
    <Compile Include="Data\RockPluginDBInitializer.cs" />
    <Compile Include="Data\RouteAttribute.cs" />
    <Compile Include="Data\Service.cs" />
    <Compile Include="Data\Udf\DbMetadataExtensions.cs" />
    <Compile Include="Data\Udf\GetSpousePersonIdFromPersonIdStoreFunctionInjectionConvention.cs" />
    <Compile Include="Data\Udf\GetAddressStoreFunctionInjectionConvention.cs" />
    <Compile Include="Data\Udf\GetGeofencedGroupNamesStoreFunctionInjectionConvention.cs" />
    <Compile Include="Data\IRockStoreModelConvention.cs" />
    <Compile Include="Data\Udf\RockUdfHelper.cs" />
    <Compile Include="Extension\Component.cs" />
    <Compile Include="Extension\ComponentDescription.cs" />
    <Compile Include="Extension\Container.cs" />
    <Compile Include="Extension\FixedSizeList.cs" />
    <Compile Include="Extension\IComponentData.cs" />
    <Compile Include="Extension\IContainer.cs" />
    <Compile Include="Extension\SafeDirectoryCatalog.cs" />
    <Compile Include="Field\ConfigurationValue.cs" />
    <Compile Include="Field\FieldType.cs" />
    <Compile Include="Field\Helper.cs" />
    <Compile Include="Field\IEntityFieldType.cs" />
    <Compile Include="Field\IEntityQualifierFieldType.cs" />
    <Compile Include="Field\IFieldType.cs" />
    <Compile Include="Field\ILinkableFieldType.cs" />
    <Compile Include="Field\SelectFromListFieldType.cs" />
    <Compile Include="Field\Types\CheckListFieldType.cs" />
    <Compile Include="Field\Types\ContentChannelTypeFieldType.cs" />
    <Compile Include="Field\Types\ContentChannelItemFieldType.cs" />
    <Compile Include="Field\Types\BackgroundCheckFieldType.cs" />
    <Compile Include="Field\Types\MonthDayFieldType.cs" />
    <Compile Include="Field\Types\GenderFieldType.cs" />
    <Compile Include="Field\Types\InteractionChannelsFieldType.cs" />
    <Compile Include="Field\Types\LabelFieldType.cs" />
    <Compile Include="Field\Types\RegistrationInstanceFieldType.cs" />
    <Compile Include="Field\Types\RegistrationTemplateFieldType.cs" />
    <Compile Include="Field\Types\ReportFieldType.cs" />
    <Compile Include="Field\Types\TimeZoneFieldType.cs" />
    <Compile Include="Field\Types\GroupMemberFieldType.cs" />
    <Compile Include="Field\Types\InteractionChannelFieldType.cs" />
    <Compile Include="Field\Types\CommunicationPreferenceFieldType.cs" />
    <Compile Include="Field\Types\DataViewsFieldType.cs" />
    <Compile Include="Field\Types\LavaFieldType.cs" />
    <Compile Include="Field\Types\AccountFieldType.cs" />
    <Compile Include="Field\Types\AccountsFieldType.cs" />
    <Compile Include="Field\Types\AddressFieldType.cs" />
    <Compile Include="Field\Types\AttributeFieldType.cs" />
    <Compile Include="Field\Types\AudioFileFieldType.cs" />
    <Compile Include="Field\Types\AudioUrlFieldType.cs" />
    <Compile Include="Field\Types\BinaryFileFieldType.cs" />
    <Compile Include="Field\Types\BinaryFileTypeFieldType.cs" />
    <Compile Include="Field\Types\BinaryFileTypesFieldType.cs" />
    <Compile Include="Field\Types\BooleanFieldType.cs" />
    <Compile Include="Field\Types\CampusesFieldType.cs" />
    <Compile Include="Field\Types\CampusFieldType.cs" />
    <Compile Include="Field\Types\CategoriesFieldType.cs" />
    <Compile Include="Field\Types\CategoryFieldType.cs" />
    <Compile Include="Field\Types\CodeEditorFieldType.cs" />
    <Compile Include="Field\Types\ColorFieldType.cs" />
    <Compile Include="Field\Types\CommunicationTemplateFieldType.cs" />
    <Compile Include="Field\Types\ComparisonFieldType.cs" />
    <Compile Include="Field\Types\ComponentFieldType.cs" />
    <Compile Include="Field\Types\ComponentsFieldType.cs" />
    <Compile Include="Field\Types\ConnectionActivityTypeFieldType.cs" />
    <Compile Include="Field\Types\ConnectionOpportunityFieldType.cs" />
    <Compile Include="Field\Types\BenevolenceRequestFieldType.cs" />
    <Compile Include="Field\Types\ConnectionRequestFieldType.cs" />
    <Compile Include="Field\Types\ConnectionStateFieldType.cs" />
    <Compile Include="Field\Types\ConnectionStatusFieldType.cs" />
    <Compile Include="Field\Types\ConnectionTypeFieldType.cs" />
    <Compile Include="Field\Types\ConnectionTypesFieldType.cs" />
    <Compile Include="Field\Types\ContentChannelFieldType.cs" />
    <Compile Include="Field\Types\ContentChannelTypesFieldType.cs" />
    <Compile Include="Field\Types\CurrencyFieldType.cs" />
    <Compile Include="Field\Types\DataViewFieldType.cs" />
    <Compile Include="Field\Types\DateFieldType.cs" />
    <Compile Include="Field\Types\DateRangeFieldType.cs" />
    <Compile Include="Field\Types\DateTimeFieldType.cs" />
    <Compile Include="Field\Types\DayOfWeekFieldType.cs" />
    <Compile Include="Field\Types\DaysOfWeekFieldType.cs" />
    <Compile Include="Field\Types\DecimalFieldType.cs" />
    <Compile Include="Field\Types\DecimalRangeFieldType.cs" />
    <Compile Include="Field\Types\DefinedTypeFieldType.cs" />
    <Compile Include="Field\Types\DefinedValueFieldType.cs" />
    <Compile Include="Field\Types\DefinedValueRangeFieldType.cs" />
    <Compile Include="Field\Types\EmailFieldType.cs" />
    <Compile Include="Field\Types\MatrixFieldType.cs" />
    <Compile Include="Field\Types\SocialMediaAccountFieldType.cs" />
    <Compile Include="Field\Types\SSNFieldType.cs" />
    <Compile Include="Field\Types\WorkflowFieldType.cs" />
    <Compile Include="Field\Types\EncryptedTextFieldType.cs" />
    <Compile Include="Field\Types\EntityFieldType.cs" />
    <Compile Include="Field\Types\EntityTypeFieldType.cs" />
    <Compile Include="Field\Types\EnumFieldType.cs" />
    <Compile Include="Field\Types\EventCalendarFieldType.cs" />
    <Compile Include="Field\Types\EventItemFieldType.cs" />
    <Compile Include="Field\Types\FileFieldType.cs" />
    <Compile Include="Field\Types\FinancialGatewayFieldType.cs" />
    <Compile Include="Field\Types\GroupAndRoleFieldType.cs" />
    <Compile Include="Field\Types\GroupFieldType.cs" />
    <Compile Include="Field\Types\GroupLocationTypeFieldType.cs" />
    <Compile Include="Field\Types\GroupRoleFieldType.cs" />
    <Compile Include="Field\Types\GroupTypeFieldType.cs" />
    <Compile Include="Field\Types\GroupTypeGroupFieldType.cs" />
    <Compile Include="Field\Types\GroupTypesFieldType.cs" />
    <Compile Include="Field\Types\HtmlFieldType.cs" />
    <Compile Include="Field\Types\ImageFieldType.cs" />
    <Compile Include="Field\Types\IntegerFieldType.cs" />
    <Compile Include="Field\Types\IntegerRangeFieldType.cs" />
    <Compile Include="Field\Types\KeyValueListFieldType.cs" />
    <Compile Include="Field\Types\LavaCommandsFieldType.cs" />
    <Compile Include="Field\Types\LocationFieldType.cs" />
    <Compile Include="Field\Types\MarkdownFieldType.cs" />
    <Compile Include="Field\Types\MemoFieldType.cs" />
    <Compile Include="Field\Types\MergeTemplateFieldType.cs" />
    <Compile Include="Field\Types\MetricCategoriesFieldType.cs" />
    <Compile Include="Field\Types\NoteTypeFieldType.cs" />
    <Compile Include="Field\Types\NoteTypesFieldType.cs" />
    <Compile Include="Field\Types\PageReferenceFieldType.cs" />
    <Compile Include="Field\Types\BadgesFieldType.cs" />
    <Compile Include="Field\Types\PersonFieldType.cs" />
    <Compile Include="Field\Types\PhoneNumberFieldType.cs" />
    <Compile Include="Field\Types\RangeSliderFieldType.cs" />
    <Compile Include="Field\Types\RatingFieldType.cs" />
    <Compile Include="Field\Types\RemoteAuthsFieldType.cs" />
    <Compile Include="Field\Types\ScheduleFieldType.cs" />
    <Compile Include="Field\Types\SchedulesFieldType.cs" />
    <Compile Include="Field\Types\SecurityRoleFieldType.cs" />
    <Compile Include="Field\Types\SelectMultiFieldType.cs" />
    <Compile Include="Field\Types\SelectSingleFieldType.cs" />
    <Compile Include="Field\Types\SiteFieldType.cs" />
    <Compile Include="Field\Types\SlidingDateRangeFieldType.cs" />
    <Compile Include="Field\Types\SystemEmailFieldType.cs" />
    <Compile Include="Field\Types\TextFieldType.cs" />
    <Compile Include="Field\Types\TimeFieldType.cs" />
    <Compile Include="Field\Types\UrlLinkFieldType.cs" />
    <Compile Include="Field\Types\ValueListFieldType.cs" />
    <Compile Include="Field\Types\VideoFileFieldType.cs" />
    <Compile Include="Field\Types\VideoUrlFieldType.cs" />
    <Compile Include="Field\Types\WorkflowActivityTypeFieldType.cs" />
    <Compile Include="Field\Types\WorkflowAttributeFieldType.cs" />
    <Compile Include="Field\Types\WorkflowTextOrAttributeFieldType.cs" />
    <Compile Include="Field\Types\WorkflowTypeFieldType.cs" />
    <Compile Include="Field\Types\WorkflowTypesFieldType.cs" />
    <Compile Include="Financial\ACHPaymentInfo.cs" />
    <Compile Include="Financial\CreditCardPaymentInfo.cs" />
    <Compile Include="Financial\GatewayComponent.cs" />
    <Compile Include="Financial\GatewayContainer.cs" />
    <Compile Include="Financial\ITransactionDetail.cs" />
    <Compile Include="Financial\Payment.cs" />
    <Compile Include="Financial\PaymentInfo.cs" />
    <Compile Include="Financial\PaymentSchedule.cs" />
    <Compile Include="Financial\ReferencePaymentInfo.cs" />
    <Compile Include="Financial\SwipePaymentInfo.cs" />
    <Compile Include="Financial\TestGateway.cs" />
    <Compile Include="Financial\ThreeStepGatewayComponent.cs" />
    <Compile Include="Follow\EventComponent.cs" />
    <Compile Include="Follow\EventContainer.cs" />
    <Compile Include="Follow\Event\PersonAnniversary.cs" />
    <Compile Include="Follow\Event\PersonPrayerRequest.cs" />
    <Compile Include="Follow\Event\PersonBaptized.cs" />
    <Compile Include="Follow\Event\PersonBirthday.cs" />
    <Compile Include="Follow\Event\PersonFirstAttendedGroupType.cs" />
    <Compile Include="Follow\Event\PersonFirstJoinedGroupType.cs" />
    <Compile Include="Follow\Event\PersonHistory.cs" />
    <Compile Include="Follow\SuggestionComponent.cs" />
    <Compile Include="Follow\SuggestionContainer.cs" />
    <Compile Include="Follow\Suggestion\InFollowedGroup.cs" />
    <Compile Include="Follow\Suggestion\InGroupTogether.cs" />
    <Compile Include="Jobs\CalculateFamilyAnalytics.cs" />
    <Compile Include="Jobs\CalculatePersonSignals.cs" />
    <Compile Include="Jobs\CommunicationQueueAlert.cs" />
    <Compile Include="Jobs\DatabaseMaintenance.cs" />
    <Compile Include="Jobs\GetNcoa.cs" />
    <Compile Include="Jobs\IndexRockSite.cs" />
    <Compile Include="Jobs\MigrateFamilyAlternateId.cs" />
    <Compile Include="Jobs\MigrateAttendanceOccurrenceData.cs" />
    <Compile Include="Jobs\MigrateHistorySummaryData.cs" />
    <Compile Include="Jobs\PostV80DataMigrations.cs" />
    <Compile Include="Jobs\PostV74DataMigrations.cs" />
    <Compile Include="Jobs\ProcessBIAnalytics.cs" />
    <Compile Include="Jobs\PbxCdrDownload.cs" />
    <Compile Include="Jobs\DataAutomation.cs" />
    <Compile Include="Jobs\ProcessGroupHistory.cs" />
    <Compile Include="Jobs\SendCreditCardExpirationNotices.cs" />
    <Compile Include="Jobs\IndexEntities.cs" />
    <Compile Include="Jobs\SendDataViewEmail.cs" />
    <Compile Include="Jobs\CalculateGroupRequirements.cs" />
    <Compile Include="Jobs\CalculateMetrics.cs" />
    <Compile Include="Jobs\GetScheduledPayments.cs" />
    <Compile Include="Jobs\GroupLeaderPendingNotifications.cs" />
    <Compile Include="Jobs\GroupSync.cs" />
    <Compile Include="Jobs\JobLoadFailedException.cs" />
    <Compile Include="Jobs\JobPulse.cs" />
    <Compile Include="Jobs\LaunchWorkflow.cs">
      <SubType>ASPXCodeBehind</SubType>
    </Compile>
    <Compile Include="Jobs\LocationServicesVerify.cs" />
    <Compile Include="Jobs\ProcessSignatureDocuments.cs" />
    <Compile Include="Jobs\ProcessWorkflows.cs" />
    <Compile Include="Jobs\RockCleanup.cs" />
    <Compile Include="Jobs\RockJobListener.cs" />
    <Compile Include="Jobs\CompleteWorkflows.cs" />
    <Compile Include="Jobs\RunSQL.cs" />
    <Compile Include="Jobs\SendAttendanceReminders.cs" />
    <Compile Include="Jobs\SendBirthdayEmail.cs" />
    <Compile Include="Jobs\SendCommunications.cs" />
    <Compile Include="Jobs\SendFollowingEvents.cs" />
    <Compile Include="Jobs\SendFollowingSuggestions.cs" />
    <Compile Include="Jobs\SendGroupEmail.cs" />
    <Compile Include="Jobs\SendGroupRequirementsNotification.cs" />
    <Compile Include="Jobs\SendNoteNotifications.cs" />
    <Compile Include="Jobs\SendRegistrationPaymentReminders.cs" />
    <Compile Include="Jobs\SparkLink.cs" />
    <Compile Include="Jobs\SendRegistrationReminders.cs" />
    <Compile Include="Jobs\UpdatePersistedDataviews.cs" />
    <Compile Include="Lava\Blocks\ExecuteBlock.cs" />
    <Compile Include="Lava\Blocks\RockEntityBlock.cs" />
    <Compile Include="Lava\Blocks\SearchBlock.cs" />
    <Compile Include="Lava\Blocks\JavascriptBlock.cs" />
    <Compile Include="Lava\Blocks\CacheBlock.cs" />
    <Compile Include="Lava\Blocks\TagListTag.cs" />
    <Compile Include="Lava\Blocks\StylesheetBlock.cs" />
    <Compile Include="Lava\Blocks\WebRequestBlock.cs" />
    <Compile Include="Lava\Blocks\SqlBlock.cs" />
    <Compile Include="Lava\Blocks\WorkflowActivateBlock.cs" />
    <Compile Include="Lava\LavaHelper.cs" />
    <Compile Include="Lava\LavaSupportLevel.cs" />
    <Compile Include="Lava\LegacyLavaSyntaxDetectedException.cs" />
    <Compile Include="Lava\LegacyLavaUpdater.cs" />
    <Compile Include="Lava\Shortcodes\BootstrapAlertShortcode.cs" />
    <Compile Include="MergeTemplates\HtmlMergeTemplateType.cs" />
    <Compile Include="MergeTemplates\MergeTemplateType.cs" />
    <Compile Include="MergeTemplates\MergeTemplateTypeContainer.cs" />
    <Compile Include="MergeTemplates\WordDocumentMergeTemplateType.cs" />
    <Compile Include="Model\AnalyticsDimAttendanceLocation.cs" />
    <Compile Include="Model\AnalyticsDimCampus.cs" />
    <Compile Include="Model\AnalyticsSourceCampus.cs" />
    <Compile Include="Model\AnalyticsDimFinancialAccount.cs" />
    <Compile Include="Model\AnalyticsDimFinancialBatch.cs" />
    <Compile Include="Model\AnalyticsDimFamilyHistorical.cs" />
    <Compile Include="Model\AnalyticsDimFamilyCurrent.cs" />
    <Compile Include="Model\AnalyticsDimFamilyHeadOfHousehold.cs" />
    <Compile Include="Model\AnalyticsDimPersonHistorical.cs" />
    <Compile Include="Model\AnalyticsDimPersonCurrent.cs" />
    <Compile Include="Model\AnalyticsSourceDate.cs" />
    <Compile Include="Model\AnalyticsFactAttendance.cs" />
    <Compile Include="Model\AnalyticsSourceAttendance.cs" />
    <Compile Include="Model\AnalyticsSourceFamilyHistorical.cs" />
    <Compile Include="Model\AnalyticsSourcePersonHistorical.cs" />
    <Compile Include="Model\AnalyticsFactFinancialTransaction.cs" />
    <Compile Include="Model\AnalyticsSourceFinancialTransaction.cs" />
    <Compile Include="Model\AssetStorageProvider.cs" />
    <Compile Include="Model\AssetStorageProviderService.Partial.cs" />
    <Compile Include="Model\CodeGenerated\AssetStorageProviderService.cs" />
    <Compile Include="Model\CodeGenerated\ServiceJobHistoryService.cs" />
    <Compile Include="Model\ConnectionTypeService.Partial.cs" />
    <Compile Include="Model\AttendanceOccurrence.cs" />
    <Compile Include="Model\Attendance.cs" />
    <Compile Include="Model\AttendanceCode.cs" />
    <Compile Include="Model\AttendanceOccurrenceService.Partial.cs" />
    <Compile Include="Model\AttributeMatrix.cs" />
    <Compile Include="Model\AttributeMatrixItem.cs" />
    <Compile Include="Model\AttributeMatrixTemplate.cs" />
    <Compile Include="Model\AttributeValueHistorical.cs" />
    <Compile Include="Model\CodeGenerated\AnalyticsDimCampusService.cs" />
    <Compile Include="Model\CodeGenerated\AnalyticsDimFamilyCurrentService.cs" />
    <Compile Include="Model\CodeGenerated\AnalyticsDimFamilyHeadOfHouseholdService.cs" />
    <Compile Include="Model\CodeGenerated\AnalyticsDimFamilyHistoricalService.cs" />
    <Compile Include="Model\CodeGenerated\AnalyticsFactAttendanceService.cs" />
    <Compile Include="Model\CodeGenerated\AnalyticsSourceAttendanceService.cs" />
    <Compile Include="Model\CodeGenerated\AnalyticsSourceCampusService.cs" />
    <Compile Include="Model\CodeGenerated\AnalyticsSourceFamilyHistoricalService.cs" />
    <Compile Include="Model\AttributeMatrixTemplateService.partial.cs" />
    <Compile Include="Model\CodeGenerated\AttendanceOccurrenceService.cs" />
    <Compile Include="Model\CodeGenerated\AttributeValueHistoricalService.cs" />
    <Compile Include="Model\CodeGenerated\CommunicationAttachmentService.cs" />
    <Compile Include="Model\CodeGenerated\CommunicationTemplateAttachmentService.cs" />
    <Compile Include="Model\CodeGenerated\GroupHistoricalService.cs" />
    <Compile Include="Model\CodeGenerated\GroupLocationHistoricalScheduleService.cs" />
    <Compile Include="Model\CodeGenerated\GroupLocationHistoricalService.cs" />
    <Compile Include="Model\CodeGenerated\GroupMemberHistoricalService.cs" />
    <Compile Include="Model\CodeGenerated\ContentChannelItemSlugService.cs" />
    <Compile Include="Model\CodeGenerated\GroupSyncService.cs" />
    <Compile Include="Model\CodeGenerated\LavaShortcodeService.cs" />
    <Compile Include="Model\CodeGenerated\MetaFirstNameGenderLookupService.cs" />
    <Compile Include="Model\CodeGenerated\MetaLastNameLookupService.cs" />
    <Compile Include="Model\CodeGenerated\MetaNickNameLookupService.cs" />
    <Compile Include="Model\CodeGenerated\NcoaHistoryService.cs" />
    <Compile Include="Model\CodeGenerated\NoteWatchService.cs" />
    <Compile Include="Model\CodeGenerated\PersonalDeviceService.cs" />
    <Compile Include="Model\CodeGenerated\AttributeMatrixItemService.cs" />
    <Compile Include="Model\CodeGenerated\AttributeMatrixService.cs" />
    <Compile Include="Model\CodeGenerated\AttributeMatrixTemplateService.cs" />
    <Compile Include="Model\CodeGenerated\PersonSearchKeyService.cs" />
    <Compile Include="Model\CodeGenerated\PersonSignalService.cs" />
    <Compile Include="Model\CodeGenerated\SignalTypeService.cs" />
    <Compile Include="Model\CommunicationTemplateAttachment.cs" />
    <Compile Include="Model\CommunicationAttachment.cs" />
    <Compile Include="Model\CodeGenerated\PageShortLinkService.cs" />
    <Compile Include="Model\CodeGenerated\PersonTokenService.cs" />
    <Compile Include="Model\ContentChannelItemSlug.cs" />
    <Compile Include="Model\ContentChannelItemSlugService.Partial.cs" />
    <Compile Include="Model\DataViewPersistedValue.cs" />
    <Compile Include="Model\ContentChannelItemService.Partial.cs" />
    <Compile Include="Model\FinancialAccountService.Partial.cs" />
    <Compile Include="Data\IAnalyticsAddresses.cs" />
    <Compile Include="Model\GroupLocationHistoricalSchedule.cs" />
    <Compile Include="Model\GroupLocationHistorical.cs" />
    <Compile Include="Model\GroupMemberHistorical.cs" />
    <Compile Include="Model\GroupHistorical.cs" />
    <Compile Include="Model\GroupSync.cs" />
    <Compile Include="Model\GroupMemberHistoricalService.Partial.cs" />
    <Compile Include="Model\InteractionComponentService.Partial.cs" />
    <Compile Include="Model\InteractionService.Partial.cs" />
    <Compile Include="Model\MetaFirstNameGenderLookup.cs" />
    <Compile Include="Model\MetaLastNameLookup.cs" />
    <Compile Include="Model\MetaNickNameLookup.cs" />
    <Compile Include="Model\MetricService.Partial.cs" />
    <Compile Include="Model\AttendanceCodeService.Partial.cs" />
    <Compile Include="Model\AttendanceService.Partial.cs" />
    <Compile Include="Model\Attribute.cs" />
    <Compile Include="Model\AttributeQualifier.cs" />
    <Compile Include="Model\AttributeQualifierService.Partial.cs" />
    <Compile Include="Model\AttributeService.Partial.cs" />
    <Compile Include="Model\AttributeValue.cs" />
    <Compile Include="Model\AttributeValueService.Partial.cs" />
    <Compile Include="Model\Audit.cs" />
    <Compile Include="Model\AuditDetail.cs" />
    <Compile Include="Model\Auth.cs" />
    <Compile Include="Model\AuthService.Partial.cs" />
    <Compile Include="Model\BackgroundCheck.cs" />
    <Compile Include="Model\BenevolenceRequestDocument.cs" />
    <Compile Include="Model\BenevolenceRequest.cs" />
    <Compile Include="Model\BenevolenceResult.cs" />
    <Compile Include="Model\BinaryFile.cs" />
    <Compile Include="Model\BinaryFileData.cs" />
    <Compile Include="Model\BinaryFileService.Partial.cs" />
    <Compile Include="Model\BinaryFileType.cs" />
    <Compile Include="Model\Block.cs" />
    <Compile Include="Model\BlockService.Partial.cs" />
    <Compile Include="Model\BlockType.cs" />
    <Compile Include="Model\BlockTypeService.Partial.cs" />
    <Compile Include="Model\Campus.cs" />
    <Compile Include="Model\CampusService.partial.cs" />
    <Compile Include="Model\Category.cs" />
    <Compile Include="Model\CategoryService.Partial.cs" />
    <Compile Include="Model\CodeGenerated\AnalyticsDimFinancialAccountService.cs" />
    <Compile Include="Model\CodeGenerated\AnalyticsDimFinancialBatchService.cs" />
    <Compile Include="Model\CodeGenerated\AnalyticsDimPersonCurrentService.cs" />
    <Compile Include="Model\CodeGenerated\AnalyticsDimPersonHistoricalService.cs" />
    <Compile Include="Model\CodeGenerated\AnalyticsFactFinancialTransactionService.cs" />
    <Compile Include="Model\CodeGenerated\AnalyticsSourceFinancialTransactionService.cs" />
    <Compile Include="Model\CodeGenerated\AnalyticsSourcePersonHistoricalService.cs" />
    <Compile Include="Model\CodeGenerated\AttendanceCodeService.cs" />
    <Compile Include="Model\CodeGenerated\AttendanceService.cs" />
    <Compile Include="Model\CodeGenerated\AttributeQualifierService.cs" />
    <Compile Include="Model\CodeGenerated\AttributeService.cs" />
    <Compile Include="Model\CodeGenerated\AttributeValueService.cs" />
    <Compile Include="Model\CodeGenerated\AuditDetailService.cs" />
    <Compile Include="Model\CodeGenerated\AuditService.cs" />
    <Compile Include="Model\CodeGenerated\AuthService.cs" />
    <Compile Include="Model\CodeGenerated\BackgroundCheckService.cs" />
    <Compile Include="Model\CodeGenerated\BenevolenceRequestDocumentService.cs" />
    <Compile Include="Model\CodeGenerated\BenevolenceRequestService.cs" />
    <Compile Include="Model\CodeGenerated\BenevolenceResultService.cs" />
    <Compile Include="Model\CodeGenerated\BinaryFileDataService.cs" />
    <Compile Include="Model\CodeGenerated\BinaryFileService.cs" />
    <Compile Include="Model\CodeGenerated\BinaryFileTypeService.cs" />
    <Compile Include="Model\CodeGenerated\BlockService.cs" />
    <Compile Include="Model\CodeGenerated\BlockTypeService.cs" />
    <Compile Include="Model\CodeGenerated\CampusService.cs" />
    <Compile Include="Model\CodeGenerated\CategoryService.cs" />
    <Compile Include="Model\CodeGenerated\CommunicationRecipientService.cs" />
    <Compile Include="Model\CodeGenerated\CommunicationService.cs" />
    <Compile Include="Model\CodeGenerated\CommunicationTemplateService.cs" />
    <Compile Include="Model\CodeGenerated\ConnectionActivityTypeService.cs" />
    <Compile Include="Model\CodeGenerated\ConnectionOpportunityCampusService.cs" />
    <Compile Include="Model\CodeGenerated\ConnectionOpportunityConnectorGroupService.cs" />
    <Compile Include="Model\CodeGenerated\ConnectionOpportunityGroupConfigService.cs" />
    <Compile Include="Model\CodeGenerated\ConnectionOpportunityGroupService.cs" />
    <Compile Include="Model\CodeGenerated\ConnectionOpportunityService.cs" />
    <Compile Include="Model\CodeGenerated\ConnectionRequestActivityService.cs" />
    <Compile Include="Model\CodeGenerated\ConnectionRequestService.cs" />
    <Compile Include="Model\CodeGenerated\ConnectionRequestWorkflowService.cs" />
    <Compile Include="Model\CodeGenerated\ConnectionStatusService.cs" />
    <Compile Include="Model\CodeGenerated\ConnectionTypeService.cs" />
    <Compile Include="Model\CodeGenerated\ConnectionWorkflowService.cs" />
    <Compile Include="Model\CodeGenerated\ContentChannelItemAssociationService.cs" />
    <Compile Include="Model\CodeGenerated\ContentChannelItemService.cs" />
    <Compile Include="Model\CodeGenerated\ContentChannelService.cs" />
    <Compile Include="Model\CodeGenerated\ContentChannelTypeService.cs" />
    <Compile Include="Model\CodeGenerated\DataViewFilterService.cs" />
    <Compile Include="Model\CodeGenerated\DataViewService.cs" />
    <Compile Include="Model\CodeGenerated\DefinedTypeService.cs" />
    <Compile Include="Model\CodeGenerated\DefinedValueService.cs" />
    <Compile Include="Model\CodeGenerated\DeviceService.cs" />
    <Compile Include="Model\CodeGenerated\EntitySetItemService.cs" />
    <Compile Include="Model\CodeGenerated\EntitySetService.cs" />
    <Compile Include="Model\CodeGenerated\EntityTypeService.cs" />
    <Compile Include="Model\CodeGenerated\EventCalendarContentChannelService.cs" />
    <Compile Include="Model\CodeGenerated\EventCalendarItemService.cs" />
    <Compile Include="Model\CodeGenerated\EventCalendarService.cs" />
    <Compile Include="Model\CodeGenerated\EventItemAudienceService.cs" />
    <Compile Include="Model\CodeGenerated\EventItemOccurrenceChannelItemService.cs" />
    <Compile Include="Model\CodeGenerated\EventItemOccurrenceGroupMapService.cs" />
    <Compile Include="Model\CodeGenerated\EventItemOccurrenceService.cs" />
    <Compile Include="Model\CodeGenerated\EventItemService.cs" />
    <Compile Include="Model\CodeGenerated\ExceptionLogService.cs" />
    <Compile Include="Model\CodeGenerated\FieldTypeService.cs" />
    <Compile Include="Model\CodeGenerated\FinancialAccountService.cs" />
    <Compile Include="Model\CodeGenerated\FinancialBatchService.cs" />
    <Compile Include="Model\CodeGenerated\FinancialGatewayService.cs" />
    <Compile Include="Model\CodeGenerated\FinancialPaymentDetailService.cs" />
    <Compile Include="Model\CodeGenerated\FinancialPersonBankAccountService.cs" />
    <Compile Include="Model\CodeGenerated\FinancialPersonSavedAccountService.cs" />
    <Compile Include="Model\CodeGenerated\FinancialPledgeService.cs" />
    <Compile Include="Model\CodeGenerated\FinancialScheduledTransactionDetailService.cs" />
    <Compile Include="Model\CodeGenerated\FinancialScheduledTransactionService.cs" />
    <Compile Include="Model\CodeGenerated\FinancialTransactionDetailService.cs" />
    <Compile Include="Model\CodeGenerated\FinancialTransactionImageService.cs" />
    <Compile Include="Model\CodeGenerated\FinancialTransactionRefundService.cs" />
    <Compile Include="Model\CodeGenerated\FinancialTransactionService.cs" />
    <Compile Include="Model\CodeGenerated\FollowingEventNotificationService.cs" />
    <Compile Include="Model\CodeGenerated\FollowingEventSubscriptionService.cs" />
    <Compile Include="Model\CodeGenerated\FollowingEventTypeService.cs" />
    <Compile Include="Model\CodeGenerated\FollowingService.cs" />
    <Compile Include="Model\CodeGenerated\FollowingSuggestedService.cs" />
    <Compile Include="Model\CodeGenerated\FollowingSuggestionTypeService.cs" />
    <Compile Include="Model\CodeGenerated\GroupLocationService.cs" />
    <Compile Include="Model\CodeGenerated\GroupMemberRequirementService.cs" />
    <Compile Include="Model\CodeGenerated\GroupMemberService.cs" />
    <Compile Include="Model\CodeGenerated\GroupMemberWorkflowTriggerService.cs" />
    <Compile Include="Model\CodeGenerated\GroupRequirementService.cs" />
    <Compile Include="Model\CodeGenerated\GroupRequirementTypeService.cs" />
    <Compile Include="Model\CodeGenerated\GroupScheduleExclusionService.cs" />
    <Compile Include="Model\CodeGenerated\GroupService.cs" />
    <Compile Include="Model\CodeGenerated\GroupTypeRoleService.cs" />
    <Compile Include="Model\CodeGenerated\GroupTypeService.cs" />
    <Compile Include="Model\CodeGenerated\HistoryService.cs" />
    <Compile Include="Model\CodeGenerated\HtmlContentService.cs" />
    <Compile Include="Model\CodeGenerated\InteractionChannelService.cs" />
    <Compile Include="Model\CodeGenerated\InteractionComponentService.cs" />
    <Compile Include="Model\CodeGenerated\InteractionDeviceTypeService.cs" />
    <Compile Include="Model\CodeGenerated\InteractionService.cs" />
    <Compile Include="Model\CodeGenerated\InteractionSessionService.cs" />
    <Compile Include="Model\CodeGenerated\LayoutService.cs" />
    <Compile Include="Model\CodeGenerated\LocationService.cs" />
    <Compile Include="Model\CodeGenerated\MergeTemplateService.cs" />
    <Compile Include="Model\CodeGenerated\MetricCategoryService.cs" />
    <Compile Include="Model\CodeGenerated\MetricPartitionService.cs" />
    <Compile Include="Model\CodeGenerated\MetricService.cs" />
    <Compile Include="Model\CodeGenerated\MetricValuePartitionService.cs" />
    <Compile Include="Model\CodeGenerated\MetricValueService.cs" />
    <Compile Include="Model\CodeGenerated\NoteService.cs" />
    <Compile Include="Model\CodeGenerated\NoteTypeService.cs" />
    <Compile Include="Model\CodeGenerated\NotificationRecipientService.cs" />
    <Compile Include="Model\CodeGenerated\NotificationService.cs" />
    <Compile Include="Model\CodeGenerated\PageContextService.cs" />
    <Compile Include="Model\CodeGenerated\PageRouteService.cs" />
    <Compile Include="Model\CodeGenerated\PageService.cs" />
    <Compile Include="Model\CodeGenerated\PersonAliasService.cs" />
    <Compile Include="Model\CodeGenerated\BadgeService.cs" />
    <Compile Include="Model\CodeGenerated\PersonDuplicateService.cs" />
    <Compile Include="Model\CodeGenerated\PersonPreviousNameService.cs" />
    <Compile Include="Model\CodeGenerated\PersonService.cs" />
    <Compile Include="Model\CodeGenerated\PersonViewedService.cs" />
    <Compile Include="Model\CodeGenerated\PhoneNumberService.cs" />
    <Compile Include="Model\CodeGenerated\PluginMigrationService.cs" />
    <Compile Include="Model\CodeGenerated\PrayerRequestService.cs" />
    <Compile Include="Model\CodeGenerated\RegistrationInstanceService.cs" />
    <Compile Include="Model\CodeGenerated\RegistrationRegistrantFeeService.cs" />
    <Compile Include="Model\CodeGenerated\RegistrationRegistrantService.cs" />
    <Compile Include="Model\CodeGenerated\RegistrationService.cs" />
    <Compile Include="Model\CodeGenerated\RegistrationTemplateDiscountService.cs" />
    <Compile Include="Model\CodeGenerated\RegistrationTemplateFeeService.cs" />
    <Compile Include="Model\CodeGenerated\RegistrationTemplateFormFieldService.cs" />
    <Compile Include="Model\CodeGenerated\RegistrationTemplateFormService.cs" />
    <Compile Include="Model\CodeGenerated\RegistrationTemplateService.cs" />
    <Compile Include="Model\CodeGenerated\ReportFieldService.cs" />
    <Compile Include="Model\CodeGenerated\ReportService.cs" />
    <Compile Include="Model\CodeGenerated\RestActionService.cs" />
    <Compile Include="Model\CodeGenerated\RestControllerService.cs" />
    <Compile Include="Model\CodeGenerated\ScheduleCategoryExclusionService.cs" />
    <Compile Include="Model\CodeGenerated\ScheduleService.cs" />
    <Compile Include="Model\CodeGenerated\ServiceJobService.cs" />
    <Compile Include="Model\CodeGenerated\ServiceLogService.cs" />
    <Compile Include="Model\CodeGenerated\SignatureDocumentService.cs" />
    <Compile Include="Model\CodeGenerated\SignatureDocumentTemplateService.cs" />
    <Compile Include="Model\CodeGenerated\SiteDomainService.cs" />
    <Compile Include="Model\CodeGenerated\SiteService.cs" />
    <Compile Include="Model\CodeGenerated\SystemEmailService.cs" />
    <Compile Include="Model\SystemEmailService.Partial.cs" />
    <Compile Include="Model\CodeGenerated\TaggedItemService.cs" />
    <Compile Include="Model\CodeGenerated\TagService.cs" />
    <Compile Include="Model\CodeGenerated\UserLoginService.cs" />
    <Compile Include="Model\CodeGenerated\WorkflowActionFormAttributeService.cs" />
    <Compile Include="Model\CodeGenerated\WorkflowActionFormService.cs" />
    <Compile Include="Model\CodeGenerated\WorkflowActionService.cs" />
    <Compile Include="Model\CodeGenerated\WorkflowActionTypeService.cs" />
    <Compile Include="Model\CodeGenerated\WorkflowActivityService.cs" />
    <Compile Include="Model\CodeGenerated\WorkflowActivityTypeService.cs" />
    <Compile Include="Model\CodeGenerated\WorkflowService.cs" />
    <Compile Include="Model\CodeGenerated\WorkflowTriggerService.cs" />
    <Compile Include="Model\CodeGenerated\WorkflowTypeService.cs" />
    <Compile Include="Model\Communication.cs" />
    <Compile Include="Model\CommunicationRecipient.cs" />
    <Compile Include="Model\CommunicationRecipientService.Partial.cs" />
    <Compile Include="Model\CommunicationService.Partial.cs" />
    <Compile Include="Model\CommunicationTemplate.cs" />
    <Compile Include="Model\ConnectionActivityType.cs" />
    <Compile Include="Model\ConnectionOpportunityGroupConfig.cs" />
    <Compile Include="Model\ConnectionOpportunity.cs" />
    <Compile Include="Model\ConnectionOpportunityCampus.cs" />
    <Compile Include="Model\ConnectionOpportunityConnectorGroup.cs" />
    <Compile Include="Model\ConnectionOpportunityGroup.cs" />
    <Compile Include="Model\ConnectionRequest.cs" />
    <Compile Include="Model\ConnectionRequestActivity.cs" />
    <Compile Include="Model\ConnectionRequestWorkflow.cs" />
    <Compile Include="Model\ConnectionStatus.cs" />
    <Compile Include="Model\ConnectionType.cs" />
    <Compile Include="Model\ConnectionWorkflow.cs" />
    <Compile Include="Model\ConnectionWorkflowService.Partial.cs" />
    <Compile Include="Model\ContentChannel.cs" />
    <Compile Include="Model\ContentChannelItem.cs" />
    <Compile Include="Model\ContentChannelType.cs" />
    <Compile Include="Model\DataView.cs" />
    <Compile Include="Model\DataViewFilter.cs" />
    <Compile Include="Model\DataViewService.Partial.cs" />
    <Compile Include="Model\DbGeographyConverter.cs" />
    <Compile Include="Model\DefinedType.cs" />
    <Compile Include="Model\DefinedTypeService.Partial.cs" />
    <Compile Include="Model\DefinedValue.cs" />
    <Compile Include="Model\DefinedValueService.Partial.cs" />
    <Compile Include="Model\Device.cs" />
    <Compile Include="Model\DeviceService.Partial.cs" />
    <Compile Include="Model\DiscService.cs" />
    <Compile Include="Model\EntitySet.cs" />
    <Compile Include="Model\EntitySetItem.cs" />
    <Compile Include="Model\EntitySetItemService.Partial.cs" />
    <Compile Include="Model\EntitySetService.Partial.cs" />
    <Compile Include="Model\EntityType.cs" />
    <Compile Include="Model\EntityTypeService.Partial.cs" />
    <Compile Include="Model\EventCalendar.cs" />
    <Compile Include="Model\EventCalendarContentChannel.cs" />
    <Compile Include="Model\EventCalendarItem.cs" />
    <Compile Include="Model\EventItem.cs" />
    <Compile Include="Model\EventItemAudience.cs" />
    <Compile Include="Model\EventItemOccurrence.cs" />
    <Compile Include="Model\EventItemOccurrenceChannelItem.cs" />
    <Compile Include="Model\EventItemOccurrenceGroupMap.cs" />
    <Compile Include="Model\ExceptionLog.cs" />
    <Compile Include="Model\ExceptionLogService.Partial.cs" />
    <Compile Include="Model\FieldType.cs" />
    <Compile Include="Model\FieldTypeService.Partial.cs" />
    <Compile Include="Model\FinancialAccount.cs" />
    <Compile Include="Model\FinancialBatch.cs" />
    <Compile Include="Model\FinancialBatchService.Partial.cs" />
    <Compile Include="Model\FinancialGateway.cs" />
    <Compile Include="Model\FinancialPaymentDetail.cs" />
    <Compile Include="Model\FinancialPersonBankAccount.cs" />
    <Compile Include="Model\FinancialPersonBankAccountService.Partial.cs" />
    <Compile Include="Model\FinancialPersonSavedAccount.cs" />
    <Compile Include="Model\FinancialPersonSavedAccountService.Partial.cs" />
    <Compile Include="Model\FinancialPledge.cs" />
    <Compile Include="Model\FinancialPledgeService.Partial.cs" />
    <Compile Include="Model\FinancialScheduledTransaction.cs" />
    <Compile Include="Model\FinancialScheduledTransactionDetail.cs" />
    <Compile Include="Model\FinancialScheduledTransactionService.Partial.cs" />
    <Compile Include="Model\FinancialTransaction.cs" />
    <Compile Include="Model\FinancialTransactionDetail.cs" />
    <Compile Include="Model\FinancialTransactionDetailService.Partial.cs" />
    <Compile Include="Model\ContentChannelItemAssociation.cs" />
    <Compile Include="Model\FinancialTransactionImage.cs" />
    <Compile Include="Model\FinancialTransactionRefund.cs" />
    <Compile Include="Model\FinancialTransactionService.Partial.cs" />
    <Compile Include="Model\Following.cs" />
    <Compile Include="Model\FollowingEventNotification.cs" />
    <Compile Include="Model\FollowingEventSubscription.cs" />
    <Compile Include="Model\FollowingEventType.cs" />
    <Compile Include="Model\FollowingService.partial.cs" />
    <Compile Include="Model\FollowingSuggested.cs" />
    <Compile Include="Model\FollowingSuggestionType.cs" />
    <Compile Include="Model\Group.cs" />
    <Compile Include="Model\GroupLocation.cs" />
    <Compile Include="Model\GroupLocationService.Partial.cs" />
    <Compile Include="Model\GroupMember.cs" />
    <Compile Include="Model\GroupMemberRequirement.cs" />
    <Compile Include="Model\GroupMemberService.Partial.cs" />
    <Compile Include="Model\GroupMemberWorkflowTrigger.cs" />
    <Compile Include="Model\GroupMemberWorkflowTrigger.Partial.cs" />
    <Compile Include="Model\GroupRequirement.cs" />
    <Compile Include="Model\GroupRequirementType.cs" />
    <Compile Include="Model\GroupScheduleExclusion.cs" />
    <Compile Include="Model\GroupService.Partial.cs" />
    <Compile Include="Model\GroupType.cs" />
    <Compile Include="Model\GroupTypeLocationType.cs" />
    <Compile Include="Model\GroupTypeRole.cs" />
    <Compile Include="Model\GroupTypeRoleService.Partial.cs" />
    <Compile Include="Model\ContentChannelService.Partial.cs" />
    <Compile Include="Model\GroupTypeService.Partial.cs" />
    <Compile Include="Model\History.cs" />
    <Compile Include="Model\HistoryService.Partial.cs" />
    <Compile Include="Model\HtmlContent.cs" />
    <Compile Include="Model\HtmlContentService.Partial.cs" />
    <Compile Include="Model\Interaction.cs" />
    <Compile Include="Model\InteractionChannel.cs" />
    <Compile Include="Model\InteractionComponent.cs" />
    <Compile Include="Model\InteractionDeviceType.cs" />
    <Compile Include="Model\InteractionSession.cs" />
    <Compile Include="Model\Layout.cs" />
    <Compile Include="Model\LayoutService.Partial.cs" />
    <Compile Include="Model\Location.cs" />
    <Compile Include="Model\LocationService.Partial.cs" />
    <Compile Include="Model\MergeTemplate.cs" />
    <Compile Include="Model\Metaphone.cs" />
    <Compile Include="Model\Metric.cs" />
    <Compile Include="Model\MetricCategory.cs" />
    <Compile Include="Model\MetricPartition.cs" />
    <Compile Include="Model\MetricValue.cs" />
    <Compile Include="Model\MetricValuePartition.cs" />
    <Compile Include="Model\NcoaHistory.cs" />
    <Compile Include="Model\NcoaHistoryService.Partial.cs" />
    <Compile Include="Model\Note.cs" />
    <Compile Include="Model\NoteService.Partial.cs" />
    <Compile Include="Model\NoteType.cs" />
    <Compile Include="Model\NoteTypeService.Partial.cs" />
    <Compile Include="Model\NoteWatch.cs" />
    <Compile Include="Model\Notification.cs" />
    <Compile Include="Model\NotificationRecipient.cs" />
    <Compile Include="Model\Page.cs" />
    <Compile Include="Model\PageContext.cs" />
    <Compile Include="Model\PageContextService.Partial.cs" />
    <Compile Include="Model\PageRoute.cs" />
    <Compile Include="Model\PageRouteService.Partial.cs" />
    <Compile Include="Model\PageService.Partial.cs" />
    <Compile Include="Model\Person.cs" />
    <Compile Include="Model\PersonalDevice.cs" />
    <Compile Include="Model\PersonAlias.cs" />
    <Compile Include="Model\PersonalDeviceService.Partial.cs" />
    <Compile Include="Model\PersonAliasService.Partial.cs" />
    <Compile Include="Model\Badge.cs" />
    <Compile Include="Model\BadgeService.partial.cs" />
    <Compile Include="Model\PersonDuplicate.cs" />
    <Compile Include="Model\PersonPreviousName.cs" />
    <Compile Include="Model\PersonSearchKey.cs" />
    <Compile Include="Model\PersonSearchKeyService.Partial.cs" />
    <Compile Include="Model\PersonService.Partial.cs" />
    <Compile Include="Model\PersonSignal.cs" />
    <Compile Include="Model\PersonToken.cs" />
    <Compile Include="Model\PersonTokenService.Partial.cs" />
    <Compile Include="Model\PersonViewed.cs" />
    <Compile Include="Model\PersonViewedService.Partial.cs" />
    <Compile Include="Model\PhoneNumber.cs" />
    <Compile Include="Model\PhoneNumberService.Partial.cs" />
    <Compile Include="Model\PluginMigration.cs" />
    <Compile Include="Model\PrayerRequest.cs" />
    <Compile Include="Model\PrayerRequestService.partial.cs" />
    <Compile Include="Model\RangeValue.cs" />
    <Compile Include="Model\Registration.cs" />
    <Compile Include="Model\RegistrationInstance.cs" />
    <Compile Include="Model\RegistrationRegistrant.cs" />
    <Compile Include="Model\RegistrationRegistrantFee.cs" />
    <Compile Include="Model\RegistrationService.partial.cs" />
    <Compile Include="Model\RegistrationTemplate.cs" />
    <Compile Include="Model\RegistrationTemplateDiscount.cs" />
    <Compile Include="Model\RegistrationTemplateFee.cs" />
    <Compile Include="Model\RegistrationTemplateDiscountService.Partial.cs" />
    <Compile Include="Model\RegistrationTemplateForm.cs" />
    <Compile Include="Model\RegistrationTemplateFormField.cs" />
    <Compile Include="Model\Report.cs" />
    <Compile Include="Model\ScheduleCategoryExclusion.cs" />
    <Compile Include="Model\ReportField.cs" />
    <Compile Include="Model\ReportService.partial.cs" />
    <Compile Include="Model\RestAction.cs" />
    <Compile Include="Model\RestActionService.partial.cs" />
    <Compile Include="Model\RestController.cs" />
    <Compile Include="Model\RestControllerService.Partial.cs" />
    <Compile Include="Model\Schedule.cs" />
    <Compile Include="Model\ScheduleService.Partial.cs" />
    <Compile Include="Model\ServiceJobHistory.cs" />
    <Compile Include="Model\ServiceJobHistoryService.Partial.cs" />
    <Compile Include="Model\SignalType.cs" />
    <Compile Include="Model\SiteDomain.cs" />
    <Compile Include="Model\LavaShortCode.cs" />
    <Compile Include="Model\PageShortLinkService.Partial.cs" />
    <Compile Include="Model\WorkflowActionService.Partial.cs" />
    <Compile Include="Pbx\CdrRecord.cs" />
    <Compile Include="Pbx\PbxComponent.cs" />
    <Compile Include="Pbx\PbxContainer.cs" />
    <Compile Include="Badge\Component\Giving.cs" />
    <Compile Include="Badge\Component\GroupTypeAttendance.cs" />
    <Compile Include="Badge\Component\InDataView.cs" />
    <Compile Include="Badge\Component\TopPersonSignal.cs" />
    <Compile Include="Badge\Component\PersonalDevice.cs" />
    <Compile Include="Badge\Component\InteractionsInRange.cs" />
    <Compile Include="Plugin\HotFixes\038_LabelFieldType.cs" />
    <Compile Include="Plugin\HotFixes\046_EnableSmartyStreetsIfNoActiveLocationSrv.cs" />
    <Compile Include="Plugin\HotFixes\045_FamilyRegistration.cs" />
    <Compile Include="Plugin\HotFixes\044_EnsureCommunicationMigration.cs" />
    <Compile Include="Plugin\HotFixes\043_MoreMigrationRollupsForV7_3.cs" />
    <Compile Include="Plugin\HotFixes\041_MigrationRollupsForV7_3.cs" />
    <Compile Include="Plugin\HotFixes\040_BusinessTransactionDetailLinks.cs" />
    <Compile Include="Plugin\HotFixes\039_MigrationRollupsForV7_2.cs" />
    <Compile Include="Plugin\HotFixes\042_FixShortLinkUrlInteractionChannel.cs" />
    <Compile Include="Plugin\HotFixes\048_InteractionSessionPerformance.cs" />
    <Compile Include="Plugin\HotFixes\047_DataAutomation.cs" />
    <Compile Include="Plugin\HotFixes\049_UpdateGivingAnalyticsAccounts.cs" />
    <Compile Include="Reporting\DataFilter\Person\AttendanceCampusFilter.cs" />
    <Compile Include="Plugin\HotFixes\050_MigrationRollupsForV7_4.cs" />
    <Compile Include="Reporting\DataFilter\FinancialScheduledTransactionDetail\AccountFilter.cs" />
    <Compile Include="Reporting\DataFilter\BenevolenceRequest\CampusActiveFilter.cs" />
    <Compile Include="Reporting\DataFilter\BenevolenceRequest\CampusesActiveFilter.cs" />
    <Compile Include="Reporting\DataFilter\BenevolenceRequest\CampusesFilter.cs" />
    <Compile Include="Reporting\DataFilter\BenevolenceRequest\CampusFilter.cs" />
    <Compile Include="Reporting\DataFilter\BenevolenceRequest\TotalBenevolenceFilter.cs" />
    <Compile Include="Reporting\DataFilter\Person\BenevolenceRequestDataViewFilter.cs" />
    <Compile Include="Reporting\DataFilter\Person\CommunicationStatusFilter.cs" />
    <Compile Include="Reporting\DataFilter\Person\ConnectionRequestDataViewFilter.cs" />
    <Compile Include="Reporting\DataFilter\Person\FinancialPledgeDataViewFilter.cs" />
    <Compile Include="Reporting\DataFilter\Person\FinancialScheduledTransactionDataViewFilter.cs" />
    <Compile Include="Reporting\DataFilter\Person\FinancialTransactionDataViewFilter.cs" />
    <Compile Include="Reporting\DataFilter\Person\HasPhoneFilter.cs" />
    <Compile Include="Reporting\DataFilter\Person\HasSignalFilter.cs" />
    <Compile Include="Reporting\DataFilter\Person\InRegistrationInstanceRegistrationTemplateFilter.cs" />
    <Compile Include="Reporting\DataFilter\Person\InLocationGeofenceFilter.cs" />
    <Compile Include="Reporting\DataFilter\Person\LocationFilter.cs" />
    <Compile Include="Reporting\DataFilter\Person\PersonalDeviceDataViewFilter.cs" />
    <Compile Include="Reporting\DataFilter\Person\PostalCodeFilter.cs" />
    <Compile Include="Reporting\DataFilter\Person\HasNoteFilter.cs" />
    <Compile Include="Reporting\DataFilter\Person\PrayerRequestDataViewFilter.cs" />
    <Compile Include="Reporting\DataFilter\Person\UserLoginDataViewFilter.cs" />
    <Compile Include="Reporting\DataFilter\PrayerRequest\CampusActiveFilter.cs" />
    <Compile Include="Reporting\DataFilter\PrayerRequest\CampusesActiveFilter.cs" />
    <Compile Include="Reporting\DataFilter\PrayerRequest\CampusesFilter.cs" />
    <Compile Include="Reporting\DataFilter\PrayerRequest\CampusFilter.cs" />
    <Compile Include="Reporting\DataFilter\PrayerRequest\ContainsPeopleFilter.cs" />
    <Compile Include="Reporting\DataFilter\UserLogin\LoginTypeFilter.cs" />
    <Compile Include="Reporting\DataSelect\BenevolenceRequest\CampusSelect.cs" />
    <Compile Include="Reporting\DataSelect\BenevolenceRequest\TotalBenevolenceSelect.cs" />
    <Compile Include="Reporting\DataSelect\FormattedFieldSelect.cs" />
    <Compile Include="Reporting\DataSelect\GroupMember\GroupLinkSelect.cs" />
    <Compile Include="Reporting\DataSelect\GroupMember\GroupAttributeSelect.cs" />
    <Compile Include="Reporting\DataSelect\Group\GroupFormattedFieldSelect.cs" />
    <Compile Include="Reporting\DataSelect\Group\ScheduleSelect.cs" />
    <Compile Include="Reporting\DataSelect\Person\PersonFormattedFieldSelect.cs" />
    <Compile Include="Reporting\DataSelect\Person\SignalSelect.cs" />
    <Compile Include="Reporting\DataSelect\PrayerRequest\CampusSelect.cs" />
    <Compile Include="Reporting\DataSelect\PrayerRequest\CategorySelect.cs" />
    <Compile Include="Reporting\DataSelect\PrayerRequest\PersonLinkSelect.cs" />
    <Compile Include="Reporting\DataTransform\Person\FamilyMembersTransform.cs" />
    <Compile Include="Reporting\DataTransform\Person\FatherTransform.cs" />
    <Compile Include="Reporting\DataTransform\Person\GrandchildTransform.cs" />
    <Compile Include="Reporting\DataTransform\Person\GrandparentTransform.cs" />
    <Compile Include="Reporting\DataTransform\Person\MotherTransform.cs" />
    <Compile Include="Reporting\DataTransform\Person\SpouseTransform.cs" />
    <Compile Include="Reporting\IRecipientDataSelect.cs" />
    <Compile Include="Reporting\PowerBiUtilities.cs" />
    <Compile Include="Search\Other\Universal.cs" />
    <Compile Include="Reporting\DataFilter\Person\InRegistrationInstanceFilter.cs" />
    <Compile Include="Security\Role.cs" />
    <Compile Include="SqlServerTypes\Loader.cs" />
    <Compile Include="Storage\AssetStorage\AmazonS3Component.cs" />
    <Compile Include="Storage\AssetStorage\Asset.cs" />
    <Compile Include="Storage\AssetStorage\AssetStorageComponent.cs" />
    <Compile Include="Storage\AssetStorage\AssetStorageContainer.cs" />
    <Compile Include="Storage\AssetStorage\FileSystemComponent.cs" />
    <Compile Include="SystemGuid\Block.cs" />
    <Compile Include="SystemGuid\Communication.cs" />
    <Compile Include="SystemGuid\InteractionChannel.cs" />
    <Compile Include="SystemGuid\WorkflowType.cs" />
    <Compile Include="SystemKey\SystemSetting.cs" />
    <Compile Include="SystemKey\UserPreference.cs" />
    <Compile Include="Transactions\DeleteIndexEntityTransaction.cs" />
    <Compile Include="Transactions\IndexEntityTransaction.cs" />
    <Compile Include="Transactions\BulkIndexEntityTypeTransaction.cs" />
    <Compile Include="Transactions\LaunchWorkflowsTransaction.cs" />
    <Compile Include="Transactions\InteractionTransaction.cs" />
    <Compile Include="Transactions\ShortLinkTransaction.cs" />
    <Compile Include="Transactions\SendPaymentReceipts.cs" />
    <Compile Include="Transactions\UpdatePersonsTopSignal.cs" />
    <Compile Include="UniversalSearch\Crawler\Crawler.cs" />
    <Compile Include="UniversalSearch\Crawler\CrawledPage.cs" />
    <Compile Include="UniversalSearch\Crawler\RobotsTxt\AccessRule.cs" />
    <Compile Include="UniversalSearch\Crawler\RobotsTxt\CrawlDelayRule.cs" />
    <Compile Include="UniversalSearch\Crawler\RobotsTxt\Enums\AllowRuleImplementation.cs" />
    <Compile Include="UniversalSearch\Crawler\RobotsTxt\Enums\LineType.cs" />
    <Compile Include="UniversalSearch\Crawler\RobotsTxt\Helpers\EnumHelper.cs" />
    <Compile Include="UniversalSearch\Crawler\RobotsTxt\Line.cs" />
    <Compile Include="UniversalSearch\Crawler\RobotsTxt\Robots.cs" />
    <Compile Include="UniversalSearch\Crawler\RobotsTxt\Rule.cs" />
    <Compile Include="UniversalSearch\Crawler\RobotsTxt\Sitemap.cs" />
    <Compile Include="Net\RockWebRequest.cs" />
    <Compile Include="Badge\Component\GeofencedByGroup.cs" />
    <Compile Include="Plugin\HotFixes\001_FixPhoneCountryCode.cs" />
    <Compile Include="Reporting\ComparisonHelper.cs" />
    <Compile Include="Reporting\DataFilter\NotInOtherDataViewFilter.cs" />
    <Compile Include="Reporting\DataFilter\GroupMembers\GroupMemberAttributesFilter.cs" />
    <Compile Include="Model\ServiceJob.cs" />
    <Compile Include="Model\ServiceJobService.Partial.cs" />
    <Compile Include="Model\ServiceLog.cs" />
    <Compile Include="Model\SignatureDocument.cs" />
    <Compile Include="Model\SignatureDocumentService.Partial.cs" />
    <Compile Include="Model\SignatureDocumentTemplate.cs" />
    <Compile Include="Model\SignatureDocumentTemplateService.Partial.cs" />
    <Compile Include="Model\Site.cs" />
    <Compile Include="Model\PageShortLink.cs" />
    <Compile Include="Model\SiteDomainService.Partial.cs" />
    <Compile Include="Model\SiteService.Partial.cs" />
    <Compile Include="Model\SystemEmail.cs" />
    <Compile Include="Model\Tag.cs" />
    <Compile Include="Model\TaggedItem.cs" />
    <Compile Include="Model\TaggedItemService.Partial.cs" />
    <Compile Include="Model\TagService.Partial.cs" />
    <Compile Include="Model\UserLogin.cs" />
    <Compile Include="Model\UserLoginService.Partial.cs" />
    <Compile Include="Model\Workflow.cs" />
    <Compile Include="Model\WorkflowAction.cs" />
    <Compile Include="Model\WorkflowActionForm.cs" />
    <Compile Include="Model\WorkflowActionFormAttribute.cs" />
    <Compile Include="Model\WorkflowActionType.cs" />
    <Compile Include="Model\WorkflowActivity.cs" />
    <Compile Include="Model\WorkflowActivityType.cs" />
    <Compile Include="Model\WorkflowLog.cs" />
    <Compile Include="Model\WorkflowService.Partial.cs" />
    <Compile Include="Model\WorkflowTrigger.cs" />
    <Compile Include="Model\WorkflowTriggerService.Partial.cs" />
    <Compile Include="Model\WorkflowType.cs" />
    <Compile Include="PersonProfile\BadgeComponent.cs" />
    <Compile Include="PersonProfile\BadgeContainer.cs" />
    <Compile Include="Badge\Component\AlertNote.cs" />
    <Compile Include="Badge\Component\AttendingDuration.cs" />
    <Compile Include="Badge\Component\Campus.cs" />
    <Compile Include="Badge\Component\DISC.cs" />
    <Compile Include="Badge\Component\FamilyAttendance.cs" />
    <Compile Include="Badge\Component\FamilyWeeksAttendedInDuration.cs" />
    <Compile Include="Badge\Component\InGroupOfType.cs" />
    <Compile Include="Badge\Component\InGroupWithPurpose.cs" />
    <Compile Include="Badge\Component\LastVisitOnSite.cs" />
    <Compile Include="Badge\Component\Liquid.cs" />
    <Compile Include="PersonProfile\HighlightLabelBadge.cs" />
    <Compile Include="PersonProfile\IconBadge.cs" />
    <Compile Include="Plugin\HotFixes\002_CheckinGradeRequired.cs" />
    <Compile Include="Plugin\HotFixes\003_FixSystemEmailQuote.cs" />
    <Compile Include="Plugin\HotFixes\004_FixGradeRequiredAttribute.cs" />
    <Compile Include="Plugin\HotFixes\005_FixCheckinAdminRoute.cs" />
    <Compile Include="Plugin\HotFixes\006_FixCheckinPrevPages.cs" />
    <Compile Include="Plugin\HotFixes\023_SecurityCodeLength.cs" />
    <Compile Include="Plugin\HotFixes\022_Fundraising.cs" />
    <Compile Include="Plugin\HotFixes\017_FixBackgroundCheckOptionalCampus.cs" />
    <Compile Include="Plugin\HotFixes\016_SetInactiveFamilies.cs" />
    <Compile Include="Plugin\HotFixes\015_CheckinByBirthdate.cs" />
    <Compile Include="Plugin\HotFixes\009_FixCheckinAttributes.cs" />
    <Compile Include="Plugin\HotFixes\008_FamilyAnalyticsUpdate.cs" />
    <Compile Include="Plugin\HotFixes\007_FixGroupAndBenevolenceSecurity.cs" />
    <Compile Include="Plugin\HotFixes\014_FixEraGiveAttribValues.cs" />
    <Compile Include="Plugin\HotFixes\013_FixSystemEmailTo_1828.cs" />
    <Compile Include="Plugin\HotFixes\012_FixAttendanceAnalyticsScript.cs" />
    <Compile Include="Plugin\HotFixes\011_FixNameProfileChangeRequest.cs" />
    <Compile Include="Plugin\HotFixes\010_FixGetSpouse.cs" />
    <Compile Include="Plugin\HotFixes\020_FixCommunicationTemplate.cs" />
    <Compile Include="Plugin\HotFixes\021_UpdateCheckInMergefieldDebugInfo.cs" />
    <Compile Include="Plugin\HotFixes\019_FixIpadClientPrinting.cs" />
    <Compile Include="Plugin\HotFixes\018_RestrictGroupRegistrationGroupTypes.cs" />
    <Compile Include="Plugin\HotFixes\024_PrayerRequestAttributes.cs" />
    <Compile Include="Plugin\HotFixes\030_MyConnectionOpportunitiesLava.cs" />
    <Compile Include="Plugin\HotFixes\031_AttendanceAnalyticsGivingId.cs" />
    <Compile Include="Plugin\HotFixes\032_MigrationRollupsForV6_9.cs" />
    <Compile Include="Plugin\HotFixes\029_BatchDetailReopenBatchSecurity.cs" />
    <Compile Include="Plugin\HotFixes\025_PersonGivingEnvelopeAttribute.cs" />
    <Compile Include="Plugin\HotFixes\026_PersonEditConnectionRecordStatus.cs" />
    <Compile Include="Plugin\HotFixes\027_AddCheckinFeatures.cs" />
    <Compile Include="Plugin\HotFixes\028_CheckinTextSettings.cs" />
    <Compile Include="Plugin\HotFixes\033_ConnectionOpportunityCounts.cs" />
    <Compile Include="Plugin\HotFixes\034_FinancialSecurityActions.cs" />
    <Compile Include="Plugin\HotFixes\035_TransactionListSummary.cs" />
    <Compile Include="Plugin\HotFixes\036_PrayerRequestFollowingEvent.cs" />
    <Compile Include="Plugin\HotFixes\037_MigrationRollupsForV6_10.cs" />
    <Compile Include="Plugin\Migration.cs" />
    <Compile Include="Plugin\VersionAttribute.cs" />
    <Compile Include="Properties\AssemblyInfo.cs" />
    <Compile Include="Reporting\Dashboard\DashboardWidget.cs">
      <SubType>ASPXCodeBehind</SubType>
    </Compile>
    <Compile Include="Reporting\Dashboard\LineBarPointsChartDashboardWidget.cs">
      <SubType>ASPXCodeBehind</SubType>
    </Compile>
    <Compile Include="Reporting\DataComponentSettingsHelper.cs" />
    <Compile Include="Reporting\DataFilterComponent.cs" />
    <Compile Include="Reporting\DataFilterContainer.cs" />
    <Compile Include="Reporting\DataFilter\BaseAccountFilter.cs" />
    <Compile Include="Reporting\DataFilter\ContentChannelItem\ContentChannel.cs" />
    <Compile Include="Reporting\DataFilter\ContentChannelItem\ContentChannelItemAttributesFilter.cs" />
    <Compile Include="Reporting\DataFilter\ContentChannelItem\ContentChannelType.cs" />
    <Compile Include="Reporting\DataFilter\EntityFieldFilter.cs" />
    <Compile Include="Reporting\DataFilter\FinancialPledge\AccountFilter.cs" />
    <Compile Include="Reporting\DataFilter\FinancialTransactionDetail\AccountFilter.cs" />
    <Compile Include="Reporting\DataFilter\FinancialTransaction\TotalAmountFilter.cs" />
    <Compile Include="Reporting\DataFilter\GroupMembers\ContainsPeopleFilter.cs" />
    <Compile Include="Reporting\DataFilter\GroupMembers\GroupDataViewFilter.cs" />
    <Compile Include="Reporting\DataFilter\Group\CampusFilter.cs" />
    <Compile Include="Reporting\DataFilter\Group\ContainsGroupMembersFilter.cs" />
    <Compile Include="Reporting\DataFilter\Group\ContainsPeopleFilter.cs" />
    <Compile Include="Reporting\DataFilter\Group\DistanceFromFilter.cs" />
    <Compile Include="Reporting\DataFilter\Group\GroupAttributesFilter.cs" />
    <Compile Include="Reporting\DataFilter\Group\GroupBranchFilter.cs" />
    <Compile Include="Reporting\DataFilter\Group\GroupTypeDataViewFilter.cs" />
    <Compile Include="Reporting\DataFilter\Group\GroupTypeFilter.cs" />
    <Compile Include="Reporting\DataFilter\Group\MemberCountFilter.cs" />
    <Compile Include="Reporting\DataFilter\Group\SimpleMemberCountFilter.cs" />
    <Compile Include="Reporting\DataFilter\IUpdateSelectionFromPageParameters.cs" />
    <Compile Include="Reporting\DataFilter\OtherDataViewFilter.cs" />
    <Compile Include="Reporting\DataFilter\Person\AgeFilter.cs" />
    <Compile Include="Reporting\DataFilter\Person\CampusesActiveFilter.cs" />
    <Compile Include="Reporting\DataFilter\Person\CampusesFilter.cs" />
    <Compile Include="Reporting\DataFilter\Person\CampusActiveFilter.cs" />
    <Compile Include="Reporting\DataFilter\Person\CampusFilter.cs" />
    <Compile Include="Reporting\DataFilter\Person\DistanceFromFilter.cs" />
    <Compile Include="Reporting\DataFilter\Person\FirstContributionDateFilter.cs" />
    <Compile Include="Reporting\DataFilter\Person\GivingAmountFilter.cs" />
    <Compile Include="Reporting\DataFilter\Person\GradeFilter.cs" />
    <Compile Include="Reporting\DataFilter\Person\GroupAttendanceFilter.cs" />
    <Compile Include="Reporting\DataFilter\Person\GroupDataViewFilter.cs" />
    <Compile Include="Reporting\DataFilter\Person\GroupMemberDataViewFilter.cs" />
    <Compile Include="Reporting\DataFilter\Person\GroupTypeAttendanceFilter.cs" />
    <Compile Include="Reporting\DataFilter\Person\HasPictureFilter.cs" />
    <Compile Include="Reporting\DataFilter\Person\HistoryDataViewFilter.cs" />
    <Compile Include="Reporting\DataFilter\Person\InGroupFilter.cs" />
    <Compile Include="Reporting\DataFilter\Person\InGroupGeofenceFilter.cs" />
    <Compile Include="Reporting\DataFilter\Person\InGroupGroupTypeFilter.cs" />
    <Compile Include="Reporting\DataFilter\Person\InGroupSimpleFilter.cs" />
    <Compile Include="Reporting\DataFilter\Person\LocationDataViewFilter.cs" />
    <Compile Include="Reporting\DataFilter\Person\NotInGroupFilter.cs" />
    <Compile Include="Reporting\DataFilter\Person\NotInGroupGroupTypeFilter.cs" />
    <Compile Include="Reporting\DataFilter\Person\TagFilter.cs" />
    <Compile Include="Reporting\DataFilter\PropertyFilter.cs" />
    <Compile Include="Reporting\DataFilter\Workflow\WorkflowAttributesFilter.cs" />
    <Compile Include="Reporting\DataFilter\Workflow\WorkflowTypeFilter.cs" />
    <Compile Include="Reporting\DataSelectComponent.cs" />
    <Compile Include="Reporting\DataSelectContainer.cs" />
    <Compile Include="Reporting\DataSelect\FinancialTransaction\TotalAmountSelect.cs" />
    <Compile Include="Reporting\DataSelect\GroupMember\GroupCampus.cs" />
    <Compile Include="Reporting\DataSelect\GroupMember\GroupMemberAttributeSelect.cs" />
    <Compile Include="Reporting\DataSelect\GroupMember\GroupRoleSelect.cs" />
    <Compile Include="Reporting\DataSelect\GroupMember\GroupStatusSelect.cs" />
    <Compile Include="Reporting\DataSelect\GroupMember\PersonLinkSelect.cs" />
    <Compile Include="Reporting\DataSelect\Group\CampusSelect.cs" />
    <Compile Include="Reporting\DataSelect\Group\DistanceFromSelect.cs" />
    <Compile Include="Reporting\DataSelect\Group\GroupLinkSelect.cs" />
    <Compile Include="Reporting\DataSelect\Group\GroupTypeSelect.cs" />
    <Compile Include="Reporting\DataSelect\Group\LocationSelect.cs" />
    <Compile Include="Reporting\DataSelect\Group\MemberCountSelect.cs" />
    <Compile Include="Reporting\DataSelect\Group\MemberListSelect.cs" />
    <Compile Include="Reporting\DataSelect\Group\ParentGroupMemberListSelect.cs" />
    <Compile Include="Reporting\DataSelect\Group\ParentGroupSelect.cs" />
    <Compile Include="Reporting\DataSelect\Group\ParticipationRateSelect.cs" />
    <Compile Include="Reporting\DataSelect\LiquidSelect.cs" />
    <Compile Include="Reporting\DataSelect\Person\AddressSelect.cs" />
    <Compile Include="Reporting\DataSelect\Person\AgeSelect.cs" />
    <Compile Include="Reporting\DataSelect\Person\CampusSelect.cs" />
    <Compile Include="Reporting\DataSelect\Person\ChildNamesSelect.cs" />
    <Compile Include="Reporting\DataSelect\Person\DistanceFromSelect.cs" />
    <Compile Include="Reporting\DataSelect\Person\FamilyNameSelect.cs" />
    <Compile Include="Reporting\DataSelect\Person\FirstLastContributionSelect.cs" />
    <Compile Include="Reporting\DataSelect\Person\GradeSelect.cs" />
    <Compile Include="Reporting\DataSelect\Person\GroupParticipationSelect.cs" />
    <Compile Include="Reporting\DataSelect\Person\InGroupGeofenceGroupTypeSelect.cs" />
    <Compile Include="Reporting\DataSelect\Person\InGroupGroupTypeSelect.cs" />
    <Compile Include="Reporting\DataSelect\Person\LastAttendedGroupOfType.cs" />
    <Compile Include="Reporting\DataSelect\Person\LastLoginSelect.cs" />
    <Compile Include="Reporting\DataSelect\Person\LastNoteSelect.cs" />
    <Compile Include="Reporting\DataSelect\Person\ParentEmailSelect.cs" />
    <Compile Include="Reporting\DataSelect\Person\ParentPhoneNumberSelect.cs" />
    <Compile Include="Reporting\DataSelect\Person\ParentsNamesSelect.cs" />
    <Compile Include="Reporting\DataSelect\Person\PersonLinkSelect.cs" />
    <Compile Include="Reporting\DataSelect\Person\PhoneNumberSelect.cs" />
    <Compile Include="Reporting\DataSelect\Person\PhotoSelect.cs" />
    <Compile Include="Reporting\DataSelect\Person\RelatedPeopleSelect.cs" />
    <Compile Include="Reporting\DataSelect\Person\SpouseNameSelect.cs" />
    <Compile Include="Reporting\DataSelect\Person\TotalGivingAmountSelect.cs" />
    <Compile Include="Reporting\DataTransformComponent.cs" />
    <Compile Include="Reporting\DataTransformContainer.cs" />
    <Compile Include="Reporting\DataTransform\Person\ChildrenTransform.cs" />
    <Compile Include="Reporting\DataTransform\Person\ParentTransform.cs" />
    <Compile Include="Reporting\EntityHelper.cs" />
    <Compile Include="Reporting\FilterExpressionExtractor.cs" />
    <Compile Include="Reporting\IDataFilterWithOverrides.cs" />
    <Compile Include="Reporting\ReportingHelper.cs" />
    <Compile Include="Reporting\SelectExpressionExtractor.cs" />
    <Compile Include="Scripting.evaluator.cs" />
    <Compile Include="Scripting.Extensions.cs" />
    <Compile Include="Scripting.native.cs" />
    <Compile Include="Search\Group\Name.cs" />
    <Compile Include="Search\Person\Address.cs" />
    <Compile Include="Search\Person\BirthDate.cs" />
    <Compile Include="Search\Person\BusinessName.cs" />
    <Compile Include="Security\Authentication\Twitter.cs" />
    <Compile Include="Transactions\SaveCommunicationTransaction.cs" />
    <Compile Include="UniversalSearch\FormattedSearchResult.cs" />
    <Compile Include="UniversalSearch\IndexComponents\Elasticsearch.cs" />
    <Compile Include="UniversalSearch\IndexComponents\Lucene.cs" />
    <Compile Include="UniversalSearch\IndexContainer.cs" />
    <Compile Include="UniversalSearch\IndexComponent.cs" />
    <Compile Include="UniversalSearch\IndexModels\Attributes\RockIndexField.cs" />
    <Compile Include="UniversalSearch\IndexModels\BusinessIndex.cs" />
    <Compile Include="UniversalSearch\IndexModels\PersonIndex.cs" />
    <Compile Include="UniversalSearch\IndexModels\ContentChannelItemIndex.cs" />
    <Compile Include="UniversalSearch\IndexModels\IndexModelBase.cs" />
    <Compile Include="UniversalSearch\IndexModels\GroupIndex.cs" />
    <Compile Include="UniversalSearch\IndexModels\SitePageIndex.cs" />
    <Compile Include="UniversalSearch\IndexModels\StringAttribute.cs" />
    <Compile Include="UniversalSearch\IRockIndexable.cs" />
    <Compile Include="UniversalSearch\SearchFieldCriteria.cs" />
    <Compile Include="UniversalSearch\ModelFieldFilterConfig.cs" />
    <Compile Include="UniversalSearch\SearchResultModel.cs" />
    <Compile Include="Utility\Async.cs" />
    <Compile Include="Utility\DebugHelper.cs" />
    <Compile Include="Utility\ExcelHelper.cs" />
    <Compile Include="Utility\ExtensionMethods\DataTable.cs" />
    <Compile Include="Utility\ExtensionMethods\IntegerExtensions.cs" />
    <Compile Include="Utility\ExtensionMethods\IRockTransactionExtensions.cs" />
    <Compile Include="Utility\ExtensionMethods\QuartzExtensions.cs" />
    <Compile Include="Utility\FileUtilities.cs" />
    <Compile Include="Utility\FontAwesomeHelper.cs" />
    <Compile Include="Utility\IRockOwinStartup.cs" />
    <Compile Include="Utility\Ncoa.cs" />
    <Compile Include="Utility\SparkDataApi\PersonAddressItem.cs" />
    <Compile Include="Utility\SparkDataApi\NcoaApi.cs" />
    <Compile Include="Utility\SparkDataApi\NcoaReturnRecord.cs" />
    <Compile Include="Utility\SparkDataApi\NcoaResponse.cs" />
    <Compile Include="Utility\SparkDataApi\GroupNameTransactionKey.cs" />
    <Compile Include="Utility\SparkDataApi\UsernamePassword.cs" />
    <Compile Include="Utility\Settings\DataAutomation\InactivatePeople.cs" />
    <Compile Include="Utility\Settings\DataAutomation\InteractionItem.cs" />
    <Compile Include="Utility\Settings\DataAutomation\MoveAdultChildren.cs" />
    <Compile Include="Utility\Settings\DataAutomation\ReactivatePeople.cs" />
    <Compile Include="Utility\Settings\DataAutomation\UpdateFamilyStatus.cs" />
    <Compile Include="Utility\Settings\DataAutomation\UpdatePersonConnectionStatus.cs" />
    <Compile Include="Utility\Settings\DataAutomation\UpdateFamilyCampus.cs" />
    <Compile Include="Utility\Settings\SparkData\NcoaSettings.cs" />
    <Compile Include="Utility\Settings\SparkData\SparkDataConfig.cs" />
    <Compile Include="Utility\SparkDataApi\SparkDataApi.cs" />
    <Compile Include="Utility\TextToWorkflow.cs" />
    <Compile Include="Utility\ZebraPrint.cs" />
    <Compile Include="Web\HttpModules\ResponseHeaders.cs" />
    <Compile Include="Web\HttpModules\HttpModuleComponent.cs" />
    <Compile Include="Web\HttpModules\HttpModuleContainer.cs" />
    <Compile Include="Blocks\IRockBlockType.cs" />
    <Compile Include="Web\UI\Adapters\ListControlAdaptor.cs" />
    <Compile Include="Web\UI\Adapters\CheckBoxListAdapter.cs" />
    <Compile Include="Web\UI\Controls\Badges\PersonProfileBadgeList.cs" />
    <Compile Include="Web\UI\Controls\Badges\PersonProfileBadge.cs" />
    <Compile Include="Web\UI\Controls\Grid\CustomActionConfig.cs" />
    <Compile Include="Web\UI\Controls\DefinedValueEditor.cs" />
    <Compile Include="Web\UI\Controls\Pickers\DefinedValuePickerWithAdd.cs" />
    <Compile Include="Web\UI\Controls\Pickers\DefinedValuePickerWithAddSingleSelect.cs" />
    <Compile Include="Web\UI\Controls\JsonFieldsBuilder.cs" />
    <Compile Include="Web\UI\Controls\PersonBasicEditor.cs" />
    <Compile Include="Web\UI\Controls\Pickers\BadgeComponentPicker.cs" />
    <Compile Include="Web\UI\Controls\Pickers\AssessmentTypePicker.cs" />
    <Compile Include="Web\UI\Controls\Pickers\BlockTemplatePicker.cs" />
    <Compile Include="Web\UI\Controls\Pickers\DefinedValuePickerWithAddMultipleSelect.cs" />
    <Compile Include="Web\UI\Controls\Pickers\MetricItemPicker.cs" />
    <Compile Include="Web\UI\Controls\Pickers\InteractionChannelPicker.cs" />
    <Compile Include="Web\UI\Controls\Pickers\InteractionComponentPicker.cs" />
    <Compile Include="Web\UI\Controls\Pickers\InteractionChannelInteractionComponentPicker.cs" />
    <Compile Include="Web\UI\Controls\Pickers\AchievementTypePicker.cs" />
    <Compile Include="Web\UI\Controls\Pickers\StreakTypePicker.cs" />
    <Compile Include="Web\UI\Controls\Pickers\StepProgramStepStatusPicker.cs" />
    <Compile Include="Web\UI\Controls\Pickers\StepProgramStepTypePicker.cs" />
    <Compile Include="Web\UI\Controls\Pickers\StepProgramPicker.cs" />
    <Compile Include="Web\UI\Controls\Pickers\StepTypePicker.cs" />
    <Compile Include="Web\UI\Controls\StructureContentEditor.cs" />
    <Compile Include="Web\UI\Controls\Switch.cs">
      <SubType>Code</SubType>
    </Compile>
    <Compile Include="Web\UI\RockBlockNotificationManager.cs" />
    <Compile Include="Web\UI\Controls\AccordionPanel.cs" />
    <Compile Include="Web\UI\Controls\AttributeValuesContainer.cs" />
    <Compile Include="Web\UI\Controls\CampusAccountAmountPicker.cs" />
    <Compile Include="Web\UI\Controls\FieldVisibilityWrapper.cs" />
    <Compile Include="Web\UI\Controls\Captcha.cs" />
    <Compile Include="Web\UI\Controls\Communication\PushNotification.cs" />
    <Compile Include="Web\UI\Controls\AttributeMatrixEditor.cs" />
    <Compile Include="Web\UI\Controls\DynamicPlaceholder.cs" />
    <Compile Include="Web\UI\Controls\FieldVisibilityRulesEditor.cs" />
    <Compile Include="Web\UI\Controls\Grid\PersonMergeField.cs" />
    <Compile Include="Web\UI\Controls\ScreenKeyboard.cs" />
    <Compile Include="Web\UI\Controls\Pickers\SingleEntityPicker.cs" />
    <Compile Include="Web\UI\Controls\Pickers\StepStatusPicker.cs" />
    <Compile Include="Web\UI\Controls\RegistryEntry.cs" />
    <Compile Include="Web\UI\Controls\ValueFilter.cs" />
    <Compile Include="Web\UI\Controls\Grid\EncryptedField.cs" />
    <Compile Include="Web\UI\Controls\Grid\HtmlField.cs" />
    <Compile Include="Web\UI\Controls\Grid\LavaField.cs" />
    <Compile Include="Web\UI\Controls\HiddenFieldRangeValidator.cs" />
    <Compile Include="Web\UI\Controls\HiddenFieldWithValidationProperty.cs" />
    <Compile Include="Web\UI\Controls\IHasRequired.cs" />
    <Compile Include="Web\UI\Controls\IRockChangeHandlerControl.cs" />
    <Compile Include="Web\UI\Controls\NewFamily\AdvanceInfo.cs" />
    <Compile Include="Web\UI\Controls\NewFamily\AdvanceInfoRow.cs" />
    <Compile Include="Web\UI\Controls\NoteEditor.cs" />
    <Compile Include="Web\UI\Controls\NoteOptions.cs" />
    <Compile Include="Web\UI\Controls\ControlMirror.cs" />
    <Compile Include="Web\UI\Controls\Lava.cs" />
    <Compile Include="Web\UI\Controls\ListItems.cs" />
    <Compile Include="Web\UI\Controls\NumberBoxBase.cs" />
    <Compile Include="Web\UI\Controls\NumberUpDownGroup.cs" />
    <Compile Include="Web\UI\Controls\Pickers\AssetStorageProviderPicker.cs" />
    <Compile Include="Web\UI\Controls\Pickers\ContentChannelItemPicker.cs" />
    <Compile Include="Web\UI\Controls\Pickers\ItemFromBlockPicker.cs" />
    <Compile Include="Web\UI\Controls\Pickers\ReportPicker.cs" />
    <Compile Include="Web\UI\Controls\Pickers\DataViewItemPicker.cs" />
    <Compile Include="Web\UI\Controls\Pickers\RegistrationInstancePicker.cs" />
    <Compile Include="Web\UI\Controls\PreRegistration\Children.cs" />
    <Compile Include="Web\UI\Controls\PreRegistration\ChildRow.cs" />
    <Compile Include="Web\UI\Controls\Pickers\DataViewsPicker.cs" />
    <Compile Include="Web\UI\Controls\Pickers\DatePartsPicker.cs" />
    <Compile Include="Web\UI\Controls\Pickers\FieldTypePicker.cs" />
    <Compile Include="Web\UI\Controls\Pickers\GroupMemberPicker.cs" />
    <Compile Include="Web\UI\Controls\Pickers\GroupMembersPicker.cs" />
    <Compile Include="Web\UI\Controls\Pickers\LavaCommandsPicker.cs" />
    <Compile Include="Web\UI\Controls\BackgroundCheckDocument.cs" />
    <Compile Include="Web\UI\Controls\SSNBox.cs" />
    <Compile Include="Web\UI\Controls\ButtonGroup.cs" />
    <Compile Include="Web\UI\ICustomGridColumns.cs" />
    <Compile Include="Web\UI\ICustomGridOptions.cs" />
    <Compile Include="Web\UI\IPickerBlock.cs" />
    <Compile Include="Web\UI\IIdleRedirectBlock.cs" />
    <Compile Include="Web\UI\RockBlockTypeWrapper.cs">
      <SubType>ASPXCodeBehind</SubType>
    </Compile>
    <Compile Include="Web\UI\RockHiddenFieldPageStatePersister.cs" />
    <Compile Include="Web\UI\Controls\Grid\LavaBoundField.cs" />
    <Compile Include="Web\UI\Controls\Pickers\DefinedValuesPickerEnhanced.cs" />
    <Compile Include="Web\UI\Controls\Pickers\RegistrationTemplatePicker.cs" />
    <Compile Include="Web\UI\Controls\RockListBox.cs" />
    <Compile Include="Web\UI\IDynamicAttributesBlock.cs" />
    <Compile Include="Web\UI\RockTheme.cs" />
    <Compile Include="Web\UI\Controls\WarningBlock.cs" />
    <Compile Include="Web\UI\Controls\Pickers\WorkflowActionTypePicker.cs" />
    <Compile Include="Web\UI\Controls\Pickers\ConnectionRequestPicker.cs" />
    <Compile Include="Web\UI\Controls\RangeSlider.cs" />
    <Compile Include="Security\Authentication\Facebook.cs">
      <SubType>Code</SubType>
    </Compile>
    <Compile Include="Search\Person\Email.cs" />
    <Compile Include="Search\Person\Name.cs" />
    <Compile Include="Search\Person\Phone.cs" />
    <Compile Include="Search\SearchComponent.cs" />
    <Compile Include="Search\SearchContainer.cs" />
    <Compile Include="Security\AuthenticationComponent.cs" />
    <Compile Include="Security\AuthenticationContainer.cs" />
    <Compile Include="Security\Authentication\ActiveDirectory.cs" />
    <Compile Include="Security\Authentication\Database.cs" />
    <Compile Include="Security\Authentication\Google.cs" />
    <Compile Include="Security\Authentication\PINAuthentication.cs" />
    <Compile Include="Security\Authorization.cs" />
    <Compile Include="Security\BackgroundCheckComponent.cs" />
    <Compile Include="Security\BackgroundCheckContainer.cs" />
    <Compile Include="Security\BackgroundCheck\ProtectMyMinistry.cs" />
    <Compile Include="Security\DigitalSignatureComponent.cs" />
    <Compile Include="Security\DigitalSignatureContainer.cs" />
    <Compile Include="Security\Encryption.cs" />
    <Compile Include="Security\GlobalDefault.cs" />
    <Compile Include="Security\ISecured.cs" />
    <Compile Include="Security\LoginParameters.cs" />
    <Compile Include="Security\SecurityActionAttribute.cs" />
    <Compile Include="Service References\MelissaData.AddressCheck\Reference.cs">
      <SubType>code</SubType>
    </Compile>
    <Compile Include="Service References\ServiceObjects.GeoCoder\Reference.cs" />
    <Compile Include="Services\NuGet\NuGetExtensionsMethods.cs" />
    <Compile Include="Services\NuGet\PackageService.cs" />
    <Compile Include="Services\NuGet\RockPackagePathResolver.cs" />
    <Compile Include="Services\NuGet\RockProjectManager.cs" />
    <Compile Include="Services\NuGet\WebProjectManager.cs" />
    <Compile Include="Services\NuGet\WebProjectSystem.cs" />
    <Compile Include="Storage\ProviderComponent.cs" />
    <Compile Include="Storage\ProviderContainer.cs" />
    <Compile Include="Storage\Provider\Database.cs" />
    <Compile Include="Storage\Provider\FileSystem.cs" />
    <Compile Include="Store\InstalledPackage.cs" />
    <Compile Include="Store\InstalledPackageService.cs" />
    <Compile Include="Store\Organization.cs" />
    <Compile Include="Store\OrganizationService.cs" />
    <Compile Include="Store\Package.cs" />
    <Compile Include="Store\PackageCategory.cs" />
    <Compile Include="Store\PackageCategoryService.cs" />
    <Compile Include="Store\PackageInstallStep.cs" />
    <Compile Include="Store\PackageService.cs" />
    <Compile Include="Store\PackageVersion.cs" />
    <Compile Include="Store\PackageVersionRating.cs" />
    <Compile Include="Store\PackageVersionRatingService.cs" />
    <Compile Include="Store\PackageVersionService.cs" />
    <Compile Include="Store\Promo.cs" />
    <Compile Include="Store\PromoService.cs" />
    <Compile Include="Store\PurchaseResponse.cs" />
    <Compile Include="Store\StoreImage.cs" />
    <Compile Include="Store\StoreModel.cs" />
    <Compile Include="Store\StoreService.cs" />
    <Compile Include="Store\StoreServiceBase.cs" />
    <Compile Include="SystemGuid\Attribute.cs" />
    <Compile Include="SystemGuid\BinaryFileType.cs" />
    <Compile Include="SystemGuid\BlockType.cs" />
    <Compile Include="SystemGuid\Category.cs" />
    <Compile Include="SystemGuid\ConnectionActivityType.cs" />
    <Compile Include="SystemGuid\DefinedType.cs" />
    <Compile Include="SystemGuid\DefinedValue.cs" />
    <Compile Include="SystemGuid\EntityType.cs" />
    <Compile Include="SystemGuid\FieldType.cs" />
    <Compile Include="SystemGuid\FinancialAccount.cs" />
    <Compile Include="SystemGuid\Group.cs" />
    <Compile Include="SystemGuid\GroupRole.cs" />
    <Compile Include="SystemGuid\GroupType.cs" />
    <Compile Include="SystemGuid\NoteType.cs" />
    <Compile Include="SystemGuid\Page.cs" />
    <Compile Include="SystemGuid\ServiceJob.cs" />
    <Compile Include="SystemGuid\Site.cs" />
    <Compile Include="SystemGuid\SystemEmail.cs" />
    <Compile Include="Transactions\AuditTransaction.cs" />
    <Compile Include="Transactions\ConnectionRequestActivityChangeTransaction.cs" />
    <Compile Include="Transactions\ConnectionRequestChangeTransaction.cs" />
    <Compile Include="Transactions\DeleteAttributeBinaryFile.cs" />
    <Compile Include="Transactions\GroupAttendedTransaction.cs" />
    <Compile Include="Transactions\GroupMemberChangeTransaction.cs" />
    <Compile Include="Transactions\GroupMemberPlacedElsewhereTransaction.cs" />
    <Compile Include="Transactions\ITransaction.cs" />
    <Compile Include="Transactions\LaunchWorkflowTransaction.cs" />
    <Compile Include="Transactions\PageViewTransaction.cs" />
    <Compile Include="Transactions\PersonViewTransaction.cs" />
    <Compile Include="Transactions\RockQueue.cs" />
    <Compile Include="Transactions\RunJobNowTransaction.cs" />
    <Compile Include="Transactions\SaveMetaphoneTransaction.cs" />
    <Compile Include="Transactions\SendCommunicationApprovalEmail.cs" />
    <Compile Include="Transactions\SendCommunicationTransaction.cs" />
    <Compile Include="Transactions\UpdateDigitalSignatureDocumentTransaction.cs" />
    <Compile Include="Transactions\SendDigitalSignatureRequestTransaction.cs" />
    <Compile Include="Transactions\SendRegistrationConfirmationTransaction.cs" />
    <Compile Include="Transactions\SendRegistrationNotificationTransaction.cs" />
    <Compile Include="Transactions\UpdateFacebookFriends.cs" />
    <Compile Include="Transactions\UpdatePaymentStatusTransaction.cs" />
    <Compile Include="Transactions\UserLastActivityTransaction.cs" />
    <Compile Include="Transactions\WorkflowTriggerTransaction.cs" />
    <Compile Include="Utility\AttributeCacheJsonConverter.cs" />
    <Compile Include="Utility\AttributeValueJsonConverter.cs" />
    <Compile Include="Utility\BlockStateContractResolver.cs" />
    <Compile Include="Utility\DateRange.cs" />
    <Compile Include="Utility\DoubleMetaphone.cs" />
    <Compile Include="Utility\EnumAsStringJsonConverter.cs" />
    <Compile Include="Utility\ExpressionHelper.cs" />
    <Compile Include="Utility\ExtensionMethods\AttributesExtensions.cs" />
    <Compile Include="Utility\ExtensionMethods\BooleanExtensions.cs" />
    <Compile Include="Utility\ExtensionMethods\ColorExtensions.cs" />
    <Compile Include="Utility\ExtensionMethods\ControlExtensions.cs" />
    <Compile Include="Utility\ExtensionMethods\CurrencyExtensions.cs" />
    <Compile Include="Utility\ExtensionMethods\DateTimeExtensions.cs" />
    <Compile Include="Utility\ExtensionMethods\DecimalExtensions.cs" />
    <Compile Include="Utility\ExtensionMethods\DefinedValueExtensions.cs" />
    <Compile Include="Utility\ExtensionMethods\EntityExtensions.cs" />
    <Compile Include="Utility\ExtensionMethods\EnumExtensions.cs" />
    <Compile Include="Utility\ExtensionMethods\ExceptionExtensions.cs" />
    <Compile Include="Utility\ExtensionMethods\GridExtensions.cs" />
    <Compile Include="Utility\ExtensionMethods\JsonExtensions.cs" />
    <Compile Include="Utility\ExtensionMethods\LavaExtensions.cs" />
    <Compile Include="Utility\ExtensionMethods\LinqExtensions.cs" />
    <Compile Include="Utility\ExtensionMethods\LocationExtensions.cs" />
    <Compile Include="Utility\ExtensionMethods\ObjectExtensions.cs" />
    <Compile Include="Utility\ExtensionMethods\PageRouteExtensions.cs" />
    <Compile Include="Utility\ExtensionMethods\ReportingExtensions.cs" />
    <Compile Include="Utility\ExtensionMethods\StringExtensions.cs" />
    <Compile Include="Utility\ExtensionMethods\StringHtmlExtensions.cs" />
    <Compile Include="Utility\ExtensionMethods\StringHumanizerExtensions.cs" />
    <Compile Include="Utility\ExtensionMethods\StringPluralizationExtensions.cs" />
    <Compile Include="Utility\IgnoreUrlEncodedKeyContractResolver.cs" />
    <Compile Include="Utility\IRockStartup.cs" />
    <Compile Include="Utility\NotNullJsonConverter.cs" />
    <Compile Include="Utility\Reflection.cs" />
    <Compile Include="Utility\RockDateTime.cs" />
    <Compile Include="Utility\RockJsonMediaTypeFormatter.cs" />
    <Compile Include="Utility\RockJsonTextReader.cs" />
    <Compile Include="Utility\RockJsonTextWriter.cs" />
    <Compile Include="Utility\RockSemanticVersion.cs" />
    <Compile Include="Utility\SettingsStringBase.cs" />
    <Compile Include="Utility\SimpleModeJsonConverter.cs" />
    <Compile Include="Utility\SparkLinkHelper.cs" />
    <Compile Include="Utility\StringAsLiteralJavascriptJsonConverter.cs" />
    <Compile Include="Web\DescriptionList.cs" />
    <Compile Include="Web\FileUploadException.cs" />
    <Compile Include="Web\Fingerprint.cs" />
    <Compile Include="Web\FingerprintExpressionBuilder.cs" />
    <Compile Include="Web\HttpModule.cs" />
    <Compile Include="Web\InternalContext.cs" />
    <Compile Include="Web\PageReference.cs" />
    <Compile Include="Web\RequestValidator.cs" />
    <Compile Include="Web\RockRouteHandler.cs" />
    <Compile Include="Web\SystemSettings.cs" />
    <Compile Include="Web\UI\Adapters\CheckBoxAdapter.cs" />
    <Compile Include="Web\UI\Adapters\DropDownListAdapter.cs" />
    <Compile Include="Web\UI\Adapters\RadioButtonAdapter.cs" />
    <Compile Include="Web\UI\Adapters\RadioButtonListAdapter.cs" />
    <Compile Include="Web\UI\BreadCrumb.cs" />
    <Compile Include="Web\UI\ContextAttribute.cs" />
    <Compile Include="Web\UI\Controls\AddressControl.cs" />
    <Compile Include="Web\UI\Controls\AttributeEditor.cs" />
    <Compile Include="Web\UI\Controls\Badge.cs" />
    <Compile Include="Web\UI\Controls\BootstrapButton.cs" />
    <Compile Include="Web\UI\Controls\ButtonDropDownList.cs" />
    <Compile Include="Web\UI\Controls\Chart\BarChart.cs" />
    <Compile Include="Web\UI\Controls\Chart\ChartClickArgs.cs" />
    <Compile Include="Web\UI\Controls\Chart\ChartOptions.cs" />
    <Compile Include="Web\UI\Controls\Chart\ChartStyle.cs" />
    <Compile Include="Web\UI\Controls\Chart\FlotChart.cs" />
    <Compile Include="Web\UI\Controls\Chart\LineChart.cs" />
    <Compile Include="Web\UI\Controls\Chart\PieChart.cs" />
    <Compile Include="Web\UI\Controls\Checkin Configuration Controls\CheckinArea.cs" />
    <Compile Include="Web\UI\Controls\Checkin Configuration Controls\CheckinAreaRow.cs" />
    <Compile Include="Web\UI\Controls\Checkin Configuration Controls\CheckinGroup.cs" />
    <Compile Include="Web\UI\Controls\Checkin Configuration Controls\CheckinGroupRow.cs" />
    <Compile Include="Web\UI\Controls\CodeEditor.cs" />
    <Compile Include="Web\UI\Controls\ColorPicker.cs" />
    <Compile Include="Web\UI\Controls\Communication\ChannelControl.cs" />
    <Compile Include="Web\UI\Controls\Communication\Email.cs" />
    <Compile Include="Web\UI\Controls\Communication\Sms.cs" />
    <Compile Include="Web\UI\Controls\ConfirmPageUnload.cs" />
    <Compile Include="Web\UI\Controls\CurrencyBox.cs" />
    <Compile Include="Web\UI\Controls\Data Fields\DataDropDownList.cs" />
    <Compile Include="Web\UI\Controls\Data Fields\DataTextBox.cs" />
    <Compile Include="Web\UI\Controls\Data View Filters\FilterField.cs" />
    <Compile Include="Web\UI\Controls\Data View Filters\FilterGroup.cs" />
    <Compile Include="Web\UI\Controls\DynamicControlsHtmlGenericControl.cs" />
    <Compile Include="Web\UI\Controls\DynamicControlsPanel.cs" />
    <Compile Include="Web\UI\Controls\EmailBox.cs" />
    <Compile Include="Web\UI\Controls\Event\RegistrationInstanceEditor.cs" />
    <Compile Include="Web\UI\Controls\Event\RegistrationTemplateFormEditor.cs" />
    <Compile Include="Web\UI\Controls\FileUploader.cs" />
    <Compile Include="Web\UI\Controls\FollowingsHelper.cs" />
    <Compile Include="Web\UI\Controls\Grid\AttributeField.cs" />
    <Compile Include="Web\UI\Controls\Grid\BadgeField.cs" />
    <Compile Include="Web\UI\Controls\Grid\BoolField.cs" />
    <Compile Include="Web\UI\Controls\Grid\BoolFromArrayField.cs" />
    <Compile Include="Web\UI\Controls\Grid\CallbackField.cs" />
    <Compile Include="Web\UI\Controls\Grid\CampusField.cs" />
    <Compile Include="Web\UI\Controls\Grid\CheckBoxEditableField.cs" />
    <Compile Include="Web\UI\Controls\Grid\ColorField.cs" />
    <Compile Include="Web\UI\Controls\Grid\CurrencyField.cs" />
    <Compile Include="Web\UI\Controls\Grid\DateField.cs" />
    <Compile Include="Web\UI\Controls\Grid\DateTimeField.cs" />
    <Compile Include="Web\UI\Controls\Grid\DefinedValueField.cs" />
    <Compile Include="Web\UI\Controls\Grid\DeleteField.cs" />
    <Compile Include="Web\UI\Controls\Grid\EditField.cs" />
    <Compile Include="Web\UI\Controls\Grid\EnumField.cs" />
    <Compile Include="Web\UI\Controls\Grid\FieldTypeField.cs" />
    <Compile Include="Web\UI\Controls\Grid\Grid.cs" />
    <Compile Include="Web\UI\Controls\Grid\GridActions.cs" />
    <Compile Include="Web\UI\Controls\Grid\GridFilter.cs" />
    <Compile Include="Web\UI\Controls\Grid\GroupPickerField.cs" />
    <Compile Include="Web\UI\Controls\Grid\INotRowSelectedField.cs" />
    <Compile Include="Web\UI\Controls\Grid\IPriorityColumn.cs" />
    <Compile Include="Web\UI\Controls\Grid\IRockGridField.cs" />
    <Compile Include="Web\UI\Controls\Grid\LinkButtonField.cs" />
    <Compile Include="Web\UI\Controls\Grid\ListDelimitedField.cs" />
    <Compile Include="Web\UI\Controls\Grid\PersonField.cs" />
    <Compile Include="Web\UI\Controls\Grid\MergePersonField.cs" />
    <Compile Include="Web\UI\Controls\Grid\PhoneNumbersField.cs" />
    <Compile Include="Web\UI\Controls\Grid\ReorderField.cs" />
    <Compile Include="Web\UI\Controls\Grid\RockBoundField.cs" />
    <Compile Include="Web\UI\Controls\Grid\RockLiteralField.cs" />
    <Compile Include="Web\UI\Controls\Grid\RockTemplateField.cs" />
    <Compile Include="Web\UI\Controls\Grid\RockTemplateFieldUnselected.cs" />
    <Compile Include="Web\UI\Controls\Grid\RowEventArgs.cs" />
    <Compile Include="Web\UI\Controls\Grid\SecurityField.cs" />
    <Compile Include="Web\UI\Controls\Grid\SelectField.cs" />
    <Compile Include="Web\UI\Controls\Grid\TimeField.cs" />
    <Compile Include="Web\UI\Controls\Grid\ToggleField.cs" />
    <Compile Include="Web\UI\Controls\HelpBlock.cs" />
    <Compile Include="Web\UI\Controls\HiddenFieldValidator.cs" />
    <Compile Include="Web\UI\Controls\HiddenFieldWithClass.cs" />
    <Compile Include="Web\UI\Controls\HighlightLabel.cs" />
    <Compile Include="Web\UI\Controls\HtmlEditor.cs" />
    <Compile Include="Web\UI\Controls\HtmlGenericContainer.cs" />
    <Compile Include="Web\UI\Controls\IDisplayRequiredIndicator.cs" />
    <Compile Include="Web\UI\Controls\IHasValidationGroup.cs" />
    <Compile Include="Web\UI\Controls\ImageEditor.cs" />
    <Compile Include="Web\UI\Controls\ImageUploader.cs" />
    <Compile Include="Web\UI\Controls\IRockControl.cs" />
    <Compile Include="Web\UI\Controls\IRockControlAdditionalRendering.cs" />
    <Compile Include="Web\UI\Controls\KeyValueList.cs" />
    <Compile Include="Web\UI\Controls\MarkdownEditor.cs" />
    <Compile Include="Web\UI\Controls\ModalAlert.cs" />
    <Compile Include="Web\UI\Controls\ModalDialog.cs" />
    <Compile Include="Web\UI\Controls\ModalIFrameDialog.cs" />
    <Compile Include="Web\UI\Controls\NewFamily\Attributes.cs" />
    <Compile Include="Web\UI\Controls\NewFamily\AttributesRow.cs" />
    <Compile Include="Web\UI\Controls\NewFamily\ContactInfo.cs" />
    <Compile Include="Web\UI\Controls\NewFamily\ContactInfoRow.cs" />
    <Compile Include="Web\UI\Controls\NewFamily\Members.cs" />
    <Compile Include="Web\UI\Controls\NewFamily\MembersRow.cs" />
    <Compile Include="Web\UI\Controls\NoteContainer.cs" />
    <Compile Include="Web\UI\Controls\NotificationBox.cs" />
    <Compile Include="Web\UI\Controls\NumberBox.cs" />
    <Compile Include="Web\UI\Controls\NumberRangeEditor.cs" />
    <Compile Include="Web\UI\Controls\NumberUpDown.cs" />
    <Compile Include="Web\UI\Controls\PageBreadCrumbs.cs" />
    <Compile Include="Web\UI\Controls\PageDescription.cs" />
    <Compile Include="Web\UI\Controls\PageIcon.cs" />
    <Compile Include="Web\UI\Controls\PageTitle.cs" />
    <Compile Include="Web\UI\Controls\PanelDrawer.cs" />
    <Compile Include="Web\UI\Controls\PanelWidget.cs" />
    <Compile Include="Web\UI\Controls\PersonLink.cs" />
    <Compile Include="Web\UI\Controls\Badges\BadgeControl.cs" />
    <Compile Include="Web\UI\Controls\Badges\BadgeListControl.cs" />
    <Compile Include="Web\UI\Controls\PhoneNumberBox.cs" />
    <Compile Include="Web\UI\Controls\Pickers\AccountPicker.cs" />
    <Compile Include="Web\UI\Controls\Pickers\BinaryFilePicker.cs" />
    <Compile Include="Web\UI\Controls\Pickers\BinaryFileTypePicker.cs" />
    <Compile Include="Web\UI\Controls\Pickers\BirthdayPicker.cs" />
    <Compile Include="Web\UI\Controls\Pickers\CampusesPicker.cs" />
    <Compile Include="Web\UI\Controls\Pickers\CampusPicker.cs" />
    <Compile Include="Web\UI\Controls\Pickers\CategoryPicker.cs" />
    <Compile Include="Web\UI\Controls\Pickers\ComponentPicker.cs" />
    <Compile Include="Web\UI\Controls\Pickers\ComponentsPicker.cs" />
    <Compile Include="Web\UI\Controls\Pickers\DataViewPicker.cs" />
    <Compile Include="Web\UI\Controls\Pickers\DatePicker.cs" />
    <Compile Include="Web\UI\Controls\Pickers\DateRangePicker.cs" />
    <Compile Include="Web\UI\Controls\Pickers\DateTimePicker.cs" />
    <Compile Include="Web\UI\Controls\Pickers\DayOfWeekPicker.cs" />
    <Compile Include="Web\UI\Controls\Pickers\DaysOfWeekPicker.cs" />
    <Compile Include="Web\UI\Controls\Pickers\DefinedValuePicker.cs" />
    <Compile Include="Web\UI\Controls\Pickers\DefinedValuesPicker.cs" />
    <Compile Include="Web\UI\Controls\Pickers\EntityPicker.cs" />
    <Compile Include="Web\UI\Controls\Pickers\EntityTypePicker.cs" />
    <Compile Include="Web\UI\Controls\Pickers\EventCalendarPicker.cs" />
    <Compile Include="Web\UI\Controls\Pickers\EventItemPicker.cs" />
    <Compile Include="Web\UI\Controls\Pickers\FinancialGatewayPicker.cs" />
    <Compile Include="Web\UI\Controls\Pickers\GeoPicker.cs" />
    <Compile Include="Web\UI\Controls\Pickers\GradePicker.cs" />
    <Compile Include="Web\UI\Controls\Pickers\GroupAndRolePicker.cs" />
    <Compile Include="Web\UI\Controls\Pickers\GroupPicker.cs" />
    <Compile Include="Web\UI\Controls\Pickers\WorkflowPicker.cs" />
    <Compile Include="Web\UI\Controls\Pickers\GroupRolePicker.cs" />
    <Compile Include="Web\UI\Controls\Pickers\GroupTypeGroupPicker.cs" />
    <Compile Include="Web\UI\Controls\Pickers\GroupTypePicker.cs" />
    <Compile Include="Web\UI\Controls\Pickers\GroupTypesPicker.cs" />
    <Compile Include="Web\UI\Controls\Pickers\ItemPicker.cs" />
    <Compile Include="Web\UI\Controls\Pickers\LocationAddressPicker.cs" />
    <Compile Include="Web\UI\Controls\Pickers\LocationItemPicker.cs" />
    <Compile Include="Web\UI\Controls\Pickers\LocationPicker.cs" />
    <Compile Include="Web\UI\Controls\Pickers\MergeFieldPicker.cs" />
    <Compile Include="Web\UI\Controls\Pickers\MergeTemplatePicker.cs" />
    <Compile Include="Web\UI\Controls\Pickers\MetricCategoryPicker.cs" />
    <Compile Include="Web\UI\Controls\Pickers\MonthDayPicker.cs" />
    <Compile Include="Web\UI\Controls\Pickers\MonthYearPicker.cs" />
    <Compile Include="Web\UI\Controls\Pickers\PagePicker.cs" />
    <Compile Include="Web\UI\Controls\Pickers\PersonPicker.cs" />
    <Compile Include="Web\UI\Controls\Pickers\RemoteAuthsPicker.cs" />
    <Compile Include="Web\UI\Controls\Pickers\SchedulePicker.cs" />
    <Compile Include="Web\UI\Controls\Pickers\SlidingDateRangePicker.cs" />
    <Compile Include="Web\UI\Controls\Pickers\TimePicker.cs" />
    <Compile Include="Web\UI\Controls\Pickers\TreeViewItem.cs" />
    <Compile Include="Web\UI\Controls\Pickers\WorkflowTypePicker.cs" />
    <Compile Include="Web\UI\Controls\Pickers\YearPicker.cs" />
    <Compile Include="Web\UI\Controls\RockBulletedList.cs" />
    <Compile Include="Web\UI\Controls\RockCheckBox.cs" />
    <Compile Include="Web\UI\Controls\RockCheckBoxList.cs" />
    <Compile Include="Web\UI\Controls\RockControlHelper.cs" />
    <Compile Include="Web\UI\Controls\RockControlWrapper.cs" />
    <Compile Include="Web\UI\Controls\RockDropDownList.cs" />
    <Compile Include="Web\UI\Controls\RockLiteral.cs" />
    <Compile Include="Web\UI\Controls\RockRadioButton.cs" />
    <Compile Include="Web\UI\Controls\RockRadioButtonList.cs" />
    <Compile Include="Web\UI\Controls\RockRating.cs" />
    <Compile Include="Web\UI\Controls\RockTextBox.cs" />
    <Compile Include="Web\UI\Controls\RockTextOrDropDownList.cs" />
    <Compile Include="Web\UI\Controls\RockUpdatePanel.cs" />
    <Compile Include="Web\UI\Controls\ScheduleBuilder.cs" />
    <Compile Include="Web\UI\Controls\SearchField.cs" />
    <Compile Include="Web\UI\Controls\SecurityButton.cs" />
    <Compile Include="Web\UI\Controls\StateDropDownList.cs" />
    <Compile Include="Web\UI\Controls\TagList.cs" />
    <Compile Include="Web\UI\Controls\TermDescription.cs" />
    <Compile Include="Web\UI\Controls\Toggle.cs" />
    <Compile Include="Web\UI\Controls\UrlLinkBox.cs" />
    <Compile Include="Web\UI\Controls\ValueList.cs" />
    <Compile Include="Web\UI\Controls\Workflow Controls\WorkflowActionEditor.cs" />
    <Compile Include="Web\UI\Controls\Workflow Controls\WorkflowActionTypeEditor.cs" />
    <Compile Include="Web\UI\Controls\Workflow Controls\WorkflowActivityEditor.cs" />
    <Compile Include="Web\UI\Controls\Workflow Controls\WorkflowActivityTypeEditor.cs" />
    <Compile Include="Web\UI\Controls\Workflow Controls\WorkflowFormActionList.cs" />
    <Compile Include="Web\UI\Controls\Workflow Controls\WorkflowFormAttributeRow.cs" />
    <Compile Include="Web\UI\Controls\Workflow Controls\WorkflowFormEditor.cs" />
    <Compile Include="Web\UI\Controls\Zone.cs" />
    <Compile Include="Web\UI\DialogPage.cs">
      <SubType>ASPXCodeBehind</SubType>
    </Compile>
    <Compile Include="Web\UI\IDetailBlock.cs" />
    <Compile Include="Web\UI\ISecondaryBlock.cs" />
    <Compile Include="Web\UI\PersonBlock.cs">
      <SubType>ASPXCodeBehind</SubType>
    </Compile>
    <Compile Include="Web\UI\ContextEntityBlock.cs">
      <SubType>ASPXCodeBehind</SubType>
    </Compile>
    <Compile Include="Web\UI\RockBlock.cs">
      <SubType>ASPXCodeBehind</SubType>
    </Compile>
    <Compile Include="Web\UI\RockBlockCustomSettings.cs">
      <SubType>ASPXCodeBehind</SubType>
    </Compile>
    <Compile Include="Web\UI\RockBlockWrapper.cs" />
    <Compile Include="Web\UI\RockMasterPage.cs">
      <SubType>ASPXCodeBehind</SubType>
    </Compile>
    <Compile Include="Web\UI\RockPage.cs">
      <SubType>ASPXCodeBehind</SubType>
    </Compile>
    <Compile Include="Web\UI\RouteUtils.cs" />
    <Compile Include="Web\UI\Validation\DataAnnotationValidator.cs" />
    <Compile Include="Web\Utilities\HtmlSanitizer.cs" />
    <Compile Include="Web\Utilities\RockUpdateHelper.cs" />
    <Compile Include="Web\Utilities\Enums\DotNetVersionCheckResult.cs" />
    <Compile Include="Web\Utilities\WebControlHelper.cs" />
    <Compile Include="Web\BrowserClient.cs" />
    <Compile Include="Workflow\ActionCategoryAttribute.cs" />
    <Compile Include="Workflow\ActionComponent.cs" />
    <Compile Include="Workflow\ActionContainer.cs" />
    <Compile Include="Workflow\Action\Assessments\CreateAssessmentRequest.cs" />
    <Compile Include="Workflow\Action\BackgroundCheck\BackgroundCheckRequest.cs" />
    <Compile Include="Workflow\Action\CheckIn\CalculateLastAttended.cs" />
    <Compile Include="Workflow\Action\CheckIn\CheckInActionComponent.cs" />
    <Compile Include="Workflow\Action\CheckIn\CreateCheckoutLabels.cs" />
    <Compile Include="Workflow\Action\CheckIn\CreateLabels.cs" />
    <Compile Include="Workflow\Action\CheckIn\FilterActiveLocations.cs" />
    <Compile Include="Workflow\Action\CheckIn\FilterByAge.cs" />
    <Compile Include="Workflow\Action\CheckIn\FilterByGrade.cs" />
    <Compile Include="Workflow\Action\CheckIn\FilterGroupsByAbilityLevel.cs" />
    <Compile Include="Workflow\Action\CheckIn\FilterGroupsByAge.cs" />
    <Compile Include="Workflow\Action\CheckIn\FilterGroupsByDataView.cs" />
    <Compile Include="Workflow\Action\CheckIn\FilterGroupsByGrade.cs" />
    <Compile Include="Workflow\Action\CheckIn\FilterGroupsByGradeAndAge.cs" />
    <Compile Include="Workflow\Action\CheckIn\FilterGroupsByGender.cs" />
    <Compile Include="Workflow\Action\CheckIn\FilterGroupsByLastName.cs" />
    <Compile Include="Workflow\Action\CheckIn\FilterGroupsBySpecialNeeds.cs" />
    <Compile Include="Workflow\Action\CheckIn\FilterLocationsBySchedule.cs" />
    <Compile Include="Workflow\Action\CheckIn\FilterByPreviousCheckin.cs" />
    <Compile Include="Workflow\Action\CheckIn\FilterLocationsByThreshold.cs" />
    <Compile Include="Workflow\Action\CheckIn\FindFamilies.cs" />
    <Compile Include="Workflow\Action\CheckIn\FindFamilyMembers.cs" />
    <Compile Include="Workflow\Action\CheckIn\FindRelationships.cs" />
    <Compile Include="Workflow\Action\CheckIn\LoadGroups.cs" />
    <Compile Include="Workflow\Action\CheckIn\LoadGroupTypes.cs" />
    <Compile Include="Workflow\Action\CheckIn\LoadLocations.cs" />
    <Compile Include="Workflow\Action\CheckIn\LoadSchedules.cs" />
    <Compile Include="Workflow\Action\CheckIn\ParseZebraLabel.cs" />
    <Compile Include="Workflow\Action\CheckIn\PreSelectRecentAttendance.cs" />
    <Compile Include="Workflow\Action\CheckIn\RemoveEmptyGroups.cs" />
    <Compile Include="Workflow\Action\CheckIn\RemoveEmptyGroupTypes.cs" />
    <Compile Include="Workflow\Action\CheckIn\RemoveEmptyLocations.cs" />
    <Compile Include="Workflow\Action\CheckIn\RemoveEmptyPeople.cs" />
    <Compile Include="Workflow\Action\CheckIn\SaveAttendance.cs" />
    <Compile Include="Workflow\Action\CheckIn\SetAvailableSchedules.cs" />
    <Compile Include="Workflow\Action\Cms\AddContentChannelItem.cs" />
    <Compile Include="Workflow\Action\Communications\SmsCommunicationProcessResponse.cs" />
    <Compile Include="Workflow\Action\Communications\SendEmail.cs" />
    <Compile Include="Workflow\Action\Communications\SendEmailWithEvents.cs" />
    <Compile Include="Workflow\Action\Communications\SendNotification.cs" />
    <Compile Include="Workflow\Action\Communications\SendSms.cs" />
    <Compile Include="Workflow\Action\Communications\SendSystemEmail.cs" />
    <Compile Include="Workflow\Action\Connections\AddConnectionRequestActivity.cs" />
    <Compile Include="Workflow\Action\Connections\CreateConnectionRequest.cs" />
    <Compile Include="Workflow\Action\Connections\SetConnectionRequestState.cs" />
    <Compile Include="Workflow\Action\Connections\SetConnectionRequestConnector.cs" />
    <Compile Include="Workflow\Action\Connections\SetConnectionRequestStatus.cs" />
    <Compile Include="Workflow\Action\Connections\TransferConnectionRequest.cs" />
    <Compile Include="Workflow\Action\Entity\EntityDocumentAdd.cs" />
    <Compile Include="Workflow\Action\Finance\GetSavedAccount.cs" />
    <Compile Include="Workflow\Action\Finance\ProcessPayment.cs" />
    <Compile Include="Workflow\Action\Finance\BenevolenceRequestAdd.cs" />
    <Compile Include="Workflow\Action\Finance\BenevolenceRequestAddDocument.cs" />
    <Compile Include="Workflow\Action\Finance\BenevolenceRequestSetAttribute.cs" />
    <Compile Include="Workflow\Action\Finance\BenevolenceResultAdd.cs" />
    <Compile Include="Workflow\Action\Groups\AddNoteToGroupMember.cs" />
    <Compile Include="Workflow\Action\Groups\AddPersonToGroup.cs" />
    <Compile Include="Workflow\Action\Groups\AddPersonToGroupAttribute.cs" />
    <Compile Include="Workflow\Action\Groups\GroupGetChildGroupForCampus.cs" />
    <Compile Include="Workflow\Action\Groups\PostAttendanceToGroup.cs" />
    <Compile Include="Workflow\Action\Groups\RemovePersonFromGroup.cs" />
    <Compile Include="Workflow\Action\Groups\RemovePersonFromGroupAttribute.cs" />
    <Compile Include="Workflow\Action\Groups\SetAttributeToRandomGroupMember.cs" />
    <Compile Include="Workflow\Action\Groups\SetGroupAttribute.cs" />
    <Compile Include="Workflow\Action\Groups\SetGroupMemberAttribute.cs" />
    <Compile Include="Workflow\Action\Groups\SetGroupMemberNote.cs" />
    <Compile Include="Workflow\Action\Groups\UpdateGroupMemberStatus.cs" />
    <Compile Include="Workflow\Action\People\AddPersonToFamily.cs" />
    <Compile Include="Workflow\Action\People\GetPersonFromFields.cs" />
    <Compile Include="Workflow\Action\People\InactivateFamily.cs" />
    <Compile Include="Workflow\Action\People\PersonAddressUpdate.cs" />
    <Compile Include="Workflow\Action\People\PersonFollowAdd.cs" />
    <Compile Include="Workflow\Action\People\PersonGetCampusTeamMember.cs" />
    <Compile Include="Workflow\Action\People\PersonGetHeadOfHousehold.cs" />
    <Compile Include="Workflow\Action\People\PersonGetSpouse.cs" />
    <Compile Include="Workflow\Action\People\PersonInDataView.cs" />
    <Compile Include="Workflow\Action\People\PersonNoteAdd.cs" />
    <Compile Include="Workflow\Action\People\PersonPhoneUpdate.cs" />
    <Compile Include="Workflow\Action\People\PersonPropertyUpdate.cs" />
    <Compile Include="Workflow\Action\People\PersonTagAdd.cs" />
    <Compile Include="Workflow\Action\People\PersonTagRemove.cs" />
    <Compile Include="Workflow\Action\People\PrayerRequestAdd.cs" />
    <Compile Include="Workflow\Action\People\SetPersonAttribute.cs" />
    <Compile Include="Workflow\Action\Registrations\GenerateDiscountCode.cs" />
    <Compile Include="Workflow\Action\Registrations\UpdateDiscountCode.cs" />
    <Compile Include="Workflow\Action\People\AddStep.cs" />
    <Compile Include="Workflow\Action\Utility\InteractionAdd.cs" />
    <Compile Include="Workflow\Action\Utility\CreateShortLink.cs" />
    <Compile Include="Workflow\Action\Utility\LavaRun.cs" />
    <Compile Include="Workflow\Action\Entity\SetEntityAttribute.cs" />
    <Compile Include="Workflow\Action\Entity\SetEntityProperty.cs" />
    <Compile Include="Workflow\Action\WorkflowAttributes\SetFileAttributeFromLava.cs" />
    <Compile Include="Workflow\Action\WorkflowControl\Redirect.cs" />
    <Compile Include="Workflow\Action\Utility\RunJob.cs" />
    <Compile Include="Workflow\Action\Utility\RunSQL.cs" />
    <Compile Include="Workflow\Action\WorkflowControl\ShowHtml.cs" />
    <Compile Include="Workflow\Action\WorkflowAttributes\SetAttributeFromEntity.cs" />
    <Compile Include="Workflow\Action\WorkflowAttributes\SetAttributeFromPerson.cs" />
    <Compile Include="Workflow\Action\WorkflowAttributes\SetAttributeToCurrentPerson.cs" />
    <Compile Include="Workflow\Action\WorkflowAttributes\SetAttributeToGroupLeader.cs" />
    <Compile Include="Workflow\Action\WorkflowAttributes\SetAttributeToInitiator.cs" />
    <Compile Include="Workflow\Action\WorkflowAttributes\SetAttributeValue.cs" />
    <Compile Include="Workflow\Action\WorkflowControl\SetStatusInOtherWorkflow.cs" />
    <Compile Include="Workflow\Action\WorkflowControl\ActivateActivityinOtherWorkflow.cs" />
    <Compile Include="Workflow\Action\WorkflowControl\ActivateActivityInOtherWorkflowOnMatch.cs" />
    <Compile Include="Workflow\Action\WorkflowControl\ActivateWorkflow.cs" />
    <Compile Include="Workflow\Action\WorkflowControl\ActivateActions.cs" />
    <Compile Include="Workflow\Action\WorkflowControl\ActivateActivity.cs" />
    <Compile Include="Workflow\Action\WorkflowControl\AddWorkflowNote.cs" />
    <Compile Include="Workflow\Action\WorkflowControl\AssignActivityFromAttributeValue.cs" />
    <Compile Include="Workflow\Action\WorkflowControl\AssignActivityToGroup.cs" />
    <Compile Include="Workflow\Action\WorkflowControl\AssignActivityToPerson.cs" />
    <Compile Include="Workflow\Action\WorkflowControl\AssignActivityToSecurityRole.cs" />
    <Compile Include="Workflow\Action\WorkflowControl\CompleteActivity.cs" />
    <Compile Include="Workflow\Action\WorkflowControl\CompleteWorkflow.cs" />
    <Compile Include="Workflow\Action\WorkflowControl\Delay.cs" />
    <Compile Include="Workflow\Action\WorkflowControl\DeleteWorkflow.cs" />
    <Compile Include="Workflow\Action\WorkflowControl\LogError.cs" />
    <Compile Include="Workflow\Action\WorkflowControl\PersistWorkflow.cs" />
    <Compile Include="Workflow\Action\WorkflowControl\SetInitiatorFromAttribute.cs" />
    <Compile Include="Workflow\Action\WorkflowControl\SetStatus.cs" />
    <Compile Include="Workflow\Action\WorkflowControl\SetWorkflowName.cs" />
    <Compile Include="Workflow\Action\WorkflowControl\UserForm.cs" />
    <Compile Include="Workflow\Action\Utility\WebRequest.cs" />
    <Compile Include="Workflow\Action\WorkflowControl\WriteToLog.cs" />
    <Compile Include="Workflow\TriggerCache.cs" />
  </ItemGroup>
  <ItemGroup>
    <Content Include="..\packages\Microsoft.SqlServer.Types.11.0.2\nativeBinaries\x64\msvcr100.dll">
      <Link>SqlServerTypes\x64\msvcr100.dll</Link>
      <CopyToOutputDirectory>PreserveNewest</CopyToOutputDirectory>
    </Content>
    <Content Include="..\packages\Microsoft.SqlServer.Types.11.0.2\nativeBinaries\x64\SqlServerSpatial110.dll">
      <Link>SqlServerTypes\x64\SqlServerSpatial110.dll</Link>
      <CopyToOutputDirectory>PreserveNewest</CopyToOutputDirectory>
    </Content>
    <Content Include="..\packages\Microsoft.SqlServer.Types.11.0.2\nativeBinaries\x86\msvcr100.dll">
      <Link>SqlServerTypes\x86\msvcr100.dll</Link>
      <CopyToOutputDirectory>PreserveNewest</CopyToOutputDirectory>
    </Content>
    <Content Include="..\packages\Microsoft.SqlServer.Types.11.0.2\nativeBinaries\x86\SqlServerSpatial110.dll">
      <Link>SqlServerTypes\x86\SqlServerSpatial110.dll</Link>
      <CopyToOutputDirectory>PreserveNewest</CopyToOutputDirectory>
    </Content>
    <Content Include="LICENSE.txt" />
    <Content Include="Plugin\HotFixes\039_MigrationRollupsForV7_2_UpdateCheckInMergefieldDebugInfo.sql">
      <DependentUpon>039_MigrationRollupsForV7_2.cs</DependentUpon>
    </Content>
    <Content Include="Plugin\HotFixes\041_MigrationRollupsForV7_3_UpdateWizardCommunicationDetailApprovers.sql">
      <DependentUpon>041_MigrationRollupsForV7_3.cs</DependentUpon>
    </Content>
    <Content Include="Plugin\HotFixes\043_MoreMigrationRollupsForV7_3_spCrm_PersonDuplicateFinder.sql">
      <DependentUpon>043_MoreMigrationRollupsForV7_3.cs</DependentUpon>
    </Content>
    <Content Include="Plugin\HotFixes\043_MoreMigrationRollupsForV7_3_ufnUtility_CsvToTable.sql">
      <DependentUpon>043_MoreMigrationRollupsForV7_3.cs</DependentUpon>
    </Content>
    <Content Include="Plugin\HotFixes\047_DataAutomation_FixBenevolenceCaseWorker.sql">
      <DependentUpon>047_DataAutomation.cs</DependentUpon>
    </Content>
    <Content Include="Plugin\HotFixes\047_DataAutomation_ShortLinkInteractionFix.sql">
      <DependentUpon>047_DataAutomation.cs</DependentUpon>
    </Content>
    <Content Include="Plugin\HotFixes\049_GivingAnalyticsAccounts_AccountTotals.sql">
      <DependentUpon>049_UpdateGivingAnalyticsAccounts.cs</DependentUpon>
    </Content>
    <Content Include="Plugin\HotFixes\049_GivingAnalyticsAccounts_PersonSummary.sql">
      <DependentUpon>049_UpdateGivingAnalyticsAccounts.cs</DependentUpon>
    </Content>
    <Content Include="Plugin\HotFixes\049_GivingAnalyticsAccounts_TransactionData.sql">
      <DependentUpon>049_UpdateGivingAnalyticsAccounts.cs</DependentUpon>
    </Content>
    <Content Include="Plugin\HotFixes\050_MigrationRollupsForV7_4_AddVimeoShortCode.sql">
      <DependentUpon>050_MigrationRollupsForV7_4.cs</DependentUpon>
    </Content>
    <Content Include="Plugin\HotFixes\050_MigrationRollupsForV7_4_FixAccordionShortCode.sql">
      <DependentUpon>050_MigrationRollupsForV7_4.cs</DependentUpon>
    </Content>
    <Content Include="Plugin\HotFixes\050_MigrationRollupsForV7_4_FixThankyouAndOngoingHyphenations.sql">
      <DependentUpon>050_MigrationRollupsForV7_4.cs</DependentUpon>
    </Content>
    <Content Include="Plugin\HotFixes\050_MigrationRollupsForV7_4_spAnalytics_ETL_Campus.sql">
      <DependentUpon>050_MigrationRollupsForV7_4.cs</DependentUpon>
    </Content>
    <Content Include="Plugin\HotFixes\050_MigrationRollupsForV7_4_spCrm_PersonDuplicateFinder.sql">
      <DependentUpon>050_MigrationRollupsForV7_4.cs</DependentUpon>
    </Content>
    <Content Include="Plugin\HotFixes\050_MigrationRollupsForV7_4_spCrm_PersonMerge.sql">
      <DependentUpon>050_MigrationRollupsForV7_4.cs</DependentUpon>
    </Content>
    <Content Include="Plugin\HotFixes\052_MigrationRollupsForV8_1_spCrm_FamilyAnalyticsGiving.sql">
      <DependentUpon>052_MigrationRollupsForV8_1.cs</DependentUpon>
    </Content>
    <Content Include="Plugin\HotFixes\052_MigrationRollupsForV8_1_ufnCrm_GetFamilyTitle.sql">
      <DependentUpon>052_MigrationRollupsForV8_1.cs</DependentUpon>
    </Content>
    <Content Include="Plugin\HotFixes\052_MigrationRollupsForV8_1_ufnCrm_GetFamilyTitleIncludeInactive.sql">
      <DependentUpon>052_MigrationRollupsForV8_1.cs</DependentUpon>
    </Content>
    <Content Include="Plugin\HotFixes\056_MigrationRollupsForV8_4_spCrm_FamilyAnalyticsEraDataset.sql">
      <DependentUpon>056_MigrationRollupsForV8_4.cs</DependentUpon>
    </Content>
    <Content Include="Plugin\HotFixes\057_MigrationRollupsForV8_5_AddCheck-inLabelToInstallIconFont.sql">
      <DependentUpon>057_MigrationRollupsForV8_5.cs</DependentUpon>
    </Content>
    <Content Include="Plugin\HotFixes\057_MigrationRollupsForV8_5_spCheckin_BadgeAttendance.sql">
      <DependentUpon>057_MigrationRollupsForV8_5.cs</DependentUpon>
    </Content>
    <Content Include="Plugin\HotFixes\057_MigrationRollupsForV8_5_spCrm_FamilyAnalyticsFirstVisitsAttributeUpdate.sql">
      <DependentUpon>057_MigrationRollupsForV8_5.cs</DependentUpon>
    </Content>
    <Content Include="Plugin\HotFixes\059_MigrationRollupsForV8_5_2_spCheckin_AttendanceAnalyticsQuery_NonAttendees.sql">
      <DependentUpon>059_MigrationRollupsForV8_5_2.cs</DependentUpon>
    </Content>
    <Content Include="Plugin\HotFixes\060_MigrationRollupsForV8_6_FixChartShortcode.sql">
      <DependentUpon>060_MigrationRollupsForV8_6.cs</DependentUpon>
    </Content>
    <Content Include="Plugin\HotFixes\060_MigrationRollupsForV8_6_spFinance_PledgeAnalyticsQuery_Down.sql">
      <DependentUpon>060_MigrationRollupsForV8_6.cs</DependentUpon>
    </Content>
    <Content Include="Plugin\HotFixes\060_MigrationRollupsForV8_6_spFinance_PledgeAnalyticsQuery_Up.sql">
      <DependentUpon>060_MigrationRollupsForV8_6.cs</DependentUpon>
    </Content>
    <Content Include="Plugin\HotFixes\096_MigrationRollupsForV9_5_chartjsfix.sql">
      <DependentUpon>096_MigrationRollupsForV9_5.cs</DependentUpon>
    </Content>
    <Content Include="Plugin\HotFixes\097_FamilyAnalyticsProcChange_spCrm_FamilyAnalyticsEraDataset.sql">
      <DependentUpon>097_FamilyAnalyticsProcChange.cs</DependentUpon>
    </Content>
    <Content Include="Plugin\HotFixes\104_MigrationRollupsFor10_3_0_spCheckin_AttendanceAnalyticsQuery_AttendeeLastAttendance.sql">
      <DependentUpon>104_MigrationRollupsFor10_3_0.cs</DependentUpon>
    </Content>
    <Content Include="Plugin\HotFixes\104_MigrationRollupsFor10_3_0_spCheckin_AttendanceAnalyticsQuery_NonAttendees.sql">
      <DependentUpon>104_MigrationRollupsFor10_3_0.cs</DependentUpon>
    </Content>
    <Content Include="Plugin\HotFixes\104_MigrationRollupsFor10_3_0_spFinance_PledgeAnalyticsQuery.sql">
      <DependentUpon>104_MigrationRollupsFor10_3_0.cs</DependentUpon>
    </Content>
    <Content Include="Plugin\HotFixes\113_MigrationRollupsFor10_3_2_FixChartYAxisShortcode.sql">
      <DependentUpon>113_MigrationRollupsFor10_3_2.cs</DependentUpon>
    </Content>
    <Content Include="Plugin\HotFixes\134_AddDocumentsToPersonMerge - Copy_spCrm_PersonMerge.sql">
      <DependentUpon>135_MigrationRollupsFor11_2_0.cs</DependentUpon>
    </Content>
    <Content Include="Plugin\HotFixes\134_AddDocumentsToPersonMerge_spCrm_PersonMerge.sql">
      <DependentUpon>134_AddDocumentsToPersonMerge.cs</DependentUpon>
    </Content>
    <Content Include="Service References\MelissaData.AddressCheck\configuration.svcinfo" />
    <Content Include="Service References\MelissaData.AddressCheck\configuration91.svcinfo" />
    <Content Include="Service References\MelissaData.AddressCheck\Reference.svcmap">
      <LastGenOutput>Reference.cs</LastGenOutput>
    </Content>
    <Content Include="Service References\MelissaData.AddressCheck\Service.disco" />
    <Content Include="Service References\ServiceObjects.GeoCoder\configuration.svcinfo" />
    <Content Include="Service References\ServiceObjects.GeoCoder\configuration91.svcinfo" />
    <Content Include="Service References\ServiceObjects.GeoCoder\GeoCoder.disco" />
    <Content Include="Service References\ServiceObjects.GeoCoder\Reference.svcmap">
      <LastGenOutput>Reference.cs</LastGenOutput>
    </Content>
    <Content Include="SqlServerTypes\readme.htm" />
  </ItemGroup>
  <ItemGroup>
    <None Include="App.config" />
    <Compile Include="Model\RegistrationTemplateFeeService.Partial.cs" />
    <None Include="CheckIn\_DiagramCheckInClasses.cd" />
    <None Include="packages.config">
      <SubType>Designer</SubType>
    </None>
    <None Include="Service References\MelissaData.AddressCheck\Rock.MelissaData.AddressCheck.ResponseArray.datasource" />
    <None Include="Service References\MelissaData.AddressCheck\Service.wsdl" />
    <None Include="Service References\MelissaData.AddressCheck\Service.xsd">
      <SubType>Designer</SubType>
    </None>
    <None Include="Service References\MelissaData.AddressCheck\Service1.xsd">
      <SubType>Designer</SubType>
    </None>
    <None Include="Service References\ServiceObjects.GeoCoder\GeoCoder.wsdl" />
    <None Include="Service References\ServiceObjects.GeoCoder\Rock.ServiceObjects.GeoCoder.DistanceBetweenInfo.datasource" />
    <None Include="Service References\ServiceObjects.GeoCoder\Rock.ServiceObjects.GeoCoder.DistanceToWaterInfo.datasource" />
    <None Include="Service References\ServiceObjects.GeoCoder\Rock.ServiceObjects.GeoCoder.GeocodeCityWorldwideInfo.datasource" />
    <None Include="Service References\ServiceObjects.GeoCoder\Rock.ServiceObjects.GeoCoder.Location.datasource" />
    <None Include="Service References\ServiceObjects.GeoCoder\Rock.ServiceObjects.GeoCoder.Location_V3.datasource" />
    <None Include="Service References\ServiceObjects.GeoCoder\Rock.ServiceObjects.GeoCoder.ReverseAddress.datasource" />
    <None Include="Service References\ServiceObjects.GeoCoder\Rock.ServiceObjects.GeoCoder.ZipCodeInfo.datasource" />
  </ItemGroup>
  <ItemGroup>
    <Folder Include="Pbx\Provider\" />
    <Folder Include="Web\UI\Controls\Finance\" />
  </ItemGroup>
  <ItemGroup>
    <ProjectReference Include="..\DotLiquid\DotLiquid.csproj">
      <Project>{00edcb8d-ef33-459c-ad62-02876bd24dff}</Project>
      <Name>DotLiquid</Name>
    </ProjectReference>
    <ProjectReference Include="..\Rock.DownhillCss\Rock.DownhillCss.csproj">
      <Project>{cadd9206-2c6b-42e4-b20b-2dfc3eb4d6d4}</Project>
      <Name>Rock.DownhillCss</Name>
    </ProjectReference>
    <ProjectReference Include="..\Rock.Lava.Shared\Rock.Lava.Shared.csproj">
      <Project>{8820cd93-70ee-496d-b17b-0c4c68dd4957}</Project>
      <Name>Rock.Lava.Shared</Name>
    </ProjectReference>
    <ProjectReference Include="..\Rock.Lava\Rock.Lava.csproj">
      <Project>{37e293dd-f282-4a34-91fa-5fb8503d5672}</Project>
      <Name>Rock.Lava</Name>
    </ProjectReference>
    <ProjectReference Include="..\Rock.Version\Rock.Version.csproj">
      <Project>{6fe0930c-6832-4c2f-8a76-d4e4a2d80ddf}</Project>
      <Name>Rock.Version</Name>
    </ProjectReference>
    <ProjectReference Include="..\Rock.ViewModel\Rock.ViewModel.csproj">
      <Project>{05baaf85-9c53-4ccd-a535-036427b0df72}</Project>
      <Name>Rock.ViewModel</Name>
    </ProjectReference>
  </ItemGroup>
  <ItemGroup>
    <WCFMetadata Include="Service References\" />
  </ItemGroup>
  <ItemGroup>
    <EmbeddedResource Include="Plugin\HotFixes\HotFixMigrationResource.resx">
      <Generator>PublicResXFileCodeGenerator</Generator>
      <SubType>Designer</SubType>
      <LastGenOutput>HotFixMigrationResource.Designer.cs</LastGenOutput>
    </EmbeddedResource>
  </ItemGroup>
  <ItemGroup>
    <Analyzer Include="..\packages\AWSSDK.S3.3.3.21.1\analyzers\dotnet\cs\AWSSDK.S3.CodeAnalysis.dll" />
  </ItemGroup>
  <ItemGroup>
    <Service Include="{508349B6-6B84-4DF5-91F0-309BEEBAD82D}" />
  </ItemGroup>
  <Import Project="$(MSBuildToolsPath)\Microsoft.CSharp.targets" />
  <PropertyGroup>
    <PreBuildEvent>REM Sets vbcscompiler.exe time to live to 10 seconds. Dev environment defaults to 600 secs which can cause issues when switching branches
REM In a production environment, it will be 10 seconds, even without the VBCSCOMPILER_TTL environment variable
if "$(ConfigurationName)" == "Debug" (
 echo "setting VBCSCOMPILER_TTL to 10 seconds"
 call "$(SolutionDir)Dev Tools\VBCS_Compiler\setVBCSCOMPILER_TTL.bat"
)

REM delete build artifacts from stuff that is no longer part of Rock (InteractivePreGeneratedViews and React)
if Exist "$(SolutionDir)\RockWeb\Bin\ru-ru\JavaScriptEngineSwitcher.Core.resources.dll" del "$(SolutionDir)\RockWeb\Bin\ru-ru\JavaScriptEngineSwitcher.Core.resources.dll"
if Exist "$(SolutionDir)\RockWeb\Bin\ru-ru\JavaScriptEngineSwitcher.V8.resources.dll" del "$(SolutionDir)\RockWeb\Bin\ru-ru\JavaScriptEngineSwitcher.V8.resources.dll"
if Exist "$(SolutionDir)\RockWeb\Bin\ru-ru\MsieJavaScriptEngine.resources.dll" del "$(SolutionDir)\RockWeb\Bin\ru-ru\MsieJavaScriptEngine.resources.dll"
if Exist "$(SolutionDir)\RockWeb\Bin\InteractivePreGeneratedViews.dll" del "$(SolutionDir)\RockWeb\Bin\InteractivePreGeneratedViews.dll"
if Exist "$(SolutionDir)\RockWeb\Bin\JavaScriptEngineSwitcher.Core.dll" del "$(SolutionDir)\RockWeb\Bin\JavaScriptEngineSwitcher.Core.dll"
if Exist "$(SolutionDir)\RockWeb\Bin\JavaScriptEngineSwitcher.Msie.dll" del "$(SolutionDir)\RockWeb\Bin\JavaScriptEngineSwitcher.Msie.dll"
if Exist "$(SolutionDir)\RockWeb\Bin\JavaScriptEngineSwitcher.V8.dll" del "$(SolutionDir)\RockWeb\Bin\JavaScriptEngineSwitcher.V8.dll"
if Exist "$(SolutionDir)\RockWeb\Bin\JSPool.dll" del "$(SolutionDir)\RockWeb\Bin\JSPool.dll"
if Exist "$(SolutionDir)\RockWeb\Bin\MsieJavaScriptEngine.dll" del "$(SolutionDir)\RockWeb\Bin\MsieJavaScriptEngine.dll"
if Exist "$(SolutionDir)\RockWeb\Bin\React.Core.dll" del "$(SolutionDir)\RockWeb\Bin\React.Core.dll"
if Exist "$(SolutionDir)\RockWeb\Bin\React.Web.dll" del "$(SolutionDir)\RockWeb\Bin\React.Web.dll"
if Exist "$(SolutionDir)\RockWeb\Bin\React.Web.Mvc4.dll" del "$(SolutionDir)\RockWeb\Bin\React.Web.Mvc4.dll"
if Exist "$(SolutionDir)\RockWeb\Bin\System.Web.Helpers.dll" del "$(SolutionDir)\RockWeb\Bin\System.Web.Helpers.dll"
if Exist "$(SolutionDir)\RockWeb\Bin\System.Web.Mvc.dll" del "$(SolutionDir)\RockWeb\Bin\System.Web.Mvc.dll"
if Exist "$(SolutionDir)\RockWeb\Bin\System.Web.Razor.dll" del "$(SolutionDir)\RockWeb\Bin\System.Web.Razor.dll"
if Exist "$(SolutionDir)\RockWeb\Bin\System.Web.WebPages.Deployment.dll" del "$(SolutionDir)\RockWeb\Bin\System.Web.WebPages.Deployment.dll"
if Exist "$(SolutionDir)\RockWeb\Bin\System.Web.WebPages.dll" del "$(SolutionDir)\RockWeb\Bin\System.Web.WebPages.dll"
if Exist "$(SolutionDir)\RockWeb\Bin\System.Web.WebPages.Razor.dll" del "$(SolutionDir)\RockWeb\Bin\System.Web.WebPages.Razor.dll"
if Exist "$(SolutionDir)\RockWeb\Bin\VroomJs.dll" del "$(SolutionDir)\RockWeb\Bin\VroomJs.dll"
if Exist "$(SolutionDir)\RockWeb\Bin\WebActivatorEx.dll" del "$(SolutionDir)\RockWeb\Bin\WebActivatorEx.dll"
if Exist "$(SolutionDir)\RockWeb\Bin\Rock.TransNational.Pi.dll" del "$(SolutionDir)\RockWeb\Bin\Rock.TransNational.Pi.dll"</PreBuildEvent>
  </PropertyGroup>
  <PropertyGroup>
    <PostBuildEvent>
    </PostBuildEvent>
  </PropertyGroup>
  <!-- To modify your build process, add your task inside one of the targets below and uncomment it.
       Other similar extension points exist, see Microsoft.Common.targets.
  <Target Name="BeforeBuild">
  </Target>
  <Target Name="AfterBuild">
  </Target>
  -->
</Project><|MERGE_RESOLUTION|>--- conflicted
+++ resolved
@@ -658,11 +658,7 @@
     <Compile Include="Lava\RockLiquid\Shortcodes\Scripturize.cs" />
     <Compile Include="Lava\WebsiteLavaShortcodeProvider.cs" />
     <Compile Include="Model\FinancialGatewayService.Partial.cs" />
-<<<<<<< HEAD
     <Compile Include="SystemGuid\FinancialGateway.cs" />
-    <Compile Include="Tasks\AddCommunicationRecipients.cs" />
-=======
->>>>>>> e5ad3ebd
     <Compile Include="Tasks\AddNewMetaphones.cs" />
     <Compile Include="Tasks\AddPageRenameInteraction.cs" />
     <Compile Include="Tasks\AddShortLinkInteraction.cs" />
