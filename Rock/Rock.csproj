﻿<?xml version="1.0" encoding="utf-8"?>
<Project ToolsVersion="12.0" DefaultTargets="Build" xmlns="http://schemas.microsoft.com/developer/msbuild/2003">
  <Import Project="$(MSBuildExtensionsPath)\$(MSBuildToolsVersion)\Microsoft.Common.props" Condition="Exists('$(MSBuildExtensionsPath)\$(MSBuildToolsVersion)\Microsoft.Common.props')" />
  <PropertyGroup>
    <Configuration Condition=" '$(Configuration)' == '' ">Debug</Configuration>
    <Platform Condition=" '$(Platform)' == '' ">AnyCPU</Platform>
    <ProjectGuid>{8F8C2A79-24F4-4157-8B99-45F75FA85799}</ProjectGuid>
    <OutputType>Library</OutputType>
    <AppDesignerFolder>Properties</AppDesignerFolder>
    <RootNamespace>Rock</RootNamespace>
    <AssemblyName>Rock</AssemblyName>
    <TargetFrameworkVersion>v4.5.1</TargetFrameworkVersion>
    <TargetFrameworkProfile />
  </PropertyGroup>
  <PropertyGroup Condition=" '$(Configuration)|$(Platform)' == 'Debug|AnyCPU' ">
    <DebugSymbols>true</DebugSymbols>
    <DebugType>full</DebugType>
    <Optimize>false</Optimize>
    <OutputPath>bin\</OutputPath>
    <DefineConstants>DEBUG;TRACE</DefineConstants>
    <ErrorReport>prompt</ErrorReport>
    <WarningLevel>4</WarningLevel>
    <DocumentationFile>
    </DocumentationFile>
    <Prefer32Bit>false</Prefer32Bit>
    <PlatformTarget>AnyCPU</PlatformTarget>
  </PropertyGroup>
  <PropertyGroup Condition=" '$(Configuration)|$(Platform)' == 'Release|AnyCPU' ">
    <DebugType>pdbonly</DebugType>
    <Optimize>true</Optimize>
    <OutputPath>bin\</OutputPath>
    <DefineConstants>TRACE</DefineConstants>
    <ErrorReport>prompt</ErrorReport>
    <WarningLevel>4</WarningLevel>
    <Prefer32Bit>false</Prefer32Bit>
    <DocumentationFile>bin\Rock.XML</DocumentationFile>
  </PropertyGroup>
  <ItemGroup>
    <Reference Include="CommonMark">
      <HintPath>..\packages\CommonMark.NET.0.11.0\lib\net45\CommonMark.dll</HintPath>
    </Reference>
    <Reference Include="CronExpressionDescriptor, Version=1.12.0.0, Culture=neutral, PublicKeyToken=a2ab0e0f73f9b037, processorArchitecture=MSIL">
      <SpecificVersion>False</SpecificVersion>
      <HintPath>..\packages\CronExpressionDescriptor.1.12.0\lib\net35\CronExpressionDescriptor.dll</HintPath>
    </Reference>
    <Reference Include="DDay.iCal">
      <HintPath>..\packages\DDay.iCal.1.0.2.575\lib\DDay.iCal.dll</HintPath>
    </Reference>
    <Reference Include="DocumentFormat.OpenXml">
      <HintPath>..\packages\DocumentFormat.OpenXml.2.5\lib\DocumentFormat.OpenXml.dll</HintPath>
    </Reference>
    <Reference Include="dotless.Core, Version=1.5.2.0, Culture=neutral, PublicKeyToken=96b446c9e63eae34, processorArchitecture=MSIL">
      <HintPath>..\packages\dotless.1.5.2\lib\dotless.Core.dll</HintPath>
      <Private>True</Private>
    </Reference>
    <Reference Include="EntityFramework, Version=6.0.0.0, Culture=neutral, PublicKeyToken=b77a5c561934e089, processorArchitecture=MSIL">
      <SpecificVersion>False</SpecificVersion>
      <HintPath>..\packages\EntityFramework.6.1.3\lib\net45\EntityFramework.dll</HintPath>
    </Reference>
    <Reference Include="EntityFramework.SqlServer, Version=6.0.0.0, Culture=neutral, PublicKeyToken=b77a5c561934e089, processorArchitecture=MSIL">
      <SpecificVersion>False</SpecificVersion>
      <HintPath>..\packages\EntityFramework.6.1.3\lib\net45\EntityFramework.SqlServer.dll</HintPath>
    </Reference>
    <Reference Include="EPPlus">
      <HintPath>..\libs\EPPlus\EPPlus.dll</HintPath>
    </Reference>
    <Reference Include="EXIFextractor, Version=1.0.2076.31431, Culture=neutral">
      <SpecificVersion>False</SpecificVersion>
      <HintPath>..\libs\Goheer EXIFExtractor\EXIFextractor.dll</HintPath>
    </Reference>
    <Reference Include="HtmlAgilityPack, Version=1.4.9.0, Culture=neutral, PublicKeyToken=bd319b19eaf3b43a, processorArchitecture=MSIL">
      <SpecificVersion>False</SpecificVersion>
      <HintPath>..\packages\HtmlAgilityPack.1.4.9\lib\Net45\HtmlAgilityPack.dll</HintPath>
    </Reference>
    <Reference Include="Humanizer, Version=1.37.7.0, Culture=neutral, PublicKeyToken=979442b78dfc278e, processorArchitecture=MSIL">
      <SpecificVersion>False</SpecificVersion>
      <HintPath>..\libs\Humanizer.1.37.7\Humanizer.dll</HintPath>
    </Reference>
    <Reference Include="ImageResizer, Version=3.4.3.103, Culture=neutral, processorArchitecture=MSIL">
      <SpecificVersion>False</SpecificVersion>
      <HintPath>..\packages\ImageResizer.3.4.3\lib\ImageResizer.dll</HintPath>
    </Reference>
    <Reference Include="Microsoft.Web.XmlTransform, Version=2.1.0.0, Culture=neutral, PublicKeyToken=b03f5f7f11d50a3a, processorArchitecture=MSIL">
      <SpecificVersion>False</SpecificVersion>
      <HintPath>..\packages\Microsoft.Web.Xdt.2.1.1\lib\net40\Microsoft.Web.XmlTransform.dll</HintPath>
    </Reference>
    <Reference Include="Newtonsoft.Json, Version=6.0.0.0, Culture=neutral, PublicKeyToken=30ad4fe6b2a6aeed, processorArchitecture=MSIL">
      <SpecificVersion>False</SpecificVersion>
      <HintPath>..\packages\Newtonsoft.Json.6.0.7\lib\net45\Newtonsoft.Json.dll</HintPath>
    </Reference>
    <Reference Include="NuGet.Core, Version=2.8.50926.602, Culture=neutral, PublicKeyToken=31bf3856ad364e35, processorArchitecture=MSIL">
      <SpecificVersion>False</SpecificVersion>
      <HintPath>..\packages\NuGet.Core.2.8.3\lib\net40-Client\NuGet.Core.dll</HintPath>
    </Reference>
    <Reference Include="OpenXmlPowerTools, Version=1.0.0.0, Culture=neutral, processorArchitecture=MSIL">
      <SpecificVersion>False</SpecificVersion>
      <HintPath>..\packages\OpenXmlPowerTools.3.1.07.0\lib\OpenXmlPowerTools.dll</HintPath>
    </Reference>
    <Reference Include="Quartz">
      <HintPath>..\libs\Quartz\Quartz.dll</HintPath>
    </Reference>
    <Reference Include="RestSharp, Version=105.0.1.0, Culture=neutral, processorArchitecture=MSIL">
      <SpecificVersion>False</SpecificVersion>
      <HintPath>..\packages\RestSharp.105.0.1\lib\net4\RestSharp.dll</HintPath>
    </Reference>
    <Reference Include="StackExchange.Redis, Version=1.0.316.0, Culture=neutral, processorArchitecture=MSIL">
      <HintPath>..\packages\StackExchange.Redis.1.0.488\lib\net45\StackExchange.Redis.dll</HintPath>
      <Private>True</Private>
    </Reference>
    <Reference Include="System" />
    <Reference Include="System.ComponentModel.Composition" />
    <Reference Include="System.ComponentModel.DataAnnotations" />
    <Reference Include="System.configuration" />
    <Reference Include="System.Core" />
    <Reference Include="System.Data.Entity.Design" />
    <Reference Include="System.Data.Services" />
    <Reference Include="System.DirectoryServices" />
    <Reference Include="System.DirectoryServices.AccountManagement" />
    <Reference Include="System.Drawing" />
    <Reference Include="System.Net.Http" />
    <Reference Include="System.Net.Http.Formatting, Version=5.2.2.0, Culture=neutral, PublicKeyToken=31bf3856ad364e35, processorArchitecture=MSIL">
      <SpecificVersion>False</SpecificVersion>
      <HintPath>..\packages\Microsoft.AspNet.WebApi.Client.5.2.2\lib\net45\System.Net.Http.Formatting.dll</HintPath>
    </Reference>
    <Reference Include="System.Runtime.Caching" />
    <Reference Include="System.Runtime.Serialization" />
    <Reference Include="System.ServiceModel" />
    <Reference Include="System.ServiceModel.Activation" />
    <Reference Include="System.ServiceModel.Web" />
    <Reference Include="System.Spatial, Version=5.6.3.0, Culture=neutral, PublicKeyToken=31bf3856ad364e35, processorArchitecture=MSIL">
      <SpecificVersion>False</SpecificVersion>
      <HintPath>..\packages\System.Spatial.5.6.3\lib\net40\System.Spatial.dll</HintPath>
    </Reference>
    <Reference Include="System.Web" />
    <Reference Include="System.Web.Extensions" />
    <Reference Include="System.Web.Http, Version=5.2.2.0, Culture=neutral, PublicKeyToken=31bf3856ad364e35, processorArchitecture=MSIL">
      <SpecificVersion>False</SpecificVersion>
      <HintPath>..\packages\Microsoft.AspNet.WebApi.Core.5.2.2\lib\net45\System.Web.Http.dll</HintPath>
    </Reference>
    <Reference Include="System.Web.Http.WebHost, Version=5.2.2.0, Culture=neutral, PublicKeyToken=31bf3856ad364e35, processorArchitecture=MSIL">
      <SpecificVersion>False</SpecificVersion>
      <HintPath>..\packages\Microsoft.AspNet.WebApi.WebHost.5.2.2\lib\net45\System.Web.Http.WebHost.dll</HintPath>
    </Reference>
    <Reference Include="System.Xml.Linq" />
    <Reference Include="System.Data.DataSetExtensions" />
    <Reference Include="Microsoft.CSharp" />
    <Reference Include="System.Data" />
    <Reference Include="System.Xml" />
    <Reference Include="Twilio.Api, Version=3.4.1.0, Culture=neutral, processorArchitecture=MSIL">
      <SpecificVersion>False</SpecificVersion>
      <HintPath>..\packages\Twilio.3.6.25\lib\3.5\Twilio.Api.dll</HintPath>
    </Reference>
    <Reference Include="UAParser">
      <HintPath>..\packages\UAParser.1.2.0.0\lib\net35-Client\UAParser.dll</HintPath>
    </Reference>
    <Reference Include="WindowsBase" />
  </ItemGroup>
  <ItemGroup>
    <Compile Include="Address\SmartyStreets.cs" />
    <Compile Include="Address\VerificationContainer.cs" />
    <Compile Include="Address\VerificationComponent.cs" />
    <Compile Include="Address\Bing.cs" />
    <Compile Include="Attribute\AddressFieldAttribute.cs" />
    <Compile Include="Attribute\ContentChannelTypesFieldAttribute.cs" />
    <Compile Include="Attribute\PhoneNumberFieldAttribute.cs" />
    <Compile Include="Attribute\DataViewFieldAttribute.cs" />
    <Compile Include="Attribute\BinaryFileTypesFieldAttribute.cs" />
    <Compile Include="Attribute\ConnectionTypesFieldAttribute.cs" />
    <Compile Include="Attribute\ConnectionActivityTypeFieldAttribute.cs" />
    <Compile Include="Attribute\ConnectionTypeFieldAttribute.cs" />
    <Compile Include="Attribute\ConnectionStateFieldAttribute.cs" />
    <Compile Include="Attribute\ConnectionStatusFieldAttribute.cs" />
    <Compile Include="Attribute\ConnectionOpportunityFieldAttribute.cs" />
    <Compile Include="Attribute\EventItemFieldAttribute.cs" />
    <Compile Include="Attribute\EventCalendarFieldAttribute.cs" />
    <Compile Include="Attribute\ConnectionRequestFieldAttribute.cs" />
    <Compile Include="Attribute\IHasAttributesWrapper.cs" />
    <Compile Include="Attribute\MergeTemplateFieldAttribute.cs" />
    <Compile Include="Attribute\NoteTypeFieldAttribute.cs" />
    <Compile Include="Attribute\FinancialGatewayFieldAttribute.cs" />
    <Compile Include="Attribute\BinaryFileTypeFieldAttribute.cs" />
    <Compile Include="Attribute\CurrencyFieldAttribute.cs" />
    <Compile Include="Attribute\AttributeFieldAttribute.cs" />
    <Compile Include="Attribute\ContentChannelFieldAttribute.cs" />
    <Compile Include="Attribute\DateTimeFieldAttribute.cs" />
    <Compile Include="Attribute\DefinedValueRangeFieldAttribute.cs" />
    <Compile Include="Attribute\GroupAndRoleFieldAttribute.cs" />
    <Compile Include="Attribute\KeyValueListFieldAttribute.cs" />
    <Compile Include="Attribute\ScheduleFieldAttribute.cs" />
    <Compile Include="Attribute\SystemEmailFieldAttribute.cs" />
    <Compile Include="Attribute\EnumsFieldAttribute.cs" />
    <Compile Include="Attribute\EnumFieldAttribute.cs" />
    <Compile Include="Attribute\SchedulesFieldAttribute.cs" />
    <Compile Include="Attribute\EncryptedTextFieldAttribute.cs" />
    <Compile Include="Attribute\MarkdownFieldAttribute.cs" />
    <Compile Include="Attribute\UrlLinkFieldAttribute.cs" />
    <Compile Include="Attribute\GroupTypeGroupFieldAttribute.cs" />
    <Compile Include="Attribute\EmailFieldAttribute.cs" />
    <Compile Include="Attribute\SecurityRoleFieldAttribute.cs" />
    <Compile Include="Attribute\PersonFieldAttribute.cs" />
    <Compile Include="Attribute\SlidingDateRangeFieldAttribute.cs" />
    <Compile Include="Attribute\EntityTypeFieldAttribute.cs" />
    <Compile Include="Attribute\MetricCategoriesFieldAttribute.cs" />
    <Compile Include="Attribute\ComparisonFieldAttribute.cs" />
    <Compile Include="Attribute\AccountsFieldAttribute.cs" />
    <Compile Include="Attribute\BooleanFieldAttribute.cs" />
    <Compile Include="Attribute\DaysOfWeekFieldAttribute.cs" />
    <Compile Include="Attribute\DayOfWeekFieldAttribute.cs" />
    <Compile Include="Attribute\CommunicationTemplateFieldAttribute .cs" />
    <Compile Include="Attribute\RemoteAuthsFieldAttribute.cs" />
    <Compile Include="Attribute\SiteFieldAttribute.cs" />
    <Compile Include="Attribute\PersonBadgesAttribute.cs" />
    <Compile Include="Attribute\CampusFieldAttribute.cs" />
    <Compile Include="Attribute\BinaryFileFieldAttribute.cs" />
    <Compile Include="Attribute\ComponentFieldAttribute.cs" />
    <Compile Include="Attribute\ComponentsFieldAttribute.cs" />
    <Compile Include="Attribute\CategoryFieldAttribute.cs" />
    <Compile Include="Attribute\AttributeCategoryFieldAttribute.cs" />
    <Compile Include="Attribute\CodeEditorFieldAttribute.cs" />
    <Compile Include="Attribute\DefinedTypeFieldAttribute.cs" />
    <Compile Include="Attribute\GroupLocationTypeFieldAttribute.cs" />
    <Compile Include="Attribute\InheritedAttribute.cs" />
    <Compile Include="Attribute\TimeFieldAttribute.cs" />
    <Compile Include="Attribute\IntegerRangeFieldAttribute.cs" />
    <Compile Include="Attribute\DateRangeFieldAttribute.cs" />
    <Compile Include="Attribute\DecimalRangeFieldAttribute.cs" />
    <Compile Include="Attribute\LocationFieldAttribute.cs" />
    <Compile Include="Attribute\GroupRoleFieldAttribute.cs" />
    <Compile Include="Attribute\MemoFieldAttribute.cs" />
    <Compile Include="Attribute\DecimalFieldAttribute.cs" />
    <Compile Include="Attribute\DateFieldAttribute.cs" />
    <Compile Include="Attribute\AccountFieldAttribute.cs" />
    <Compile Include="Attribute\ValueListFieldAttribute.cs" />
    <Compile Include="Attribute\WorkflowTextOrAttributeAttribute.cs" />
    <Compile Include="Attribute\WorkflowAttributeAttribute.cs" />
    <Compile Include="Attribute\WorkflowTypeFieldAttribute.cs" />
    <Compile Include="Attribute\GroupTypeFieldAttribute.cs" />
    <Compile Include="Attribute\CustomCheckboxListFieldAttribute.cs">
      <SubType>Code</SubType>
    </Compile>
    <Compile Include="Attribute\CustomRadioListFieldAttribute.cs" />
    <Compile Include="Attribute\CustomDropdownListFieldAttribute.cs" />
    <Compile Include="Attribute\DefinedValueFieldAttribute.cs" />
    <Compile Include="Attribute\CampusesFieldAttribute.cs" />
    <Compile Include="Attribute\EntityFieldAttribute.cs" />
    <Compile Include="Attribute\FieldAttribute.cs" />
    <Compile Include="Attribute\GroupFieldAttribute.cs" />
    <Compile Include="Attribute\GroupTypesFieldAttribute.cs" />
    <Compile Include="Attribute\IntegerFieldAttribute.cs" />
    <Compile Include="Attribute\LinkedPageAttribute.cs" />
    <Compile Include="Chart\SummaryData.cs" />
    <Compile Include="CheckIn\CheckinType.cs" />
    <Compile Include="Communication\RecipientData.cs" />
    <Compile Include="Communication\SMTPComponent.cs" />
    <Compile Include="Communication\Transport\Twilio.cs" />
    <Compile Include="Constants\SystemSettingKeys.cs" />
    <Compile Include="Data\BoundFieldTypeAttribute.cs" />
    <Compile Include="Chart\IChartData.cs" />
    <Compile Include="Data\FieldTypeAttribute.cs" />
    <Compile Include="Data\Interception\QueryHintDbCommandInterceptor.cs" />
    <Compile Include="Data\Interception\QueryHintScope.cs" />
    <Compile Include="Data\IRockEntity.cs" />
    <Compile Include="Data\RockClientIncludeAttribute.cs" />
    <Compile Include="Data\LavaIncludeAttribute.cs" />
    <Compile Include="Data\LavaIgnoreAttribute.cs" />
    <Compile Include="Data\IMigration.cs" />
    <Compile Include="Data\IncludeForReportingAttribute.cs" />
    <Compile Include="Data\MigrationHelper.cs" />
    <Compile Include="Data\NotEmptyGuidAttribute.cs" />
    <Compile Include="Data\Udf\GetGeofencedGroupNamesStoreFunctionInjectionConvention.cs" />
    <Compile Include="Data\Udf\GetAddressStoreFunctionInjectionConvention.cs" />
    <Compile Include="Data\Udf\DbMetadataExtensions.cs" />
    <Compile Include="Data\Udf\RockUdfHelper.cs" />
<<<<<<< HEAD
    <Compile Include="Field\IEntityQualifierFieldType.cs" />
=======
    <Compile Include="Field\Types\AddressFieldType.cs" />
    <Compile Include="Field\Types\ContentChannelTypesFieldType.cs" />
    <Compile Include="Field\Types\PhoneNumberFieldType.cs" />
>>>>>>> 044d1851
    <Compile Include="Field\Types\DataViewFieldType.cs" />
    <Compile Include="Field\Types\BinaryFileTypesFieldType.cs" />
    <Compile Include="Field\Types\MergeTemplateFieldType.cs" />
    <Compile Include="Field\Types\ConnectionActivityTypeFieldType.cs" />
    <Compile Include="Field\Types\ConnectionTypesFieldType.cs" />
    <Compile Include="Field\Types\ConnectionTypeFieldType.cs" />
    <Compile Include="Field\Types\ConnectionStatusFieldType.cs" />
    <Compile Include="Field\Types\ConnectionOpportunityFieldType.cs" />
    <Compile Include="Field\Types\ConnectionStateFieldType.cs" />
    <Compile Include="Field\Types\EventCalendarFieldType.cs" />
    <Compile Include="Field\Types\EventItemFieldType.cs" />
    <Compile Include="Field\Types\ConnectionRequestFieldType.cs" />
    <Compile Include="Field\Types\NoteTypesFieldType.cs" />
    <Compile Include="Field\Types\NoteTypeFieldType.cs" />
    <Compile Include="Field\Types\EnumFieldType.cs" />
    <Compile Include="Field\Types\RangeSliderFieldType.cs" />
    <Compile Include="Field\Types\MarkdownFieldType.cs" />
    <Compile Include="Field\Types\ScheduleFieldType.cs" />
    <Compile Include="Financial\ThreeStepGatewayComponent.cs" />
    <Compile Include="Follow\Event\PersonFirstAttendedGroupType.cs" />
    <Compile Include="Follow\Event\PersonFirstJoinedGroupType.cs" />
    <Compile Include="Follow\Event\PersonBaptized.cs" />
    <Compile Include="Follow\Event\PersonAnniversary.cs" />
    <Compile Include="Follow\Suggestion\InGroupTogether.cs" />
    <Compile Include="Follow\Event\PersonBirthday.cs" />
    <Compile Include="Follow\SuggestionComponent.cs" />
    <Compile Include="Follow\EventComponent.cs" />
    <Compile Include="Follow\SuggestionContainer.cs" />
    <Compile Include="Follow\EventContainer.cs" />
    <Compile Include="Jobs\CalculateFamilyAnalytics.cs" />
    <Compile Include="Jobs\SendGroupEmail.cs" />
    <Compile Include="Jobs\SendFollowingEvents.cs" />
    <Compile Include="Jobs\SendFollowingSuggestions.cs" />
    <Compile Include="Jobs\SendRegistrationPaymentReminders.cs" />
    <Compile Include="Jobs\SendRegistrationReminders.cs" />
    <Compile Include="Jobs\SendGroupRequirementsNotification.cs" />
    <Compile Include="Lava\CommonMergeFieldsOptions.cs" />
    <Compile Include="Lava\LavaHelper.cs" />
    <Compile Include="Lava\LavaSupportLevel.cs" />
    <Compile Include="Lava\LegacyLavaSyntaxDetectedException.cs" />
    <Compile Include="Model\BackgroundCheck.cs" />
    <Compile Include="Model\CodeGenerated\BackgroundCheckService.cs" />
    <Compile Include="Model\CodeGenerated\ConnectionActivityTypeService.cs" />
    <Compile Include="Model\CodeGenerated\ConnectionOpportunityCampusService.cs" />
    <Compile Include="Model\CodeGenerated\ConnectionOpportunityConnectorGroupService.cs" />
    <Compile Include="Model\CodeGenerated\ConnectionOpportunityGroupService.cs" />
    <Compile Include="Model\CodeGenerated\ConnectionOpportunityService.cs" />
    <Compile Include="Model\CodeGenerated\ConnectionRequestActivityService.cs" />
    <Compile Include="Model\CodeGenerated\ConnectionRequestService.cs" />
    <Compile Include="Model\CodeGenerated\ConnectionRequestWorkflowService.cs" />
    <Compile Include="Model\CodeGenerated\ConnectionStatusService.cs" />
    <Compile Include="Model\CodeGenerated\ConnectionTypeService.cs" />
    <Compile Include="Model\CodeGenerated\ConnectionWorkflowService.cs" />
    <Compile Include="Jobs\GroupLeaderPendingNotifications.cs" />
    <Compile Include="Model\CodeGenerated\EventCalendarContentChannelService.cs" />
    <Compile Include="Model\CodeGenerated\EventCalendarItemService.cs" />
    <Compile Include="Model\CodeGenerated\EventCalendarService.cs" />
    <Compile Include="Model\CodeGenerated\EventItemAudienceService.cs" />
    <Compile Include="Model\CodeGenerated\EventItemOccurrenceChannelItemService.cs" />
    <Compile Include="Model\CodeGenerated\EventItemOccurrenceGroupMapService.cs" />
    <Compile Include="Model\CodeGenerated\EventItemOccurrenceService.cs" />
    <Compile Include="Model\CodeGenerated\EventItemService.cs" />
    <Compile Include="Field\ILinkableFieldType.cs" />
    <Compile Include="Field\IEntityFieldType.cs" />
    <Compile Include="Field\Types\FinancialGatewayFieldType.cs" />
    <Compile Include="Field\Types\CurrencyFieldType.cs" />
    <Compile Include="Field\Types\AttributeFieldType.cs" />
    <Compile Include="Field\Types\ContentChannelFieldType.cs" />
    <Compile Include="Field\Types\DateTimeFieldType.cs" />
    <Compile Include="Field\Types\DefinedValueFieldType.cs" />
    <Compile Include="Field\Types\GroupAndRoleFieldType.cs" />
    <Compile Include="Field\Types\RatingFieldType.cs" />
    <Compile Include="Field\Types\SystemEmailFieldType.cs" />
    <Compile Include="Field\Types\SchedulesFieldType.cs" />
    <Compile Include="Field\Types\EncryptedTextFieldType.cs" />
    <Compile Include="Field\Types\UrlLinkFieldType.cs" />
    <Compile Include="Field\Types\GroupTypeGroupFieldType.cs" />
    <Compile Include="Field\Types\CommunicationTemplateFieldType.cs" />
    <Compile Include="Field\Types\EmailFieldType.cs" />
    <Compile Include="Field\Types\ValueListFieldType.cs" />
    <Compile Include="Field\Types\SlidingDateRangeFieldType.cs" />
    <Compile Include="Field\Types\EntityFieldType.cs" />
    <Compile Include="Field\Types\MetricCategoriesFieldType.cs" />
    <Compile Include="Field\Types\ComparisonFieldType.cs" />
    <Compile Include="Field\Types\AudioFileFieldType.cs" />
    <Compile Include="Field\Types\AudioUrlFieldType.cs" />
    <Compile Include="Field\Types\VideoUrlFieldType.cs" />
    <Compile Include="Field\Types\VideoFileFieldType.cs" />
    <Compile Include="Field\Types\WorkflowTextOrAttributeFieldType.cs" />
    <Compile Include="Field\Types\WorkflowAttributeFieldType.cs" />
    <Compile Include="Field\Types\WorkflowTypeFieldType.cs" />
    <Compile Include="Financial\TestGateway.cs" />
    <Compile Include="Jobs\CalculateGroupRequirements.cs" />
    <Compile Include="Jobs\CalculateMetrics.cs" />
    <Compile Include="Jobs\GetScheduledPayments.cs" />
    <Compile Include="Jobs\GroupSync.cs" />
    <Compile Include="Jobs\SendAttendanceReminders.cs" />
    <Compile Include="Jobs\SendBirthdayEmail.cs" />
    <Compile Include="Lava\ILiquidizable.cs" />
    <Compile Include="Lava\RockFilters.cs" />
    <Compile Include="MergeTemplates\HtmlMergeTemplateType.cs" />
    <Compile Include="MergeTemplates\MergeTemplateType.cs" />
    <Compile Include="MergeTemplates\MergeTemplateTypeContainer.cs" />
    <Compile Include="MergeTemplates\WordDocumentMergeTemplateType.cs" />
    <Compile Include="Model\BenevolenceRequest.cs">
      <SubType>Code</SubType>
    </Compile>
    <Compile Include="Model\BenevolenceResult.cs">
      <SubType>Code</SubType>
    </Compile>
    <Compile Include="Model\CodeGenerated\FollowingEventNotificationService.cs" />
    <Compile Include="Model\CodeGenerated\FollowingEventSubscriptionService.cs" />
    <Compile Include="Model\CodeGenerated\FollowingEventTypeService.cs" />
    <Compile Include="Model\CodeGenerated\FollowingSuggestedService.cs" />
    <Compile Include="Model\CodeGenerated\FollowingSuggestionTypeService.cs" />
    <Compile Include="Model\CodeGenerated\FinancialPaymentDetailService.cs" />
    <Compile Include="Model\CodeGenerated\MetricPartitionService.cs" />
    <Compile Include="Model\CodeGenerated\MetricValuePartitionService.cs" />
    <Compile Include="Model\CodeGenerated\PageViewSessionService.cs" />
    <Compile Include="Model\CodeGenerated\PageViewUserAgentService.cs" />
    <Compile Include="Model\CommunicationService.Partial.cs" />
    <Compile Include="Model\ConnectionOpportunityCampus.cs" />
    <Compile Include="Model\ConnectionRequest.cs" />
    <Compile Include="Model\ConnectionOpportunityGroup.cs" />
    <Compile Include="Model\ConnectionOpportunityConnectorGroups.cs" />
    <Compile Include="Model\ConnectionActivityType.cs">
      <SubType>Code</SubType>
    </Compile>
    <Compile Include="Model\ConnectionRequestActivity.cs" />
    <Compile Include="Model\ConnectionStatus.cs">
      <SubType>Code</SubType>
    </Compile>
    <Compile Include="Model\ConnectionOpportunity.cs" />
    <Compile Include="Model\ConnectionType.cs">
      <SubType>Code</SubType>
    </Compile>
    <Compile Include="Model\ConnectionRequestWorkflow.cs" />
    <Compile Include="Model\ConnectionWorkflow.cs">
      <SubType>Code</SubType>
    </Compile>
    <Compile Include="Model\CodeGenerated\RegistrationRegistrantFeeService.cs" />
    <Compile Include="Model\EventCalendarContentChannel.cs" />
    <Compile Include="Model\EventItemAudience.cs" />
    <Compile Include="Model\EventItemOccurrenceChannelItem.cs" />
    <Compile Include="Model\EventItemOccurrenceGroupMap.cs" />
    <Compile Include="Model\CampusService.partial.cs" />
    <Compile Include="Model\CodeGenerated\BenevolenceRequestService.cs" />
    <Compile Include="Model\CodeGenerated\BenevolenceResultService.cs" />
    <Compile Include="Model\CodeGenerated\ContentChannelService.cs" />
    <Compile Include="Model\CodeGenerated\ContentChannelItemService.cs" />
    <Compile Include="Model\CodeGenerated\ContentChannelTypeService.cs" />
    <Compile Include="Model\CodeGenerated\EntitySetItemService.cs" />
    <Compile Include="Model\CodeGenerated\EntitySetService.cs" />
    <Compile Include="Model\CodeGenerated\FinancialGatewayService.cs" />
    <Compile Include="Model\CodeGenerated\GroupMemberRequirementService.cs" />
    <Compile Include="Model\CodeGenerated\GroupMemberWorkflowTriggerService.cs" />
    <Compile Include="Model\CodeGenerated\GroupRequirementService.cs" />
    <Compile Include="Model\CodeGenerated\GroupRequirementTypeService.cs" />
    <Compile Include="Model\CodeGenerated\GroupScheduleExclusionService.cs" />
    <Compile Include="Model\CodeGenerated\MergeTemplateService.cs" />
    <Compile Include="Model\CodeGenerated\PersonDuplicateService.cs" />
    <Compile Include="Model\CodeGenerated\PersonPreviousNameService.cs" />
    <Compile Include="Model\CodeGenerated\PluginMigrationService.cs" />
    <Compile Include="Model\CodeGenerated\RegistrationInstanceService.cs" />
    <Compile Include="Model\CodeGenerated\RegistrationRegistrantService.cs" />
    <Compile Include="Model\CodeGenerated\RegistrationService.cs" />
    <Compile Include="Model\CodeGenerated\RegistrationTemplateDiscountService.cs" />
    <Compile Include="Model\CodeGenerated\RegistrationTemplateFeeService.cs" />
    <Compile Include="Model\CodeGenerated\RegistrationTemplateFormFieldService.cs" />
    <Compile Include="Model\CodeGenerated\RegistrationTemplateFormService.cs" />
    <Compile Include="Model\CodeGenerated\RegistrationTemplateService.cs" />
    <Compile Include="Model\ContentChannel.cs">
      <SubType>Code</SubType>
    </Compile>
    <Compile Include="Model\ContentChannelItem.cs">
      <SubType>Code</SubType>
    </Compile>
    <Compile Include="Model\ContentChannelType.cs">
      <SubType>Code</SubType>
    </Compile>
    <Compile Include="Model\EntitySetService.Partial.cs" />
    <Compile Include="Model\EntitySetItemService.Partial.cs" />
    <Compile Include="Model\EventCalendar.cs" />
    <Compile Include="Model\EventCalendarItem.cs" />
    <Compile Include="Model\EventItem.cs" />
    <Compile Include="Model\FollowingEventNotification.cs" />
    <Compile Include="Model\FollowingSuggested.cs" />
    <Compile Include="Model\FollowingEventSubscription.cs" />
    <Compile Include="Model\FollowingEventType.cs" />
    <Compile Include="Model\FollowingSuggestionType.cs" />
    <Compile Include="Model\EventItemOccurrence.cs" />
    <Compile Include="Model\FinancialGateway.cs" />
    <Compile Include="Model\FinancialBatchService.Partial.cs" />
    <Compile Include="Model\EntitySet.cs" />
    <Compile Include="Model\EntitySetItem.cs" />
    <Compile Include="Model\FinancialPersonBankAccount.cs" />
    <Compile Include="Model\FinancialTransactionDetailService.Partial.cs" />
    <Compile Include="Model\FinancialPledgeService.Partial.cs" />
    <Compile Include="Model\FollowingService.partial.cs" />
    <Compile Include="Model\GroupMemberRequirement.cs" />
    <Compile Include="Model\ConnectionWorkflowService.Partial.cs" />
    <Compile Include="Model\GroupRequirement.cs" />
    <Compile Include="Model\GroupRequirementType.cs" />
    <Compile Include="Model\GroupScheduleExclusion.cs" />
    <Compile Include="Model\GroupMemberWorkflowTrigger.Partial.cs" />
    <Compile Include="Model\MergeTemplate.cs" />
    <Compile Include="Model\MetricValuePartition.cs" />
    <Compile Include="Model\MetricPartition.cs" />
    <Compile Include="Model\PageViewSession.cs" />
    <Compile Include="Model\PageViewUserAgent.cs" />
    <Compile Include="Model\RegistrationRegistrant.cs" />
    <Compile Include="Model\Registration.cs" />
    <Compile Include="Model\RegistrationRegistrantFee.cs" />
    <Compile Include="Model\ReportService.partial.cs" />
    <Compile Include="Model\RegistrationTemplateFee.cs" />
    <Compile Include="Model\RegistrationTemplateDiscount.cs" />
    <Compile Include="Model\RegistrationTemplateFormField.cs" />
    <Compile Include="Model\RegistrationTemplateForm.cs" />
    <Compile Include="Model\RegistrationInstance.cs" />
    <Compile Include="Model\RegistrationTemplate.cs" />
    <Compile Include="Model\PersonBadgeService.partial.cs" />
    <Compile Include="Model\PersonDuplicate.cs" />
    <Compile Include="Model\PersonPreviousName.cs" />
    <Compile Include="Model\PluginMigration.cs" />
    <Compile Include="Model\RegistrationService.partial.cs" />
    <Compile Include="Model\RestActionService.partial.cs" />
    <Compile Include="Model\ScheduleService.Partial.cs" />
    <Compile Include="Model\WorkflowActionService.Partial.cs" />
    <Compile Include="Model\GroupMemberWorkflowTrigger.cs" />
    <Compile Include="Net\RockWebRequest.cs" />
    <Compile Include="PersonProfile\Badge\AlertNote.cs" />
    <Compile Include="PersonProfile\Badge\GeofencedByGroup.cs" />
    <Compile Include="PersonProfile\Badge\DISC.cs" />
    <Compile Include="PersonProfile\Badge\InGroupWithPurpose.cs" />
    <Compile Include="Plugin\HotFixes\001_FixPhoneCountryCode.cs" />
    <Compile Include="Reporting\ComparisonHelper.cs" />
    <Compile Include="Reporting\Dashboard\LineBarPointsChartDashboardWidget.cs">
      <SubType>ASPXCodeBehind</SubType>
    </Compile>
    <Compile Include="Reporting\DataFilter\NotInOtherDataViewFilter.cs" />
    <Compile Include="Reporting\DataFilter\Workflow\WorkflowTypeFilter.cs" />
    <Compile Include="Reporting\DataFilter\Workflow\WorkflowAttributesFilter.cs" />
    <Compile Include="Reporting\DataSelect\GroupMember\GroupLinkSelect.cs" />
    <Compile Include="Reporting\DataSelect\GroupMember\GroupMemberAttributeSelect.cs" />
    <Compile Include="Reporting\DataSelect\GroupMember\GroupStatusSelect.cs" />
    <Compile Include="Reporting\DataSelect\GroupMember\GroupRoleSelect.cs" />
    <Compile Include="Reporting\DataSelect\GroupMember\PersonLinkSelect.cs" />
    <Compile Include="Reporting\DataFilter\GroupMembers\GroupMemberAttributesFilter.cs" />
    <Compile Include="Reporting\DataComponentSettingsHelper.cs" />
    <Compile Include="Reporting\DataFilter\BaseAccountFilter.cs" />
    <Compile Include="Reporting\DataFilter\ContentChannelItem\ContentChannelItemAttributesFilter.cs" />
    <Compile Include="Reporting\DataFilter\ContentChannelItem\ContentChannel.cs" />
    <Compile Include="Reporting\DataFilter\ContentChannelItem\ContentChannelType.cs" />
    <Compile Include="Reporting\DataFilter\FinancialPledge\AccountFilter.cs" />
    <Compile Include="Reporting\DataFilter\FinancialTransactionDetail\AccountFilter.cs" />
    <Compile Include="Reporting\DataFilter\FinancialTransaction\TotalAmountFilter.cs" />
    <Compile Include="Reporting\DataFilter\GroupMembers\ContainsPeopleFilter.cs" />
    <Compile Include="Reporting\DataFilter\GroupMembers\GroupDataViewFilter.cs" />
    <Compile Include="Reporting\DataFilter\Group\ContainsGroupMembersFilter.cs" />
    <Compile Include="Reporting\DataFilter\Group\ContainsPeopleFilter.cs" />
    <Compile Include="Reporting\DataFilter\Group\GroupBranchFilter.cs" />
    <Compile Include="Reporting\DataFilter\IUpdateSelectionFromPageParameters.cs" />
    <Compile Include="Reporting\DataFilter\Person\CampusesFilter.cs" />
    <Compile Include="Reporting\DataFilter\Person\CampusFilter.cs" />
    <Compile Include="Reporting\DataFilter\Person\GroupDataViewFilter.cs" />
    <Compile Include="Reporting\DataFilter\Person\GroupMemberDataViewFilter.cs" />
    <Compile Include="Reporting\DataFilter\Person\FirstContributionDateFilter.cs" />
    <Compile Include="Reporting\DataFilter\Person\GroupAttendanceFilter.cs" />
    <Compile Include="Reporting\DataFilter\Person\InGroupGeofenceFilter.cs" />
    <Compile Include="Reporting\DataFilter\Person\HistoryDataViewFilter.cs" />
    <Compile Include="Reporting\DataFilter\Person\LocationDataViewFilter.cs" />
    <Compile Include="Reporting\DataFilter\Person\NotInGroupGroupTypeFilter.cs" />
    <Compile Include="Reporting\DataFilter\Person\NotInGroupFilter.cs" />
    <Compile Include="Reporting\DataSelect\FinancialTransaction\TotalAmountSelect.cs" />
    <Compile Include="Reporting\DataSelect\Group\CampusSelect.cs" />
    <Compile Include="Reporting\DataSelect\Group\GroupTypeSelect.cs" />
    <Compile Include="Reporting\DataSelect\Group\ParentGroupMemberListSelect.cs" />
    <Compile Include="Reporting\DataSelect\Group\MemberListSelect.cs" />
    <Compile Include="Reporting\DataSelect\Group\MemberCountSelect.cs" />
    <Compile Include="Reporting\DataSelect\Group\GroupLinkSelect.cs" />
    <Compile Include="Reporting\DataSelect\Group\ParticipationRateSelect.cs" />
    <Compile Include="Reporting\DataSelect\Group\ParentGroupSelect.cs" />
    <Compile Include="Reporting\DataSelect\Person\LastLoginSelect.cs" />
    <Compile Include="Reporting\DataSelect\Person\LastAttendedGroupOfType.cs" />
    <Compile Include="Reporting\DataSelect\Person\ParentEmailSelect.cs" />
    <Compile Include="Reporting\DataSelect\Person\ParentPhoneNumberSelect.cs" />
    <Compile Include="Reporting\DataSelect\Person\InGroupGeofenceGroupTypeSelect.cs" />
    <Compile Include="Reporting\DataSelect\Person\LastNoteSelect.cs" />
    <Compile Include="Reporting\DataSelect\Person\RelatedPeopleSelect.cs" />
    <Compile Include="Reporting\DataSelect\Person\PersonLinkSelect.cs" />
    <Compile Include="Reporting\DataSelect\Person\TotalGivingAmountSelect.cs" />
    <Compile Include="Reporting\DataTransform\Person\ChildrenTransform.cs" />
    <Compile Include="Reporting\ReportingHelper.cs" />
    <Compile Include="Reporting\DataSelect\Person\GroupParticipationSelect.cs" />
    <Compile Include="Search\Person\BusinessName.cs" />
    <Compile Include="Security\Authentication\Twitter.cs" />
    <Compile Include="Store\PackageVersionRatingService.cs" />
    <Compile Include="Transactions\SaveCommunicationTransaction.cs" />
    <Compile Include="Transactions\SendPaymentReciepts.cs" />
    <Compile Include="Transactions\UpdatePaymentStatusTransaction.cs" />
    <Compile Include="Transactions\LaunchWorkflowTransaction.cs" />
    <Compile Include="Transactions\WorkflowTriggerTransaction.cs" />
    <Compile Include="Utility\DebugHelper.cs" />
    <Compile Include="Utility\ExtensionMethods\ColorExtensions.cs" />
    <Compile Include="Utility\ExtensionMethods\DecimalExtensions.cs" />
    <Compile Include="Utility\ExtensionMethods\GridExtensions.cs" />
    <Compile Include="Utility\ExtensionMethods\StringHumanizerExtensions.cs" />
    <Compile Include="Utility\FileUtilities.cs" />
    <Compile Include="Utility\IgnoreUrlEncodedKeyContractResolver.cs" />
    <Compile Include="Utility\NotNullJsonConverter.cs" />
    <Compile Include="Utility\ExtensionMethods\CurrencyExtensions.cs" />
    <Compile Include="Utility\ExtensionMethods\ExceptionExtensions.cs" />
    <Compile Include="Utility\RockJsonTextReader.cs" />
    <Compile Include="Web\UI\Controls\Checkin Configuration Controls\CheckinArea.cs" />
    <Compile Include="Web\UI\Controls\Checkin Configuration Controls\CheckinAreaRow.cs" />
    <Compile Include="Web\UI\Controls\Checkin Configuration Controls\CheckinGroup.cs" />
    <Compile Include="Web\UI\Controls\Checkin Configuration Controls\CheckinGroupRow.cs" />
    <Compile Include="Web\UI\Controls\IRockControlAdditionalRendering.cs" />
    <Compile Include="Web\UI\Controls\Pickers\DefinedValuesPicker.cs" />
    <Compile Include="Web\UI\Controls\Pickers\DefinedValuePicker.cs" />
    <Compile Include="Web\UI\RockTheme.cs" />
    <Compile Include="Utility\SettingsStringBase.cs" />
    <Compile Include="Web\Cache\AttributeValueCache.cs" />
    <Compile Include="Web\InternalContext.cs" />
    <Compile Include="Web\UI\Controls\Grid\GroupPickerField.cs" />
    <Compile Include="Web\UI\Controls\MarkdownEditor.cs" />
    <Compile Include="Web\UI\Controls\WarningBlock.cs" />
    <Compile Include="Web\UI\Controls\Pickers\WorkflowActionTypePicker.cs" />
    <Compile Include="Web\UI\Controls\Pickers\ConnectionRequestPicker.cs" />
    <Compile Include="Web\UI\Controls\ColorPicker.cs" />
    <Compile Include="Web\UI\Controls\RangeSlider.cs" />
    <Compile Include="Web\Utilities\RockUpdateHelper.cs" />
    <Compile Include="Web\Utilities\WebControlHelper.cs" />
    <Compile Include="Security\Authentication\Facebook.cs">
      <SubType>Code</SubType>
    </Compile>
    <Compile Include="Security\Authentication\Google.cs" />
    <Compile Include="Security\Authentication\PINAuthentication.cs" />
    <Compile Include="Security\BackgroundCheckComponent.cs" />
    <Compile Include="Security\BackgroundCheckContainer.cs" />
    <Compile Include="Security\BackgroundCheck\ProtectMyMinistry.cs" />
    <Compile Include="Services\NuGet\RockProjectManager.cs" />
    <Compile Include="Store\Package.cs" />
    <Compile Include="Store\InstalledPackageService.cs" />
    <Compile Include="Store\Organization.cs" />
    <Compile Include="Store\OrganizationService.cs" />
    <Compile Include="Store\PackageInstallStep.cs" />
    <Compile Include="Store\PurchaseResponse.cs" />
    <Compile Include="Store\StoreService.cs" />
    <Compile Include="Store\PackageVersionService.cs" />
    <Compile Include="Store\PackageVersionRating.cs" />
    <Compile Include="Store\PackageVersion.cs" />
    <Compile Include="Store\PackageCategory.cs" />
    <Compile Include="Store\PackageCategoryService.cs" />
    <Compile Include="Store\PackageService.cs" />
    <Compile Include="Store\InstalledPackage.cs" />
    <Compile Include="Store\Promo.cs" />
    <Compile Include="Store\PromoService.cs" />
    <Compile Include="Store\StoreImage.cs" />
    <Compile Include="Store\StoreModel.cs" />
    <Compile Include="Store\StoreServiceBase.cs" />
    <Compile Include="SystemGuid\ConnectionActivityType.cs" />
    <Compile Include="SystemGuid\Attribute.cs" />
    <Compile Include="SystemGuid\NoteType.cs" />
    <Compile Include="SystemGuid\ServiceJob.cs" />
    <Compile Include="Transactions\ConnectionRequestActivityChangeTransaction.cs" />
    <Compile Include="Transactions\GroupMemberPlacedElsewhereTransaction.cs" />
    <Compile Include="Transactions\GroupAttendedTransaction.cs" />
    <Compile Include="Transactions\ConnectionRequestChangeTransaction.cs" />
    <Compile Include="Transactions\GroupMemberChangeTransaction.cs" />
    <Compile Include="Transactions\SendRegistrationConfirmationTransaction.cs" />
    <Compile Include="Transactions\SendCommunicationApprovalEmail.cs" />
    <Compile Include="Transactions\RunJobNowTransaction.cs" />
    <Compile Include="Transactions\DeleteAttributeBinaryFile.cs" />
    <Compile Include="Transactions\SendRegistrationNotificationTransaction.cs" />
    <Compile Include="Transactions\UpdateFacebookFriends.cs" />
    <Compile Include="Utility\AttributeCacheJsonConverter.cs" />
    <Compile Include="Utility\AttributeValueJsonConverter.cs" />
    <Compile Include="Chart\ChartGroupBy.cs" />
    <Compile Include="Utility\ExtensionMethods\AttributesExtensions.cs" />
    <Compile Include="Utility\ExtensionMethods\BooleanExtensions.cs" />
    <Compile Include="Utility\ExtensionMethods\ControlExtensions.cs" />
    <Compile Include="Utility\ExtensionMethods\DateTimeExtensions.cs" />
    <Compile Include="Utility\ExtensionMethods\EntityExtensions.cs" />
    <Compile Include="Utility\ExtensionMethods\EnumExtensions.cs" />
    <Compile Include="Utility\ExtensionMethods\JsonExtensions.cs" />
    <Compile Include="Utility\ExtensionMethods\LavaExtensions.cs" />
    <Compile Include="Utility\ExtensionMethods\LinqExtensions.cs" />
    <Compile Include="Utility\ExtensionMethods\LocationExtensions.cs" />
    <Compile Include="Utility\ExtensionMethods\ObjectExtensions.cs" />
    <Compile Include="Utility\ExtensionMethods\DefinedValueExtensions.cs" />
    <Compile Include="Utility\ExtensionMethods\PageRouteExtensions.cs" />
    <Compile Include="Utility\ExtensionMethods\ReportingExtensions.cs" />
    <Compile Include="Utility\ExtensionMethods\StringExtensions.cs" />
    <Compile Include="Utility\ExtensionMethods\StringHtmlExtensions.cs" />
    <Compile Include="Utility\ExtensionMethods\StringPluralizationExtensions.cs" />
    <Compile Include="Utility\RockJsonMediaTypeFormatter.cs" />
    <Compile Include="Utility\RockJsonTextWriter.cs" />
    <Compile Include="Utility\RockSemanticVersion.cs" />
    <Compile Include="Utility\SimpleModeJsonConverter.cs" />
    <Compile Include="Web\Cache\CachedModel.cs" />
    <Compile Include="Web\Cache\EventCalendarCache.cs" />
    <Compile Include="Web\Cache\NoteTypeCache.cs" />
    <Compile Include="Web\Cache\RockMemoryCache.cs" />
    <Compile Include="Web\UI\Controls\DynamicControlsHtmlGenericControl.cs" />
    <Compile Include="Web\UI\Controls\DynamicControlsPanel.cs" />
    <Compile Include="Web\UI\Controls\Event\RegistrationInstanceEditor.cs" />
    <Compile Include="Web\UI\Controls\FollowingsHelper.cs" />
    <Compile Include="Web\UI\Controls\Grid\BoolFromArrayField.cs" />
    <Compile Include="Web\UI\Controls\Grid\IRockGridField.cs" />
    <Compile Include="Web\UI\Controls\Grid\RockLiteralField.cs" />
    <Compile Include="Web\UI\Controls\Grid\CurrencyField.cs" />
    <Compile Include="Web\UI\Controls\Grid\CallbackField.cs" />
    <Compile Include="Web\UI\Controls\Grid\FieldTypeField.cs" />
    <Compile Include="Web\UI\Controls\Grid\CampusField.cs" />
    <Compile Include="Web\UI\Controls\Grid\PhoneNumbersField.cs" />
    <Compile Include="Web\UI\Controls\IDisplayRequiredIndicator.cs" />
    <Compile Include="Web\UI\Controls\NumberUpDown.cs" />
    <Compile Include="Web\UI\Controls\Pickers\EventCalendarPicker.cs" />
    <Compile Include="Web\UI\Controls\Pickers\EventItemPicker.cs" />
    <Compile Include="Web\UI\Controls\Pickers\GroupTypesPicker.cs" />
    <Compile Include="Web\UI\Controls\Pickers\FinancialGatewayPicker.cs" />
    <Compile Include="Web\UI\Controls\Pickers\GroupAndRolePicker.cs" />
    <Compile Include="Web\UI\Controls\Pickers\MergeTemplatePicker.cs" />
    <Compile Include="Web\UI\Controls\Pickers\DataViewPicker.cs" />
    <Compile Include="Web\UI\Controls\Pickers\GradePicker.cs" />
    <Compile Include="Web\UI\Controls\Event\RegistrationTemplateFormEditor.cs" />
    <Compile Include="Web\UI\Controls\RockRating.cs" />
    <Compile Include="Web\UI\RockBlockWrapper.cs" />
    <Compile Include="Web\UI\Controls\Chart\ChartClickArgs.cs" />
    <Compile Include="Web\UI\Controls\Chart\ChartStyle.cs" />
    <Compile Include="Reporting\Dashboard\DashboardWidget.cs">
      <SubType>ASPXCodeBehind</SubType>
    </Compile>
    <Compile Include="Web\UI\Controls\Chart\ChartOptions.cs" />
    <Compile Include="Field\Types\WorkflowActivityTypeFieldType.cs" />
    <Compile Include="Plugin\Migration.cs" />
    <Compile Include="Plugin\VersionAttribute.cs" />
    <Compile Include="Data\DbService.cs" />
    <Compile Include="Data\IgnoreCanDelete.cs" />
    <Compile Include="Data\IModel.cs" />
    <Compile Include="Data\IService.cs" />
    <Compile Include="Data\LinqRuntimeTypeBuilder.cs" />
    <Compile Include="Data\HideFromReportingAttribute.cs" />
    <Compile Include="Data\DbContext.cs" />
    <Compile Include="Field\Types\SecurityRoleFieldType.cs" />
    <Compile Include="Field\Types\DaysOfWeekFieldType.cs" />
    <Compile Include="Field\Types\DayOfWeekFieldType.cs" />
    <Compile Include="Field\Types\RemoteAuthsFieldType.cs" />
    <Compile Include="Field\Types\SiteFieldType.cs" />
    <Compile Include="Field\Types\PersonBadgesFieldType.cs" />
    <Compile Include="Field\Types\GroupLocationTypeFieldType.cs" />
    <Compile Include="Field\Types\CodeEditorFieldType.cs" />
    <Compile Include="Field\Types\TimeFieldType.cs" />
    <Compile Include="Field\Types\IntegerRangeFieldType.cs" />
    <Compile Include="Field\Types\DateRangeFieldType.cs" />
    <Compile Include="Field\Types\DecimalRangeFieldType.cs" />
    <Compile Include="Financial\PaymentInfo.cs" />
    <Compile Include="Financial\SwipePaymentInfo.cs" />
    <Compile Include="Financial\ReferencePaymentInfo.cs" />
    <Compile Include="Financial\PaymentSchedule.cs" />
    <Compile Include="Financial\Payment.cs" />
    <Compile Include="Financial\GatewayComponent.cs" />
    <Compile Include="Financial\GatewayContainer.cs" />
    <Compile Include="Jobs\LocationServicesVerify.cs" />
    <Compile Include="Jobs\LaunchWorkflow.cs">
      <SubType>ASPXCodeBehind</SubType>
    </Compile>
    <Compile Include="Jobs\SendCommunications.cs" />
    <Compile Include="Jobs\RunSQL.cs" />
    <Compile Include="Model\CodeGenerated\CommunicationRecipientActivityService.cs" />
    <Compile Include="Model\CodeGenerated\CommunicationTemplateService.cs" />
    <Compile Include="Model\CodeGenerated\MetricCategoryService.cs" />
    <Compile Include="Model\CodeGenerated\MetricService.cs">
      <SubType>Code</SubType>
    </Compile>
    <Compile Include="Model\CodeGenerated\MetricValueService.cs" />
    <Compile Include="Model\CodeGenerated\WorkflowActionFormAttributeService.cs" />
    <Compile Include="Model\CodeGenerated\WorkflowActionFormService.cs" />
    <Compile Include="Model\CodeGenerated\WorkflowActionService.cs" />
    <Compile Include="Model\CommunicationRecipientActivity.cs" />
    <Compile Include="Model\CommunicationTemplate.cs" />
    <Compile Include="Model\FinancialPersonBankAccountService.Partial.cs" />
    <Compile Include="Model\FinancialTransactionImage.cs" />
    <Compile Include="Model\MetricCategory.cs" />
    <Compile Include="Model\Metaphone.cs" />
    <Compile Include="Model\CodeGenerated\FollowingService.cs" />
    <Compile Include="Model\Following.cs" />
    <Compile Include="Model\AuditDetail.cs" />
    <Compile Include="Model\CodeGenerated\PageViewService.cs" />
    <Compile Include="Model\CodeGenerated\PersonBadgeService.cs" />
    <Compile Include="Model\Metric.cs" />
    <Compile Include="Model\MetricValue.cs" />
    <Compile Include="Model\PersonBadge.cs" />
    <Compile Include="Model\CodeGenerated\AuditDetailService.cs" />
    <Compile Include="Model\CodeGenerated\HistoryService.cs" />
    <Compile Include="Model\CodeGenerated\LayoutService.cs" />
    <Compile Include="Model\CodeGenerated\PersonAliasService.cs" />
    <Compile Include="Model\CodeGenerated\ReportFieldService.cs" />
    <Compile Include="Model\CodeGenerated\RestActionService.cs" />
    <Compile Include="Model\CodeGenerated\RestControllerService.cs" />
    <Compile Include="Model\DbGeographyConverter.cs" />
    <Compile Include="Model\PageViewService.Partial.cs" />
    <Compile Include="Model\RestAction.cs" />
    <Compile Include="Model\RestController.cs" />
    <Compile Include="Model\FinancialScheduledTransactionService.Partial.cs" />
    <Compile Include="Model\HistoryService.Partial.cs" />
    <Compile Include="Model\LayoutService.Partial.cs" />
    <Compile Include="Model\Layout.cs" />
    <Compile Include="Model\FinancialPersonSavedAccountService.Partial.cs" />
    <Compile Include="Model\History.cs" />
    <Compile Include="Model\PersonAlias.cs" />
    <Compile Include="Model\ReportField.cs" />
    <Compile Include="Model\RestControllerService.Partial.cs" />
    <Compile Include="Model\PageView.cs" />
    <Compile Include="Model\WorkflowActionFormAttribute.cs" />
    <Compile Include="Model\WorkflowActionForm.cs" />
    <Compile Include="PersonProfile\Badge\Campus.cs" />
    <Compile Include="PersonProfile\Badge\AttendingDuration.cs" />
    <Compile Include="PersonProfile\Badge\LastVisitOnSite.cs" />
    <Compile Include="PersonProfile\Badge\InGroupOfType.cs" />
    <Compile Include="PersonProfile\Badge\FamilyWeeksAttendedInDuration.cs" />
    <Compile Include="PersonProfile\Badge\Liquid.cs" />
    <Compile Include="Reporting\DataFilter\Group\DistanceFromFilter.cs" />
    <Compile Include="Reporting\DataFilter\Group\SimpleMemberCountFilter.cs" />
    <Compile Include="Reporting\DataFilter\Group\MemberCountFilter.cs" />
    <Compile Include="Reporting\DataFilter\Group\CampusFilter.cs" />
    <Compile Include="Reporting\DataFilter\Group\GroupTypeFilter.cs" />
    <Compile Include="Reporting\DataFilter\Group\GroupAttributesFilter.cs" />
    <Compile Include="Reporting\DataFilter\Person\GradeFilter.cs" />
    <Compile Include="Reporting\DataFilter\Person\AgeFilter.cs" />
    <Compile Include="Reporting\DataFilter\Person\TagFilter.cs" />
    <Compile Include="Reporting\DataFilter\EntityFieldFilter.cs" />
    <Compile Include="Reporting\DataSelectComponent.cs" />
    <Compile Include="Reporting\DataFilter\Person\GivingAmountFilter.cs" />
    <Compile Include="Reporting\DataFilter\Person\DistanceFromFilter.cs" />
    <Compile Include="Reporting\DataFilter\Person\InGroupGroupTypeFilter.cs" />
    <Compile Include="Reporting\DataFilter\Person\InGroupFilter.cs" />
    <Compile Include="Reporting\DataSelect\Group\DistanceFromSelect.cs" />
    <Compile Include="Reporting\DataSelect\Group\LocationSelect.cs" />
    <Compile Include="Reporting\DataSelect\LiquidSelect.cs" />
    <Compile Include="Reporting\DataSelect\Person\InGroupGroupTypeSelect.cs" />
    <Compile Include="Reporting\DataSelect\Person\PhotoSelect.cs" />
    <Compile Include="Reporting\DataSelect\Person\GradeSelect.cs" />
    <Compile Include="Reporting\DataSelect\Person\DistanceFromSelect.cs" />
    <Compile Include="Reporting\DataSelect\Person\AddressSelect.cs" />
    <Compile Include="Reporting\DataSelect\Person\CampusSelect.cs" />
    <Compile Include="Reporting\DataSelect\Person\PhoneNumberSelect.cs" />
    <Compile Include="Reporting\DataSelect\Person\AgeSelect.cs" />
    <Compile Include="Reporting\DataSelect\Person\FamilyNameSelect.cs" />
    <Compile Include="Reporting\DataSelect\Person\ChildNamesSelect.cs" />
    <Compile Include="Reporting\DataSelect\Person\ParentsNamesSelect.cs" />
    <Compile Include="Reporting\DataSelect\Person\SpouseNameSelect.cs">
      <SubType>Code</SubType>
    </Compile>
    <Compile Include="Reporting\DataSelect\Person\FirstLastContributionSelect.cs" />
    <Compile Include="Reporting\DataSelectContainer.cs" />
    <Compile Include="Reporting\EntityHelper.cs" />
    <Compile Include="Reporting\SelectExpressionExtractor.cs" />
    <Compile Include="Reporting\FilterExpressionExtractor.cs" />
    <Compile Include="SystemGuid\FinancialAccount.cs" />
    <Compile Include="Transactions\SaveMetaphoneTransaction.cs" />
    <Compile Include="Utility\DateRange.cs" />
    <Compile Include="Utility\DoubleMetaphone.cs" />
    <Compile Include="Utility\StringAsLiteralJavascriptJsonConverter.cs" />
    <Compile Include="Utility\EnumAsStringJsonConverter.cs" />
    <Compile Include="Utility\RockDateTime.cs" />
    <Compile Include="Services\NuGet\NuGetExtensionsMethods.cs" />
    <Compile Include="Storage\ProviderComponent.cs" />
    <Compile Include="Storage\ProviderContainer.cs" />
    <Compile Include="Storage\Provider\Database.cs" />
    <Compile Include="Storage\Provider\FileSystem.cs" />
    <Compile Include="Field\Types\ComponentsFieldType.cs" />
    <Compile Include="Field\Types\CategoryFieldType.cs" />
    <Compile Include="Field\Types\CategoriesFieldType.cs" />
    <Compile Include="Field\Types\LocationFieldType.cs" />
    <Compile Include="Field\Types\GroupRoleFieldType.cs" />
    <Compile Include="Model\CodeGenerated\BinaryFileDataService.cs" />
    <Compile Include="Model\CodeGenerated\FinancialPersonBankAccountService.cs" />
    <Compile Include="Model\CodeGenerated\FinancialPersonSavedAccountService.cs" />
    <Compile Include="Model\CodeGenerated\FinancialTransactionRefundService.cs" />
    <Compile Include="Model\BinaryFileData.cs" />
    <Compile Include="PersonProfile\BadgeComponent.cs" />
    <Compile Include="PersonProfile\BadgeContainer.cs" />
    <Compile Include="PersonProfile\Badge\FamilyAttendance.cs" />
    <Compile Include="PersonProfile\IconBadge.cs" />
    <Compile Include="PersonProfile\HighlightLabelBadge.cs" />
    <Compile Include="Search\Group\Name.cs" />
    <Compile Include="SystemGuid\Category.cs" />
    <Compile Include="SystemGuid\EntityType.cs" />
    <Compile Include="Transactions\SendCommunicationTransaction.cs" />
    <Compile Include="Utility\BlockStateContractResolver.cs" />
    <Compile Include="Web\Cache\PersonBadgeCache.cs" />
    <Compile Include="Web\Cache\CategoryCache.cs" />
    <Compile Include="Web\Cache\RestControllerCache.cs" />
    <Compile Include="Web\Cache\RestActionCache.cs" />
    <Compile Include="Web\FileUploadException.cs" />
    <Compile Include="Web\Fingerprint.cs" />
    <Compile Include="Web\FingerprintExpressionBuilder.cs" />
    <Compile Include="Web\RequestValidator.cs" />
    <Compile Include="Web\SystemSettings.cs" />
    <Compile Include="Web\Cache\GroupTypeCache.cs" />
    <Compile Include="Web\Cache\LayoutCache.cs" />
    <Compile Include="Web\DescriptionList.cs" />
    <Compile Include="Web\UI\Adapters\CheckBoxListAdapter.cs" />
    <Compile Include="Web\UI\Controls\BootstrapButton.cs" />
    <Compile Include="Web\UI\Controls\Communication\ChannelControl.cs" />
    <Compile Include="Data\IgnoreModelErrorsAttribute.cs" />
    <Compile Include="Model\CommunicationRecipientService.Partial.cs" />
    <Compile Include="Security\LoginParameters.cs" />
    <Compile Include="CheckIn\CheckInBlock.cs">
      <SubType>ASPXCodeBehind</SubType>
    </Compile>
    <Compile Include="CheckIn\CheckInFamily.cs" />
    <Compile Include="CheckIn\CheckInGroup.cs" />
    <Compile Include="CheckIn\CheckInGroupType.cs" />
    <Compile Include="CheckIn\CheckInLocation.cs" />
    <Compile Include="CheckIn\CheckInPerson.cs" />
    <Compile Include="CheckIn\CheckInSchedule.cs" />
    <Compile Include="CheckIn\CheckInState.cs" />
    <Compile Include="CheckIn\CheckInStatus.cs" />
    <Compile Include="CheckIn\CheckInLabel.cs" />
    <Compile Include="CheckIn\KioskLabel.cs" />
    <Compile Include="CheckIn\KioskLocationAttendance.cs" />
    <Compile Include="CheckIn\KioskGroupAttendance.cs" />
    <Compile Include="CheckIn\KioskScheduleAttendance.cs" />
    <Compile Include="CheckIn\KioskGroup.cs" />
    <Compile Include="CheckIn\KioskGroupType.cs" />
    <Compile Include="CheckIn\KioskLocation.cs" />
    <Compile Include="CheckIn\KioskSchedule.cs" />
    <Compile Include="CheckIn\KioskDevice.cs" />
    <Compile Include="Communication\MediumComponent.cs" />
    <Compile Include="Communication\Medium\Sms.cs" />
    <Compile Include="Communication\Medium\Email.cs" />
    <Compile Include="Communication\MediumContainer.cs" />
    <Compile Include="Communication\TransportComponent.cs" />
    <Compile Include="Communication\TransportContainer.cs" />
    <Compile Include="Communication\Transport\SMTP.cs" />
    <Compile Include="Field\Types\ComponentFieldType.cs" />
    <Compile Include="Model\FinancialTransactionRefund.cs" />
    <Compile Include="Model\FinancialPersonSavedAccount.cs" />
    <Compile Include="Model\FinancialPaymentDetail.cs" />
    <Compile Include="Model\FinancialScheduledTransactionDetail.cs" />
    <Compile Include="Reporting\DataTransformComponent.cs" />
    <Compile Include="Reporting\DataTransformContainer.cs" />
    <Compile Include="Reporting\DataTransform\Person\ParentTransform.cs" />
    <Compile Include="Reporting\DataFilter\PropertyFilter.cs" />
    <Compile Include="Reporting\DataFilter\OtherDataViewFilter.cs" />
    <Compile Include="Data\DefinedValueAttribute.cs" />
    <Compile Include="Data\PreviewableAttribute.cs" />
    <Compile Include="Data\ICategorized.cs" />
    <Compile Include="Data\NotExportable.cs" />
    <Compile Include="Extension\SafeDirectoryCatalog.cs" />
    <Compile Include="Field\SelectFromListFieldType.cs" />
    <Compile Include="Field\Types\AccountsFieldType.cs" />
    <Compile Include="Field\Types\BinaryFileFieldType.cs">
      <SubType>Code</SubType>
    </Compile>
    <Compile Include="Field\Types\CampusesFieldType.cs" />
    <Compile Include="Field\Types\CampusFieldType.cs" />
    <Compile Include="Field\Types\BinaryFileTypeFieldType.cs" />
    <Compile Include="Field\Types\AccountFieldType.cs" />
    <Compile Include="Field\Types\WorkflowTypesFieldType.cs" />
    <Compile Include="Field\Types\GroupTypeFieldType.cs" />
    <Compile Include="Field\Types\FileFieldType.cs">
      <SubType>Code</SubType>
    </Compile>
    <Compile Include="Field\Types\KeyValueListFieldType.cs" />
    <Compile Include="Field\Types\EntityTypeFieldType.cs" />
    <Compile Include="Field\Types\GroupFieldType.cs" />
    <Compile Include="Field\Types\GroupTypesFieldType.cs" />
    <Compile Include="Financial\ACHPaymentInfo.cs" />
    <Compile Include="Financial\CreditCardPaymentInfo.cs" />
    <Compile Include="Model\AuthService.Partial.cs" />
    <Compile Include="Model\BlockService.Partial.cs" />
    <Compile Include="Model\BlockTypeService.Partial.cs" />
    <Compile Include="Model\AttendanceCode.cs" />
    <Compile Include="Model\CategoryService.Partial.cs" />
    <Compile Include="Model\CodeGenerated\AttendanceCodeService.cs" />
    <Compile Include="Model\CodeGenerated\AttendanceService.cs" />
    <Compile Include="Model\CodeGenerated\AuthService.cs" />
    <Compile Include="Model\CodeGenerated\BinaryFileService.cs" />
    <Compile Include="Model\CodeGenerated\BinaryFileTypeService.cs" />
    <Compile Include="Model\CodeGenerated\BlockService.cs" />
    <Compile Include="Model\CodeGenerated\BlockTypeService.cs" />
    <Compile Include="Model\CodeGenerated\CommunicationRecipientService.cs" />
    <Compile Include="Model\CodeGenerated\CommunicationService.cs" />
    <Compile Include="Model\CodeGenerated\DataViewFilterService.cs" />
    <Compile Include="Model\CodeGenerated\DataViewService.cs" />
    <Compile Include="Model\CodeGenerated\DeviceService.cs" />
    <Compile Include="Model\CodeGenerated\FinancialAccountService.cs" />
    <Compile Include="Model\CodeGenerated\FinancialBatchService.cs" />
    <Compile Include="Model\CodeGenerated\FinancialPledgeService.cs" />
    <Compile Include="Model\CodeGenerated\FinancialScheduledTransactionDetailService.cs" />
    <Compile Include="Model\CodeGenerated\FinancialScheduledTransactionService.cs" />
    <Compile Include="Model\CodeGenerated\FinancialTransactionDetailService.cs" />
    <Compile Include="Model\CodeGenerated\FinancialTransactionImageService.cs" />
    <Compile Include="Model\CodeGenerated\FinancialTransactionService.cs" />
    <Compile Include="Model\CodeGenerated\GroupLocationService.cs" />
    <Compile Include="Model\CodeGenerated\HtmlContentService.cs" />
    <Compile Include="Model\CodeGenerated\NoteService.cs" />
    <Compile Include="Model\CodeGenerated\NoteTypeService.cs" />
    <Compile Include="Model\CodeGenerated\PageContextService.cs" />
    <Compile Include="Model\CodeGenerated\PageRouteService.cs" />
    <Compile Include="Model\CodeGenerated\PageService.cs" />
    <Compile Include="Model\CodeGenerated\PrayerRequestService.cs" />
    <Compile Include="Model\CodeGenerated\ReportService.cs" />
    <Compile Include="Model\CodeGenerated\ScheduleService.cs" />
    <Compile Include="Model\CodeGenerated\SiteDomainService.cs" />
    <Compile Include="Model\CodeGenerated\SiteService.cs" />
    <Compile Include="Model\CodeGenerated\UserLoginService.cs" />
    <Compile Include="Model\BinaryFileService.Partial.cs" />
    <Compile Include="Model\CodeGenerated\WorkflowActionTypeService.cs" />
    <Compile Include="Model\CodeGenerated\WorkflowActivityService.cs" />
    <Compile Include="Model\CodeGenerated\WorkflowActivityTypeService.cs" />
    <Compile Include="Model\AttendanceCodeService.Partial.cs" />
    <Compile Include="Model\AttendanceService.Partial.cs" />
    <Compile Include="Model\BinaryFileType.cs" />
    <Compile Include="Model\Communication.cs" />
    <Compile Include="Model\CommunicationRecipient.cs" />
    <Compile Include="Model\FinancialScheduledTransaction.cs" />
    <Compile Include="Model\DeviceService.Partial.cs" />
    <Compile Include="Model\DataViewService.Partial.cs" />
    <Compile Include="Model\FinancialTransactionService.Partial.cs">
      <SubType>Code</SubType>
    </Compile>
    <Compile Include="Model\PrayerRequestService.partial.cs" />
    <Compile Include="Model\DataView.cs" />
    <Compile Include="Model\DataViewFilter.cs" />
    <Compile Include="Model\Report.cs" />
    <Compile Include="Model\GroupLocationService.Partial.cs" />
    <Compile Include="Model\Note.cs" />
    <Compile Include="Model\NoteService.Partial.cs" />
    <Compile Include="Model\NoteType.cs" />
    <Compile Include="Model\NoteTypeService.Partial.cs" />
    <Compile Include="Model\PageContextService.Partial.cs" />
    <Compile Include="Model\HtmlContentService.Partial.cs" />
    <Compile Include="Model\PageContext.cs" />
    <Compile Include="Model\PageService.Partial.cs" />
    <Compile Include="Model\PageRouteService.Partial.cs" />
    <Compile Include="Model\PrayerRequest.cs" />
    <Compile Include="Model\SiteDomainService.Partial.cs" />
    <Compile Include="Model\SiteService.Partial.cs" />
    <Compile Include="Model\UserLoginService.Partial.cs" />
    <Compile Include="Communication\BouncedEmail.cs" />
    <Compile Include="Communication\IEmailProvider.cs" />
    <Compile Include="Constants\DisplayStrings.cs" />
    <Compile Include="Model\CodeGenerated\AttributeQualifierService.cs" />
    <Compile Include="Model\AttributeQualifierService.Partial.cs" />
    <Compile Include="Model\CodeGenerated\AttributeService.cs" />
    <Compile Include="Model\AttributeService.Partial.cs" />
    <Compile Include="Model\CodeGenerated\AttributeValueService.cs" />
    <Compile Include="Model\AttributeValueService.Partial.cs" />
    <Compile Include="Model\Audit.cs">
      <SubType>Code</SubType>
    </Compile>
    <Compile Include="Model\CodeGenerated\AuditService.cs" />
    <Compile Include="Model\CodeGenerated\CategoryService.cs" />
    <Compile Include="Model\CodeGenerated\EntityTypeService.cs" />
    <Compile Include="Field\Types\HtmlFieldType.cs" />
    <Compile Include="Field\Types\MemoFieldType.cs" />
    <Compile Include="Model\Attendance.cs" />
    <Compile Include="Model\Schedule.cs" />
    <Compile Include="Model\Device.cs" />
    <Compile Include="Model\CodeGenerated\ServiceJobService.cs" />
    <Compile Include="Model\CodeGenerated\WorkflowTriggerService.cs" />
    <Compile Include="Model\Category.cs" />
    <Compile Include="Services\NuGet\PackageService.cs" />
    <Compile Include="SystemGuid\BinaryFileType.cs" />
    <Compile Include="Web\Cache\CachedEntity.cs" />
    <Compile Include="Web\UI\Adapters\CheckBoxAdapter.cs" />
    <Compile Include="Web\UI\Adapters\DropDownListAdapter.cs" />
    <Compile Include="Web\UI\Adapters\RadioButtonAdapter.cs" />
    <Compile Include="Web\UI\Controls\Communication\Sms.cs" />
    <Compile Include="Web\UI\Controls\Communication\Email.cs" />
    <Compile Include="Web\UI\Controls\Badge.cs" />
    <Compile Include="Web\UI\Controls\ConfirmPageUnload.cs" />
    <Compile Include="Web\UI\Controls\Grid\IPriorityColumn.cs" />
    <Compile Include="Web\UI\Controls\Grid\RockTemplateField.cs" />
    <Compile Include="Web\UI\Controls\Grid\RockTemplateFieldUnselected.cs" />
    <Compile Include="Web\UI\Controls\NewFamily\ContactInfoRow.cs" />
    <Compile Include="Web\UI\Controls\NewFamily\ContactInfo.cs" />
    <Compile Include="Web\UI\Controls\Pickers\SchedulePicker.cs" />
    <Compile Include="Web\UI\Controls\RockRadioButton.cs" />
    <Compile Include="Web\UI\Controls\UrlLinkBox.cs" />
    <Compile Include="Web\UI\Controls\EmailBox.cs" />
    <Compile Include="Web\UI\Controls\Chart\BarChart.cs" />
    <Compile Include="Web\UI\Controls\Chart\PieChart.cs" />
    <Compile Include="Web\UI\Controls\Chart\LineChart.cs" />
    <Compile Include="Web\UI\Controls\Chart\FlotChart.cs" />
    <Compile Include="Web\UI\Controls\Grid\PersonField.cs" />
    <Compile Include="Web\UI\Controls\Grid\TimeField.cs" />
    <Compile Include="Web\UI\Controls\Grid\LiquidField.cs" />
    <Compile Include="Web\UI\Controls\Grid\ListDelimitedField.cs" />
    <Compile Include="Web\UI\Controls\Grid\PersonMergeField.cs" />
    <Compile Include="Web\UI\Controls\Grid\SelectField.cs" />
    <Compile Include="Web\UI\Controls\Grid\RockBoundField.cs" />
    <Compile Include="Web\UI\Controls\Grid\LinkButtonField.cs" />
    <Compile Include="Web\UI\Controls\HiddenFieldWithClass.cs" />
    <Compile Include="Web\UI\Controls\IHasValidationGroup.cs" />
    <Compile Include="Web\UI\Controls\ImageEditor.cs" />
    <Compile Include="Web\UI\Controls\AddressControl.cs" />
    <Compile Include="Web\UI\Controls\ValueList.cs" />
    <Compile Include="Web\UI\Controls\NoteContainer.cs" />
    <Compile Include="Web\UI\Controls\PhoneNumberBox.cs" />
    <Compile Include="Web\UI\Controls\Pickers\GroupTypeGroupPicker.cs" />
    <Compile Include="Web\UI\Controls\Pickers\MetricCategoryPicker.cs" />
    <Compile Include="Web\UI\Controls\Pickers\DayOfWeekPicker.cs" />
    <Compile Include="Web\UI\Controls\Pickers\DaysOfWeekPicker.cs" />
    <Compile Include="Web\UI\Controls\Pickers\EntityPicker.cs" />
    <Compile Include="Web\UI\Controls\Pickers\RemoteAuthsPicker.cs" />
    <Compile Include="Web\UI\Controls\Pickers\SlidingDateRangePicker.cs" />
    <Compile Include="Web\UI\Controls\Pickers\YearPicker.cs" />
    <Compile Include="Web\UI\Controls\Pickers\EntityTypePicker.cs" />
    <Compile Include="Web\UI\Controls\PanelWidget.cs" />
    <Compile Include="Web\UI\Controls\RockControlWrapper.cs" />
    <Compile Include="Web\UI\Controls\HighlightLabel.cs" />
    <Compile Include="Web\UI\Controls\Pickers\BirthdayPicker.cs" />
    <Compile Include="Web\UI\Controls\Pickers\LocationItemPicker.cs" />
    <Compile Include="Web\UI\Controls\Pickers\LocationAddressPicker.cs" />
    <Compile Include="Web\UI\Controls\RockControlHelper.cs" />
    <Compile Include="Web\UI\Controls\CodeEditor.cs" />
    <Compile Include="Web\UI\Controls\CurrencyBox.cs" />
    <Compile Include="Web\UI\Controls\RockUpdatePanel.cs" />
    <Compile Include="Web\UI\Controls\RockTextOrDropDownList.cs" />
    <Compile Include="Web\UI\Controls\TermDescription.cs" />
    <Compile Include="Web\UI\Controls\Grid\DefinedValueField.cs" />
    <Compile Include="Web\UI\Controls\Pickers\LocationPicker.cs" />
    <Compile Include="Web\UI\Controls\Pickers\DateRangePicker.cs" />
    <Compile Include="Web\UI\Controls\Grid\CheckBoxEditableField.cs" />
    <Compile Include="Web\UI\Controls\Grid\ColorField.cs" />
    <Compile Include="Web\UI\Controls\RockBulletedList.cs" />
    <Compile Include="Web\UI\Controls\NewFamily\Attributes.cs" />
    <Compile Include="Web\UI\Controls\NewFamily\AttributesRow.cs" />
    <Compile Include="Web\UI\Controls\NewFamily\Members.cs" />
    <Compile Include="Web\UI\Controls\NewFamily\MembersRow.cs" />
    <Compile Include="Web\UI\Controls\NumberRangeEditor.cs" />
    <Compile Include="Web\UI\Controls\PersonProfile\Badge.cs" />
    <Compile Include="Web\UI\Controls\PersonLink.cs" />
    <Compile Include="Web\UI\Controls\HtmlEditor.cs" />
    <Compile Include="Web\UI\Controls\PersonProfile\BadgeList.cs" />
    <Compile Include="Web\UI\Controls\Pickers\ComponentPicker.cs" />
    <Compile Include="Web\UI\Controls\Pickers\ComponentsPicker.cs" />
    <Compile Include="Web\UI\Controls\Pickers\GroupTypePicker.cs" />
    <Compile Include="Web\UI\Controls\Pickers\GroupRolePicker.cs" />
    <Compile Include="Web\UI\Controls\Pickers\GeoPicker.cs" />
    <Compile Include="Web\UI\Controls\Pickers\MonthDayPicker.cs" />
    <Compile Include="Web\UI\Controls\Pickers\MonthYearPicker.cs" />
    <Compile Include="Web\UI\Controls\Pickers\CampusPicker.cs" />
    <Compile Include="Web\UI\Controls\Pickers\DateTimePicker.cs" />
    <Compile Include="Web\UI\Controls\TagList.cs" />
    <Compile Include="Web\UI\Controls\Pickers\DatePicker.cs" />
    <Compile Include="Web\UI\Controls\Pickers\TimePicker.cs" />
    <Compile Include="Web\UI\Controls\Pickers\MergeFieldPicker.cs" />
    <Compile Include="Web\UI\Controls\Pickers\PersonPicker.cs" />
    <Compile Include="Web\UI\Controls\Pickers\TreeViewItem.cs" />
    <Compile Include="Web\UI\Controls\NumberBox.cs" />
    <Compile Include="Web\UI\Controls\PageBreadCrumbs.cs" />
    <Compile Include="Web\UI\Controls\PageDescription.cs" />
    <Compile Include="Web\UI\Controls\PageIcon.cs" />
    <Compile Include="Web\UI\Controls\Pickers\CategoryPicker.cs" />
    <Compile Include="Web\UI\Controls\Pickers\BinaryFileTypePicker.cs" />
    <Compile Include="Web\UI\Controls\Pickers\BinaryFilePicker.cs" />
    <Compile Include="Web\UI\Controls\Pickers\AccountPicker.cs">
      <SubType>Code</SubType>
    </Compile>
    <Compile Include="Web\UI\Controls\Pickers\WorkflowTypePicker.cs" />
    <Compile Include="Web\UI\Controls\Pickers\GroupPicker.cs" />
    <Compile Include="Web\UI\Controls\Pickers\ItemPicker.cs" />
    <Compile Include="Web\UI\Controls\HiddenFieldValidator.cs" />
    <Compile Include="Web\UI\Controls\FileUploader.cs">
      <SubType>Code</SubType>
    </Compile>
    <Compile Include="Web\UI\Controls\Pickers\PagePicker.cs" />
    <Compile Include="Web\UI\Controls\KeyValueList.cs" />
    <Compile Include="Web\UI\Controls\Grid\ToggleField.cs" />
    <Compile Include="Web\UI\Controls\NoteControl.cs" />
    <Compile Include="Web\UI\Controls\ButtonDropDownList.cs" />
    <Compile Include="Web\UI\Controls\AttributeEditor.cs" />
    <Compile Include="Web\UI\Controls\ScheduleBuilder.cs" />
    <Compile Include="Web\UI\Controls\SecurityButton.cs" />
    <Compile Include="Web\UI\Controls\StateDropDownList.cs" />
    <Compile Include="Web\UI\Controls\Workflow Controls\WorkflowActionEditor.cs" />
    <Compile Include="Web\UI\Controls\Workflow Controls\WorkflowActivityEditor.cs" />
    <Compile Include="Web\UI\Controls\Workflow Controls\WorkflowFormActionList.cs" />
    <Compile Include="Web\UI\Controls\Workflow Controls\WorkflowActionTypeEditor.cs" />
    <Compile Include="Web\UI\Controls\Workflow Controls\WorkflowFormAttributeRow.cs" />
    <Compile Include="Web\UI\Controls\Workflow Controls\WorkflowFormEditor.cs">
      <SubType>Code</SubType>
    </Compile>
    <Compile Include="Web\UI\Controls\Workflow Controls\WorkflowActivityTypeEditor.cs" />
    <Compile Include="Web\UI\Controls\Grid\BadgeField.cs" />
    <Compile Include="Web\UI\Controls\Grid\INotRowSelectedField.cs" />
    <Compile Include="Web\UI\Controls\Toggle.cs" />
    <Compile Include="Web\UI\Controls\HelpBlock.cs" />
    <Compile Include="Reporting\DataFilterComponent.cs" />
    <Compile Include="Reporting\DataFilterContainer.cs" />
    <Compile Include="Reporting\DataFilter\Person\GroupTypeAttendanceFilter.cs" />
    <Compile Include="Reporting\DataFilter\Person\HasPictureFilter.cs" />
    <Compile Include="Web\UI\Adapters\RadioButtonListAdapter.cs" />
    <Compile Include="Web\UI\Controls\Data View Filters\FilterGroup.cs" />
    <Compile Include="Web\UI\Controls\Data View Filters\FilterField.cs" />
    <Compile Include="Web\UI\Controls\Grid\AttributeField.cs" />
    <Compile Include="Web\UI\Controls\IRockControl.cs" />
    <Compile Include="Web\UI\BreadCrumb.cs" />
    <Compile Include="Web\UI\RockBlockCustomSettings.cs">
      <SubType>ASPXCodeBehind</SubType>
    </Compile>
    <Compile Include="Web\UI\RockMasterPage.cs">
      <SubType>ASPXCodeBehind</SubType>
    </Compile>
    <Compile Include="Web\UI\IDetailBlock.cs" />
    <Compile Include="Web\UI\ISecondaryBlock.cs" />
    <Compile Include="Web\Utilities\HtmlSanitizer.cs" />
    <Compile Include="Workflow\Action\CheckIn\FilterLocationsBySchedule.cs" />
    <Compile Include="Workflow\Action\CheckIn\FilterLocationsByThreshold.cs" />
    <Compile Include="Workflow\Action\CheckIn\PreSelectRecentAttendance.cs" />
    <Compile Include="Workflow\Action\CheckIn\SetAvailableSchedules.cs" />
    <Compile Include="Workflow\Action\People\PersonAddressUpdate.cs" />
    <Compile Include="Workflow\Action\People\PersonPhoneUpdate.cs" />
    <Compile Include="Workflow\Action\People\PersonGetSpouse.cs" />
    <Compile Include="Workflow\Action\WorkflowControl\ActivateActions.cs" />
    <Compile Include="Workflow\Action\People\PersonPropertyUpdate.cs" />
    <Compile Include="Workflow\Action\Groups\RemovePersonFromGroupAttribute.cs" />
    <Compile Include="Workflow\Action\Groups\RemovePersonFromGroup.cs" />
    <Compile Include="Workflow\Action\People\GetPersonFromFields.cs" />
    <Compile Include="Workflow\Action\Groups\AddNoteToGroupMember.cs" />
    <Compile Include="Workflow\Action\Groups\SetGroupMemberNote.cs" />
    <Compile Include="Workflow\Action\Groups\UpdateGroupMemberStatus.cs" />
    <Compile Include="Workflow\Action\Groups\AddPersonToGroupAttribute.cs" />
    <Compile Include="Workflow\Action\WorkflowControl\AssignActivityFromAttributeValue.cs" />
    <Compile Include="Workflow\Action\Communications\SendEmailWithEvents.cs" />
    <Compile Include="Workflow\Action\WorkflowControl\SetInitiatorFromAttribute.cs" />
    <Compile Include="Workflow\Action\WorkflowControl\AssignActivityToSecurityRole.cs" />
    <Compile Include="Workflow\Action\WorkflowControl\AssignActivityToPerson.cs" />
    <Compile Include="Workflow\Action\WorkflowControl\AssignActivityToGroup.cs" />
    <Compile Include="Workflow\Action\Connections\AddConnectionRequestActivity.cs" />
    <Compile Include="Workflow\Action\Connections\TransferConnectionRequest.cs" />
    <Compile Include="Workflow\Action\Connections\SetConnectionRequestState.cs" />
    <Compile Include="Workflow\Action\Connections\SetConnectionRequestStatus.cs" />
    <Compile Include="Workflow\Action\Connections\CreateConnectionRequest.cs" />
    <Compile Include="Workflow\Action\WorkflowControl\Delay.cs" />
    <Compile Include="Workflow\Action\WorkflowControl\DeleteWorkflow.cs" />
    <Compile Include="Workflow\Action\BackgroundCheck\BackgroundCheckRequest.cs" />
    <Compile Include="Workflow\Action\Groups\AddPersonToGroup.cs" />
    <Compile Include="Workflow\Action\People\PersonNoteAdd.cs" />
    <Compile Include="Workflow\Action\People\PersonTagRemove.cs" />
    <Compile Include="Workflow\Action\Communications\SendSms.cs" />
    <Compile Include="Workflow\Action\People\PersonTagAdd.cs" />
    <Compile Include="Workflow\Action\WorkflowAttributes\SetAttributeToGroupLeader.cs" />
    <Compile Include="Workflow\Action\Groups\PostAttendanceToGroup.cs" />
    <Compile Include="Workflow\Action\Groups\SetAttributeToRandomGroupMember.cs" />
    <Compile Include="Workflow\Action\Groups\SetGroupMemberAttribute.cs" />
    <Compile Include="Workflow\Action\People\SetPersonAttribute.cs" />
    <Compile Include="Workflow\Action\WorkflowAttributes\SetAttributeToInitiator.cs" />
    <Compile Include="Workflow\Action\WorkflowAttributes\SetAttributeToCurrentPerson.cs" />
    <Compile Include="Workflow\Action\Communications\SendEmail.cs" />
    <Compile Include="Workflow\Action\WorkflowAttributes\SetAttributeFromEntity.cs" />
    <Compile Include="Workflow\Action\WorkflowAttributes\SetAttributeFromPerson.cs" />
    <Compile Include="Workflow\Action\WorkflowAttributes\SetAttributeValue.cs" />
    <Compile Include="Workflow\Action\WorkflowControl\PersistWorkflow.cs" />
    <Compile Include="Workflow\Action\WorkflowControl\SetWorkflowName.cs" />
    <Compile Include="Workflow\Action\WorkflowControl\LogError.cs" />
    <Compile Include="Workflow\Action\WorkflowControl\AddWorkflowNote.cs" />
    <Compile Include="Workflow\Action\WorkflowControl\WriteToLog.cs" />
    <Compile Include="Workflow\Action\WorkflowControl\UserForm.cs" />
    <Compile Include="Workflow\Action\CheckIn\CheckInActionComponent.cs" />
    <Compile Include="Workflow\Action\CheckIn\CalculateLastAttended.cs" />
    <Compile Include="Workflow\Action\CheckIn\FilterGroupsByGrade.cs" />
    <Compile Include="Workflow\Action\CheckIn\FilterGroupsByAge.cs" />
    <Compile Include="Workflow\Action\CheckIn\FilterGroupsByAbilityLevel.cs" />
    <Compile Include="Workflow\Action\CheckIn\FilterGroupsBySpecialNeeds.cs" />
    <Compile Include="Workflow\Action\CheckIn\FilterGroupsByLastName.cs" />
    <Compile Include="Workflow\Action\CheckIn\CreateLabels.cs" />
    <Compile Include="Workflow\Action\CheckIn\FilterByGrade.cs" />
    <Compile Include="Workflow\Action\CheckIn\RemoveEmptyPeople.cs" />
    <Compile Include="Workflow\Action\CheckIn\RemoveEmptyGroupTypes.cs" />
    <Compile Include="Workflow\Action\CheckIn\RemoveEmptyLocations.cs" />
    <Compile Include="Workflow\Action\CheckIn\SaveAttendance.cs" />
    <Compile Include="Workflow\Action\CheckIn\RemoveEmptyGroups.cs" />
    <Compile Include="Workflow\Action\CheckIn\LoadSchedules.cs" />
    <Compile Include="Workflow\Action\CheckIn\LoadGroups.cs" />
    <Compile Include="Workflow\Action\CheckIn\FilterActiveLocations.cs" />
    <Compile Include="Workflow\Action\CheckIn\LoadLocations.cs" />
    <Compile Include="Workflow\Action\CheckIn\FilterByAge.cs" />
    <Compile Include="Workflow\Action\CheckIn\LoadGroupTypes.cs" />
    <Compile Include="Workflow\Action\CheckIn\FindRelationships.cs" />
    <Compile Include="Workflow\Action\CheckIn\FindFamilyMembers.cs" />
    <Compile Include="Workflow\Action\CheckIn\FindFamilies.cs" />
    <Compile Include="Workflow\Action\WorkflowControl\CompleteActivity.cs" />
    <Compile Include="Workflow\Action\CheckIn\ParseZebraLabel.cs" />
    <Compile Include="Workflow\Action\Utility\RunSQL.cs" />
    <Compile Include="Attribute\WorkflowActivityTypeAttribute.cs" />
    <Compile Include="Workflow\ActionCategoryAttribute.cs" />
    <Compile Include="Workflow\TriggerCache.cs" />
    <Compile Include="Model\WorkflowTriggerService.Partial.cs" />
    <Compile Include="Model\WorkflowTrigger.cs" />
    <Compile Include="Model\EntityType.cs" />
    <Compile Include="Model\EntityTypeService.Partial.cs" />
    <Compile Include="Model\TaggedItemService.Partial.cs" />
    <Compile Include="Model\TagService.Partial.cs" />
    <Compile Include="Model\Tag.cs" />
    <Compile Include="Model\TaggedItem.cs" />
    <Compile Include="Model\CodeGenerated\DefinedTypeService.cs" />
    <Compile Include="Model\CodeGenerated\DefinedValueService.cs" />
    <Compile Include="Model\CodeGenerated\ExceptionLogService.cs" />
    <Compile Include="Model\CodeGenerated\FieldTypeService.cs" />
    <Compile Include="Model\FieldTypeService.Partial.cs" />
    <Compile Include="Model\DefinedTypeService.Partial.cs" />
    <Compile Include="Model\DefinedValueService.Partial.cs" />
    <Compile Include="Model\ExceptionLog.cs" />
    <Compile Include="Model\ExceptionLogService.Partial.cs" />
    <Compile Include="Model\RangeValue.cs" />
    <Compile Include="Model\CodeGenerated\ServiceLogService.cs" />
    <Compile Include="Model\CodeGenerated\TaggedItemService.cs" />
    <Compile Include="Model\CodeGenerated\TagService.cs" />
    <Compile Include="Model\CodeGenerated\LocationService.cs" />
    <Compile Include="Model\GroupTypeLocationType.cs">
      <SubType>Code</SubType>
    </Compile>
    <Compile Include="Model\LocationService.Partial.cs" />
    <Compile Include="Model\Campus.cs" />
    <Compile Include="Model\CodeGenerated\CampusService.cs" />
    <Compile Include="Model\CodeGenerated\SystemEmailService.cs" />
    <Compile Include="Model\CodeGenerated\PersonService.cs" />
    <Compile Include="Model\PersonService.Partial.cs" />
    <Compile Include="Model\PersonAliasService.Partial.cs" />
    <Compile Include="Model\PersonViewed.cs" />
    <Compile Include="Model\CodeGenerated\PersonViewedService.cs" />
    <Compile Include="Model\PersonViewedService.Partial.cs" />
    <Compile Include="Model\CodeGenerated\PhoneNumberService.cs" />
    <Compile Include="Model\PhoneNumberService.Partial.cs" />
    <Compile Include="Model\DiscService.cs" />
    <Compile Include="Data\NotAuditedAttribute.cs" />
    <Compile Include="Data\IEntity.cs" />
    <Compile Include="Data\RockPluginDBInitializer.cs" />
    <Compile Include="Data\RouteAttribute.cs" />
    <Compile Include="Data\Service.cs" />
    <Compile Include="Extension\Component.cs" />
    <Compile Include="Extension\IComponentData.cs" />
    <Compile Include="Extension\Container.cs" />
    <Compile Include="Extension\ComponentDescription.cs" />
    <Compile Include="Address\MelissaData.cs" />
    <Compile Include="Address\ServiceObjects.cs" />
    <Compile Include="Model\Auth.cs" />
    <Compile Include="Model\BlockType.cs" />
    <Compile Include="Model\Block.cs" />
    <Compile Include="Model\BinaryFile.cs" />
    <Compile Include="Model\HtmlContent.cs" />
    <Compile Include="Model\Page.cs" />
    <Compile Include="Model\PageRoute.cs" />
    <Compile Include="Model\Site.cs" />
    <Compile Include="Model\SiteDomain.cs" />
    <Compile Include="Model\UserLogin.cs" />
    <Compile Include="Communication\Email.cs" />
    <Compile Include="Model\Attribute.cs" />
    <Compile Include="Model\AttributeQualifier.cs" />
    <Compile Include="Model\AttributeValue.cs" />
    <Compile Include="Model\DefinedType.cs" />
    <Compile Include="Model\DefinedValue.cs" />
    <Compile Include="Model\FieldType.cs" />
    <Compile Include="Model\ServiceLog.cs" />
    <Compile Include="Model\Location.cs" />
    <Compile Include="Model\SystemEmail.cs" />
    <Compile Include="Model\Person.cs" />
    <Compile Include="Model\PhoneNumber.cs" />
    <Compile Include="Extension\IContainer.cs" />
    <Compile Include="Field\ConfigurationValue.cs" />
    <Compile Include="Field\Types\SelectMultiFieldType.cs" />
    <Compile Include="Field\Types\PersonFieldType.cs" />
    <Compile Include="Field\Types\DecimalFieldType.cs" />
    <Compile Include="Field\Types\DefinedValueRangeFieldType.cs" />
    <Compile Include="Field\Types\DefinedTypeFieldType.cs" />
    <Compile Include="Field\Types\DateFieldType.cs" />
    <Compile Include="Field\Types\ImageFieldType.cs" />
    <Compile Include="Model\FinancialBatch.cs">
      <SubType>Code</SubType>
    </Compile>
    <Compile Include="Model\FinancialAccount.cs">
      <SubType>Code</SubType>
    </Compile>
    <Compile Include="Model\FinancialPledge.cs">
      <SubType>Code</SubType>
    </Compile>
    <Compile Include="Model\FinancialTransaction.cs">
      <SubType>Code</SubType>
    </Compile>
    <Compile Include="Model\FinancialTransactionDetail.cs">
      <SubType>Code</SubType>
    </Compile>
    <Compile Include="Model\Group.cs" />
    <Compile Include="Model\CodeGenerated\GroupTypeRoleService.cs" />
    <Compile Include="Model\CodeGenerated\GroupService.cs" />
    <Compile Include="Model\GroupService.Partial.cs" />
    <Compile Include="Model\GroupTypeRole.cs" />
    <Compile Include="Model\GroupTypeRoleService.Partial.cs" />
    <Compile Include="Model\GroupType.cs" />
    <Compile Include="Model\CodeGenerated\GroupTypeService.cs" />
    <Compile Include="Model\GroupTypeService.Partial.cs" />
    <Compile Include="Model\GroupMember.cs" />
    <Compile Include="Model\CodeGenerated\GroupMemberService.cs" />
    <Compile Include="Model\GroupMemberService.Partial.cs" />
    <Compile Include="Model\GroupLocation.cs" />
    <Compile Include="Jobs\RockCleanup.cs" />
    <Compile Include="Search\Person\Address.cs" />
    <Compile Include="Search\Person\Email.cs" />
    <Compile Include="Search\Person\Name.cs" />
    <Compile Include="Search\Person\Phone.cs" />
    <Compile Include="Search\SearchComponent.cs" />
    <Compile Include="Search\SearchContainer.cs" />
    <Compile Include="Security\SecurityActionAttribute.cs" />
    <Compile Include="Security\Authentication\ActiveDirectory.cs" />
    <Compile Include="Security\Authentication\Database.cs" />
    <Compile Include="Security\Encryption.cs" />
    <Compile Include="Security\GlobalDefault.cs" />
    <Compile Include="Security\AuthenticationComponent.cs" />
    <Compile Include="Security\AuthenticationContainer.cs" />
    <Compile Include="Services\NuGet\RockPackagePathResolver.cs" />
    <Compile Include="Services\NuGet\WebProjectManager.cs" />
    <Compile Include="Services\NuGet\WebProjectSystem.cs" />
    <Compile Include="SystemGuid\BlockType.cs" />
    <Compile Include="SystemGuid\Site.cs" />
    <Compile Include="SystemGuid\GroupRole.cs" />
    <Compile Include="SystemGuid\DefinedValue.cs" />
    <Compile Include="SystemGuid\GroupType.cs" />
    <Compile Include="SystemGuid\FieldType.cs" />
    <Compile Include="SystemGuid\Group.cs" />
    <Compile Include="SystemGuid\DefinedType.cs" />
    <Compile Include="SystemGuid\Page.cs" />
    <Compile Include="Transactions\AuditTransaction.cs" />
    <Compile Include="Transactions\UserLastActivityTransaction.cs" />
    <Compile Include="Transactions\PersonViewTransaction.cs" />
    <Compile Include="Transactions\ITransaction.cs" />
    <Compile Include="Transactions\PageViewTransaction.cs" />
    <Compile Include="Transactions\RockQueue.cs" />
    <Compile Include="SystemGuid\SystemEmail.cs" />
    <Compile Include="Model\WorkflowActivityType.cs" />
    <Compile Include="Model\WorkflowActionType.cs" />
    <Compile Include="Model\WorkflowActivity.cs" />
    <Compile Include="Model\WorkflowAction.cs" />
    <Compile Include="Jobs\ProcessWorkflows.cs" />
    <Compile Include="Workflow\Action\WorkflowControl\CompleteWorkflow.cs" />
    <Compile Include="Workflow\Action\WorkflowControl\ActivateActivity.cs" />
    <Compile Include="Workflow\Action\Communications\SendSystemEmail.cs" />
    <Compile Include="Workflow\Action\WorkflowControl\SetStatus.cs" />
    <Compile Include="Model\WorkflowService.Partial.cs" />
    <Compile Include="Workflow\ActionComponent.cs" />
    <Compile Include="Workflow\ActionContainer.cs" />
    <Compile Include="Model\CodeGenerated\WorkflowLogService.cs" />
    <Compile Include="Model\CodeGenerated\WorkflowService.cs" />
    <Compile Include="Model\CodeGenerated\WorkflowTypeService.cs" />
    <Compile Include="Model\WorkflowLog.cs" />
    <Compile Include="Model\Workflow.cs" />
    <Compile Include="Model\WorkflowType.cs" />
    <Compile Include="Model\ServiceJob.cs" />
    <Compile Include="Model\ServiceJobService.Partial.cs" />
    <Compile Include="Web\Cache\AttributeCache.cs" />
    <Compile Include="Web\Cache\BlockTypeCache.cs" />
    <Compile Include="Web\Cache\BlockCache.cs" />
    <Compile Include="Security\Role.cs" />
    <Compile Include="Web\Cache\CampusCache.cs">
      <SubType>Code</SubType>
    </Compile>
    <Compile Include="Web\Cache\EntityTypeCache.cs" />
    <Compile Include="Web\Cache\DefinedTypeCache.cs" />
    <Compile Include="Web\Cache\DefinedValueCache.cs" />
    <Compile Include="Web\Cache\GlobalAttributesCache.cs" />
    <Compile Include="Web\Cache\FieldTypeCache.cs" />
    <Compile Include="Web\Cache\SiteCache.cs" />
    <Compile Include="Web\Cache\PageCache.cs" />
    <Compile Include="Web\UI\ContextAttribute.cs">
      <SubType>Code</SubType>
    </Compile>
    <Compile Include="Web\UI\Controls\Pickers\CampusesPicker.cs" />
    <Compile Include="Web\UI\Controls\ModalAlert.cs" />
    <Compile Include="Web\UI\Controls\ModalDialog.cs" />
    <Compile Include="Web\UI\Controls\RockRadioButtonList.cs" />
    <Compile Include="Web\UI\Controls\Grid\EnumField.cs" />
    <Compile Include="Web\UI\Controls\Grid\DateTimeField.cs" />
    <Compile Include="Web\UI\Controls\Grid\DateField.cs" />
    <Compile Include="Web\UI\Controls\Grid\GridFilter.cs" />
    <Compile Include="Web\UI\Controls\RockLiteral.cs" />
    <Compile Include="Web\UI\Controls\ModalIFrameDialog.cs" />
    <Compile Include="Web\UI\Controls\ImageUploader.cs" />
    <Compile Include="Web\UI\Controls\RockTextBox.cs" />
    <Compile Include="Web\UI\Controls\PageTitle.cs" />
    <Compile Include="Web\UI\Controls\RockCheckBoxList.cs" />
    <Compile Include="Web\UI\Controls\Data Fields\FieldTypeList.cs" />
    <Compile Include="Web\UI\Controls\Grid\GridActions.cs" />
    <Compile Include="Web\UI\Controls\RockCheckBox.cs" />
    <Compile Include="Web\UI\Controls\SearchField.cs" />
    <Compile Include="Web\UI\Controls\Zone.cs" />
    <Compile Include="Web\UI\DialogPage.cs">
      <SubType>ASPXCodeBehind</SubType>
    </Compile>
    <Compile Include="Web\UI\RockPage.cs">
      <SubType>ASPXCodeBehind</SubType>
    </Compile>
    <Compile Include="Web\UI\RockBlock.cs">
      <SubType>ASPXCodeBehind</SubType>
    </Compile>
    <Compile Include="Attribute\TextFieldAttribute.cs" />
    <Compile Include="Web\RockRouteHandler.cs" />
    <Compile Include="Security\Authorization.cs" />
    <Compile Include="Security\ISecured.cs" />
    <Compile Include="Web\UI\Controls\Data Fields\DataDropDownList.cs">
      <SubType>Code</SubType>
    </Compile>
    <Compile Include="Web\UI\Controls\Data Fields\DataTextBox.cs">
      <SubType>Code</SubType>
    </Compile>
    <Compile Include="Web\UI\Controls\RockDropDownList.cs" />
    <Compile Include="Web\UI\Controls\Grid\SecurityField.cs" />
    <Compile Include="Web\UI\Controls\Grid\ReorderField.cs" />
    <Compile Include="Web\UI\Controls\Grid\EditField.cs" />
    <Compile Include="Web\UI\Controls\Grid\DeleteField.cs">
      <SubType>Code</SubType>
    </Compile>
    <Compile Include="Web\UI\Controls\Grid\Grid.cs" />
    <Compile Include="Web\UI\Controls\Grid\BoolField.cs" />
    <Compile Include="Web\UI\Controls\HtmlGenericContainer.cs" />
    <Compile Include="Web\UI\Controls\NotificationBox.cs" />
    <Compile Include="Web\UI\Controls\Grid\RowEventArgs.cs" />
    <Compile Include="Field\Types\BooleanFieldType.cs" />
    <Compile Include="Field\Types\PageReferenceFieldType.cs" />
    <Compile Include="Field\Types\IntegerFieldType.cs" />
    <Compile Include="Field\Types\SelectSingleFieldType.cs" />
    <Compile Include="Field\Types\ColorFieldType.cs" />
    <Compile Include="Field\FieldType.cs" />
    <Compile Include="Field\Helper.cs" />
    <Compile Include="Field\IFieldType.cs" />
    <Compile Include="Field\Types\TextFieldType.cs" />
    <Compile Include="Attribute\Helper.cs" />
    <Compile Include="Web\HttpModule.cs" />
    <Compile Include="Web\PageReference.cs" />
    <Compile Include="Utility\Reflection.cs" />
    <Compile Include="Jobs\JobPulse.cs" />
    <Compile Include="Jobs\RockJobListener.cs" />
    <Compile Include="Attribute\IHasAttributes.cs" />
    <Compile Include="Data\IOrdered.cs" />
    <Compile Include="Data\Entity.cs" />
    <Compile Include="Data\Model.cs">
      <SubType>Code</SubType>
    </Compile>
    <Compile Include="Data\RockContext.cs" />
    <Compile Include="Properties\AssemblyInfo.cs" />
    <Compile Include="Service References\MelissaData.AddressCheck\Reference.cs">
      <AutoGen>True</AutoGen>
      <DesignTime>True</DesignTime>
      <DependentUpon>Reference.svcmap</DependentUpon>
    </Compile>
    <Compile Include="Service References\ServiceObjects.GeoCoder\Reference.cs">
      <AutoGen>True</AutoGen>
      <DesignTime>True</DesignTime>
      <DependentUpon>Reference.svcmap</DependentUpon>
    </Compile>
    <Compile Include="Data\IFeed.cs" />
    <Compile Include="Jobs\JobLoadFailedException.cs" />
    <Compile Include="Web\UI\PersonBlock.cs">
      <SubType>ASPXCodeBehind</SubType>
    </Compile>
    <Compile Include="Web\UI\Validation\DataAnnotationValidator.cs" />
  </ItemGroup>
  <ItemGroup>
    <Content Include="packages.config" />
    <None Include="App.config" />
    <None Include="Service References\MelissaData.AddressCheck\Rock.MelissaData.AddressCheck.ResponseArray.datasource">
      <DependentUpon>Reference.svcmap</DependentUpon>
    </None>
    <None Include="Service References\MelissaData.AddressCheck\Service.wsdl" />
    <None Include="Service References\MelissaData.AddressCheck\Service.xsd">
      <SubType>Designer</SubType>
    </None>
    <None Include="Service References\MelissaData.AddressCheck\Service1.xsd">
      <SubType>Designer</SubType>
    </None>
    <None Include="Service References\ServiceObjects.GeoCoder\GeoCoder.wsdl" />
    <None Include="Service References\ServiceObjects.GeoCoder\Rock.ServiceObjects.GeoCoder.DistanceBetweenInfo.datasource">
      <DependentUpon>Reference.svcmap</DependentUpon>
    </None>
    <None Include="Service References\ServiceObjects.GeoCoder\Rock.ServiceObjects.GeoCoder.DistanceToWaterInfo.datasource">
      <DependentUpon>Reference.svcmap</DependentUpon>
    </None>
    <None Include="Service References\ServiceObjects.GeoCoder\Rock.ServiceObjects.GeoCoder.GeocodeCityWorldwideInfo.datasource">
      <DependentUpon>Reference.svcmap</DependentUpon>
    </None>
    <None Include="Service References\ServiceObjects.GeoCoder\Rock.ServiceObjects.GeoCoder.Location.datasource">
      <DependentUpon>Reference.svcmap</DependentUpon>
    </None>
    <None Include="Service References\ServiceObjects.GeoCoder\Rock.ServiceObjects.GeoCoder.Location_V3.datasource">
      <DependentUpon>Reference.svcmap</DependentUpon>
    </None>
    <None Include="Service References\ServiceObjects.GeoCoder\Rock.ServiceObjects.GeoCoder.ReverseAddress.datasource">
      <DependentUpon>Reference.svcmap</DependentUpon>
    </None>
    <None Include="Service References\ServiceObjects.GeoCoder\Rock.ServiceObjects.GeoCoder.ZipCodeInfo.datasource">
      <DependentUpon>Reference.svcmap</DependentUpon>
    </None>
    <None Include="Service References\ServiceObjects.GeoCoder\GeoCoder.disco" />
    <None Include="Service References\ServiceObjects.GeoCoder\configuration91.svcinfo" />
    <None Include="Service References\ServiceObjects.GeoCoder\configuration.svcinfo" />
    <None Include="Service References\ServiceObjects.GeoCoder\Reference.svcmap">
      <Generator>WCF Proxy Generator</Generator>
      <LastGenOutput>Reference.cs</LastGenOutput>
    </None>
    <None Include="Service References\MelissaData.AddressCheck\Service.disco" />
    <None Include="Service References\MelissaData.AddressCheck\configuration91.svcinfo" />
    <None Include="Service References\MelissaData.AddressCheck\configuration.svcinfo" />
    <None Include="Service References\MelissaData.AddressCheck\Reference.svcmap">
      <Generator>WCF Proxy Generator</Generator>
      <LastGenOutput>Reference.cs</LastGenOutput>
    </None>
  </ItemGroup>
  <ItemGroup>
    <Service Include="{508349B6-6B84-4DF5-91F0-309BEEBAD82D}" />
  </ItemGroup>
  <ItemGroup>
    <WCFMetadataStorage Include="Service References\MelissaData.AddressCheck\" />
    <WCFMetadataStorage Include="Service References\ServiceObjects.GeoCoder\" />
  </ItemGroup>
  <ItemGroup>
    <WCFMetadata Include="Service References\" />
  </ItemGroup>
  <ItemGroup>
    <Folder Include="Auth\" />
  </ItemGroup>
  <ItemGroup>
    <ProjectReference Include="..\DotLiquid\DotLiquid.csproj">
      <Project>{cb9372cd-9c1d-47ab-92d8-702d4d68324f}</Project>
      <Name>DotLiquid</Name>
    </ProjectReference>
  </ItemGroup>
  <Import Project="$(MSBuildToolsPath)\Microsoft.CSharp.targets" />
  <!-- To modify your build process, add your task inside one of the targets below and uncomment it. 
       Other similar extension points exist, see Microsoft.Common.targets.
  <Target Name="BeforeBuild">
  </Target>
  <Target Name="AfterBuild">
  </Target>
  -->
</Project><|MERGE_RESOLUTION|>--- conflicted
+++ resolved
@@ -271,13 +271,10 @@
     <Compile Include="Data\Udf\GetAddressStoreFunctionInjectionConvention.cs" />
     <Compile Include="Data\Udf\DbMetadataExtensions.cs" />
     <Compile Include="Data\Udf\RockUdfHelper.cs" />
-<<<<<<< HEAD
     <Compile Include="Field\IEntityQualifierFieldType.cs" />
-=======
     <Compile Include="Field\Types\AddressFieldType.cs" />
     <Compile Include="Field\Types\ContentChannelTypesFieldType.cs" />
     <Compile Include="Field\Types\PhoneNumberFieldType.cs" />
->>>>>>> 044d1851
     <Compile Include="Field\Types\DataViewFieldType.cs" />
     <Compile Include="Field\Types\BinaryFileTypesFieldType.cs" />
     <Compile Include="Field\Types\MergeTemplateFieldType.cs" />
