﻿<?xml version="1.0" encoding="utf-8"?>
<Project ToolsVersion="14.0" DefaultTargets="Build" xmlns="http://schemas.microsoft.com/developer/msbuild/2003">
  <Import Project="$(MSBuildExtensionsPath)\$(MSBuildToolsVersion)\Microsoft.Common.props" Condition="Exists('$(MSBuildExtensionsPath)\$(MSBuildToolsVersion)\Microsoft.Common.props')" />
  <PropertyGroup>
    <Configuration Condition=" '$(Configuration)' == '' ">Debug</Configuration>
    <Platform Condition=" '$(Platform)' == '' ">AnyCPU</Platform>
    <ProjectGuid>{185A31D7-3037-4DAE-8797-0459849A84BD}</ProjectGuid>
    <OutputType>Library</OutputType>
    <AppDesignerFolder>Properties</AppDesignerFolder>
    <RootNamespace>Rock</RootNamespace>
    <AssemblyName>Rock</AssemblyName>
    <TargetFrameworkVersion>v4.5.2</TargetFrameworkVersion>
    <FileAlignment>512</FileAlignment>
    <TargetFrameworkProfile />
    <NuGetPackageImportStamp>
    </NuGetPackageImportStamp>
    <WebGreaseLibPath>..\packages\WebGrease.1.5.2\lib</WebGreaseLibPath>
  </PropertyGroup>
  <PropertyGroup Condition=" '$(Configuration)|$(Platform)' == 'Debug|AnyCPU' ">
    <DebugSymbols>true</DebugSymbols>
    <DebugType>full</DebugType>
    <Optimize>false</Optimize>
    <OutputPath>bin\Debug\</OutputPath>
    <DefineConstants>DEBUG;TRACE</DefineConstants>
    <ErrorReport>prompt</ErrorReport>
    <WarningLevel>4</WarningLevel>
    <LangVersion>7.3</LangVersion>
  </PropertyGroup>
  <PropertyGroup Condition=" '$(Configuration)|$(Platform)' == 'Release|AnyCPU' ">
    <DebugType>pdbonly</DebugType>
    <Optimize>true</Optimize>
    <OutputPath>bin\Release\</OutputPath>
    <DefineConstants>TRACE</DefineConstants>
    <ErrorReport>prompt</ErrorReport>
    <WarningLevel>4</WarningLevel>
    <DocumentationFile>bin\Release\Rock.XML</DocumentationFile>
    <LangVersion>7.3</LangVersion>
  </PropertyGroup>
  <ItemGroup>
    <Reference Include="AngleSharp, Version=0.9.9.0, Culture=neutral, PublicKeyToken=e83494dcdc6d31ea, processorArchitecture=MSIL">
      <HintPath>..\packages\AngleSharp.0.9.9.2\lib\net45\AngleSharp.dll</HintPath>
    </Reference>
    <Reference Include="Antlr3.Runtime, Version=3.5.0.2, Culture=neutral, PublicKeyToken=eb42632606e9261f, processorArchitecture=MSIL">
      <HintPath>..\packages\Antlr3.Runtime.3.5.1\lib\net40-client\Antlr3.Runtime.dll</HintPath>
    </Reference>
    <Reference Include="AWSSDK.Core, Version=3.3.0.0, Culture=neutral, PublicKeyToken=885c28607f98e604, processorArchitecture=MSIL">
      <HintPath>..\packages\AWSSDK.Core.3.3.25.1\lib\net45\AWSSDK.Core.dll</HintPath>
    </Reference>
    <Reference Include="AWSSDK.S3, Version=3.3.0.0, Culture=neutral, PublicKeyToken=885c28607f98e604, processorArchitecture=MSIL">
      <HintPath>..\packages\AWSSDK.S3.3.3.21.1\lib\net45\AWSSDK.S3.dll</HintPath>
    </Reference>
    <Reference Include="BCrypt.Net, Version=0.1.5073.29922, Culture=neutral, PublicKeyToken=6bcd409ee6bc9292, processorArchitecture=MSIL">
      <HintPath>..\packages\BCrypt-Official.0.1.109\lib\BCrypt.Net.dll</HintPath>
    </Reference>
    <Reference Include="CacheManager.Core, Version=1.1.2.0, Culture=neutral, PublicKeyToken=5b450b4fb65c4cdb, processorArchitecture=MSIL">
      <HintPath>..\packages\CacheManager.Core.1.1.2\lib\net45\CacheManager.Core.dll</HintPath>
    </Reference>
    <Reference Include="CacheManager.Serialization.Json, Version=1.1.2.0, Culture=neutral, PublicKeyToken=5b450b4fb65c4cdb, processorArchitecture=MSIL">
      <HintPath>..\packages\CacheManager.Serialization.Json.1.1.2\lib\net45\CacheManager.Serialization.Json.dll</HintPath>
    </Reference>
    <Reference Include="CacheManager.StackExchange.Redis, Version=1.1.2.0, Culture=neutral, PublicKeyToken=5b450b4fb65c4cdb, processorArchitecture=MSIL">
      <HintPath>..\packages\CacheManager.StackExchange.Redis.1.1.2\lib\net45\CacheManager.StackExchange.Redis.dll</HintPath>
    </Reference>
    <Reference Include="CacheManager.SystemRuntimeCaching, Version=1.1.2.0, Culture=neutral, PublicKeyToken=5b450b4fb65c4cdb, processorArchitecture=MSIL">
      <HintPath>..\packages\CacheManager.SystemRuntimeCaching.1.1.2\lib\net45\CacheManager.SystemRuntimeCaching.dll</HintPath>
    </Reference>
    <Reference Include="CommonMark, Version=0.1.0.0, Culture=neutral, PublicKeyToken=001ef8810438905d, processorArchitecture=MSIL">
      <HintPath>..\packages\CommonMark.NET.0.13.2\lib\net45\CommonMark.dll</HintPath>
    </Reference>
    <Reference Include="CronExpressionDescriptor, Version=1.19.0.0, Culture=neutral, PublicKeyToken=a2ab0e0f73f9b037, processorArchitecture=MSIL">
      <HintPath>..\packages\CronExpressionDescriptor.1.19.0\lib\net45\CronExpressionDescriptor.dll</HintPath>
    </Reference>
    <Reference Include="CSScriptLibrary, Version=3.13.2.0, Culture=neutral, PublicKeyToken=70fcc3d18c749033, processorArchitecture=MSIL">
      <HintPath>..\packages\CS-Script.bin.3.13.2.0\lib\net45\CSScriptLibrary.dll</HintPath>
    </Reference>
    <Reference Include="DDay.iCal, Version=1.0.2.575, Culture=neutral, processorArchitecture=MSIL">
      <HintPath>..\packages\DDay.iCal.1.0.2.575\lib\DDay.iCal.dll</HintPath>
    </Reference>
    <Reference Include="DocumentFormat.OpenXml, Version=2.6.0.0, Culture=neutral, processorArchitecture=MSIL">
      <HintPath>..\packages\OpenXMLSDK-MOT.2.6.0.0\lib\DocumentFormat.OpenXml.dll</HintPath>
    </Reference>
    <Reference Include="dotless.Core, Version=1.5.2.0, Culture=neutral, PublicKeyToken=96b446c9e63eae34, processorArchitecture=MSIL">
      <HintPath>..\packages\dotless.1.5.2\lib\dotless.Core.dll</HintPath>
    </Reference>
    <Reference Include="Elasticsearch.Net, Version=2.0.0.0, Culture=neutral, PublicKeyToken=96c599bbe3e70f5d, processorArchitecture=MSIL">
      <HintPath>..\packages\Elasticsearch.Net.2.4.6\lib\net45\Elasticsearch.Net.dll</HintPath>
    </Reference>
    <Reference Include="EntityFramework, Version=6.0.0.0, Culture=neutral, PublicKeyToken=b77a5c561934e089, processorArchitecture=MSIL">
      <HintPath>..\packages\EntityFramework.6.1.3\lib\net45\EntityFramework.dll</HintPath>
    </Reference>
    <Reference Include="EntityFramework.SqlServer, Version=6.0.0.0, Culture=neutral, PublicKeyToken=b77a5c561934e089, processorArchitecture=MSIL">
      <HintPath>..\packages\EntityFramework.6.1.3\lib\net45\EntityFramework.SqlServer.dll</HintPath>
    </Reference>
    <Reference Include="EntityFramework.Utilities">
      <HintPath>..\libs\EFUtilities\EntityFramework.Utilities.dll</HintPath>
    </Reference>
    <Reference Include="EPPlus">
      <HintPath>..\libs\EPPlus\EPPlus.dll</HintPath>
    </Reference>
    <Reference Include="EXIFextractor">
      <HintPath>..\libs\Goheer EXIFExtractor\EXIFextractor.dll</HintPath>
    </Reference>
    <Reference Include="FCM.Net, Version=1.0.0.0, Culture=neutral, processorArchitecture=MSIL">
      <SpecificVersion>False</SpecificVersion>
      <HintPath>..\libs\FCM\FCM.Net.dll</HintPath>
    </Reference>
    <Reference Include="Google.Apis, Version=1.25.0.0, Culture=neutral, PublicKeyToken=4b01fa6e34db77ab, processorArchitecture=MSIL">
      <HintPath>..\packages\Google.Apis.1.25.0\lib\net45\Google.Apis.dll</HintPath>
    </Reference>
    <Reference Include="Google.Apis.Auth, Version=1.25.0.0, Culture=neutral, PublicKeyToken=4b01fa6e34db77ab, processorArchitecture=MSIL">
      <HintPath>..\packages\Google.Apis.Auth.1.25.0\lib\net45\Google.Apis.Auth.dll</HintPath>
    </Reference>
    <Reference Include="Google.Apis.Auth.PlatformServices, Version=1.25.0.0, Culture=neutral, PublicKeyToken=4b01fa6e34db77ab, processorArchitecture=MSIL">
      <HintPath>..\packages\Google.Apis.Auth.1.25.0\lib\net45\Google.Apis.Auth.PlatformServices.dll</HintPath>
    </Reference>
    <Reference Include="Google.Apis.Core, Version=1.25.0.0, Culture=neutral, PublicKeyToken=4b01fa6e34db77ab, processorArchitecture=MSIL">
      <HintPath>..\packages\Google.Apis.Core.1.25.0\lib\net45\Google.Apis.Core.dll</HintPath>
    </Reference>
    <Reference Include="Google.Apis.PlatformServices, Version=1.25.0.0, Culture=neutral, PublicKeyToken=4b01fa6e34db77ab, processorArchitecture=MSIL">
      <HintPath>..\packages\Google.Apis.1.25.0\lib\net45\Google.Apis.PlatformServices.dll</HintPath>
    </Reference>
    <Reference Include="Google.Apis.Storage.v1, Version=1.25.0.854, Culture=neutral, PublicKeyToken=4b01fa6e34db77ab, processorArchitecture=MSIL">
      <HintPath>..\packages\Google.Apis.Storage.v1.1.25.0.854\lib\net45\Google.Apis.Storage.v1.dll</HintPath>
    </Reference>
    <Reference Include="HtmlAgilityPack, Version=1.4.9.5, Culture=neutral, PublicKeyToken=bd319b19eaf3b43a, processorArchitecture=MSIL">
      <HintPath>..\packages\HtmlAgilityPack.1.4.9.5\lib\Net45\HtmlAgilityPack.dll</HintPath>
    </Reference>
    <Reference Include="Humanizer">
      <HintPath>..\libs\Humanizer.2.1.0\Humanizer.dll</HintPath>
    </Reference>
    <Reference Include="ImageResizer, Version=4.0.0.0, Culture=neutral, processorArchitecture=MSIL">
      <HintPath>..\packages\ImageResizer.4.0.5\lib\net45\ImageResizer.dll</HintPath>
    </Reference>
    <Reference Include="Lucene.Net, Version=4.0.0.0, Culture=neutral, processorArchitecture=MSIL">
      <HintPath>..\packages\Lucene.Net.4.8.0-beta00005\lib\net45\Lucene.Net.dll</HintPath>
    </Reference>
    <Reference Include="Lucene.Net.Analysis.Common, Version=4.0.0.0, Culture=neutral, processorArchitecture=MSIL">
      <HintPath>..\packages\Lucene.Net.Analysis.Common.4.8.0-beta00005\lib\net45\Lucene.Net.Analysis.Common.dll</HintPath>
    </Reference>
    <Reference Include="Lucene.Net.Expressions, Version=4.0.0.0, Culture=neutral, processorArchitecture=MSIL">
      <HintPath>..\packages\Lucene.Net.Expressions.4.8.0-beta00005\lib\net45\Lucene.Net.Expressions.dll</HintPath>
    </Reference>
    <Reference Include="Lucene.Net.Queries, Version=4.0.0.0, Culture=neutral, processorArchitecture=MSIL">
      <HintPath>..\packages\Lucene.Net.Queries.4.8.0-beta00005\lib\net45\Lucene.Net.Queries.dll</HintPath>
    </Reference>
    <Reference Include="Lucene.Net.QueryParser, Version=4.0.0.0, Culture=neutral, processorArchitecture=MSIL">
      <HintPath>..\packages\Lucene.Net.QueryParser.4.8.0-beta00005\lib\net45\Lucene.Net.QueryParser.dll</HintPath>
    </Reference>
    <Reference Include="Lucene.Net.Sandbox, Version=4.0.0.0, Culture=neutral, processorArchitecture=MSIL">
      <HintPath>..\packages\Lucene.Net.Sandbox.4.8.0-beta00005\lib\net45\Lucene.Net.Sandbox.dll</HintPath>
    </Reference>
    <Reference Include="Microsoft.AspNet.SignalR.Core, Version=2.2.0.0, Culture=neutral, PublicKeyToken=31bf3856ad364e35, processorArchitecture=MSIL">
      <HintPath>..\packages\Microsoft.AspNet.SignalR.Core.2.2.0\lib\net45\Microsoft.AspNet.SignalR.Core.dll</HintPath>
    </Reference>
    <Reference Include="Microsoft.AspNet.SignalR.SystemWeb, Version=2.2.0.0, Culture=neutral, PublicKeyToken=31bf3856ad364e35, processorArchitecture=MSIL">
      <HintPath>..\packages\Microsoft.AspNet.SignalR.SystemWeb.2.2.0\lib\net45\Microsoft.AspNet.SignalR.SystemWeb.dll</HintPath>
    </Reference>
    <Reference Include="Microsoft.IdentityModel.Clients.ActiveDirectory, Version=2.21.0.0, Culture=neutral, PublicKeyToken=31bf3856ad364e35, processorArchitecture=MSIL">
      <HintPath>..\packages\Microsoft.IdentityModel.Clients.ActiveDirectory.2.21.301221612\lib\net45\Microsoft.IdentityModel.Clients.ActiveDirectory.dll</HintPath>
    </Reference>
    <Reference Include="Microsoft.IdentityModel.Clients.ActiveDirectory.WindowsForms, Version=2.21.0.0, Culture=neutral, PublicKeyToken=31bf3856ad364e35, processorArchitecture=MSIL">
      <HintPath>..\packages\Microsoft.IdentityModel.Clients.ActiveDirectory.2.21.301221612\lib\net45\Microsoft.IdentityModel.Clients.ActiveDirectory.WindowsForms.dll</HintPath>
    </Reference>
    <Reference Include="Microsoft.IdentityModel.Logging, Version=1.1.5.0, Culture=neutral, PublicKeyToken=31bf3856ad364e35, processorArchitecture=MSIL">
      <HintPath>..\packages\Microsoft.IdentityModel.Logging.1.1.5\lib\net451\Microsoft.IdentityModel.Logging.dll</HintPath>
    </Reference>
    <Reference Include="Microsoft.IdentityModel.Tokens, Version=5.1.5.0, Culture=neutral, PublicKeyToken=31bf3856ad364e35, processorArchitecture=MSIL">
      <HintPath>..\packages\Microsoft.IdentityModel.Tokens.5.1.5\lib\net451\Microsoft.IdentityModel.Tokens.dll</HintPath>
    </Reference>
    <Reference Include="Microsoft.Owin, Version=2.1.0.0, Culture=neutral, PublicKeyToken=31bf3856ad364e35, processorArchitecture=MSIL">
      <HintPath>..\packages\Microsoft.Owin.2.1.0\lib\net45\Microsoft.Owin.dll</HintPath>
    </Reference>
    <Reference Include="Microsoft.Owin.Host.SystemWeb, Version=2.1.0.0, Culture=neutral, PublicKeyToken=31bf3856ad364e35, processorArchitecture=MSIL">
      <HintPath>..\packages\Microsoft.Owin.Host.SystemWeb.2.1.0\lib\net45\Microsoft.Owin.Host.SystemWeb.dll</HintPath>
    </Reference>
    <Reference Include="Microsoft.Owin.Security, Version=2.1.0.0, Culture=neutral, PublicKeyToken=31bf3856ad364e35, processorArchitecture=MSIL">
      <HintPath>..\packages\Microsoft.Owin.Security.2.1.0\lib\net45\Microsoft.Owin.Security.dll</HintPath>
    </Reference>
    <Reference Include="Microsoft.SqlServer.Types, Version=11.0.0.0, Culture=neutral, PublicKeyToken=89845dcd8080cc91, processorArchitecture=MSIL">
      <HintPath>..\packages\Microsoft.SqlServer.Types.11.0.2\lib\net20\Microsoft.SqlServer.Types.dll</HintPath>
    </Reference>
    <Reference Include="Microsoft.Web.Infrastructure, Version=1.0.0.0, Culture=neutral, PublicKeyToken=31bf3856ad364e35, processorArchitecture=MSIL">
      <HintPath>..\packages\Microsoft.Web.Infrastructure.1.0.0.0\lib\net40\Microsoft.Web.Infrastructure.dll</HintPath>
    </Reference>
    <Reference Include="Microsoft.Web.XmlTransform, Version=2.1.0.0, Culture=neutral, PublicKeyToken=b03f5f7f11d50a3a, processorArchitecture=MSIL">
      <HintPath>..\packages\Microsoft.Web.Xdt.2.1.1\lib\net40\Microsoft.Web.XmlTransform.dll</HintPath>
    </Reference>
    <Reference Include="Mono.CSharp, Version=4.0.0.0, Culture=neutral, PublicKeyToken=0738eb9f132ed756, processorArchitecture=MSIL">
      <HintPath>..\packages\CS-Script.bin.3.13.2.0\lib\net45\Mono.CSharp.dll</HintPath>
    </Reference>
    <Reference Include="Nest, Version=2.0.0.0, Culture=neutral, PublicKeyToken=96c599bbe3e70f5d, processorArchitecture=MSIL">
      <HintPath>..\packages\NEST.2.4.3\lib\net45\Nest.dll</HintPath>
    </Reference>
    <Reference Include="Newtonsoft.Json, Version=9.0.0.0, Culture=neutral, PublicKeyToken=30ad4fe6b2a6aeed, processorArchitecture=MSIL">
      <HintPath>..\packages\Newtonsoft.Json.9.0.1\lib\net45\Newtonsoft.Json.dll</HintPath>
    </Reference>
    <Reference Include="NuGet.Core, Version=2.11.1.812, Culture=neutral, PublicKeyToken=31bf3856ad364e35, processorArchitecture=MSIL">
      <HintPath>..\packages\NuGet.Core.2.11.1\lib\net40-Client\NuGet.Core.dll</HintPath>
    </Reference>
    <Reference Include="OpenXmlPowerTools, Version=4.2.0.0, Culture=neutral, processorArchitecture=MSIL">
      <HintPath>..\packages\OpenXmlPowerTools.4.2\lib\OpenXmlPowerTools.dll</HintPath>
    </Reference>
    <Reference Include="Owin, Version=1.0.0.0, Culture=neutral, PublicKeyToken=f0ebd12fd5e55cc5, processorArchitecture=MSIL">
      <HintPath>..\packages\Owin.1.0\lib\net40\Owin.dll</HintPath>
    </Reference>
    <Reference Include="PreMailer.Net, Version=1.5.5.0, Culture=neutral, processorArchitecture=MSIL">
      <HintPath>..\packages\PreMailer.Net.1.5.5\lib\net45\PreMailer.Net.dll</HintPath>
    </Reference>
    <Reference Include="Quartz">
      <HintPath>..\libs\Quartz\Quartz.dll</HintPath>
    </Reference>
    <Reference Include="RestSharp, Version=105.2.3.0, Culture=neutral, processorArchitecture=MSIL">
      <HintPath>..\packages\RestSharp.105.2.3\lib\net452\RestSharp.dll</HintPath>
    </Reference>
    <Reference Include="Rock.Common.Mobile, Version=0.3.0.0, Culture=neutral, processorArchitecture=MSIL">
      <HintPath>..\packages\Rock.Common.Mobile.0.3.0\lib\net452\Rock.Common.Mobile.dll</HintPath>
    </Reference>
    <Reference Include="StackExchange.Redis.StrongName, Version=1.2.6.0, Culture=neutral, PublicKeyToken=c219ff1ca8c2ce46, processorArchitecture=MSIL">
      <HintPath>..\packages\StackExchange.Redis.StrongName.1.2.6\lib\net45\StackExchange.Redis.StrongName.dll</HintPath>
    </Reference>
    <Reference Include="System" />
    <Reference Include="System.ComponentModel.Composition" />
    <Reference Include="System.ComponentModel.DataAnnotations" />
    <Reference Include="System.configuration" />
    <Reference Include="System.Core" />
    <Reference Include="System.Data.Entity.Design" />
    <Reference Include="System.Data.Services" />
    <Reference Include="System.DirectoryServices" />
    <Reference Include="System.DirectoryServices.AccountManagement" />
    <Reference Include="System.Drawing" />
    <Reference Include="System.IdentityModel.Tokens.Jwt, Version=5.1.5.0, Culture=neutral, PublicKeyToken=31bf3856ad364e35, processorArchitecture=MSIL">
      <HintPath>..\packages\System.IdentityModel.Tokens.Jwt.5.1.5\lib\net451\System.IdentityModel.Tokens.Jwt.dll</HintPath>
    </Reference>
    <Reference Include="System.IO.Compression" />
    <Reference Include="System.IO.Compression.FileSystem" />
    <Reference Include="System.IO.Packaging, Version=1.0.0.0, Culture=neutral, processorArchitecture=MSIL">
      <HintPath>..\packages\OpenXMLSDK-MOT.2.6.0.0\lib\System.IO.Packaging.dll</HintPath>
    </Reference>
    <Reference Include="System.Linq.Dynamic, Version=1.0.5840.25917, Culture=neutral, processorArchitecture=MSIL">
      <HintPath>..\packages\System.Linq.Dynamic.1.0.6\lib\net40\System.Linq.Dynamic.dll</HintPath>
    </Reference>
    <Reference Include="System.Management.Automation, Version=1.0.0.0, Culture=neutral, PublicKeyToken=31bf3856ad364e35, processorArchitecture=MSIL">
      <HintPath>..\packages\System.Management.Automation.6.1.7601.17515\lib\net45\System.Management.Automation.dll</HintPath>
    </Reference>
    <Reference Include="System.Net.Http.Formatting, Version=5.2.3.0, Culture=neutral, PublicKeyToken=31bf3856ad364e35, processorArchitecture=MSIL">
      <HintPath>..\packages\Microsoft.AspNet.WebApi.Client.5.2.3\lib\net45\System.Net.Http.Formatting.dll</HintPath>
    </Reference>
    <Reference Include="System.Net.Http.WebRequest" />
    <Reference Include="System.Runtime.Caching" />
    <Reference Include="System.Runtime.Serialization" />
    <Reference Include="System.ServiceModel" />
    <Reference Include="System.ServiceModel.Web" />
    <Reference Include="System.Web" />
    <Reference Include="System.Web.Extensions" />
    <Reference Include="System.Web.Http, Version=5.2.3.0, Culture=neutral, PublicKeyToken=31bf3856ad364e35, processorArchitecture=MSIL">
      <HintPath>..\packages\Microsoft.AspNet.WebApi.Core.5.2.3\lib\net45\System.Web.Http.dll</HintPath>
    </Reference>
    <Reference Include="System.Web.Http.WebHost, Version=5.2.3.0, Culture=neutral, PublicKeyToken=31bf3856ad364e35, processorArchitecture=MSIL">
      <HintPath>..\packages\Microsoft.AspNet.WebApi.WebHost.5.2.3\lib\net45\System.Web.Http.WebHost.dll</HintPath>
    </Reference>
    <Reference Include="System.Web.Optimization, Version=1.1.0.0, Culture=neutral, PublicKeyToken=31bf3856ad364e35, processorArchitecture=MSIL">
      <HintPath>..\packages\Microsoft.AspNet.Web.Optimization.1.1.3\lib\net40\System.Web.Optimization.dll</HintPath>
    </Reference>
    <Reference Include="System.Xml.Linq" />
    <Reference Include="System.Data.DataSetExtensions" />
    <Reference Include="Microsoft.CSharp" />
    <Reference Include="System.Data" />
    <Reference Include="System.Net.Http" />
    <Reference Include="System.Xml" />
    <Reference Include="Twilio, Version=0.0.0.0, Culture=neutral, processorArchitecture=MSIL">
      <HintPath>..\packages\Twilio.5.1.0\lib\net451\Twilio.dll</HintPath>
    </Reference>
    <Reference Include="UAParser, Version=2.1.0.0, Culture=neutral, PublicKeyToken=f7377bf021646069, processorArchitecture=MSIL">
      <HintPath>..\packages\UAParser.2.1.0.0\lib\net40-Client\UAParser.dll</HintPath>
    </Reference>
    <Reference Include="WebGrease, Version=1.5.2.14234, Culture=neutral, PublicKeyToken=31bf3856ad364e35, processorArchitecture=MSIL">
      <HintPath>..\packages\WebGrease.1.5.2\lib\WebGrease.dll</HintPath>
    </Reference>
    <Reference Include="Z.EntityFramework.Plus.EF6, Version=1.8.6.0, Culture=neutral, PublicKeyToken=59b66d028979105b, processorArchitecture=MSIL">
      <HintPath>..\packages\Z.EntityFramework.Plus.EF6.1.8.6\lib\net45\Z.EntityFramework.Plus.EF6.dll</HintPath>
    </Reference>
    <Reference Include="Zlib.Portable, Version=1.11.0.0, Culture=neutral, PublicKeyToken=431cba815f6a8b5b, processorArchitecture=MSIL">
      <HintPath>..\packages\Zlib.Portable.Signed.1.11.0\lib\portable-net4+sl5+wp8+win8+wpa81+MonoTouch+MonoAndroid\Zlib.Portable.dll</HintPath>
    </Reference>
  </ItemGroup>
  <ItemGroup>
    <Compile Include="..\Rock.Version\AssemblySharedInfo.cs">
      <Link>AssemblySharedInfo.cs</Link>
    </Compile>
    <Compile Include="Achievement\AchievementComponent.cs" />
    <Compile Include="Achievement\AchievementContainer.cs" />
    <Compile Include="Achievement\Component\AccumulativeAchievement.cs" />
    <Compile Include="Achievement\Component\StreakAchievement.cs" />
    <Compile Include="Address\Bing.cs" />
    <Compile Include="Address\MelissaData.cs" />
    <Compile Include="Address\ServiceObjects.cs" />
    <Compile Include="Address\SmartyStreets.cs" />
    <Compile Include="Address\VerificationComponent.cs" />
    <Compile Include="Address\VerificationContainer.cs" />
    <Compile Include="Attribute\AccountFieldAttribute.cs" />
    <Compile Include="Attribute\AccountsFieldAttribute.cs" />
    <Compile Include="Attribute\AddressFieldAttribute.cs" />
    <Compile Include="Attribute\AssetStorageSystemFieldAttribute.cs" />
    <Compile Include="Attribute\AttributeCategoryFieldAttribute.cs" />
    <Compile Include="Attribute\AttributeFieldAttribute.cs" />
    <Compile Include="Attribute\AssessmentTypesFieldAttribute.cs" />
    <Compile Include="Attribute\BlockTemplateFieldAttribute.cs" />
    <Compile Include="Attribute\CheckListFieldAttribute.cs" />
    <Compile Include="Attribute\ColorFieldAttribute.cs" />
    <Compile Include="Attribute\ComparisonFieldAttribute.cs" />
    <Compile Include="Attribute\ContentChannelsFieldAttribute.cs" />
    <Compile Include="Attribute\StepProgramStepStatusFieldAttribute.cs" />
    <Compile Include="Attribute\StepProgramStepTypeFieldAttribute.cs" />
    <Compile Include="Attribute\StreakTypeFieldAttribute.cs" />
    <Compile Include="Attribute\StepProgramFieldAttribute.cs" />
    <Compile Include="Attribute\ContentChannelTypeFieldAttribute.cs" />
    <Compile Include="Attribute\ContentChannelItemFieldAttribute.cs" />
    <Compile Include="Attribute\BackgroundCheckFieldAttribute.cs" />
    <Compile Include="Attribute\GenderFieldAttribute.cs" />
    <Compile Include="Attribute\IHasAttributes.cs" />
    <Compile Include="Attribute\InteractionChannelFieldAttribute.cs" />
    <Compile Include="Attribute\InteractionChannelsFieldAttribute.cs" />
    <Compile Include="Attribute\LabelFieldAttribute.cs" />
    <Compile Include="Attribute\LavaFieldAttribute.cs" />
    <Compile Include="Attribute\RegistrationInstanceFieldAttribute.cs" />
    <Compile Include="Attribute\RegistrationTemplateFieldAttribute.cs" />
    <Compile Include="Attribute\RegistrationTemplatesFieldAttribute.cs" />
    <Compile Include="Attribute\RegistryEntryFieldAttribute.cs" />
    <Compile Include="Attribute\ReportFieldAttribute.cs" />
    <Compile Include="Attribute\SelectFieldAttribute.cs" />
    <Compile Include="Attribute\PersistedDatasetFieldAttribute.cs" />
    <Compile Include="Attribute\TextValueFilterFieldAttribute.cs" />
    <Compile Include="Attribute\TimeZoneFieldAttribute.cs" />
    <Compile Include="Attribute\FileFieldAttribute.cs" />
    <Compile Include="Attribute\BinaryFileFieldAttribute.cs" />
    <Compile Include="Attribute\BinaryFileTypeFieldAttribute.cs" />
    <Compile Include="Attribute\BinaryFileTypesFieldAttribute.cs" />
    <Compile Include="Attribute\BooleanFieldAttribute.cs" />
    <Compile Include="Attribute\CampusesFieldAttribute.cs" />
    <Compile Include="Attribute\CampusFieldAttribute.cs" />
    <Compile Include="Attribute\GroupCategoryFieldAttribute.cs" />
    <Compile Include="Attribute\CategoryFieldAttribute.cs" />
    <Compile Include="Attribute\CodeEditorFieldAttribute.cs" />
    <Compile Include="Attribute\CommunicationTemplateFieldAttribute .cs" />
    <Compile Include="Attribute\ComponentFieldAttribute.cs" />
    <Compile Include="Attribute\ComponentsFieldAttribute.cs" />
    <Compile Include="Attribute\ConnectionActivityTypeFieldAttribute.cs" />
    <Compile Include="Attribute\ConnectionOpportunityFieldAttribute.cs" />
    <Compile Include="Attribute\ConnectionRequestFieldAttribute.cs" />
    <Compile Include="Attribute\ConnectionStateFieldAttribute.cs" />
    <Compile Include="Attribute\ConnectionStatusFieldAttribute.cs" />
    <Compile Include="Attribute\ConnectionTypeFieldAttribute.cs" />
    <Compile Include="Attribute\ConnectionTypesFieldAttribute.cs" />
    <Compile Include="Attribute\ContentChannelFieldAttribute.cs" />
    <Compile Include="Attribute\ContentChannelTypesFieldAttribute.cs" />
    <Compile Include="Attribute\CurrencyFieldAttribute.cs" />
    <Compile Include="Attribute\CustomEnhancedListFieldAttribute.cs" />
    <Compile Include="Attribute\CustomCheckboxListFieldAttribute.cs" />
    <Compile Include="Attribute\CustomDropdownListFieldAttribute.cs" />
    <Compile Include="Attribute\CustomRadioListFieldAttribute.cs" />
    <Compile Include="Attribute\DataViewFieldAttribute.cs" />
    <Compile Include="Attribute\DataViewsFieldAttribute.cs" />
    <Compile Include="Attribute\DateFieldAttribute.cs" />
    <Compile Include="Attribute\DateRangeFieldAttribute.cs" />
    <Compile Include="Attribute\DateTimeFieldAttribute.cs" />
    <Compile Include="Attribute\DayOfWeekFieldAttribute.cs" />
    <Compile Include="Attribute\DaysOfWeekFieldAttribute.cs" />
    <Compile Include="Attribute\DecimalFieldAttribute.cs" />
    <Compile Include="Attribute\DecimalRangeFieldAttribute.cs" />
    <Compile Include="Attribute\DefinedTypeFieldAttribute.cs" />
    <Compile Include="Attribute\DefinedValueFieldAttribute.cs" />
    <Compile Include="Attribute\DefinedValueRangeFieldAttribute.cs" />
    <Compile Include="Attribute\EmailFieldAttribute.cs" />
    <Compile Include="Attribute\GroupMemberFieldAttribute.cs" />
    <Compile Include="Attribute\IHasInheritedAttributes.cs" />
    <Compile Include="Attribute\MatrixFieldAttribute.cs" />
    <Compile Include="Attribute\SocialMediaAccountFieldAttribute.cs" />
    <Compile Include="Attribute\SSNFieldAttribute.cs" />
    <Compile Include="Attribute\WorkflowFieldAttribute.cs" />
    <Compile Include="Attribute\EncryptedTextFieldAttribute.cs" />
    <Compile Include="Attribute\EntityFieldAttribute.cs" />
    <Compile Include="Attribute\EntityTypeFieldAttribute.cs" />
    <Compile Include="Attribute\EnumFieldAttribute.cs" />
    <Compile Include="Attribute\EnumsFieldAttribute.cs" />
    <Compile Include="Attribute\EventCalendarFieldAttribute.cs" />
    <Compile Include="Attribute\EventItemFieldAttribute.cs" />
    <Compile Include="Attribute\FieldAttribute.cs" />
    <Compile Include="Attribute\FinancialGatewayFieldAttribute.cs" />
    <Compile Include="Attribute\GroupAndRoleFieldAttribute.cs" />
    <Compile Include="Attribute\GroupFieldAttribute.cs" />
    <Compile Include="Attribute\GroupLocationTypeFieldAttribute.cs" />
    <Compile Include="Attribute\GroupRoleFieldAttribute.cs" />
    <Compile Include="Attribute\GroupTypeFieldAttribute.cs" />
    <Compile Include="Attribute\GroupTypeGroupFieldAttribute.cs" />
    <Compile Include="Attribute\GroupTypesFieldAttribute.cs" />
    <Compile Include="Attribute\Helper.cs" />
    <Compile Include="Attribute\IHasAttributesWrapper.cs" />
    <Compile Include="Attribute\InheritedAttribute.cs" />
    <Compile Include="Attribute\IntegerFieldAttribute.cs" />
    <Compile Include="Attribute\IntegerRangeFieldAttribute.cs" />
    <Compile Include="Attribute\KeyValueListFieldAttribute.cs" />
    <Compile Include="Attribute\LavaCommandsFieldAttribute.cs" />
    <Compile Include="Attribute\LinkedPageAttribute.cs" />
    <Compile Include="Attribute\LocationFieldAttribute.cs" />
    <Compile Include="Attribute\MarkdownFieldAttribute.cs" />
    <Compile Include="Attribute\MemoFieldAttribute.cs" />
    <Compile Include="Attribute\MergeTemplateFieldAttribute.cs" />
    <Compile Include="Attribute\MetricCategoriesFieldAttribute.cs" />
    <Compile Include="Attribute\NoteTypeFieldAttribute.cs" />
    <Compile Include="Attribute\BadgesFieldAttribute.cs" />
    <Compile Include="Attribute\PersonFieldAttribute.cs" />
    <Compile Include="Attribute\PhoneNumberFieldAttribute.cs" />
    <Compile Include="Attribute\RemoteAuthsFieldAttribute.cs" />
    <Compile Include="Attribute\ScheduleFieldAttribute.cs" />
    <Compile Include="Attribute\SchedulesFieldAttribute.cs" />
    <Compile Include="Attribute\SecurityRoleFieldAttribute.cs" />
    <Compile Include="Attribute\SiteFieldAttribute.cs" />
    <Compile Include="Attribute\SlidingDateRangeFieldAttribute.cs" />
    <Compile Include="Attribute\SystemEmailFieldAttribute.cs" />
    <Compile Include="Attribute\TextFieldAttribute.cs" />
    <Compile Include="Attribute\TimeFieldAttribute.cs" />
    <Compile Include="Attribute\UrlLinkFieldAttribute.cs" />
    <Compile Include="Attribute\ValueListFieldAttribute.cs" />
    <Compile Include="Attribute\WorkflowActivityTypeAttribute.cs" />
    <Compile Include="Attribute\WorkflowAttributeAttribute.cs" />
    <Compile Include="Attribute\WorkflowTextOrAttributeAttribute.cs" />
    <Compile Include="Attribute\WorkflowTypeFieldAttribute.cs" />
    <Compile Include="Badge\BadgeComponent.cs" />
    <Compile Include="Badge\BadgeContainer.cs" />
    <Compile Include="Badge\HighlightLabelBadge.cs" />
    <Compile Include="Badge\IconBadge.cs" />
    <Compile Include="Blocks\BlockActionAttribute.cs" />
    <Compile Include="Attribute\IconCssClassAttribute.cs" />
    <Compile Include="Blocks\RockMobileBlockType.cs" />
    <Compile Include="Blocks\Types\Mobile\Groups\GroupEdit.cs" />
    <Compile Include="Blocks\Types\Mobile\Groups\GroupMemberEdit.cs" />
    <Compile Include="Bulk\BulkImport\AttendancesImport.cs" />
    <Compile Include="Bulk\BulkImport\AttendanceImport.cs" />
    <Compile Include="CheckIn\CheckinConfigurationHelper.cs" />
    <Compile Include="Data\ICampusFilterable.cs" />
    <Compile Include="Field\Types\BlockTemplateFieldType.cs" />
    <Compile Include="Field\Types\ContentChannelsFieldType.cs" />
    <Compile Include="Field\Types\PersistedDatasetFieldType.cs" />
    <Compile Include="Field\Types\StepProgramStepStatusFieldType.cs" />
    <Compile Include="Field\Types\StepProgramStepTypeFieldType.cs" />
    <Compile Include="Blocks\Types\Mobile\Cms\ContentChannelItemView.cs" />
    <Compile Include="Blocks\Types\Mobile\Cms\LavaItemList.cs" />
    <Compile Include="Jobs\DataViewToWorkflow.cs" />
    <Compile Include="Jobs\PostV100DataMigrationsSundayDate.cs" />
    <Compile Include="Jobs\PostV100DataMigrationsValueAsNumeric.cs" />
    <Compile Include="Jobs\SendPrayerComments.cs" />
    <Compile Include="Mobile\AdditionalBlockSettings.cs" />
    <Compile Include="Jobs\UpdatePersistedDatasets.cs" />
    <Compile Include="Mobile\AdditionalPageSettings.cs" />
    <Compile Include="Mobile\AdditionalSiteSettings.cs" />
    <Compile Include="Mobile\TabLocation.cs" />
    <Compile Include="Model\CodeGenerated\DocumentService.cs" />
    <Compile Include="Model\CodeGenerated\DocumentTypeService.cs" />
    <Compile Include="Model\CodeGenerated\EntityCampusFilterService.cs" />
    <Compile Include="Model\CodeGenerated\GroupDemographicTypeService.cs" />
    <Compile Include="Model\CodeGenerated\GroupDemographicValueService.cs" />
    <Compile Include="Model\CodeGenerated\PersistedDatasetService.cs" />
    <Compile Include="Model\CodeGenerated\RelatedEntityService.cs" />
    <Compile Include="Model\CodeGenerated\StreakAchievementAttemptService.cs" />
    <Compile Include="Model\CodeGenerated\StreakTypeAchievementTypeService.cs" />
    <Compile Include="Model\EntityCampusFilter.cs" />
    <Compile Include="Model\RelatedEntity.cs" />
    <Compile Include="Model\GroupDemographicType.cs" />
    <Compile Include="Model\GroupDemographicValue.cs" />
    <Compile Include="Model\PersistedDataset.cs" />
    <Compile Include="Model\Document.cs" />
    <Compile Include="Model\DocumentType.cs" />
    <Compile Include="Model\PersistedDatasetService.Partial.cs" />
    <Compile Include="Model\RelatedEntityService.Partial.cs" />
    <Compile Include="Model\StepTypeService.Partial.cs" />
    <Compile Include="Model\StepService.Partial.cs" />
    <Compile Include="Model\StreakAchievementAttempts.cs" />
    <Compile Include="Model\StreakTypeAchievementTypeService.Partial.cs" />
    <Compile Include="Model\StreakTypeAchievementType.cs" />
    <Compile Include="Net\ClientInformation.cs" />
    <Compile Include="Badge\Component\Steps.cs" />
    <Compile Include="Plugin\HotFixes\095_PrayerRequestCommentsNotificationEmailTemplate.cs" />
    <Compile Include="Plugin\HotFixes\094_AchievementPagesAndBlocks.cs" />
    <Compile Include="Plugin\HotFixes\093_UpdateRockShopUI.cs" />
    <Compile Include="Reporting\DataFilter\Group\LocationDataViewFilter.cs" />
    <Compile Include="Reporting\DataFilter\RelatedDataViewFilterBase.cs" />
    <Compile Include="Reporting\DataFilter\Person\PrimaryCampusesFilter.cs" />
    <Compile Include="Reporting\DataFilter\Person\PrimaryCampusFilter.cs" />
    <Compile Include="Storage\AssetStorage\ApiClient\GoogleClient.cs" />
    <Compile Include="Storage\AssetStorage\GoogleCloudStorageComponent.cs" />
    <Compile Include="SystemGuid\Person.cs" />
    <Compile Include="Transactions\StreakTypeRebuildTransaction.cs" />
    <Compile Include="Transactions\StreakTypeExclusionChangeTransaction.cs" />
    <Compile Include="Transactions\StreakAchievementAttemptChangeTransaction.cs" />
    <Compile Include="UniversalSearch\IndexModels\DocumentIndex.cs" />
    <Compile Include="Reporting\ReportOutputBuilder.cs" />
    <Compile Include="Reporting\ReportTemplateBuilder.cs" />
    <Compile Include="Utility\ExtensionMethods\ExpandoObjectExtensions.cs" />
    <Compile Include="Utility\LazyDictionary.cs" />
<<<<<<< HEAD
    <Compile Include="Utility\SingleOrArrayJsonConverter.cs" />
=======
    <Compile Include="Web\Cache\Entities\AssessmentTypeCache.cs" />
>>>>>>> 18e6d8bb
    <Compile Include="Web\Cache\Entities\DocumentTypeCache.cs" />
    <Compile Include="Web\Cache\Entities\PersistedDatasetCache.cs" />
    <Compile Include="Web\Cache\Entities\Obsolete\PersonBadgeCache.cs" />
    <Compile Include="Web\Cache\Entities\StreakTypeAchievementTypeCache.cs" />
    <Compile Include="Web\Cache\NonEntities\EntityDocumentTypesCache.cs" />
    <Compile Include="Web\Cache\NonEntities\PersistedDatasetValueCache.cs" />
    <Compile Include="Web\RockCustomSettingsProvider.cs" />
    <Compile Include="Web\IRockCustomSettingsUserControl.cs" />
    <Compile Include="Blocks\IRockMobileBlockType.cs" />
    <Compile Include="Blocks\RockBlockType.cs" />
    <Compile Include="Blocks\BlockActionResult.cs" />
    <Compile Include="Web\RockCustomSettingsUserControlProvider.cs" />
    <Compile Include="Net\RockRequestContext.cs" />
    <Compile Include="Attribute\TargetTypeAttribute.cs" />
    <Compile Include="Blocks\Types\Mobile\Cms\ContentChannelItemList.cs" />
    <Compile Include="Blocks\Types\Mobile\Cms\Content.cs" />
    <Compile Include="Blocks\Types\Mobile\Cms\Login.cs" />
    <Compile Include="Blocks\Types\Mobile\Cms\ProfileDetails.cs" />
    <Compile Include="Blocks\Types\Mobile\Cms\Register.cs" />
    <Compile Include="Blocks\Types\Mobile\Cms\WorkflowEntry.cs" />
    <Compile Include="Communication\RockSMSMessageRecipient.cs" />
    <Compile Include="Communication\RockPushMessageRecipient.cs" />
    <Compile Include="Communication\RockEmailMessageRecipient.cs" />
    <Compile Include="Communication\RockMessageRecipient.cs" />
    <Compile Include="Chart\ChartJsTimeSeriesDataFactory.cs" />
    <Compile Include="Chart\FlotChartDataSet.cs" />
    <Compile Include="Chart\TimeSeriesChartDataPoint.cs" />
    <Compile Include="Communication\SmsActions\SmsActionComponent.cs" />
    <Compile Include="Communication\SmsActions\SmsActionContainer.cs" />
    <Compile Include="Communication\SmsActions\SmsActionLaunchWorkflow.cs" />
    <Compile Include="Communication\SmsActions\SmsActionReply.cs" />
    <Compile Include="Communication\SmsActions\SmsActionConversations.cs" />
    <Compile Include="Communication\SmsActions\SmsActionOutcome.cs" />
    <Compile Include="Communication\SmsActions\SmsMessage.cs" />
    <Compile Include="Crm\ConnectionStatusChangeReport\ConnectionStatusChangeReportBuilder.cs" />
    <Compile Include="Crm\ConnectionStatusChangeReport\ConnectionStatusChangeReportData.cs" />
    <Compile Include="Crm\ConnectionStatusChangeReport\ConnectionStatusChangeReportSettings.cs" />
    <Compile Include="Crm\ConnectionStatusChangeReport\ConnectionStatusChangeEventInfo.cs" />
    <Compile Include="Field\FieldVisibilityRules.cs" />
    <Compile Include="Field\Types\AssetFieldType.cs" />
    <Compile Include="Field\Types\AssetStorageProviderFieldType.cs" />
    <Compile Include="Field\Types\AssessmentTypesFieldType.cs" />
    <Compile Include="Field\Types\ConditionalScaleFieldType.cs" />
    <Compile Include="Jobs\RockTriggerListener.cs" />
    <Compile Include="Jobs\GroupLeaderAbsenceNotifications.cs" />
    <Compile Include="Jobs\PostV90DataMigrationsScheduledTransactionNotesToHistory.cs" />
    <Compile Include="Jobs\SendAssessmentReminders.cs" />
    <Compile Include="Field\Types\StreakTypeFieldType.cs" />
    <Compile Include="Jobs\SendGroupScheduleNotifications.cs" />
    <Compile Include="Lava\Blocks\JsonProperty.cs" />
    <Compile Include="Model\CodeGenerated\GroupMemberAssignmentService.cs" />
    <Compile Include="Model\CodeGenerated\GroupMemberScheduleTemplateService.cs" />
    <Compile Include="Field\EntitySingleSelectionListFieldTypeBase.cs" />
    <Compile Include="Field\Types\StepProgramFieldType.cs" />
    <Compile Include="Field\Types\RegistryEntryFieldType.cs" />
    <Compile Include="Field\Types\ValueFilterFieldType.cs" />
    <Compile Include="Financial\HostedPaymentInfoControlOptions.cs" />
    <Compile Include="Financial\IGatewayComponent.cs" />
    <Compile Include="Financial\IHostedGatewayComponent.cs" />
    <Compile Include="Financial\IHostedGatewayPaymentControlTokenEvent.cs" />
    <Compile Include="Jobs\PostV90DataMigrations.cs" />
    <Compile Include="Jobs\PostV90DataMigrationsForDISC.cs" />
    <Compile Include="Financial\IWebhookGatewayComponent.cs" />
    <Compile Include="Jobs\ChargeFutureTransactions.cs" />
    <Compile Include="Lava\Shortcodes\ScheduledContent.cs" />
    <Compile Include="Financial\AutomatedPaymentProcessor.cs" />
    <Compile Include="Financial\AutomatedPaymentArgs.cs" />
    <Compile Include="Financial\IAutomatedGatewayComponent.cs" />
    <Compile Include="Financial\IThreeStepGatewayComponent.cs" />
    <Compile Include="Model\Assessment.cs" />
    <Compile Include="Model\AssessmentService.Partial.cs" />
    <Compile Include="Model\AssessmentType.cs" />
    <Compile Include="Model\CodeGenerated\AssessmentService.cs" />
    <Compile Include="Model\CodeGenerated\AssessmentTypeService.cs" />
    <Compile Include="Model\AttendanceData.cs" />
    <Compile Include="Model\CodeGenerated\CommunicationResponseService.cs" />
    <Compile Include="Model\CodeGenerated\StreakService.cs" />
    <Compile Include="Model\CodeGenerated\StreakTypeExclusionService.cs" />
    <Compile Include="Model\CodeGenerated\StreakTypeService.cs" />
    <Compile Include="Model\CodeGenerated\SmsActionService.cs" />
    <Compile Include="Model\CodeGenerated\NoteAttachmentService.cs" />
    <Compile Include="Model\CodeGenerated\PersonScheduleExclusionService.cs" />
    <Compile Include="Model\CodeGenerated\StepWorkflowService.cs" />
    <Compile Include="Model\CodeGenerated\StepWorkflowTriggerService.cs" />
    <Compile Include="Model\StreakTypeExclusionService.Partial.cs" />
    <Compile Include="Model\StreakService.Partial.cs" />
    <Compile Include="Model\StreakTypeService.Partial.cs" />
    <Compile Include="Model\GroupLocationScheduleConfig.cs" />
    <Compile Include="Model\GroupMemberAssignment.cs" />
    <Compile Include="Model\GroupMemberAssignmentService.Partial.cs" />
    <Compile Include="Model\GroupMemberScheduleTemplate.cs" />
    <Compile Include="Model\CodeGenerated\RegistrationTemplateFeeItemService.cs" />
    <Compile Include="Model\CodeGenerated\StepProgramService.cs" />
    <Compile Include="Model\CodeGenerated\StepService.cs" />
    <Compile Include="Model\CodeGenerated\StepStatusService.cs" />
    <Compile Include="Model\CodeGenerated\StepTypePrerequisiteService.cs" />
    <Compile Include="Model\CodeGenerated\StepTypeService.cs" />
    <Compile Include="Model\CommunicationResponse.cs" />
    <Compile Include="Model\CommunicationResponseService.partial.cs" />
    <Compile Include="Model\ConflictProfileService.cs" />
    <Compile Include="Model\EQInventoryService.cs" />
    <Compile Include="Model\StreakType.cs" />
    <Compile Include="Model\StreakTypeExclusion.cs" />
    <Compile Include="Model\SmsAction.cs" />
    <Compile Include="Model\SmsActionService.Partial.cs" />
    <Compile Include="Model\GroupLocationHistoricalService.Partial.cs" />
    <Compile Include="Model\MotivatorService.cs" />
    <Compile Include="Model\NoteAttachment.cs" />
    <Compile Include="Model\PersonScheduleExclusionService.Partial.cs" />
    <Compile Include="Model\PersonScheduleExclusion.cs" />
    <Compile Include="Model\RegistrationTemplateFeeItem.cs" />
    <Compile Include="Model\SpiritualGiftsService.cs" />
    <Compile Include="Bulk\BulkExport\AttributesExport.cs" />
    <Compile Include="Bulk\BulkExport\FinancialTransactionExport.cs" />
    <Compile Include="Bulk\BulkExport\FinancialTransactionExportOptions.cs" />
    <Compile Include="Bulk\BulkExport\FinancialTransactionsExport.cs" />
    <Compile Include="Bulk\BulkExport\ModelExport.cs" />
    <Compile Include="Bulk\BulkExport\ExportOptions.cs" />
    <Compile Include="Bulk\BulkExport\LocationExport.cs" />
    <Compile Include="Bulk\BulkExport\ExportResult.cs" />
    <Compile Include="Bulk\BulkExport\PeopleExport.cs" />
    <Compile Include="Bulk\BulkExport\PersonExport.cs" />
    <Compile Include="CheckIn\CheckInEditFamilyBlock.cs">
      <SubType>ASPXCodeBehind</SubType>
    </Compile>
    <Compile Include="CheckIn\CheckInMessage.cs" />
    <Compile Include="CheckIn\CheckInSearchBlock.cs">
      <SubType>ASPXCodeBehind</SubType>
    </Compile>
    <Compile Include="CheckIn\Registration\FamilyRegistrationState.cs" />
    <Compile Include="Data\NoAttributeFilterExpression.cs" />
    <Compile Include="Field\ICachedEntitiesFieldType.cs" />
    <Compile Include="Field\Types\RegistrationTemplatesFieldType.cs" />
    <Compile Include="Jobs\NoRetryAggregateException.cs" />
    <Compile Include="Jobs\NoRetryException.cs" />
    <Compile Include="Jobs\PostV84DataMigrations.cs" />
    <Compile Include="Lava\Shortcodes\Scripturize.cs" />
    <Compile Include="Lava\Shortcodes\LavaShortcodeMetaDataAttribute.cs" />
    <Compile Include="Badge\Component\Assessment.cs" />
    <Compile Include="Model\Step.cs" />
    <Compile Include="Model\Streak.cs" />
    <Compile Include="Model\StepWorkflow.cs" />
    <Compile Include="Model\StepWorkflowTrigger.cs" />
    <Compile Include="Model\StepTypePrerequisite.cs" />
    <Compile Include="Model\StepType.cs" />
    <Compile Include="Model\StepStatus.cs" />
    <Compile Include="Model\StepProgram.cs" />
    <Compile Include="Model\StepWorkflowTriggerService.Partial.cs" />
    <Compile Include="Badge\Component\StreakEngagement.cs" />
    <Compile Include="Plugin\HotFixes\051_SparkData.cs" />
    <Compile Include="Model\AttributeMatrixService.Partial.cs" />
    <Compile Include="Plugin\HotFixes\052_MigrationRollupsForV8_1.cs" />
    <Compile Include="Plugin\HotFixes\053_DuplicateDataIntegrityReports.cs" />
    <Compile Include="Plugin\HotFixes\054_MigrationRollupsForV8_2.cs" />
    <Compile Include="Plugin\HotFixes\055_MigrationRollupsForV8_3.cs" />
    <Compile Include="Plugin\HotFixes\056_MigrationRollupsForV8_4.cs" />
    <Compile Include="Plugin\HotFixes\057_MigrationRollupsForV8_5.cs" />
    <Compile Include="Plugin\HotFixes\058_CheckinRegistration.cs" />
    <Compile Include="Plugin\HotFixes\059_MigrationRollupsForV8_5_2.cs" />
    <Compile Include="Plugin\HotFixes\060_MigrationRollupsForV8_6.cs" />
    <Compile Include="Plugin\HotFixes\061_MigrationRollupsForV8_6_2.cs" />
    <Compile Include="Plugin\HotFixes\062_MigrationRollupsForV8_7.cs" />
    <Compile Include="Plugin\HotFixes\063_WhitelistBlacklist.cs" />
    <Compile Include="Plugin\HotFixes\064_MigrationRollupsForV8_7_2.cs" />
    <Compile Include="Plugin\HotFixes\065_ThresholdValue.cs" />
    <Compile Include="Plugin\HotFixes\066_MigrationRollupsForV8_7_3.cs" />
    <Compile Include="Plugin\HotFixes\067_MigrationRollupsForV8_7_4.cs" />
    <Compile Include="Plugin\HotFixes\068_MigrationRollupsForV8_7_5.cs" />
    <Compile Include="Plugin\HotFixes\069_MigrationRollupsForV8_7_6.cs" />
    <Compile Include="Plugin\HotFixes\070_MigrationRollupsForV8_7_7.cs" />
    <Compile Include="Plugin\HotFixes\071_BlacklistBlankFix.cs" />
    <Compile Include="Plugin\HotFixes\072_RemoveDoNotDisturb.cs" />
    <Compile Include="Plugin\HotFixes\073_MigrationRollupsForV8_8.cs" />
    <Compile Include="Plugin\HotFixes\086_MigrationRollupsForV9_2_0.cs" />
    <Compile Include="Plugin\HotFixes\085_UpdateRegistrationRegistrantFeeIds.cs" />
    <Compile Include="Plugin\HotFixes\084_FixSpiritualGiftsAssessmentBadge.cs" />
    <Compile Include="Plugin\HotFixes\083_MigrationRollupsForV9_1_0.cs" />
    <Compile Include="Plugin\HotFixes\074_MigrationRollupsForV8_8_1.cs" />
    <Compile Include="Plugin\HotFixes\092_DiscProfileAttributeFix.cs" />
    <Compile Include="Plugin\HotFixes\091_SecureGetImpersonationParameter.cs" />
    <Compile Include="Plugin\HotFixes\090_FixNonCashCurrencyDefinedValue.cs" />
    <Compile Include="Plugin\HotFixes\089_MigrationRollupsForV9_3.cs" />
    <Compile Include="Plugin\HotFixes\088_FixAttributeQualifierMotivatorDefinedType.cs" />
    <Compile Include="Plugin\HotFixes\087_AddNonCashAssetTypes.cs" />
    <Compile Include="Plugin\HotFixes\096_MigrationRollupsForV9_5.cs" />
    <Compile Include="Plugin\HotFixes\HotFixMigrationResource.Designer.cs">
      <AutoGen>True</AutoGen>
      <DesignTime>True</DesignTime>
      <DependentUpon>HotFixMigrationResource.resx</DependentUpon>
    </Compile>
    <Compile Include="Reporting\DataFilter\BenevolenceRequest\BenevolenceResultDataViewFilter.cs" />
    <Compile Include="Reporting\DataFilter\BenevolenceResult\BenevolenceRequestDataViewFilter.cs" />
    <Compile Include="Reporting\DataFilter\Person\AttendanceDataViewFilter.cs" />
    <Compile Include="Reporting\DataFilter\Person\HasDuplicateEmailFilter.cs" />
    <Compile Include="Reporting\DataFilter\Person\HasDuplicatePhoneFilter.cs" />
    <Compile Include="Reporting\DataFilter\Person\StepsTakenFilter.cs" />
    <Compile Include="Reporting\DataFilter\Person\InteractionDataViewFilter.cs" />
    <Compile Include="Reporting\DataFilter\Person\InteractionsFilter.cs" />
    <Compile Include="Reporting\DataFilter\Person\StepDataViewFilter.cs" />
    <Compile Include="Reporting\DataSelect\Person\InteractionCountSelect.cs" />
    <Compile Include="Reporting\DataSelect\Person\InteractionDateSelect.cs" />
    <Compile Include="SystemGuid\AssessmentType.cs" />
    <Compile Include="SystemGuid\ContentChannelType.cs" />
    <Compile Include="SystemGuid\Layout.cs" />
    <Compile Include="SystemGuid\PageRoute.cs" />
    <Compile Include="Transactions\GroupScheduleCancellationTransaction.cs" />
    <Compile Include="Transactions\SaveHistoryTransaction.cs" />
    <Compile Include="Transactions\StepChangeTransaction.cs" />
    <Compile Include="Utility\TimePeriod.cs" />
    <Compile Include="Utility\EntityCoding\CodingHelper.cs" />
    <Compile Include="Utility\EntityCoding\EncodedEntity.cs" />
    <Compile Include="Utility\EntityCoding\EntityCoder.cs" />
    <Compile Include="Utility\EntityCoding\EntityDecoder.cs" />
    <Compile Include="Utility\EntityCoding\EntityPath.cs" />
    <Compile Include="Utility\EntityCoding\EntityPathComponent.cs" />
    <Compile Include="Utility\EntityCoding\EntityProcessor.cs" />
    <Compile Include="Utility\EntityCoding\ExportedEntitiesContainer.cs" />
    <Compile Include="Utility\EntityCoding\IEntityProcessor.cs" />
    <Compile Include="Utility\EntityCoding\IExporter.cs" />
    <Compile Include="Utility\EntityCoding\Processors\AttributeProcessor.cs" />
    <Compile Include="Utility\EntityCoding\Processors\AttributeValueProcessor.cs" />
    <Compile Include="Utility\EntityCoding\Processors\WorkflowActionFormProcessor.cs" />
    <Compile Include="Utility\EntityCoding\Processors\WorkflowActivityTypeProcessor.cs" />
    <Compile Include="Utility\EntityCoding\Processors\WorkflowTypeProcessor.cs" />
    <Compile Include="Utility\EntityCoding\QueuedEntity.cs" />
    <Compile Include="Utility\EntityCoding\Reference.cs" />
    <Compile Include="Utility\EntityCoding\WorkflowTypeExporter.cs" />
    <Compile Include="Utility\EnumOrderAttribute.cs" />
    <Compile Include="Utility\ExtensionMethods\DictionaryExtensions.cs" />
    <Compile Include="Utility\ExtensionMethods\DictionaryFieldExtensions.cs" />
    <Compile Include="Utility\ExtensionMethods\EnumUtilityExtensions.cs" />
    <Compile Include="Utility\ExtensionMethods\ScheduleExtensions.cs" />
    <Compile Include="Mobile\MobileHelper.cs" />
    <Compile Include="Utility\JsonInterfaceContractResolver.cs" />
    <Compile Include="Utility\DynamicPropertyMapContractResolver.cs" />
    <Compile Include="Utility\RockObsolete.cs" />
    <Compile Include="SystemGuid\SystemSetting.cs" />
    <Compile Include="SystemKey\GroupTypeAttributeKey.cs" />
    <Compile Include="Utility\RockColor.cs" />
    <Compile Include="Utility\RockDynamic.cs" />
    <Compile Include="Utility\Scripturize.cs" />
    <Compile Include="Utility\StringRockExtensions.cs" />
    <Compile Include="Utility\WebRequestHelper.cs" />
    <Compile Include="Web\Cache\Entities\BlockCache.cs" />
    <Compile Include="Web\Cache\Entities\CampusCache.cs" />
    <Compile Include="Web\Cache\Entities\RegistrationTemplateFormFieldCache.cs" />
    <Compile Include="Web\Cache\Entities\ContentChannelCache.cs" />
    <Compile Include="Web\Cache\Entities\StreakTypeExclusionCache.cs" />
    <Compile Include="Web\Cache\Entities\StreakTypeCache.cs" />
    <Compile Include="Web\Cache\Entities\EventCalendarCache.cs" />
    <Compile Include="Web\Cache\Entities\GroupTypeCache.cs" />
    <Compile Include="Web\Cache\Entities\InteractionChannelCache.cs" />
    <Compile Include="Web\Cache\Entities\InteractionComponentCache.cs" />
    <Compile Include="Web\Cache\Entities\LavaShortcodeCache.cs" />
    <Compile Include="Web\Cache\Entities\NoteTypeCache.cs" />
    <Compile Include="Web\Cache\Entities\Obsolete\CachedEntity.cs" />
    <Compile Include="Web\Cache\Entities\Obsolete\CachedModel.cs" />
    <Compile Include="Web\Cache\Entities\Obsolete\RockMemoryCache.cs" />
    <Compile Include="Web\Cache\Entities\BadgeCache.cs" />
    <Compile Include="Web\Cache\Entities\RestActionCache.cs" />
    <Compile Include="Web\Cache\Entities\RestControllerCache.cs" />
    <Compile Include="Web\Cache\Entities\SignalTypeCache.cs" />
    <Compile Include="Web\Cache\Entities\SmsActionCache.cs" />
    <Compile Include="Web\Cache\Entities\WorkflowActionFormAttributeCache.cs" />
    <Compile Include="Web\Cache\Entities\WorkflowActionFormCache.cs" />
    <Compile Include="Web\Cache\Entities\WorkflowActionTypeCache.cs" />
    <Compile Include="Web\Cache\Entities\WorkflowActivityTypeCache.cs" />
    <Compile Include="Web\Cache\Entities\WorkflowTypeCache.cs" />
    <Compile Include="Web\Cache\ICacheable.cs" />
    <Compile Include="Web\Cache\IItemCache.cs" />
    <Compile Include="Web\Cache\EntityItemCache.cs" />
    <Compile Include="Web\Cache\NonEntities\EntityNoteTypesCache.cs" />
    <Compile Include="Web\Cache\NonEntities\IdFromGuidCache.cs" />
    <Compile Include="Web\Cache\NonEntities\WorkflowTriggersCache.cs" />
    <Compile Include="Web\Cache\RockCache.cs" />
    <Compile Include="Web\Cache\IRockCacheManager.cs" />
    <Compile Include="Web\Cache\ItemCache.cs" />
    <Compile Include="Web\Cache\EntityCache.cs" />
    <Compile Include="Web\Cache\IEntityCache.cs" />
    <Compile Include="Web\Cache\RockCacheManager.cs" />
    <Compile Include="Web\Cache\ModelCache.cs" />
    <Compile Include="Web\Cache\Entities\AttributeCache.cs" />
    <Compile Include="Web\Cache\Entities\BlockTypeCache.cs" />
    <Compile Include="Web\Cache\Entities\CategoryCache.cs" />
    <Compile Include="Web\Cache\Entities\DefinedTypeCache.cs" />
    <Compile Include="Web\Cache\Entities\DefinedValueCache.cs" />
    <Compile Include="Web\Cache\Entities\EntityTypeCache.cs" />
    <Compile Include="Web\Cache\Entities\FieldTypeCache.cs" />
    <Compile Include="Web\Cache\Entities\LayoutCache.cs" />
    <Compile Include="Web\Cache\Entities\PageCache.cs" />
    <Compile Include="Web\Cache\Entities\SiteCache.cs" />
    <Compile Include="Web\Cache\NonEntities\AttributeValueCache.cs" />
    <Compile Include="Web\Cache\NonEntities\EntityAttributesCache.cs" />
    <Compile Include="Web\Cache\NonEntities\GlobalAttributesCache.cs" />
    <Compile Include="Web\Cache\NonEntities\LavaTemplateCache.cs" />
    <Compile Include="Web\Cache\NonEntities\RoleCache.cs" />
    <Compile Include="Chart\ChartGroupBy.cs" />
    <Compile Include="Chart\IChartData.cs" />
    <Compile Include="Chart\SummaryData.cs" />
    <Compile Include="CheckIn\CheckInBlockMultiPerson.cs">
      <SubType>ASPXCodeBehind</SubType>
    </Compile>
    <Compile Include="CheckIn\CheckInBlock.cs">
      <SubType>ASPXCodeBehind</SubType>
    </Compile>
    <Compile Include="CheckIn\CheckInFamily.cs" />
    <Compile Include="CheckIn\CheckInGroup.cs" />
    <Compile Include="CheckIn\CheckInGroupType.cs" />
    <Compile Include="CheckIn\CheckInLabel.cs" />
    <Compile Include="CheckIn\CheckInLocation.cs" />
    <Compile Include="CheckIn\CheckOutPerson.cs" />
    <Compile Include="CheckIn\CheckInPerson.cs" />
    <Compile Include="CheckIn\CheckInSchedule.cs" />
    <Compile Include="CheckIn\CheckInState.cs" />
    <Compile Include="CheckIn\CheckInStatus.cs" />
    <Compile Include="CheckIn\CheckinType.cs" />
    <Compile Include="CheckIn\KioskDevice.cs" />
    <Compile Include="CheckIn\KioskGroup.cs" />
    <Compile Include="CheckIn\KioskGroupAttendance.cs" />
    <Compile Include="CheckIn\KioskGroupType.cs" />
    <Compile Include="CheckIn\KioskLabel.cs" />
    <Compile Include="CheckIn\KioskLocation.cs" />
    <Compile Include="CheckIn\KioskLocationAttendance.cs" />
    <Compile Include="CheckIn\KioskSchedule.cs" />
    <Compile Include="CheckIn\KioskScheduleAttendance.cs" />
    <Compile Include="Communication\BouncedEmail.cs" />
    <Compile Include="Communication\Email.cs" />
    <Compile Include="Communication\CommunicationDetails.cs" />
    <Compile Include="Communication\IEmailProvider.cs" />
    <Compile Include="Communication\ICommunicationDetails.cs" />
    <Compile Include="Communication\MediumComponent.cs" />
    <Compile Include="Communication\MediumContainer.cs" />
    <Compile Include="Communication\Medium\Email.cs" />
    <Compile Include="Communication\Medium\PushNotification.cs" />
    <Compile Include="Communication\Medium\Sms.cs" />
    <Compile Include="Communication\RecipientData.cs" />
    <Compile Include="Communication\RockEmailMessage.cs" />
    <Compile Include="Communication\RockMessage.cs" />
    <Compile Include="Communication\RockPushMessage.cs" />
    <Compile Include="Communication\RockSMSMessage.cs" />
    <Compile Include="Communication\SMTPComponent.cs" />
    <Compile Include="Communication\TransportComponent.cs" />
    <Compile Include="Communication\TransportContainer.cs" />
    <Compile Include="Communication\Transport\Firebase.cs" />
    <Compile Include="Communication\Transport\SMTP.cs" />
    <Compile Include="Communication\Transport\Twilio.cs" />
    <Compile Include="Configuration\AttributeValueConfig.cs" />
    <Compile Include="Configuration\AttributeValuesConfig.cs" />
    <Compile Include="Configuration\RockConfig.cs" />
    <Compile Include="Constants\DisplayStrings.cs" />
    <Compile Include="Constants\SystemSettingKeys.cs" />
    <Compile Include="Data\BoundFieldTypeAttribute.cs" />
    <Compile Include="Data\DbContext.cs" />
    <Compile Include="Data\DbService.cs" />
    <Compile Include="Data\DefinedValueAttribute.cs" />
    <Compile Include="Data\Entity.cs" />
    <Compile Include="Data\FieldTypeAttribute.cs" />
    <Compile Include="Data\AnalyticHistoryFieldAttribute.cs" />
    <Compile Include="Data\HideFromReportingAttribute.cs" />
    <Compile Include="Data\AnalyticsAttribute.cs" />
    <Compile Include="Data\ICategorized.cs" />
    <Compile Include="Data\IEntity.cs" />
    <Compile Include="Data\IFeed.cs" />
    <Compile Include="Data\IgnoreCanDelete.cs" />
    <Compile Include="Data\IgnoreModelErrorsAttribute.cs" />
    <Compile Include="Data\IHistoricalTracking.cs" />
    <Compile Include="Data\IMigration.cs" />
    <Compile Include="Data\IModel.cs" />
    <Compile Include="Data\IncludeForReportingAttribute.cs" />
    <Compile Include="Data\IncludeAsEntityProperty.cs" />
    <Compile Include="Data\Interception\QueryHintDbCommandInterceptor.cs" />
    <Compile Include="Data\Interception\QueryHintScope.cs" />
    <Compile Include="Data\IHasActiveFlag.cs" />
    <Compile Include="Data\IOrdered.cs" />
    <Compile Include="Data\IRockEntity.cs" />
    <Compile Include="Data\IService.cs" />
    <Compile Include="Data\LavaIgnoreAttribute.cs" />
    <Compile Include="Data\LavaIncludeAttribute.cs" />
    <Compile Include="Data\LinqRuntimeTypeBuilder.cs" />
    <Compile Include="Data\MigrationHelper.cs" />
    <Compile Include="Data\Model.cs" />
    <Compile Include="Data\NotAuditedAttribute.cs" />
    <Compile Include="Data\NotEmptyGuidAttribute.cs" />
    <Compile Include="Data\NotExportable.cs" />
    <Compile Include="Data\PreviewableAttribute.cs" />
    <Compile Include="Data\RockBulkUpdateExpressionVisitor.cs" />
    <Compile Include="Data\RockClientIncludeAttribute.cs" />
    <Compile Include="Data\RockContext.cs" />
    <Compile Include="Data\RockContextConfig.cs" />
    <Compile Include="Data\RockDomainAttribute.cs" />
    <Compile Include="Data\RockPluginDBInitializer.cs" />
    <Compile Include="Data\RouteAttribute.cs" />
    <Compile Include="Data\Service.cs" />
    <Compile Include="Data\Udf\DbMetadataExtensions.cs" />
    <Compile Include="Data\Udf\GetSpousePersonIdFromPersonIdStoreFunctionInjectionConvention.cs" />
    <Compile Include="Data\Udf\GetAddressStoreFunctionInjectionConvention.cs" />
    <Compile Include="Data\Udf\GetGeofencedGroupNamesStoreFunctionInjectionConvention.cs" />
    <Compile Include="Data\IRockStoreModelConvention.cs" />
    <Compile Include="Data\Udf\RockUdfHelper.cs" />
    <Compile Include="Extension\Component.cs" />
    <Compile Include="Extension\ComponentDescription.cs" />
    <Compile Include="Extension\Container.cs" />
    <Compile Include="Extension\FixedSizeList.cs" />
    <Compile Include="Extension\IComponentData.cs" />
    <Compile Include="Extension\IContainer.cs" />
    <Compile Include="Extension\SafeDirectoryCatalog.cs" />
    <Compile Include="Field\ConfigurationValue.cs" />
    <Compile Include="Field\FieldType.cs" />
    <Compile Include="Field\Helper.cs" />
    <Compile Include="Field\IEntityFieldType.cs" />
    <Compile Include="Field\IEntityQualifierFieldType.cs" />
    <Compile Include="Field\IFieldType.cs" />
    <Compile Include="Field\ILinkableFieldType.cs" />
    <Compile Include="Field\SelectFromListFieldType.cs" />
    <Compile Include="Field\Types\CheckListFieldType.cs" />
    <Compile Include="Field\Types\ContentChannelTypeFieldType.cs" />
    <Compile Include="Field\Types\ContentChannelItemFieldType.cs" />
    <Compile Include="Field\Types\BackgroundCheckFieldType.cs" />
    <Compile Include="Field\Types\MonthDayFieldType.cs" />
    <Compile Include="Field\Types\GenderFieldType.cs" />
    <Compile Include="Field\Types\InteractionChannelsFieldType.cs" />
    <Compile Include="Field\Types\LabelFieldType.cs" />
    <Compile Include="Field\Types\RegistrationInstanceFieldType.cs" />
    <Compile Include="Field\Types\RegistrationTemplateFieldType.cs" />
    <Compile Include="Field\Types\ReportFieldType.cs" />
    <Compile Include="Field\Types\TimeZoneFieldType.cs" />
    <Compile Include="Field\Types\GroupMemberFieldType.cs" />
    <Compile Include="Field\Types\InteractionChannelFieldType.cs" />
    <Compile Include="Field\Types\CommunicationPreferenceFieldType.cs" />
    <Compile Include="Field\Types\DataViewsFieldType.cs" />
    <Compile Include="Field\Types\LavaFieldType.cs" />
    <Compile Include="Field\Types\AccountFieldType.cs" />
    <Compile Include="Field\Types\AccountsFieldType.cs" />
    <Compile Include="Field\Types\AddressFieldType.cs" />
    <Compile Include="Field\Types\AttributeFieldType.cs" />
    <Compile Include="Field\Types\AudioFileFieldType.cs" />
    <Compile Include="Field\Types\AudioUrlFieldType.cs" />
    <Compile Include="Field\Types\BinaryFileFieldType.cs" />
    <Compile Include="Field\Types\BinaryFileTypeFieldType.cs" />
    <Compile Include="Field\Types\BinaryFileTypesFieldType.cs" />
    <Compile Include="Field\Types\BooleanFieldType.cs" />
    <Compile Include="Field\Types\CampusesFieldType.cs" />
    <Compile Include="Field\Types\CampusFieldType.cs" />
    <Compile Include="Field\Types\CategoriesFieldType.cs" />
    <Compile Include="Field\Types\CategoryFieldType.cs" />
    <Compile Include="Field\Types\CodeEditorFieldType.cs" />
    <Compile Include="Field\Types\ColorFieldType.cs" />
    <Compile Include="Field\Types\CommunicationTemplateFieldType.cs" />
    <Compile Include="Field\Types\ComparisonFieldType.cs" />
    <Compile Include="Field\Types\ComponentFieldType.cs" />
    <Compile Include="Field\Types\ComponentsFieldType.cs" />
    <Compile Include="Field\Types\ConnectionActivityTypeFieldType.cs" />
    <Compile Include="Field\Types\ConnectionOpportunityFieldType.cs" />
    <Compile Include="Field\Types\BenevolenceRequestFieldType.cs" />
    <Compile Include="Field\Types\ConnectionRequestFieldType.cs" />
    <Compile Include="Field\Types\ConnectionStateFieldType.cs" />
    <Compile Include="Field\Types\ConnectionStatusFieldType.cs" />
    <Compile Include="Field\Types\ConnectionTypeFieldType.cs" />
    <Compile Include="Field\Types\ConnectionTypesFieldType.cs" />
    <Compile Include="Field\Types\ContentChannelFieldType.cs" />
    <Compile Include="Field\Types\ContentChannelTypesFieldType.cs" />
    <Compile Include="Field\Types\CurrencyFieldType.cs" />
    <Compile Include="Field\Types\DataViewFieldType.cs" />
    <Compile Include="Field\Types\DateFieldType.cs" />
    <Compile Include="Field\Types\DateRangeFieldType.cs" />
    <Compile Include="Field\Types\DateTimeFieldType.cs" />
    <Compile Include="Field\Types\DayOfWeekFieldType.cs" />
    <Compile Include="Field\Types\DaysOfWeekFieldType.cs" />
    <Compile Include="Field\Types\DecimalFieldType.cs" />
    <Compile Include="Field\Types\DecimalRangeFieldType.cs" />
    <Compile Include="Field\Types\DefinedTypeFieldType.cs" />
    <Compile Include="Field\Types\DefinedValueFieldType.cs" />
    <Compile Include="Field\Types\DefinedValueRangeFieldType.cs" />
    <Compile Include="Field\Types\EmailFieldType.cs" />
    <Compile Include="Field\Types\MatrixFieldType.cs" />
    <Compile Include="Field\Types\SocialMediaAccountFieldType.cs" />
    <Compile Include="Field\Types\SSNFieldType.cs" />
    <Compile Include="Field\Types\WorkflowFieldType.cs" />
    <Compile Include="Field\Types\EncryptedTextFieldType.cs" />
    <Compile Include="Field\Types\EntityFieldType.cs" />
    <Compile Include="Field\Types\EntityTypeFieldType.cs" />
    <Compile Include="Field\Types\EnumFieldType.cs" />
    <Compile Include="Field\Types\EventCalendarFieldType.cs" />
    <Compile Include="Field\Types\EventItemFieldType.cs" />
    <Compile Include="Field\Types\FileFieldType.cs" />
    <Compile Include="Field\Types\FinancialGatewayFieldType.cs" />
    <Compile Include="Field\Types\GroupAndRoleFieldType.cs" />
    <Compile Include="Field\Types\GroupFieldType.cs" />
    <Compile Include="Field\Types\GroupLocationTypeFieldType.cs" />
    <Compile Include="Field\Types\GroupRoleFieldType.cs" />
    <Compile Include="Field\Types\GroupTypeFieldType.cs" />
    <Compile Include="Field\Types\GroupTypeGroupFieldType.cs" />
    <Compile Include="Field\Types\GroupTypesFieldType.cs" />
    <Compile Include="Field\Types\HtmlFieldType.cs" />
    <Compile Include="Field\Types\ImageFieldType.cs" />
    <Compile Include="Field\Types\IntegerFieldType.cs" />
    <Compile Include="Field\Types\IntegerRangeFieldType.cs" />
    <Compile Include="Field\Types\KeyValueListFieldType.cs" />
    <Compile Include="Field\Types\LavaCommandsFieldType.cs" />
    <Compile Include="Field\Types\LocationFieldType.cs" />
    <Compile Include="Field\Types\MarkdownFieldType.cs" />
    <Compile Include="Field\Types\MemoFieldType.cs" />
    <Compile Include="Field\Types\MergeTemplateFieldType.cs" />
    <Compile Include="Field\Types\MetricCategoriesFieldType.cs" />
    <Compile Include="Field\Types\NoteTypeFieldType.cs" />
    <Compile Include="Field\Types\NoteTypesFieldType.cs" />
    <Compile Include="Field\Types\PageReferenceFieldType.cs" />
    <Compile Include="Field\Types\BadgesFieldType.cs" />
    <Compile Include="Field\Types\PersonFieldType.cs" />
    <Compile Include="Field\Types\PhoneNumberFieldType.cs" />
    <Compile Include="Field\Types\RangeSliderFieldType.cs" />
    <Compile Include="Field\Types\RatingFieldType.cs" />
    <Compile Include="Field\Types\RemoteAuthsFieldType.cs" />
    <Compile Include="Field\Types\ScheduleFieldType.cs" />
    <Compile Include="Field\Types\SchedulesFieldType.cs" />
    <Compile Include="Field\Types\SecurityRoleFieldType.cs" />
    <Compile Include="Field\Types\SelectMultiFieldType.cs" />
    <Compile Include="Field\Types\SelectSingleFieldType.cs" />
    <Compile Include="Field\Types\SiteFieldType.cs" />
    <Compile Include="Field\Types\SlidingDateRangeFieldType.cs" />
    <Compile Include="Field\Types\SystemEmailFieldType.cs" />
    <Compile Include="Field\Types\TextFieldType.cs" />
    <Compile Include="Field\Types\TimeFieldType.cs" />
    <Compile Include="Field\Types\UrlLinkFieldType.cs" />
    <Compile Include="Field\Types\ValueListFieldType.cs" />
    <Compile Include="Field\Types\VideoFileFieldType.cs" />
    <Compile Include="Field\Types\VideoUrlFieldType.cs" />
    <Compile Include="Field\Types\WorkflowActivityTypeFieldType.cs" />
    <Compile Include="Field\Types\WorkflowAttributeFieldType.cs" />
    <Compile Include="Field\Types\WorkflowTextOrAttributeFieldType.cs" />
    <Compile Include="Field\Types\WorkflowTypeFieldType.cs" />
    <Compile Include="Field\Types\WorkflowTypesFieldType.cs" />
    <Compile Include="Financial\ACHPaymentInfo.cs" />
    <Compile Include="Financial\CreditCardPaymentInfo.cs" />
    <Compile Include="Financial\GatewayComponent.cs" />
    <Compile Include="Financial\GatewayContainer.cs" />
    <Compile Include="Financial\ITransactionDetail.cs" />
    <Compile Include="Financial\Payment.cs" />
    <Compile Include="Financial\PaymentInfo.cs" />
    <Compile Include="Financial\PaymentSchedule.cs" />
    <Compile Include="Financial\ReferencePaymentInfo.cs" />
    <Compile Include="Financial\SwipePaymentInfo.cs" />
    <Compile Include="Financial\TestGateway.cs" />
    <Compile Include="Financial\ThreeStepGatewayComponent.cs" />
    <Compile Include="Follow\EventComponent.cs" />
    <Compile Include="Follow\EventContainer.cs" />
    <Compile Include="Follow\Event\PersonAnniversary.cs" />
    <Compile Include="Follow\Event\PersonPrayerRequest.cs" />
    <Compile Include="Follow\Event\PersonBaptized.cs" />
    <Compile Include="Follow\Event\PersonBirthday.cs" />
    <Compile Include="Follow\Event\PersonFirstAttendedGroupType.cs" />
    <Compile Include="Follow\Event\PersonFirstJoinedGroupType.cs" />
    <Compile Include="Follow\Event\PersonHistory.cs" />
    <Compile Include="Follow\SuggestionComponent.cs" />
    <Compile Include="Follow\SuggestionContainer.cs" />
    <Compile Include="Follow\Suggestion\InFollowedGroup.cs" />
    <Compile Include="Follow\Suggestion\InGroupTogether.cs" />
    <Compile Include="Jobs\CalculateFamilyAnalytics.cs" />
    <Compile Include="Jobs\CalculatePersonSignals.cs" />
    <Compile Include="Jobs\CommunicationQueueAlert.cs" />
    <Compile Include="Jobs\DatabaseMaintenance.cs" />
    <Compile Include="Jobs\GetNcoa.cs" />
    <Compile Include="Jobs\IndexRockSite.cs" />
    <Compile Include="Jobs\MigrateFamilyAlternateId.cs" />
    <Compile Include="Jobs\MigrateAttendanceOccurrenceData.cs" />
    <Compile Include="Jobs\MigrateHistorySummaryData.cs" />
    <Compile Include="Jobs\PostV80DataMigrations.cs" />
    <Compile Include="Jobs\PostV74DataMigrations.cs" />
    <Compile Include="Jobs\ProcessBIAnalytics.cs" />
    <Compile Include="Jobs\PbxCdrDownload.cs" />
    <Compile Include="Jobs\DataAutomation.cs" />
    <Compile Include="Jobs\ProcessGroupHistory.cs" />
    <Compile Include="Jobs\SendCreditCardExpirationNotices.cs" />
    <Compile Include="Jobs\IndexEntities.cs" />
    <Compile Include="Jobs\SendDataViewEmail.cs" />
    <Compile Include="Jobs\CalculateGroupRequirements.cs" />
    <Compile Include="Jobs\CalculateMetrics.cs" />
    <Compile Include="Jobs\GetScheduledPayments.cs" />
    <Compile Include="Jobs\GroupLeaderPendingNotifications.cs" />
    <Compile Include="Jobs\GroupSync.cs" />
    <Compile Include="Jobs\JobLoadFailedException.cs" />
    <Compile Include="Jobs\JobPulse.cs" />
    <Compile Include="Jobs\LaunchWorkflow.cs">
      <SubType>ASPXCodeBehind</SubType>
    </Compile>
    <Compile Include="Jobs\LocationServicesVerify.cs" />
    <Compile Include="Jobs\ProcessSignatureDocuments.cs" />
    <Compile Include="Jobs\ProcessWorkflows.cs" />
    <Compile Include="Jobs\RockCleanup.cs" />
    <Compile Include="Jobs\RockJobListener.cs" />
    <Compile Include="Jobs\CompleteWorkflows.cs" />
    <Compile Include="Jobs\RunSQL.cs" />
    <Compile Include="Jobs\SendAttendanceReminders.cs" />
    <Compile Include="Jobs\SendBirthdayEmail.cs" />
    <Compile Include="Jobs\SendCommunications.cs" />
    <Compile Include="Jobs\SendFollowingEvents.cs" />
    <Compile Include="Jobs\SendFollowingSuggestions.cs" />
    <Compile Include="Jobs\SendGroupEmail.cs" />
    <Compile Include="Jobs\SendGroupRequirementsNotification.cs" />
    <Compile Include="Jobs\SendNoteNotifications.cs" />
    <Compile Include="Jobs\SendRegistrationPaymentReminders.cs" />
    <Compile Include="Jobs\SparkLink.cs" />
    <Compile Include="Jobs\SendRegistrationReminders.cs" />
    <Compile Include="Jobs\UpdatePersistedDataviews.cs" />
    <Compile Include="Lava\Blocks\Execute.cs" />
    <Compile Include="Lava\Blocks\RockEntity.cs" />
    <Compile Include="Lava\Blocks\RockLavaBlockBase.cs" />
    <Compile Include="Lava\Blocks\Search.cs" />
    <Compile Include="Lava\Blocks\Javascript.cs" />
    <Compile Include="Lava\Blocks\Cache.cs" />
    <Compile Include="Lava\Blocks\TagList.cs" />
    <Compile Include="Lava\Blocks\Stylesheet.cs" />
    <Compile Include="Lava\Blocks\WebRequest.cs" />
    <Compile Include="Lava\Blocks\Sql.cs" />
    <Compile Include="Lava\Blocks\WorkflowActivate.cs" />
    <Compile Include="Lava\CommonMergeFieldsOptions.cs" />
    <Compile Include="Lava\ILiquidizable.cs" />
    <Compile Include="Lava\LavaHelper.cs" />
    <Compile Include="Lava\LavaSupportLevel.cs" />
    <Compile Include="Lava\LegacyLavaSyntaxDetectedException.cs" />
    <Compile Include="Lava\LegacyLavaUpdater.cs" />
    <Compile Include="Lava\RockFilters.cs" />
    <Compile Include="Lava\Shortcodes\DynamicShortcodeBlock.cs" />
    <Compile Include="Lava\Shortcodes\DynamicShortcodeInline.cs" />
    <Compile Include="Lava\Shortcodes\IRockShortcode.cs" />
    <Compile Include="Lava\Shortcodes\RockLavaShortcodeBlockBase.cs" />
    <Compile Include="Lava\Shortcodes\RockLavaShortcodeBase.cs" />
    <Compile Include="Lava\Shortcodes\BootstrapAlert.cs" />
    <Compile Include="MergeTemplates\HtmlMergeTemplateType.cs" />
    <Compile Include="MergeTemplates\MergeTemplateType.cs" />
    <Compile Include="MergeTemplates\MergeTemplateTypeContainer.cs" />
    <Compile Include="MergeTemplates\WordDocumentMergeTemplateType.cs" />
    <Compile Include="Model\AnalyticsDimAttendanceLocation.cs" />
    <Compile Include="Model\AnalyticsDimCampus.cs" />
    <Compile Include="Model\AnalyticsSourceCampus.cs" />
    <Compile Include="Model\AnalyticsDimFinancialAccount.cs" />
    <Compile Include="Model\AnalyticsDimFinancialBatch.cs" />
    <Compile Include="Model\AnalyticsDimFamilyHistorical.cs" />
    <Compile Include="Model\AnalyticsDimFamilyCurrent.cs" />
    <Compile Include="Model\AnalyticsDimFamilyHeadOfHousehold.cs" />
    <Compile Include="Model\AnalyticsDimPersonHistorical.cs" />
    <Compile Include="Model\AnalyticsDimPersonCurrent.cs" />
    <Compile Include="Model\AnalyticsSourceDate.cs" />
    <Compile Include="Model\AnalyticsFactAttendance.cs" />
    <Compile Include="Model\AnalyticsSourceAttendance.cs" />
    <Compile Include="Model\AnalyticsSourceFamilyHistorical.cs" />
    <Compile Include="Model\AnalyticsSourcePersonHistorical.cs" />
    <Compile Include="Model\AnalyticsFactFinancialTransaction.cs" />
    <Compile Include="Model\AnalyticsSourceFinancialTransaction.cs" />
    <Compile Include="Model\AssetStorageProvider.cs" />
    <Compile Include="Model\AssetStorageProviderService.Partial.cs" />
    <Compile Include="Model\CodeGenerated\AssetStorageProviderService.cs" />
    <Compile Include="Model\CodeGenerated\ServiceJobHistoryService.cs" />
    <Compile Include="Model\ConnectionTypeService.Partial.cs" />
    <Compile Include="Model\AttendanceOccurrence.cs" />
    <Compile Include="Model\Attendance.cs" />
    <Compile Include="Model\AttendanceCode.cs" />
    <Compile Include="Model\AttendanceOccurrenceService.Partial.cs" />
    <Compile Include="Model\AttributeMatrix.cs" />
    <Compile Include="Model\AttributeMatrixItem.cs" />
    <Compile Include="Model\AttributeMatrixTemplate.cs" />
    <Compile Include="Model\AttributeValueHistorical.cs" />
    <Compile Include="Model\CodeGenerated\AnalyticsDimCampusService.cs" />
    <Compile Include="Model\CodeGenerated\AnalyticsDimFamilyCurrentService.cs" />
    <Compile Include="Model\CodeGenerated\AnalyticsDimFamilyHeadOfHouseholdService.cs" />
    <Compile Include="Model\CodeGenerated\AnalyticsDimFamilyHistoricalService.cs" />
    <Compile Include="Model\CodeGenerated\AnalyticsFactAttendanceService.cs" />
    <Compile Include="Model\CodeGenerated\AnalyticsSourceAttendanceService.cs" />
    <Compile Include="Model\CodeGenerated\AnalyticsSourceCampusService.cs" />
    <Compile Include="Model\CodeGenerated\AnalyticsSourceFamilyHistoricalService.cs" />
    <Compile Include="Model\AttributeMatrixTemplateService.partial.cs" />
    <Compile Include="Model\CodeGenerated\AttendanceOccurrenceService.cs" />
    <Compile Include="Model\CodeGenerated\AttributeValueHistoricalService.cs" />
    <Compile Include="Model\CodeGenerated\CommunicationAttachmentService.cs" />
    <Compile Include="Model\CodeGenerated\CommunicationTemplateAttachmentService.cs" />
    <Compile Include="Model\CodeGenerated\GroupHistoricalService.cs" />
    <Compile Include="Model\CodeGenerated\GroupLocationHistoricalScheduleService.cs" />
    <Compile Include="Model\CodeGenerated\GroupLocationHistoricalService.cs" />
    <Compile Include="Model\CodeGenerated\GroupMemberHistoricalService.cs" />
    <Compile Include="Model\CodeGenerated\ContentChannelItemSlugService.cs" />
    <Compile Include="Model\CodeGenerated\GroupSyncService.cs" />
    <Compile Include="Model\CodeGenerated\LavaShortcodeService.cs" />
    <Compile Include="Model\CodeGenerated\MetaFirstNameGenderLookupService.cs" />
    <Compile Include="Model\CodeGenerated\MetaLastNameLookupService.cs" />
    <Compile Include="Model\CodeGenerated\MetaNickNameLookupService.cs" />
    <Compile Include="Model\CodeGenerated\NcoaHistoryService.cs" />
    <Compile Include="Model\CodeGenerated\NoteWatchService.cs" />
    <Compile Include="Model\CodeGenerated\PersonalDeviceService.cs" />
    <Compile Include="Model\CodeGenerated\AttributeMatrixItemService.cs" />
    <Compile Include="Model\CodeGenerated\AttributeMatrixService.cs" />
    <Compile Include="Model\CodeGenerated\AttributeMatrixTemplateService.cs" />
    <Compile Include="Model\CodeGenerated\PersonSearchKeyService.cs" />
    <Compile Include="Model\CodeGenerated\PersonSignalService.cs" />
    <Compile Include="Model\CodeGenerated\SignalTypeService.cs" />
    <Compile Include="Model\CommunicationTemplateAttachment.cs" />
    <Compile Include="Model\CommunicationAttachment.cs" />
    <Compile Include="Model\CodeGenerated\PageShortLinkService.cs" />
    <Compile Include="Model\CodeGenerated\PersonTokenService.cs" />
    <Compile Include="Model\ContentChannelItemSlug.cs" />
    <Compile Include="Model\ContentChannelItemSlugService.Partial.cs" />
    <Compile Include="Model\DataViewPersistedValue.cs" />
    <Compile Include="Model\ContentChannelItemService.Partial.cs" />
    <Compile Include="Model\FinancialAccountService.Partial.cs" />
    <Compile Include="Data\IAnalyticsAddresses.cs" />
    <Compile Include="Model\GroupLocationHistoricalSchedule.cs" />
    <Compile Include="Model\GroupLocationHistorical.cs" />
    <Compile Include="Model\GroupMemberHistorical.cs" />
    <Compile Include="Model\GroupHistorical.cs" />
    <Compile Include="Model\GroupSync.cs" />
    <Compile Include="Model\GroupMemberHistoricalService.Partial.cs" />
    <Compile Include="Model\InteractionComponent.Partial.cs" />
    <Compile Include="Model\InteractionService.Partial.cs" />
    <Compile Include="Model\MetaFirstNameGenderLookup.cs" />
    <Compile Include="Model\MetaLastNameLookup.cs" />
    <Compile Include="Model\MetaNickNameLookup.cs" />
    <Compile Include="Model\MetricService.Partial.cs" />
    <Compile Include="Model\AttendanceCodeService.Partial.cs" />
    <Compile Include="Model\AttendanceService.Partial.cs" />
    <Compile Include="Model\Attribute.cs" />
    <Compile Include="Model\AttributeQualifier.cs" />
    <Compile Include="Model\AttributeQualifierService.Partial.cs" />
    <Compile Include="Model\AttributeService.Partial.cs" />
    <Compile Include="Model\AttributeValue.cs" />
    <Compile Include="Model\AttributeValueService.Partial.cs" />
    <Compile Include="Model\Audit.cs" />
    <Compile Include="Model\AuditDetail.cs" />
    <Compile Include="Model\Auth.cs" />
    <Compile Include="Model\AuthService.Partial.cs" />
    <Compile Include="Model\BackgroundCheck.cs" />
    <Compile Include="Model\BenevolenceRequestDocument.cs" />
    <Compile Include="Model\BenevolenceRequest.cs" />
    <Compile Include="Model\BenevolenceResult.cs" />
    <Compile Include="Model\BinaryFile.cs" />
    <Compile Include="Model\BinaryFileData.cs" />
    <Compile Include="Model\BinaryFileService.Partial.cs" />
    <Compile Include="Model\BinaryFileType.cs" />
    <Compile Include="Model\Block.cs" />
    <Compile Include="Model\BlockService.Partial.cs" />
    <Compile Include="Model\BlockType.cs" />
    <Compile Include="Model\BlockTypeService.Partial.cs" />
    <Compile Include="Model\Campus.cs" />
    <Compile Include="Model\CampusService.partial.cs" />
    <Compile Include="Model\Category.cs" />
    <Compile Include="Model\CategoryService.Partial.cs" />
    <Compile Include="Model\CodeGenerated\AnalyticsDimFinancialAccountService.cs" />
    <Compile Include="Model\CodeGenerated\AnalyticsDimFinancialBatchService.cs" />
    <Compile Include="Model\CodeGenerated\AnalyticsDimPersonCurrentService.cs" />
    <Compile Include="Model\CodeGenerated\AnalyticsDimPersonHistoricalService.cs" />
    <Compile Include="Model\CodeGenerated\AnalyticsFactFinancialTransactionService.cs" />
    <Compile Include="Model\CodeGenerated\AnalyticsSourceFinancialTransactionService.cs" />
    <Compile Include="Model\CodeGenerated\AnalyticsSourcePersonHistoricalService.cs" />
    <Compile Include="Model\CodeGenerated\AttendanceCodeService.cs" />
    <Compile Include="Model\CodeGenerated\AttendanceService.cs" />
    <Compile Include="Model\CodeGenerated\AttributeQualifierService.cs" />
    <Compile Include="Model\CodeGenerated\AttributeService.cs" />
    <Compile Include="Model\CodeGenerated\AttributeValueService.cs" />
    <Compile Include="Model\CodeGenerated\AuditDetailService.cs" />
    <Compile Include="Model\CodeGenerated\AuditService.cs" />
    <Compile Include="Model\CodeGenerated\AuthService.cs" />
    <Compile Include="Model\CodeGenerated\BackgroundCheckService.cs" />
    <Compile Include="Model\CodeGenerated\BenevolenceRequestDocumentService.cs" />
    <Compile Include="Model\CodeGenerated\BenevolenceRequestService.cs" />
    <Compile Include="Model\CodeGenerated\BenevolenceResultService.cs" />
    <Compile Include="Model\CodeGenerated\BinaryFileDataService.cs" />
    <Compile Include="Model\CodeGenerated\BinaryFileService.cs" />
    <Compile Include="Model\CodeGenerated\BinaryFileTypeService.cs" />
    <Compile Include="Model\CodeGenerated\BlockService.cs" />
    <Compile Include="Model\CodeGenerated\BlockTypeService.cs" />
    <Compile Include="Model\CodeGenerated\CampusService.cs" />
    <Compile Include="Model\CodeGenerated\CategoryService.cs" />
    <Compile Include="Model\CodeGenerated\CommunicationRecipientService.cs" />
    <Compile Include="Model\CodeGenerated\CommunicationService.cs" />
    <Compile Include="Model\CodeGenerated\CommunicationTemplateService.cs" />
    <Compile Include="Model\CodeGenerated\ConnectionActivityTypeService.cs" />
    <Compile Include="Model\CodeGenerated\ConnectionOpportunityCampusService.cs" />
    <Compile Include="Model\CodeGenerated\ConnectionOpportunityConnectorGroupService.cs" />
    <Compile Include="Model\CodeGenerated\ConnectionOpportunityGroupConfigService.cs" />
    <Compile Include="Model\CodeGenerated\ConnectionOpportunityGroupService.cs" />
    <Compile Include="Model\CodeGenerated\ConnectionOpportunityService.cs" />
    <Compile Include="Model\CodeGenerated\ConnectionRequestActivityService.cs" />
    <Compile Include="Model\CodeGenerated\ConnectionRequestService.cs" />
    <Compile Include="Model\CodeGenerated\ConnectionRequestWorkflowService.cs" />
    <Compile Include="Model\CodeGenerated\ConnectionStatusService.cs" />
    <Compile Include="Model\CodeGenerated\ConnectionTypeService.cs" />
    <Compile Include="Model\CodeGenerated\ConnectionWorkflowService.cs" />
    <Compile Include="Model\CodeGenerated\ContentChannelItemAssociationService.cs" />
    <Compile Include="Model\CodeGenerated\ContentChannelItemService.cs" />
    <Compile Include="Model\CodeGenerated\ContentChannelService.cs" />
    <Compile Include="Model\CodeGenerated\ContentChannelTypeService.cs" />
    <Compile Include="Model\CodeGenerated\DataViewFilterService.cs" />
    <Compile Include="Model\CodeGenerated\DataViewService.cs" />
    <Compile Include="Model\CodeGenerated\DefinedTypeService.cs" />
    <Compile Include="Model\CodeGenerated\DefinedValueService.cs" />
    <Compile Include="Model\CodeGenerated\DeviceService.cs" />
    <Compile Include="Model\CodeGenerated\EntitySetItemService.cs" />
    <Compile Include="Model\CodeGenerated\EntitySetService.cs" />
    <Compile Include="Model\CodeGenerated\EntityTypeService.cs" />
    <Compile Include="Model\CodeGenerated\EventCalendarContentChannelService.cs" />
    <Compile Include="Model\CodeGenerated\EventCalendarItemService.cs" />
    <Compile Include="Model\CodeGenerated\EventCalendarService.cs" />
    <Compile Include="Model\CodeGenerated\EventItemAudienceService.cs" />
    <Compile Include="Model\CodeGenerated\EventItemOccurrenceChannelItemService.cs" />
    <Compile Include="Model\CodeGenerated\EventItemOccurrenceGroupMapService.cs" />
    <Compile Include="Model\CodeGenerated\EventItemOccurrenceService.cs" />
    <Compile Include="Model\CodeGenerated\EventItemService.cs" />
    <Compile Include="Model\CodeGenerated\ExceptionLogService.cs" />
    <Compile Include="Model\CodeGenerated\FieldTypeService.cs" />
    <Compile Include="Model\CodeGenerated\FinancialAccountService.cs" />
    <Compile Include="Model\CodeGenerated\FinancialBatchService.cs" />
    <Compile Include="Model\CodeGenerated\FinancialGatewayService.cs" />
    <Compile Include="Model\CodeGenerated\FinancialPaymentDetailService.cs" />
    <Compile Include="Model\CodeGenerated\FinancialPersonBankAccountService.cs" />
    <Compile Include="Model\CodeGenerated\FinancialPersonSavedAccountService.cs" />
    <Compile Include="Model\CodeGenerated\FinancialPledgeService.cs" />
    <Compile Include="Model\CodeGenerated\FinancialScheduledTransactionDetailService.cs" />
    <Compile Include="Model\CodeGenerated\FinancialScheduledTransactionService.cs" />
    <Compile Include="Model\CodeGenerated\FinancialTransactionDetailService.cs" />
    <Compile Include="Model\CodeGenerated\FinancialTransactionImageService.cs" />
    <Compile Include="Model\CodeGenerated\FinancialTransactionRefundService.cs" />
    <Compile Include="Model\CodeGenerated\FinancialTransactionService.cs" />
    <Compile Include="Model\CodeGenerated\FollowingEventNotificationService.cs" />
    <Compile Include="Model\CodeGenerated\FollowingEventSubscriptionService.cs" />
    <Compile Include="Model\CodeGenerated\FollowingEventTypeService.cs" />
    <Compile Include="Model\CodeGenerated\FollowingService.cs" />
    <Compile Include="Model\CodeGenerated\FollowingSuggestedService.cs" />
    <Compile Include="Model\CodeGenerated\FollowingSuggestionTypeService.cs" />
    <Compile Include="Model\CodeGenerated\GroupLocationService.cs" />
    <Compile Include="Model\CodeGenerated\GroupMemberRequirementService.cs" />
    <Compile Include="Model\CodeGenerated\GroupMemberService.cs" />
    <Compile Include="Model\CodeGenerated\GroupMemberWorkflowTriggerService.cs" />
    <Compile Include="Model\CodeGenerated\GroupRequirementService.cs" />
    <Compile Include="Model\CodeGenerated\GroupRequirementTypeService.cs" />
    <Compile Include="Model\CodeGenerated\GroupScheduleExclusionService.cs" />
    <Compile Include="Model\CodeGenerated\GroupService.cs" />
    <Compile Include="Model\CodeGenerated\GroupTypeRoleService.cs" />
    <Compile Include="Model\CodeGenerated\GroupTypeService.cs" />
    <Compile Include="Model\CodeGenerated\HistoryService.cs" />
    <Compile Include="Model\CodeGenerated\HtmlContentService.cs" />
    <Compile Include="Model\CodeGenerated\InteractionChannelService.cs" />
    <Compile Include="Model\CodeGenerated\InteractionComponentService.cs" />
    <Compile Include="Model\CodeGenerated\InteractionDeviceTypeService.cs" />
    <Compile Include="Model\CodeGenerated\InteractionService.cs" />
    <Compile Include="Model\CodeGenerated\InteractionSessionService.cs" />
    <Compile Include="Model\CodeGenerated\LayoutService.cs" />
    <Compile Include="Model\CodeGenerated\LocationService.cs" />
    <Compile Include="Model\CodeGenerated\MergeTemplateService.cs" />
    <Compile Include="Model\CodeGenerated\MetricCategoryService.cs" />
    <Compile Include="Model\CodeGenerated\MetricPartitionService.cs" />
    <Compile Include="Model\CodeGenerated\MetricService.cs" />
    <Compile Include="Model\CodeGenerated\MetricValuePartitionService.cs" />
    <Compile Include="Model\CodeGenerated\MetricValueService.cs" />
    <Compile Include="Model\CodeGenerated\NoteService.cs" />
    <Compile Include="Model\CodeGenerated\NoteTypeService.cs" />
    <Compile Include="Model\CodeGenerated\NotificationRecipientService.cs" />
    <Compile Include="Model\CodeGenerated\NotificationService.cs" />
    <Compile Include="Model\CodeGenerated\PageContextService.cs" />
    <Compile Include="Model\CodeGenerated\PageRouteService.cs" />
    <Compile Include="Model\CodeGenerated\PageService.cs" />
    <Compile Include="Model\CodeGenerated\PersonAliasService.cs" />
    <Compile Include="Model\CodeGenerated\BadgeService.cs" />
    <Compile Include="Model\CodeGenerated\PersonDuplicateService.cs" />
    <Compile Include="Model\CodeGenerated\PersonPreviousNameService.cs" />
    <Compile Include="Model\CodeGenerated\PersonService.cs" />
    <Compile Include="Model\CodeGenerated\PersonViewedService.cs" />
    <Compile Include="Model\CodeGenerated\PhoneNumberService.cs" />
    <Compile Include="Model\CodeGenerated\PluginMigrationService.cs" />
    <Compile Include="Model\CodeGenerated\PrayerRequestService.cs" />
    <Compile Include="Model\CodeGenerated\RegistrationInstanceService.cs" />
    <Compile Include="Model\CodeGenerated\RegistrationRegistrantFeeService.cs" />
    <Compile Include="Model\CodeGenerated\RegistrationRegistrantService.cs" />
    <Compile Include="Model\CodeGenerated\RegistrationService.cs" />
    <Compile Include="Model\CodeGenerated\RegistrationTemplateDiscountService.cs" />
    <Compile Include="Model\CodeGenerated\RegistrationTemplateFeeService.cs" />
    <Compile Include="Model\CodeGenerated\RegistrationTemplateFormFieldService.cs" />
    <Compile Include="Model\CodeGenerated\RegistrationTemplateFormService.cs" />
    <Compile Include="Model\CodeGenerated\RegistrationTemplateService.cs" />
    <Compile Include="Model\CodeGenerated\ReportFieldService.cs" />
    <Compile Include="Model\CodeGenerated\ReportService.cs" />
    <Compile Include="Model\CodeGenerated\RestActionService.cs" />
    <Compile Include="Model\CodeGenerated\RestControllerService.cs" />
    <Compile Include="Model\CodeGenerated\ScheduleCategoryExclusionService.cs" />
    <Compile Include="Model\CodeGenerated\ScheduleService.cs" />
    <Compile Include="Model\CodeGenerated\ServiceJobService.cs" />
    <Compile Include="Model\CodeGenerated\ServiceLogService.cs" />
    <Compile Include="Model\CodeGenerated\SignatureDocumentService.cs" />
    <Compile Include="Model\CodeGenerated\SignatureDocumentTemplateService.cs" />
    <Compile Include="Model\CodeGenerated\SiteDomainService.cs" />
    <Compile Include="Model\CodeGenerated\SiteService.cs" />
    <Compile Include="Model\CodeGenerated\SystemEmailService.cs" />
    <Compile Include="Model\CodeGenerated\TaggedItemService.cs" />
    <Compile Include="Model\CodeGenerated\TagService.cs" />
    <Compile Include="Model\CodeGenerated\UserLoginService.cs" />
    <Compile Include="Model\CodeGenerated\WorkflowActionFormAttributeService.cs" />
    <Compile Include="Model\CodeGenerated\WorkflowActionFormService.cs" />
    <Compile Include="Model\CodeGenerated\WorkflowActionService.cs" />
    <Compile Include="Model\CodeGenerated\WorkflowActionTypeService.cs" />
    <Compile Include="Model\CodeGenerated\WorkflowActivityService.cs" />
    <Compile Include="Model\CodeGenerated\WorkflowActivityTypeService.cs" />
    <Compile Include="Model\CodeGenerated\WorkflowLogService.cs" />
    <Compile Include="Model\CodeGenerated\WorkflowService.cs" />
    <Compile Include="Model\CodeGenerated\WorkflowTriggerService.cs" />
    <Compile Include="Model\CodeGenerated\WorkflowTypeService.cs" />
    <Compile Include="Model\Communication.cs" />
    <Compile Include="Model\CommunicationRecipient.cs" />
    <Compile Include="Model\CommunicationRecipientService.Partial.cs" />
    <Compile Include="Model\CommunicationService.Partial.cs" />
    <Compile Include="Model\CommunicationTemplate.cs" />
    <Compile Include="Model\ConnectionActivityType.cs" />
    <Compile Include="Model\ConnectionOpportunityGroupConfig.cs" />
    <Compile Include="Model\ConnectionOpportunity.cs" />
    <Compile Include="Model\ConnectionOpportunityCampus.cs" />
    <Compile Include="Model\ConnectionOpportunityConnectorGroup.cs" />
    <Compile Include="Model\ConnectionOpportunityGroup.cs" />
    <Compile Include="Model\ConnectionRequest.cs" />
    <Compile Include="Model\ConnectionRequestActivity.cs" />
    <Compile Include="Model\ConnectionRequestWorkflow.cs" />
    <Compile Include="Model\ConnectionStatus.cs" />
    <Compile Include="Model\ConnectionType.cs" />
    <Compile Include="Model\ConnectionWorkflow.cs" />
    <Compile Include="Model\ConnectionWorkflowService.Partial.cs" />
    <Compile Include="Model\ContentChannel.cs" />
    <Compile Include="Model\ContentChannelItem.cs" />
    <Compile Include="Model\ContentChannelType.cs" />
    <Compile Include="Model\DataView.cs" />
    <Compile Include="Model\DataViewFilter.cs" />
    <Compile Include="Model\DataViewService.Partial.cs" />
    <Compile Include="Model\DbGeographyConverter.cs" />
    <Compile Include="Model\DefinedType.cs" />
    <Compile Include="Model\DefinedTypeService.Partial.cs" />
    <Compile Include="Model\DefinedValue.cs" />
    <Compile Include="Model\DefinedValueService.Partial.cs" />
    <Compile Include="Model\Device.cs" />
    <Compile Include="Model\DeviceService.Partial.cs" />
    <Compile Include="Model\DiscService.cs" />
    <Compile Include="Model\EntitySet.cs" />
    <Compile Include="Model\EntitySetItem.cs" />
    <Compile Include="Model\EntitySetItemService.Partial.cs" />
    <Compile Include="Model\EntitySetService.Partial.cs" />
    <Compile Include="Model\EntityType.cs" />
    <Compile Include="Model\EntityTypeService.Partial.cs" />
    <Compile Include="Model\EventCalendar.cs" />
    <Compile Include="Model\EventCalendarContentChannel.cs" />
    <Compile Include="Model\EventCalendarItem.cs" />
    <Compile Include="Model\EventItem.cs" />
    <Compile Include="Model\EventItemAudience.cs" />
    <Compile Include="Model\EventItemOccurrence.cs" />
    <Compile Include="Model\EventItemOccurrenceChannelItem.cs" />
    <Compile Include="Model\EventItemOccurrenceGroupMap.cs" />
    <Compile Include="Model\ExceptionLog.cs" />
    <Compile Include="Model\ExceptionLogService.Partial.cs" />
    <Compile Include="Model\FieldType.cs" />
    <Compile Include="Model\FieldTypeService.Partial.cs" />
    <Compile Include="Model\FinancialAccount.cs" />
    <Compile Include="Model\FinancialBatch.cs" />
    <Compile Include="Model\FinancialBatchService.Partial.cs" />
    <Compile Include="Model\FinancialGateway.cs" />
    <Compile Include="Model\FinancialPaymentDetail.cs" />
    <Compile Include="Model\FinancialPersonBankAccount.cs" />
    <Compile Include="Model\FinancialPersonBankAccountService.Partial.cs" />
    <Compile Include="Model\FinancialPersonSavedAccount.cs" />
    <Compile Include="Model\FinancialPersonSavedAccountService.Partial.cs" />
    <Compile Include="Model\FinancialPledge.cs" />
    <Compile Include="Model\FinancialPledgeService.Partial.cs" />
    <Compile Include="Model\FinancialScheduledTransaction.cs" />
    <Compile Include="Model\FinancialScheduledTransactionDetail.cs" />
    <Compile Include="Model\FinancialScheduledTransactionService.Partial.cs" />
    <Compile Include="Model\FinancialTransaction.cs" />
    <Compile Include="Model\FinancialTransactionDetail.cs" />
    <Compile Include="Model\FinancialTransactionDetailService.Partial.cs" />
    <Compile Include="Model\ContentChannelItemAssociation.cs" />
    <Compile Include="Model\FinancialTransactionImage.cs" />
    <Compile Include="Model\FinancialTransactionRefund.cs" />
    <Compile Include="Model\FinancialTransactionService.Partial.cs" />
    <Compile Include="Model\Following.cs" />
    <Compile Include="Model\FollowingEventNotification.cs" />
    <Compile Include="Model\FollowingEventSubscription.cs" />
    <Compile Include="Model\FollowingEventType.cs" />
    <Compile Include="Model\FollowingService.partial.cs" />
    <Compile Include="Model\FollowingSuggested.cs" />
    <Compile Include="Model\FollowingSuggestionType.cs" />
    <Compile Include="Model\Group.cs" />
    <Compile Include="Model\GroupLocation.cs" />
    <Compile Include="Model\GroupLocationService.Partial.cs" />
    <Compile Include="Model\GroupMember.cs" />
    <Compile Include="Model\GroupMemberRequirement.cs" />
    <Compile Include="Model\GroupMemberService.Partial.cs" />
    <Compile Include="Model\GroupMemberWorkflowTrigger.cs" />
    <Compile Include="Model\GroupMemberWorkflowTrigger.Partial.cs" />
    <Compile Include="Model\GroupRequirement.cs" />
    <Compile Include="Model\GroupRequirementType.cs" />
    <Compile Include="Model\GroupScheduleExclusion.cs" />
    <Compile Include="Model\GroupService.Partial.cs" />
    <Compile Include="Model\GroupType.cs" />
    <Compile Include="Model\GroupTypeLocationType.cs" />
    <Compile Include="Model\GroupTypeRole.cs" />
    <Compile Include="Model\GroupTypeRoleService.Partial.cs" />
    <Compile Include="Model\ContentChannelService.Partial.cs" />
    <Compile Include="Model\GroupTypeService.Partial.cs" />
    <Compile Include="Model\History.cs" />
    <Compile Include="Model\HistoryService.Partial.cs" />
    <Compile Include="Model\HtmlContent.cs" />
    <Compile Include="Model\HtmlContentService.Partial.cs" />
    <Compile Include="Model\Interaction.cs" />
    <Compile Include="Model\InteractionChannel.cs" />
    <Compile Include="Model\InteractionComponent.cs" />
    <Compile Include="Model\InteractionDeviceType.cs" />
    <Compile Include="Model\InteractionSession.cs" />
    <Compile Include="Model\Layout.cs" />
    <Compile Include="Model\LayoutService.Partial.cs" />
    <Compile Include="Model\Location.cs" />
    <Compile Include="Model\LocationService.Partial.cs" />
    <Compile Include="Model\MergeTemplate.cs" />
    <Compile Include="Model\Metaphone.cs" />
    <Compile Include="Model\Metric.cs" />
    <Compile Include="Model\MetricCategory.cs" />
    <Compile Include="Model\MetricPartition.cs" />
    <Compile Include="Model\MetricValue.cs" />
    <Compile Include="Model\MetricValuePartition.cs" />
    <Compile Include="Model\NcoaHistory.cs" />
    <Compile Include="Model\NcoaHistoryService.Partial.cs" />
    <Compile Include="Model\Note.cs" />
    <Compile Include="Model\NoteService.Partial.cs" />
    <Compile Include="Model\NoteType.cs" />
    <Compile Include="Model\NoteTypeService.Partial.cs" />
    <Compile Include="Model\NoteWatch.cs" />
    <Compile Include="Model\Notification.cs" />
    <Compile Include="Model\NotificationRecipient.cs" />
    <Compile Include="Model\Page.cs" />
    <Compile Include="Model\PageContext.cs" />
    <Compile Include="Model\PageContextService.Partial.cs" />
    <Compile Include="Model\PageRoute.cs" />
    <Compile Include="Model\PageRouteService.Partial.cs" />
    <Compile Include="Model\PageService.Partial.cs" />
    <Compile Include="Model\Person.cs" />
    <Compile Include="Model\PersonalDevice.cs" />
    <Compile Include="Model\PersonAlias.cs" />
    <Compile Include="Model\PersonalDeviceService.Partial.cs" />
    <Compile Include="Model\PersonAliasService.Partial.cs" />
    <Compile Include="Model\Badge.cs" />
    <Compile Include="Model\BadgeService.partial.cs" />
    <Compile Include="Model\PersonDuplicate.cs" />
    <Compile Include="Model\PersonPreviousName.cs" />
    <Compile Include="Model\PersonSearchKey.cs" />
    <Compile Include="Model\PersonSearchKeyService.Partial.cs" />
    <Compile Include="Model\PersonService.Partial.cs" />
    <Compile Include="Model\PersonSignal.cs" />
    <Compile Include="Model\PersonToken.cs" />
    <Compile Include="Model\PersonTokenService.Partial.cs" />
    <Compile Include="Model\PersonViewed.cs" />
    <Compile Include="Model\PersonViewedService.Partial.cs" />
    <Compile Include="Model\PhoneNumber.cs" />
    <Compile Include="Model\PhoneNumberService.Partial.cs" />
    <Compile Include="Model\PluginMigration.cs" />
    <Compile Include="Model\PrayerRequest.cs" />
    <Compile Include="Model\PrayerRequestService.partial.cs" />
    <Compile Include="Model\RangeValue.cs" />
    <Compile Include="Model\Registration.cs" />
    <Compile Include="Model\RegistrationInstance.cs" />
    <Compile Include="Model\RegistrationRegistrant.cs" />
    <Compile Include="Model\RegistrationRegistrantFee.cs" />
    <Compile Include="Model\RegistrationService.partial.cs" />
    <Compile Include="Model\RegistrationTemplate.cs" />
    <Compile Include="Model\RegistrationTemplateDiscount.cs" />
    <Compile Include="Model\RegistrationTemplateFee.cs" />
    <Compile Include="Model\RegistrationTemplateDiscountService.Partial.cs" />
    <Compile Include="Model\RegistrationTemplateForm.cs" />
    <Compile Include="Model\RegistrationTemplateFormField.cs" />
    <Compile Include="Model\Report.cs" />
    <Compile Include="Model\ScheduleCategoryExclusion.cs" />
    <Compile Include="Model\ReportField.cs" />
    <Compile Include="Model\ReportService.partial.cs" />
    <Compile Include="Model\RestAction.cs" />
    <Compile Include="Model\RestActionService.partial.cs" />
    <Compile Include="Model\RestController.cs" />
    <Compile Include="Model\RestControllerService.Partial.cs" />
    <Compile Include="Model\Schedule.cs" />
    <Compile Include="Model\ScheduleService.Partial.cs" />
    <Compile Include="Model\ServiceJobHistory.cs" />
    <Compile Include="Model\ServiceJobHistoryService.Partial.cs" />
    <Compile Include="Model\SignalType.cs" />
    <Compile Include="Model\SiteDomain.cs" />
    <Compile Include="Model\LavaShortCode.cs" />
    <Compile Include="Model\PageShortLinkService.Partial.cs" />
    <Compile Include="Model\WorkflowActionService.Partial.cs" />
    <Compile Include="Pbx\CdrRecord.cs" />
    <Compile Include="Pbx\PbxComponent.cs" />
    <Compile Include="Pbx\PbxContainer.cs" />
    <Compile Include="Badge\Component\Giving.cs" />
    <Compile Include="Badge\Component\GroupTypeAttendance.cs" />
    <Compile Include="Badge\Component\InDataView.cs" />
    <Compile Include="Badge\Component\TopPersonSignal.cs" />
    <Compile Include="Badge\Component\PersonalDevice.cs" />
    <Compile Include="Badge\Component\InteractionsInRange.cs" />
    <Compile Include="Plugin\HotFixes\038_LabelFieldType.cs" />
    <Compile Include="Plugin\HotFixes\046_EnableSmartyStreetsIfNoActiveLocationSrv.cs" />
    <Compile Include="Plugin\HotFixes\045_FamilyRegistration.cs" />
    <Compile Include="Plugin\HotFixes\044_EnsureCommunicationMigration.cs" />
    <Compile Include="Plugin\HotFixes\043_MoreMigrationRollupsForV7_3.cs" />
    <Compile Include="Plugin\HotFixes\041_MigrationRollupsForV7_3.cs" />
    <Compile Include="Plugin\HotFixes\040_BusinessTransactionDetailLinks.cs" />
    <Compile Include="Plugin\HotFixes\039_MigrationRollupsForV7_2.cs" />
    <Compile Include="Plugin\HotFixes\042_FixShortLinkUrlInteractionChannel.cs" />
    <Compile Include="Plugin\HotFixes\048_InteractionSessionPerformance.cs" />
    <Compile Include="Plugin\HotFixes\047_DataAutomation.cs" />
    <Compile Include="Plugin\HotFixes\049_UpdateGivingAnalyticsAccounts.cs" />
    <Compile Include="Reporting\DataFilter\Person\AttendanceCampusFilter.cs" />
    <Compile Include="Plugin\HotFixes\050_MigrationRollupsForV7_4.cs" />
    <Compile Include="Reporting\DataFilter\FinancialScheduledTransactionDetail\AccountFilter.cs" />
    <Compile Include="Reporting\DataFilter\BenevolenceRequest\CampusActiveFilter.cs" />
    <Compile Include="Reporting\DataFilter\BenevolenceRequest\CampusesActiveFilter.cs" />
    <Compile Include="Reporting\DataFilter\BenevolenceRequest\CampusesFilter.cs" />
    <Compile Include="Reporting\DataFilter\BenevolenceRequest\CampusFilter.cs" />
    <Compile Include="Reporting\DataFilter\BenevolenceRequest\TotalBenevolenceFilter.cs" />
    <Compile Include="Reporting\DataFilter\Person\BenevolenceRequestDataViewFilter.cs" />
    <Compile Include="Reporting\DataFilter\Person\CommunicationStatusFilter.cs" />
    <Compile Include="Reporting\DataFilter\Person\ConnectionRequestDataViewFilter.cs" />
    <Compile Include="Reporting\DataFilter\Person\FinancialPledgeDataViewFilter.cs" />
    <Compile Include="Reporting\DataFilter\Person\FinancialScheduledTransactionDataViewFilter.cs" />
    <Compile Include="Reporting\DataFilter\Person\FinancialTransactionDataViewFilter.cs" />
    <Compile Include="Reporting\DataFilter\Person\HasPhoneFilter.cs" />
    <Compile Include="Reporting\DataFilter\Person\HasSignalFilter.cs" />
    <Compile Include="Reporting\DataFilter\Person\InRegistrationInstanceRegistrationTemplateFilter.cs" />
    <Compile Include="Reporting\DataFilter\Person\InLocationGeofenceFilter.cs" />
    <Compile Include="Reporting\DataFilter\Person\LocationFilter.cs" />
    <Compile Include="Reporting\DataFilter\Person\PersonalDeviceDataViewFilter.cs" />
    <Compile Include="Reporting\DataFilter\Person\PostalCodeFilter.cs" />
    <Compile Include="Reporting\DataFilter\Person\HasNoteFilter.cs" />
    <Compile Include="Reporting\DataFilter\Person\PrayerRequestDataViewFilter.cs" />
    <Compile Include="Reporting\DataFilter\Person\UserLoginDataViewFilter.cs" />
    <Compile Include="Reporting\DataFilter\PrayerRequest\CampusActiveFilter.cs" />
    <Compile Include="Reporting\DataFilter\PrayerRequest\CampusesActiveFilter.cs" />
    <Compile Include="Reporting\DataFilter\PrayerRequest\CampusesFilter.cs" />
    <Compile Include="Reporting\DataFilter\PrayerRequest\CampusFilter.cs" />
    <Compile Include="Reporting\DataFilter\PrayerRequest\ContainsPeopleFilter.cs" />
    <Compile Include="Reporting\DataFilter\UserLogin\LoginTypeFilter.cs" />
    <Compile Include="Reporting\DataSelect\BenevolenceRequest\CampusSelect.cs" />
    <Compile Include="Reporting\DataSelect\BenevolenceRequest\TotalBenevolenceSelect.cs" />
    <Compile Include="Reporting\DataSelect\FormattedFieldSelect.cs" />
    <Compile Include="Reporting\DataSelect\GroupMember\GroupLinkSelect.cs" />
    <Compile Include="Reporting\DataSelect\GroupMember\GroupAttributeSelect.cs" />
    <Compile Include="Reporting\DataSelect\Group\GroupFormattedFieldSelect.cs" />
    <Compile Include="Reporting\DataSelect\Group\ScheduleSelect.cs" />
    <Compile Include="Reporting\DataSelect\Person\PersonFormattedFieldSelect.cs" />
    <Compile Include="Reporting\DataSelect\Person\SignalSelect.cs" />
    <Compile Include="Reporting\DataSelect\PrayerRequest\CampusSelect.cs" />
    <Compile Include="Reporting\DataSelect\PrayerRequest\CategorySelect.cs" />
    <Compile Include="Reporting\DataSelect\PrayerRequest\PersonLinkSelect.cs" />
    <Compile Include="Reporting\DataTransform\Person\FamilyMembersTransform.cs" />
    <Compile Include="Reporting\DataTransform\Person\FatherTransform.cs" />
    <Compile Include="Reporting\DataTransform\Person\GrandchildTransform.cs" />
    <Compile Include="Reporting\DataTransform\Person\GrandparentTransform.cs" />
    <Compile Include="Reporting\DataTransform\Person\MotherTransform.cs" />
    <Compile Include="Reporting\DataTransform\Person\SpouseTransform.cs" />
    <Compile Include="Reporting\IRecipientDataSelect.cs" />
    <Compile Include="Reporting\PowerBiUtilities.cs" />
    <Compile Include="Search\Other\Universal.cs" />
    <Compile Include="Reporting\DataFilter\Person\InRegistrationInstanceFilter.cs" />
    <Compile Include="Security\Role.cs" />
    <Compile Include="SqlServerTypes\Loader.cs" />
    <Compile Include="Storage\AssetStorage\AmazonS3Component.cs" />
    <Compile Include="Storage\AssetStorage\Asset.cs" />
    <Compile Include="Storage\AssetStorage\AssetStorageComponent.cs" />
    <Compile Include="Storage\AssetStorage\AssetStorageContainer.cs" />
    <Compile Include="Storage\AssetStorage\FileSystemComponent.cs" />
    <Compile Include="SystemGuid\Block.cs" />
    <Compile Include="SystemGuid\Communication.cs" />
    <Compile Include="SystemGuid\InteractionChannel.cs" />
    <Compile Include="SystemGuid\WorkflowType.cs" />
    <Compile Include="SystemKey\SystemSetting.cs" />
    <Compile Include="SystemKey\UserPreference.cs" />
    <Compile Include="Transactions\DeleteIndexEntityTransaction.cs" />
    <Compile Include="Transactions\IndexEntityTransaction.cs" />
    <Compile Include="Transactions\BulkIndexEntityTypeTransaction.cs" />
    <Compile Include="Transactions\LaunchWorkflowsTransaction.cs" />
    <Compile Include="Transactions\InteractionTransaction.cs" />
    <Compile Include="Transactions\ShortLinkTransaction.cs" />
    <Compile Include="Transactions\SendPaymentReceipts.cs" />
    <Compile Include="Transactions\UpdatePersonsTopSignal.cs" />
    <Compile Include="UniversalSearch\Crawler\Crawler.cs" />
    <Compile Include="UniversalSearch\Crawler\CrawledPage.cs" />
    <Compile Include="UniversalSearch\Crawler\RobotsTxt\AccessRule.cs" />
    <Compile Include="UniversalSearch\Crawler\RobotsTxt\CrawlDelayRule.cs" />
    <Compile Include="UniversalSearch\Crawler\RobotsTxt\Enums\AllowRuleImplementation.cs" />
    <Compile Include="UniversalSearch\Crawler\RobotsTxt\Enums\LineType.cs" />
    <Compile Include="UniversalSearch\Crawler\RobotsTxt\Helpers\EnumHelper.cs" />
    <Compile Include="UniversalSearch\Crawler\RobotsTxt\Line.cs" />
    <Compile Include="UniversalSearch\Crawler\RobotsTxt\Robots.cs" />
    <Compile Include="UniversalSearch\Crawler\RobotsTxt\Rule.cs" />
    <Compile Include="UniversalSearch\Crawler\RobotsTxt\Sitemap.cs" />
    <Compile Include="Net\RockWebRequest.cs" />
    <Compile Include="Badge\Component\GeofencedByGroup.cs" />
    <Compile Include="Plugin\HotFixes\001_FixPhoneCountryCode.cs" />
    <Compile Include="Reporting\ComparisonHelper.cs" />
    <Compile Include="Reporting\DataFilter\NotInOtherDataViewFilter.cs" />
    <Compile Include="Reporting\DataFilter\GroupMembers\GroupMemberAttributesFilter.cs" />
    <Compile Include="Model\ServiceJob.cs" />
    <Compile Include="Model\ServiceJobService.Partial.cs" />
    <Compile Include="Model\ServiceLog.cs" />
    <Compile Include="Model\SignatureDocument.cs" />
    <Compile Include="Model\SignatureDocumentService.Partial.cs" />
    <Compile Include="Model\SignatureDocumentTemplate.cs" />
    <Compile Include="Model\SignatureDocumentTemplateService.Partial.cs" />
    <Compile Include="Model\Site.cs" />
    <Compile Include="Model\PageShortLink.cs" />
    <Compile Include="Model\SiteDomainService.Partial.cs" />
    <Compile Include="Model\SiteService.Partial.cs" />
    <Compile Include="Model\SystemEmail.cs" />
    <Compile Include="Model\Tag.cs" />
    <Compile Include="Model\TaggedItem.cs" />
    <Compile Include="Model\TaggedItemService.Partial.cs" />
    <Compile Include="Model\TagService.Partial.cs" />
    <Compile Include="Model\UserLogin.cs" />
    <Compile Include="Model\UserLoginService.Partial.cs" />
    <Compile Include="Model\Workflow.cs" />
    <Compile Include="Model\WorkflowAction.cs" />
    <Compile Include="Model\WorkflowActionForm.cs" />
    <Compile Include="Model\WorkflowActionFormAttribute.cs" />
    <Compile Include="Model\WorkflowActionType.cs" />
    <Compile Include="Model\WorkflowActivity.cs" />
    <Compile Include="Model\WorkflowActivityType.cs" />
    <Compile Include="Model\WorkflowLog.cs" />
    <Compile Include="Model\WorkflowService.Partial.cs" />
    <Compile Include="Model\WorkflowTrigger.cs" />
    <Compile Include="Model\WorkflowTriggerService.Partial.cs" />
    <Compile Include="Model\WorkflowType.cs" />
    <Compile Include="PersonProfile\BadgeComponent.cs" />
    <Compile Include="PersonProfile\BadgeContainer.cs" />
    <Compile Include="Badge\Component\AlertNote.cs" />
    <Compile Include="Badge\Component\AttendingDuration.cs" />
    <Compile Include="Badge\Component\Campus.cs" />
    <Compile Include="Badge\Component\DISC.cs" />
    <Compile Include="Badge\Component\FamilyAttendance.cs" />
    <Compile Include="Badge\Component\FamilyWeeksAttendedInDuration.cs" />
    <Compile Include="Badge\Component\InGroupOfType.cs" />
    <Compile Include="Badge\Component\InGroupWithPurpose.cs" />
    <Compile Include="Badge\Component\LastVisitOnSite.cs" />
    <Compile Include="Badge\Component\Liquid.cs" />
    <Compile Include="PersonProfile\HighlightLabelBadge.cs" />
    <Compile Include="PersonProfile\IconBadge.cs" />
    <Compile Include="Plugin\HotFixes\002_CheckinGradeRequired.cs" />
    <Compile Include="Plugin\HotFixes\003_FixSystemEmailQuote.cs" />
    <Compile Include="Plugin\HotFixes\004_FixGradeRequiredAttribute.cs" />
    <Compile Include="Plugin\HotFixes\005_FixCheckinAdminRoute.cs" />
    <Compile Include="Plugin\HotFixes\006_FixCheckinPrevPages.cs" />
    <Compile Include="Plugin\HotFixes\023_SecurityCodeLength.cs" />
    <Compile Include="Plugin\HotFixes\022_Fundraising.cs" />
    <Compile Include="Plugin\HotFixes\017_FixBackgroundCheckOptionalCampus.cs" />
    <Compile Include="Plugin\HotFixes\016_SetInactiveFamilies.cs" />
    <Compile Include="Plugin\HotFixes\015_CheckinByBirthdate.cs" />
    <Compile Include="Plugin\HotFixes\009_FixCheckinAttributes.cs" />
    <Compile Include="Plugin\HotFixes\008_FamilyAnalyticsUpdate.cs" />
    <Compile Include="Plugin\HotFixes\007_FixGroupAndBenevolenceSecurity.cs" />
    <Compile Include="Plugin\HotFixes\014_FixEraGiveAttribValues.cs" />
    <Compile Include="Plugin\HotFixes\013_FixSystemEmailTo_1828.cs" />
    <Compile Include="Plugin\HotFixes\012_FixAttendanceAnalyticsScript.cs" />
    <Compile Include="Plugin\HotFixes\011_FixNameProfileChangeRequest.cs" />
    <Compile Include="Plugin\HotFixes\010_FixGetSpouse.cs" />
    <Compile Include="Plugin\HotFixes\020_FixCommunicationTemplate.cs" />
    <Compile Include="Plugin\HotFixes\021_UpdateCheckInMergefieldDebugInfo.cs" />
    <Compile Include="Plugin\HotFixes\019_FixIpadClientPrinting.cs" />
    <Compile Include="Plugin\HotFixes\018_RestrictGroupRegistrationGroupTypes.cs" />
    <Compile Include="Plugin\HotFixes\024_PrayerRequestAttributes.cs" />
    <Compile Include="Plugin\HotFixes\030_MyConnectionOpportunitiesLava.cs" />
    <Compile Include="Plugin\HotFixes\031_AttendanceAnalyticsGivingId.cs" />
    <Compile Include="Plugin\HotFixes\032_MigrationRollupsForV6_9.cs" />
    <Compile Include="Plugin\HotFixes\029_BatchDetailReopenBatchSecurity.cs" />
    <Compile Include="Plugin\HotFixes\025_PersonGivingEnvelopeAttribute.cs" />
    <Compile Include="Plugin\HotFixes\026_PersonEditConnectionRecordStatus.cs" />
    <Compile Include="Plugin\HotFixes\027_AddCheckinFeatures.cs" />
    <Compile Include="Plugin\HotFixes\028_CheckinTextSettings.cs" />
    <Compile Include="Plugin\HotFixes\033_ConnectionOpportunityCounts.cs" />
    <Compile Include="Plugin\HotFixes\034_FinancialSecurityActions.cs" />
    <Compile Include="Plugin\HotFixes\035_TransactionListSummary.cs" />
    <Compile Include="Plugin\HotFixes\036_PrayerRequestFollowingEvent.cs" />
    <Compile Include="Plugin\HotFixes\037_MigrationRollupsForV6_10.cs" />
    <Compile Include="Plugin\Migration.cs" />
    <Compile Include="Plugin\VersionAttribute.cs" />
    <Compile Include="Properties\AssemblyInfo.cs" />
    <Compile Include="Reporting\Dashboard\DashboardWidget.cs">
      <SubType>ASPXCodeBehind</SubType>
    </Compile>
    <Compile Include="Reporting\Dashboard\LineBarPointsChartDashboardWidget.cs">
      <SubType>ASPXCodeBehind</SubType>
    </Compile>
    <Compile Include="Reporting\DataComponentSettingsHelper.cs" />
    <Compile Include="Reporting\DataFilterComponent.cs" />
    <Compile Include="Reporting\DataFilterContainer.cs" />
    <Compile Include="Reporting\DataFilter\BaseAccountFilter.cs" />
    <Compile Include="Reporting\DataFilter\ContentChannelItem\ContentChannel.cs" />
    <Compile Include="Reporting\DataFilter\ContentChannelItem\ContentChannelItemAttributesFilter.cs" />
    <Compile Include="Reporting\DataFilter\ContentChannelItem\ContentChannelType.cs" />
    <Compile Include="Reporting\DataFilter\EntityFieldFilter.cs" />
    <Compile Include="Reporting\DataFilter\FinancialPledge\AccountFilter.cs" />
    <Compile Include="Reporting\DataFilter\FinancialTransactionDetail\AccountFilter.cs" />
    <Compile Include="Reporting\DataFilter\FinancialTransaction\TotalAmountFilter.cs" />
    <Compile Include="Reporting\DataFilter\GroupMembers\ContainsPeopleFilter.cs" />
    <Compile Include="Reporting\DataFilter\GroupMembers\GroupDataViewFilter.cs" />
    <Compile Include="Reporting\DataFilter\Group\CampusFilter.cs" />
    <Compile Include="Reporting\DataFilter\Group\ContainsGroupMembersFilter.cs" />
    <Compile Include="Reporting\DataFilter\Group\ContainsPeopleFilter.cs" />
    <Compile Include="Reporting\DataFilter\Group\DistanceFromFilter.cs" />
    <Compile Include="Reporting\DataFilter\Group\GroupAttributesFilter.cs" />
    <Compile Include="Reporting\DataFilter\Group\GroupBranchFilter.cs" />
    <Compile Include="Reporting\DataFilter\Group\GroupTypeDataViewFilter.cs" />
    <Compile Include="Reporting\DataFilter\Group\GroupTypeFilter.cs" />
    <Compile Include="Reporting\DataFilter\Group\MemberCountFilter.cs" />
    <Compile Include="Reporting\DataFilter\Group\SimpleMemberCountFilter.cs" />
    <Compile Include="Reporting\DataFilter\IUpdateSelectionFromPageParameters.cs" />
    <Compile Include="Reporting\DataFilter\OtherDataViewFilter.cs" />
    <Compile Include="Reporting\DataFilter\Person\AgeFilter.cs" />
    <Compile Include="Reporting\DataFilter\Person\CampusesActiveFilter.cs" />
    <Compile Include="Reporting\DataFilter\Person\CampusesFilter.cs" />
    <Compile Include="Reporting\DataFilter\Person\CampusActiveFilter.cs" />
    <Compile Include="Reporting\DataFilter\Person\CampusFilter.cs" />
    <Compile Include="Reporting\DataFilter\Person\DistanceFromFilter.cs" />
    <Compile Include="Reporting\DataFilter\Person\FirstContributionDateFilter.cs" />
    <Compile Include="Reporting\DataFilter\Person\GivingAmountFilter.cs" />
    <Compile Include="Reporting\DataFilter\Person\GradeFilter.cs" />
    <Compile Include="Reporting\DataFilter\Person\GroupAttendanceFilter.cs" />
    <Compile Include="Reporting\DataFilter\Person\GroupDataViewFilter.cs" />
    <Compile Include="Reporting\DataFilter\Person\GroupMemberDataViewFilter.cs" />
    <Compile Include="Reporting\DataFilter\Person\GroupTypeAttendanceFilter.cs" />
    <Compile Include="Reporting\DataFilter\Person\HasPictureFilter.cs" />
    <Compile Include="Reporting\DataFilter\Person\HistoryDataViewFilter.cs" />
    <Compile Include="Reporting\DataFilter\Person\InGroupFilter.cs" />
    <Compile Include="Reporting\DataFilter\Person\InGroupGeofenceFilter.cs" />
    <Compile Include="Reporting\DataFilter\Person\InGroupGroupTypeFilter.cs" />
    <Compile Include="Reporting\DataFilter\Person\InGroupSimpleFilter.cs" />
    <Compile Include="Reporting\DataFilter\Person\LocationDataViewFilter.cs" />
    <Compile Include="Reporting\DataFilter\Person\NotInGroupFilter.cs" />
    <Compile Include="Reporting\DataFilter\Person\NotInGroupGroupTypeFilter.cs" />
    <Compile Include="Reporting\DataFilter\Person\TagFilter.cs" />
    <Compile Include="Reporting\DataFilter\PropertyFilter.cs" />
    <Compile Include="Reporting\DataFilter\Workflow\WorkflowAttributesFilter.cs" />
    <Compile Include="Reporting\DataFilter\Workflow\WorkflowTypeFilter.cs" />
    <Compile Include="Reporting\DataSelectComponent.cs" />
    <Compile Include="Reporting\DataSelectContainer.cs" />
    <Compile Include="Reporting\DataSelect\FinancialTransaction\TotalAmountSelect.cs" />
    <Compile Include="Reporting\DataSelect\GroupMember\GroupCampus.cs" />
    <Compile Include="Reporting\DataSelect\GroupMember\GroupMemberAttributeSelect.cs" />
    <Compile Include="Reporting\DataSelect\GroupMember\GroupRoleSelect.cs" />
    <Compile Include="Reporting\DataSelect\GroupMember\GroupStatusSelect.cs" />
    <Compile Include="Reporting\DataSelect\GroupMember\PersonLinkSelect.cs" />
    <Compile Include="Reporting\DataSelect\Group\CampusSelect.cs" />
    <Compile Include="Reporting\DataSelect\Group\DistanceFromSelect.cs" />
    <Compile Include="Reporting\DataSelect\Group\GroupLinkSelect.cs" />
    <Compile Include="Reporting\DataSelect\Group\GroupTypeSelect.cs" />
    <Compile Include="Reporting\DataSelect\Group\LocationSelect.cs" />
    <Compile Include="Reporting\DataSelect\Group\MemberCountSelect.cs" />
    <Compile Include="Reporting\DataSelect\Group\MemberListSelect.cs" />
    <Compile Include="Reporting\DataSelect\Group\ParentGroupMemberListSelect.cs" />
    <Compile Include="Reporting\DataSelect\Group\ParentGroupSelect.cs" />
    <Compile Include="Reporting\DataSelect\Group\ParticipationRateSelect.cs" />
    <Compile Include="Reporting\DataSelect\LiquidSelect.cs" />
    <Compile Include="Reporting\DataSelect\Person\AddressSelect.cs" />
    <Compile Include="Reporting\DataSelect\Person\AgeSelect.cs" />
    <Compile Include="Reporting\DataSelect\Person\CampusSelect.cs" />
    <Compile Include="Reporting\DataSelect\Person\ChildNamesSelect.cs" />
    <Compile Include="Reporting\DataSelect\Person\DistanceFromSelect.cs" />
    <Compile Include="Reporting\DataSelect\Person\FamilyNameSelect.cs" />
    <Compile Include="Reporting\DataSelect\Person\FirstLastContributionSelect.cs" />
    <Compile Include="Reporting\DataSelect\Person\GradeSelect.cs" />
    <Compile Include="Reporting\DataSelect\Person\GroupParticipationSelect.cs" />
    <Compile Include="Reporting\DataSelect\Person\InGroupGeofenceGroupTypeSelect.cs" />
    <Compile Include="Reporting\DataSelect\Person\InGroupGroupTypeSelect.cs" />
    <Compile Include="Reporting\DataSelect\Person\LastAttendedGroupOfType.cs" />
    <Compile Include="Reporting\DataSelect\Person\LastLoginSelect.cs" />
    <Compile Include="Reporting\DataSelect\Person\LastNoteSelect.cs" />
    <Compile Include="Reporting\DataSelect\Person\ParentEmailSelect.cs" />
    <Compile Include="Reporting\DataSelect\Person\ParentPhoneNumberSelect.cs" />
    <Compile Include="Reporting\DataSelect\Person\ParentsNamesSelect.cs" />
    <Compile Include="Reporting\DataSelect\Person\PersonLinkSelect.cs" />
    <Compile Include="Reporting\DataSelect\Person\PhoneNumberSelect.cs" />
    <Compile Include="Reporting\DataSelect\Person\PhotoSelect.cs" />
    <Compile Include="Reporting\DataSelect\Person\RelatedPeopleSelect.cs" />
    <Compile Include="Reporting\DataSelect\Person\SpouseNameSelect.cs" />
    <Compile Include="Reporting\DataSelect\Person\TotalGivingAmountSelect.cs" />
    <Compile Include="Reporting\DataTransformComponent.cs" />
    <Compile Include="Reporting\DataTransformContainer.cs" />
    <Compile Include="Reporting\DataTransform\Person\ChildrenTransform.cs" />
    <Compile Include="Reporting\DataTransform\Person\ParentTransform.cs" />
    <Compile Include="Reporting\EntityHelper.cs" />
    <Compile Include="Reporting\FilterExpressionExtractor.cs" />
    <Compile Include="Reporting\IDataFilterWithOverrides.cs" />
    <Compile Include="Reporting\ReportingHelper.cs" />
    <Compile Include="Reporting\SelectExpressionExtractor.cs" />
    <Compile Include="Scripting.evaluator.cs" />
    <Compile Include="Scripting.Extensions.cs" />
    <Compile Include="Scripting.native.cs" />
    <Compile Include="Search\Group\Name.cs" />
    <Compile Include="Search\Person\Address.cs" />
    <Compile Include="Search\Person\BirthDate.cs" />
    <Compile Include="Search\Person\BusinessName.cs" />
    <Compile Include="Security\Authentication\Twitter.cs" />
    <Compile Include="Transactions\SaveCommunicationTransaction.cs" />
    <Compile Include="UniversalSearch\FormattedSearchResult.cs" />
    <Compile Include="UniversalSearch\IndexComponents\Elasticsearch.cs" />
    <Compile Include="UniversalSearch\IndexComponents\Lucene.cs" />
    <Compile Include="UniversalSearch\IndexContainer.cs" />
    <Compile Include="UniversalSearch\IndexComponent.cs" />
    <Compile Include="UniversalSearch\IndexModels\Attributes\RockIndexField.cs" />
    <Compile Include="UniversalSearch\IndexModels\BusinessIndex.cs" />
    <Compile Include="UniversalSearch\IndexModels\PersonIndex.cs" />
    <Compile Include="UniversalSearch\IndexModels\ContentChannelItemIndex.cs" />
    <Compile Include="UniversalSearch\IndexModels\IndexModelBase.cs" />
    <Compile Include="UniversalSearch\IndexModels\GroupIndex.cs" />
    <Compile Include="UniversalSearch\IndexModels\SitePageIndex.cs" />
    <Compile Include="UniversalSearch\IndexModels\StringAttribute.cs" />
    <Compile Include="UniversalSearch\IRockIndexable.cs" />
    <Compile Include="UniversalSearch\SearchFieldCriteria.cs" />
    <Compile Include="UniversalSearch\ModelFieldFilterConfig.cs" />
    <Compile Include="UniversalSearch\SearchResultModel.cs" />
    <Compile Include="Utility\Async.cs" />
    <Compile Include="Utility\DebugHelper.cs" />
    <Compile Include="Utility\ExcelHelper.cs" />
    <Compile Include="Utility\ExtensionMethods\DataTable.cs" />
    <Compile Include="Utility\ExtensionMethods\IntegerExtensions.cs" />
    <Compile Include="Utility\ExtensionMethods\IRockTransactionExtensions.cs" />
    <Compile Include="Utility\ExtensionMethods\QuartzExtensions.cs" />
    <Compile Include="Utility\FileUtilities.cs" />
    <Compile Include="Utility\FontAwesomeHelper.cs" />
    <Compile Include="Utility\IRockOwinStartup.cs" />
    <Compile Include="Utility\Ncoa.cs" />
    <Compile Include="Utility\SparkDataApi\PersonAddressItem.cs" />
    <Compile Include="Utility\SparkDataApi\NcoaApi.cs" />
    <Compile Include="Utility\SparkDataApi\NcoaReturnRecord.cs" />
    <Compile Include="Utility\SparkDataApi\NcoaResponse.cs" />
    <Compile Include="Utility\SparkDataApi\GroupNameTransactionKey.cs" />
    <Compile Include="Utility\SparkDataApi\UsernamePassword.cs" />
    <Compile Include="Utility\Settings\DataAutomation\InactivatePeople.cs" />
    <Compile Include="Utility\Settings\DataAutomation\InteractionItem.cs" />
    <Compile Include="Utility\Settings\DataAutomation\MoveAdultChildren.cs" />
    <Compile Include="Utility\Settings\DataAutomation\ReactivatePeople.cs" />
    <Compile Include="Utility\Settings\DataAutomation\UpdateFamilyStatus.cs" />
    <Compile Include="Utility\Settings\DataAutomation\UpdatePersonConnectionStatus.cs" />
    <Compile Include="Utility\Settings\DataAutomation\UpdateFamilyCampus.cs" />
    <Compile Include="Utility\Settings\SparkData\NcoaSettings.cs" />
    <Compile Include="Utility\Settings\SparkData\SparkDataConfig.cs" />
    <Compile Include="Utility\SparkDataApi\SparkDataApi.cs" />
    <Compile Include="Utility\TextToWorkflow.cs" />
    <Compile Include="Utility\ZebraPrint.cs" />
    <Compile Include="Web\HttpModules\ResponseHeaders.cs" />
    <Compile Include="Web\HttpModules\HttpModuleComponent.cs" />
    <Compile Include="Web\HttpModules\HttpModuleContainer.cs" />
    <Compile Include="Blocks\IRockBlockType.cs" />
    <Compile Include="Web\UI\Adapters\ListControlAdaptor.cs" />
    <Compile Include="Web\UI\Adapters\CheckBoxListAdapter.cs" />
    <Compile Include="Web\UI\Controls\Badges\PersonProfileBadgeList.cs" />
    <Compile Include="Web\UI\Controls\Badges\PersonProfileBadge.cs" />
    <Compile Include="Web\UI\Controls\PersonBasicEditor.cs" />
    <Compile Include="Web\UI\Controls\Pickers\AchievementComponentPicker.cs" />
    <Compile Include="Web\UI\Controls\Pickers\BadgeComponentPicker.cs" />
<<<<<<< HEAD
    <Compile Include="Web\UI\Controls\Pickers\BlockTemplatePicker.cs" />
=======
    <Compile Include="Web\UI\Controls\Pickers\AssessmentTypePicker.cs" />
>>>>>>> 18e6d8bb
    <Compile Include="Web\UI\Controls\Pickers\StreakTypeAchievementTypePicker.cs" />
    <Compile Include="Web\UI\Controls\Pickers\StreakTypePicker.cs" />
    <Compile Include="Web\UI\Controls\Pickers\StepProgramStepStatusPicker.cs" />
    <Compile Include="Web\UI\Controls\Pickers\StepProgramStepTypePicker.cs" />
    <Compile Include="Web\UI\Controls\Pickers\StepProgramPicker.cs" />
    <Compile Include="Web\UI\Controls\Pickers\StepTypePicker.cs" />
    <Compile Include="Web\UI\RockBlockNotificationManager.cs" />
    <Compile Include="Web\UI\Controls\AccordionPanel.cs" />
    <Compile Include="Web\UI\Controls\AttributeValuesContainer.cs" />
    <Compile Include="Web\UI\Controls\CampusAccountAmountPicker.cs" />
    <Compile Include="Web\UI\Controls\FieldVisibilityWrapper.cs" />
    <Compile Include="Web\UI\Controls\Captcha.cs" />
    <Compile Include="Web\UI\Controls\Communication\PushNotification.cs" />
    <Compile Include="Web\UI\Controls\AttributeMatrixEditor.cs" />
    <Compile Include="Web\UI\Controls\DynamicPlaceholder.cs" />
    <Compile Include="Web\UI\Controls\FieldVisibilityRulesEditor.cs" />
    <Compile Include="Web\UI\Controls\Grid\PersonMergeField.cs" />
    <Compile Include="Web\UI\Controls\ScreenKeyboard.cs" />
    <Compile Include="Web\UI\Controls\Pickers\SingleEntityPicker.cs" />
    <Compile Include="Web\UI\Controls\Pickers\StepStatusPicker.cs" />
    <Compile Include="Web\UI\Controls\RegistryEntry.cs" />
    <Compile Include="Web\UI\Controls\ValueFilter.cs" />
    <Compile Include="Web\UI\Controls\Grid\EncryptedField.cs" />
    <Compile Include="Web\UI\Controls\Grid\HtmlField.cs" />
    <Compile Include="Web\UI\Controls\Grid\LavaField.cs" />
    <Compile Include="Web\UI\Controls\HiddenFieldRangeValidator.cs" />
    <Compile Include="Web\UI\Controls\HiddenFieldWithValidationProperty.cs" />
    <Compile Include="Web\UI\Controls\IHasRequired.cs" />
    <Compile Include="Web\UI\Controls\IRockChangeHandlerControl.cs" />
    <Compile Include="Web\UI\Controls\NewFamily\AdvanceInfo.cs" />
    <Compile Include="Web\UI\Controls\NewFamily\AdvanceInfoRow.cs" />
    <Compile Include="Web\UI\Controls\NoteEditor.cs" />
    <Compile Include="Web\UI\Controls\NoteOptions.cs" />
    <Compile Include="Web\UI\Controls\ControlMirror.cs" />
    <Compile Include="Web\UI\Controls\Lava.cs" />
    <Compile Include="Web\UI\Controls\ListItems.cs" />
    <Compile Include="Web\UI\Controls\NumberBoxBase.cs" />
    <Compile Include="Web\UI\Controls\NumberUpDownGroup.cs" />
    <Compile Include="Web\UI\Controls\Pickers\AssetStorageProviderPicker.cs" />
    <Compile Include="Web\UI\Controls\Pickers\ContentChannelItemPicker.cs" />
    <Compile Include="Web\UI\Controls\Pickers\ItemFromBlockPicker.cs" />
    <Compile Include="Web\UI\Controls\Pickers\ReportPicker.cs" />
    <Compile Include="Web\UI\Controls\Pickers\DataViewItemPicker.cs" />
    <Compile Include="Web\UI\Controls\Pickers\RegistrationInstancePicker.cs" />
    <Compile Include="Web\UI\Controls\PreRegistration\Children.cs" />
    <Compile Include="Web\UI\Controls\PreRegistration\ChildRow.cs" />
    <Compile Include="Web\UI\Controls\Pickers\DataViewsPicker.cs" />
    <Compile Include="Web\UI\Controls\Pickers\DatePartsPicker.cs" />
    <Compile Include="Web\UI\Controls\Pickers\FieldTypePicker.cs" />
    <Compile Include="Web\UI\Controls\Pickers\GroupMemberPicker.cs" />
    <Compile Include="Web\UI\Controls\Pickers\GroupMembersPicker.cs" />
    <Compile Include="Web\UI\Controls\Pickers\LavaCommandsPicker.cs" />
    <Compile Include="Web\UI\Controls\BackgroundCheckDocument.cs" />
    <Compile Include="Web\UI\Controls\SSNBox.cs" />
    <Compile Include="Web\UI\Controls\ButtonGroup.cs" />
    <Compile Include="Web\UI\ICustomGridColumns.cs" />
    <Compile Include="Web\UI\ICustomGridOptions.cs" />
    <Compile Include="Web\UI\IPickerBlock.cs" />
    <Compile Include="Web\UI\IIdleRedirectBlock.cs" />
    <Compile Include="Web\UI\RockBlockTypeWrapper.cs">
      <SubType>ASPXCodeBehind</SubType>
    </Compile>
    <Compile Include="Web\UI\RockHiddenFieldPageStatePersister.cs" />
    <Compile Include="Web\UI\Controls\Grid\LavaBoundField.cs" />
    <Compile Include="Web\UI\Controls\Pickers\DefinedValuesPickerEnhanced.cs" />
    <Compile Include="Web\UI\Controls\Pickers\RegistrationTemplatePicker.cs" />
    <Compile Include="Web\UI\Controls\RockListBox.cs" />
    <Compile Include="Web\UI\IDynamicAttributesBlock.cs" />
    <Compile Include="Web\UI\RockTheme.cs" />
    <Compile Include="Web\UI\Controls\WarningBlock.cs" />
    <Compile Include="Web\UI\Controls\Pickers\WorkflowActionTypePicker.cs" />
    <Compile Include="Web\UI\Controls\Pickers\ConnectionRequestPicker.cs" />
    <Compile Include="Web\UI\Controls\RangeSlider.cs" />
    <Compile Include="Security\Authentication\Facebook.cs">
      <SubType>Code</SubType>
    </Compile>
    <Compile Include="Search\Person\Email.cs" />
    <Compile Include="Search\Person\Name.cs" />
    <Compile Include="Search\Person\Phone.cs" />
    <Compile Include="Search\SearchComponent.cs" />
    <Compile Include="Search\SearchContainer.cs" />
    <Compile Include="Security\AuthenticationComponent.cs" />
    <Compile Include="Security\AuthenticationContainer.cs" />
    <Compile Include="Security\Authentication\ActiveDirectory.cs" />
    <Compile Include="Security\Authentication\Database.cs" />
    <Compile Include="Security\Authentication\Google.cs" />
    <Compile Include="Security\Authentication\PINAuthentication.cs" />
    <Compile Include="Security\Authorization.cs" />
    <Compile Include="Security\BackgroundCheckComponent.cs" />
    <Compile Include="Security\BackgroundCheckContainer.cs" />
    <Compile Include="Security\BackgroundCheck\ProtectMyMinistry.cs" />
    <Compile Include="Security\DigitalSignatureComponent.cs" />
    <Compile Include="Security\DigitalSignatureContainer.cs" />
    <Compile Include="Security\Encryption.cs" />
    <Compile Include="Security\GlobalDefault.cs" />
    <Compile Include="Security\ISecured.cs" />
    <Compile Include="Security\LoginParameters.cs" />
    <Compile Include="Security\SecurityActionAttribute.cs" />
    <Compile Include="Service References\MelissaData.AddressCheck\Reference.cs">
      <SubType>code</SubType>
    </Compile>
    <Compile Include="Service References\ServiceObjects.GeoCoder\Reference.cs" />
    <Compile Include="Services\NuGet\NuGetExtensionsMethods.cs" />
    <Compile Include="Services\NuGet\PackageService.cs" />
    <Compile Include="Services\NuGet\RockPackagePathResolver.cs" />
    <Compile Include="Services\NuGet\RockProjectManager.cs" />
    <Compile Include="Services\NuGet\WebProjectManager.cs" />
    <Compile Include="Services\NuGet\WebProjectSystem.cs" />
    <Compile Include="Storage\ProviderComponent.cs" />
    <Compile Include="Storage\ProviderContainer.cs" />
    <Compile Include="Storage\Provider\Database.cs" />
    <Compile Include="Storage\Provider\FileSystem.cs" />
    <Compile Include="Store\InstalledPackage.cs" />
    <Compile Include="Store\InstalledPackageService.cs" />
    <Compile Include="Store\Organization.cs" />
    <Compile Include="Store\OrganizationService.cs" />
    <Compile Include="Store\Package.cs" />
    <Compile Include="Store\PackageCategory.cs" />
    <Compile Include="Store\PackageCategoryService.cs" />
    <Compile Include="Store\PackageInstallStep.cs" />
    <Compile Include="Store\PackageService.cs" />
    <Compile Include="Store\PackageVersion.cs" />
    <Compile Include="Store\PackageVersionRating.cs" />
    <Compile Include="Store\PackageVersionRatingService.cs" />
    <Compile Include="Store\PackageVersionService.cs" />
    <Compile Include="Store\Promo.cs" />
    <Compile Include="Store\PromoService.cs" />
    <Compile Include="Store\PurchaseResponse.cs" />
    <Compile Include="Store\StoreImage.cs" />
    <Compile Include="Store\StoreModel.cs" />
    <Compile Include="Store\StoreService.cs" />
    <Compile Include="Store\StoreServiceBase.cs" />
    <Compile Include="SystemGuid\Attribute.cs" />
    <Compile Include="SystemGuid\BinaryFileType.cs" />
    <Compile Include="SystemGuid\BlockType.cs" />
    <Compile Include="SystemGuid\Category.cs" />
    <Compile Include="SystemGuid\ConnectionActivityType.cs" />
    <Compile Include="SystemGuid\DefinedType.cs" />
    <Compile Include="SystemGuid\DefinedValue.cs" />
    <Compile Include="SystemGuid\EntityType.cs" />
    <Compile Include="SystemGuid\FieldType.cs" />
    <Compile Include="SystemGuid\FinancialAccount.cs" />
    <Compile Include="SystemGuid\Group.cs" />
    <Compile Include="SystemGuid\GroupRole.cs" />
    <Compile Include="SystemGuid\GroupType.cs" />
    <Compile Include="SystemGuid\NoteType.cs" />
    <Compile Include="SystemGuid\Page.cs" />
    <Compile Include="SystemGuid\ServiceJob.cs" />
    <Compile Include="SystemGuid\Site.cs" />
    <Compile Include="SystemGuid\SystemEmail.cs" />
    <Compile Include="Transactions\AuditTransaction.cs" />
    <Compile Include="Transactions\ConnectionRequestActivityChangeTransaction.cs" />
    <Compile Include="Transactions\ConnectionRequestChangeTransaction.cs" />
    <Compile Include="Transactions\DeleteAttributeBinaryFile.cs" />
    <Compile Include="Transactions\GroupAttendedTransaction.cs" />
    <Compile Include="Transactions\GroupMemberChangeTransaction.cs" />
    <Compile Include="Transactions\GroupMemberPlacedElsewhereTransaction.cs" />
    <Compile Include="Transactions\ITransaction.cs" />
    <Compile Include="Transactions\LaunchWorkflowTransaction.cs" />
    <Compile Include="Transactions\PageViewTransaction.cs" />
    <Compile Include="Transactions\PersonViewTransaction.cs" />
    <Compile Include="Transactions\RockQueue.cs" />
    <Compile Include="Transactions\RunJobNowTransaction.cs" />
    <Compile Include="Transactions\SaveMetaphoneTransaction.cs" />
    <Compile Include="Transactions\SendCommunicationApprovalEmail.cs" />
    <Compile Include="Transactions\SendCommunicationTransaction.cs" />
    <Compile Include="Transactions\UpdateDigitalSignatureDocumentTransaction.cs" />
    <Compile Include="Transactions\SendDigitalSignatureRequestTransaction.cs" />
    <Compile Include="Transactions\SendRegistrationConfirmationTransaction.cs" />
    <Compile Include="Transactions\SendRegistrationNotificationTransaction.cs" />
    <Compile Include="Transactions\UpdateFacebookFriends.cs" />
    <Compile Include="Transactions\UpdatePaymentStatusTransaction.cs" />
    <Compile Include="Transactions\UserLastActivityTransaction.cs" />
    <Compile Include="Transactions\WorkflowTriggerTransaction.cs" />
    <Compile Include="Utility\AttributeCacheJsonConverter.cs" />
    <Compile Include="Utility\AttributeValueJsonConverter.cs" />
    <Compile Include="Utility\BlockStateContractResolver.cs" />
    <Compile Include="Utility\DateRange.cs" />
    <Compile Include="Utility\DoubleMetaphone.cs" />
    <Compile Include="Utility\EnumAsStringJsonConverter.cs" />
    <Compile Include="Utility\ExpressionHelper.cs" />
    <Compile Include="Utility\ExtensionMethods\AttributesExtensions.cs" />
    <Compile Include="Utility\ExtensionMethods\BooleanExtensions.cs" />
    <Compile Include="Utility\ExtensionMethods\ColorExtensions.cs" />
    <Compile Include="Utility\ExtensionMethods\ControlExtensions.cs" />
    <Compile Include="Utility\ExtensionMethods\CurrencyExtensions.cs" />
    <Compile Include="Utility\ExtensionMethods\DateTimeExtensions.cs" />
    <Compile Include="Utility\ExtensionMethods\DecimalExtensions.cs" />
    <Compile Include="Utility\ExtensionMethods\DefinedValueExtensions.cs" />
    <Compile Include="Utility\ExtensionMethods\EntityExtensions.cs" />
    <Compile Include="Utility\ExtensionMethods\EnumExtensions.cs" />
    <Compile Include="Utility\ExtensionMethods\ExceptionExtensions.cs" />
    <Compile Include="Utility\ExtensionMethods\GridExtensions.cs" />
    <Compile Include="Utility\ExtensionMethods\JsonExtensions.cs" />
    <Compile Include="Utility\ExtensionMethods\LavaExtensions.cs" />
    <Compile Include="Utility\ExtensionMethods\LinqExtensions.cs" />
    <Compile Include="Utility\ExtensionMethods\LocationExtensions.cs" />
    <Compile Include="Utility\ExtensionMethods\ObjectExtensions.cs" />
    <Compile Include="Utility\ExtensionMethods\PageRouteExtensions.cs" />
    <Compile Include="Utility\ExtensionMethods\ReportingExtensions.cs" />
    <Compile Include="Utility\ExtensionMethods\StringExtensions.cs" />
    <Compile Include="Utility\ExtensionMethods\StringHtmlExtensions.cs" />
    <Compile Include="Utility\ExtensionMethods\StringHumanizerExtensions.cs" />
    <Compile Include="Utility\ExtensionMethods\StringPluralizationExtensions.cs" />
    <Compile Include="Utility\IgnoreUrlEncodedKeyContractResolver.cs" />
    <Compile Include="Utility\IRockStartup.cs" />
    <Compile Include="Utility\NotNullJsonConverter.cs" />
    <Compile Include="Utility\Reflection.cs" />
    <Compile Include="Utility\RockDateTime.cs" />
    <Compile Include="Utility\RockJsonMediaTypeFormatter.cs" />
    <Compile Include="Utility\RockJsonTextReader.cs" />
    <Compile Include="Utility\RockJsonTextWriter.cs" />
    <Compile Include="Utility\RockSemanticVersion.cs" />
    <Compile Include="Utility\SettingsStringBase.cs" />
    <Compile Include="Utility\SimpleModeJsonConverter.cs" />
    <Compile Include="Utility\SparkLinkHelper.cs" />
    <Compile Include="Utility\StringAsLiteralJavascriptJsonConverter.cs" />
    <Compile Include="Web\DescriptionList.cs" />
    <Compile Include="Web\FileUploadException.cs" />
    <Compile Include="Web\Fingerprint.cs" />
    <Compile Include="Web\FingerprintExpressionBuilder.cs" />
    <Compile Include="Web\HttpModule.cs" />
    <Compile Include="Web\InternalContext.cs" />
    <Compile Include="Web\PageReference.cs" />
    <Compile Include="Web\RequestValidator.cs" />
    <Compile Include="Web\RockRouteHandler.cs" />
    <Compile Include="Web\SystemSettings.cs" />
    <Compile Include="Web\UI\Adapters\CheckBoxAdapter.cs" />
    <Compile Include="Web\UI\Adapters\DropDownListAdapter.cs" />
    <Compile Include="Web\UI\Adapters\RadioButtonAdapter.cs" />
    <Compile Include="Web\UI\Adapters\RadioButtonListAdapter.cs" />
    <Compile Include="Web\UI\BreadCrumb.cs" />
    <Compile Include="Web\UI\ContextAttribute.cs" />
    <Compile Include="Web\UI\Controls\AddressControl.cs" />
    <Compile Include="Web\UI\Controls\AttributeEditor.cs" />
    <Compile Include="Web\UI\Controls\Badge.cs" />
    <Compile Include="Web\UI\Controls\BootstrapButton.cs" />
    <Compile Include="Web\UI\Controls\ButtonDropDownList.cs" />
    <Compile Include="Web\UI\Controls\Chart\BarChart.cs" />
    <Compile Include="Web\UI\Controls\Chart\ChartClickArgs.cs" />
    <Compile Include="Web\UI\Controls\Chart\ChartOptions.cs" />
    <Compile Include="Web\UI\Controls\Chart\ChartStyle.cs" />
    <Compile Include="Web\UI\Controls\Chart\FlotChart.cs" />
    <Compile Include="Web\UI\Controls\Chart\LineChart.cs" />
    <Compile Include="Web\UI\Controls\Chart\PieChart.cs" />
    <Compile Include="Web\UI\Controls\Checkin Configuration Controls\CheckinArea.cs" />
    <Compile Include="Web\UI\Controls\Checkin Configuration Controls\CheckinAreaRow.cs" />
    <Compile Include="Web\UI\Controls\Checkin Configuration Controls\CheckinGroup.cs" />
    <Compile Include="Web\UI\Controls\Checkin Configuration Controls\CheckinGroupRow.cs" />
    <Compile Include="Web\UI\Controls\CodeEditor.cs" />
    <Compile Include="Web\UI\Controls\ColorPicker.cs" />
    <Compile Include="Web\UI\Controls\Communication\ChannelControl.cs" />
    <Compile Include="Web\UI\Controls\Communication\Email.cs" />
    <Compile Include="Web\UI\Controls\Communication\Sms.cs" />
    <Compile Include="Web\UI\Controls\ConfirmPageUnload.cs" />
    <Compile Include="Web\UI\Controls\CurrencyBox.cs" />
    <Compile Include="Web\UI\Controls\Data Fields\DataDropDownList.cs" />
    <Compile Include="Web\UI\Controls\Data Fields\DataTextBox.cs" />
    <Compile Include="Web\UI\Controls\Data View Filters\FilterField.cs" />
    <Compile Include="Web\UI\Controls\Data View Filters\FilterGroup.cs" />
    <Compile Include="Web\UI\Controls\DynamicControlsHtmlGenericControl.cs" />
    <Compile Include="Web\UI\Controls\DynamicControlsPanel.cs" />
    <Compile Include="Web\UI\Controls\EmailBox.cs" />
    <Compile Include="Web\UI\Controls\Event\RegistrationInstanceEditor.cs" />
    <Compile Include="Web\UI\Controls\Event\RegistrationTemplateFormEditor.cs" />
    <Compile Include="Web\UI\Controls\FileUploader.cs" />
    <Compile Include="Web\UI\Controls\FollowingsHelper.cs" />
    <Compile Include="Web\UI\Controls\Grid\AttributeField.cs" />
    <Compile Include="Web\UI\Controls\Grid\BadgeField.cs" />
    <Compile Include="Web\UI\Controls\Grid\BoolField.cs" />
    <Compile Include="Web\UI\Controls\Grid\BoolFromArrayField.cs" />
    <Compile Include="Web\UI\Controls\Grid\CallbackField.cs" />
    <Compile Include="Web\UI\Controls\Grid\CampusField.cs" />
    <Compile Include="Web\UI\Controls\Grid\CheckBoxEditableField.cs" />
    <Compile Include="Web\UI\Controls\Grid\ColorField.cs" />
    <Compile Include="Web\UI\Controls\Grid\CurrencyField.cs" />
    <Compile Include="Web\UI\Controls\Grid\DateField.cs" />
    <Compile Include="Web\UI\Controls\Grid\DateTimeField.cs" />
    <Compile Include="Web\UI\Controls\Grid\DefinedValueField.cs" />
    <Compile Include="Web\UI\Controls\Grid\DeleteField.cs" />
    <Compile Include="Web\UI\Controls\Grid\EditField.cs" />
    <Compile Include="Web\UI\Controls\Grid\EnumField.cs" />
    <Compile Include="Web\UI\Controls\Grid\FieldTypeField.cs" />
    <Compile Include="Web\UI\Controls\Grid\Grid.cs" />
    <Compile Include="Web\UI\Controls\Grid\GridActions.cs" />
    <Compile Include="Web\UI\Controls\Grid\GridFilter.cs" />
    <Compile Include="Web\UI\Controls\Grid\GroupPickerField.cs" />
    <Compile Include="Web\UI\Controls\Grid\INotRowSelectedField.cs" />
    <Compile Include="Web\UI\Controls\Grid\IPriorityColumn.cs" />
    <Compile Include="Web\UI\Controls\Grid\IRockGridField.cs" />
    <Compile Include="Web\UI\Controls\Grid\LinkButtonField.cs" />
    <Compile Include="Web\UI\Controls\Grid\ListDelimitedField.cs" />
    <Compile Include="Web\UI\Controls\Grid\PersonField.cs" />
    <Compile Include="Web\UI\Controls\Grid\MergePersonField.cs" />
    <Compile Include="Web\UI\Controls\Grid\PhoneNumbersField.cs" />
    <Compile Include="Web\UI\Controls\Grid\ReorderField.cs" />
    <Compile Include="Web\UI\Controls\Grid\RockBoundField.cs" />
    <Compile Include="Web\UI\Controls\Grid\RockLiteralField.cs" />
    <Compile Include="Web\UI\Controls\Grid\RockTemplateField.cs" />
    <Compile Include="Web\UI\Controls\Grid\RockTemplateFieldUnselected.cs" />
    <Compile Include="Web\UI\Controls\Grid\RowEventArgs.cs" />
    <Compile Include="Web\UI\Controls\Grid\SecurityField.cs" />
    <Compile Include="Web\UI\Controls\Grid\SelectField.cs" />
    <Compile Include="Web\UI\Controls\Grid\TimeField.cs" />
    <Compile Include="Web\UI\Controls\Grid\ToggleField.cs" />
    <Compile Include="Web\UI\Controls\HelpBlock.cs" />
    <Compile Include="Web\UI\Controls\HiddenFieldValidator.cs" />
    <Compile Include="Web\UI\Controls\HiddenFieldWithClass.cs" />
    <Compile Include="Web\UI\Controls\HighlightLabel.cs" />
    <Compile Include="Web\UI\Controls\HtmlEditor.cs" />
    <Compile Include="Web\UI\Controls\HtmlGenericContainer.cs" />
    <Compile Include="Web\UI\Controls\IDisplayRequiredIndicator.cs" />
    <Compile Include="Web\UI\Controls\IHasValidationGroup.cs" />
    <Compile Include="Web\UI\Controls\ImageEditor.cs" />
    <Compile Include="Web\UI\Controls\ImageUploader.cs" />
    <Compile Include="Web\UI\Controls\IRockControl.cs" />
    <Compile Include="Web\UI\Controls\IRockControlAdditionalRendering.cs" />
    <Compile Include="Web\UI\Controls\KeyValueList.cs" />
    <Compile Include="Web\UI\Controls\MarkdownEditor.cs" />
    <Compile Include="Web\UI\Controls\ModalAlert.cs" />
    <Compile Include="Web\UI\Controls\ModalDialog.cs" />
    <Compile Include="Web\UI\Controls\ModalIFrameDialog.cs" />
    <Compile Include="Web\UI\Controls\NewFamily\Attributes.cs" />
    <Compile Include="Web\UI\Controls\NewFamily\AttributesRow.cs" />
    <Compile Include="Web\UI\Controls\NewFamily\ContactInfo.cs" />
    <Compile Include="Web\UI\Controls\NewFamily\ContactInfoRow.cs" />
    <Compile Include="Web\UI\Controls\NewFamily\Members.cs" />
    <Compile Include="Web\UI\Controls\NewFamily\MembersRow.cs" />
    <Compile Include="Web\UI\Controls\NoteContainer.cs" />
    <Compile Include="Web\UI\Controls\NoteControl.cs" />
    <Compile Include="Web\UI\Controls\NotificationBox.cs" />
    <Compile Include="Web\UI\Controls\NumberBox.cs" />
    <Compile Include="Web\UI\Controls\NumberRangeEditor.cs" />
    <Compile Include="Web\UI\Controls\NumberUpDown.cs" />
    <Compile Include="Web\UI\Controls\PageBreadCrumbs.cs" />
    <Compile Include="Web\UI\Controls\PageDescription.cs" />
    <Compile Include="Web\UI\Controls\PageIcon.cs" />
    <Compile Include="Web\UI\Controls\PageTitle.cs" />
    <Compile Include="Web\UI\Controls\PanelDrawer.cs" />
    <Compile Include="Web\UI\Controls\PanelWidget.cs" />
    <Compile Include="Web\UI\Controls\PersonLink.cs" />
    <Compile Include="Web\UI\Controls\Badges\BadgeControl.cs" />
    <Compile Include="Web\UI\Controls\Badges\BadgeListControl.cs" />
    <Compile Include="Web\UI\Controls\PhoneNumberBox.cs" />
    <Compile Include="Web\UI\Controls\Pickers\AccountPicker.cs" />
    <Compile Include="Web\UI\Controls\Pickers\BinaryFilePicker.cs" />
    <Compile Include="Web\UI\Controls\Pickers\BinaryFileTypePicker.cs" />
    <Compile Include="Web\UI\Controls\Pickers\BirthdayPicker.cs" />
    <Compile Include="Web\UI\Controls\Pickers\CampusesPicker.cs" />
    <Compile Include="Web\UI\Controls\Pickers\CampusPicker.cs" />
    <Compile Include="Web\UI\Controls\Pickers\CategoryPicker.cs" />
    <Compile Include="Web\UI\Controls\Pickers\ComponentPicker.cs" />
    <Compile Include="Web\UI\Controls\Pickers\ComponentsPicker.cs" />
    <Compile Include="Web\UI\Controls\Pickers\DataViewPicker.cs" />
    <Compile Include="Web\UI\Controls\Pickers\DatePicker.cs" />
    <Compile Include="Web\UI\Controls\Pickers\DateRangePicker.cs" />
    <Compile Include="Web\UI\Controls\Pickers\DateTimePicker.cs" />
    <Compile Include="Web\UI\Controls\Pickers\DayOfWeekPicker.cs" />
    <Compile Include="Web\UI\Controls\Pickers\DaysOfWeekPicker.cs" />
    <Compile Include="Web\UI\Controls\Pickers\DefinedValuePicker.cs" />
    <Compile Include="Web\UI\Controls\Pickers\DefinedValuesPicker.cs" />
    <Compile Include="Web\UI\Controls\Pickers\EntityPicker.cs" />
    <Compile Include="Web\UI\Controls\Pickers\EntityTypePicker.cs" />
    <Compile Include="Web\UI\Controls\Pickers\EventCalendarPicker.cs" />
    <Compile Include="Web\UI\Controls\Pickers\EventItemPicker.cs" />
    <Compile Include="Web\UI\Controls\Pickers\FinancialGatewayPicker.cs" />
    <Compile Include="Web\UI\Controls\Pickers\GeoPicker.cs" />
    <Compile Include="Web\UI\Controls\Pickers\GradePicker.cs" />
    <Compile Include="Web\UI\Controls\Pickers\GroupAndRolePicker.cs" />
    <Compile Include="Web\UI\Controls\Pickers\GroupPicker.cs" />
    <Compile Include="Web\UI\Controls\Pickers\WorkflowPicker.cs" />
    <Compile Include="Web\UI\Controls\Pickers\GroupRolePicker.cs" />
    <Compile Include="Web\UI\Controls\Pickers\GroupTypeGroupPicker.cs" />
    <Compile Include="Web\UI\Controls\Pickers\GroupTypePicker.cs" />
    <Compile Include="Web\UI\Controls\Pickers\GroupTypesPicker.cs" />
    <Compile Include="Web\UI\Controls\Pickers\ItemPicker.cs" />
    <Compile Include="Web\UI\Controls\Pickers\LocationAddressPicker.cs" />
    <Compile Include="Web\UI\Controls\Pickers\LocationItemPicker.cs" />
    <Compile Include="Web\UI\Controls\Pickers\LocationPicker.cs" />
    <Compile Include="Web\UI\Controls\Pickers\MergeFieldPicker.cs" />
    <Compile Include="Web\UI\Controls\Pickers\MergeTemplatePicker.cs" />
    <Compile Include="Web\UI\Controls\Pickers\MetricCategoryPicker.cs" />
    <Compile Include="Web\UI\Controls\Pickers\MonthDayPicker.cs" />
    <Compile Include="Web\UI\Controls\Pickers\MonthYearPicker.cs" />
    <Compile Include="Web\UI\Controls\Pickers\PagePicker.cs" />
    <Compile Include="Web\UI\Controls\Pickers\PersonPicker.cs" />
    <Compile Include="Web\UI\Controls\Pickers\RemoteAuthsPicker.cs" />
    <Compile Include="Web\UI\Controls\Pickers\SchedulePicker.cs" />
    <Compile Include="Web\UI\Controls\Pickers\SlidingDateRangePicker.cs" />
    <Compile Include="Web\UI\Controls\Pickers\TimePicker.cs" />
    <Compile Include="Web\UI\Controls\Pickers\TreeViewItem.cs" />
    <Compile Include="Web\UI\Controls\Pickers\WorkflowTypePicker.cs" />
    <Compile Include="Web\UI\Controls\Pickers\YearPicker.cs" />
    <Compile Include="Web\UI\Controls\RockBulletedList.cs" />
    <Compile Include="Web\UI\Controls\RockCheckBox.cs" />
    <Compile Include="Web\UI\Controls\RockCheckBoxList.cs" />
    <Compile Include="Web\UI\Controls\RockControlHelper.cs" />
    <Compile Include="Web\UI\Controls\RockControlWrapper.cs" />
    <Compile Include="Web\UI\Controls\RockDropDownList.cs" />
    <Compile Include="Web\UI\Controls\RockLiteral.cs" />
    <Compile Include="Web\UI\Controls\RockRadioButton.cs" />
    <Compile Include="Web\UI\Controls\RockRadioButtonList.cs" />
    <Compile Include="Web\UI\Controls\RockRating.cs" />
    <Compile Include="Web\UI\Controls\RockTextBox.cs" />
    <Compile Include="Web\UI\Controls\RockTextOrDropDownList.cs" />
    <Compile Include="Web\UI\Controls\RockUpdatePanel.cs" />
    <Compile Include="Web\UI\Controls\ScheduleBuilder.cs" />
    <Compile Include="Web\UI\Controls\SearchField.cs" />
    <Compile Include="Web\UI\Controls\SecurityButton.cs" />
    <Compile Include="Web\UI\Controls\StateDropDownList.cs" />
    <Compile Include="Web\UI\Controls\TagList.cs" />
    <Compile Include="Web\UI\Controls\TermDescription.cs" />
    <Compile Include="Web\UI\Controls\Toggle.cs" />
    <Compile Include="Web\UI\Controls\UrlLinkBox.cs" />
    <Compile Include="Web\UI\Controls\ValueList.cs" />
    <Compile Include="Web\UI\Controls\Workflow Controls\WorkflowActionEditor.cs" />
    <Compile Include="Web\UI\Controls\Workflow Controls\WorkflowActionTypeEditor.cs" />
    <Compile Include="Web\UI\Controls\Workflow Controls\WorkflowActivityEditor.cs" />
    <Compile Include="Web\UI\Controls\Workflow Controls\WorkflowActivityTypeEditor.cs" />
    <Compile Include="Web\UI\Controls\Workflow Controls\WorkflowFormActionList.cs" />
    <Compile Include="Web\UI\Controls\Workflow Controls\WorkflowFormAttributeRow.cs" />
    <Compile Include="Web\UI\Controls\Workflow Controls\WorkflowFormEditor.cs" />
    <Compile Include="Web\UI\Controls\Zone.cs" />
    <Compile Include="Web\UI\DialogPage.cs">
      <SubType>ASPXCodeBehind</SubType>
    </Compile>
    <Compile Include="Web\UI\IDetailBlock.cs" />
    <Compile Include="Web\UI\ISecondaryBlock.cs" />
    <Compile Include="Web\UI\PersonBlock.cs">
      <SubType>ASPXCodeBehind</SubType>
    </Compile>
    <Compile Include="Web\UI\ContextEntityBlock.cs">
      <SubType>ASPXCodeBehind</SubType>
    </Compile>
    <Compile Include="Web\UI\RockBlock.cs">
      <SubType>ASPXCodeBehind</SubType>
    </Compile>
    <Compile Include="Web\UI\RockBlockCustomSettings.cs">
      <SubType>ASPXCodeBehind</SubType>
    </Compile>
    <Compile Include="Web\UI\RockBlockWrapper.cs" />
    <Compile Include="Web\UI\RockMasterPage.cs">
      <SubType>ASPXCodeBehind</SubType>
    </Compile>
    <Compile Include="Web\UI\RockPage.cs">
      <SubType>ASPXCodeBehind</SubType>
    </Compile>
    <Compile Include="Web\UI\RouteUtils.cs" />
    <Compile Include="Web\UI\Validation\DataAnnotationValidator.cs" />
    <Compile Include="Web\Utilities\HtmlSanitizer.cs" />
    <Compile Include="Web\Utilities\RockUpdateHelper.cs" />
    <Compile Include="Web\Utilities\WebControlHelper.cs" />
    <Compile Include="Web\BrowserClient.cs" />
    <Compile Include="Workflow\ActionCategoryAttribute.cs" />
    <Compile Include="Workflow\ActionComponent.cs" />
    <Compile Include="Workflow\ActionContainer.cs" />
    <Compile Include="Workflow\Action\Assessments\CreateAssessmentRequest.cs" />
    <Compile Include="Workflow\Action\BackgroundCheck\BackgroundCheckRequest.cs" />
    <Compile Include="Workflow\Action\CheckIn\CalculateLastAttended.cs" />
    <Compile Include="Workflow\Action\CheckIn\CheckInActionComponent.cs" />
    <Compile Include="Workflow\Action\CheckIn\CreateCheckoutLabels.cs" />
    <Compile Include="Workflow\Action\CheckIn\CreateLabels.cs" />
    <Compile Include="Workflow\Action\CheckIn\FilterActiveLocations.cs" />
    <Compile Include="Workflow\Action\CheckIn\FilterByAge.cs" />
    <Compile Include="Workflow\Action\CheckIn\FilterByGrade.cs" />
    <Compile Include="Workflow\Action\CheckIn\FilterGroupsByAbilityLevel.cs" />
    <Compile Include="Workflow\Action\CheckIn\FilterGroupsByAge.cs" />
    <Compile Include="Workflow\Action\CheckIn\FilterGroupsByDataView.cs" />
    <Compile Include="Workflow\Action\CheckIn\FilterGroupsByGrade.cs" />
    <Compile Include="Workflow\Action\CheckIn\FilterGroupsByGradeAndAge.cs" />
    <Compile Include="Workflow\Action\CheckIn\FilterGroupsByGender.cs" />
    <Compile Include="Workflow\Action\CheckIn\FilterGroupsByLastName.cs" />
    <Compile Include="Workflow\Action\CheckIn\FilterGroupsBySpecialNeeds.cs" />
    <Compile Include="Workflow\Action\CheckIn\FilterLocationsBySchedule.cs" />
    <Compile Include="Workflow\Action\CheckIn\FilterByPreviousCheckin.cs" />
    <Compile Include="Workflow\Action\CheckIn\FilterLocationsByThreshold.cs" />
    <Compile Include="Workflow\Action\CheckIn\FindFamilies.cs" />
    <Compile Include="Workflow\Action\CheckIn\FindFamilyMembers.cs" />
    <Compile Include="Workflow\Action\CheckIn\FindRelationships.cs" />
    <Compile Include="Workflow\Action\CheckIn\LoadGroups.cs" />
    <Compile Include="Workflow\Action\CheckIn\LoadGroupTypes.cs" />
    <Compile Include="Workflow\Action\CheckIn\LoadLocations.cs" />
    <Compile Include="Workflow\Action\CheckIn\LoadSchedules.cs" />
    <Compile Include="Workflow\Action\CheckIn\ParseZebraLabel.cs" />
    <Compile Include="Workflow\Action\CheckIn\PreSelectRecentAttendance.cs" />
    <Compile Include="Workflow\Action\CheckIn\RemoveEmptyGroups.cs" />
    <Compile Include="Workflow\Action\CheckIn\RemoveEmptyGroupTypes.cs" />
    <Compile Include="Workflow\Action\CheckIn\RemoveEmptyLocations.cs" />
    <Compile Include="Workflow\Action\CheckIn\RemoveEmptyPeople.cs" />
    <Compile Include="Workflow\Action\CheckIn\SaveAttendance.cs" />
    <Compile Include="Workflow\Action\CheckIn\SetAvailableSchedules.cs" />
    <Compile Include="Workflow\Action\Cms\AddContentChannelItem.cs" />
    <Compile Include="Workflow\Action\Communications\SmsCommunicationProcessResponse.cs" />
    <Compile Include="Workflow\Action\Communications\SendEmail.cs" />
    <Compile Include="Workflow\Action\Communications\SendEmailWithEvents.cs" />
    <Compile Include="Workflow\Action\Communications\SendNotification.cs" />
    <Compile Include="Workflow\Action\Communications\SendSms.cs" />
    <Compile Include="Workflow\Action\Communications\SendSystemEmail.cs" />
    <Compile Include="Workflow\Action\Connections\AddConnectionRequestActivity.cs" />
    <Compile Include="Workflow\Action\Connections\CreateConnectionRequest.cs" />
    <Compile Include="Workflow\Action\Connections\SetConnectionRequestState.cs" />
    <Compile Include="Workflow\Action\Connections\SetConnectionRequestConnector.cs" />
    <Compile Include="Workflow\Action\Connections\SetConnectionRequestStatus.cs" />
    <Compile Include="Workflow\Action\Connections\TransferConnectionRequest.cs" />
    <Compile Include="Workflow\Action\Finance\GetSavedAccount.cs" />
    <Compile Include="Workflow\Action\Finance\ProcessPayment.cs" />
    <Compile Include="Workflow\Action\Finance\BenevolenceRequestAdd.cs" />
    <Compile Include="Workflow\Action\Finance\BenevolenceRequestAddDocument.cs" />
    <Compile Include="Workflow\Action\Finance\BenevolenceRequestSetAttribute.cs" />
    <Compile Include="Workflow\Action\Finance\BenevolenceResultAdd.cs" />
    <Compile Include="Workflow\Action\Groups\AddNoteToGroupMember.cs" />
    <Compile Include="Workflow\Action\Groups\AddPersonToGroup.cs" />
    <Compile Include="Workflow\Action\Groups\AddPersonToGroupAttribute.cs" />
    <Compile Include="Workflow\Action\Groups\GroupGetChildGroupForCampus.cs" />
    <Compile Include="Workflow\Action\Groups\PostAttendanceToGroup.cs" />
    <Compile Include="Workflow\Action\Groups\RemovePersonFromGroup.cs" />
    <Compile Include="Workflow\Action\Groups\RemovePersonFromGroupAttribute.cs" />
    <Compile Include="Workflow\Action\Groups\SetAttributeToRandomGroupMember.cs" />
    <Compile Include="Workflow\Action\Groups\SetGroupAttribute.cs" />
    <Compile Include="Workflow\Action\Groups\SetGroupMemberAttribute.cs" />
    <Compile Include="Workflow\Action\Groups\SetGroupMemberNote.cs" />
    <Compile Include="Workflow\Action\Groups\UpdateGroupMemberStatus.cs" />
    <Compile Include="Workflow\Action\People\GetPersonFromFields.cs" />
    <Compile Include="Workflow\Action\People\PersonAddressUpdate.cs" />
    <Compile Include="Workflow\Action\People\PersonFollowAdd.cs" />
    <Compile Include="Workflow\Action\People\PersonGetHeadOfHousehold.cs" />
    <Compile Include="Workflow\Action\People\PersonGetSpouse.cs" />
    <Compile Include="Workflow\Action\People\PersonInDataView.cs" />
    <Compile Include="Workflow\Action\People\PersonNoteAdd.cs" />
    <Compile Include="Workflow\Action\People\PersonPhoneUpdate.cs" />
    <Compile Include="Workflow\Action\People\PersonPropertyUpdate.cs" />
    <Compile Include="Workflow\Action\People\PersonTagAdd.cs" />
    <Compile Include="Workflow\Action\People\PersonTagRemove.cs" />
    <Compile Include="Workflow\Action\People\SetPersonAttribute.cs" />
    <Compile Include="Workflow\Action\Registrations\GenerateDiscountCode.cs" />
    <Compile Include="Workflow\Action\Registrations\UpdateDiscountCode.cs" />
    <Compile Include="Workflow\Action\Steps\AddStep.cs" />
    <Compile Include="Workflow\Action\Utility\InteractionAdd.cs" />
    <Compile Include="Workflow\Action\Utility\CreateShortLink.cs" />
    <Compile Include="Workflow\Action\Utility\LavaRun.cs" />
    <Compile Include="Workflow\Action\Utility\SetEntityAttribute.cs" />
    <Compile Include="Workflow\Action\Utility\SetEntityProperty.cs" />
    <Compile Include="Workflow\Action\WorkflowAttributes\SetFileAttributeFromLava.cs" />
    <Compile Include="Workflow\Action\WorkflowControl\Redirect.cs" />
    <Compile Include="Workflow\Action\Utility\RunJob.cs" />
    <Compile Include="Workflow\Action\Utility\RunSQL.cs" />
    <Compile Include="Workflow\Action\WorkflowControl\ShowHtml.cs" />
    <Compile Include="Workflow\Action\WorkflowAttributes\SetAttributeFromEntity.cs" />
    <Compile Include="Workflow\Action\WorkflowAttributes\SetAttributeFromPerson.cs" />
    <Compile Include="Workflow\Action\WorkflowAttributes\SetAttributeToCurrentPerson.cs" />
    <Compile Include="Workflow\Action\WorkflowAttributes\SetAttributeToGroupLeader.cs" />
    <Compile Include="Workflow\Action\WorkflowAttributes\SetAttributeToInitiator.cs" />
    <Compile Include="Workflow\Action\WorkflowAttributes\SetAttributeValue.cs" />
    <Compile Include="Workflow\Action\WorkflowControl\SetStatusInOtherWorkflow.cs" />
    <Compile Include="Workflow\Action\WorkflowControl\ActivateActivityinOtherWorkflow.cs" />
    <Compile Include="Workflow\Action\WorkflowControl\ActivateActivityInOtherWorkflowOnMatch.cs" />
    <Compile Include="Workflow\Action\WorkflowControl\ActivateWorkflow.cs" />
    <Compile Include="Workflow\Action\WorkflowControl\ActivateActions.cs" />
    <Compile Include="Workflow\Action\WorkflowControl\ActivateActivity.cs" />
    <Compile Include="Workflow\Action\WorkflowControl\AddWorkflowNote.cs" />
    <Compile Include="Workflow\Action\WorkflowControl\AssignActivityFromAttributeValue.cs" />
    <Compile Include="Workflow\Action\WorkflowControl\AssignActivityToGroup.cs" />
    <Compile Include="Workflow\Action\WorkflowControl\AssignActivityToPerson.cs" />
    <Compile Include="Workflow\Action\WorkflowControl\AssignActivityToSecurityRole.cs" />
    <Compile Include="Workflow\Action\WorkflowControl\CompleteActivity.cs" />
    <Compile Include="Workflow\Action\WorkflowControl\CompleteWorkflow.cs" />
    <Compile Include="Workflow\Action\WorkflowControl\Delay.cs" />
    <Compile Include="Workflow\Action\WorkflowControl\DeleteWorkflow.cs" />
    <Compile Include="Workflow\Action\WorkflowControl\LogError.cs" />
    <Compile Include="Workflow\Action\WorkflowControl\PersistWorkflow.cs" />
    <Compile Include="Workflow\Action\WorkflowControl\SetInitiatorFromAttribute.cs" />
    <Compile Include="Workflow\Action\WorkflowControl\SetStatus.cs" />
    <Compile Include="Workflow\Action\WorkflowControl\SetWorkflowName.cs" />
    <Compile Include="Workflow\Action\WorkflowControl\UserForm.cs" />
    <Compile Include="Workflow\Action\Utility\WebRequest.cs" />
    <Compile Include="Workflow\Action\WorkflowControl\WriteToLog.cs" />
    <Compile Include="Workflow\TriggerCache.cs" />
  </ItemGroup>
  <ItemGroup>
    <Content Include="..\packages\Microsoft.SqlServer.Types.11.0.2\nativeBinaries\x64\msvcr100.dll">
      <Link>SqlServerTypes\x64\msvcr100.dll</Link>
      <CopyToOutputDirectory>PreserveNewest</CopyToOutputDirectory>
    </Content>
    <Content Include="..\packages\Microsoft.SqlServer.Types.11.0.2\nativeBinaries\x64\SqlServerSpatial110.dll">
      <Link>SqlServerTypes\x64\SqlServerSpatial110.dll</Link>
      <CopyToOutputDirectory>PreserveNewest</CopyToOutputDirectory>
    </Content>
    <Content Include="..\packages\Microsoft.SqlServer.Types.11.0.2\nativeBinaries\x86\msvcr100.dll">
      <Link>SqlServerTypes\x86\msvcr100.dll</Link>
      <CopyToOutputDirectory>PreserveNewest</CopyToOutputDirectory>
    </Content>
    <Content Include="..\packages\Microsoft.SqlServer.Types.11.0.2\nativeBinaries\x86\SqlServerSpatial110.dll">
      <Link>SqlServerTypes\x86\SqlServerSpatial110.dll</Link>
      <CopyToOutputDirectory>PreserveNewest</CopyToOutputDirectory>
    </Content>
    <Content Include="LICENSE.txt" />
    <Content Include="Plugin\HotFixes\039_MigrationRollupsForV7_2 - Copy_UpdateCheckInMergefieldDebugInfo.sql">
      <DependentUpon>040_BusinessTransactionDetailLinks.cs</DependentUpon>
    </Content>
    <Content Include="Plugin\HotFixes\039_MigrationRollupsForV7_2_UpdateCheckInMergefieldDebugInfo.sql">
      <DependentUpon>039_MigrationRollupsForV7_2.cs</DependentUpon>
    </Content>
    <Content Include="Plugin\HotFixes\041_MigrationRollupsForV7_3_UpdateWizardCommunicationDetailApprovers.sql">
      <DependentUpon>041_MigrationRollupsForV7_3.cs</DependentUpon>
    </Content>
    <Content Include="Plugin\HotFixes\043_MoreMigrationRollupsForV7_3_spCrm_PersonDuplicateFinder.sql">
      <DependentUpon>043_MoreMigrationRollupsForV7_3.cs</DependentUpon>
    </Content>
    <Content Include="Plugin\HotFixes\043_MoreMigrationRollupsForV7_3_ufnUtility_CsvToTable.sql">
      <DependentUpon>043_MoreMigrationRollupsForV7_3.cs</DependentUpon>
    </Content>
    <Content Include="Plugin\HotFixes\047_DataAutomation_FixBenevolenceCaseWorker.sql">
      <DependentUpon>047_DataAutomation.cs</DependentUpon>
    </Content>
    <Content Include="Plugin\HotFixes\047_DataAutomation_ShortLinkInteractionFix.sql">
      <DependentUpon>047_DataAutomation.cs</DependentUpon>
    </Content>
    <Content Include="Plugin\HotFixes\049_GivingAnalyticsAccounts_AccountTotals.sql">
      <DependentUpon>049_UpdateGivingAnalyticsAccounts.cs</DependentUpon>
    </Content>
    <Content Include="Plugin\HotFixes\049_GivingAnalyticsAccounts_PersonSummary.sql">
      <DependentUpon>049_UpdateGivingAnalyticsAccounts.cs</DependentUpon>
    </Content>
    <Content Include="Plugin\HotFixes\049_GivingAnalyticsAccounts_TransactionData.sql">
      <DependentUpon>049_UpdateGivingAnalyticsAccounts.cs</DependentUpon>
    </Content>
    <Content Include="Plugin\HotFixes\050_MigrationRollupsForV7_4_AddVimeoShortCode.sql">
      <DependentUpon>050_MigrationRollupsForV7_4.cs</DependentUpon>
    </Content>
    <Content Include="Plugin\HotFixes\050_MigrationRollupsForV7_4_FixAccordionShortCode.sql">
      <DependentUpon>050_MigrationRollupsForV7_4.cs</DependentUpon>
    </Content>
    <Content Include="Plugin\HotFixes\050_MigrationRollupsForV7_4_FixThankyouAndOngoingHyphenations.sql">
      <DependentUpon>050_MigrationRollupsForV7_4.cs</DependentUpon>
    </Content>
    <Content Include="Plugin\HotFixes\050_MigrationRollupsForV7_4_spAnalytics_ETL_Campus.sql">
      <DependentUpon>050_MigrationRollupsForV7_4.cs</DependentUpon>
    </Content>
    <Content Include="Plugin\HotFixes\050_MigrationRollupsForV7_4_spCrm_PersonDuplicateFinder.sql">
      <DependentUpon>050_MigrationRollupsForV7_4.cs</DependentUpon>
    </Content>
    <Content Include="Plugin\HotFixes\050_MigrationRollupsForV7_4_spCrm_PersonMerge.sql">
      <DependentUpon>050_MigrationRollupsForV7_4.cs</DependentUpon>
    </Content>
    <Content Include="Plugin\HotFixes\052_MigrationRollupsForV8_1_spCrm_FamilyAnalyticsGiving.sql">
      <DependentUpon>052_MigrationRollupsForV8_1.cs</DependentUpon>
    </Content>
    <Content Include="Plugin\HotFixes\052_MigrationRollupsForV8_1_ufnCrm_GetFamilyTitle.sql">
      <DependentUpon>052_MigrationRollupsForV8_1.cs</DependentUpon>
    </Content>
    <Content Include="Plugin\HotFixes\052_MigrationRollupsForV8_1_ufnCrm_GetFamilyTitleIncludeInactive.sql">
      <DependentUpon>052_MigrationRollupsForV8_1.cs</DependentUpon>
    </Content>
    <Content Include="Plugin\HotFixes\056_MigrationRollupsForV8_4_spCrm_FamilyAnalyticsEraDataset.sql">
      <DependentUpon>056_MigrationRollupsForV8_4.cs</DependentUpon>
    </Content>
    <Content Include="Plugin\HotFixes\057_MigrationRollupsForV8_5_AddCheck-inLabelToInstallIconFont.sql">
      <DependentUpon>057_MigrationRollupsForV8_5.cs</DependentUpon>
    </Content>
    <Content Include="Plugin\HotFixes\057_MigrationRollupsForV8_5_spCheckin_BadgeAttendance.sql">
      <DependentUpon>057_MigrationRollupsForV8_5.cs</DependentUpon>
    </Content>
    <Content Include="Plugin\HotFixes\057_MigrationRollupsForV8_5_spCrm_FamilyAnalyticsFirstVisitsAttributeUpdate.sql">
      <DependentUpon>057_MigrationRollupsForV8_5.cs</DependentUpon>
    </Content>
    <Content Include="Plugin\HotFixes\059_MigrationRollupsForV8_5_2_spCheckin_AttendanceAnalyticsQuery_NonAttendees.sql">
      <DependentUpon>059_MigrationRollupsForV8_5_2.cs</DependentUpon>
    </Content>
    <Content Include="Plugin\HotFixes\060_MigrationRollupsForV8_6_FixChartShortcode.sql">
      <DependentUpon>060_MigrationRollupsForV8_6.cs</DependentUpon>
    </Content>
    <Content Include="Plugin\HotFixes\060_MigrationRollupsForV8_6_spFinance_PledgeAnalyticsQuery_Down.sql">
      <DependentUpon>060_MigrationRollupsForV8_6.cs</DependentUpon>
    </Content>
    <Content Include="Plugin\HotFixes\060_MigrationRollupsForV8_6_spFinance_PledgeAnalyticsQuery_Up.sql">
      <DependentUpon>060_MigrationRollupsForV8_6.cs</DependentUpon>
    </Content>
    <Content Include="Plugin\HotFixes\096_MigrationRollupsForV9_5_chartjsfix.sql">
      <DependentUpon>096_MigrationRollupsForV9_5.cs</DependentUpon>
    </Content>
    <Content Include="Scripts\jquery-1.12.4.intellisense.js" />
    <Content Include="Scripts\jquery-1.12.4.js" />
    <Content Include="Scripts\jquery-1.12.4.min.js" />
    <Content Include="Scripts\jquery.signalR-2.2.0.js" />
    <Content Include="Scripts\jquery.signalR-2.2.0.min.js" />
    <Content Include="Service References\MelissaData.AddressCheck\configuration.svcinfo" />
    <Content Include="Service References\MelissaData.AddressCheck\configuration91.svcinfo" />
    <Content Include="Service References\MelissaData.AddressCheck\Reference.svcmap">
      <LastGenOutput>Reference.cs</LastGenOutput>
    </Content>
    <Content Include="Service References\MelissaData.AddressCheck\Service.disco" />
    <Content Include="Service References\ServiceObjects.GeoCoder\configuration.svcinfo" />
    <Content Include="Service References\ServiceObjects.GeoCoder\configuration91.svcinfo" />
    <Content Include="Service References\ServiceObjects.GeoCoder\GeoCoder.disco" />
    <Content Include="Service References\ServiceObjects.GeoCoder\Reference.svcmap">
      <LastGenOutput>Reference.cs</LastGenOutput>
    </Content>
    <Content Include="SqlServerTypes\readme.htm" />
  </ItemGroup>
  <ItemGroup>
    <None Include=".editorconfig" />
    <None Include="App.config" />
    <Compile Include="Model\RegistrationTemplateFeeService.Partial.cs" />
    <None Include="CheckIn\_DiagramCheckInClasses.cd" />
    <None Include="packages.config">
      <SubType>Designer</SubType>
    </None>
    <None Include="Service References\MelissaData.AddressCheck\Rock.MelissaData.AddressCheck.ResponseArray.datasource" />
    <None Include="Service References\MelissaData.AddressCheck\Service.wsdl" />
    <None Include="Service References\MelissaData.AddressCheck\Service.xsd">
      <SubType>Designer</SubType>
    </None>
    <None Include="Service References\MelissaData.AddressCheck\Service1.xsd">
      <SubType>Designer</SubType>
    </None>
    <None Include="Service References\ServiceObjects.GeoCoder\GeoCoder.wsdl" />
    <None Include="Service References\ServiceObjects.GeoCoder\Rock.ServiceObjects.GeoCoder.DistanceBetweenInfo.datasource" />
    <None Include="Service References\ServiceObjects.GeoCoder\Rock.ServiceObjects.GeoCoder.DistanceToWaterInfo.datasource" />
    <None Include="Service References\ServiceObjects.GeoCoder\Rock.ServiceObjects.GeoCoder.GeocodeCityWorldwideInfo.datasource" />
    <None Include="Service References\ServiceObjects.GeoCoder\Rock.ServiceObjects.GeoCoder.Location.datasource" />
    <None Include="Service References\ServiceObjects.GeoCoder\Rock.ServiceObjects.GeoCoder.Location_V3.datasource" />
    <None Include="Service References\ServiceObjects.GeoCoder\Rock.ServiceObjects.GeoCoder.ReverseAddress.datasource" />
    <None Include="Service References\ServiceObjects.GeoCoder\Rock.ServiceObjects.GeoCoder.ZipCodeInfo.datasource" />
  </ItemGroup>
  <ItemGroup>
    <Folder Include="bin\Auth\" />
    <Folder Include="Pbx\Provider\" />
    <Folder Include="Web\UI\Controls\Finance\" />
  </ItemGroup>
  <ItemGroup>
    <ProjectReference Include="..\DotLiquid\DotLiquid.csproj">
      <Project>{00edcb8d-ef33-459c-ad62-02876bd24dff}</Project>
      <Name>DotLiquid</Name>
    </ProjectReference>
    <ProjectReference Include="..\Rock.DownhillCss\Rock.DownhillCss.csproj">
      <Project>{cadd9206-2c6b-42e4-b20b-2dfc3eb4d6d4}</Project>
      <Name>Rock.DownhillCss</Name>
    </ProjectReference>
    <ProjectReference Include="..\Rock.Version\Rock.Version.csproj">
      <Project>{6fe0930c-6832-4c2f-8a76-d4e4a2d80ddf}</Project>
      <Name>Rock.Version</Name>
    </ProjectReference>
  </ItemGroup>
  <ItemGroup>
    <WCFMetadata Include="Service References\" />
  </ItemGroup>
  <ItemGroup>
    <EmbeddedResource Include="Plugin\HotFixes\HotFixMigrationResource.resx">
      <Generator>PublicResXFileCodeGenerator</Generator>
      <SubType>Designer</SubType>
      <LastGenOutput>HotFixMigrationResource.Designer.cs</LastGenOutput>
    </EmbeddedResource>
  </ItemGroup>
  <ItemGroup>
    <Analyzer Include="..\packages\AWSSDK.S3.3.3.21.1\analyzers\dotnet\cs\AWSSDK.S3.CodeAnalysis.dll" />
  </ItemGroup>
  <ItemGroup>
    <Service Include="{508349B6-6B84-4DF5-91F0-309BEEBAD82D}" />
  </ItemGroup>
  <Import Project="$(MSBuildToolsPath)\Microsoft.CSharp.targets" />
  <PropertyGroup>
    <PreBuildEvent>REM delete build artifacts from stuff that is no longer part of Rock (InteractivePreGeneratedViews and React)
if Exist "$(SolutionDir)\RockWeb\Bin\ru-ru\JavaScriptEngineSwitcher.Core.resources.dll" del "$(SolutionDir)\RockWeb\Bin\ru-ru\JavaScriptEngineSwitcher.Core.resources.dll"
if Exist "$(SolutionDir)\RockWeb\Bin\ru-ru\JavaScriptEngineSwitcher.V8.resources.dll" del "$(SolutionDir)\RockWeb\Bin\ru-ru\JavaScriptEngineSwitcher.V8.resources.dll"
if Exist "$(SolutionDir)\RockWeb\Bin\ru-ru\MsieJavaScriptEngine.resources.dll" del "$(SolutionDir)\RockWeb\Bin\ru-ru\MsieJavaScriptEngine.resources.dll"
if Exist "$(SolutionDir)\RockWeb\Bin\InteractivePreGeneratedViews.dll" del "$(SolutionDir)\RockWeb\Bin\InteractivePreGeneratedViews.dll"
if Exist "$(SolutionDir)\RockWeb\Bin\JavaScriptEngineSwitcher.Core.dll" del "$(SolutionDir)\RockWeb\Bin\JavaScriptEngineSwitcher.Core.dll"
if Exist "$(SolutionDir)\RockWeb\Bin\JavaScriptEngineSwitcher.Msie.dll" del "$(SolutionDir)\RockWeb\Bin\JavaScriptEngineSwitcher.Msie.dll"
if Exist "$(SolutionDir)\RockWeb\Bin\JavaScriptEngineSwitcher.V8.dll" del "$(SolutionDir)\RockWeb\Bin\JavaScriptEngineSwitcher.V8.dll"
if Exist "$(SolutionDir)\RockWeb\Bin\JSPool.dll" del "$(SolutionDir)\RockWeb\Bin\JSPool.dll"
if Exist "$(SolutionDir)\RockWeb\Bin\MsieJavaScriptEngine.dll" del "$(SolutionDir)\RockWeb\Bin\MsieJavaScriptEngine.dll"
if Exist "$(SolutionDir)\RockWeb\Bin\React.Core.dll" del "$(SolutionDir)\RockWeb\Bin\React.Core.dll"
if Exist "$(SolutionDir)\RockWeb\Bin\React.Web.dll" del "$(SolutionDir)\RockWeb\Bin\React.Web.dll"
if Exist "$(SolutionDir)\RockWeb\Bin\React.Web.Mvc4.dll" del "$(SolutionDir)\RockWeb\Bin\React.Web.Mvc4.dll"
if Exist "$(SolutionDir)\RockWeb\Bin\System.Web.Helpers.dll" del "$(SolutionDir)\RockWeb\Bin\System.Web.Helpers.dll"
if Exist "$(SolutionDir)\RockWeb\Bin\System.Web.Mvc.dll" del "$(SolutionDir)\RockWeb\Bin\System.Web.Mvc.dll"
if Exist "$(SolutionDir)\RockWeb\Bin\System.Web.Razor.dll" del "$(SolutionDir)\RockWeb\Bin\System.Web.Razor.dll"
if Exist "$(SolutionDir)\RockWeb\Bin\System.Web.WebPages.Deployment.dll" del "$(SolutionDir)\RockWeb\Bin\System.Web.WebPages.Deployment.dll"
if Exist "$(SolutionDir)\RockWeb\Bin\System.Web.WebPages.dll" del "$(SolutionDir)\RockWeb\Bin\System.Web.WebPages.dll"
if Exist "$(SolutionDir)\RockWeb\Bin\System.Web.WebPages.Razor.dll" del "$(SolutionDir)\RockWeb\Bin\System.Web.WebPages.Razor.dll"
if Exist "$(SolutionDir)\RockWeb\Bin\VroomJs.dll" del "$(SolutionDir)\RockWeb\Bin\VroomJs.dll"
if Exist "$(SolutionDir)\RockWeb\Bin\WebActivatorEx.dll" del "$(SolutionDir)\RockWeb\Bin\WebActivatorEx.dll"
if Exist "$(SolutionDir)\RockWeb\Bin\Rock.TransNational.Pi.dll" del "$(SolutionDir)\RockWeb\Bin\Rock.TransNational.Pi.dll"

if Exist "$(SolutionDir)\RockWeb\Bin\Rock.TransNational.Pi.dll" del "$(SolutionDir)\RockWeb\Bin\Rock.TransNational.Pi.dll"
</PreBuildEvent>
  </PropertyGroup>
  <PropertyGroup>
    <PostBuildEvent>
    </PostBuildEvent>
  </PropertyGroup>
  <!-- To modify your build process, add your task inside one of the targets below and uncomment it. 
       Other similar extension points exist, see Microsoft.Common.targets.
  <Target Name="BeforeBuild">
  </Target>
  <Target Name="AfterBuild">
  </Target>
  -->
</Project><|MERGE_RESOLUTION|>--- conflicted
+++ resolved
@@ -497,11 +497,8 @@
     <Compile Include="Reporting\ReportTemplateBuilder.cs" />
     <Compile Include="Utility\ExtensionMethods\ExpandoObjectExtensions.cs" />
     <Compile Include="Utility\LazyDictionary.cs" />
-<<<<<<< HEAD
     <Compile Include="Utility\SingleOrArrayJsonConverter.cs" />
-=======
     <Compile Include="Web\Cache\Entities\AssessmentTypeCache.cs" />
->>>>>>> 18e6d8bb
     <Compile Include="Web\Cache\Entities\DocumentTypeCache.cs" />
     <Compile Include="Web\Cache\Entities\PersistedDatasetCache.cs" />
     <Compile Include="Web\Cache\Entities\Obsolete\PersonBadgeCache.cs" />
@@ -1954,11 +1951,8 @@
     <Compile Include="Web\UI\Controls\PersonBasicEditor.cs" />
     <Compile Include="Web\UI\Controls\Pickers\AchievementComponentPicker.cs" />
     <Compile Include="Web\UI\Controls\Pickers\BadgeComponentPicker.cs" />
-<<<<<<< HEAD
     <Compile Include="Web\UI\Controls\Pickers\BlockTemplatePicker.cs" />
-=======
     <Compile Include="Web\UI\Controls\Pickers\AssessmentTypePicker.cs" />
->>>>>>> 18e6d8bb
     <Compile Include="Web\UI\Controls\Pickers\StreakTypeAchievementTypePicker.cs" />
     <Compile Include="Web\UI\Controls\Pickers\StreakTypePicker.cs" />
     <Compile Include="Web\UI\Controls\Pickers\StepProgramStepStatusPicker.cs" />
