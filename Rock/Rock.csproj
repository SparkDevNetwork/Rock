--- conflicted
+++ resolved
@@ -489,11 +489,8 @@
     <Compile Include="PersonProfile\Badge\AlertNote.cs" />
     <Compile Include="PersonProfile\Badge\GeofencedByGroup.cs" />
     <Compile Include="PersonProfile\Badge\DISC.cs" />
-<<<<<<< HEAD
     <Compile Include="PersonProfile\Badge\InGroupWithPurpose.cs" />
-=======
     <Compile Include="Plugin\HotFixes\001_FixPhoneCountryCode.cs" />
->>>>>>> dcdc828f
     <Compile Include="Reporting\ComparisonHelper.cs" />
     <Compile Include="Reporting\DataFilter\NotInOtherDataViewFilter.cs" />
     <Compile Include="Reporting\DataSelect\GroupMember\GroupLinkSelect.cs" />
