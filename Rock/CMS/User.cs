//
// THIS WORK IS LICENSED UNDER A CREATIVE COMMONS ATTRIBUTION-NONCOMMERCIAL-
// SHAREALIKE 3.0 UNPORTED LICENSE:
// http://creativecommons.org/licenses/by-nc-sa/3.0/
//
using System;
using System.ComponentModel.DataAnnotations;
using System.ComponentModel.DataAnnotations.Schema;
using System.Data.Entity.ModelConfiguration;
using System.Runtime.Serialization;
using System.Security.Principal;
using System.Threading;
using System.Web;
using System.Web.Hosting;

using Rock.Data;

namespace Rock.Cms
{
    /// <summary>
    /// User POCO Entity.
    /// </summary>
    [Table( "cmsUser" )]
    public partial class User : Model<User>
    {
        /// <summary>
        /// Gets or sets the User Name.
        /// </summary>
        /// <value>
        /// User Name.
        /// </value>
        [Required]
        [MaxLength( 255 )]
        [DataMember]
        public string UserName { get; set; }
        
        /// <summary>
        /// Gets or sets the Authentication Type.
        /// </summary>
        /// <value>
        /// Enum[AuthenticationType]  1=Database, 2= Facebook, 3=Active Directory.
        /// </value>
        [Required]
        [DataMember]
        public AuthenticationType AuthenticationType
        {
            get { return _AuthenticationType; }
            set { _AuthenticationType = value; }
        }
        private AuthenticationType _AuthenticationType = AuthenticationType.Database;

        /// <summary>
        /// Gets or sets the Password.
        /// </summary>
        /// <value>
        /// Password.
        /// </value>
        [Required]
        [MaxLength( 128 )]
        [DataMember]
        public string Password { get; set; }
        
        /// <summary>
        /// Gets or sets the is confirmed.
        /// </summary>
        /// <value>
        /// Is confirmed.
        /// </value>
        [DataMember]
        public bool? IsConfirmed { get; set; }

        /// <summary>
        /// Gets a value indicating whether the user has authenticated (vs. used an inpersonation link)
        /// </summary>
        [NotMapped]
        public bool IsAuthenticated 
        {
            get
            {
                System.Web.Security.FormsIdentity identity = HttpContext.Current.User.Identity as System.Web.Security.FormsIdentity;
                if ( identity == null)
                    return false;

                if (identity.Ticket != null &&
                    identity.Ticket.UserData.ToLower() == "true" )
                    return false;

                return true;
            }
        }

<<<<<<< HEAD
		/// <summary>
		/// Gets or sets the Last Activity Date.
		/// </summary>
		/// <value>
		/// Last Activity Date.
		/// </value>
		[NotAudited]
		[DataMember]
		public DateTime? LastActivityDate { get; set; }
		
		/// <summary>
		/// Gets or sets the Last Login Date.
		/// </summary>
		/// <value>
		/// Last Login Date.
		/// </value>
		[DataMember]
		public DateTime? LastLoginDate { get; set; }
		
		/// <summary>
		/// Gets or sets the Last Password Changed Date.
		/// </summary>
		/// <value>
		/// Last Password Changed Date.
		/// </value>
		[DataMember]
		public DateTime? LastPasswordChangedDate { get; set; }
		
		/// <summary>
		/// Gets or sets the Creation Date.
		/// </summary>
		/// <value>
		/// Creation Date.
		/// </value>
		[DataMember]
		public DateTime? CreationDate { get; set; }
		
		/// <summary>
		/// Gets or sets the Is On Line.
		/// </summary>
		/// <value>
		/// Is On Line.
		/// </value>
		[DataMember]
		public bool? IsOnLine { get; set; }
		
		/// <summary>
		/// Gets or sets the Is Locked Out.
		/// </summary>
		/// <value>
		/// Is Locked Out.
		/// </value>
		[DataMember]
		public bool? IsLockedOut { get; set; }
		
		/// <summary>
		/// Gets or sets the Last Locked Out Date.
		/// </summary>
		/// <value>
		/// Last Locked Out Date.
		/// </value>
		[DataMember]
		public DateTime? LastLockedOutDate { get; set; }
		
		/// <summary>
		/// Gets or sets the Failed Password Attempt Count.
		/// </summary>
		/// <value>
		/// Failed Password Attempt Count.
		/// </value>
		[DataMember]
		public int? FailedPasswordAttemptCount { get; set; }
		
		/// <summary>
		/// Gets or sets the Failed Password Attempt Window Start.
		/// </summary>
		/// <value>
		/// Failed Password Attempt Window Start.
		/// </value>
		[DataMember]
		public DateTime? FailedPasswordAttemptWindowStart { get; set; }
		
		/// <summary>
		/// Gets or sets the Api Key.
		/// </summary>
		/// <value>
		/// Api Key.
		/// </value>
		[MaxLength( 50 )]
		[DataMember]
		public string ApiKey { get; set; }
		
		/// <summary>
		/// Gets or sets the Person Id.
		/// </summary>
		/// <value>
		/// Person Id.
		/// </value>
		[DataMember]
		public int? PersonId { get; set; }
		
        /// <summary>
        /// Gets the auth entity.
        /// </summary>
		[NotMapped]
		public override string EntityTypeName { get { return "Cms.User"; } }
=======
        /// <summary>
        /// Gets or sets the Last Activity Date.
        /// </summary>
        /// <value>
        /// Last Activity Date.
        /// </value>
        [DataMember]
        public DateTime? LastActivityDate { get; set; }
        
        /// <summary>
        /// Gets or sets the Last Login Date.
        /// </summary>
        /// <value>
        /// Last Login Date.
        /// </value>
        [DataMember]
        public DateTime? LastLoginDate { get; set; }
        
        /// <summary>
        /// Gets or sets the Last Password Changed Date.
        /// </summary>
        /// <value>
        /// Last Password Changed Date.
        /// </value>
        [DataMember]
        public DateTime? LastPasswordChangedDate { get; set; }
        
        /// <summary>
        /// Gets or sets the Creation Date.
        /// </summary>
        /// <value>
        /// Creation Date.
        /// </value>
        [DataMember]
        public DateTime? CreationDate { get; set; }
        
        /// <summary>
        /// Gets or sets the Is On Line.
        /// </summary>
        /// <value>
        /// Is On Line.
        /// </value>
        [DataMember]
        public bool? IsOnLine { get; set; }
        
        /// <summary>
        /// Gets or sets the Is Locked Out.
        /// </summary>
        /// <value>
        /// Is Locked Out.
        /// </value>
        [DataMember]
        public bool? IsLockedOut { get; set; }
        
        /// <summary>
        /// Gets or sets the Last Locked Out Date.
        /// </summary>
        /// <value>
        /// Last Locked Out Date.
        /// </value>
        [DataMember]
        public DateTime? LastLockedOutDate { get; set; }
        
        /// <summary>
        /// Gets or sets the Failed Password Attempt Count.
        /// </summary>
        /// <value>
        /// Failed Password Attempt Count.
        /// </value>
        [DataMember]
        public int? FailedPasswordAttemptCount { get; set; }
        
        /// <summary>
        /// Gets or sets the Failed Password Attempt Window Start.
        /// </summary>
        /// <value>
        /// Failed Password Attempt Window Start.
        /// </value>
        [DataMember]
        public DateTime? FailedPasswordAttemptWindowStart { get; set; }
        
        /// <summary>
        /// Gets or sets the Api Key.
        /// </summary>
        /// <value>
        /// Api Key.
        /// </value>
        [MaxLength( 50 )]
        [DataMember]
        public string ApiKey { get; set; }
        
        /// <summary>
        /// Gets or sets the Person Id.
        /// </summary>
        /// <value>
        /// Person Id.
        /// </value>
        [DataMember]
        public int? PersonId { get; set; }
        
        /// <summary>
        /// Gets or sets the Created Date Time.
        /// </summary>
        /// <value>
        /// Created Date Time.
        /// </value>
        [DataMember]
        public DateTime? CreatedDateTime { get; set; }
        
        /// <summary>
        /// Gets or sets the Modified Date Time.
        /// </summary>
        /// <value>
        /// Modified Date Time.
        /// </value>
        [DataMember]
        public DateTime? ModifiedDateTime { get; set; }
        
        /// <summary>
        /// Gets or sets the Created By Person Id.
        /// </summary>
        /// <value>
        /// Created By Person Id.
        /// </value>
        [DataMember]
        public int? CreatedByPersonId { get; set; }
        
        /// <summary>
        /// Gets or sets the Modified By Person Id.
        /// </summary>
        /// <value>
        /// Modified By Person Id.
        /// </value>
        [DataMember]
        public int? ModifiedByPersonId { get; set; }

        /// <summary>
        /// Gets the auth entity.
        /// </summary>
        [NotMapped]
        public override string AuthEntity { get { return "Cms.User"; } }
>>>>>>> 32540396
        
        /// <summary>
        /// Gets or sets the Person.
        /// </summary>
        /// <value>
        /// A <see cref="Crm.Person"/> object.
        /// </value>
        public virtual Crm.Person Person { get; set; }
        
        /// <summary>
        /// Static Method to return an object based on the id
        /// </summary>
        /// <param name="id">The id.</param>
        /// <returns></returns>
        public static User Read( int id )
        {
            return Read<User>( id );
        }


        /// <summary>
        /// The default authorization for the selected action.
        /// </summary>
        /// <param name="action">The action.</param>
        /// <returns></returns>
        public override bool IsAllowedByDefault( string action )
        {
            return false;
        }

        /// <summary>
        /// Gets the encrypted confirmation code.
        /// </summary>
        public string ConfirmationCode
        {
            get
            {
                string identifier = string.Format( "ROCK|{0}|{1}|{2}", this.EncryptedKey.ToString(), this.UserName, DateTime.Now.Ticks );
                string encryptedCode = Rock.Security.Encryption.EncryptString( identifier );
                return encryptedCode;
            }
        }

        /// <summary>
        /// Gets a urlencoded and encrypted confirmation code.
        /// </summary>
        public string ConfirmationCodeEncoded
        {

            get
            {
                return HttpUtility.UrlEncode( ConfirmationCode );
            }
        }

		/// <summary>
		/// Returns a <see cref="System.String" /> that represents this instance.
		/// </summary>
		/// <returns>
		/// A <see cref="System.String" /> that represents this instance.
		/// </returns>
		public override string ToString()
		{
			return this.UserName;
		}

        #region Static Methods

        /// <summary>
        /// Gets the name of the current user.
        /// </summary>
        /// <returns></returns>
        internal static string GetCurrentUserName()
        {
            if ( HostingEnvironment.IsHosted )
            {
                HttpContext current = HttpContext.Current;
                if ( current != null && current.User != null )
                    return current.User.Identity.Name;
            }
            IPrincipal currentPrincipal = Thread.CurrentPrincipal;
            if ( currentPrincipal == null || currentPrincipal.Identity == null )
                return string.Empty;
            else
                return currentPrincipal.Identity.Name;
        }

        #endregion

    }

    /// <summary>
    /// User Configuration class.
    /// </summary>
    public partial class UserConfiguration : EntityTypeConfiguration<User>
    {
        /// <summary>
        /// Initializes a new instance of the <see cref="UserConfiguration"/> class.
        /// </summary>
        public UserConfiguration()
        {
            this.HasOptional( p => p.Person ).WithMany( p => p.Users ).HasForeignKey( p => p.PersonId ).WillCascadeOnDelete(true);
        }
    }

    /// <summary>
    /// How user is authenticated
    /// </summary>
    public enum AuthenticationType
    {
        /// <summary>
        /// Athenticate login against Rock database
        /// </summary>
        Database = 1,

        /// <summary>
        /// Authenticate using Facebook
        /// </summary>
        Facebook = 2,

        /// <summary>
        /// Authenticate using Active Directory
        /// </summary>
        ActiveDirectory = 3
    }
}<|MERGE_RESOLUTION|>--- conflicted
+++ resolved
@@ -89,7 +89,6 @@
             }
         }
 
-<<<<<<< HEAD
 		/// <summary>
 		/// Gets or sets the Last Activity Date.
 		/// </summary>
@@ -196,149 +195,6 @@
         /// </summary>
 		[NotMapped]
 		public override string EntityTypeName { get { return "Cms.User"; } }
-=======
-        /// <summary>
-        /// Gets or sets the Last Activity Date.
-        /// </summary>
-        /// <value>
-        /// Last Activity Date.
-        /// </value>
-        [DataMember]
-        public DateTime? LastActivityDate { get; set; }
-        
-        /// <summary>
-        /// Gets or sets the Last Login Date.
-        /// </summary>
-        /// <value>
-        /// Last Login Date.
-        /// </value>
-        [DataMember]
-        public DateTime? LastLoginDate { get; set; }
-        
-        /// <summary>
-        /// Gets or sets the Last Password Changed Date.
-        /// </summary>
-        /// <value>
-        /// Last Password Changed Date.
-        /// </value>
-        [DataMember]
-        public DateTime? LastPasswordChangedDate { get; set; }
-        
-        /// <summary>
-        /// Gets or sets the Creation Date.
-        /// </summary>
-        /// <value>
-        /// Creation Date.
-        /// </value>
-        [DataMember]
-        public DateTime? CreationDate { get; set; }
-        
-        /// <summary>
-        /// Gets or sets the Is On Line.
-        /// </summary>
-        /// <value>
-        /// Is On Line.
-        /// </value>
-        [DataMember]
-        public bool? IsOnLine { get; set; }
-        
-        /// <summary>
-        /// Gets or sets the Is Locked Out.
-        /// </summary>
-        /// <value>
-        /// Is Locked Out.
-        /// </value>
-        [DataMember]
-        public bool? IsLockedOut { get; set; }
-        
-        /// <summary>
-        /// Gets or sets the Last Locked Out Date.
-        /// </summary>
-        /// <value>
-        /// Last Locked Out Date.
-        /// </value>
-        [DataMember]
-        public DateTime? LastLockedOutDate { get; set; }
-        
-        /// <summary>
-        /// Gets or sets the Failed Password Attempt Count.
-        /// </summary>
-        /// <value>
-        /// Failed Password Attempt Count.
-        /// </value>
-        [DataMember]
-        public int? FailedPasswordAttemptCount { get; set; }
-        
-        /// <summary>
-        /// Gets or sets the Failed Password Attempt Window Start.
-        /// </summary>
-        /// <value>
-        /// Failed Password Attempt Window Start.
-        /// </value>
-        [DataMember]
-        public DateTime? FailedPasswordAttemptWindowStart { get; set; }
-        
-        /// <summary>
-        /// Gets or sets the Api Key.
-        /// </summary>
-        /// <value>
-        /// Api Key.
-        /// </value>
-        [MaxLength( 50 )]
-        [DataMember]
-        public string ApiKey { get; set; }
-        
-        /// <summary>
-        /// Gets or sets the Person Id.
-        /// </summary>
-        /// <value>
-        /// Person Id.
-        /// </value>
-        [DataMember]
-        public int? PersonId { get; set; }
-        
-        /// <summary>
-        /// Gets or sets the Created Date Time.
-        /// </summary>
-        /// <value>
-        /// Created Date Time.
-        /// </value>
-        [DataMember]
-        public DateTime? CreatedDateTime { get; set; }
-        
-        /// <summary>
-        /// Gets or sets the Modified Date Time.
-        /// </summary>
-        /// <value>
-        /// Modified Date Time.
-        /// </value>
-        [DataMember]
-        public DateTime? ModifiedDateTime { get; set; }
-        
-        /// <summary>
-        /// Gets or sets the Created By Person Id.
-        /// </summary>
-        /// <value>
-        /// Created By Person Id.
-        /// </value>
-        [DataMember]
-        public int? CreatedByPersonId { get; set; }
-        
-        /// <summary>
-        /// Gets or sets the Modified By Person Id.
-        /// </summary>
-        /// <value>
-        /// Modified By Person Id.
-        /// </value>
-        [DataMember]
-        public int? ModifiedByPersonId { get; set; }
-
-        /// <summary>
-        /// Gets the auth entity.
-        /// </summary>
-        [NotMapped]
-        public override string AuthEntity { get { return "Cms.User"; } }
->>>>>>> 32540396
         
         /// <summary>
         /// Gets or sets the Person.
