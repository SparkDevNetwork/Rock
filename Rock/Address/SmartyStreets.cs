--- conflicted
+++ resolved
@@ -78,46 +78,9 @@
                 var candidates = JsonConvert.DeserializeObject( response.Content, typeof( List<CandidateAddress> ) ) as List<CandidateAddress>;
                 if (candidates.Any())
                 {
-<<<<<<< HEAD
                     var candidate = candidates.FirstOrDefault();
-                    resultMsg = string.Format( "record_type: {0}; dpv_match_code: {1}; precision {2}",
+                    resultMsg = string.Format( "RecordType:{0}; DPV MatchCode:{1}; Precision:{2}",
                         candidate.metadata.record_type, candidate.analysis.dpv_match_code, candidate.metadata.precision );
-=======
-                    var candidates = JsonConvert.DeserializeObject( response.Content, typeof( List<CandidateAddress> ) ) as List<CandidateAddress>;
-                    if (candidates.Any())
-                    {
-                        var candidate = candidates.FirstOrDefault();
-                        verified = true;
-                        result = string.Format( "RecordType:{0}; DPV MatchCode:{1}; Precision:{2}",
-                            candidate.metadata.record_type, candidate.analysis.dpv_match_code, candidate.metadata.precision );
-
-                        location.StandardizeAttemptedResult = candidate.analysis.dpv_match_code;
-                        if ( dpvCodes.Contains( candidate.analysis.dpv_match_code ) )
-                        {
-                            location.Street1 = candidate.delivery_line_1;
-                            location.Street2 = candidate.delivery_line_2;
-                            location.City = candidate.components.city_name;
-                            location.County = candidate.metadata.county_name;
-                            location.State = candidate.components.state_abbreviation;
-                            location.PostalCode = candidate.components.zipcode + "-" + candidate.components.plus4_code;
-                            location.StandardizedDateTime = RockDateTime.Now;
-                        }
-                        else
-                        {
-                            verified = false;
-                        }
-
-                        location.GeocodeAttemptedResult = candidate.metadata.precision;
-                        if ( precisions.Contains( candidate.metadata.precision ) )
-                        {
-                            location.SetLocationPointFromLatLong( candidate.metadata.latitude, candidate.metadata.longitude );
-                            location.GeocodedDateTime = RockDateTime.Now;
-                        }
-                        else
-                        {
-                            verified = false;
-                        }
->>>>>>> 910eb471
 
                     location.StandardizeAttemptedResult = candidate.analysis.dpv_match_code;
                     if ( dpvCodes.Contains( candidate.analysis.dpv_match_code ) )
