﻿// <copyright>
// Copyright by the Spark Development Network
//
// Licensed under the Rock Community License (the "License");
// you may not use this file except in compliance with the License.
// You may obtain a copy of the License at
//
// http://www.rockrms.com/license
//
// Unless required by applicable law or agreed to in writing, software
// distributed under the License is distributed on an "AS IS" BASIS,
// WITHOUT WARRANTIES OR CONDITIONS OF ANY KIND, either express or implied.
// See the License for the specific language governing permissions and
// limitations under the License.
// </copyright>
//
using System;
using System.Collections.Generic;
using System.ComponentModel;
using System.ComponentModel.Composition;
using System.Linq;
using System.Net;

using Newtonsoft.Json;
using RestSharp;
using Rock.Attribute;
using Rock.Model;

namespace Rock.Address
{
    /// <summary>
    /// The standardization/geocoding service from SmartyStreets
    /// </summary>
    [Description( "Address verification service from SmartyStreets" )]
    [Export( typeof( VerificationComponent ) )]
    [ExportMetadata( "ComponentName", "Smarty Streets" )]

    [BooleanField( "Use Managed API Key", "Enable this to use the Auth ID and Auth Token that is managed by Spark.", true, "", 1 )]
    [TextField( "Auth ID", "The Smarty Streets Authorization ID. NOTE: This can be left blank and will be ignored if 'Use Managed API Key' is enabled.", false, "", "", 2 )]
    [TextField( "Auth Token", "The Smarty Streets Authorization Token. NOTE: This can be left blank and will be ignored if 'Use Managed API Key' is enabled.", false, "", "", 3 )]
    [TextField( "Acceptable DPV Codes", "The Smarty Streets Delivery Point Validation (DPV) match code values that are considered acceptable levels of standardization (see http://smartystreets.com/kb/liveaddress-api/field-definitions#dpvmatchcode for details).", false, "Y,S,D", "", 4 )]
    [TextField( "Acceptable Precisions", "The Smarty Streets latitude & longitude precision values that are considered acceptable levels of geocoding (see http://smartystreets.com/kb/liveaddress-api/field-definitions#precision for details).", false, "Zip7,Zip8,Zip9", "", 5 )]
    [Rock.SystemGuid.EntityTypeGuid( "4278E7EF-221B-45E6-B9C6-5D11884389EF")]
    public class SmartyStreets : VerificationComponent
    {
        /// <summary>
        /// Standardizes and Geocodes an address using Smarty Streets service
        /// </summary>
        /// <param name="location">The location.</param>
        /// <param name="resultMsg">The result MSG.</param>
        /// <returns>
        /// True/False value of whether the verification was successful or not
        /// </returns>
        public override VerificationResult Verify( Rock.Model.Location location, out string resultMsg )
        {
            VerificationResult result = VerificationResult.None;
            resultMsg = string.Empty;

            SmartyStreetsAPIKey apiKey = GetAPIKey();

            var dpvCodes = GetAttributeValue( "AcceptableDPVCodes" ).SplitDelimitedValues();
            var precisions = GetAttributeValue( "AcceptablePrecisions" ).SplitDelimitedValues();

            var payload = new[] { new { addressee = location.Name, street = location.Street1, street2 = location.Street2, city = location.City, state = location.State, zipcode = location.PostalCode, candidates = 1 } };

            var client = new RestClient( string.Format( "https://api.smartystreets.com/street-address?auth-id={0}&auth-token={1}", apiKey.AuthID, apiKey.AuthToken ) );
            var request = new RestRequest( Method.POST );
            request.RequestFormat = DataFormat.Json;
            request.AddHeader( "Accept", "application/json" );
<<<<<<< HEAD
#if REVIEW_NET5_0_OR_GREATER
            request.AddJsonBody( payload );
#else
            request.AddBody( payload );
#endif
=======
            request.AddJsonBody( payload );
>>>>>>> bfae48b3
            var response = client.Execute( request );

            if ( response.StatusCode == HttpStatusCode.OK )
            {
                var candidates = JsonConvert.DeserializeObject( response.Content, typeof( List<CandidateAddress> ) ) as List<CandidateAddress>;
                if ( candidates.Any() )
                {
                    var candidate = candidates.FirstOrDefault();
                    resultMsg = string.Format( "RecordType:{0}; DPV MatchCode:{1}; Precision:{2}",
                        candidate.metadata.record_type, candidate.analysis.dpv_match_code, candidate.metadata.precision );

                    location.StandardizeAttemptedResult = candidate.analysis.dpv_match_code;
                    if ( dpvCodes.Contains( candidate.analysis.dpv_match_code ) )
                    {
                        location.Street1 = candidate.delivery_line_1;
                        location.Street2 = candidate.delivery_line_2;
                        location.City = candidate.components.city_name;
                        location.County = candidate.metadata.county_name;
                        location.State = candidate.components.state_abbreviation;
                        location.PostalCode = candidate.components.zipcode + "-" + candidate.components.plus4_code;
                        location.Barcode = candidate.delivery_point_barcode;
                        result = result | VerificationResult.Standardized;
                    }

                    location.GeocodeAttemptedResult = candidate.metadata.precision;
                    if ( precisions.Contains( candidate.metadata.precision ) )
                    {
                        if ( location.SetLocationPointFromLatLong( candidate.metadata.latitude, candidate.metadata.longitude ) )
                        {
                            result = result | VerificationResult.Geocoded;
                        }
                    }

                }
                else
                {
                    resultMsg = "No Match";
                }
            }
            else
            {
                result = VerificationResult.ConnectionError;
                resultMsg = response.StatusDescription;
            }

            return result;
        }

        /// <summary>
        /// Gets the location from postal code.
        /// </summary>
        /// <param name="postalCode">The postal code.</param>
        /// <param name="resultMsg">The result MSG.</param>
        /// <returns></returns>
        public MapCoordinate GetLocationFromPostalCode( string postalCode, out string resultMsg )
        {
            MapCoordinate result = null;
            resultMsg = string.Empty;

            if ( this.IsActive )
            {

                SmartyStreetsAPIKey apiKey = GetAPIKey();

                var payload = new[] { new { zipcode = postalCode } };

                var client = new RestClient( string.Format( "https://us-zipcode.api.smartystreets.com/lookup?auth-id={0}&auth-token={1}", apiKey.AuthID, apiKey.AuthToken ) );
                var request = new RestRequest( Method.POST );
                request.RequestFormat = DataFormat.Json;
                request.AddHeader( "Accept", "application/json" );
<<<<<<< HEAD
#if REVIEW_NET5_0_OR_GREATER
                request.AddJsonBody( payload );
#else
                request.AddBody( payload );
#endif
=======
                request.AddJsonBody( payload );
>>>>>>> bfae48b3
                var response = client.Execute( request );

                if ( response.StatusCode == HttpStatusCode.OK )
                {
                    var lookupResponse = JsonConvert.DeserializeObject( response.Content, typeof( List<LookupResponse> ) ) as List<LookupResponse>;
                    if ( lookupResponse != null && lookupResponse.Any()  && lookupResponse.First().zipcodes.Any() )
                    {
                        var zipcode = lookupResponse.First().zipcodes.FirstOrDefault();
                        result = new MapCoordinate();
                        result.Latitude = zipcode.latitude;
                        result.Longitude = zipcode.longitude;
                        resultMsg = JsonConvert.SerializeObject( zipcode );
                    }
                    else
                    {
                        resultMsg = "No Match";
                    }
                }
                else
                {
                    resultMsg = response.StatusDescription;
                }
            }
            else
            {
                resultMsg = "Smarty Steets is not active.";
            }

            return result;
        }

        private SmartyStreetsAPIKey GetAPIKey()
        {
            SmartyStreetsAPIKey apiKey = null;
            if ( GetAttributeValue( "UseManagedAPIKey" ).AsBooleanOrNull() ?? true )
            {
                var lastKeyUpdate = Rock.Web.SystemSettings.GetValue( "core_SmartyStreetsApiKeyLastUpdate" ).AsDateTime() ?? DateTime.MinValue;
                var hoursSinceLastUpdate = ( RockDateTime.Now - lastKeyUpdate ).TotalHours;
                if ( hoursSinceLastUpdate > 24 )
                {
                    var rockInstanceId = Rock.Web.SystemSettings.GetRockInstanceId();
                    var getAPIKeyClient = new RestClient( $"https://www.rockrms.com/api/SmartyStreets/GetSmartyStreetsApiKey?rockInstanceId={rockInstanceId}" );

                    // If debugging locally
                    // var getAPIKeyClient = new RestClient( $"http://localhost:57822/api/SmartyStreets/GetSmartyStreetsApiKey?rockInstanceId={rockInstanceId}" );

                    var getApiKeyRequest = new RestRequest( Method.GET );
                    var getApiKeyResponse = getAPIKeyClient.Get<SmartyStreetsAPIKey>( getApiKeyRequest );

                    if ( getApiKeyResponse.StatusCode == HttpStatusCode.OK )
                    {
                        SmartyStreetsAPIKey managedKey = getApiKeyResponse.Data;
                        if ( managedKey.AuthID != null && managedKey.AuthToken != null )
                        {
                            Rock.Web.SystemSettings.SetValue( "core_SmartyStreetsApiKeyLastUpdate", RockDateTime.Now.ToString( "o" ) );
                            Rock.Web.SystemSettings.SetValue( "core_SmartyStreetsAuthID", Rock.Security.Encryption.EncryptString( managedKey.AuthID ) );
                            Rock.Web.SystemSettings.SetValue( "core_SmartyStreetsAuthToken", Rock.Security.Encryption.EncryptString( managedKey.AuthToken ) );
                        }
                    }
                }

                string encryptedAuthID = Rock.Web.SystemSettings.GetValue( "core_SmartyStreetsAuthID" );
                string encryptedAuthToken = Rock.Web.SystemSettings.GetValue( "core_SmartyStreetsAuthToken" );

                apiKey = new SmartyStreetsAPIKey();
                apiKey.AuthID = Rock.Security.Encryption.DecryptString( encryptedAuthID );
                apiKey.AuthToken = Rock.Security.Encryption.DecryptString( encryptedAuthToken );
            }

            if ( apiKey == null || apiKey.AuthID == null || apiKey.AuthToken == null )
            {
                apiKey = new SmartyStreetsAPIKey();
                apiKey.AuthID = GetAttributeValue( "AuthID" );
                apiKey.AuthToken = GetAttributeValue( "AuthToken" );
            }

            return apiKey;
        }

#pragma warning disable

        public class CandidateAddress
        {
            public int input_index { get; set; }
            public int candidate_index { get; set; }
            public string delivery_line_1 { get; set; }
            public string delivery_line_2 { get; set; }
            public string last_line { get; set; }
            public string delivery_point_barcode { get; set; }
            public Components components { get; set; }
            public Metadata metadata { get; set; }
            public Analysis analysis { get; set; }
        }

        public class Components
        {
            public string primary_number { get; set; }
            public string street_name { get; set; }
            public string street_suffix { get; set; }
            public string city_name { get; set; }
            public string state_abbreviation { get; set; }
            public string zipcode { get; set; }
            public string plus4_code { get; set; }
            public string delivery_point { get; set; }
            public string delivery_point_check_digit { get; set; }
        }

        public class Metadata
        {
            public string record_type { get; set; }
            public string county_fips { get; set; }
            public string county_name { get; set; }
            public string carrier_route { get; set; }
            public string congressional_district { get; set; }
            public double latitude { get; set; }
            public double longitude { get; set; }
            public string precision { get; set; }
        }

        public class Analysis
        {
            public string dpv_match_code { get; set; }
            public string dpv_footnotes { get; set; }
            public string dpv_cmra { get; set; }
            public string dpv_vacant { get; set; }
            public bool ews_match { get; set; }
            public string footnotes { get; set; }
        }

        public class Zipcode
        {
            public string zipcode { get; set; }
            public double latitude { get; set; }
            public double longitude { get; set; }
        }

        public class LookupResponse
        {
            public List<Zipcode> zipcodes { get; set; }
        }
#pragma warning restore

    }

    /// <summary>
    /// The Smarty Streets API Key information 
    /// This is a key maintained by Spark that is available for common use
    /// </summary>
    public class SmartyStreetsAPIKey
    {
        /// <summary>
        /// Gets or sets the authentication identifier.
        /// </summary>
        /// <value>
        /// The authentication identifier.
        /// </value>
        public string AuthID { get; set; }

        /// <summary>
        /// Gets or sets the authentication token.
        /// </summary>
        /// <value>
        /// The authentication token.
        /// </value>
        public string AuthToken { get; set; }
    }
}<|MERGE_RESOLUTION|>--- conflicted
+++ resolved
@@ -67,15 +67,7 @@
             var request = new RestRequest( Method.POST );
             request.RequestFormat = DataFormat.Json;
             request.AddHeader( "Accept", "application/json" );
-<<<<<<< HEAD
-#if REVIEW_NET5_0_OR_GREATER
             request.AddJsonBody( payload );
-#else
-            request.AddBody( payload );
-#endif
-=======
-            request.AddJsonBody( payload );
->>>>>>> bfae48b3
             var response = client.Execute( request );
 
             if ( response.StatusCode == HttpStatusCode.OK )
@@ -146,15 +138,7 @@
                 var request = new RestRequest( Method.POST );
                 request.RequestFormat = DataFormat.Json;
                 request.AddHeader( "Accept", "application/json" );
-<<<<<<< HEAD
-#if REVIEW_NET5_0_OR_GREATER
                 request.AddJsonBody( payload );
-#else
-                request.AddBody( payload );
-#endif
-=======
-                request.AddJsonBody( payload );
->>>>>>> bfae48b3
                 var response = client.Execute( request );
 
                 if ( response.StatusCode == HttpStatusCode.OK )
