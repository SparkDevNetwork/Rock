﻿// <copyright>
// Copyright by the Spark Development Network
//
// Licensed under the Rock Community License (the "License");
// you may not use this file except in compliance with the License.
// You may obtain a copy of the License at
//
// http://www.rockrms.com/license
//
// Unless required by applicable law or agreed to in writing, software
// distributed under the License is distributed on an "AS IS" BASIS,
// WITHOUT WARRANTIES OR CONDITIONS OF ANY KIND, either express or implied.
// See the License for the specific language governing permissions and
// limitations under the License.
// </copyright>
//
using System;
using System.Collections.Concurrent;
using System.Collections.Generic;
using System.Linq;
using System.Threading.Tasks;
using System.Web;

using Rock;
using Rock.Core;
using Rock.Data;
using Rock.Model;
using Rock.Net.Geolocation;
using Rock.Web.Cache;
using Rock.Web.UI;

namespace Rock.Transactions
{
    /// <summary>
    /// Transaction that will insert <seealso cref="Rock.Model.Interaction">Interactions</seealso>. For example, Page Views.
    /// Ít will remain using the ITransaction interface and not be converted to a bus event yet
    /// </summary>
    public class InteractionTransaction : ITransaction
    {
        /// <summary>
        /// Keep a list of all the Interactions that have been queued up then insert them all at once 
        /// </summary>
        private static readonly ConcurrentQueue<InteractionTransactionInfo> InteractionInfoQueue = new ConcurrentQueue<InteractionTransactionInfo>();

        /// <summary>
        /// Initializes a new instance of the <see cref="Transactions.InteractionTransaction"/> class.
        /// </summary>
        /// <param name="channelMediumTypeValue">The channel medium type value.</param>
        /// <param name="channelEntity">The channel entity.</param>
        /// <param name="componentEntity">The component entity.</param>
        public InteractionTransaction( DefinedValueCache channelMediumTypeValue, IEntity channelEntity, IEntity componentEntity ) :
            this( channelMediumTypeValue, channelEntity, componentEntity, null )
        {
        }

        /// <summary>
        /// Initializes a new instance of the <see cref="InteractionTransaction"/> class.
        /// </summary>
        /// <param name="channelMediumTypeValue">The channel medium type value.</param>
        /// <param name="channelEntity">The channel entity.</param>
        /// <param name="componentEntity">The component entity.</param>
        public InteractionTransaction( DefinedValueCache channelMediumTypeValue, IEntityCache channelEntity, IEntityCache componentEntity ) :
            this( channelMediumTypeValue, channelEntity, componentEntity, null )
        {
        }

        /// <summary>
        /// Initializes a new instance of the <see cref="Transactions.InteractionTransaction"/> class.
        /// </summary>
        /// <param name="channelTypeMediumValue">The channel medium type value.</param>
        /// <param name="channelEntity">The channel entity.</param>
        /// <param name="componentEntity">The component entity.</param>
        /// <param name="info">
        /// The information about the <see cref="Interaction"/> object graph to be logged.
        /// In the case of conflicting values (i.e. channelEntity.Id vs info.ChannelEntityId), any values explicitly set on the <paramref name="info"/> parameter will take precedence.
        /// </param>
        public InteractionTransaction( DefinedValueCache channelTypeMediumValue, IEntity channelEntity, IEntity componentEntity, InteractionTransactionInfo info )
        {
            if ( channelTypeMediumValue == null || componentEntity == null )
            {
                return;
            }

            if ( info?.InteractionChannelId == default && channelEntity == null )
            {
                // we need either an InteractionChannelId or a channelEntity
                return;
            }

            // NOTE: Just in case this seem confusing, the EntityType of ChannelEntity tells us what the *component* entity type id is!
            var componentEntityTypeId = channelEntity?.TypeId;

            Initialize( channelTypeMediumValue.Id, channelEntity?.Id, channelEntity?.ToString(), componentEntityTypeId, componentEntity.Id, componentEntity.ToString(), info );
        }

        /// <summary>
        /// Initializes a new instance of the <see cref="InteractionTransaction" /> class.
        /// </summary>
        /// <param name="channelTypeMediumValue">The channel medium type value.</param>
        /// <param name="channelEntity">The channel entity.</param>
        /// <param name="componentEntityCache">The component entity cache.</param>
        /// <param name="info">The information about the <see cref="Interaction" /> object graph to be logged.
        /// In the case of conflicting values (i.e. channelEntity.Id vs info.ChannelEntityId), any values explicitly set on the <paramref name="info" /> parameter will take precedence.</param>
        public InteractionTransaction( DefinedValueCache channelTypeMediumValue, IEntityCache channelEntity, IEntityCache componentEntityCache, InteractionTransactionInfo info )
        {
            if ( channelTypeMediumValue == null || componentEntityCache == null )
            {
                return;
            }

            if ( info?.InteractionChannelId == default && channelEntity == null )
            {
                // we need either an InteractionChannelId or a channelEntity
                return;
            }

            // NOTE: Just in case this seem confusing, the EntityType of ChannelEntity tells us what the *component* entity type id is!
            var componentEntityTypeId = channelEntity?.CachedEntityTypeId;

            Initialize( channelTypeMediumValue.Id, channelEntity?.Id, channelEntity?.ToString(), componentEntityTypeId, componentEntityCache.Id, componentEntityCache.ToString(), info );
        }

        /// <summary>
        /// Initializes a new instance of the <see cref="InteractionTransaction" /> class.
        /// </summary>
        /// <param name="channelTypeMediumValue">The channel type medium value.</param>
        /// <param name="channelEntity">The channel entity.</param>
        /// <param name="componentEntityCache">The component entity cache.</param>
        /// <param name="info">The information.</param>
        public InteractionTransaction( DefinedValueCache channelTypeMediumValue, IEntity channelEntity, IEntityCache componentEntityCache, InteractionTransactionInfo info )
        {
            if ( channelTypeMediumValue == null || componentEntityCache == null )
            {
                return;
            }

            if ( info?.InteractionChannelId == default && channelEntity == null )
            {
                // we need either an InteractionChannelId or a channelEntity
                return;
            }

            // NOTE: Just in case this seem confusing, the EntityType of ChannelEntity tells us what the *component* entity type id is!
            var componentEntityTypeId = channelEntity?.TypeId;

            Initialize( channelTypeMediumValue.Id, channelEntity?.Id, channelEntity?.ToString(), componentEntityTypeId, componentEntityCache.Id, componentEntityCache.ToString(), info );
        }

        /// <summary>
        /// Initializes a new instance of the <see cref="InteractionTransaction"/> class.
        /// </summary>
        /// <param name="info">The information about the <see cref="Interaction"/> object graph to be logged.</param>
        public InteractionTransaction( InteractionTransactionInfo info )
        {
            Initialize( info );
        }

        /// <summary>
        /// Merge the supplied arguments, giving precedence to the info object for any conflicting values.
        /// </summary>
        /// <param name="channelTypeMediumValueId">The channel type medium value identifier.</param>
        /// <param name="channelEntityId">The channel entity identifier.</param>
        /// <param name="channelName">Name of the channel.</param>
        /// <param name="componentEntityTypeId">The component entity type identifier.</param>
        /// <param name="componentEntityId">The component entity identifier.</param>
        /// <param name="componentName">Name of the component.</param>
        /// <param name="info">The information about the <see cref="Interaction"/> object graph to be logged.</param>
        private void Initialize( int channelTypeMediumValueId, int? channelEntityId, string channelName, int? componentEntityTypeId, int componentEntityId, string componentName, InteractionTransactionInfo info )
        {
            info = info ?? new InteractionTransactionInfo();

            info.ChannelTypeMediumValueId = info.ChannelTypeMediumValueId > 0 ? info.ChannelTypeMediumValueId : channelTypeMediumValueId;
            info.ChannelEntityId = info.ChannelEntityId > 0 ? info.ChannelEntityId : channelEntityId;
            info.ChannelName = info.ChannelName.IsNotNullOrWhiteSpace() ? info.ChannelName : channelName;
            info.ComponentEntityTypeId = info.ComponentEntityTypeId > 0 ? info.ComponentEntityTypeId : componentEntityTypeId;
            info.ComponentEntityId = info.ComponentEntityId > 0 ? info.ComponentEntityId : componentEntityId;
            info.ComponentName = info.ComponentName.IsNotNullOrWhiteSpace() ? info.ComponentName : componentName;

            Initialize( info );
        }

        /// <summary>
        /// Further configure this info object based on the options specified by the caller, then enqueue it for bulk insertion.
        /// </summary>
        private void Initialize( InteractionTransactionInfo info )
        {
            if ( info == null )
            {
                return;
            }

            info.Initialize( InteractionInfoQueue );
        }

        /// <summary>
        /// Execute method to write transaction to the database.
        /// </summary>
        public void Execute()
        {
            // Dequeue any interactions that have been queued and not processed up to this point.
            var interactionTransactionInfos = new List<InteractionTransactionInfo>();
            while ( InteractionInfoQueue.TryDequeue( out InteractionTransactionInfo interactionTransactionInfo ) )
            {
                interactionTransactionInfos.Add( interactionTransactionInfo );
            }

            if ( !interactionTransactionInfos.Any() )
            {
                // If all the interactions have been processed, exit.
                return;
            }

            // Get the distinct list of user agent strings within the interactions to be logged.
            var userAgentsLookup = interactionTransactionInfos.Where( a => a.UserAgent.IsNotNullOrWhiteSpace() ).Select( a => a.UserAgent ).Distinct().ToList().ToDictionary( a => a, v => InteractionDeviceType.GetClientType( v ) );

            // Include/exclude crawlers based on caller input.
            interactionTransactionInfos = interactionTransactionInfos.Where( a => a.LogCrawlers || a.UserAgent.IsNullOrWhiteSpace() || userAgentsLookup.GetValueOrNull( a.UserAgent ) != "Crawler" ).ToList();

            if ( !interactionTransactionInfos.Any() )
            {
                // If there aren't interactions after considering whether to remove crawlers, exit.
                return;
            }

            using ( var rockContext = new RockContext() )
            {
                LogInteractions( interactionTransactionInfos, rockContext );
            }
        }

        /// <summary>
        /// Logs the interactions.
        /// </summary>
        /// <param name="interactionTransactionInfos">The interaction transaction infos to process.</param>
        /// <param name="rockContext">The rock context.</param>
        private void LogInteractions( List<InteractionTransactionInfo> interactionTransactionInfos, RockContext rockContext )
        {
            List<Interaction> interactionsToInsert = new List<Interaction>();

            var interactionService = new InteractionService( rockContext );

            foreach ( var info in interactionTransactionInfos.Where( a => a.InteractionComponentId.HasValue ) )
            {
<<<<<<< HEAD
                var interaction = interactionService.CreateInteraction( new InteractionInfo( info ) );
=======
                /*
                 * 2020-06-29 - JH
                 *
                 * The 'CreateInteraction(...)' method called below sets the following properties on the Interaction object:
                 *
                 * - InteractionComponentId
                 * - InteractionDateTime (but with the wrong value)
                 * - InteractionSessionId
                 * - Source
                 * - Medium
                 * - Campaign
                 * - Content
                 * - Term
                 */
                var interaction = interactionService.CreateInteraction( info.InteractionComponentId.Value, info.UserAgent, info.InteractionData, info.IPAddress, info.BrowserSessionId );

                // The rest of the properties need to be manually set.
                interaction.EntityId = info.InteractionEntityId;
                interaction.Operation = info.InteractionOperation.IsNotNullOrWhiteSpace() ? info.InteractionOperation.Trim() : "View";
                interaction.InteractionSummary = info.InteractionSummary?.Trim();
                interaction.PersonAliasId = info.PersonAliasId;
                interaction.InteractionDateTime = info.InteractionDateTime;
                interaction.InteractionTimeToServe = info.InteractionTimeToServe;
                interaction.RelatedEntityTypeId = info.InteractionRelatedEntityTypeId;
                interaction.RelatedEntityId = info.InteractionRelatedEntityId;
                interaction.ChannelCustom1 = info.InteractionChannelCustom1?.Trim();
                interaction.ChannelCustom2 = info.InteractionChannelCustom2?.Trim();
                interaction.ChannelCustomIndexed1 = info.InteractionChannelCustomIndexed1?.Trim();
                interaction.Content = interaction.Content ?? info.InteractionContent?.Trim();
                interaction.Term = interaction.Term ?? info.InteractionTerm?.Trim();
                interaction.InteractionLength = info.InteractionLength;
                interaction.InteractionEndDateTime = info.InteractionEndDateTime;

                interaction.SetUtmSource( interaction.Source.IsNotNullOrWhiteSpace() ? interaction.Source : info.InteractionSource );
                interaction.SetUtmMedium( interaction.Medium.IsNotNullOrWhiteSpace() ? interaction.Medium : info.InteractionMedium );
                interaction.SetUtmCampaign( interaction.Campaign.IsNotNullOrWhiteSpace() ? interaction.Campaign : info.InteractionCampaign );

                interaction.SetInteractionData( info.InteractionData?.Trim() );
>>>>>>> c6b30200
                interactionsToInsert.Add( interaction );
            }

            rockContext.BulkInsert( interactionsToInsert );

            // This logic is normally handled in the Interaction.PostSave method, but since the BulkInsert bypasses those
            // model hooks, streaks need to be updated here. Also, it is not necessary for this logic to complete before this
            // transaction can continue processing and exit, so update the streak using a task.

            // Only launch this task if there are StreakTypes configured that have interactions. Otherwise several
            // database calls are made only to find out there are no streak types defined.
            if ( StreakTypeCache.All().Any( s => s.IsInteractionRelated ) )
            {
                // Ids do not exit for the interactions in the collection since they were bulk imported.
                // Read their ids from their guids and append the id.
                var insertedGuids = interactionsToInsert.Select( i => i.Guid ).ToList();

                var interactionIds = new InteractionService( new RockContext() ).Queryable()
                                        .Where( i => insertedGuids.Contains( i.Guid ) )
                                        .Select( i => new { i.Id, i.Guid } )
                                        .ToList();

                foreach ( var interactionId in interactionIds )
                {
                    var interaction = interactionsToInsert.Where( i => i.Guid == interactionId.Guid ).FirstOrDefault();
                    if ( interaction != null )
                    {
                        interaction.Id = interactionId.Id;
                    }
                }

                // Launch task
                interactionsToInsert.ForEach( i => Task.Run( () => StreakTypeService.HandleInteractionRecord( i.Id ) ) );
            }
        }
    }

    /// <summary>
    /// A class to represent the information about the <see cref="Interaction"/> object graph to be logged.
    /// </summary>
    public class InteractionTransactionInfo
    {
        #region InteractionChannel Properties

        /// <inheritdoc cref="InteractionChannel.Name"/>
        public string ChannelName { get; set; }

        /// <inheritdoc cref="InteractionChannel.ComponentEntityTypeId"/>
        public int? ComponentEntityTypeId { get; set; }

        /// <inheritdoc cref="InteractionChannel.InteractionEntityTypeId"/>
        public int? InteractionEntityTypeId { get; set; }

        /// <inheritdoc cref="InteractionChannel.ChannelEntityId"/>
        public int? ChannelEntityId { get; set; }

        /// <inheritdoc cref="InteractionChannel.ChannelTypeMediumValueId"/>
        public int? ChannelTypeMediumValueId { get; set; }

        #endregion InteractionChannel Properties

        #region InteractionComponent Properties

        /// <inheritdoc cref="InteractionComponent.Name"/>
        public string ComponentName { get; set; }

        /// <summary>
        /// <inheritdoc cref="InteractionComponent.InteractionChannelId"/>
        /// </summary>
        /// <remarks>
        /// If this is not set, it will be determined from <seealso cref="InteractionChannelCache.GetChannelIdByTypeIdAndEntityId"/>
        /// </remarks>
        /// <value>
        /// The interaction channel identifier.
        /// </value>
        public int InteractionChannelId { get; set; }

        /// <inheritdoc cref="InteractionComponent.EntityId"/>
        public int? ComponentEntityId { get; set; }

        #endregion InteractionComponent Properties

        #region InteractionSession Properties

        /// <inheritdoc cref="InteractionSession.IpAddress"/>
        /// <remarks>
        /// If this is not specified, it will be determined from <see cref="RockPage.GetClientIpAddress()"/>
        /// </remarks>
        public string IPAddress { get; set; }

        /// <summary>
        /// The <c>RockSessionId</c> (Guid) (set in Global.Session_Start)
        /// </summary>
        /// <remarks>
        /// This usually doesn't need to be set, the default is the RockSessionId.
        /// </remarks>
        /// <value>
        /// The browser session identifier.
        /// </value>
        public Guid? BrowserSessionId { get; set; }

        #endregion InteractionSession Properties

        #region InteractionSessionLocation Properties

        /// <inheritdoc cref="IpGeolocation.IpAddress"/>
        public string GeolocationIpAddress { get; set; }

        /// <inheritdoc cref="InteractionSessionLocation.LookupDateTime"/>
        public DateTime? GeolocationLookupDateTime { get; set; }

        /// <inheritdoc cref="IpGeolocation.City"/>
        public string City { get; set; }

        /// <inheritdoc cref="IpGeolocation.RegionName"/>
        public string RegionName { get; set; }

        /// <inheritdoc cref="InteractionSessionLocation.RegionCode"/>
        public string RegionCode { get; set; }

        /// <inheritdoc cref="InteractionSessionLocation.RegionValueId"/>
        public int? RegionValueId { get; set; }

        /// <inheritdoc cref="InteractionSessionLocation.CountryCode"/>
        public string CountryCode { get; set; }

        /// <inheritdoc cref="InteractionSessionLocation.CountryValueId"/>
        public int? CountryValueId { get; set; }

        /// <inheritdoc cref="InteractionSessionLocation.PostalCode"/>
        public string PostalCode { get; set; }

        /// <inheritdoc cref="IpGeolocation.Latitude"/>
        public double? Latitude { get; set; }

        /// <inheritdoc cref="IpGeolocation.Longitude"/>
        public double? Longitude { get; set; }

        #endregion InteractionSessionLocation Properties

        #region InteractionDeviceType Properties

        /// <summary>
        /// The UserAgent value that will used for the Interaction.
        /// </summary>
        /// <remarks>
        /// If this is not specified, it will be determined from the current <see cref="HttpRequest"/>.
        /// </remarks>
        /// <value>
        /// The user agent.
        /// </value>
        public string UserAgent { get; set; }

        #endregion InteractionDeviceType Properties

        #region Interaction Properties

        /// <inheritdoc cref="Interaction.InteractionDateTime"/>
        /// <remarks>
        /// If this is not specified, <see cref="RockDateTime.Now"/> will be used.
        /// </remarks>
        public DateTime InteractionDateTime { get; set; } = RockDateTime.Now;

        /// <inheritdoc cref="Interaction.InteractionLength"/>
        public double? InteractionLength { get; set; }

        /// <inheritdoc cref="Interaction.InteractionEndDateTime"/>
        public DateTime? InteractionEndDateTime { get; set; }

        /// <inheritdoc cref="Interaction.Operation"/>
        /// <remarks>
        /// If this is not specified, it will set to 'View'.
        /// </remarks>
        public string InteractionOperation { get; set; }

        /// <inheritdoc cref="Interaction.InteractionComponentId"/>
        /// <remarks>
        /// This will be determined automatically from <seealso cref="InteractionComponentCache.GetComponentIdByChannelIdAndEntityId"/> 
        /// </remarks>
        public int? InteractionComponentId { get; private set; }

        /// <inheritdoc cref="Interaction.EntityId"/>
        public int? InteractionEntityId { get; set; }

        /// <summary>
        /// The PersonAliasId that will be saved to <seealso cref="Interaction.PersonAliasId"/>.
        /// </summary>
        /// <remarks>
        /// If this is not specified, it will be determined from <see cref="RockPage.CurrentPersonAliasId"/> or <see cref="RockPage.CurrentVisitor"/>.
        /// </remarks>
        /// <value>The person alias identifier.</value>
        public int? PersonAliasId { get; set; }

        /// <inheritdoc cref="Interaction.InteractionSummary"/>
        /// <remarks>
        /// If this is not set, it will be determined from <see cref="RockPage.BrowserTitle"/> or <see cref="RockPage.Title"/>.
        /// </remarks>
        public string InteractionSummary { get; set; }

        /// <inheritdoc cref="Interaction.InteractionData"/>
        /// <remarks>
        /// If this is not specified, it be determined from current request's URL.
        /// </remarks>
        public string InteractionData { get; set; }

        /// <inheritdoc cref="Interaction.RelatedEntityTypeId"/>
        public int? InteractionRelatedEntityTypeId { get; set; }

        /// <inheritdoc cref="Interaction.RelatedEntityId"/>
        public int? InteractionRelatedEntityId { get; set; }

        /// <inheritdoc cref="Interaction.ChannelCustom1"/>
        public string InteractionChannelCustom1 { get; set; }

        /// <inheritdoc cref="Interaction.ChannelCustom2"/>
        public string InteractionChannelCustom2 { get; set; }

        /// <inheritdoc cref="Interaction.ChannelCustomIndexed1"/>
        public string InteractionChannelCustomIndexed1 { get; set; }

        /// <inheritdoc cref="Interaction.InteractionTimeToServe"/>
        public double? InteractionTimeToServe { get; set; }

        /// <inheritdoc cref="Interaction.Source"/>
        public string InteractionSource { get; set; }

        /// <inheritdoc cref="Interaction.Medium"/>
        public string InteractionMedium { get; set; }

        /// <inheritdoc cref="Interaction.Campaign"/>
        public string InteractionCampaign { get; set; }

        /// <inheritdoc cref="Interaction.Content"/>
        public string InteractionContent { get; set; }

        /// <inheritdoc cref="Interaction.Term"/>
        public string InteractionTerm { get; set; }

        #endregion

        #region Helper Properties

        /// <summary>
        /// Gets or sets a value indicating whether [get values from HTTP request].
        /// </summary>
        /// <value>
        ///   <c>true</c> if [get values from HTTP request]; otherwise, <c>false</c>.
        /// </value>
        public bool GetValuesFromHttpRequest { get; set; } = true;

        /// <summary>
        /// Gets or sets a value indicating whether [log crawlers].
        /// </summary>
        /// <value>
        ///   <c>true</c> if [log crawlers]; otherwise, <c>false</c>.
        /// </value>
        public bool LogCrawlers { get; set; }

        #endregion Helper Properties

        /// <summary>
        /// Further configure this info object based on the options specified by the caller, then enqueue it to be bulk inserted.
        /// </summary>
        /// <param name="queue">The <see cref="ConcurrentQueue{InterationInfo}"/> into which this info object should be enqueued.</param>
        public void Initialize( ConcurrentQueue<InteractionTransactionInfo> queue )
        {
            RockPage rockPage = null;
            HttpRequest request = null;

            if ( this.GetValuesFromHttpRequest )
            {
                try
                {
                    rockPage = HttpContext.Current?.Handler as RockPage;
                }
                catch
                {
                    rockPage = null;
                }

                try
                {
                    if ( rockPage != null )
                    {
                        request = rockPage.Request;
                    }
                    else if ( HttpContext.Current != null )
                    {
                        request = HttpContext.Current.Request;
                    }
                }
                catch
                {
                    // Intentionally ignore exception (.Request will throw an exception instead of simply returning null if it isn't available).
                }
            }

            // Fall back to values from the HTTP request if specified by the caller AND the values weren't explicitly set on the info object:
            // (The rockPage and request variables will only be defined if this.GetValuesFromHttpRequest was true.)

            this.InteractionData = this.InteractionData ?? request?.UrlProxySafe().ToString();
            this.UserAgent = this.UserAgent ?? request?.UserAgent;

            try
            {
                this.IPAddress = this.IPAddress ?? RockPage.GetClientIpAddress();
            }
            catch
            {
                this.IPAddress = string.Empty;
            }

            this.BrowserSessionId = this.BrowserSessionId ?? rockPage?.Session["RockSessionId"]?.ToString().AsGuidOrNull();

            this.PersonAliasId = this.PersonAliasId ?? rockPage?.CurrentPersonAliasId ?? rockPage?.CurrentVisitor?.Id;

            // Make sure we don't exceed this field's character limit.
            this.InteractionOperation = EnforceLengthLimitation( this.InteractionOperation, 25 );

            if ( this.InteractionSummary.IsNullOrWhiteSpace() )
            {
                // If InteractionSummary was not specified, use the Page title.
                var title = string.Empty;
                if ( rockPage != null )
                {
                    if ( rockPage.BrowserTitle.IsNotNullOrWhiteSpace() )
                    {
                        title = rockPage.BrowserTitle;
                    }
                    else
                    {
                        title = rockPage.PageTitle;
                    }
                }

                // Remove the site name from the title.
                if ( title?.Contains( "|" ) == true )
                {
                    title = title.Substring( 0, title.LastIndexOf( '|' ) ).Trim();
                }

                this.InteractionSummary = title;
            }

            // Make sure we don't exceed these fields' character limit.
            this.InteractionSummary = EnforceLengthLimitation( this.InteractionSummary, 500 );
            this.InteractionChannelCustom1 = EnforceLengthLimitation( this.InteractionChannelCustom1, 500 );
            this.InteractionChannelCustom2 = EnforceLengthLimitation( this.InteractionChannelCustom2, 2000 );
            this.InteractionChannelCustomIndexed1 = EnforceLengthLimitation( this.InteractionChannelCustomIndexed1, 500 );
            this.InteractionSource = EnforceLengthLimitation( this.InteractionSource, 25 );
            this.InteractionMedium = EnforceLengthLimitation( this.InteractionMedium, 25 );
            this.InteractionCampaign = EnforceLengthLimitation( this.InteractionCampaign, 50 );
            this.InteractionContent = EnforceLengthLimitation( this.InteractionContent, 50 );
            this.InteractionTerm = EnforceLengthLimitation( this.InteractionTerm, 50 );

            // Get existing (or create new) interaction channel and interaction component for this interaction.
            if ( this.InteractionChannelId == default )
            {
                if ( this.ChannelName != null && this.ChannelEntityId == null )
                {
                    // If channel name is specified and entity is not, get the channel by name.
                    this.InteractionChannelId = InteractionChannelCache.GetOrCreateChannelIdByName( this.ChannelTypeMediumValueId.GetValueOrDefault(), this.ChannelName, this.ComponentEntityTypeId, this.InteractionEntityTypeId );
                }
                else
                {
                    this.InteractionChannelId = InteractionChannelCache.GetChannelIdByTypeIdAndEntityId( this.ChannelTypeMediumValueId, this.ChannelEntityId, this.ChannelName, this.ComponentEntityTypeId, this.InteractionEntityTypeId );
                }
            }

            if ( this.ComponentName != null && this.ComponentEntityId == null )
            {
                this.InteractionComponentId = InteractionComponentCache.GetOrCreateComponentIdByName( this.InteractionChannelId, this.ComponentName );
            }
            else
            {
                this.InteractionComponentId = InteractionComponentCache.GetComponentIdByChannelIdAndEntityId( this.InteractionChannelId, this.ComponentEntityId, this.ComponentName );
            }

            queue.Enqueue( this );
        }

        /// <summary>
        /// Enforces the length limitation.
        /// </summary>
        /// <param name="input">The input.</param>
        /// <param name="limit">The limit.</param>
        /// <returns></returns>
        private string EnforceLengthLimitation( string input, int limit )
        {
            input = input?.Trim();

            if ( input != null && input.Length > limit )
            {
                return input.LeftWithEllipsis( limit - 1 );
            }

            return input;
        }
    }
}<|MERGE_RESOLUTION|>--- conflicted
+++ resolved
@@ -241,48 +241,12 @@
 
             foreach ( var info in interactionTransactionInfos.Where( a => a.InteractionComponentId.HasValue ) )
             {
-<<<<<<< HEAD
                 var interaction = interactionService.CreateInteraction( new InteractionInfo( info ) );
-=======
-                /*
-                 * 2020-06-29 - JH
-                 *
-                 * The 'CreateInteraction(...)' method called below sets the following properties on the Interaction object:
-                 *
-                 * - InteractionComponentId
-                 * - InteractionDateTime (but with the wrong value)
-                 * - InteractionSessionId
-                 * - Source
-                 * - Medium
-                 * - Campaign
-                 * - Content
-                 * - Term
-                 */
-                var interaction = interactionService.CreateInteraction( info.InteractionComponentId.Value, info.UserAgent, info.InteractionData, info.IPAddress, info.BrowserSessionId );
-
-                // The rest of the properties need to be manually set.
-                interaction.EntityId = info.InteractionEntityId;
-                interaction.Operation = info.InteractionOperation.IsNotNullOrWhiteSpace() ? info.InteractionOperation.Trim() : "View";
-                interaction.InteractionSummary = info.InteractionSummary?.Trim();
-                interaction.PersonAliasId = info.PersonAliasId;
-                interaction.InteractionDateTime = info.InteractionDateTime;
-                interaction.InteractionTimeToServe = info.InteractionTimeToServe;
-                interaction.RelatedEntityTypeId = info.InteractionRelatedEntityTypeId;
-                interaction.RelatedEntityId = info.InteractionRelatedEntityId;
-                interaction.ChannelCustom1 = info.InteractionChannelCustom1?.Trim();
-                interaction.ChannelCustom2 = info.InteractionChannelCustom2?.Trim();
-                interaction.ChannelCustomIndexed1 = info.InteractionChannelCustomIndexed1?.Trim();
-                interaction.Content = interaction.Content ?? info.InteractionContent?.Trim();
-                interaction.Term = interaction.Term ?? info.InteractionTerm?.Trim();
-                interaction.InteractionLength = info.InteractionLength;
-                interaction.InteractionEndDateTime = info.InteractionEndDateTime;
 
                 interaction.SetUtmSource( interaction.Source.IsNotNullOrWhiteSpace() ? interaction.Source : info.InteractionSource );
                 interaction.SetUtmMedium( interaction.Medium.IsNotNullOrWhiteSpace() ? interaction.Medium : info.InteractionMedium );
                 interaction.SetUtmCampaign( interaction.Campaign.IsNotNullOrWhiteSpace() ? interaction.Campaign : info.InteractionCampaign );
 
-                interaction.SetInteractionData( info.InteractionData?.Trim() );
->>>>>>> c6b30200
                 interactionsToInsert.Add( interaction );
             }
 
