﻿// <copyright>
// Copyright by the Spark Development Network
//
// Licensed under the Rock Community License (the "License");
// you may not use this file except in compliance with the License.
// You may obtain a copy of the License at
//
// http://www.rockrms.com/license
//
// Unless required by applicable law or agreed to in writing, software
// distributed under the License is distributed on an "AS IS" BASIS,
// WITHOUT WARRANTIES OR CONDITIONS OF ANY KIND, either express or implied.
// See the License for the specific language governing permissions and
// limitations under the License.
// </copyright>
//
using System;
using System.Collections.Concurrent;
using System.Collections.Generic;
using System.Linq;
using System.Threading.Tasks;
using System.Web;

using Rock;
using Rock.Data;
using Rock.Model;
using Rock.Web.Cache;
using Rock.Web.UI;

namespace Rock.Transactions
{
    /// <summary>
    /// Transaction that will insert <seealso cref="Rock.Model.Interaction">Interactions</seealso>. For example, Page Views.
    /// Ít will remain using the ITransaction interface and not be converted to a bus event yet
    /// </summary>
    public class InteractionTransaction : ITransaction
    {
        /// <summary>
        /// Keep a list of all the Interactions that have been queued up then insert them all at once 
        /// </summary>
        private static readonly ConcurrentQueue<InteractionTransactionInfo> InteractionInfoQueue = new ConcurrentQueue<InteractionTransactionInfo>();

        /// <summary>
        /// Optional: Gets or sets the interaction summary. Leave null to use the Page Browser Title or Page Title
        /// </summary>
        /// <value>
        /// The interaction summary.
        /// </value>
        [Obsolete( "Use a constructor that takes InteractionTransactionInfo." )]
        [RockObsolete( "1.11" )]
        public string InteractionSummary { get; set; }

        /// <summary>
        /// Gets or sets a value the Interaction should get logged when the page is viewed by the crawler (default False)
        /// </summary>
        /// <value>
        ///   <c>true</c> if [log crawlers]; otherwise, <c>false</c>.
        /// </value>
        [Obsolete( "Use a constructor that takes InteractionTransactionInfo." )]
        [RockObsolete( "1.11" )]
        public bool LogCrawlers { get; set; } = false;

        /// <summary>
        /// Gets or sets the current person alias identifier.
        /// </summary>
        /// <value>
        /// The current person alias identifier.
        /// </value>
        [Obsolete( "Use a constructor that takes InteractionTransactionInfo." )]
        [RockObsolete( "1.11" )]
        public int? CurrentPersonAliasId { get; set; }

        /// <summary>
        /// Initializes a new instance of the <see cref="Transactions.InteractionTransaction"/> class.
        /// </summary>
        /// <param name="channelMediumTypeValue">The channel medium type value.</param>
        /// <param name="channelEntity">The channel entity.</param>
        /// <param name="componentEntity">The component entity.</param>
        public InteractionTransaction( DefinedValueCache channelMediumTypeValue, IEntity channelEntity, IEntity componentEntity ) :
            this( channelMediumTypeValue, channelEntity, componentEntity, null )
        {
        }

        /// <summary>
        /// Initializes a new instance of the <see cref="InteractionTransaction"/> class.
        /// </summary>
        /// <param name="channelMediumTypeValue">The channel medium type value.</param>
        /// <param name="channelEntity">The channel entity.</param>
        /// <param name="componentEntity">The component entity.</param>
        public InteractionTransaction( DefinedValueCache channelMediumTypeValue, IEntityCache channelEntity, IEntityCache componentEntity ) :
            this( channelMediumTypeValue, channelEntity, componentEntity, null )
        {
        }

        /// <summary>
        /// Initializes a new instance of the <see cref="Transactions.InteractionTransaction"/> class.
        /// </summary>
        /// <param name="channelTypeMediumValue">The channel medium type value.</param>
        /// <param name="channelEntity">The channel entity.</param>
        /// <param name="componentEntity">The component entity.</param>
        /// <param name="info">
        /// The information about the <see cref="Interaction"/> object graph to be logged.
        /// In the case of conflicting values (i.e. channelEntity.Id vs info.ChannelEntityId), any values explicitly set on the <paramref name="info"/> parameter will take precedence.
        /// </param>
        public InteractionTransaction( DefinedValueCache channelTypeMediumValue, IEntity channelEntity, IEntity componentEntity, InteractionTransactionInfo info )
        {
            if ( channelTypeMediumValue == null || componentEntity == null )
            {
                return;
            }

            if ( info?.InteractionChannelId == default && channelEntity == null )
            {
                // we need either an InteractionChannelId or a channelEntity
                return;
            }

            // NOTE: Just in case this seem confusing, the EntityType of ChannelEntity tells us what the *component* entity type id is!
            var componentEntityTypeId = channelEntity?.TypeId;

            Initialize( channelTypeMediumValue.Id, channelEntity?.Id, channelEntity?.ToString(), componentEntityTypeId, componentEntity.Id, componentEntity.ToString(), info );
        }

        /// <summary>
        /// Initializes a new instance of the <see cref="InteractionTransaction" /> class.
        /// </summary>
        /// <param name="channelTypeMediumValue">The channel medium type value.</param>
        /// <param name="channelEntity">The channel entity.</param>
        /// <param name="componentEntityCache">The component entity cache.</param>
        /// <param name="info">The information about the <see cref="Interaction" /> object graph to be logged.
        /// In the case of conflicting values (i.e. channelEntity.Id vs info.ChannelEntityId), any values explicitly set on the <paramref name="info" /> parameter will take precedence.</param>
        public InteractionTransaction( DefinedValueCache channelTypeMediumValue, IEntityCache channelEntity, IEntityCache componentEntityCache, InteractionTransactionInfo info )
        {
            if ( channelTypeMediumValue == null || componentEntityCache == null )
            {
                return;
            }

            if ( info?.InteractionChannelId == default && channelEntity == null )
            {
                // we need either an InteractionChannelId or a channelEntity
                return;
            }

            // NOTE: Just in case this seem confusing, the EntityType of ChannelEntity tells us what the *component* entity type id is!
            var componentEntityTypeId = channelEntity?.CachedEntityTypeId;

            Initialize( channelTypeMediumValue.Id, channelEntity?.Id, channelEntity?.ToString(), componentEntityTypeId, componentEntityCache.Id, componentEntityCache.ToString(), info );
        }

        /// <summary>
        /// Initializes a new instance of the <see cref="InteractionTransaction" /> class.
        /// </summary>
        /// <param name="channelTypeMediumValue">The channel type medium value.</param>
        /// <param name="channelEntity">The channel entity.</param>
        /// <param name="componentEntityCache">The component entity cache.</param>
        /// <param name="info">The information.</param>
        public InteractionTransaction( DefinedValueCache channelTypeMediumValue, IEntity channelEntity, IEntityCache componentEntityCache, InteractionTransactionInfo info )
        {
            if ( channelTypeMediumValue == null || componentEntityCache == null )
            {
                return;
            }

            if ( info?.InteractionChannelId == default && channelEntity == null )
            {
                // we need either an InteractionChannelId or a channelEntity
                return;
            }

            // NOTE: Just in case this seem confusing, the EntityType of ChannelEntity tells us what the *component* entity type id is!
            var componentEntityTypeId = channelEntity?.TypeId;

            Initialize( channelTypeMediumValue.Id, channelEntity?.Id, channelEntity?.ToString(), componentEntityTypeId, componentEntityCache.Id, componentEntityCache.ToString(), info );
        }

        /// <summary>
        /// Initializes a new instance of the <see cref="InteractionTransaction"/> class.
        /// </summary>
        /// <param name="info">The information about the <see cref="Interaction"/> object graph to be logged.</param>
        public InteractionTransaction( InteractionTransactionInfo info )
        {
            Initialize( info );
        }

        /// <summary>
        /// Merge the supplied arguments, giving precedence to the info object for any conflicting values.
        /// </summary>
        /// <param name="channelTypeMediumValueId">The channel type medium value identifier.</param>
        /// <param name="channelEntityId">The channel entity identifier.</param>
        /// <param name="channelName">Name of the channel.</param>
        /// <param name="componentEntityTypeId">The component entity type identifier.</param>
        /// <param name="componentEntityId">The component entity identifier.</param>
        /// <param name="componentName">Name of the component.</param>
        /// <param name="info">The information about the <see cref="Interaction"/> object graph to be logged.</param>
        private void Initialize( int channelTypeMediumValueId, int? channelEntityId, string channelName, int? componentEntityTypeId, int componentEntityId, string componentName, InteractionTransactionInfo info )
        {
            info = info ?? new InteractionTransactionInfo();

            info.ChannelTypeMediumValueId = info.ChannelTypeMediumValueId > 0 ? info.ChannelTypeMediumValueId : channelTypeMediumValueId;
            info.ChannelEntityId = info.ChannelEntityId > 0 ? info.ChannelEntityId : channelEntityId;
            info.ChannelName = info.ChannelName.IsNotNullOrWhiteSpace() ? info.ChannelName : channelName;
            info.ComponentEntityTypeId = info.ComponentEntityTypeId > 0 ? info.ComponentEntityTypeId : componentEntityTypeId;
            info.ComponentEntityId = info.ComponentEntityId > 0 ? info.ComponentEntityId : componentEntityId;
            info.ComponentName = info.ComponentName.IsNotNullOrWhiteSpace() ? info.ComponentName : componentName;

            Initialize( info );
        }

        /// <summary>
        /// Further configure this info object based on the options specified by the caller, then enqueue it for bulk insertion.
        /// </summary>
        private void Initialize( InteractionTransactionInfo info )
        {
            if ( info == null )
            {
                return;
            }

            info.Initialize( InteractionInfoQueue );
        }

        /// <summary>
        /// Execute method to write transaction to the database.
        /// </summary>
        public void Execute()
        {
            // Dequeue any interactions that have been queued and not processed up to this point.
            var interactionTransactionInfos = new List<InteractionTransactionInfo>();
            while ( InteractionInfoQueue.TryDequeue( out InteractionTransactionInfo interactionTransactionInfo ) )
            {
                interactionTransactionInfos.Add( interactionTransactionInfo );
            }

            if ( !interactionTransactionInfos.Any() )
            {
                // If all the interactions have been processed, exit.
                return;
            }

            // Get the distinct list of user agent strings within the interactions to be logged.
            var userAgentsLookup = interactionTransactionInfos.Where( a => a.UserAgent.IsNotNullOrWhiteSpace() ).Select( a => a.UserAgent ).Distinct().ToList().ToDictionary( a => a, v => InteractionDeviceType.GetClientType( v ) );

            // Include/exclude crawlers based on caller input.
            interactionTransactionInfos = interactionTransactionInfos.Where( a => a.LogCrawlers || a.UserAgent.IsNullOrWhiteSpace() || userAgentsLookup.GetValueOrNull( a.UserAgent ) != "Crawler" ).ToList();

            if ( !interactionTransactionInfos.Any() )
            {
                // If there aren't interactions after considering whether to remove crawlers, exit.
                return;
            }

            using ( var rockContext = new RockContext() )
            {
                LogInteractions( interactionTransactionInfos, rockContext );
            }
        }

        /// <summary>
        /// Logs the interactions.
        /// </summary>
        /// <param name="interactionTransactionInfos">The interaction transaction infos to process.</param>
        /// <param name="rockContext">The rock context.</param>
        private void LogInteractions( List<InteractionTransactionInfo> interactionTransactionInfos, RockContext rockContext )
        {
            List<Interaction> interactionsToInsert = new List<Interaction>();

            var interactionService = new InteractionService( rockContext );

            foreach ( var info in interactionTransactionInfos.Where( a => a.InteractionComponentId.HasValue ) )
            {
                /*
                 * 2020-06-29 - JH
                 *
                 * The 'CreateInteraction(...)' method called below sets the following properties on the Interaction object:
                 *
                 * - InteractionComponentId
                 * - InteractionDateTime (but with the wrong value)
                 * - InteractionSessionId
                 * - Source
                 * - Medium
                 * - Campaign
                 * - Content
                 * - Term
                 */
                var interaction = interactionService.CreateInteraction( info.InteractionComponentId.Value, info.UserAgent, info.InteractionData, info.IPAddress, info.BrowserSessionId );

                // The rest of the properties need to be manually set.
                interaction.EntityId = info.InteractionEntityId;
                interaction.Operation = info.InteractionOperation.IsNotNullOrWhiteSpace() ? info.InteractionOperation.Trim() : "View";
                interaction.InteractionSummary = info.InteractionSummary?.Trim();
                interaction.PersonAliasId = info.PersonAliasId;
                interaction.InteractionDateTime = info.InteractionDateTime;
                interaction.InteractionTimeToServe = info.InteractionTimeToServe;
                interaction.RelatedEntityTypeId = info.InteractionRelatedEntityTypeId;
                interaction.RelatedEntityId = info.InteractionRelatedEntityId;
                interaction.ChannelCustom1 = info.InteractionChannelCustom1?.Trim();
                interaction.ChannelCustom2 = info.InteractionChannelCustom2?.Trim();
                interaction.ChannelCustomIndexed1 = info.InteractionChannelCustomIndexed1?.Trim();
                interaction.Source = interaction.Source ?? info.InteractionSource?.Trim();
                interaction.Medium = interaction.Medium ?? info.InteractionMedium?.Trim();
                interaction.Campaign = interaction.Campaign ?? info.InteractionCampaign?.Trim();
                interaction.Content = interaction.Content ?? info.InteractionContent?.Trim();
                interaction.Term = interaction.Term ?? info.InteractionTerm?.Trim();
                interaction.InteractionLength = info.InteractionLength;
                interaction.InteractionEndDateTime = info.InteractionEndDateTime;

                interaction.SetInteractionData( info.InteractionData?.Trim() );
                interactionsToInsert.Add( interaction );
            }

            rockContext.BulkInsert( interactionsToInsert );

            // This logic is normally handled in the Interaction.PostSave method, but since the BulkInsert bypasses those
            // model hooks, streaks need to be updated here. Also, it is not necessary for this logic to complete before this
            // transaction can continue processing and exit, so update the streak using a task.

            // Only launch this task if there are StreakTypes configured that have interactions. Otherwise several
            // database calls are made only to find out there are no streak types defined.
            if ( StreakTypeCache.All().Any( s => s.IsInteractionRelated ) )
            {
                // Ids do not exit for the interactions in the collection since they were bulk imported.
                // Read their ids from their guids and append the id.
                var insertedGuids = interactionsToInsert.Select( i => i.Guid ).ToList();

                var interactionIds = new InteractionService( new RockContext() ).Queryable()
                                        .Where( i => insertedGuids.Contains( i.Guid ) )
                                        .Select( i => new { i.Id, i.Guid } )
                                        .ToList();

                foreach ( var interactionId in interactionIds )
                {
                    var interaction = interactionsToInsert.Where( i => i.Guid == interactionId.Guid ).FirstOrDefault();
                    if ( interaction != null )
                    {
                        interaction.Id = interactionId.Id;
                    }
                }

                // Launch task
                interactionsToInsert.ForEach( i => Task.Run( () => StreakTypeService.HandleInteractionRecord( i.Id ) ) );
            }
        }
    }

    /// <summary>
    /// A class to represent the information about the <see cref="Interaction"/> object graph to be logged.
    /// </summary>
    public class InteractionTransactionInfo
    {
        #region InteractionChannel Properties

        /// <inheritdoc cref="InteractionChannel.Name"/>
        public string ChannelName { get; set; }

        /// <inheritdoc cref="InteractionChannel.ComponentEntityTypeId"/>
        public int? ComponentEntityTypeId { get; set; }

        /// <inheritdoc cref="InteractionChannel.InteractionEntityTypeId"/>
        public int? InteractionEntityTypeId { get; set; }

        /// <inheritdoc cref="InteractionChannel.ChannelEntityId"/>
        public int? ChannelEntityId { get; set; }

        /// <inheritdoc cref="InteractionChannel.ChannelTypeMediumValueId"/>
        public int? ChannelTypeMediumValueId { get; set; }

        #endregion InteractionChannel Properties

        #region InteractionComponent Properties

        /// <inheritdoc cref="InteractionComponent.Name"/>
        public string ComponentName { get; set; }

        /// <summary>
        /// <inheritdoc cref="InteractionComponent.InteractionChannelId"/>
        /// </summary>
        /// <remarks>
        /// If this is not set, it will be determined from <seealso cref="InteractionChannelCache.GetChannelIdByTypeIdAndEntityId"/>
        /// </remarks>
        /// <value>
        /// The interaction channel identifier.
        /// </value>
        public int InteractionChannelId { get; set; }

        /// <inheritdoc cref="InteractionComponent.EntityId"/>
        public int? ComponentEntityId { get; set; }

        #endregion InteractionComponent Properties

        #region InteractionSession Properties

        /// <inheritdoc cref="InteractionSession.IpAddress"/>
        ///<remarks>
        /// If this is not specified, it will be determined from <see cref="RockPage.GetClientIpAddress()"/>
        ///</remarks>
        public string IPAddress { get; set; }

        /// <summary>
        /// The <c>RockSessionId</c> (Guid) (set in Global.Session_Start)
        /// </summary>
        /// <remarks>
        /// This usually doesn't need to be set, the default is the RockSessionId.
        /// </remarks>
        /// <value>
        /// The browser session identifier.
        /// </value>
        public Guid? BrowserSessionId { get; set; }

        #endregion InteractionSession Properties

        #region InteractionDeviceType Properties

        /// <summary>
        /// The UserAgent value that will used for the Interaction.
        /// </summary>
        /// <remarks>
        /// If this is not specified, it will be determined from the current <see cref="HttpRequest"/>.
        /// </remarks>
        /// <value>
        /// The user agent.
        /// </value>
        public string UserAgent { get; set; }

        #endregion InteractionDeviceType Properties

        #region Interaction Properties

        /// <inheritdoc cref="Interaction.InteractionDateTime"/>
        /// <remarks>
        /// If this is not specified, <see cref="RockDateTime.Now"/> will be used.
        /// </remarks>
        public DateTime InteractionDateTime { get; set; } = RockDateTime.Now;

        /// <inheritdoc cref="Interaction.InteractionLength"/>
        public double? InteractionLength { get; set; }

        /// <inheritdoc cref="Interaction.InteractionEndDateTime"/>
        public DateTime? InteractionEndDateTime { get; set; }

        /// <inheritdoc cref="Interaction.Operation"/>
        /// <remarks>
        /// If this is not specified, it will set to 'View'.
        /// </remarks>
        public string InteractionOperation { get; set; }

        /// <inheritdoc cref="Interaction.InteractionComponentId"/>
        /// <remarks>
        /// This will be determined automatically from <seealso cref="InteractionComponentCache.GetComponentIdByChannelIdAndEntityId"/> 
        /// </remarks>
        public int? InteractionComponentId { get; private set; }

        /// <inheritdoc cref="Interaction.EntityId"/>
        public int? InteractionEntityId { get; set; }

        /// <summary>
        /// The PersonAliasId that will be saved to <seealso cref="Interaction.PersonAliasId"/>.
        /// </summary>
        /// <remarks>
        /// If this is not specified, it will be determined from <see cref="RockPage.CurrentPersonAliasId"/> or <see cref="RockPage.CurrentVisitor"/>.
        /// </remarks>
        /// <value>The person alias identifier.</value>
        public int? PersonAliasId { get; set; }

        /// <inheritdoc cref="Interaction.InteractionSummary"/>
        /// <remarks>
        /// If this is not set, it will be determined from <see cref="RockPage.BrowserTitle"/> or <see cref="RockPage.Title"/>.
        /// </remarks>
        public string InteractionSummary { get; set; }

        /// <inheritdoc cref="Interaction.InteractionData"/>
        /// <remarks>
        /// If this is not specified, it be determined from current request's URL.
        /// </remarks>
        public string InteractionData { get; set; }

        /// <inheritdoc cref="Interaction.RelatedEntityTypeId"/>
        public int? InteractionRelatedEntityTypeId { get; set; }

        /// <inheritdoc cref="Interaction.RelatedEntityId"/>
        public int? InteractionRelatedEntityId { get; set; }

        /// <inheritdoc cref="Interaction.ChannelCustom1"/>
        public string InteractionChannelCustom1 { get; set; }

        /// <inheritdoc cref="Interaction.ChannelCustom2"/>
        public string InteractionChannelCustom2 { get; set; }

        /// <inheritdoc cref="Interaction.ChannelCustomIndexed1"/>
        public string InteractionChannelCustomIndexed1 { get; set; }

        /// <inheritdoc cref="Interaction.InteractionTimeToServe"/>
        public double? InteractionTimeToServe { get; set; }

        /// <inheritdoc cref="Interaction.Source"/>
        public string InteractionSource { get; set; }

        /// <inheritdoc cref="Interaction.Medium"/>
        public string InteractionMedium { get; set; }

        /// <inheritdoc cref="Interaction.Campaign"/>
        public string InteractionCampaign { get; set; }

        /// <inheritdoc cref="Interaction.Content"/>
        public string InteractionContent { get; set; }

        /// <inheritdoc cref="Interaction.Term"/>
        public string InteractionTerm { get; set; }

        #endregion

        #region Helper Properties

        /// <summary>
        /// Gets or sets a value indicating whether [get values from HTTP request].
        /// </summary>
        /// <value>
        ///   <c>true</c> if [get values from HTTP request]; otherwise, <c>false</c>.
        /// </value>
        public bool GetValuesFromHttpRequest { get; set; } = true;

        /// <summary>
        /// Gets or sets a value indicating whether [log crawlers].
        /// </summary>
        /// <value>
        ///   <c>true</c> if [log crawlers]; otherwise, <c>false</c>.
        /// </value>
        public bool LogCrawlers { get; set; }

        #endregion Helper Properties

        /// <summary>
        /// Further configure this info object based on the options specified by the caller, then enqueue it to be bulk inserted.
        /// </summary>
        /// <param name="queue">The <see cref="ConcurrentQueue{InterationInfo}"/> into which this info object should be enqueued.</param>
        public void Initialize( ConcurrentQueue<InteractionTransactionInfo> queue )
        {
#if REVIEW_WEBFORMS
            RockPage rockPage = null;
            HttpRequest request = null;

            if ( this.GetValuesFromHttpRequest )
            {
                try
                {
                    rockPage = HttpContext.Current?.Handler as RockPage;
                }
                catch
                {
                    rockPage = null;
                }

                try
                {
                    if ( rockPage != null )
                    {
                        request = rockPage.Request;
                    }
                    else if ( HttpContext.Current != null )
                    {
                        request = HttpContext.Current.Request;
                    }
                }
                catch
                {
                    // Intentionally ignore exception (.Request will throw an exception instead of simply returning null if it isn't available).
                }
            }
#endif

            // Fall back to values from the HTTP request if specified by the caller AND the values weren't explicitly set on the info object:
            // (The rockPage and request variables will only be defined if this.GetValuesFromHttpRequest was true.)

<<<<<<< HEAD
#if REVIEW_WEBFORMS
            this.InteractionData = this.InteractionData ?? request?.Url.ToString();
=======
            this.InteractionData = this.InteractionData ?? request?.UrlProxySafe().ToString();
>>>>>>> 94d9687d
            this.UserAgent = this.UserAgent ?? request?.UserAgent;

            try
            {
                this.IPAddress = this.IPAddress ?? RockPage.GetClientIpAddress();
            }
            catch
            {
                this.IPAddress = string.Empty;
            }

            this.BrowserSessionId = this.BrowserSessionId ?? rockPage?.Session["RockSessionId"]?.ToString().AsGuidOrNull();

            this.PersonAliasId = this.PersonAliasId ?? rockPage?.CurrentPersonAliasId ?? rockPage?.CurrentVisitor?.Id;
#endif

            // Make sure we don't exceed this field's character limit.
            this.InteractionOperation = EnforceLengthLimitation( this.InteractionOperation, 25 );

            if ( this.InteractionSummary.IsNullOrWhiteSpace() )
            {
                // If InteractionSummary was not specified, use the Page title.
                var title = string.Empty;
#if REVIEW_WEBFORMS
                if ( rockPage != null )
                {
                    if ( rockPage.BrowserTitle.IsNotNullOrWhiteSpace() )
                    {
                        title = rockPage.BrowserTitle;
                    }
                    else
                    {
                        title = rockPage.PageTitle;
                    }
                }
#endif

                // Remove the site name from the title.
                if ( title?.Contains( "|" ) == true )
                {
                    title = title.Substring( 0, title.LastIndexOf( '|' ) ).Trim();
                }

                this.InteractionSummary = title;
            }

            // Make sure we don't exceed these fields' character limit.
            this.InteractionSummary = EnforceLengthLimitation( this.InteractionSummary, 500 );
            this.InteractionChannelCustom1 = EnforceLengthLimitation( this.InteractionChannelCustom1, 500 );
            this.InteractionChannelCustom2 = EnforceLengthLimitation( this.InteractionChannelCustom2, 2000 );
            this.InteractionChannelCustomIndexed1 = EnforceLengthLimitation( this.InteractionChannelCustomIndexed1, 500 );
            this.InteractionSource = EnforceLengthLimitation( this.InteractionSource, 25 );
            this.InteractionMedium = EnforceLengthLimitation( this.InteractionMedium, 25 );
            this.InteractionCampaign = EnforceLengthLimitation( this.InteractionCampaign, 50 );
            this.InteractionContent = EnforceLengthLimitation( this.InteractionContent, 50 );
            this.InteractionTerm = EnforceLengthLimitation( this.InteractionTerm, 50 );

            // Get existing (or create new) interaction channel and interaction component for this interaction.
            if ( this.InteractionChannelId == default )
            {
                if ( this.ChannelName != null && this.ChannelEntityId == null )
                {
                    // If channel name is specified and entity is not, get the channel by name.
                    this.InteractionChannelId = InteractionChannelCache.GetOrCreateChannelIdByName( this.ChannelTypeMediumValueId.GetValueOrDefault(), this.ChannelName, this.ComponentEntityTypeId, this.InteractionEntityTypeId );
                }
                else
                {
                    this.InteractionChannelId = InteractionChannelCache.GetChannelIdByTypeIdAndEntityId( this.ChannelTypeMediumValueId, this.ChannelEntityId, this.ChannelName, this.ComponentEntityTypeId, this.InteractionEntityTypeId );
                }
            }

            if ( this.ComponentName != null && this.ComponentEntityId == null )
            {
                this.InteractionComponentId = InteractionComponentCache.GetOrCreateComponentIdByName( this.InteractionChannelId, this.ComponentName );
            }
            else
            {
                this.InteractionComponentId = InteractionComponentCache.GetComponentIdByChannelIdAndEntityId( this.InteractionChannelId, this.ComponentEntityId, this.ComponentName );
            }

            queue.Enqueue( this );
        }

        /// <summary>
        /// Enforces the length limitation.
        /// </summary>
        /// <param name="input">The input.</param>
        /// <param name="limit">The limit.</param>
        /// <returns></returns>
        private string EnforceLengthLimitation( string input, int limit )
        {
            input = input?.Trim();

            if ( input != null && input.Length > limit )
            {
                return input.LeftWithEllipsis( limit - 1 );
            }

            return input;
        }
    }
}<|MERGE_RESOLUTION|>--- conflicted
+++ resolved
@@ -571,12 +571,8 @@
             // Fall back to values from the HTTP request if specified by the caller AND the values weren't explicitly set on the info object:
             // (The rockPage and request variables will only be defined if this.GetValuesFromHttpRequest was true.)
 
-<<<<<<< HEAD
 #if REVIEW_WEBFORMS
-            this.InteractionData = this.InteractionData ?? request?.Url.ToString();
-=======
             this.InteractionData = this.InteractionData ?? request?.UrlProxySafe().ToString();
->>>>>>> 94d9687d
             this.UserAgent = this.UserAgent ?? request?.UserAgent;
 
             try
