--- conflicted
+++ resolved
@@ -94,16 +94,8 @@
                     if ( recipients.Count > 0 )
                     {
                         // The email may need to reference activity Id, so we need to save here.
-<<<<<<< HEAD
-                        if ( action.Activity.Workflow.CacheWorkflowType.IsPersisted )
-                        {
-                            WorkflowService workflowService = new WorkflowService( rockContext );
-                            workflowService.PersistImmediately( action );
-                        }
-=======
                         WorkflowService workflowService = new WorkflowService( rockContext );
                         workflowService.PersistImmediately( action );
->>>>>>> aac8ca2c
 
                         var systemEmail = new SystemEmailService( rockContext ).Get( action.ActionTypeCache.WorkflowForm.NotificationSystemEmailId.Value );
                         if ( systemEmail != null )
@@ -111,7 +103,7 @@
                             var emailMessage = new RockEmailMessage( systemEmail );
                             emailMessage.SetRecipients( recipients );
                             emailMessage.CreateCommunicationRecord = false;
-                            emailMessage.AppRoot = CacheGlobalAttributes.Value( "InternalApplicationRoot" ) ?? string.Empty;
+                            emailMessage.AppRoot = Rock.Web.Cache.GlobalAttributesCache.Read( rockContext ).GetValue( "InternalApplicationRoot" ) ?? string.Empty;
                             emailMessage.Send();
                         }
                         else
