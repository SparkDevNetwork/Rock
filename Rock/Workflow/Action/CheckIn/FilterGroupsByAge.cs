--- conflicted
+++ resolved
@@ -31,13 +31,9 @@
     [Description( "Removes (or excludes) the groups for each selected family member that are not specific to their age." )]
     [Export( typeof( ActionComponent ) )]
     [ExportMetadata( "ComponentName", "Filter Groups By Age" )]
-<<<<<<< HEAD
-    [BooleanField( "Remove", "Select 'Yes' if groups should be be removed.  Select 'No' if they should just be marked as excluded.", true )]
-=======
 
     [BooleanField( "Remove", "Select 'Yes' if groups should be be removed.  Select 'No' if they should just be marked as excluded.", true, "", 0 )]
     [BooleanField( "Age Required", "Select 'Yes' if groups with an age filter should be removed/excluded when person does not have an age.", true, "", 1)]
->>>>>>> 9c1d7adb
     public class FilterGroupsByAge : CheckInActionComponent
     {
         /// <summary>
@@ -66,12 +62,8 @@
                 foreach ( var person in family.People )
                 {
                     double? age = person.Person.AgePrecise;
-<<<<<<< HEAD
-                    if ( age == null )
-=======
 
                     if ( age == null && !ageRequired )
->>>>>>> 9c1d7adb
                     {
                         continue;
                     }
