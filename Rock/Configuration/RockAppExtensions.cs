--- conflicted
+++ resolved
@@ -92,8 +92,6 @@
         public static bool IsDatabaseAvailable( this RockApp app )
         {
             return app?.GetDatabaseConfiguration().IsDatabaseAvailable ?? false;
-<<<<<<< HEAD
-=======
         }
 
         /// <summary>
@@ -156,7 +154,6 @@
             }
 
             return url;
->>>>>>> 8c450533
         }
     }
 }