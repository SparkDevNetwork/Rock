--- conflicted
+++ resolved
@@ -96,11 +96,7 @@
                 options.RefreshTokenLifetime = TimeSpan.FromSeconds( rockOidcSettings.RefreshTokenLifetime );
 
                 options.ApplicationCanDisplayErrors = System.Web.Hosting.HostingEnvironment.IsDevelopmentEnvironment;
-<<<<<<< HEAD
-                options.AllowInsecureHttp = true;
-=======
                 options.AllowInsecureHttp = !isSecure || System.Web.Hosting.HostingEnvironment.IsDevelopmentEnvironment;
->>>>>>> f0f9fa1a
 
                 var rockSigningCredentials = new RockOidcSigningCredentials( rockOidcSettings );
 
