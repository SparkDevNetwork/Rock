﻿// <copyright>
// Copyright by the Spark Development Network
//
// Licensed under the Rock Community License (the "License");
// you may not use this file except in compliance with the License.
// You may obtain a copy of the License at
//
// http://www.rockrms.com/license
//
// Unless required by applicable law or agreed to in writing, software
// distributed under the License is distributed on an "AS IS" BASIS,
// WITHOUT WARRANTIES OR CONDITIONS OF ANY KIND, either express or implied.
// See the License for the specific language governing permissions and
// limitations under the License.
// </copyright>
//
using System;
using System.Collections.Generic;
using System.ComponentModel;
using System.ComponentModel.Composition;
using System.IO;
using System.Net;
using System.Text;
using System.Xml.Linq;

using RestSharp;

using Rock.Attribute;
using Rock.Data;
using Rock.Financial;
using Rock.Model;
using Rock.Security;
using Rock.Web.Cache;

namespace Rock.NMI
{
    /// <summary>
    /// NMI Payment Gateway
    /// </summary>
    [Description( "NMI Gateway" )]
    [Export( typeof( GatewayComponent ) )]
    [ExportMetadata( "ComponentName", "NMI Gateway" )]

    [TextField( "Security Key", "The API key", true, "", "", 0 )]
    [TextField( "Admin Username", "The username of an NMI user", true, "", "", 1 )]
    [TextField( "Admin Password", "The password of an NMI user", true, "", "", 2, "AdminPassword", true )]
    [TextField( "Three Step API URL", "The URL of the NMI Three Step API", true, "https://secure.networkmerchants.com/api/v2/three-step", "", 3, "APIUrl" )]
    [TextField( "Query API URL", "The URL of the NMI Query API", true, "https://secure.networkmerchants.com/api/query.php", "", 4, "QueryUrl" )]
    [BooleanField( "Prompt for Name On Card", "Should users be prompted to enter name on the card", false, "", 5, "PromptForName" )]
    [BooleanField( "Prompt for Billing Address", "Should users be prompted to enter billing address", false, "", 7, "PromptForAddress" )]
    public class Gateway : GatewayComponent, IThreeStepGatewayComponent
    {

        #region Gateway Component Implementation

        /// <summary>
        /// Gets the step2 form URL.
        /// </summary>
        /// <value>
        /// The step2 form URL.
        /// </value>
        public string Step2FormUrl
        {
            get
            {
                return string.Format( "~/NMIGatewayStep2.html?timestamp={0}", RockDateTime.Now.Ticks );
            }
        }

        /// <summary>
        /// Gets a value indicating whether the gateway requires the name on card for CC processing
        /// </summary>
        /// <value>
        /// <c>true</c> if [name on card required]; otherwise, <c>false</c>.
        /// </value>
        public override bool PromptForNameOnCard( FinancialGateway financialGateway )
        {
            return GetAttributeValue( financialGateway, "PromptForName" ).AsBoolean();
        }

        /// <summary>
        /// Gets a value indicating whether gateway provider needs first and last name on credit card as two distinct fields.
        /// </summary>
        /// <value>
        /// <c>true</c> if [split name on card]; otherwise, <c>false</c>.
        /// </value>
        public override bool SplitNameOnCard
        {
            get
            {
                return true;
            }
        }

        /// <summary>
        /// Prompts for the person name associated with a bank account.
        /// </summary>
        /// <param name="financialGateway">The financial gateway.</param>
        /// <returns></returns>
        public override bool PromptForBankAccountName( FinancialGateway financialGateway )
        {
            return true;
        }

        /// <summary>
        /// Gets a value indicating whether [address required].
        /// </summary>
        /// <value>
        /// <c>true</c> if [address required]; otherwise, <c>false</c>.
        /// </value>
        public override bool PromptForBillingAddress( FinancialGateway financialGateway )
        {
            return GetAttributeValue( financialGateway, "PromptForAddress" ).AsBoolean();
        }

        /// <summary>
        /// Gets the supported payment schedules.
        /// </summary>
        /// <value>
        /// The supported payment schedules.
        /// </value>
        public override List<DefinedValueCache> SupportedPaymentSchedules
        {
            get
            {
                var values = new List<DefinedValueCache>();
                values.Add( DefinedValueCache.Get( Rock.SystemGuid.DefinedValue.TRANSACTION_FREQUENCY_ONE_TIME ) );
                values.Add( DefinedValueCache.Get( Rock.SystemGuid.DefinedValue.TRANSACTION_FREQUENCY_WEEKLY ) );
                values.Add( DefinedValueCache.Get( Rock.SystemGuid.DefinedValue.TRANSACTION_FREQUENCY_BIWEEKLY ) );
                values.Add( DefinedValueCache.Get( Rock.SystemGuid.DefinedValue.TRANSACTION_FREQUENCY_MONTHLY ) );
                return values;
            }
        }

        /// <summary>
        /// Returns a boolean value indicating if 'Saved Account' functionality is supported for frequency (i.e. one-time vs repeating )
        /// </summary>
        /// <param name="isRepeating">if set to <c>true</c> [is repeating].</param>
        /// <returns></returns>
        public override bool SupportsSavedAccount( bool isRepeating )
        {
            return !isRepeating;
        }

        /// <summary>
        /// Gets the financial transaction parameters that are passed to step 1
        /// </summary>
        /// <param name="redirectUrl">The redirect URL.</param>
        /// <returns></returns>
        public Dictionary<string, string> GetStep1Parameters( string redirectUrl )
        {
            var parameters = new Dictionary<string, string>();
            parameters.Add( "redirect-url", redirectUrl );
            return parameters;
        }

        /// <summary>
        /// Charges the specified payment info.
        /// </summary>
        /// <param name="financialGateway">The financial gateway.</param>
        /// <param name="paymentInfo">The payment info.</param>
        /// <param name="errorMessage">The error message.</param>
        /// <returns></returns>
        public override FinancialTransaction Charge( FinancialGateway financialGateway, PaymentInfo paymentInfo, out string errorMessage )
        {
            errorMessage = "The Payment Gateway only supports a three-step charge.";
            return null;
        }

        /// <summary>
        /// Performs the first step of a three-step charge
        /// </summary>
        /// <param name="financialGateway">The financial gateway.</param>
        /// <param name="paymentInfo">The payment information.</param>
        /// <param name="errorMessage">The error message.</param>
        /// <returns>
        /// Url to post the Step2 request to
        /// </returns>
        /// <exception cref="System.ArgumentNullException">paymentInfo</exception>
        public string ChargeStep1( FinancialGateway financialGateway, PaymentInfo paymentInfo, out string errorMessage )
        {
            errorMessage = string.Empty;

            try
            {
                if ( paymentInfo == null )
                {
                    throw new ArgumentNullException( "paymentInfo" );
                }

                var rootElement = GetRoot( financialGateway, "sale" );

                rootElement.Add(
                    new XElement( "ip-address", paymentInfo.IPAddress ),
                    new XElement( "currency", "USD" ),
                    new XElement( "amount", paymentInfo.Amount.ToString() ),
                    new XElement( "order-description", paymentInfo.Description ),
                    new XElement( "tax-amount", "0.00" ),
                    new XElement( "shipping-amount", "0.00" ) );

                bool isReferencePayment = ( paymentInfo is ReferencePaymentInfo );
                if ( isReferencePayment )
                {
                    var reference = paymentInfo as ReferencePaymentInfo;
                    rootElement.Add( new XElement( "customer-vault-id", reference.ReferenceNumber ) );
                }

                if ( paymentInfo.AdditionalParameters != null )
                {
                    if ( !isReferencePayment )
                    {
                        rootElement.Add( new XElement( "add-customer" ) );
                    }

                    foreach ( var keyValue in paymentInfo.AdditionalParameters )
                    {
                        XElement xElement = new XElement( keyValue.Key, keyValue.Value );
                        rootElement.Add( xElement );
                    }
                }

                rootElement.Add( GetBilling( paymentInfo ) );

                XDocument xdoc = new XDocument( new XDeclaration( "1.0", "UTF-8", "yes" ), rootElement );
                var result = PostToGateway( financialGateway, xdoc );

                if ( result == null )
                {
                    errorMessage = "Invalid Response from NMI!";
                    return null;
                }

                if ( result.GetValueOrNull( "result" ) != "1" )
                {
                    errorMessage = result.GetValueOrNull( "result-text" );
                    return null;
                }

                return result.GetValueOrNull( "form-url" );

            }

            catch ( WebException webException )
            {
                string message = GetResponseMessage( webException.Response.GetResponseStream() );
                errorMessage = webException.Message + " - " + message;
                return null;
            }

            catch ( Exception ex )
            {
                errorMessage = ex.Message;
                return null;
            }

        }

        /// <summary>
        /// Performs the final step of a three-step charge.
        /// </summary>
        /// <param name="financialGateway">The financial gateway.</param>
        /// <param name="resultQueryString">The result query string from step 2.</param>
        /// <param name="errorMessage">The error message.</param>
        /// <returns></returns>
        public FinancialTransaction ChargeStep3( FinancialGateway financialGateway, string resultQueryString, out string errorMessage )
        {
            errorMessage = string.Empty;

            try
            {
                var rootElement = GetRoot( financialGateway, "complete-action" );
                rootElement.Add( new XElement( "token-id", resultQueryString.Substring( 10 ) ) );
                XDocument xdoc = new XDocument( new XDeclaration( "1.0", "UTF-8", "yes" ), rootElement );
                var result = PostToGateway( financialGateway, xdoc );

                if ( result == null )
                {
                    errorMessage = "Invalid Response from NMI!";
                    return null;
                }

                if ( result.GetValueOrNull( "result" ) != "1" )
                {
                    errorMessage = result.GetValueOrNull( "result-text" );

                    string resultCodeMessage = GetResultCodeMessage( result );
                    if ( resultCodeMessage.IsNotNullOrWhiteSpace() )
                    {
                        errorMessage += string.Format( " ({0})", resultCodeMessage );
                    }

                    // write result error as an exception
                    ExceptionLogService.LogException( new Exception( $"Error processing NMI transaction. Result Code:  {result.GetValueOrNull( "result-code" )} ({resultCodeMessage}). Result text: {result.GetValueOrNull( "result-text" )}. Card Holder Name: {result.GetValueOrNull( "first-name" )} {result.GetValueOrNull( "last-name" )}. Amount: {result.GetValueOrNull( "total-amount" )}. Transaction id: {result.GetValueOrNull( "transaction-id" )}. Descriptor: {result.GetValueOrNull( "descriptor" )}. Order description: {result.GetValueOrNull( "order-description" )}." ) );

                    return null;
                }

                var transaction = new FinancialTransaction();
                transaction.TransactionCode = result.GetValueOrNull( "transaction-id" );
                transaction.ForeignKey = result.GetValueOrNull( "customer-vault-id" );
                transaction.FinancialPaymentDetail = new FinancialPaymentDetail();

                string ccNumber = result.GetValueOrNull( "billing_cc-number" );
                if ( !string.IsNullOrWhiteSpace( ccNumber ) )
                {
                    // cc payment
                    var curType = DefinedValueCache.Get( Rock.SystemGuid.DefinedValue.CURRENCY_TYPE_CREDIT_CARD );
                    transaction.FinancialPaymentDetail.NameOnCardEncrypted = Encryption.EncryptString( $"{result.GetValueOrNull( "billing_first-name" )} {result.GetValueOrNull( "billing_last-name" )}" );
                    transaction.FinancialPaymentDetail.CurrencyTypeValueId = curType != null ? curType.Id : ( int? ) null;
                    transaction.FinancialPaymentDetail.CreditCardTypeValueId = CreditCardPaymentInfo.GetCreditCardType( ccNumber.Replace( '*', '1' ).AsNumeric() )?.Id;
                    transaction.FinancialPaymentDetail.AccountNumberMasked = ccNumber.Masked( true );

                    string mmyy = result.GetValueOrNull( "billing_cc-exp" );
                    if ( !string.IsNullOrWhiteSpace( mmyy ) && mmyy.Length == 4 )
                    {
                        transaction.FinancialPaymentDetail.ExpirationMonthEncrypted = Encryption.EncryptString( mmyy.Substring( 0, 2 ) );
                        transaction.FinancialPaymentDetail.ExpirationYearEncrypted = Encryption.EncryptString( mmyy.Substring( 2, 2 ) );
                    }
                }
                else
                {
                    // ach payment
                    var curType = DefinedValueCache.Get( Rock.SystemGuid.DefinedValue.CURRENCY_TYPE_ACH );
                    transaction.FinancialPaymentDetail.CurrencyTypeValueId = curType != null ? curType.Id : ( int? ) null;
                    transaction.FinancialPaymentDetail.AccountNumberMasked = result.GetValueOrNull( "billing_account-number" ).Masked( true );
                }

                transaction.AdditionalLavaFields = new Dictionary<string, object>();
                foreach ( var keyVal in result )
                {
                    transaction.AdditionalLavaFields.Add( keyVal.Key, keyVal.Value );
                }

                return transaction;
            }

            catch ( WebException webException )
            {
                string message = GetResponseMessage( webException.Response.GetResponseStream() );
                errorMessage = webException.Message + " - " + message;
                return null;
            }

            catch ( Exception ex )
            {
                errorMessage = ex.Message;
                return null;
            }

        }

        /// <summary>
        /// Credits (Refunds) the specified transaction.
        /// </summary>
        /// <param name="origTransaction">The original transaction.</param>
        /// <param name="amount">The amount.</param>
        /// <param name="comment">The comment.</param>
        /// <param name="errorMessage">The error message.</param>
        /// <returns></returns>
        public override FinancialTransaction Credit( FinancialTransaction origTransaction, decimal amount, string comment, out string errorMessage )
        {
            errorMessage = string.Empty;

            if ( origTransaction != null &&
                !string.IsNullOrWhiteSpace( origTransaction.TransactionCode ) &&
                origTransaction.FinancialGateway != null )
            {
                var rootElement = GetRoot( origTransaction.FinancialGateway, "refund" );
                rootElement.Add( new XElement( "transaction-id", origTransaction.TransactionCode ) );
                rootElement.Add( new XElement( "amount", amount.ToString( "0.00" ) ) );

                XDocument xdoc = new XDocument( new XDeclaration( "1.0", "UTF-8", "yes" ), rootElement );
                var result = PostToGateway( origTransaction.FinancialGateway, xdoc );

                if ( result == null )
                {
                    errorMessage = "Invalid Response from NMI!";
                    return null;
                }

                if ( result.GetValueOrNull( "result" ) != "1" )
                {
                    errorMessage = result.GetValueOrNull( "result-text" );
                    return null;
                }

                var transaction = new FinancialTransaction();
                transaction.TransactionCode = result.GetValueOrNull( "transaction-id" );
                return transaction;
            }
            else
            {
                errorMessage = "Invalid original transaction, transaction code, or gateway.";
            }

            return null;
        }

        /// <summary>
        /// Adds the scheduled payment.
        /// </summary>
        /// <param name="financialGateway">The financial gateway.</param>
        /// <param name="schedule">The schedule.</param>
        /// <param name="paymentInfo">The payment info.</param>
        /// <param name="errorMessage">The error message.</param>
        /// <returns></returns>
        public override FinancialScheduledTransaction AddScheduledPayment( FinancialGateway financialGateway, PaymentSchedule schedule, PaymentInfo paymentInfo, out string errorMessage )
        {
            errorMessage = "The Payment Gateway only supports adding scheduled payment using a three-step process.";
            return null;
        }

        /// <summary>
        /// Performs the first step of adding a new payment schedule
        /// </summary>
        /// <param name="financialGateway">The financial gateway.</param>
        /// <param name="schedule">The schedule.</param>
        /// <param name="paymentInfo">The payment information.</param>
        /// <param name="errorMessage">The error message.</param>
        /// <returns></returns>
        /// <exception cref="System.ArgumentNullException">paymentInfo</exception>
        public string AddScheduledPaymentStep1( FinancialGateway financialGateway, PaymentSchedule schedule, PaymentInfo paymentInfo, out string errorMessage )
        {
            errorMessage = string.Empty;

            try
            {
                if ( paymentInfo == null )
                {
                    throw new ArgumentNullException( "paymentInfo" );
                }

                var rootElement = GetRoot( financialGateway, "add-subscription" );

                rootElement.Add(
                    new XElement( "start-date", schedule.StartDate.ToString( "yyyyMMdd" ) ),
                    new XElement( "order-description", paymentInfo.Description ),
                    new XElement( "currency", "USD" ),
                    new XElement( "tax-amount", "0.00" ) );

                bool isReferencePayment = ( paymentInfo is ReferencePaymentInfo );
                if ( isReferencePayment )
                {
                    var reference = paymentInfo as ReferencePaymentInfo;
                    rootElement.Add( new XElement( "customer-vault-id", reference.ReferenceNumber ) );
                }

                if ( paymentInfo.AdditionalParameters != null )
                {
                    foreach ( var keyValue in paymentInfo.AdditionalParameters )
                    {
                        XElement xElement = new XElement( keyValue.Key, keyValue.Value );
                        rootElement.Add( xElement );
                    }
                }

                rootElement.Add( GetPlan( schedule, paymentInfo ) );

                rootElement.Add( GetBilling( paymentInfo ) );

                XDocument xdoc = new XDocument( new XDeclaration( "1.0", "UTF-8", "yes" ), rootElement );
                var result = PostToGateway( financialGateway, xdoc );

                if ( result == null )
                {
                    errorMessage = "Invalid Response from NMI!";
                    return null;
                }

                if ( result.GetValueOrNull( "result" ) != "1" )
                {
                    errorMessage = result.GetValueOrNull( "result-text" );
                    return null;
                }

                return result.GetValueOrNull( "form-url" );
            }

            catch ( WebException webException )
            {
                string message = GetResponseMessage( webException.Response.GetResponseStream() );
                errorMessage = webException.Message + " - " + message;
                return null;
            }

            catch ( Exception ex )
            {
                errorMessage = ex.Message;
                return null;
            }

        }

        /// <summary>
        /// Performs the third step of adding a new payment schedule
        /// </summary>
        /// <param name="financialGateway">The financial gateway.</param>
        /// <param name="resultQueryString">The result query string from step 2.</param>
        /// <param name="errorMessage">The error message.</param>
        /// <returns></returns>
        /// <exception cref="System.ArgumentNullException">tokenId</exception>
        public FinancialScheduledTransaction AddScheduledPaymentStep3( FinancialGateway financialGateway, string resultQueryString, out string errorMessage )
        {
            errorMessage = string.Empty;

            try
            {
                var rootElement = GetRoot( financialGateway, "complete-action" );
                rootElement.Add( new XElement( "token-id", resultQueryString.Substring( 10 ) ) );
                XDocument xdoc = new XDocument( new XDeclaration( "1.0", "UTF-8", "yes" ), rootElement );
                var result = PostToGateway( financialGateway, xdoc );

                if ( result == null )
                {
                    errorMessage = "Invalid Response from NMI!";
                    return null;
                }

                if ( result.GetValueOrNull( "result" ) != "1" )
                {
                    errorMessage = result.GetValueOrNull( "result-text" );
                    return null;
                }

                var scheduledTransaction = new FinancialScheduledTransaction();
                scheduledTransaction.IsActive = true;
                scheduledTransaction.GatewayScheduleId = result.GetValueOrNull( "subscription-id" );
                scheduledTransaction.FinancialGatewayId = financialGateway.Id;

                scheduledTransaction.FinancialPaymentDetail = new FinancialPaymentDetail();
                string ccNumber = result.GetValueOrNull( "billing_cc-number" );
                if ( !string.IsNullOrWhiteSpace( ccNumber ) )
                {
                    // cc payment
                    var curType = DefinedValueCache.Get( Rock.SystemGuid.DefinedValue.CURRENCY_TYPE_CREDIT_CARD );
                    scheduledTransaction.FinancialPaymentDetail.CurrencyTypeValueId = curType != null ? curType.Id : ( int? ) null;
                    scheduledTransaction.FinancialPaymentDetail.CreditCardTypeValueId = CreditCardPaymentInfo.GetCreditCardType( ccNumber.Replace( '*', '1' ).AsNumeric() )?.Id;
                    scheduledTransaction.FinancialPaymentDetail.AccountNumberMasked = ccNumber.Masked( true );

                    string mmyy = result.GetValueOrNull( "billing_cc-exp" );
                    if ( !string.IsNullOrWhiteSpace( mmyy ) && mmyy.Length == 4 )
                    {
                        scheduledTransaction.FinancialPaymentDetail.ExpirationMonthEncrypted = Encryption.EncryptString( mmyy.Substring( 0, 2 ) );
                        scheduledTransaction.FinancialPaymentDetail.ExpirationYearEncrypted = Encryption.EncryptString( mmyy.Substring( 2, 2 ) );
                    }
                }
                else
                {
                    // ach payment
                    var curType = DefinedValueCache.Get( Rock.SystemGuid.DefinedValue.CURRENCY_TYPE_ACH );
                    scheduledTransaction.FinancialPaymentDetail.CurrencyTypeValueId = curType != null ? curType.Id : ( int? ) null;
                    scheduledTransaction.FinancialPaymentDetail.AccountNumberMasked = result.GetValueOrNull( "billing_account_number" ).Masked( true );
                }

                GetScheduledPaymentStatus( scheduledTransaction, out errorMessage );

                return scheduledTransaction;
            }

            catch ( WebException webException )
            {
                string message = GetResponseMessage( webException.Response.GetResponseStream() );
                errorMessage = webException.Message + " - " + message;
                return null;
            }

            catch ( Exception ex )
            {
                errorMessage = ex.Message;
                return null;
            }


        }

        /// <summary>
        /// Flag indicating if gateway supports reactivating a scheduled payment.
        /// </summary>
        /// <returns></returns>
        public override bool ReactivateScheduledPaymentSupported
        {
            get { return false; }
        }

        /// <summary>
        /// Reactivates the scheduled payment.
        /// </summary>
        /// <param name="transaction">The transaction.</param>
        /// <param name="errorMessage">The error message.</param>
        /// <returns></returns>
        public override bool ReactivateScheduledPayment( FinancialScheduledTransaction transaction, out string errorMessage )
        {
            errorMessage = "The payment gateway associated with this scheduled transaction (NMI) does not support reactivating scheduled transactions. A new scheduled transaction should be created instead.";
            return false;
        }

        /// <summary>
        /// Updates the scheduled payment supported.
        /// </summary>
        /// <returns></returns>
        public override bool UpdateScheduledPaymentSupported
        {
            get { return false; }
        }

        /// <summary>
        /// Updates the scheduled payment.
        /// </summary>
        /// <param name="transaction">The transaction.</param>
        /// <param name="paymentInfo">The payment info.</param>
        /// <param name="errorMessage">The error message.</param>
        /// <returns></returns>
        public override bool UpdateScheduledPayment( FinancialScheduledTransaction transaction, PaymentInfo paymentInfo, out string errorMessage )
        {
            errorMessage = "The payment gateway associated with this scheduled transaction (NMI) does not support updating an existing scheduled transaction. A new scheduled transaction should be created instead.";
            return false;
        }

        /// <summary>
        /// Cancels the scheduled payment.
        /// </summary>
        /// <param name="transaction">The transaction.</param>
        /// <param name="errorMessage">The error message.</param>
        /// <returns></returns>
        public override bool CancelScheduledPayment( FinancialScheduledTransaction transaction, out string errorMessage )
        {
            errorMessage = string.Empty;

            if ( transaction != null &&
                !string.IsNullOrWhiteSpace( transaction.GatewayScheduleId ) &&
                transaction.FinancialGateway != null )
            {
                var rootElement = GetRoot( transaction.FinancialGateway, "delete-subscription" );
                rootElement.Add( new XElement( "subscription-id", transaction.GatewayScheduleId ) );

                XDocument xdoc = new XDocument( new XDeclaration( "1.0", "UTF-8", "yes" ), rootElement );
                var result = PostToGateway( transaction.FinancialGateway, xdoc );

                if ( result == null )
                {
                    errorMessage = "Invalid Response from NMI!";
                    return false;
                }

                if ( result.GetValueOrNull( "result" ) != "1" )
                {
                    errorMessage = result.GetValueOrNull( "result-text" );
                    return false;
                }

                transaction.IsActive = false;
                return true;
            }
            else
            {
                errorMessage = "Invalid original transaction, transaction code, or gateway.";
            }

            return false;
        }

        /// <summary>
        /// Gets the scheduled payment status supported.
        /// </summary>
        /// <returns></returns>
        public override bool GetScheduledPaymentStatusSupported
        {
            get { return true; }
        }

        /// <summary>
        /// Gets the scheduled payment status.
        /// </summary>
        /// <param name="transaction">The transaction.</param>
        /// <param name="errorMessage">The error message.</param>
        /// <returns></returns>
        public override bool GetScheduledPaymentStatus( FinancialScheduledTransaction transaction, out string errorMessage )
        {
            errorMessage = string.Empty;
<<<<<<< HEAD
            var financialGateway = new FinancialGatewayService( new RockContext() ).Get( transaction.FinancialGatewayId.Value );
=======
            var financialGateway = transaction.FinancialGateway;
>>>>>>> 1aad48a4

            var restClient = new RestClient( GetAttributeValue( financialGateway, "QueryUrl" ) );
            var restRequest = new RestRequest( Method.GET );

            restRequest.AddParameter( "username", GetAttributeValue( financialGateway, "AdminUsername" ) );
            restRequest.AddParameter( "password", GetAttributeValue( financialGateway, "AdminPassword" ) );
            restRequest.AddParameter( "report_type", "recurring" );
            restRequest.AddParameter( "subscription_id", transaction.GatewayScheduleId );

            var response = restClient.Execute( restRequest );
            if ( response != null )
            {
                if ( response.StatusCode == HttpStatusCode.OK )
                {
                    var xdocResult = GetXmlResponse( response );
                    var subscriptionNode = xdocResult.Root.Element( "subscription" );
                    if ( subscriptionNode == null )
                    {
                        errorMessage = "unable to get subscription node";
                        return false;
                    }

                    var subscription_id = subscriptionNode.Element( "subscription_id" )?.Value;

                    if ( subscription_id == null )
                    {
                        errorMessage = "unable to determine subscription_id from response";
                        return false;
                    }
                    else if ( subscription_id != transaction.GatewayScheduleId )
                    {
                        errorMessage = "subscription_id mismatch in response";
                        return false;
                    }

                    transaction.NextPaymentDate = subscriptionNode.Element( "next_charge_date" )?.Value.AsDateTime();
                    transaction.LastStatusUpdateDateTime = RockDateTime.Now;

                    return true;
                }
            }

            errorMessage = "Unexpected response";
            return false;
        }

        /// <summary>
        /// Gets the payments that have been processed for any scheduled transactions
        /// </summary>
        /// <param name="financialGateway">The financial gateway.</param>
        /// <param name="startDate">The start date.</param>
        /// <param name="endDate">The end date.</param>
        /// <param name="errorMessage">The error message.</param>
        /// <returns></returns>
        public override List<Payment> GetPayments( FinancialGateway financialGateway, DateTime startDate, DateTime endDate, out string errorMessage )
        {
            errorMessage = string.Empty;

            var txns = new List<Payment>();

            var restClient = new RestClient( GetAttributeValue( financialGateway, "QueryUrl" ) );
            var restRequest = new RestRequest( Method.GET );

            restRequest.AddParameter( "username", GetAttributeValue( financialGateway, "AdminUsername" ) );
            restRequest.AddParameter( "password", GetAttributeValue( financialGateway, "AdminPassword" ) );
            restRequest.AddParameter( "start_date", startDate.ToString( "yyyyMMddHHmmss" ) );
            restRequest.AddParameter( "end_date", endDate.ToString( "yyyyMMddHHmmss" ) );

            try
            {
                var response = restClient.Execute( restRequest );
                if ( response != null )
                {
                    if ( response.StatusCode == HttpStatusCode.OK )
                    {
                        var xdocResult = GetXmlResponse( response );
                        if ( xdocResult != null )
                        {
                            var errorResponse = xdocResult.Root.Element( "error_response" );
                            if ( errorResponse != null )
                            {
                                errorMessage = errorResponse.Value;
                            }
                            else
                            {
                                foreach ( var xTxn in xdocResult.Root.Elements( "transaction" ) )
                                {
                                    Payment payment = new Payment();
                                    payment.TransactionCode = GetXElementValue( xTxn, "transaction_id" );
                                    payment.Status = GetXElementValue( xTxn, "condition" ).FixCase();
                                    payment.IsFailure =
                                        payment.Status == "Failed" ||
                                        payment.Status == "Abandoned" ||
                                        payment.Status == "Canceled";
                                    payment.TransactionCode = GetXElementValue( xTxn, "transaction_id" );
                                    payment.GatewayScheduleId = GetXElementValue( xTxn, "original_transaction_id" ).Trim();

                                    var statusMessage = new StringBuilder();
                                    DateTime? txnDateTime = null;

                                    foreach ( var xAction in xTxn.Elements( "action" ) )
                                    {
                                        DateTime? actionDate = ParseDateValue( GetXElementValue( xAction, "date" ) );
                                        string actionType = GetXElementValue( xAction, "action_type" );
                                        string responseText = GetXElementValue( xAction, "response_text" );

                                        if ( actionDate.HasValue )
                                        {
                                            statusMessage.AppendFormat( "{0} {1}: {2}; Status: {3}",
                                                actionDate.Value.ToShortDateString(), actionDate.Value.ToShortTimeString(),
                                                actionType.FixCase(), responseText );
                                            statusMessage.AppendLine();
                                        }

                                        decimal? txnAmount = GetXElementValue( xAction, "amount" ).AsDecimalOrNull();
                                        if ( txnAmount.HasValue && actionDate.HasValue )
                                        {
                                            payment.Amount = txnAmount.Value;
                                        }

                                        if ( actionType == "sale" )
                                        {
                                            txnDateTime = actionDate.Value;
                                        }

                                        if ( actionType == "settle" )
                                        {
                                            payment.IsSettled = true;
                                            payment.SettledGroupId = GetXElementValue( xAction, "processor_batch_id" ).Trim();
                                            payment.SettledDate = actionDate;
                                            txnDateTime = txnDateTime.HasValue ? txnDateTime.Value : actionDate.Value;
                                        }
                                    }

                                    if ( txnDateTime.HasValue )
                                    {
                                        payment.TransactionDateTime = txnDateTime.Value;
                                        payment.StatusMessage = statusMessage.ToString();
                                        txns.Add( payment );
                                    }
                                }

                            }
                        }
                        else
                        {
                            errorMessage = "Invalid XML Document Returned From Gateway!";
                        }
                    }
                    else
                    {
                        errorMessage = string.Format( "Invalid Response from Gateway: [{0}] {1}", response.StatusCode.ConvertToString(), response.ErrorMessage );
                    }
                }
                else
                {
                    errorMessage = "Null Response From Gateway!";
                }
            }
            catch ( WebException webException )
            {
                string message = GetResponseMessage( webException.Response.GetResponseStream() );
                throw new Exception( webException.Message + " - " + message );
            }

            return txns;
        }

        /// <summary>
        /// Gets an optional reference identifier needed to process future transaction from saved account.
        /// </summary>
        /// <param name="transaction">The transaction.</param>
        /// <param name="errorMessage">The error message.</param>
        /// <returns></returns>
        public override string GetReferenceNumber( FinancialTransaction transaction, out string errorMessage )
        {
            errorMessage = string.Empty;
            return transaction.ForeignKey;
        }

        /// <summary>
        /// Gets an optional reference identifier needed to process future transaction from saved account.
        /// </summary>
        /// <param name="scheduledTransaction">The scheduled transaction.</param>
        /// <param name="errorMessage">The error message.</param>
        /// <returns></returns>
        public override string GetReferenceNumber( FinancialScheduledTransaction scheduledTransaction, out string errorMessage )
        {
            errorMessage = string.Empty;
            return string.Empty;
        }

        /// <summary>
        /// Gets the root.
        /// </summary>
        /// <param name="financialGateway">The financial gateway.</param>
        /// <param name="elementName">Name of the element.</param>
        /// <returns></returns>
        private XElement GetRoot( FinancialGateway financialGateway, string elementName )
        {
            XElement rootElement = new XElement( elementName,
                new XElement( "api-key", GetAttributeValue( financialGateway, "SecurityKey" ) )
            );

            return rootElement;
        }

        /// <summary>
        /// Creates a billing XML element
        /// </summary>
        /// <param name="paymentInfo">The payment information.</param>
        /// <returns></returns>
        private XElement GetBilling( PaymentInfo paymentInfo )
        {
            // If giving from a Business, FirstName will be blank
            // The Gateway might require a FirstName, so just put '-' if no FirstName was provided
            if ( paymentInfo.FirstName.IsNullOrWhiteSpace() )
            {
                paymentInfo.FirstName = "-";
            }

            XElement billingElement = new XElement( "billing",
                new XElement( "first-name", paymentInfo.FirstName ),
                new XElement( "last-name", paymentInfo.LastName ),
                new XElement( "address1", paymentInfo.Street1 ),
                new XElement( "address2", paymentInfo.Street2 ),
                new XElement( "city", paymentInfo.City ),
                new XElement( "state", paymentInfo.State ),
                new XElement( "postal", paymentInfo.PostalCode ),
                new XElement( "country", paymentInfo.Country ),
                new XElement( "phone", paymentInfo.Phone ),
                new XElement( "email", paymentInfo.Email )
            );

            if ( paymentInfo is ACHPaymentInfo )
            {
                var ach = paymentInfo as ACHPaymentInfo;
                billingElement.Add( new XElement( "account-type", ach.AccountType == BankAccountType.Savings ? "savings" : "checking" ) );
                billingElement.Add( new XElement( "entity-type", "personal" ) );
            }

            return billingElement;
        }

        /// <summary>
        /// Creates a scheduled transaction plan XML element
        /// </summary>
        /// <param name="schedule">The schedule.</param>
        /// <param name="paymentInfo">The payment information.</param>
        /// <returns></returns>
        private XElement GetPlan( PaymentSchedule schedule, PaymentInfo paymentInfo )
        {
            var selectedFrequencyGuid = schedule.TransactionFrequencyValue.Guid.ToString().ToUpper();

            if ( selectedFrequencyGuid == Rock.SystemGuid.DefinedValue.TRANSACTION_FREQUENCY_ONE_TIME )
            {
                // Make sure number of payments is set to 1 for one-time future payments
                schedule.NumberOfPayments = 1;
            }

            XElement planElement = new XElement( "plan",
                new XElement( "payments", schedule.NumberOfPayments.HasValue ? schedule.NumberOfPayments.Value.ToString() : "0" ),
                new XElement( "amount", paymentInfo.Amount.ToString() ) );

            switch ( selectedFrequencyGuid )
            {
                case Rock.SystemGuid.DefinedValue.TRANSACTION_FREQUENCY_ONE_TIME:
                    planElement.Add( new XElement( "month-frequency", "12" ) );
                    planElement.Add( new XElement( "day-of-month", schedule.StartDate.Day.ToString() ) );
                    break;
                case Rock.SystemGuid.DefinedValue.TRANSACTION_FREQUENCY_WEEKLY:
                    planElement.Add( new XElement( "day-frequency", "7" ) );
                    break;
                case Rock.SystemGuid.DefinedValue.TRANSACTION_FREQUENCY_BIWEEKLY:
                    planElement.Add( new XElement( "day-frequency", "14" ) );
                    break;
                case Rock.SystemGuid.DefinedValue.TRANSACTION_FREQUENCY_MONTHLY:
                    planElement.Add( new XElement( "month-frequency", "1" ) );
                    planElement.Add( new XElement( "day-of-month", schedule.StartDate.Day.ToString() ) );
                    break;
            }

            return planElement;
        }

        /// <summary>
        /// Posts to gateway.
        /// </summary>
        /// <param name="financialGateway">The financial gateway.</param>
        /// <param name="data">The data.</param>
        /// <returns></returns>
        /// <exception cref="System.Exception"></exception>
        private Dictionary<string, string> PostToGateway( FinancialGateway financialGateway, XDocument data )
        {
            var restClient = new RestClient( GetAttributeValue( financialGateway, "APIUrl" ) );
            var restRequest = new RestRequest( Method.POST );
            restRequest.RequestFormat = DataFormat.Xml;
            restRequest.AddParameter( "text/xml", data.ToString(), ParameterType.RequestBody );

            try
            {
                var response = restClient.Execute( restRequest );
                var xdocResult = GetXmlResponse( response );
                if ( xdocResult != null )
                {
                    // Convert XML result to a dictionary
                    var result = new Dictionary<string, string>();
                    foreach ( XElement element in xdocResult.Root.Elements() )
                    {
                        if ( element.HasElements )
                        {
                            string prefix = element.Name.LocalName;
                            foreach ( XElement childElement in element.Elements() )
                            {
                                result.AddOrIgnore( prefix + "_" + childElement.Name.LocalName, childElement.Value.Trim() );
                            }
                        }
                        else
                        {
                            result.AddOrIgnore( element.Name.LocalName, element.Value.Trim() );
                        }
                    }
                    return result;
                }
            }
            catch ( WebException webException )
            {
                string message = GetResponseMessage( webException.Response.GetResponseStream() );
                throw new Exception( webException.Message + " - " + message );
            }
            catch ( Exception ex )
            {
                throw ex;
            }

            return null;

        }

        /// <summary>
        /// Gets the response as an XDocument
        /// </summary>
        /// <param name="response">The response.</param>
        /// <returns></returns>
        private XDocument GetXmlResponse( IRestResponse response )
        {
            if ( response.StatusCode == HttpStatusCode.OK &&
                response.Content.Trim().Length > 0 &&
                response.Content.Contains( "<?xml" ) )
            {
                return XDocument.Parse( response.Content );
            }

            return null;
        }

        /// <summary>
        /// Gets the result code message.
        /// </summary>
        /// <param name="result">The result.</param>
        /// <returns></returns>
        private string GetResultCodeMessage( Dictionary<string, string> result )
        {
            switch ( result.GetValueOrNull( "result-code" ).AsInteger() )
            {
                case 100:
                    {
                        return "Transaction was approved.";
                    }
                case 200:
                    {
                        return "Transaction was declined by processor.";
                    }
                case 201:
                    {
                        return "Do not honor.";
                    }
                case 202:
                    {
                        return "Insufficient funds.";
                    }
                case 203:
                    {
                        return "Over limit.";
                    }
                case 204:
                    {
                        return "Transaction not allowed.";
                    }
                case 220:
                    {
                        return "Incorrect payment information.";
                    }
                case 221:
                    {
                        return "No such card issuer.";
                    }
                case 222:
                    {
                        return "No card number on file with issuer.";
                    }
                case 223:
                    {
                        return "Expired card.";
                    }
                case 224:
                    {
                        return "Invalid expiration date.";
                    }
                case 225:
                    {
                        return "Invalid card security code.";
                    }
                case 240:
                    {
                        return "Call issuer for further information.";
                    }
                case 250: // pickup card
                case 251: // lost card
                case 252: // stolen card
                case 253: // fradulent card
                    {
                        // these are more sensitive declines so sanitize them a bit but provide a code for later lookup
                        return string.Format( "This card was declined (code: {0}).", result.GetValueOrNull( "result-code" ) );
                    }
                case 260:
                    {
                        return string.Format( "Declined with further instructions available. ({0})", result.GetValueOrNull( "result-text" ) );
                    }
                case 261:
                    {
                        return "Declined-Stop all recurring payments.";
                    }
                case 262:
                    {
                        return "Declined-Stop this recurring program.";
                    }
                case 263:
                    {
                        return "Declined-Update cardholder data available.";
                    }
                case 264:
                    {
                        return "Declined-Retry in a few days.";
                    }
                case 300:
                    {
                        return "Transaction was rejected by gateway.";
                    }
                case 400:
                    {
                        return "Transaction error returned by processor.";
                    }
                case 410:
                    {
                        return "Invalid merchant configuration.";
                    }
                case 411:
                    {
                        return "Merchant account is inactive.";
                    }
                case 420:
                    {
                        return "Communication error.";
                    }
                case 421:
                    {
                        return "Communication error with issuer.";
                    }
                case 430:
                    {
                        return "Duplicate transaction at processor.";
                    }
                case 440:
                    {
                        return "Processor format error.";
                    }
                case 441:
                    {
                        return "Invalid transaction information.";
                    }
                case 460:
                    {
                        return "Processor feature not available.";
                    }
                case 461:
                    {
                        return "Unsupported card type.";
                    }
            }

            return string.Empty;
        }

        /// <summary>
        /// Gets the response message.
        /// </summary>
        /// <param name="responseStream">The response stream.</param>
        /// <returns></returns>
        private string GetResponseMessage( Stream responseStream )
        {
            Stream receiveStream = responseStream;
            Encoding encode = System.Text.Encoding.GetEncoding( "utf-8" );
            StreamReader readStream = new StreamReader( receiveStream, encode );

            StringBuilder sb = new StringBuilder();
            Char[] read = new Char[8192];
            int count = 0;
            do
            {
                count = readStream.Read( read, 0, 8192 );
                String str = new String( read, 0, count );
                sb.Append( str );
            }
            while ( count > 0 );

            return sb.ToString();
        }

        private string GetXElementValue( XElement parentElement, string elementName )
        {
            var x = parentElement.Element( elementName );
            if ( x != null )
            {
                return x.Value;
            }
            return string.Empty;
        }

        private DateTime? ParseDateValue( string dateString )
        {
            if ( !string.IsNullOrWhiteSpace( dateString ) && dateString.Length >= 14 )
            {
                int year = dateString.Substring( 0, 4 ).AsInteger();
                int month = dateString.Substring( 4, 2 ).AsInteger();
                int day = dateString.Substring( 6, 2 ).AsInteger();
                int hour = dateString.Substring( 8, 2 ).AsInteger();
                int min = dateString.Substring( 10, 2 ).AsInteger();
                int sec = dateString.Substring( 12, 2 ).AsInteger();

                return new DateTime( year, month, day, hour, min, sec );
            }

            return DateTime.MinValue;

        }
        #endregion

    }
}<|MERGE_RESOLUTION|>--- conflicted
+++ resolved
@@ -677,12 +677,7 @@
         public override bool GetScheduledPaymentStatus( FinancialScheduledTransaction transaction, out string errorMessage )
         {
             errorMessage = string.Empty;
-<<<<<<< HEAD
             var financialGateway = new FinancialGatewayService( new RockContext() ).Get( transaction.FinancialGatewayId.Value );
-=======
-            var financialGateway = transaction.FinancialGateway;
->>>>>>> 1aad48a4
-
             var restClient = new RestClient( GetAttributeValue( financialGateway, "QueryUrl" ) );
             var restRequest = new RestRequest( Method.GET );
 
