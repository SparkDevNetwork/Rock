﻿<?xml version="1.0" encoding="utf-8"?>
<Project ToolsVersion="14.0" DefaultTargets="Build" xmlns="http://schemas.microsoft.com/developer/msbuild/2003">
  <Import Project="$(MSBuildExtensionsPath)\$(MSBuildToolsVersion)\Microsoft.Common.props" Condition="Exists('$(MSBuildExtensionsPath)\$(MSBuildToolsVersion)\Microsoft.Common.props')" />
  <PropertyGroup>
    <Configuration Condition=" '$(Configuration)' == '' ">Debug</Configuration>
    <Platform Condition=" '$(Platform)' == '' ">AnyCPU</Platform>
    <ProjectGuid>{F3692909-952D-4C4A-B2D2-D90D0083CF53}</ProjectGuid>
    <OutputType>Library</OutputType>
    <AppDesignerFolder>Properties</AppDesignerFolder>
    <RootNamespace>Rock.NMI</RootNamespace>
    <AssemblyName>Rock.NMI</AssemblyName>
    <TargetFrameworkVersion>v4.7.2</TargetFrameworkVersion>
    <FileAlignment>512</FileAlignment>
    <TargetFrameworkProfile />
  </PropertyGroup>
  <PropertyGroup Condition=" '$(Configuration)|$(Platform)' == 'Debug|AnyCPU' ">
    <DebugSymbols>true</DebugSymbols>
    <DebugType>full</DebugType>
    <Optimize>false</Optimize>
    <OutputPath>bin\Debug\</OutputPath>
    <DefineConstants>DEBUG;TRACE</DefineConstants>
    <ErrorReport>prompt</ErrorReport>
    <WarningLevel>4</WarningLevel>
  </PropertyGroup>
  <PropertyGroup Condition=" '$(Configuration)|$(Platform)' == 'Release|AnyCPU' ">
    <DebugType>pdbonly</DebugType>
    <Optimize>true</Optimize>
    <OutputPath>bin\Release\</OutputPath>
    <DefineConstants>TRACE</DefineConstants>
    <ErrorReport>prompt</ErrorReport>
    <WarningLevel>4</WarningLevel>
    <LangVersion>7.3</LangVersion>
  </PropertyGroup>
  <ItemGroup>
<<<<<<< HEAD
    <Reference Include="RestSharp, Version=106.6.10.0, Culture=neutral, PublicKeyToken=598062e77f915f75, processorArchitecture=MSIL">
      <HintPath>..\packages\RestSharp.106.6.10\lib\net452\RestSharp.dll</HintPath>
=======
    <Reference Include="Newtonsoft.Json, Version=11.0.0.0, Culture=neutral, PublicKeyToken=30ad4fe6b2a6aeed, processorArchitecture=MSIL">
      <HintPath>..\packages\Newtonsoft.Json.11.0.2\lib\net45\Newtonsoft.Json.dll</HintPath>
    </Reference>
    <Reference Include="RestSharp, Version=105.2.3.0, Culture=neutral, processorArchitecture=MSIL">
      <HintPath>..\packages\RestSharp.105.2.3\lib\net452\RestSharp.dll</HintPath>
>>>>>>> 99c99f9d
    </Reference>
    <Reference Include="RestSharp.Newtonsoft.Json, Version=1.0.0.0, Culture=neutral, processorArchitecture=MSIL">
      <HintPath>..\packages\RestSharp.Newtonsoft.Json.1.0.0\lib\net45\RestSharp.Newtonsoft.Json.dll</HintPath>
    </Reference>
    <Reference Include="System" />
    <Reference Include="System.ComponentModel.Composition" />
    <Reference Include="System.Core" />
    <Reference Include="System.Web" />
    <Reference Include="System.Web.Extensions" />
    <Reference Include="System.Xml.Linq" />
    <Reference Include="System.Data.DataSetExtensions" />
    <Reference Include="Microsoft.CSharp" />
    <Reference Include="System.Data" />
    <Reference Include="System.Net.Http" />
    <Reference Include="System.Xml" />
  </ItemGroup>
  <ItemGroup>
    <Compile Include="..\Rock.Version\AssemblySharedInfo.cs">
      <Link>AssemblySharedInfo.cs</Link>
    </Compile>
    <Compile Include="Controls\NMIHostedPaymentControl.cs" />
    <Compile Include="Css.Designer.cs">
      <AutoGen>True</AutoGen>
      <DesignTime>True</DesignTime>
      <DependentUpon>Css.resx</DependentUpon>
    </Compile>
    <Compile Include="Gateway.cs" />
    <Compile Include="NMITypes.cs" />
    <Compile Include="Properties\AssemblyInfo.cs" />
    <Compile Include="Scripts.Designer.cs">
      <DependentUpon>Scripts.resx</DependentUpon>
      <AutoGen>True</AutoGen>
      <DesignTime>True</DesignTime>
    </Compile>
  </ItemGroup>
  <ItemGroup>
    <ProjectReference Include="..\Rock\Rock.csproj">
      <Project>{185a31d7-3037-4dae-8797-0459849a84bd}</Project>
      <Name>Rock</Name>
    </ProjectReference>
  </ItemGroup>
  <ItemGroup>
    <None Include="app.config" />
    <None Include="packages.config" />
  </ItemGroup>
  <ItemGroup>
    <EmbeddedResource Include="Css.resx">
      <Generator>ResXFileCodeGenerator</Generator>
      <LastGenOutput>Css.Designer.cs</LastGenOutput>
    </EmbeddedResource>
    <EmbeddedResource Include="Scripts.resx">
      <Generator>ResXFileCodeGenerator</Generator>
      <LastGenOutput>Scripts.Designer.cs</LastGenOutput>
    </EmbeddedResource>
  </ItemGroup>
  <ItemGroup>
    <Content Include="gatewayCollectJS.js" />
    <Content Include="gatewayCollect.css" />
    <Content Include="threeStepScript.js" />
  </ItemGroup>
  <Import Project="$(MSBuildToolsPath)\Microsoft.CSharp.targets" />
  <!-- To modify your build process, add your task inside one of the targets below and uncomment it.
       Other similar extension points exist, see Microsoft.Common.targets.
  <Target Name="BeforeBuild">
  </Target>
  <Target Name="AfterBuild">
  </Target>
  -->
</Project><|MERGE_RESOLUTION|>--- conflicted
+++ resolved
@@ -9,7 +9,7 @@
     <AppDesignerFolder>Properties</AppDesignerFolder>
     <RootNamespace>Rock.NMI</RootNamespace>
     <AssemblyName>Rock.NMI</AssemblyName>
-    <TargetFrameworkVersion>v4.7.2</TargetFrameworkVersion>
+    <TargetFrameworkVersion>v4.5.2</TargetFrameworkVersion>
     <FileAlignment>512</FileAlignment>
     <TargetFrameworkProfile />
   </PropertyGroup>
@@ -32,16 +32,11 @@
     <LangVersion>7.3</LangVersion>
   </PropertyGroup>
   <ItemGroup>
-<<<<<<< HEAD
-    <Reference Include="RestSharp, Version=106.6.10.0, Culture=neutral, PublicKeyToken=598062e77f915f75, processorArchitecture=MSIL">
-      <HintPath>..\packages\RestSharp.106.6.10\lib\net452\RestSharp.dll</HintPath>
-=======
     <Reference Include="Newtonsoft.Json, Version=11.0.0.0, Culture=neutral, PublicKeyToken=30ad4fe6b2a6aeed, processorArchitecture=MSIL">
       <HintPath>..\packages\Newtonsoft.Json.11.0.2\lib\net45\Newtonsoft.Json.dll</HintPath>
     </Reference>
     <Reference Include="RestSharp, Version=105.2.3.0, Culture=neutral, processorArchitecture=MSIL">
       <HintPath>..\packages\RestSharp.105.2.3\lib\net452\RestSharp.dll</HintPath>
->>>>>>> 99c99f9d
     </Reference>
     <Reference Include="RestSharp.Newtonsoft.Json, Version=1.0.0.0, Culture=neutral, processorArchitecture=MSIL">
       <HintPath>..\packages\RestSharp.Newtonsoft.Json.1.0.0\lib\net45\RestSharp.Newtonsoft.Json.dll</HintPath>
@@ -103,7 +98,7 @@
     <Content Include="threeStepScript.js" />
   </ItemGroup>
   <Import Project="$(MSBuildToolsPath)\Microsoft.CSharp.targets" />
-  <!-- To modify your build process, add your task inside one of the targets below and uncomment it.
+  <!-- To modify your build process, add your task inside one of the targets below and uncomment it. 
        Other similar extension points exist, see Microsoft.Common.targets.
   <Target Name="BeforeBuild">
   </Target>
