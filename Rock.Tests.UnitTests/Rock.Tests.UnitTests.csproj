﻿<?xml version="1.0" encoding="utf-8"?>
<Project ToolsVersion="14.0" DefaultTargets="Build" xmlns="http://schemas.microsoft.com/developer/msbuild/2003">
  <Import Project="..\packages\MSTest.TestAdapter.2.1.0\build\net45\MSTest.TestAdapter.props" Condition="Exists('..\packages\MSTest.TestAdapter.2.1.0\build\net45\MSTest.TestAdapter.props')" />
  <Import Project="$(MSBuildExtensionsPath)\$(MSBuildToolsVersion)\Microsoft.Common.props" Condition="Exists('$(MSBuildExtensionsPath)\$(MSBuildToolsVersion)\Microsoft.Common.props')" />
  <PropertyGroup>
    <Configuration Condition=" '$(Configuration)' == '' ">Debug</Configuration>
    <Platform Condition=" '$(Platform)' == '' ">AnyCPU</Platform>
    <ProjectGuid>{F6BEC5AC-D8E1-48ED-921F-D7D2EB58BF7D}</ProjectGuid>
    <OutputType>Library</OutputType>
    <AppDesignerFolder>Properties</AppDesignerFolder>
    <RootNamespace>Rock.Tests.UnitTests</RootNamespace>
    <AssemblyName>Rock.Tests.UnitTests</AssemblyName>
    <TargetFrameworkVersion>v4.7.2</TargetFrameworkVersion>
    <FileAlignment>512</FileAlignment>
    <ProjectTypeGuids>{3AC096D0-A1C2-E12C-1390-A8335801FDAB};{FAE04EC0-301F-11D3-BF4B-00C04F79EFBC}</ProjectTypeGuids>
    <IsCodedUITest>False</IsCodedUITest>
    <TestProjectType>UnitTest</TestProjectType>
    <TargetFrameworkProfile />
    <NuGetPackageImportStamp>
    </NuGetPackageImportStamp>
  </PropertyGroup>
  <PropertyGroup Condition=" '$(Configuration)|$(Platform)' == 'Debug|AnyCPU' ">
    <DebugSymbols>true</DebugSymbols>
    <DebugType>full</DebugType>
    <Optimize>false</Optimize>
    <OutputPath>bin\Debug\</OutputPath>
    <DefineConstants>DEBUG;TRACE</DefineConstants>
    <ErrorReport>prompt</ErrorReport>
    <WarningLevel>4</WarningLevel>
    <LangVersion>7.3</LangVersion>
  </PropertyGroup>
  <PropertyGroup Condition=" '$(Configuration)|$(Platform)' == 'Release|AnyCPU' ">
    <DebugType>pdbonly</DebugType>
    <Optimize>true</Optimize>
    <OutputPath>bin\Release\</OutputPath>
    <DefineConstants>TRACE</DefineConstants>
    <ErrorReport>prompt</ErrorReport>
    <WarningLevel>4</WarningLevel>
    <LangVersion>7.3</LangVersion>
  </PropertyGroup>
  <ItemGroup>
    <Reference Include="antlr.runtime, Version=2.7.6.2, Culture=neutral, processorArchitecture=MSIL">
      <HintPath>..\packages\Ical.Net.2.3.5\lib\net46\antlr.runtime.dll</HintPath>
    </Reference>
    <Reference Include="DDay.iCal, Version=1.0.2.575, Culture=neutral, processorArchitecture=MSIL">
      <HintPath>..\packages\DDay.iCal.1.0.2.575\lib\DDay.iCal.dll</HintPath>
    </Reference>
    <Reference Include="EntityFramework, Version=6.0.0.0, Culture=neutral, PublicKeyToken=b77a5c561934e089, processorArchitecture=MSIL">
      <HintPath>..\packages\EntityFramework.6.1.3\lib\net45\EntityFramework.dll</HintPath>
    </Reference>
    <Reference Include="EntityFramework.SqlServer, Version=6.0.0.0, Culture=neutral, PublicKeyToken=b77a5c561934e089, processorArchitecture=MSIL">
      <HintPath>..\packages\EntityFramework.6.1.3\lib\net45\EntityFramework.SqlServer.dll</HintPath>
    </Reference>
    <Reference Include="HttpSimulator, Version=2.3.0.0, Culture=neutral, processorArchitecture=MSIL">
      <HintPath>..\packages\HttpSimulator.2.3.0\lib\net40\HttpSimulator.dll</HintPath>
    </Reference>
    <Reference Include="Ical.Net, Version=2.1.0.20781, Culture=neutral, processorArchitecture=MSIL">
      <HintPath>..\packages\Ical.Net.2.3.5\lib\net45\Ical.Net.dll</HintPath>
    </Reference>
    <Reference Include="Ical.Net.Collections, Version=2.1.0.20780, Culture=neutral, processorArchitecture=MSIL">
      <HintPath>..\packages\Ical.Net.2.3.5\lib\net46\Ical.Net.Collections.dll</HintPath>
    </Reference>
    <Reference Include="Microsoft.VisualStudio.TestPlatform.TestFramework, Version=14.0.0.0, Culture=neutral, PublicKeyToken=b03f5f7f11d50a3a, processorArchitecture=MSIL">
      <HintPath>..\packages\MSTest.TestFramework.2.1.0\lib\net45\Microsoft.VisualStudio.TestPlatform.TestFramework.dll</HintPath>
    </Reference>
    <Reference Include="Microsoft.VisualStudio.TestPlatform.TestFramework.Extensions, Version=14.0.0.0, Culture=neutral, PublicKeyToken=b03f5f7f11d50a3a, processorArchitecture=MSIL">
      <HintPath>..\packages\MSTest.TestFramework.2.1.0\lib\net45\Microsoft.VisualStudio.TestPlatform.TestFramework.Extensions.dll</HintPath>
    </Reference>
    <Reference Include="Newtonsoft.Json, Version=11.0.0.0, Culture=neutral, PublicKeyToken=30ad4fe6b2a6aeed, processorArchitecture=MSIL">
      <HintPath>..\packages\Newtonsoft.Json.11.0.2\lib\net45\Newtonsoft.Json.dll</HintPath>
    </Reference>
    <Reference Include="NodaTime, Version=1.3.0.0, Culture=neutral, PublicKeyToken=4226afe0d9b296d1, processorArchitecture=MSIL">
      <HintPath>..\packages\Ical.Net.2.3.5\lib\net46\NodaTime.dll</HintPath>
    </Reference>
    <Reference Include="RestSharp, Version=105.2.3.0, Culture=neutral, processorArchitecture=MSIL">
      <HintPath>..\packages\RestSharp.105.2.3\lib\net46\RestSharp.dll</HintPath>
    </Reference>
    <Reference Include="System" />
    <Reference Include="System.ComponentModel.DataAnnotations" />
    <Reference Include="System.Core" />
    <Reference Include="System.Web" />
    <Reference Include="System.Xml.Linq" />
    <Reference Include="System.Data.DataSetExtensions" />
    <Reference Include="Microsoft.CSharp" />
    <Reference Include="System.Data" />
    <Reference Include="System.Net.Http" />
    <Reference Include="System.Xml" />
  </ItemGroup>
  <ItemGroup>
    <Compile Include="..\Rock.Version\AssemblySharedInfo.cs">
      <Link>AssemblySharedInfo.cs</Link>
    </Compile>
    <Compile Include="Properties\AssemblyInfo.cs" />
    <Compile Include="Rock\Lava\LavaTestHelper.cs" />
    <Compile Include="Rock\Lava\LiquidOperatorTests.cs" />
    <Compile Include="Rock\Lava\LiquidKeywordTests.cs" />
    <Compile Include="Rock\Lava\LavaHelperTests.cs" />
    <Compile Include="Rock\Lava\ContainerVariableTests.cs" />
    <Compile Include="Rock\Lava\RockFiltersTests.cs" />
    <Compile Include="Rock\Lava\Filters\CollectionFilterTests.cs" />
    <Compile Include="Rock\Lava\Filters\ColorFilterTests.cs" />
    <Compile Include="Rock\Lava\Filters\DateFilterTests.cs" />
    <Compile Include="Rock\Lava\Filters\EncodingFilterTests.cs" />
    <Compile Include="Rock\Lava\LavaUnitTestBase.cs" />
    <Compile Include="Rock\Lava\Filters\NumericFilterTests.cs" />
    <Compile Include="Rock\Lava\Filters\ObjectFilterTests.cs" />
    <Compile Include="Rock\Lava\Filters\SerializationFilterTests.cs" />
    <Compile Include="Rock\Lava\Filters\TextFilterTests.cs" />
    <Compile Include="Rock\Lava\DynamicObjectTests.cs" />
    <Compile Include="Rock\Lava\LavaUnitTestHelper.cs" />
    <Compile Include="Rock\Lava\LavaTypeAttributesTests.cs" />
<<<<<<< HEAD
    <Compile Include="Rock\Lava\RenderTests.cs" />
=======
>>>>>>> 03e0ec69
    <Compile Include="Rock\Security\EncryptionTests.cs" />
    <Compile Include="Rock\UnitTestInitializer.cs" />
    <Compile Include="Rock\Utilities\DateTimeAssert.cs" />
    <Compile Include="Rock\Utilities\ScheduleTestHelper.cs" />    
    <Compile Include="Rock\Lava\Filters\TestPerson.cs" />
    <Compile Include="Rock\Model\AttendanceCodeTests.cs" />
    <Compile Include="Rock\Model\BlockTests.cs" />
    <Compile Include="Rock\Model\BlockTypeTests.cs" />
    <Compile Include="Rock\Model\CommunicationTemplateTests.cs" />
    <Compile Include="Rock\Model\FinancialTransactionExtensionMethodTests.cs" />
    <Compile Include="Rock\Model\ScheduleTests.cs" />
    <Compile Include="Rock\Model\StreakTypeServiceTests.cs" />
    <Compile Include="Rock\Model\ScheduleCheckInTests.cs" />
    <Compile Include="Rock\Model\HtmlContentTests.cs" />
    <Compile Include="Rock\Model\PageContextTests.cs" />
    <Compile Include="Rock\Model\PageRouteTests.cs" />
    <Compile Include="Rock\Model\PageTests.cs" />
    <Compile Include="Rock\Model\BinaryFileTypeTests.cs" />
    <Compile Include="Rock\Reporting\ValueFilterTests.cs" />
    <Compile Include="Rock\Utility\ExtensionMethods\DateTimeExtensionTests.cs" />
    <Compile Include="Rock\Utility\ExtensionMethods\StringExtensionsTests.cs" />
    <Compile Include="Rock\Utility\ExtensionMethods\DateKeyExtensionTests.cs" />
    <Compile Include="Rock\Utility\ExtensionMethods\TypeExtensionsTests.cs" />
    <Compile Include="Rock\Communication\EmailAddressFieldValidatorTests.cs" />
    <Compile Include="Rock\Utility\ExtensionMethods\ICollectionExtensionTests.cs" />
    <Compile Include="Rock\Utility\RockSerializableListTests.cs" />
    <Compile Include="Rock\Utility\RockSerializableDictionaryTests.cs" />
    <Compile Include="Rock\Utility\RockDynamicTests.cs" />
    <Compile Include="Rock\Utility\ScripturizeTests.cs" />
    <Compile Include="Rock\Utility\TimeIntervalSettingTests.cs" />
    <Compile Include="Rock\Utility\RockCacheabilityTests.cs" />
    <Compile Include="Rock\Utility\ReflectionTests.cs" />
    <Compile Include="Rock\Utility\TimeIntervalTests.cs" />
    <Compile Include="Rock\Utility\MethodRetryTests.cs" />
  </ItemGroup>
  <ItemGroup>
    <None Include="app.config" />
    <None Include="lava-dotliquid-engine.runsettings" />
    <None Include="packages.config" />
    <None Include="Rock\Lava.RockLiquid\readme.md" />
    <None Include="Rock\Lava\readme.md" />
  </ItemGroup>
  <ItemGroup>
    <ProjectReference Include="..\DotLiquid\DotLiquid.csproj">
      <Project>{00EDCB8D-EF33-459C-AD62-02876BD24DFF}</Project>
      <Name>DotLiquid</Name>
    </ProjectReference>
    <ProjectReference Include="..\Rock.Common\Rock.Common.csproj">
      <Project>{13568622-324e-4493-b605-c9896e725d30}</Project>
      <Name>Rock.Common</Name>
    </ProjectReference>
    <ProjectReference Include="..\Rock.Lava.DotLiquid\Rock.Lava.DotLiquid.csproj">
      <Project>{79AA470A-DC63-4CB4-B0B6-77285F60C69B}</Project>
      <Name>Rock.Lava.DotLiquid</Name>
    </ProjectReference>
    <ProjectReference Include="..\Rock.Lava.Fluid\Rock.Lava.Fluid.csproj">
      <Project>{AFCE6F84-BF3A-4182-A816-8FB47AFC0305}</Project>
      <Name>Rock.Lava.Fluid</Name>
    </ProjectReference>
    <ProjectReference Include="..\Rock.Lava.Shared\Rock.Lava.Shared.csproj">
      <Project>{8820cd93-70ee-496d-b17b-0c4c68dd4957}</Project>
      <Name>Rock.Lava.Shared</Name>
    </ProjectReference>
    <ProjectReference Include="..\Rock.Lava\Rock.Lava.csproj">
      <Project>{37e293dd-f282-4a34-91fa-5fb8503d5672}</Project>
      <Name>Rock.Lava</Name>
    </ProjectReference>
    <ProjectReference Include="..\Rock.Mailgun\Rock.Mailgun.csproj">
      <Project>{d6b19c0d-da5e-4f75-8001-04ded86b741f}</Project>
      <Name>Rock.Mailgun</Name>
    </ProjectReference>
    <ProjectReference Include="..\Rock.Mandrill\Rock.Mandrill.csproj">
      <Project>{cf8c694a-55a0-434f-bc96-3450b96ec12a}</Project>
      <Name>Rock.Mandrill</Name>
    </ProjectReference>
    <ProjectReference Include="..\Rock.Tests.Shared\Rock.Tests.Shared.csproj">
      <Project>{d8de32c9-25da-4897-a750-7dd8755b3d45}</Project>
      <Name>Rock.Tests.Shared</Name>
    </ProjectReference>
    <ProjectReference Include="..\Rock\Rock.csproj">
      <Project>{185A31D7-3037-4DAE-8797-0459849A84BD}</Project>
      <Name>Rock</Name>
      <Private>True</Private>
    </ProjectReference>
  </ItemGroup>
  <ItemGroup>
    <ProjectReference Include="..\Rock.Rest\Rock.Rest.csproj">
      <Project>{ADD1EDD0-A4CB-4E82-B6AD-6AD1D556DEAE}</Project>
      <Name>Rock.Rest</Name>
    </ProjectReference>
  </ItemGroup>
  <ItemGroup>
    <Service Include="{82A7F48D-3B50-4B1E-B82E-3ADA8210C358}" />
  </ItemGroup>
  <ItemGroup>
    <None Include="lava-fluid-engine.runsettings" />
  </ItemGroup>
  <Import Project="$(MSBuildToolsPath)\Microsoft.CSharp.targets" />
  <Target Name="EnsureNuGetPackageBuildImports" BeforeTargets="PrepareForBuild">
    <PropertyGroup>
      <ErrorText>This project references NuGet package(s) that are missing on this computer. Use NuGet Package Restore to download them.  For more information, see http://go.microsoft.com/fwlink/?LinkID=322105. The missing file is {0}.</ErrorText>
    </PropertyGroup>
    <Error Condition="!Exists('..\packages\MSTest.TestAdapter.2.1.0\build\net45\MSTest.TestAdapter.props')" Text="$([System.String]::Format('$(ErrorText)', '..\packages\MSTest.TestAdapter.2.1.0\build\net45\MSTest.TestAdapter.props'))" />
    <Error Condition="!Exists('..\packages\MSTest.TestAdapter.2.1.0\build\net45\MSTest.TestAdapter.targets')" Text="$([System.String]::Format('$(ErrorText)', '..\packages\MSTest.TestAdapter.2.1.0\build\net45\MSTest.TestAdapter.targets'))" />
  </Target>
  <Import Project="..\packages\MSTest.TestAdapter.2.1.0\build\net45\MSTest.TestAdapter.targets" Condition="Exists('..\packages\MSTest.TestAdapter.2.1.0\build\net45\MSTest.TestAdapter.targets')" />
  <!-- To modify your build process, add your task inside one of the targets below and uncomment it. 
       Other similar extension points exist, see Microsoft.Common.targets.
  <Target Name="BeforeBuild">
  </Target>
  <Target Name="AfterBuild">
  </Target>
  -->
</Project><|MERGE_RESOLUTION|>--- conflicted
+++ resolved
@@ -109,14 +109,11 @@
     <Compile Include="Rock\Lava\DynamicObjectTests.cs" />
     <Compile Include="Rock\Lava\LavaUnitTestHelper.cs" />
     <Compile Include="Rock\Lava\LavaTypeAttributesTests.cs" />
-<<<<<<< HEAD
     <Compile Include="Rock\Lava\RenderTests.cs" />
-=======
->>>>>>> 03e0ec69
     <Compile Include="Rock\Security\EncryptionTests.cs" />
     <Compile Include="Rock\UnitTestInitializer.cs" />
     <Compile Include="Rock\Utilities\DateTimeAssert.cs" />
-    <Compile Include="Rock\Utilities\ScheduleTestHelper.cs" />    
+    <Compile Include="Rock\Utilities\ScheduleTestHelper.cs" />
     <Compile Include="Rock\Lava\Filters\TestPerson.cs" />
     <Compile Include="Rock\Model\AttendanceCodeTests.cs" />
     <Compile Include="Rock\Model\BlockTests.cs" />
@@ -219,7 +216,7 @@
     <Error Condition="!Exists('..\packages\MSTest.TestAdapter.2.1.0\build\net45\MSTest.TestAdapter.targets')" Text="$([System.String]::Format('$(ErrorText)', '..\packages\MSTest.TestAdapter.2.1.0\build\net45\MSTest.TestAdapter.targets'))" />
   </Target>
   <Import Project="..\packages\MSTest.TestAdapter.2.1.0\build\net45\MSTest.TestAdapter.targets" Condition="Exists('..\packages\MSTest.TestAdapter.2.1.0\build\net45\MSTest.TestAdapter.targets')" />
-  <!-- To modify your build process, add your task inside one of the targets below and uncomment it. 
+  <!-- To modify your build process, add your task inside one of the targets below and uncomment it.
        Other similar extension points exist, see Microsoft.Common.targets.
   <Target Name="BeforeBuild">
   </Target>
