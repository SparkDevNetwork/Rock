--- conflicted
+++ resolved
@@ -295,11 +295,8 @@
     <Compile Include="Rock\Utility\TimeIntervalTests.cs" />
     <Compile Include="Rock\Utility\MethodRetryTests.cs" />
     <Compile Include="Rock\Utility\WebRequestHelperTests.cs" />
-<<<<<<< HEAD
     <Compile Include="Rock\Web\UI\Controls\KeyValueListTests.cs" />
-=======
     <Compile Include="Rock\Web\Cache\PageShortLinkCacheTests.cs" />
->>>>>>> 555b7ed2
   </ItemGroup>
   <ItemGroup>
     <None Include="app.config" />
