--- conflicted
+++ resolved
@@ -47,13 +47,7 @@
 
             var nextMonth = RockDateTime.Now.AddMonths( 1 ).Month;
 
-<<<<<<< HEAD
-            // These dates don't work well with Feburary so use March instead.
-            nextMonth = nextMonth == 2 ? 3 : nextMonth;
-
-=======
             // Add specific dates that exist for every month of the year.
->>>>>>> 015303a8
             _specificDates = new List<DateTime>();
             _specificDates.Add( new DateTime( today.Year, nextMonth, 1 ) );
             _specificDates.Add( new DateTime( today.Year, nextMonth, 3 ) );
