﻿// <copyright>
// Copyright by the Spark Development Network
//
// Licensed under the Rock Community License (the "License");
// you may not use this file except in compliance with the License.
// You may obtain a copy of the License at
//
// http://www.rockrms.com/license
//
// Unless required by applicable law or agreed to in writing, software
// distributed under the License is distributed on an "AS IS" BASIS,
// WITHOUT WARRANTIES OR CONDITIONS OF ANY KIND, either express or implied.
// See the License for the specific language governing permissions and
// limitations under the License.
// </copyright>
//
using System;
using System.Collections.Generic;
using System.Diagnostics;
using System.Text.RegularExpressions;
using Microsoft.VisualStudio.TestTools.UnitTesting;
using Rock.Lava;
using Rock.Tests.Shared;
using Rock.Utility;

namespace Rock.Tests.UnitTests.Lava
{
    public class LavaUnitTestHelper
    {
        private static LavaUnitTestHelper _instance = null;
        public static LavaUnitTestHelper CurrentInstance
        {
            get
            {
                if ( _instance == null )
                {
                    throw new Exception( "Helper not configured. Call the Initialize() method to initialize this helper before use." );
                }

                return _instance;
            }

        }
        public static bool FluidEngineIsEnabled { get; set; }
        public static bool DotLiquidEngineIsEnabled { get; set; }
        public static bool RockLiquidEngineIsEnabled { get; set; }

        private static ILavaEngine _rockliquidEngine = null;
        private static ILavaEngine _dotliquidEngine = null;
        private static ILavaEngine _fluidEngine = null;

        public static void Initialize( bool testRockLiquidEngine, bool testDotLiquidEngine, bool testFluidEngine )
        {
            RockLiquidEngineIsEnabled = testRockLiquidEngine;
            DotLiquidEngineIsEnabled = testDotLiquidEngine;
            FluidEngineIsEnabled = testFluidEngine;

            if ( RockLiquidEngineIsEnabled )
            {
                // Initialize the Rock variant of the DotLiquid Engine
                var engineOptions = new LavaEngineConfigurationOptions();

                _rockliquidEngine = global::Rock.Lava.LavaService.NewEngineInstance( LavaEngineTypeSpecifier.RockLiquid, engineOptions );

                // Register the common Rock.Lava filters first, then overwrite with the web-based RockFilters as needed.
                RegisterFilters( _rockliquidEngine );
            }

            if ( DotLiquidEngineIsEnabled )
            {
                // Initialize the DotLiquid Engine
                var engineOptions = new LavaEngineConfigurationOptions();

                engineOptions.CacheService = new WebsiteLavaTemplateCacheService();

                _dotliquidEngine = global::Rock.Lava.LavaService.NewEngineInstance(LavaEngineTypeSpecifier.DotLiquid, engineOptions );

                RegisterFilters( _dotliquidEngine );
            }

            if ( FluidEngineIsEnabled )
            {
                // Initialize Fluid Engine
                var engineOptions = new LavaEngineConfigurationOptions();

                engineOptions.CacheService = new WebsiteLavaTemplateCacheService();
<<<<<<< HEAD

                _fluidEngine = global::Rock.Lava.LavaService.NewEngineInstance( LavaEngineTypeSpecifier.Fluid, engineOptions );

=======

                _fluidEngine = global::Rock.Lava.LavaEngine.NewEngineInstance( LavaEngineTypeSpecifier.Fluid, engineOptions );

>>>>>>> 0bfe3f81
                RegisterFilters( _fluidEngine );
            }

            _instance = new LavaUnitTestHelper();
        }

        private static void RegisterFilters( ILavaEngine engine )
        {
            // Register the common Rock.Lava filters first, then overwrite with the web-specific filters.
            if ( engine.EngineType == LavaEngineTypeSpecifier.RockLiquid )
            {
                engine.RegisterFilters( typeof( global::Rock.Lava.Filters.TemplateFilters ) );
                engine.RegisterFilters( typeof( global::Rock.Lava.RockFilters ) );
            }
            else
            {
                engine.RegisterFilters( typeof( global::Rock.Lava.Filters.TemplateFilters ) );
                engine.RegisterFilters( typeof( global::Rock.Lava.LavaFilters ) );
            }
        }

        private ILavaEngine GetEngineInstance( LavaEngineTypeSpecifier engineType )
        {
            if ( engineType == LavaEngineTypeSpecifier.DotLiquid )
            {
                return _dotliquidEngine;
            }
            else if ( engineType == LavaEngineTypeSpecifier.Fluid )
            {
                return _fluidEngine;
            }

            return null;
        }

        /// <summary>
        /// Process the specified input template and return the result.
        /// </summary>
        /// <param name="inputTemplate"></param>
        /// <returns></returns>
        public string GetTemplateOutput( LavaEngineTypeSpecifier engineType, string inputTemplate, LavaDataDictionary mergeValues = null )
        {
            inputTemplate = inputTemplate ?? string.Empty;

            var engine = GetEngineInstance( engineType );

            var context = engine.NewRenderContext( mergeValues );

            var result = engine.RenderTemplate( inputTemplate.Trim(), new LavaRenderParameters { Context = context } );
            
            Assert.That.IsFalse( result.HasErrors, "Lava Template is invalid." );

            return result.Text;
        }

        /// <summary>
        /// For each of the currently enabled Lava Engines, process the specified input template and verify against the expected output.
        /// </summary>
        /// <param name="expectedOutput"></param>
        /// <param name="inputTemplate"></param>
        public void AssertTemplateOutput( string expectedOutput, string inputTemplate, LavaDataDictionary mergeValues = null, bool ignoreWhitespace = false )
        {
            var engines = GetActiveTestEngines();

            foreach ( var engine in engines )
            { 
                AssertTemplateOutput( engine.EngineType, expectedOutput, inputTemplate, mergeValues, ignoreWhitespace );
            }
        }

        #region Active Engines

        private List<ILavaEngine> _activeEngines = null;

        private List<ILavaEngine> GetActiveTestEngines()
        {
            if ( _activeEngines == null )
            {
                _activeEngines = new List<ILavaEngine>();

                // Test the Fluid engine first, because it is the most likely to fail!
                if ( FluidEngineIsEnabled )
                {
                    _activeEngines.Add( _fluidEngine );
                }

                if ( DotLiquidEngineIsEnabled )
                {
                    _activeEngines.Add( _dotliquidEngine );
                }

                if ( RockLiquidEngineIsEnabled )
                {
                    _activeEngines.Add( _rockliquidEngine );
                }
            }

            return _activeEngines;
        }

        #endregion

        /// <summary>
        /// For each of the currently enabled Lava Engines, register a safe type.
        /// </summary>
        /// <param name="type"></param>
        public void RegisterSafeType( Type type )
        {
            if ( DotLiquidEngineIsEnabled )
            {
                _dotliquidEngine.RegisterSafeType( type );
            }

            if ( FluidEngineIsEnabled )
            {
                _fluidEngine.RegisterSafeType( type );
            }
        }

        /// <summary>
        /// For each of the currently enabled Lava Engines, process the specified action.
        /// </summary>
        /// <param name="expectedOutput"></param>
        /// <param name="inputTemplate"></param>
        public void ExecuteTestAction( Action<ILavaEngine> testMethod )
        {
            if ( DotLiquidEngineIsEnabled )
            {
                testMethod( _dotliquidEngine );
            }

            if ( FluidEngineIsEnabled )
            {
                testMethod( _fluidEngine );
            }
        }

        /// <summary>
        /// For each of the currently enabled Lava Engines, process the specified input template and verify against the expected output.
        /// </summary>
        /// <param name="expectedOutput"></param>
        /// <param name="inputTemplate"></param>
        public void AssertTemplateOutput( LavaEngineTypeSpecifier engineType, string expectedOutput, string inputTemplate, LavaDataDictionary mergeValues = null, bool ignoreWhitespace = false )
        {
            var outputString = GetTemplateOutput( engineType, inputTemplate, mergeValues );

            var debugString = outputString;

            if ( ignoreWhitespace )
            {
                expectedOutput = expectedOutput.RemoveWhiteSpace();
                outputString = outputString.RemoveWhiteSpace();

                debugString += "\n(Comparison ignores WhiteSpace)";
            }

            WriteOutputToDebug( engineType, debugString );

            Assert.That.Equal( expectedOutput, outputString );
        }

        /// <summary>
        /// Process the specified input template and verify against the expected output regular expression.
        /// </summary>
        /// <param name="expectedOutputRegex"></param>
        /// <param name="inputTemplate"></param>
        public void AssertTemplateOutputRegex( string expectedOutput, string inputTemplate, LavaDataDictionary mergeValues = null )
        {
            if ( DotLiquidEngineIsEnabled )
            {
                AssertTemplateOutputRegex( LavaEngineTypeSpecifier.DotLiquid, expectedOutput, inputTemplate, mergeValues );
            }

            if ( FluidEngineIsEnabled )
            {
                AssertTemplateOutputRegex( LavaEngineTypeSpecifier.Fluid, expectedOutput, inputTemplate, mergeValues );
            }
        }

        /// <summary>
        /// Process the specified input template and verify against the expected output regular expression.
        /// </summary>
        /// <param name="expectedOutputRegex"></param>
        /// <param name="inputTemplate"></param>
        public void AssertTemplateOutputRegex( LavaEngineTypeSpecifier engineType, string expectedOutputRegex, string inputTemplate, LavaDataDictionary mergeValues = null )
        {
            var outputString = GetTemplateOutput( engineType, inputTemplate, mergeValues );

            var regex = new Regex( expectedOutputRegex );

            WriteOutputToDebug( engineType, outputString );
            StringAssert.Matches( outputString, regex );
        }

        /// <summary>
        /// Process the specified input template and verify the output against an expected DateTime result.
        /// </summary>
        /// <param name="expectedDateTime"></param>
        /// <param name="inputTemplate"></param>
        /// <param name="maximumDelta"></param>
        public void AssertTemplateOutputDate( DateTime? expectedOutput, string inputTemplate, TimeSpan? maximumDelta = null )
        {
            if ( DotLiquidEngineIsEnabled )
            {
                AssertTemplateOutputDate( LavaEngineTypeSpecifier.DotLiquid, expectedOutput, inputTemplate, maximumDelta );
            }

            if ( FluidEngineIsEnabled )
            {
                AssertTemplateOutputDate( LavaEngineTypeSpecifier.Fluid, expectedOutput, inputTemplate, maximumDelta );
            }
        }

        /// <summary>
        /// Process the specified input template and verify the output against an expected DateTime result.
        /// </summary>
        /// <param name="expectedDateTime"></param>
        /// <param name="inputTemplate"></param>
        /// <param name="maximumDelta"></param>
        public void AssertTemplateOutputDate( LavaEngineTypeSpecifier engineType, DateTime? expectedDateTime, string inputTemplate, TimeSpan? maximumDelta = null )
        {
            var outputString = GetTemplateOutput( engineType, inputTemplate );

            DateTime outputDate;

            var isValidDate = DateTime.TryParse( outputString, out outputDate );

            WriteOutputToDebug( engineType, outputString );
            Assert.That.True( isValidDate, $"Template Output does not represent a valid DateTime. [Output=\"{ outputString }\"]" );

            if ( maximumDelta != null )
            {
                DateTimeAssert.AreEqual( expectedDateTime, outputDate, maximumDelta.Value );
            }
            else
            {
                DateTimeAssert.AreEqual( expectedDateTime, outputDate );
            }
        }

        /// <summary>
        /// Resolve the specified template to a date and verify that it is equivalent to the expected date.
        /// </summary>
        /// <param name="expectedDateString"></param>
        /// <param name="inputTemplate"></param>
        /// <param name="maximumDelta"></param>
        public void AssertTemplateOutputDate( string expectedDateString, string inputTemplate, TimeSpan? maximumDelta = null )
        {
            bool isValid;
            DateTime expectedDate;

            isValid = DateTime.TryParse( expectedDateString, out expectedDate );

            Assert.That.True( isValid, "Expected Date String input is not a valid date." );

            AssertTemplateOutputDate( expectedDate, inputTemplate, maximumDelta );
        }

        /// <summary>
        /// Write the rendered template to debug output.
        /// </summary>
        /// <param name="outputString"></param>
        private void WriteOutputToDebug( LavaEngineTypeSpecifier engineType, string outputString )
        {
            var engine = GetEngineInstance( engineType );

            Debug.Print( $"\n**\n** Template Output ({engine.EngineName}):\n**\n{outputString}" );
        }

        #region Test Data

        /// <summary>
        /// Return an initialized Person object for test subject Ted Decker.
        /// </summary>
        /// <returns></returns>
        public TestPerson GetTestPersonTedDecker()
        {
            var campus = new TestCampus { Name = "North Campus", Id = 1 };
            var person = new TestPerson { FirstName = "Edward", NickName = "Ted", LastName = "Decker", Campus = campus, Id = 1 };

            return person;
        }

        /// <summary>
        /// Return an initialized Person object for test subject Alisha Marble.
        /// </summary>
        /// <returns></returns>
        public TestPerson GetTestPersonAlishaMarble()
        {
            var campus = new TestCampus { Name = "South Campus", Id = 102 };
            var person = new TestPerson { FirstName = "Alisha", NickName = "Alisha", LastName = "Marble", Campus = campus, Id = 2 };

            return person;
        }

        /// <summary>
        /// Return an initialized Person object for test subject Alisha Marble.
        /// </summary>
        /// <returns></returns>
        public TestPerson GetTestPersonBillMarble()
        {
            var campus = new TestCampus { Name = "South Campus", Id = 101 };
            var person = new TestPerson { FirstName = "William", NickName = "Bill", LastName = "Marble", Campus = campus, Id = 2 };

            return person;
        }

        /// <summary>
        /// Return a collection of initialized Person objects for the Decker family.
        /// </summary>
        /// <returns></returns>
        public List<TestPerson> GetTestPersonCollectionForDecker()
        {
            var personList = new List<TestPerson>();

            personList.Add( GetTestPersonTedDecker() );
            personList.Add( new TestPerson { FirstName = "Cindy", NickName = "Cindy", LastName = "Decker", Id = 2 } );
            personList.Add( new TestPerson { FirstName = "Noah", NickName = "Noah", LastName = "Decker", Id = 3 } );
            personList.Add( new TestPerson { FirstName = "Alex", NickName = "Alex", LastName = "Decker", Id = 4 } );

            return personList;
        }

        /// <summary>
        /// Return a collection of initialized Person objects for the Decker family.
        /// </summary>
        /// <returns></returns>
        public List<TestPerson> GetTestPersonCollectionForDeckerAndMarble()
        {
            var personList = new List<TestPerson>();

            personList.Add( GetTestPersonTedDecker() );
            personList.Add( new TestPerson { FirstName = "Cindy", NickName = "Cindy", LastName = "Decker", Id = 2 } );
            personList.Add( new TestPerson { FirstName = "Noah", NickName = "Noah", LastName = "Decker", Id = 3 } );
            personList.Add( new TestPerson { FirstName = "Alex", NickName = "Alex", LastName = "Decker", Id = 4 } );

            personList.Add( GetTestPersonBillMarble() );
            personList.Add( GetTestPersonAlishaMarble() );

            return personList;
        }

        /// <summary>
        /// A representation of a Person used for testing purposes.
        /// </summary>
        public class TestPerson : LavaDataObject
        {
            public int Id { get; set; }
            public string NickName { get; set; }
            public string FirstName { get; set; }
            public string LastName { get; set; }
            public TestCampus Campus { get; set; }

            public override string ToString()
            {
                return $"{NickName} {LastName}";
            }
        }

        /// <summary>
        /// A representation of a Campus used for testing purposes.
        /// </summary>
        public class TestCampus : LavaDataObject
        {
            public int Id { get; set; }
            public string Name { get; set; }

            public override string ToString()
            {
                return Name;
            }
        }

        /// <summary>
        /// A representation of a Person used for testing purposes.
        /// </summary>
        public class TestSecuredRockDynamicObject : RockDynamic
        {
            [LavaVisible]
            public int Id { get; set; }
            public string NickName { get; set; }
            public string FirstName { get; set; }
            public string LastName { get; set; }
            public TestCampus Campus { get; set; }

            public override string ToString()
            {
                return $"{NickName} {LastName}";
            }
        }

        /// <summary>
        /// A representation of a Person used for testing purposes.
        /// </summary>
        public class TestSecuredLavaDataObject : LavaDataObject
        {
            [LavaVisible]
            public int Id { get; set; }
            public string NickName { get; set; }
            public string FirstName { get; set; }
            public string LastName { get; set; }
            public TestCampus Campus { get; set; }

            public override string ToString()
            {
                return $"{NickName} {LastName}";
            }
        }

        #endregion

        #region RockLiquid Data Objects

        /// <summary>
        /// Return a collection of initialized Person objects for the Decker family.
        /// </summary>
        /// <returns></returns>
        public List<TestPersonRockLiquid> GetTestPersonCollectionForDeckerRockLiquid()
        {
            var personList = new List<TestPersonRockLiquid>();

            personList.Add( GetTestPersonTedDeckerRockLiquid() );
            personList.Add( new TestPersonRockLiquid { FirstName = "Cindy", NickName = "Cindy", LastName = "Decker", Id = 2 } );
            personList.Add( new TestPersonRockLiquid { FirstName = "Noah", NickName = "Noah", LastName = "Decker", Id = 3 } );
            personList.Add( new TestPersonRockLiquid { FirstName = "Alex", NickName = "Alex", LastName = "Decker", Id = 4 } );

            return personList;
        }


        /// <summary>
        /// Return an initialized Person object for test subject Ted Decker.
        /// </summary>
        /// <returns></returns>
        public TestPersonRockLiquid GetTestPersonTedDeckerRockLiquid()
        {
            var campus = new TestCampusRockLiquid { Name = "North Campus", Id = 1 };
            var person = new TestPersonRockLiquid { FirstName = "Edward", NickName = "Ted", LastName = "Decker", Campus = campus, Id = 1 };

            return person;
        }

        /// <summary>
        /// A representation of a Person used for testing purposes.
        /// </summary>
        public class TestPersonRockLiquid : RockDynamic
        {
            public int Id { get; set; }
            public string NickName { get; set; }
            public string FirstName { get; set; }
            public string LastName { get; set; }
            public TestCampusRockLiquid Campus { get; set; }

            public override string ToString()
            {
                return $"{NickName} {LastName}";
            }
        }

        /// <summary>
        /// A representation of a Campus used for testing purposes.
        /// </summary>
        public class TestCampusRockLiquid : RockDynamic
        {
            public int Id { get; set; }
            public string Name { get; set; }

            public override string ToString()
            {
                return Name;
            }
        }

        #endregion
    }
}<|MERGE_RESOLUTION|>--- conflicted
+++ resolved
@@ -84,15 +84,9 @@
                 var engineOptions = new LavaEngineConfigurationOptions();
 
                 engineOptions.CacheService = new WebsiteLavaTemplateCacheService();
-<<<<<<< HEAD
 
                 _fluidEngine = global::Rock.Lava.LavaService.NewEngineInstance( LavaEngineTypeSpecifier.Fluid, engineOptions );
 
-=======
-
-                _fluidEngine = global::Rock.Lava.LavaEngine.NewEngineInstance( LavaEngineTypeSpecifier.Fluid, engineOptions );
-
->>>>>>> 0bfe3f81
                 RegisterFilters( _fluidEngine );
             }
 
@@ -142,7 +136,7 @@
             var context = engine.NewRenderContext( mergeValues );
 
             var result = engine.RenderTemplate( inputTemplate.Trim(), new LavaRenderParameters { Context = context } );
-            
+
             Assert.That.IsFalse( result.HasErrors, "Lava Template is invalid." );
 
             return result.Text;
@@ -158,7 +152,7 @@
             var engines = GetActiveTestEngines();
 
             foreach ( var engine in engines )
-            { 
+            {
                 AssertTemplateOutput( engine.EngineType, expectedOutput, inputTemplate, mergeValues, ignoreWhitespace );
             }
         }
