﻿// <copyright>
// Copyright by the Spark Development Network
//
// Licensed under the Rock Community License (the "License");
// you may not use this file except in compliance with the License.
// You may obtain a copy of the License at
//
// http://www.rockrms.com/license
//
// Unless required by applicable law or agreed to in writing, software
// distributed under the License is distributed on an "AS IS" BASIS,
// WITHOUT WARRANTIES OR CONDITIONS OF ANY KIND, either express or implied.
// See the License for the specific language governing permissions and
// limitations under the License.
// </copyright>
//
using System;
using System.Collections.Generic;
using System.Data.Entity;
using System.Diagnostics;
using System.IO;
using System.Linq;
using System.Reflection;
using System.Text;
using System.Web;

using Rock;
using Rock.Data;
using Rock.Model;
using Rock.Slingshot.Model;
using Rock.Web.Cache;

namespace Rock.Slingshot
{
    /// <summary>
    ///
    /// </summary>
    public class BulkImporter
    {
        public string SlingshotLogFile { get; set; }

        #region util

        /// <summary>
        /// Gets the response message.
        /// </summary>
        /// <param name="recordsInserted">The records inserted.</param>
        /// <param name="tableName">Name of the table.</param>
        /// <param name="milliseconds">The milliseconds.</param>
        /// <returns></returns>
        private string GetResponseMessage( int recordsInserted, string tableName, long milliseconds )
        {
            if ( recordsInserted == 0 )
            {
                return $"No {tableName} records were imported [{milliseconds}ms]";
            }
            else
            {
                return $"Imported {recordsInserted} {tableName} records [{milliseconds}ms]";
            }
        }

        /// <summary>
        /// Definition for OnProgress delegate
        /// </summary>
        public delegate void OnProgressEvent( string message );

        /// <summary>
        /// Delegate for handling ProgressMessages
        /// </summary>
        public OnProgressEvent OnProgress;

        /// <summary>
        ///
        /// </summary>
        public enum ImportUpdateType
        {
            AlwaysUpdate,
            AddOnly,
            MostRecentWins
        }

        /// <summary>
        /// Gets or sets the import update option.
        /// </summary>
        /// <value>
        /// The import update option.
        /// </value>
        public ImportUpdateType ImportUpdateOption { get; set; }

        #endregion util

        #region AttendanceImport

        /// <summary>
        /// Bulks the attendance import.
        /// </summary>
        /// <param name="attendanceImports">The attendance imports.</param>
        /// <returns></returns>
        public string BulkAttendanceImport( List<AttendanceImport> attendanceImports, string foreignSystemKey )
        {
            var stopwatchTotal = Stopwatch.StartNew();
            var stopwatch = Stopwatch.StartNew();

            var rockContext = new RockContext();
            var sbStats = new StringBuilder();

            int groupTypeIdFamily = GroupTypeCache.GetFamilyGroupType().Id;
            var importDateTime = RockDateTime.Now;

            // Get all of the existing group ids that have been imported (excluding families)
            var groupIdLookup = new GroupService( rockContext ).Queryable().Where( a => a.GroupTypeId != groupTypeIdFamily && a.ForeignId.HasValue && a.ForeignKey == foreignSystemKey )
                .Select( a => new { a.Id, a.ForeignId } ).ToDictionary( k => k.ForeignId.Value, v => v.Id );

            // Get all the existing location ids that have been imported
            var locationIdLookup = new LocationService( rockContext ).Queryable().Where( a => a.ForeignId.HasValue && a.ForeignKey == foreignSystemKey )
                .Select( a => new { a.Id, a.ForeignId } ).ToDictionary( k => k.ForeignId.Value, v => v.Id );

            // Get all the existing schedule ids that have been imported
            var scheduleIdLookup = new ScheduleService( rockContext ).Queryable().Where( a => a.ForeignId.HasValue && a.ForeignKey == foreignSystemKey )
                .Select( a => new { a.Id, a.ForeignId } ).ToDictionary( k => k.ForeignId.Value, v => v.Id );

            // Get the primary alias id lookup for each person foreign id
            var personAliasIdLookup = new PersonAliasService( rockContext ).Queryable().Where( a => a.Person.ForeignId.HasValue && a.Person.ForeignKey == foreignSystemKey && a.PersonId == a.AliasPersonId )
                .Select( a => new { PersonAliasId = a.Id, PersonForeignId = a.Person.ForeignId } ).ToDictionary( k => k.PersonForeignId.Value, v => v.PersonAliasId );

            // Get list of existing attendance records that have already been imported
            var qryAttendancesWithForeignIds = new AttendanceService( rockContext ).Queryable().Where( a => a.ForeignId.HasValue && a.ForeignKey == foreignSystemKey );
            var attendancesAlreadyExistForeignIdHash = new HashSet<int>( qryAttendancesWithForeignIds.Select( a => a.ForeignId.Value ).ToList() );

            // Get list of existing occurrence records that have already been created
            var existingOccurrencesLookup = new AttendanceOccurrenceService( rockContext ).Queryable()
                .Select( o => new
                {
                    Id = o.Id,
                    GroupId = o.GroupId,
                    LocationId = o.LocationId,
                    ScheduleId = o.ScheduleId,
                    OccurrenceDate = o.OccurrenceDate
                } ).ToDictionary( k => $"{k.GroupId}|{k.LocationId}|{k.ScheduleId}|{k.OccurrenceDate}", v => v.Id );

            // Get the attendance records being imported that are new
            var newAttendanceImports = attendanceImports.Where( a => !a.AttendanceForeignId.HasValue || !attendancesAlreadyExistForeignIdHash.Contains( a.AttendanceForeignId.Value ) ).ToList();

            // Create list of occurrences to be bulk inserted
            var newOccurrences = new List<ImportOccurrence>();

            // Get unique combination of group/location/schedule/date for attendance records being added
            var newAttendanceOccurrenceKeys = newAttendanceImports
                .GroupBy( a => new
                {
                    a.GroupForeignId,
                    a.LocationForeignId,
                    a.ScheduleForeignId,
                    OccurrenceDate = a.StartDateTime.Date
                } )
                .Select( a => a.Key )
                .ToList();
            foreach ( var groupKey in newAttendanceOccurrenceKeys )
            {
                var occurrence = new ImportOccurrence();

                if ( groupKey.GroupForeignId.HasValue )
                {
                    occurrence.GroupId = groupIdLookup.GetValueOrNull( groupKey.GroupForeignId.Value );
                }

                if ( groupKey.LocationForeignId.HasValue )
                {
                    occurrence.LocationId = locationIdLookup.GetValueOrNull( groupKey.LocationForeignId.Value );
                }

                if ( groupKey.ScheduleForeignId.HasValue )
                {
                    occurrence.ScheduleId = scheduleIdLookup.GetValueOrNull( groupKey.ScheduleForeignId.Value );
                }

                occurrence.OccurrenceDate = groupKey.OccurrenceDate;

                // If we haven'r already added it to list, and it doesn't already exist, add it to list
                if ( !existingOccurrencesLookup.ContainsKey( $"{occurrence.GroupId}|{occurrence.LocationId}|{occurrence.ScheduleId}|{occurrence.OccurrenceDate}" ) )
                {
                    newOccurrences.Add( occurrence );
                }
            }

            var occurrencesToInsert = newOccurrences
                .GroupBy( n => new
                {
                    n.GroupId,
                    n.LocationId,
                    n.ScheduleId,
                    n.OccurrenceDate
                } )
                .Select( o => new AttendanceOccurrence
                {
                    GroupId = o.Key.GroupId,
                    LocationId = o.Key.LocationId,
                    ScheduleId = o.Key.ScheduleId,
                    OccurrenceDate = o.Key.OccurrenceDate
                } )
                .ToList();

            // Add all the new occurrences
            rockContext.BulkInsert( occurrencesToInsert );

            // Load all the existing occurrences again.
            existingOccurrencesLookup = new AttendanceOccurrenceService( rockContext ).Queryable()
                .Select( o => new
                {
                    Id = o.Id,
                    GroupId = o.GroupId,
                    LocationId = o.LocationId,
                    ScheduleId = o.ScheduleId,
                    OccurrenceDate = o.OccurrenceDate
                } ).ToDictionary( k => $"{k.GroupId}|{k.LocationId}|{k.ScheduleId}|{k.OccurrenceDate}", v => v.Id );

            var attendancesToInsert = new List<Attendance>( newAttendanceImports.Count );

            foreach ( var attendanceImport in newAttendanceImports )
            {
                int? occurrenceId = null;

                var newAttendance = ConvertModelWithLogging<Attendance>( attendanceImport, () => {
                    var attendance = new Attendance();
                    attendance.ForeignId = attendanceImport.AttendanceForeignId;
                    attendance.ForeignKey = foreignSystemKey;

                    attendance.CampusId = attendanceImport.CampusId;
                    attendance.StartDateTime = attendanceImport.StartDateTime;
                    attendance.EndDateTime = attendanceImport.EndDateTime;

                    int? groupId = null;
                    int? locationId = null;
                    int? scheduleId = null;
                    var occurrenceDate = attendanceImport.StartDateTime.Date;

                    if ( attendanceImport.GroupForeignId.HasValue )
                    {
                        groupId = groupIdLookup.GetValueOrNull( attendanceImport.GroupForeignId.Value );
                    }

                    if ( attendanceImport.LocationForeignId.HasValue )
                    {
                        locationId = locationIdLookup.GetValueOrNull( attendanceImport.LocationForeignId.Value );
                    }

                    if ( attendanceImport.ScheduleForeignId.HasValue )
                    {
                        scheduleId = scheduleIdLookup.GetValueOrNull( attendanceImport.ScheduleForeignId.Value );
                    }

                    occurrenceId = existingOccurrencesLookup.GetValueOrNull( $"{groupId}|{locationId}|{scheduleId}|{occurrenceDate}" );
                    if ( occurrenceId.HasValue )
                    {
                        attendance.OccurrenceId = occurrenceId.Value;
                        attendance.PersonAliasId = personAliasIdLookup.GetValueOrNull( attendanceImport.PersonForeignId );
                        attendance.Note = attendanceImport.Note;
                        attendance.DidAttend = true;
                        attendance.CreatedDateTime = importDateTime;
                        attendance.ModifiedDateTime = importDateTime;
                    }
                    return attendance;
                } );

                if ( occurrenceId.HasValue )
                {
                    attendancesToInsert.Add( newAttendance );
                }
            }

            rockContext.BulkInsert( attendancesToInsert );

            sbStats.AppendLine( GetResponseMessage( newAttendanceImports.Count, "Attendance", stopwatchTotal.ElapsedMilliseconds ) );
            var responseText = sbStats.ToString();

            return responseText;
        }

        #endregion AttendanceImport

        #region FinancialAccountImport

        /// <summary>
        /// Bulks the financial account import.
        /// </summary>
        /// <param name="financialAccountImports">The financial account imports.</param>
        /// <returns></returns>
        public string BulkFinancialAccountImport( List<FinancialAccountImport> financialAccountImports, string foreignSystemKey )
        {
            var stopwatchTotal = Stopwatch.StartNew();

            var rockContext = new RockContext();

            var qryFinancialAccountsWithForeignIds = new FinancialAccountService( rockContext ).Queryable().Where( a => a.ForeignId.HasValue && a.ForeignKey == foreignSystemKey );

            var financialAccountAlreadyExistForeignIdHash = new HashSet<int>( qryFinancialAccountsWithForeignIds.Select( a => a.ForeignId.Value ).ToList() );

            var financialAccountsToInsert = new List<FinancialAccount>();
            int financialAccountsUpdatedCount = 0;
            var newFinancialAccountImports = financialAccountImports.Where( a => !financialAccountAlreadyExistForeignIdHash.Contains( a.FinancialAccountForeignId ) ).ToList();

            var importDateTime = RockDateTime.Now;

            foreach ( var financialAccountImport in financialAccountImports )
            {
                //if financialAccountImport variable does not have a cooresponding account, then create it.

                if ( !financialAccountAlreadyExistForeignIdHash.Contains( financialAccountImport.FinancialAccountForeignId ) )
                {
                    var financialAccount = new FinancialAccount();
                    financialAccount.ForeignId = financialAccountImport.FinancialAccountForeignId;
                    financialAccount.ForeignKey = foreignSystemKey;
                    if ( financialAccountImport.Name.Length > 50 )
                    {
                        financialAccount.Name = financialAccountImport.Name.Left( 50 );
                        financialAccount.Description = financialAccountImport.Name;
                    }
                    else
                    {
                        financialAccount.Name = financialAccountImport.Name;
                    }

                    financialAccount.CampusId = financialAccountImport.CampusId;
                    financialAccount.IsTaxDeductible = financialAccountImport.IsTaxDeductible;
                    financialAccount.CreatedDateTime = importDateTime;
                    financialAccount.ModifiedDateTime = importDateTime;

                    financialAccountsToInsert.Add( financialAccount );
                }

                //else, the account already is in the system. check for updates (if apply updates selected)
                else if ( financialAccountAlreadyExistForeignIdHash.Contains( financialAccountImport.FinancialAccountForeignId ) )
                {
                    var isAccountUpdated = false;
                    if ( this.ImportUpdateOption == ImportUpdateType.AlwaysUpdate )
                    {
<<<<<<< HEAD
                        FinancialAccount existingFinancialAccount = qryFinancialAccountsWithForeignIds.Where( a => a.ForeignId == financialAccountImport.FinancialAccountForeignId ).First();
=======
                        var existingFinancialAccount = qryFinancialAccountsWithForeignIds.Where( a => a.ForeignId == financialAccountImport.FinancialAccountForeignId ).First();
>>>>>>> 5d87228e

                        if ( financialAccountImport.Name != existingFinancialAccount.Name )
                        {
                            if ( financialAccountImport.Name.Length > 50 )
                            {
                                existingFinancialAccount.Name = financialAccountImport.Name.Truncate( 50 );
                                existingFinancialAccount.Description = financialAccountImport.Name;
                            }
                            else
                            {
                                existingFinancialAccount.Name = financialAccountImport.Name;
                            }
                            isAccountUpdated = true;
                        }
                        if ( financialAccountImport.CampusId != existingFinancialAccount.CampusId )
                        {
                            existingFinancialAccount.CampusId = financialAccountImport.CampusId;
                            isAccountUpdated = true;
                        }
                        if ( financialAccountImport.IsTaxDeductible != existingFinancialAccount.IsTaxDeductible )
                        {
                            existingFinancialAccount.IsTaxDeductible = financialAccountImport.IsTaxDeductible;
                            isAccountUpdated = true;
                        }
                        if ( financialAccountImport.IsTaxDeductible != existingFinancialAccount.IsTaxDeductible )
                        {
                            existingFinancialAccount.IsTaxDeductible = financialAccountImport.IsTaxDeductible;
                            isAccountUpdated = true;
                        }
                    }
                    if ( isAccountUpdated )
                    {
                        //int to return number of records updated from existing accounts
                        financialAccountsUpdatedCount++;
                    }

                }
            }
            //save changes to financial accounts and insert new ones.
            rockContext.SaveChanges( true );
            rockContext.BulkInsert( financialAccountsToInsert );

            var financialAccountsUpdated = false;
            var financialAccountImportsWithParentFinancialAccount = newFinancialAccountImports.Where( a => a.ParentFinancialAccountForeignId.HasValue ).ToList();
            var financialAccountLookup = qryFinancialAccountsWithForeignIds.ToDictionary( k => k.ForeignId.Value, v => v );
            foreach ( var financialAccountImport in financialAccountImportsWithParentFinancialAccount )
            {
                var financialAccount = financialAccountLookup.GetValueOrNull( financialAccountImport.FinancialAccountForeignId );
                if ( financialAccount != null )
                {
                    var parentFinancialAccount = financialAccountLookup.GetValueOrNull( financialAccountImport.ParentFinancialAccountForeignId.Value );
                    if ( parentFinancialAccount != null && financialAccount.ParentAccountId != parentFinancialAccount.Id )
                    {
                        financialAccount.ParentAccountId = parentFinancialAccount.Id;
                        financialAccountsUpdated = true;
                    }
                    else
                    {
                        throw new Exception( $"ERROR: Unable to lookup ParentFinancialAccount {financialAccountImport.ParentFinancialAccountForeignId} for FinancialAccount {financialAccountImport.Name}:{financialAccountImport.FinancialAccountForeignId} " );
                    }
                }
                else
                {
                    throw new Exception( "Unable to lookup FinancialAccount with ParentFinancialAccount" );
                }
            }

            if ( financialAccountsUpdated )
            {
                rockContext.SaveChanges( true );
            }

            stopwatchTotal.Stop();

            return GetResponseMessage( financialAccountsToInsert.Count + financialAccountsUpdatedCount, "Financial Accounts", stopwatchTotal.ElapsedMilliseconds );
        }

        /// <summary>
        /// Tables the that have a ForeignKey == foreign system key.
        /// </summary>
        /// <param name="foreignSystemKey">The foreign system key.</param>
        /// <returns></returns>
        public static List<string> TablesThatHaveForeignSystemKey( string foreignSystemKey )
        {
            var rockContext = new RockContext();
            var tableList = new List<string>();

            // Don't check Attendance ForeignId since it might not have a ForeignId from the source system
            if ( new AttendanceService( rockContext ).Queryable().Any( a => a.ForeignKey == foreignSystemKey ) )
            {
                tableList.Add( "Attendance" );
            }

            if ( new CampusService( rockContext ).Queryable().Any( a => a.ForeignId.HasValue && a.ForeignKey == foreignSystemKey ) )
            {
                tableList.Add( "Campus" );
            }

            if ( new FinancialAccountService( rockContext ).Queryable().Any( a => a.ForeignId.HasValue && a.ForeignKey == foreignSystemKey ) )
            {
                tableList.Add( "Financial Account" );
            }

            if ( new FinancialBatchService( rockContext ).Queryable().Any( a => a.ForeignId.HasValue && a.ForeignKey == foreignSystemKey ) )
            {
                tableList.Add( "Financial Batch" );
            }

            if ( new FinancialPaymentDetailService( rockContext ).Queryable().Any( a => a.ForeignId.HasValue && a.ForeignKey == foreignSystemKey ) )
            {
                tableList.Add( "Financial Payment Detail" );
            }

            if ( new FinancialPledgeService( rockContext ).Queryable().Any( a => a.ForeignId.HasValue && a.ForeignKey == foreignSystemKey ) )
            {
                tableList.Add( "Financial Pledge" );
            }

            if ( new FinancialTransactionDetailService( rockContext ).Queryable().Any( a => a.ForeignId.HasValue && a.ForeignKey == foreignSystemKey ) )
            {
                tableList.Add( "Financial Detail Transaction" );
            }

            if ( new FinancialTransactionService( rockContext ).Queryable().Any( a => a.ForeignId.HasValue && a.ForeignKey == foreignSystemKey ) )
            {
                tableList.Add( "Financial Transaction" );
            }

            // Check Group as used as Family and non-Family
            int groupTypeIdFamily = GroupTypeCache.GetFamilyGroupType().Id;
            if ( new GroupService( rockContext ).Queryable().Any( a => a.ForeignId.HasValue && a.ForeignKey == foreignSystemKey && a.GroupTypeId == groupTypeIdFamily ) )
            {
                tableList.Add( "Family" );
            }

            if ( new GroupService( rockContext ).Queryable().Any( a => a.ForeignId.HasValue && a.ForeignKey == foreignSystemKey && a.GroupTypeId != groupTypeIdFamily ) )
            {
                tableList.Add( "Group" );
            }

            if ( new GroupTypeService( rockContext ).Queryable().Any( a => a.ForeignId.HasValue && a.ForeignKey == foreignSystemKey ) )
            {
                tableList.Add( "Group Type" );
            }

            if ( new LocationService( rockContext ).Queryable().Any( a => a.ForeignId.HasValue && a.ForeignKey == foreignSystemKey ) )
            {
                tableList.Add( "Location" );
            }

            if ( new NoteService( rockContext ).Queryable().Any( a => a.ForeignId.HasValue && a.ForeignKey == foreignSystemKey ) )
            {
                tableList.Add( "Note" );
            }

            if ( new PersonAliasService( rockContext ).Queryable().Any( a => a.ForeignId.HasValue && a.ForeignKey == foreignSystemKey ) )
            {
                tableList.Add( "PersonAlias" );
            }

            if ( new PersonService( rockContext ).Queryable().Any( a => a.ForeignId.HasValue && a.ForeignKey == foreignSystemKey ) )
            {
                tableList.Add( "Person" );
            }

            if ( new ScheduleService( rockContext ).Queryable().Any( a => a.ForeignId.HasValue && a.ForeignKey == foreignSystemKey ) )
            {
                tableList.Add( "Schedule" );
            }

            var binaryFileFamilyForeignKeyPrefix = $"FamilyForeignId_{foreignSystemKey}_";
            var binaryFilePersonForeignKeyPrefix = $"PersonForeignId_{foreignSystemKey}_";
            if ( new BinaryFileService( rockContext ).Queryable().Any( a => a.ForeignId.HasValue && a.ForeignKey.StartsWith( binaryFilePersonForeignKeyPrefix ) ) )
            {
                tableList.Add( "Person Photo" );
            }

            if ( new BinaryFileService( rockContext ).Queryable().Any( a => a.ForeignId.HasValue && a.ForeignKey.StartsWith( binaryFileFamilyForeignKeyPrefix ) ) )
            {
                tableList.Add( "Family Photo" );
            }

            return tableList;
        }

        /// <summary>
        /// Get foreign system keys that have been used in previous Imports
        /// </summary>
        /// <returns></returns>
        public static List<string> UsedForeignSystemKeys()
        {
            return new PersonService( new RockContext() ).Queryable().Where( a => a.ForeignId.HasValue && !string.IsNullOrEmpty( a.ForeignKey ) ).Select( a => a.ForeignKey ).Distinct().ToList();
        }

        #endregion FinancialAccountImport

        #region FinancialBatchImport

        /// <summary>
        /// Bulks the financial batch import.
        /// </summary>
        /// <param name="financialBatchImports">The financial batch imports.</param>
        /// <returns></returns>
        public string BulkFinancialBatchImport( List<FinancialBatchImport> financialBatchImports, string foreignSystemKey )
        {
            var stopwatchTotal = Stopwatch.StartNew();

            var rockContext = new RockContext();

            var qryFinancialBatchsWithForeignIds = new FinancialBatchService( rockContext ).Queryable().Where( a => a.ForeignId.HasValue && a.ForeignKey == foreignSystemKey );

            var financialBatchAlreadyExistForeignIdHash = new HashSet<int>( qryFinancialBatchsWithForeignIds.Select( a => a.ForeignId.Value ).ToList() );

            var financialBatchsToInsert = new List<FinancialBatch>();
            int financialBatchUpdatedCount = 0;
            var newFinancialBatchImports = financialBatchImports.Where( a => !financialBatchAlreadyExistForeignIdHash.Contains( a.FinancialBatchForeignId ) ).ToList();

            // Get the primary alias id lookup for each person foreign id
            var personAliasIdLookup = new PersonAliasService( rockContext ).Queryable().Where( a => a.Person.ForeignId.HasValue && a.Person.ForeignKey == foreignSystemKey && a.PersonId == a.AliasPersonId )
                .Select( a => new { PersonAliasId = a.Id, PersonForeignId = a.Person.ForeignId } ).ToDictionary( k => k.PersonForeignId.Value, v => v.PersonAliasId );

            var importDateTime = RockDateTime.Now;

            foreach ( var financialBatchImport in financialBatchImports )
            {
                // if financialBatchImport variable does not exist in data, create it.
                if ( !financialBatchAlreadyExistForeignIdHash.Contains( financialBatchImport.FinancialBatchForeignId ) )
                {
                    var financialBatch = new FinancialBatch();
                    financialBatch.ForeignId = financialBatchImport.FinancialBatchForeignId;
                    financialBatch.ForeignKey = foreignSystemKey;
                    if ( financialBatchImport.Name.Length > 50 )
                    {
                        financialBatch.Name = financialBatchImport.Name.Left( 50 );
                    }
                    else
                    {
                        financialBatch.Name = financialBatchImport.Name;
                    }

                    financialBatch.CampusId = financialBatchImport.CampusId;
                    financialBatch.ControlAmount = financialBatchImport.ControlAmount;

                    financialBatch.CreatedDateTime = financialBatchImport.CreatedDateTime ?? importDateTime;
                    financialBatch.BatchEndDateTime = financialBatchImport.EndDate;

                    financialBatch.ModifiedDateTime = financialBatchImport.ModifiedDateTime ?? importDateTime;
                    financialBatch.BatchStartDateTime = financialBatchImport.StartDate;

                    switch ( financialBatchImport.Status )
                    {
                        case FinancialBatchImport.BatchStatus.Closed:
                            financialBatch.Status = BatchStatus.Closed;
                            break;

                        case FinancialBatchImport.BatchStatus.Open:
                            financialBatch.Status = BatchStatus.Open;
                            break;

                        case FinancialBatchImport.BatchStatus.Pending:
                            financialBatch.Status = BatchStatus.Pending;
                            break;
                    }

                    if ( financialBatchImport.CreatedByPersonForeignId.HasValue )
                    {
                        financialBatch.CreatedByPersonAliasId = personAliasIdLookup.GetValueOrNull( financialBatchImport.CreatedByPersonForeignId.Value );
                    }

                    if ( financialBatchImport.ModifiedByPersonForeignId.HasValue )
                    {
                        financialBatch.ModifiedByPersonAliasId = personAliasIdLookup.GetValueOrNull( financialBatchImport.ModifiedByPersonForeignId.Value );
                    }

                    financialBatchsToInsert.Add( financialBatch );
                }

                //if batch already exists, see if always update is true and update existing batches.
                else if ( financialBatchAlreadyExistForeignIdHash.Contains( financialBatchImport.FinancialBatchForeignId ) )
                {
                    var isBatchUpdated = false;
                    if ( this.ImportUpdateOption == ImportUpdateType.AlwaysUpdate )
                    {
                        FinancialBatch existingFinancialBatch = qryFinancialBatchsWithForeignIds.Where( a => a.ForeignId == financialBatchImport.FinancialBatchForeignId ).First();

                        if ( financialBatchImport.Name != existingFinancialBatch.Name )
                        {
                            if ( financialBatchImport.Name.Length > 50 )
                            {
                                existingFinancialBatch.Name = financialBatchImport.Name.Truncate( 50 );
                            }
                            else
                            {
                                existingFinancialBatch.Name = financialBatchImport.Name;
                            }

                            isBatchUpdated = true;
                        }

                        if ( financialBatchImport.CampusId != existingFinancialBatch.CampusId )
                        {
                            existingFinancialBatch.CampusId = financialBatchImport.CampusId;
                            isBatchUpdated = true;
                        }
                        if ( financialBatchImport.ControlAmount != existingFinancialBatch.ControlAmount )
                        {
                            existingFinancialBatch.ControlAmount = financialBatchImport.ControlAmount;
                            isBatchUpdated = true;
                        }

<<<<<<< HEAD
                        if ( financialBatchImport.CreatedDateTime.HasValue && financialBatchImport.CreatedDateTime != existingFinancialBatch.CreatedDateTime )
=======
                        if ( financialBatchImport.CreatedDateTime != existingFinancialBatch.CreatedDateTime )
>>>>>>> 5d87228e
                        {
                            existingFinancialBatch.CreatedDateTime = financialBatchImport.CreatedDateTime;
                            isBatchUpdated = true;
                        }
<<<<<<< HEAD
                        if ( financialBatchImport.ModifiedDateTime.HasValue && financialBatchImport.ModifiedDateTime != existingFinancialBatch.ModifiedDateTime )
=======
                        if ( financialBatchImport.ModifiedDateTime != existingFinancialBatch.ModifiedDateTime )
>>>>>>> 5d87228e
                        {
                            existingFinancialBatch.ModifiedDateTime = financialBatchImport.ModifiedDateTime;
                            isBatchUpdated = true;
                        }
                        if ( financialBatchImport.EndDate != existingFinancialBatch.BatchEndDateTime )
                        {
                            existingFinancialBatch.BatchEndDateTime = financialBatchImport.EndDate;
                            isBatchUpdated = true;
                        }
                        if ( financialBatchImport.StartDate != existingFinancialBatch.BatchStartDateTime )
                        {
                            existingFinancialBatch.BatchStartDateTime = financialBatchImport.StartDate;
                            isBatchUpdated = true;
                        }

                        //override status as necessary
                        switch ( financialBatchImport.Status )
                        {
                            case FinancialBatchImport.BatchStatus.Closed:
                                existingFinancialBatch.Status = BatchStatus.Closed;
                                break;

                            case FinancialBatchImport.BatchStatus.Open:
                                existingFinancialBatch.Status = BatchStatus.Open;
                                break;

                            case FinancialBatchImport.BatchStatus.Pending:
                                existingFinancialBatch.Status = BatchStatus.Pending;
                                break;
                        }

                        //override as necessary
                        if ( financialBatchImport.CreatedByPersonForeignId.HasValue )
                        {
                            existingFinancialBatch.CreatedByPersonAliasId = personAliasIdLookup.GetValueOrNull( financialBatchImport.CreatedByPersonForeignId.Value );
                        }

                        if ( financialBatchImport.ModifiedByPersonForeignId.HasValue )
                        {
                            existingFinancialBatch.ModifiedByPersonAliasId = personAliasIdLookup.GetValueOrNull( financialBatchImport.ModifiedByPersonForeignId.Value );
                        }

                        //update totals
                        if ( isBatchUpdated )
                        {
                            financialBatchUpdatedCount++;
                        }
                    }
                }

            }
            //save changes to financial batches and insert new ones.
            rockContext.SaveChanges( true );
            rockContext.BulkInsert( financialBatchsToInsert );

            stopwatchTotal.Stop();
            return GetResponseMessage( financialBatchsToInsert.Count + financialBatchUpdatedCount, "Financial Batches", stopwatchTotal.ElapsedMilliseconds );
        }

        #endregion FinancialBatchImport

        #region FinancialTransactionImport

        /// <summary>
        /// Bulks the financial transaction import.
        /// </summary>
        /// <param name="financialTransactionImports">The financial transaction imports.</param>
        /// <returns></returns>
        public string BulkFinancialTransactionImport( List<FinancialTransactionImport> financialTransactionImports, string foreignSystemKey )
        {
            var stopwatchTotal = Stopwatch.StartNew();

            var rockContext = new RockContext();

            int? giverAnonymousPersonAliasId = new PersonService( rockContext ).GetSelect( Rock.SystemGuid.Person.GIVER_ANONYMOUS.AsGuid(), p => p.Aliases.Where( a => a.AliasPersonId == p.Id ).Select( a => a.Id ).FirstOrDefault() );

            var qryFinancialTransactionsWithForeignIds = new FinancialTransactionService( rockContext ).Queryable().Where( a => a.ForeignId.HasValue && a.ForeignKey == foreignSystemKey );

            var financialTransactionAlreadyExistForeignIdHash = new HashSet<int>( qryFinancialTransactionsWithForeignIds.Select( a => a.ForeignId.Value ).ToList() );

            var newFinancialTransactionImports = financialTransactionImports.Where( a => !financialTransactionAlreadyExistForeignIdHash.Contains( a.FinancialTransactionForeignId ) ).ToList();
            var existingFinancialTransactionImports = financialTransactionImports.Where( a => financialTransactionAlreadyExistForeignIdHash.Contains( a.FinancialTransactionForeignId ) ).ToList();

            // Get the primary alias id lookup for each person foreign id
            var personAliasIdLookup = new PersonAliasService( rockContext ).Queryable().Where( a => a.Person.ForeignId.HasValue && a.Person.ForeignKey == foreignSystemKey && a.PersonId == a.AliasPersonId )
                .Select( a => new { PersonAliasId = a.Id, PersonForeignId = a.Person.ForeignId } ).ToDictionary( k => k.PersonForeignId.Value, v => v.PersonAliasId );

            var batchIdLookup = new FinancialBatchService( rockContext ).Queryable().Where( a => a.ForeignId.HasValue && a.ForeignKey == foreignSystemKey )
                .Select( a => new { a.Id, a.ForeignId } ).ToDictionary( k => k.ForeignId.Value, v => v.Id );

            var accountIdLookup = new FinancialAccountService( rockContext ).Queryable().Where( a => a.ForeignId.HasValue && a.ForeignKey == foreignSystemKey )
                .Select( a => new { a.Id, a.ForeignId } ).ToDictionary( k => k.ForeignId.Value, v => v.Id );

            var importDateTime = RockDateTime.Now;

            // Insert FinancialPaymentDetail for all the transactions first
            var financialPaymentDetailToInsert = new List<FinancialPaymentDetail>( newFinancialTransactionImports.Count );
            foreach ( var financialTransactionImport in newFinancialTransactionImports )
            {
                var financialPaymentDetail = new FinancialPaymentDetail();
                financialPaymentDetail.CurrencyTypeValueId = financialTransactionImport.CurrencyTypeValueId;
                financialPaymentDetail.ForeignId = financialTransactionImport.FinancialTransactionForeignId;
                financialPaymentDetail.ForeignKey = foreignSystemKey;
                financialPaymentDetail.CreatedDateTime = financialTransactionImport.CreatedDateTime ?? importDateTime;
                financialPaymentDetail.ModifiedDateTime = financialTransactionImport.ModifiedDateTime ?? importDateTime;
                financialPaymentDetailToInsert.Add( financialPaymentDetail );
            }

            OnProgress?.Invoke( $"Bulk Importing FinancialTransactions ( Payment Details )... " );

            rockContext.BulkInsert( financialPaymentDetailToInsert );

            var financialPaymentDetailLookup = new FinancialPaymentDetailService( rockContext ).Queryable().Where( a => a.ForeignId.HasValue && a.ForeignKey == foreignSystemKey )
                .Select( a => new { a.Id, a.ForeignId } ).ToDictionary( k => k.ForeignId.Value, v => v.Id );

            // Prepare and Insert FinancialTransactions
            var financialTransactionsToInsert = new List<FinancialTransaction>();
            foreach ( var financialTransactionImport in newFinancialTransactionImports )
            {
                var financialTransaction = new FinancialTransaction();
                financialTransaction.ForeignId = financialTransactionImport.FinancialTransactionForeignId;
                financialTransaction.ForeignKey = foreignSystemKey;

                if ( financialTransactionImport.AuthorizedPersonForeignId.HasValue )
                {
                    financialTransaction.AuthorizedPersonAliasId = personAliasIdLookup.GetValueOrNull( financialTransactionImport.AuthorizedPersonForeignId.Value );
                }

                if (!financialTransaction.AuthorizedPersonAliasId.HasValue)
                {
                    financialTransaction.AuthorizedPersonAliasId = giverAnonymousPersonAliasId;
                }

                financialTransaction.BatchId = batchIdLookup.GetValueOrNull( financialTransactionImport.BatchForeignId );
                financialTransaction.FinancialPaymentDetailId = financialPaymentDetailLookup.GetValueOrNull( financialTransactionImport.FinancialTransactionForeignId );

                financialTransaction.Summary = financialTransactionImport.Summary;
                financialTransaction.TransactionCode = financialTransactionImport.TransactionCode;
                financialTransaction.TransactionDateTime = financialTransactionImport.TransactionDate;
                financialTransaction.SourceTypeValueId = financialTransactionImport.TransactionSourceValueId;
                financialTransaction.TransactionTypeValueId = financialTransactionImport.TransactionTypeValueId;
                financialTransaction.CreatedDateTime = financialTransactionImport.CreatedDateTime ?? importDateTime;
                financialTransaction.ModifiedDateTime = financialTransactionImport.ModifiedDateTime ?? importDateTime;

                if ( financialTransactionImport.CreatedByPersonForeignId.HasValue )
                {
                    financialTransaction.CreatedByPersonAliasId = personAliasIdLookup.GetValueOrNull( financialTransactionImport.CreatedByPersonForeignId.Value );
                }

                if ( financialTransactionImport.ModifiedByPersonForeignId.HasValue )
                {
                    financialTransaction.ModifiedByPersonAliasId = personAliasIdLookup.GetValueOrNull( financialTransactionImport.ModifiedByPersonForeignId.Value );
                }

                financialTransactionsToInsert.Add( financialTransaction );
            }

            OnProgress?.Invoke( $"Bulk Importing FinancialTransactions... " );
            rockContext.BulkInsert( financialTransactionsToInsert );

            var financialTransactionIdLookup = new FinancialTransactionService( rockContext ).Queryable().Where( a => a.ForeignId.HasValue && a.ForeignKey == foreignSystemKey )
                .Select( a => new { a.Id, a.ForeignId } )
                .ToList().ToDictionary( k => k.ForeignId.Value, v => v.Id );

            var financialAccountIdLookup = new FinancialAccountService( rockContext ).Queryable().Where( a => a.ForeignId.HasValue && a.ForeignKey == foreignSystemKey )
                .Select( a => new { a.Id, a.ForeignId } )
                .ToList().ToDictionary( k => k.ForeignId.Value, v => v.Id );

            // Prepare and Insert the FinancialTransactionDetail records
            var financialTransactionDetailsToInsert = new List<FinancialTransactionDetail>();
            foreach ( var financialTransactionImport in newFinancialTransactionImports )
            {
                foreach ( var financialTransactionDetailImport in financialTransactionImport.FinancialTransactionDetailImports )
                {
                    var financialTransactionDetail = new FinancialTransactionDetail();
                    financialTransactionDetail.TransactionId = financialTransactionIdLookup[financialTransactionImport.FinancialTransactionForeignId];
                    financialTransactionDetail.ForeignId = financialTransactionDetailImport.FinancialTransactionDetailForeignId;
                    financialTransactionDetail.ForeignKey = foreignSystemKey;
                    financialTransactionDetail.Amount = financialTransactionDetailImport.Amount;
                    financialTransactionDetail.AccountId = financialAccountIdLookup[financialTransactionDetailImport.FinancialAccountForeignId.Value];
                    financialTransactionDetail.Summary = financialTransactionDetailImport.Summary;
                    financialTransactionDetail.CreatedDateTime = financialTransactionDetailImport.CreatedDateTime ?? importDateTime;
                    financialTransactionDetail.ModifiedDateTime = financialTransactionDetailImport.ModifiedDateTime ?? importDateTime;

                    if ( financialTransactionDetailImport.CreatedByPersonForeignId.HasValue )
                    {
                        financialTransactionDetail.CreatedByPersonAliasId = personAliasIdLookup.GetValueOrNull( financialTransactionDetailImport.CreatedByPersonForeignId.Value );
                    }

                    if ( financialTransactionDetailImport.ModifiedByPersonForeignId.HasValue )
                    {
                        financialTransactionDetail.ModifiedByPersonAliasId = personAliasIdLookup.GetValueOrNull( financialTransactionDetailImport.ModifiedByPersonForeignId.Value );
                    }

                    financialTransactionDetailsToInsert.Add( financialTransactionDetail );
                }
            }

            OnProgress?.Invoke( $"Bulk Importing FinancialTransactions ( Transaction Details )... " );
            rockContext.BulkInsert( financialTransactionDetailsToInsert );


            //if apply updates is true, use existing transactions and update
            if ( this.ImportUpdateOption == ImportUpdateType.AlwaysUpdate )
            {
                foreach ( var financialTransactionImport in existingFinancialTransactionImports )
                {
                    FinancialTransaction financialTransaction = qryFinancialTransactionsWithForeignIds.Where( a => a.ForeignId.Value == financialTransactionImport.FinancialTransactionForeignId ).First();

                    //fors
                    if ( financialTransactionImport.AuthorizedPersonForeignId.HasValue )
                    {
                        financialTransaction.AuthorizedPersonAliasId = personAliasIdLookup.GetValueOrNull( financialTransactionImport.AuthorizedPersonForeignId.Value );
                    }

                    financialTransaction.BatchId = batchIdLookup.GetValueOrNull( financialTransactionImport.BatchForeignId );
                    financialTransaction.FinancialPaymentDetailId = financialPaymentDetailLookup.GetValueOrNull( financialTransactionImport.FinancialTransactionForeignId );

                    financialTransaction.Summary = financialTransactionImport.Summary;
                    financialTransaction.TransactionCode = financialTransactionImport.TransactionCode;
                    financialTransaction.TransactionDateTime = financialTransactionImport.TransactionDate;
                    financialTransaction.SourceTypeValueId = financialTransactionImport.TransactionSourceValueId;
                    financialTransaction.TransactionTypeValueId = financialTransactionImport.TransactionTypeValueId;
                    financialTransaction.CreatedDateTime = financialTransactionImport.CreatedDateTime;
                    financialTransaction.ModifiedDateTime = financialTransactionImport.ModifiedDateTime;

                    if ( financialTransactionImport.CreatedByPersonForeignId.HasValue )
                    {
                        financialTransaction.CreatedByPersonAliasId = personAliasIdLookup.GetValueOrNull( financialTransactionImport.CreatedByPersonForeignId.Value );
                    }

                    if ( financialTransactionImport.ModifiedByPersonForeignId.HasValue )
                    {
                        financialTransaction.ModifiedByPersonAliasId = personAliasIdLookup.GetValueOrNull( financialTransactionImport.ModifiedByPersonForeignId.Value );
                    }


                    var qryFinancialTransactionDetailsWithForeignIds = new FinancialTransactionDetailService( rockContext ).Queryable().Where( a => a.ForeignId.HasValue && a.ForeignKey == foreignSystemKey );
                    //loop through transactiondetails
                    foreach ( var financialTransactionDetailImport in financialTransactionImport.FinancialTransactionDetailImports )
                    {
                        //var financialTransactionDetail = new FinancialTransactionDetail();

                        FinancialTransactionDetail financialTransactionDetail = qryFinancialTransactionDetailsWithForeignIds.Where( a => a.ForeignId.Value == financialTransactionDetailImport.FinancialTransactionDetailForeignId ).First();


                        financialTransactionDetail.TransactionId = financialTransactionIdLookup[financialTransactionImport.FinancialTransactionForeignId];
                        financialTransactionDetail.ForeignId = financialTransactionDetailImport.FinancialTransactionDetailForeignId;
                        financialTransactionDetail.ForeignKey = foreignSystemKey;
                        financialTransactionDetail.Amount = financialTransactionDetailImport.Amount;
                        financialTransactionDetail.AccountId = financialAccountIdLookup[financialTransactionDetailImport.FinancialAccountForeignId.Value];
                        financialTransactionDetail.Summary = financialTransactionDetailImport.Summary;
                        financialTransactionDetail.CreatedDateTime = financialTransactionDetailImport.CreatedDateTime ?? importDateTime;
                        financialTransactionDetail.ModifiedDateTime = financialTransactionDetailImport.ModifiedDateTime ?? importDateTime;

                        if ( financialTransactionDetailImport.CreatedByPersonForeignId.HasValue )
                        {
                            financialTransactionDetail.CreatedByPersonAliasId = personAliasIdLookup.GetValueOrNull( financialTransactionDetailImport.CreatedByPersonForeignId.Value );
                        }

                        if ( financialTransactionDetailImport.ModifiedByPersonForeignId.HasValue )
                        {
                            financialTransactionDetail.ModifiedByPersonAliasId = personAliasIdLookup.GetValueOrNull( financialTransactionDetailImport.ModifiedByPersonForeignId.Value );
                        }

                        financialTransactionDetailsToInsert.Add( financialTransactionDetail );
                    }

                }
                //save existing updates to transactions
                rockContext.SaveChanges( true );
            }




            stopwatchTotal.Stop();
            return GetResponseMessage( financialTransactionsToInsert.Count, "Financial Transactions", stopwatchTotal.ElapsedMilliseconds );
        }

        #endregion FinancialTransactionImport

        #region GroupImport

        /// <summary>
        /// Bulks the group import.
        /// </summary>
        /// <param name="groupImports">The group imports.</param>
        /// <returns></returns>
        public string BulkGroupImport( List<GroupImport> groupImports, string foreignSystemKey )
        {
            var initiatedWithWebRequest = HttpContext.Current?.Request != null;
            var stopwatchTotal = Stopwatch.StartNew();
            var stopwatch = Stopwatch.StartNew();

            var rockContext = new RockContext();
            var sbStats = new StringBuilder();

            int groupTypeIdFamily = GroupTypeCache.GetFamilyGroupType().Id;
            var entityTypeIdGroup = EntityTypeCache.Get<Group>().Id;
            var locationService = new LocationService( rockContext );
            var attributeValuesLookup = new AttributeValueService( rockContext ).Queryable().Where( a => a.Attribute.EntityTypeId == entityTypeIdGroup && a.EntityId.HasValue )
                .Select( a => new
                {
                    GroupId = a.EntityId.Value,
                    a.AttributeId,
                    a.Value
                } )
                .GroupBy( a => a.GroupId )
                .ToDictionary(
                    k => k.Key,
                    v => v.Select( x => new AttributeValueCache { AttributeId = x.AttributeId, EntityId = x.GroupId, Value = x.Value } ).ToList() );

            var groupLookUp = new GroupService( rockContext ).Queryable().AsNoTracking().Where( a => a.GroupTypeId != groupTypeIdFamily && a.ForeignId.HasValue && a.ForeignKey == foreignSystemKey )
                .ToList().ToDictionary( k => k.ForeignId.Value, v => v );

            var importedGroupTypeRoleNames = groupImports.GroupBy( a => a.GroupTypeId ).Select( a => new
            {
                GroupTypeId = a.Key,
                RoleNames = a.SelectMany( x => x.GroupMemberImports ).Select( x => x.RoleName ).Distinct().ToList()
            } );

            int groupUpdatesCount = 0;
            long groupUpdatesMS = 0;
            int progress = 0;
            int total = groupImports.Count();

            // Create any missing roles on the GroupType
            var groupTypeRolesToInsert = new List<GroupTypeRole>();

            var importedDateTime = RockDateTime.Now;

            foreach ( var importedGroupTypeRoleName in importedGroupTypeRoleNames )
            {
                var groupTypeCache = GroupTypeCache.Get( importedGroupTypeRoleName.GroupTypeId, rockContext );
                foreach ( var roleName in importedGroupTypeRoleName.RoleNames )
                {
                    if ( !groupTypeCache.Roles.Any( a => a.Name.Equals( roleName, StringComparison.OrdinalIgnoreCase ) ) )
                    {
                        var groupTypeRole = new GroupTypeRole();
                        groupTypeRole.GroupTypeId = groupTypeCache.Id;
                        groupTypeRole.Name = roleName.Left( 100 );
                        groupTypeRole.CreatedDateTime = importedDateTime;
                        groupTypeRole.ModifiedDateTime = importedDateTime;
                        groupTypeRolesToInsert.Add( groupTypeRole );
                    }
                }
            }

            var updatedGroupTypes = groupTypeRolesToInsert.Select( a => a.GroupTypeId.Value ).Distinct().ToList();
            updatedGroupTypes.ForEach( id => GroupTypeCache.UpdateCachedEntity( id, EntityState.Detached ) );

            if ( groupTypeRolesToInsert.Any() )
            {
                rockContext.BulkInsert( groupTypeRolesToInsert );
            }

            foreach ( var groupImport in groupImports )
            {
                progress++;
                if ( progress % 100 == 0 && groupUpdatesMS > 0 )
                {
                    if ( initiatedWithWebRequest && HttpContext.Current?.Response?.IsClientConnected != true )
                    {
                        // if this was called from a WebRequest (versus a job or utility), quit if the client has disconnected
                        return "Client Disconnected";
                    }

                    OnProgress?.Invoke( $"Bulk Importing Group {progress} of {total}" );
                }

                Group group = null;

                if ( groupLookUp.ContainsKey( groupImport.GroupForeignId ) )
                {
                    group = groupLookUp[groupImport.GroupForeignId];
                }

                if ( group == null )
                {
                    group = new Group();
                    UpdateGroupPropertiesFromGroupImport( group, groupImport, foreignSystemKey, importedDateTime );
                    group.CreatedDateTime = importedDateTime;
                    group.ModifiedDateTime = importedDateTime;
                    groupLookUp.Add( groupImport.GroupForeignId, group );

                    // set weekly schedule for newly created groups
                    DayOfWeek meetingDay;
                    if ( !string.IsNullOrWhiteSpace( groupImport.MeetingDay ) && Enum.TryParse( groupImport.MeetingDay, out meetingDay ) )
                    {
                        TimeSpan.TryParse( groupImport.MeetingTime, out TimeSpan meetingTime );
                        group.Schedule = new Schedule()
                        {
                            Name = group.Name,
                            IsActive = group.IsActive,
                            WeeklyDayOfWeek = meetingDay,
                            WeeklyTimeOfDay = meetingTime,
                            ForeignId = groupImport.GroupForeignId,
                            ForeignKey = foreignSystemKey,
                            CreatedDateTime = importedDateTime,
                            ModifiedDateTime = importedDateTime
                        };
                    }
                }
                else
                {
                    if ( this.ImportUpdateOption == ImportUpdateType.AlwaysUpdate )
                    {
                        var stopwatchGroupUpdates = Stopwatch.StartNew();
                        bool wasChanged = UpdateGroupFromGroupImport( groupImport, group, attributeValuesLookup, foreignSystemKey, importedDateTime );
                        stopwatchGroupUpdates.Stop();
                        groupUpdatesMS += stopwatchGroupUpdates.ElapsedMilliseconds;
                        if ( wasChanged )
                        {
                            groupUpdatesCount++;
                        }
                    }
                }
            }

            if ( groupUpdatesMS > 0 || groupUpdatesCount > 0 )
            {
                stopwatch.Stop();
                sbStats.AppendLine( $"Check for Group Updates [{stopwatch.ElapsedMilliseconds - groupUpdatesMS}ms]" );
                if ( groupUpdatesCount > 0 )
                {
                    sbStats.AppendLine( $"Updated {groupUpdatesCount} Group records [{groupUpdatesMS}ms]" );
                }
                else
                {
                    sbStats.AppendLine( $"No Group records need to be updated [{groupUpdatesMS}ms]" );
                }
                stopwatch.Restart();
            }

            stopwatch.Restart();

            var groupsToInsert = groupLookUp.Where( a => a.Value.Id == 0 ).Select( a => a.Value ).ToList();

            rockContext.BulkInsert( groupsToInsert );

            // Get lookups for Group and Person so that we can populate the ParentGroups and GroupMembers
            var qryGroupTypeGroupLookup = new GroupService( rockContext ).Queryable().Where( a => a.ForeignId.HasValue && a.ForeignKey == foreignSystemKey ).Select( a => new
            {
                Group = a,
                GroupForeignId = a.ForeignId.Value,
                GroupTypeId = a.GroupTypeId
            } );

            var groupTypeGroupLookup = qryGroupTypeGroupLookup.GroupBy( a => a.GroupTypeId ).ToDictionary( k => k.Key, v => v.ToDictionary( k1 => k1.GroupForeignId, v1 => v1.Group ) );

            var personIdLookup = new PersonService( rockContext ).Queryable().Where( a => a.ForeignId.HasValue && a.ForeignKey == foreignSystemKey )
                .Select( a => new { a.Id, ForeignId = a.ForeignId.Value } ).ToDictionary( k => k.ForeignId, v => v.Id );

            // populate GroupMembers
            var groupMembersToInsert = new List<GroupMember>();
            var groupMemberImports = groupImports.SelectMany( a => a.GroupMemberImports ).ToList();

            foreach ( var groupWithMembers in groupImports.Where( g => groupsToInsert.Select( x => x.ForeignId ).ToList().Contains( g.GroupForeignId ) ) )
            {
                var groupTypeRoleLookup = GroupTypeCache.Get( groupWithMembers.GroupTypeId ).Roles.ToDictionary( k => k.Name, v => v.Id );

                var groupId = groupTypeGroupLookup.GetValueOrNull( groupWithMembers.GroupTypeId )?.GetValueOrNull( groupWithMembers.GroupForeignId )?.Id;

                foreach ( var groupMemberImport in groupWithMembers.GroupMemberImports )
                {
                    var groupRoleId = groupTypeRoleLookup.GetValueOrNull( groupMemberImport.RoleName );
                    var personId = personIdLookup.GetValueOrNull( groupMemberImport.PersonForeignId );
                    if ( groupId.HasValue && groupRoleId.HasValue && personId.HasValue )
                    {
                        var groupMember = new GroupMember();
                        groupMember.GroupId = groupId.Value;
                        groupMember.GroupRoleId = groupRoleId.Value;
                        groupMember.PersonId = personId.Value;
                        groupMember.CreatedDateTime = importedDateTime;
                        groupMember.ModifiedDateTime = importedDateTime;
                        groupMembersToInsert.Add( groupMember );
                    }
                    else
                    {
                        if ( !personId.HasValue )
                        {
                            Debug.WriteLine( $"### Unable to determine PersonId for GroupMember. Associated person may have been deleted or orphaned. Person.PersonForeignId {groupMemberImport.PersonForeignId} ##" );
                        }
                        else
                        {
                            Debug.WriteLine( $"### Unable to determine GroupId or GroupRoleId for GroupMember. GroupType may have been altered since last import. Group.ForeignId {groupWithMembers.GroupForeignId}, Person.PersonForeignId {groupMemberImport.PersonForeignId} ##" );
                        }
                    }
                }
            }

            rockContext.BulkInsert( groupMembersToInsert );

            // populate Schedules from the new groups that we added
            var groupSchedulesToInsert = new List<Schedule>();
            foreach ( var groupWithSchedule in groupsToInsert.Where( g => g.Schedule != null && g.ForeignId != null ) )
            {
                var groupId = groupTypeGroupLookup.GetValueOrNull( groupWithSchedule.GroupTypeId )?.GetValueOrNull( ( int ) groupWithSchedule.ForeignId )?.Id;
                groupSchedulesToInsert.Add( groupWithSchedule.Schedule );
            }

            rockContext.BulkInsert( groupSchedulesToInsert );

            if ( groupSchedulesToInsert.Any() )
            {
                // manually update Group.ScheduleId since BulkInsert doesn't
                rockContext.Database.ExecuteSqlCommand( string.Format( @"
UPDATE [Group]
SET ScheduleId = [Schedule].[Id]
FROM [Group]
JOIN [Schedule]
ON [Group].[ForeignId] = [Schedule].[ForeignId]
AND [Group].[Name] = [Schedule].[Name]
AND [Group].[ForeignKey] = '{0}'
AND [Schedule].[ForeignKey] = '{0}'
                ", foreignSystemKey ) );
            }

            // Attribute Values
            var attributeValuesToInsert = new List<AttributeValue>();
            foreach ( var groupWithAttributes in groupImports.Where( a => a.AttributeValues.Any() && groupsToInsert.Select( x => x.ForeignId ).ToList().Contains( a.GroupForeignId ) ) )
            {
                var groupId = groupTypeGroupLookup.GetValueOrNull( groupWithAttributes.GroupTypeId )?.GetValueOrNull( groupWithAttributes.GroupForeignId )?.Id;
                if ( groupId.HasValue )
                {
                    foreach ( var attributeValueImport in groupWithAttributes.AttributeValues )
                    {
                        var attributeValue = new AttributeValue
                        {
                            EntityId = groupId,
                            AttributeId = attributeValueImport.AttributeId,
                            Value = attributeValueImport.Value,
                            CreatedDateTime = importedDateTime,
                            ModifiedDateTime = importedDateTime
                        };
                        attributeValuesToInsert.Add( attributeValue );
                    }
                }
            }

            // WARNING:  Using BulkInsert on AttributeValues will circumvent tgrAttributeValue_InsertUpdate trigger, so
            // AttributeValueService.UpdateAllValueAsDateTimeFromTextValue() should be executed before we're done.
            rockContext.BulkInsert( attributeValuesToInsert );

            // Addresses
            var locationsToInsert = new List<Location>();
            var groupLocationsToInsert = new List<GroupLocation>();
            foreach ( var groupWithAddresses in groupImports.Where( a => a.Addresses.Any() && groupsToInsert.Select( x => x.ForeignId ).ToList().Contains( a.GroupForeignId ) ) )
            {
                var groupId = groupTypeGroupLookup.GetValueOrNull( groupWithAddresses.GroupTypeId )?.GetValueOrNull( groupWithAddresses.GroupForeignId )?.Id;
                if ( groupId.HasValue )
                {
                    // get the distinct addresses for each group in our import
                    var groupAddresses = groupWithAddresses.Addresses.DistinctBy( a => new { a.GroupLocationTypeValueId, a.Street1, a.Street2, a.City, a.County, a.State } ).ToList();

                    foreach ( var address in groupAddresses )
                    {
                        var groupLocation = new GroupLocation
                        {
                            GroupLocationTypeValueId = address.GroupLocationTypeValueId,
                            GroupId = groupId.Value,
                            IsMailingLocation = address.IsMailingLocation,
                            IsMappedLocation = address.IsMappedLocation,
                            CreatedDateTime = importedDateTime,
                            ModifiedDateTime = importedDateTime
                        };

                        Location location = new Location
                        {
                            Street1 = address.Street1.Left( 100 ),
                            Street2 = address.Street2.Left( 100 ),
                            City = address.City.Left( 50 ),
                            County = address.County.Left( 50 ),
                            State = address.State.Left( 50 ),
                            Country = address.Country.Left( 50 ),
                            PostalCode = address.PostalCode.Left( 50 ),
                            CreatedDateTime = importedDateTime,
                            ModifiedDateTime = importedDateTime
                        };

                        if ( address.Latitude.HasValue && address.Longitude.HasValue )
                        {
                            location.SetLocationPointFromLatLong( address.Latitude.Value, address.Longitude.Value );
                        }

                        // give the Location a Guid, and store a reference to which Location is associated with the GroupLocation record. Then we'll match them up later and do the bulk insert
                        location.Guid = Guid.NewGuid();
                        groupLocation.Location = location;

                        groupLocationsToInsert.Add( groupLocation );
                        locationsToInsert.Add( location );
                    }
                }
            }

            rockContext.BulkInsert( locationsToInsert );

            var locationIdLookup = locationService.Queryable().Select( a => new { a.Id, a.Guid } ).ToList().ToDictionary( k => k.Guid, v => v.Id );
            foreach ( var groupLocation in groupLocationsToInsert )
            {
                groupLocation.LocationId = locationIdLookup[groupLocation.Location.Guid];
            }

            rockContext.BulkInsert( groupLocationsToInsert );

            var groupsUpdated = false;
            var groupImportsWithParentGroup = groupImports.Where( a => a.ParentGroupForeignId.HasValue ).ToList();

            var parentGroupLookup = new GroupService( rockContext ).Queryable().Where( a => a.GroupTypeId != groupTypeIdFamily && a.ForeignId.HasValue && a.ForeignKey == foreignSystemKey ).Select( a => new
            {
                GroupId = a.Id,
                a.ForeignId
            } ).ToDictionary( k => k.ForeignId, v => v.GroupId );

            foreach ( var groupImport in groupImportsWithParentGroup )
            {
                Group group = null;

                if ( groupTypeGroupLookup.ContainsKey( groupImport.GroupTypeId ) )
                {
                    if ( groupTypeGroupLookup[groupImport.GroupTypeId].ContainsKey( groupImport.GroupForeignId ) )
                    {
                        group = groupTypeGroupLookup[groupImport.GroupTypeId][groupImport.GroupForeignId];
                    }
                }

                if ( group != null )
                {
                    int? parentGroupId = parentGroupLookup.GetValueOrNull( groupImport.ParentGroupForeignId.Value );
                    if ( parentGroupId.HasValue && group.ParentGroupId != parentGroupId )
                    {
                        group.ParentGroupId = parentGroupId;
                        groupsUpdated = true;
                    }
                    else if ( group.ParentGroupId == parentGroupId )
                    {
                        // The group's ParentGroupId is already set correctly, so ignore this.
                    }
                    else
                    {
                        sbStats.AppendLine( $"ERROR: Unable to lookup ParentGroup {groupImport.ParentGroupForeignId} for Group {groupImport.Name}:{groupImport.GroupForeignId} " );
                    }
                }
                else
                {
                    throw new Exception( "Unable to lookup Group with ParentGroup" );
                }
            }

            if ( groupsUpdated )
            {
                rockContext.SaveChanges( true );
            }

            // Update GroupTypes' Allowed Child GroupTypes based on groups that became child groups
            rockContext.Database.ExecuteSqlCommand( @"
INSERT INTO GroupTypeAssociation (
	GroupTypeId
	,ChildGroupTypeId
	)
SELECT DISTINCT pg.GroupTypeId [ParentGroupTypeId]
	,g.GroupTypeId [ChildGroupTypeId]
FROM [Group] g
INNER JOIN [Group] pg ON g.ParentGroupId = pg.id
INNER JOIN [GroupType] pgt ON pg.GroupTypeId = pgt.Id
INNER JOIN [GroupType] cgt ON g.GroupTypeId = cgt.Id
OUTER APPLY (
	SELECT *
	FROM GroupTypeAssociation
	WHERE GroupTypeId = pg.GroupTypeId
		AND ChildGroupTypeId = g.GroupTypeid
	) gta
WHERE gta.GroupTypeId IS NULL" );

            // make sure grouptype caches get updated in case 'allowed group types' changed
            foreach ( var groupTypeId in groupTypeGroupLookup.Keys )
            {
                GroupTypeCache.UpdateCachedEntity( groupTypeId, EntityState.Detached );
            }

            stopwatchTotal.Stop();

            if ( groupsToInsert.Any() || groupMembersToInsert.Any() )
            {
                sbStats.AppendLine( $"Imported {groupsToInsert.Count} Groups and {groupMembersToInsert.Count} Group Members [{stopwatchTotal.ElapsedMilliseconds}ms]" );
            }
            else
            {
                sbStats.AppendLine( $"No Groups were imported [{stopwatchTotal.ElapsedMilliseconds}ms]" );
            }

            var responseText = sbStats.ToString();

            return responseText;
        }

        private void UpdateGroupPropertiesFromGroupImport( Group group, GroupImport groupImport, string foreignSystemKey, DateTime importedDateTime )
        {
            group.ForeignId = groupImport.GroupForeignId;
            group.ForeignKey = foreignSystemKey;
            group.GroupTypeId = groupImport.GroupTypeId;

            if ( groupImport.Name.Length > 100 )
            {
                group.Name = groupImport.Name.Left( 100 );
                group.Description = groupImport.Name;
            }
            else
            {
                group.Name = groupImport.Name;
                group.Description = groupImport.Description;
            }

            group.Order = groupImport.Order;
            group.CampusId = groupImport.CampusId;
            group.IsActive = groupImport.IsActive;
            group.IsPublic = groupImport.IsPublic;
            group.GroupCapacity = groupImport.Capacity;
        }
        private bool UpdateGroupFromGroupImport( GroupImport groupImport, Group lookupGroup, Dictionary<int, List<AttributeValueCache>> attributeValuesLookup, string foreignSystemKey, DateTime importDateTime )
        {
            using ( var rockContextForGroupUpdate = new RockContext() )
            {
                rockContextForGroupUpdate.Groups.Attach( lookupGroup );
                var group = lookupGroup;

                UpdateGroupPropertiesFromGroupImport( group, groupImport, foreignSystemKey, importDateTime );

                // update Attributes
                var groupAttributesUpdated = false;
                if ( groupImport.AttributeValues.Any() )
                {
                    var attributeValues = attributeValuesLookup.GetValueOrNull( group.Id );

                    foreach ( AttributeValueImport attributeValueImport in groupImport.AttributeValues )
                    {
                        var currentValue = attributeValues?.FirstOrDefault( a => a.AttributeId == attributeValueImport.AttributeId );

                        if ( ( currentValue == null ) || ( currentValue.Value != attributeValueImport.Value ) )
                        {
                            if ( group.Attributes == null )
                            {
                                group.LoadAttributes( rockContextForGroupUpdate );
                            }

                            var attributeCache = AttributeCache.Get( attributeValueImport.AttributeId );
                            if ( group.AttributeValues[attributeCache.Key].Value != attributeValueImport.Value )
                            {
                                group.SetAttributeValue( attributeCache.Key, attributeValueImport.Value );
                                groupAttributesUpdated = true;
                            }
                        }
                    }
                }

                // update Addresses
                var addressesUpdated = false;
                if ( groupImport.Addresses.Any() )
                {
                    var groupLocationService = new GroupLocationService( rockContextForGroupUpdate );
                    var groupLocations = groupLocationService.Queryable().Where( a => a.GroupId == group.Id ).Include( a => a.Location ).AsNoTracking().ToList();
                    foreach ( var groupAddressImport in groupImport.Addresses )
                    {
                        bool addressAlreadyExsistsExactMatch = groupLocations.Where( a =>
                            a.GroupLocationTypeValueId == groupAddressImport.GroupLocationTypeValueId
                            && (
                                 a.Location.Street1 == groupAddressImport.Street1
                                    && a.Location.Street2 == groupAddressImport.Street2
                                    && a.Location.City == groupAddressImport.City
                                    && a.Location.County == groupAddressImport.County
                                    && a.Location.State == groupAddressImport.State
                                    && a.Location.Country == groupAddressImport.Country
                                    && a.Location.PostalCode == groupAddressImport.PostalCode
                                 ) ).Any();

                        if ( !addressAlreadyExsistsExactMatch )
                        {
                            var locationService = new LocationService( rockContextForGroupUpdate );

                            Location location = locationService.Get( groupAddressImport.Street1, groupAddressImport.Street2, groupAddressImport.City, groupAddressImport.State, groupAddressImport.PostalCode, groupAddressImport.Country, false );

                            if ( !groupLocations.Where( a => a.GroupLocationTypeValueId == groupAddressImport.GroupLocationTypeValueId && a.LocationId == location.Id ).Any() )
                            {
                                var groupLocation = new GroupLocation();
                                groupLocation.GroupId = group.Id;
                                groupLocation.GroupLocationTypeValueId = groupAddressImport.GroupLocationTypeValueId;
                                groupLocation.IsMailingLocation = groupAddressImport.IsMailingLocation;
                                groupLocation.IsMappedLocation = groupAddressImport.IsMappedLocation;

                                if ( location.GeoPoint == null && groupAddressImport.Latitude.HasValue && groupAddressImport.Longitude.HasValue )
                                {
                                    location.SetLocationPointFromLatLong( groupAddressImport.Latitude.Value, groupAddressImport.Longitude.Value );
                                }

                                groupLocation.LocationId = location.Id;
                                groupLocationService.Add( groupLocation );

                                addressesUpdated = true;
                            }
                        }

                        // NOTE: Still need too add logic for removing addresses not in this groupImport
                    }
                }

                // update schedule
                bool scheduleUpdated = false;
                DayOfWeek meetingDay;
                if ( !string.IsNullOrWhiteSpace( groupImport.MeetingDay ) && Enum.TryParse( groupImport.MeetingDay, out meetingDay ) )
                {
                    TimeSpan meetingTime;
                    TimeSpan.TryParse( groupImport.MeetingTime, out meetingTime );
                    if ( group.Schedule.WeeklyDayOfWeek != meetingDay || group.Schedule.WeeklyTimeOfDay != meetingTime )
                    {
                        group.Schedule = new Schedule()
                        {
                            Name = group.Name,
                            IsActive = group.IsActive,
                            WeeklyDayOfWeek = meetingDay,
                            WeeklyTimeOfDay = meetingTime,
                            ForeignId = groupImport.GroupForeignId,
                            ForeignKey = foreignSystemKey,
                            CreatedDateTime = importDateTime,
                            ModifiedDateTime = importDateTime
                        };
                        scheduleUpdated = true;
                    }
                }

                if ( groupAttributesUpdated )
                {
                    group.SaveAttributeValues();
                }

                //Update Members

                var groupMemberService = new GroupMemberService( rockContextForGroupUpdate );
                var personIdLookup = new PersonService( rockContextForGroupUpdate ).Queryable().Where( a => a.ForeignId.HasValue && a.ForeignKey == foreignSystemKey )
                     .Select( a => new { a.Id, ForeignId = a.ForeignId.Value } ).ToDictionary( k => k.ForeignId, v => v.Id );

                var groupMemberList = group.Members.Where( x => x.Person.ForeignKey == foreignSystemKey ).Select( a => new
                {
                    a.Id,
                    a.Person.ForeignId
                } ).ToList();

                // populate/update GroupMembers
                foreach ( var groupMemberImport in groupImport.GroupMemberImports )
                {
                    var personId = personIdLookup.GetValueOrNull( groupMemberImport.PersonForeignId );
                    if ( personId == null )
                    {
                        continue; // Avoids throwing an error if the specified Group Member has not been imported.
                    }

                    var groupTypeRoleLookup = GroupTypeCache.Get( groupImport.GroupTypeId ).Roles.ToDictionary( k => k.Name, v => v.Id );
                    var groupRoleId = groupTypeRoleLookup.GetValueOrNull( groupMemberImport.RoleName );

                    GroupMember groupMember = group.Members.Where( m => m.Person.ForeignId == groupMemberImport.PersonForeignId && m.Person.ForeignKey == foreignSystemKey ).FirstOrDefault();

                    if ( personId != null )
                    {
                        if ( groupMember == null )
                        {
                            groupMember = new GroupMember();
                            groupMember.GroupId = group.Id;
                            groupMember.GroupRoleId = groupRoleId.Value;
                            groupMember.PersonId = personId.Value;
                            groupMember.CreatedDateTime = importDateTime;
                            groupMember.ModifiedDateTime = importDateTime;
                            groupMemberService.Add( groupMember );
                        }
                        else
                        {
                            groupMember.GroupRoleId = groupRoleId.Value;
                            groupMember.ModifiedDateTime = importDateTime;
                        }
                    }
                }

                foreach ( var member in groupMemberList.Where( gm => !groupImport.GroupMemberImports.Any( x => x.PersonForeignId == gm.ForeignId ) ) )
                {
                    var groupMember = groupMemberService.Get( member.Id );
                    if ( groupMember != null )
                    {
                        groupMemberService.Delete( groupMember );
                    }
                }

                var updatedRecords = rockContextForGroupUpdate.SaveChanges( true );

                return scheduleUpdated || addressesUpdated || groupAttributesUpdated || updatedRecords > 0;
            }
        }

        #endregion GroupImport

        #region LocationImport

        /// <summary>
        /// Bulks the location import.
        /// </summary>
        /// <param name="locationImports">The location imports.</param>
        /// <returns></returns>
        public string BulkLocationImport( List<LocationImport> locationImports, string foreignSystemKey )
        {
            var stopwatchTotal = Stopwatch.StartNew();

            var rockContext = new RockContext();

            var qryLocationsWithForeignIds = new LocationService( rockContext ).Queryable().Where( a => a.ForeignId.HasValue && a.ForeignKey == foreignSystemKey );

            var locationsAlreadyExistForeignIdHash = new HashSet<int>( qryLocationsWithForeignIds.Select( a => a.ForeignId.Value ).ToList() );

            var locationsToInsert = new List<Location>();
            var newLocationImports = locationImports.Where( a => !locationsAlreadyExistForeignIdHash.Contains( a.LocationForeignId ) ).ToList();

            var importDateTime = RockDateTime.Now;

            foreach ( var locationImport in newLocationImports )
            {
                var newLocation = ConvertModelWithLogging<Location>( locationImport, () => {
                    return new Location
                    {
                        ForeignId = locationImport.LocationForeignId,
                        ForeignKey = foreignSystemKey,
                        LocationTypeValueId = locationImport.LocationTypeValueId,
                        Street1 = locationImport.Street1.Left( 100 ),
                        Street2 = locationImport.Street2.Left( 100 ),
                        City = locationImport.City.Left( 50 ),
                        County = locationImport.County.Left( 50 ),
                        State = locationImport.State.Left( 50 ),
                        Country = locationImport.Country.Left( 50 ),
                        PostalCode = locationImport.PostalCode.Left( 50 ),
                        Name = locationImport.Name.Left( 100 ),
                        IsActive = locationImport.IsActive,
                        CreatedDateTime = importDateTime,
                        ModifiedDateTime = importDateTime
                    };
                } );
                locationsToInsert.Add( newLocation );
            }

            rockContext.BulkInsert( locationsToInsert );

            // Get the Location records for the locations that we imported so that we can populate the ParentLocations
            var locationLookup = qryLocationsWithForeignIds.ToList().ToDictionary( k => k.ForeignId.Value, v => v );
            var locationsUpdated = false;
            foreach ( var locationImport in newLocationImports.Where( a => a.ParentLocationForeignId.HasValue ) )
            {
                var location = locationLookup.GetValueOrNull( locationImport.LocationForeignId );
                if ( location != null )
                {
                    var parentLocation = locationLookup.GetValueOrNull( locationImport.ParentLocationForeignId.Value );
                    if ( parentLocation != null && location.ParentLocationId != parentLocation.Id )
                    {
                        location.ParentLocationId = parentLocation.Id;
                        locationsUpdated = true;
                    }
                }
            }

            if ( locationsUpdated )
            {
                rockContext.SaveChanges();
            }

            stopwatchTotal.Stop();
            return GetResponseMessage( newLocationImports.Count, "Locations", stopwatchTotal.ElapsedMilliseconds );
        }

        #endregion LocationImport

        #region PersonImport

        private string _defaultPhoneCountryCode = null;
        private int _recordTypePersonId;

        public class PersonImportResult
        {
            public int PersonUpdatesCount;
            public int PersonUpdatesTime;
            public int PersonUpdatesCheckTime;
            public int PersonImportsCount;
            public int FamilyImportsCount;
            public int GroupMemberImportsCount;
            public int PersonImportsTime;
            public bool ClientDisconnected = false;
        }

        /// <summary>
        /// Bulks the import.
        /// </summary>
        /// <param name="personImports">The person imports.</param>
        /// <returns></returns>
        public string BulkPersonImport( List<PersonImport> personImports, string foreignSystemKey )
        {
            var result = BulkPersonImport( personImports, foreignSystemKey, 0, 0, new PersonImportResult() );
            return ParsePersonImportResult( result );
        }

        /// <summary>
        /// Translates a <see cref="PersonImportResult"/> into a user readable string.
        /// </summary>
        /// <param name="result">The <see cref="PersonImportResult"/>.</param>
        /// <returns>A string suitable for display to users.</returns>
<<<<<<< HEAD
        public string ParsePersonImportResult( PersonImportResult result )
=======
        public string ParsePersonImportResult( PersonImportResult result, string recordType = "Person" )
>>>>>>> 5d87228e
        {
            if ( result.ClientDisconnected )
            {
                return "Client Disconnected";
            }

            StringBuilder sbStats = new StringBuilder();
            if ( result.PersonUpdatesCount > 0 )
            {
<<<<<<< HEAD
                sbStats.AppendLine( $"Check for Person Updates [{result.PersonUpdatesCheckTime}ms]" );
                sbStats.AppendLine( $"Updated {result.PersonUpdatesCount} Person records [{result.PersonUpdatesTime}ms]" );
            }
            else if ( result.PersonImportsCount == 0 )
            {
                sbStats.AppendLine( $"Check for Person Updates [{result.PersonUpdatesCheckTime}ms]" );
                sbStats.AppendLine( $"No Person records need to be updated [{result.PersonUpdatesTime}ms]" );
            }
            else if ( result.PersonImportsCount > 0 || result.GroupMemberImportsCount > 0 || result.FamilyImportsCount > 0 )
            {
                sbStats.AppendLine( $"Imported {result.PersonImportsCount} People and {result.FamilyImportsCount} Families [{result.PersonImportsTime}ms] and {result.GroupMemberImportsCount} family members");
            }
            else
            {
                sbStats.AppendLine($"No People were imported or updated. [{result.PersonImportsTime}ms]");
=======
                sbStats.AppendLine( $"Check for {recordType} Updates [{result.PersonUpdatesCheckTime}ms]" );
                sbStats.AppendLine( $"Updated {result.PersonUpdatesCount} {recordType} records [{result.PersonUpdatesTime}ms]" );
            }
            else if ( result.PersonImportsCount == 0 )
            {
                sbStats.AppendLine( $"Check for {recordType} Updates [{result.PersonUpdatesCheckTime}ms]" );
                sbStats.AppendLine( $"No {recordType} records need to be updated [{result.PersonUpdatesTime}ms]" );
            }
            else if ( result.PersonImportsCount > 0 || result.GroupMemberImportsCount > 0 || result.FamilyImportsCount > 0 )
            {
                sbStats.AppendLine( $"Imported {result.PersonImportsCount} {recordType} records and {result.FamilyImportsCount} Families [{result.PersonImportsTime}ms] and {result.GroupMemberImportsCount} family members");
            }
            else
            {
                sbStats.AppendLine( $"No People were imported or updated. [{result.PersonImportsTime}ms]" );
>>>>>>> 5d87228e
            }

            return sbStats.ToString();
        }

        /// <summary>
        /// Bulks the import.
        /// </summary>
        /// <param name="personImports">The person imports.</param>
<<<<<<< HEAD
=======
        /// <param name="foreignSystemKey">The Foreign System Key.</param>
        /// <param name="recordsAlreadyProcessed">Number of records previously processed.</param>
        /// <param name="totalRecords">Number of Total Records to count (use 0 if only processing one block).</param>
        /// <param name="currentResults">Results from previous blocks.</param>
>>>>>>> 5d87228e
        /// <returns></returns>
        public PersonImportResult BulkPersonImport( List<PersonImport> personImports, string foreignSystemKey, int recordsAlreadyProcessed, int totalRecords, PersonImportResult currentResults )
        {
            if ( totalRecords == 0 )
            {
                totalRecords = personImports.Count();
            }

            var initiatedWithWebRequest = HttpContext.Current?.Request != null;
            var stopwatchTotal = Stopwatch.StartNew();
            var stopwatch = Stopwatch.StartNew();
            var rockContext = new RockContext();
            var qryAllPersons = new PersonService( rockContext ).Queryable( true, true );
            var groupService = new GroupService( rockContext );
            var groupMemberService = new GroupMemberService( rockContext );
            var locationService = new LocationService( rockContext );

            var familyGroupType = GroupTypeCache.GetFamilyGroupType();
            int familyGroupTypeId = familyGroupType.Id;
            int familyChildRoleId = familyGroupType.Roles.First( a => a.Guid == Rock.SystemGuid.GroupRole.GROUPROLE_FAMILY_MEMBER_CHILD.AsGuid() ).Id;
            _recordTypePersonId = DefinedValueCache.Get( Rock.SystemGuid.DefinedValue.PERSON_RECORD_TYPE_PERSON.AsGuid() ).Id;
            int personSeachKeyTypeAlternateId = DefinedValueCache.Get( Rock.SystemGuid.DefinedValue.PERSON_SEARCH_KEYS_ALTERNATE_ID.AsGuid() ).Id;

            var familiesLookup = groupService.Queryable().AsNoTracking().Where( a => a.GroupTypeId == familyGroupTypeId && a.ForeignId.HasValue && a.ForeignKey == foreignSystemKey )
                .ToList().ToDictionary( k => k.ForeignId.Value, v => v );

            var personLookup = qryAllPersons.Include( a => a.PhoneNumbers ).AsNoTracking().Where( a => a.ForeignId.HasValue && a.ForeignKey == foreignSystemKey )
                .ToList().ToDictionary( k => k.ForeignId.Value, v => v );

            _defaultPhoneCountryCode = PhoneNumber.DefaultCountryCode();

            var importDateTime = RockDateTime.Now;

            int nextNewFamilyForeignId = familiesLookup.Any() ? familiesLookup.Max( a => a.Key ) : 0;
            if ( personImports.Any() )
            {
                nextNewFamilyForeignId = Math.Max( nextNewFamilyForeignId, personImports.Where( a => a.FamilyForeignId.HasValue ).Max( a => a.FamilyForeignId.Value ) );
            }

            // Just In Case, ensure Entity Attributes are flushed (they might be stale if they were added directly via SQL)
            AttributeCache.RemoveEntityAttributes();

            var entityTypeIdPerson = EntityTypeCache.Get<Person>().Id;
            var attributeValuesLookup = new AttributeValueService( rockContext ).Queryable().Where( a => a.Attribute.EntityTypeId == entityTypeIdPerson && a.EntityId.HasValue )
                .Select( a => new
                {
                    PersonId = a.EntityId.Value,
                    a.AttributeId,
                    a.Value
                } )
                .GroupBy( a => a.PersonId )
                .ToDictionary(
                    k => k.Key,
                    v => v.Select( x => new AttributeValueCache { AttributeId = x.AttributeId, EntityId = x.PersonId, Value = x.Value } ).ToList() );

            int personUpdatesCount = 0;
            long personUpdatesMS = 0;
            int progress = recordsAlreadyProcessed + 0;
<<<<<<< HEAD
=======
            int total = personImports.Count();
>>>>>>> 5d87228e

            foreach ( var personImport in personImports )
            {
                progress++;
                if ( progress % 100 == 0 && personUpdatesMS > 0 )
                {
                    if (initiatedWithWebRequest && HttpContext.Current?.Response?.IsClientConnected != true)
                    {
                        // if this was called from a WebRequest (versus a job or utility), quit if the client has disconnected
                        return new PersonImportResult() { ClientDisconnected = true }; //"Client Disconnected"
                    }

                    OnProgress?.Invoke( $"Bulk Importing Person {progress} of {totalRecords}..." );
                }

                Group family = null;

                if ( !personImport.FamilyForeignId.HasValue )
                {
                    // If personImport.FamilyForeignId is null, that means we need to create a new family
                    personImport.FamilyForeignId = ++nextNewFamilyForeignId;
                }

                if ( familiesLookup.ContainsKey( personImport.FamilyForeignId.Value ) )
                {
                    family = familiesLookup[personImport.FamilyForeignId.Value];
                }

                if ( family == null )
                {
                    family = ConvertModelWithLogging<Group>( personImport, () => {
                        var familyGroup = new Group
                        {
                            GroupTypeId = familyGroupTypeId,
                            Name = string.IsNullOrEmpty( personImport.FamilyName ) ? personImport.LastName : personImport.FamilyName,
                            CampusId = personImport.CampusId,
                            ForeignId = personImport.FamilyForeignId,
                            ForeignKey = foreignSystemKey,
                            CreatedDateTime = personImport.CreatedDateTime ?? importDateTime,
                            ModifiedDateTime = personImport.ModifiedDateTime ?? importDateTime
                        };

                        if ( string.IsNullOrWhiteSpace( familyGroup.Name ) )
                        {
                            familyGroup.Name = "Family";
                        }

                        return familyGroup;
                    } );
                    familiesLookup.Add( personImport.FamilyForeignId.Value, family );
                }

                Person person = null;
                if ( personLookup.ContainsKey( personImport.PersonForeignId ) )
                {
                    person = personLookup[personImport.PersonForeignId];
                }

                if ( person == null )
                {
                    person = new Person();
                    UpdatePersonPropertiesFromPersonImport( personImport, person, foreignSystemKey );
                    personLookup.Add( personImport.PersonForeignId, person );
                }
                else
                {
                    if ( this.ImportUpdateOption == ImportUpdateType.AlwaysUpdate )
                    {
                        var stopwatchPersonUpdates = Stopwatch.StartNew();
                        bool wasChanged = UpdatePersonFromPersonImport( person, personImport, attributeValuesLookup, familiesLookup, foreignSystemKey, importDateTime );
                        stopwatchPersonUpdates.Stop();
                        personUpdatesMS += stopwatchPersonUpdates.ElapsedMilliseconds;
                        if ( wasChanged )
                        {
                            personUpdatesCount++;
                        }
                    }
                }
            }

            if ( personUpdatesMS > 0 || personUpdatesCount > 0 )
            {
                stopwatch.Stop();
                currentResults.PersonUpdatesCheckTime += ( int ) ( stopwatch.ElapsedMilliseconds - personUpdatesMS );
                currentResults.PersonUpdatesTime += ( int ) personUpdatesMS;
                currentResults.PersonUpdatesTime += personUpdatesCount;
                stopwatch.Restart();
            }

            double buildImportListsMS = stopwatch.ElapsedMilliseconds;
            stopwatch.Restart();
            var insertedPersonForeignIds = new List<int>();

            // insert all the [Group] records
            var familiesToInsert = familiesLookup.Where( a => a.Value.Id == 0 ).Select( a => a.Value ).ToList();

            // insert all the [Person] records.
            // NOTE: we are only inserting the [Person] record, not the PersonAlias or GroupMember records yet
            var personsToInsert = personLookup.Where( a => a.Value.Id == 0 ).Select( a => a.Value ).ToList();

            rockContext.BulkInsert( familiesToInsert );

            // lookup GroupId from Group.ForeignId
            var familyIdLookup = groupService.Queryable().AsNoTracking().Where( a => a.GroupTypeId == familyGroupTypeId && a.ForeignId.HasValue && a.ForeignKey == foreignSystemKey )
                .ToList().ToDictionary( k => k.ForeignId.Value, v => v.Id );

            var personToInsertLookup = personsToInsert.ToDictionary( k => k.ForeignId.Value, v => v );

            // now that we have GroupId for each family, set the GivingGroupId for personImport's that don't give individually
            foreach ( var personImport in personImports )
            {
                if ( !personImport.GivingIndividually.HasValue )
                {
                    // If GivingIndividually is NULL, based it on GroupRole (Adults give with Family, Kids give as individuals)
                    personImport.GivingIndividually = personImport.GroupRoleId == familyChildRoleId;
                }

                if ( !personImport.GivingIndividually.Value && personImport.FamilyForeignId.HasValue )
                {
                    var personToInsert = personToInsertLookup.GetValueOrNull( personImport.PersonForeignId );
                    if ( personToInsert != null )
                    {
                        personToInsert.GivingGroupId = familyIdLookup[personImport.FamilyForeignId.Value];
                    }
                }
            }

            rockContext.BulkInsert( personsToInsert );

            insertedPersonForeignIds = personsToInsert.Select( a => a.ForeignId.Value ).ToList();

            // Make sure everybody has a PersonAlias
            var personAliasService = new PersonAliasService( rockContext );
            var personAliasServiceQry = personAliasService.Queryable();
            var personAliasesToInsert = qryAllPersons.Where( p => p.ForeignId.HasValue && p.ForeignKey == foreignSystemKey && !p.Aliases.Any() && !personAliasServiceQry.Any( pa => pa.AliasPersonId == p.Id ) )
                .Select( x => new { x.Id, x.Guid, x.ForeignId } )
                .ToList()
                .Select( person => new PersonAlias { AliasPersonId = person.Id, AliasPersonGuid = person.Guid, PersonId = person.Id, ForeignId = person.ForeignId, ForeignKey = foreignSystemKey } ).ToList();

            rockContext.BulkInsert( personAliasesToInsert );

            var familyGroupMembersQry = new GroupMemberService( rockContext ).Queryable( true ).Where( a => a.Group.GroupTypeId == familyGroupTypeId );

            // get the person Ids along with the PersonImport and GroupMember record
            var personsIdsForPersonImport = from p in qryAllPersons.AsNoTracking().Where( a => a.ForeignId.HasValue && a.ForeignKey == foreignSystemKey )
                                                .Select( a => new { a.Id, a.ForeignId } ).ToList()
                                            join pi in personImports on p.ForeignId equals pi.PersonForeignId
                                            join f in groupService.Queryable().Where( a => a.ForeignId.HasValue && a.ForeignKey == foreignSystemKey && a.GroupTypeId == familyGroupTypeId )
                                                .Select( a => new { a.Id, a.ForeignId } ).ToList() on pi.FamilyForeignId equals f.ForeignId
                                            join gm in familyGroupMembersQry.Select( a => new { a.Id, a.PersonId } ) on p.Id equals gm.PersonId into gmj
                                            from gm in gmj.DefaultIfEmpty()
                                            select new
                                            {
                                                PersonId = p.Id,
                                                PersonImport = pi,
                                                FamilyId = f.Id,
                                                HasGroupMemberRecord = gm != null
                                            };

            // narrow it down to just person records that we inserted
            personsIdsForPersonImport = personsIdsForPersonImport.Where( a => insertedPersonForeignIds.Contains( a.PersonImport.PersonForeignId ) );

            // Make the GroupMember records for all the imported person (unless they are already have a groupmember record for the family)
            var groupMemberRecordsToInsertQry = from ppi in personsIdsForPersonImport
                                                where !ppi.HasGroupMemberRecord
                                                select new GroupMember
                                                {
                                                    PersonId = ppi.PersonId,
                                                    GroupRoleId = ppi.PersonImport.GroupRoleId,
                                                    GroupId = ppi.FamilyId,
                                                    GroupMemberStatus = GroupMemberStatus.Active,
                                                    CreatedDateTime = ppi.PersonImport.CreatedDateTime ?? importDateTime,
                                                    ModifiedDateTime = ppi.PersonImport.ModifiedDateTime ?? importDateTime,
                                                };

            var groupMemberRecordsToInsertList = groupMemberRecordsToInsertQry.ToList();

            rockContext.BulkInsert( groupMemberRecordsToInsertList );

            var locationsToInsert = new List<Location>();
            var groupLocationsToInsert = new List<GroupLocation>();

            var locationCreatedDateTimeStart = RockDateTime.Now;

            foreach ( var familyRecord in personsIdsForPersonImport.GroupBy( a => a.FamilyId ) )
            {
                // get the distinct addresses for each family in our import
                var familyAddresses = familyRecord.Where( a => a.PersonImport?.Addresses != null ).SelectMany( a => a.PersonImport.Addresses ).DistinctBy( a => new { a.GroupLocationTypeValueId, a.Street1, a.Street2, a.City, a.County, a.State } ).ToList();

                foreach ( var address in familyAddresses )
                {
                    GroupLocation groupLocation = new GroupLocation();
                    groupLocation.GroupLocationTypeValueId = address.GroupLocationTypeValueId;
                    groupLocation.GroupId = familyRecord.Key;
                    groupLocation.IsMailingLocation = address.IsMailingLocation;
                    groupLocation.IsMappedLocation = address.IsMappedLocation;
                    groupLocation.CreatedDateTime = locationCreatedDateTimeStart;
                    groupLocation.ModifiedDateTime = locationCreatedDateTimeStart;

                    Location location = new Location();

                    location.Street1 = address.Street1.Left( 100 );
                    location.Street2 = address.Street2.Left( 100 );
                    location.City = address.City.Left( 50 );
                    location.County = address.County.Left( 50 );
                    location.State = address.State.Left( 50 );
                    location.Country = address.Country.Left( 50 );
                    location.PostalCode = address.PostalCode.Left( 50 );
                    location.CreatedDateTime = locationCreatedDateTimeStart;
                    location.ModifiedDateTime = locationCreatedDateTimeStart;
                    if ( address.Latitude.HasValue && address.Longitude.HasValue )
                    {
                        location.SetLocationPointFromLatLong( address.Latitude.Value, address.Longitude.Value );
                    }

                    // give the Location a Guid, and store a reference to which Location is associated with the GroupLocation record. Then we'll match them up later and do the bulk insert
                    location.Guid = Guid.NewGuid();
                    groupLocation.Location = location;

                    groupLocationsToInsert.Add( groupLocation );
                    locationsToInsert.Add( location );
                }
            }

            rockContext.BulkInsert( locationsToInsert );

            var locationIdLookup = locationService.Queryable().Select( a => new { a.Id, a.Guid } ).ToList().ToDictionary( k => k.Guid, v => v.Id );
            foreach ( var groupLocation in groupLocationsToInsert )
            {
                groupLocation.LocationId = locationIdLookup[groupLocation.Location.Guid];
            }

            rockContext.BulkInsert( groupLocationsToInsert );

            var personAliasIdLookupFromPersonId = new PersonAliasService( rockContext ).Queryable().Where( a => a.Person.ForeignId.HasValue && a.Person.ForeignKey == foreignSystemKey && a.PersonId == a.AliasPersonId )
                .Select( a => new { PersonAliasId = a.Id, PersonId = a.PersonId } ).ToDictionary( k => k.PersonId, v => v.PersonAliasId );

            // PersonSearchKeys
            List<PersonSearchKey> personSearchKeysToInsert = new List<PersonSearchKey>();

            foreach( var personsIds in personsIdsForPersonImport)
            {
                var personAliasId = personAliasIdLookupFromPersonId.GetValueOrNull( personsIds.PersonId );
                if ( personAliasId.HasValue )
                {
                    foreach ( var personSearchKeyImport in personsIds.PersonImport.PersonSearchKeys )
                    {
                        var personSearchKeyToInsert = new PersonSearchKey();
                        personSearchKeyToInsert.PersonAliasId = personAliasId.Value;
                        personSearchKeyToInsert.SearchValue = personSearchKeyImport.SearchValue.Left( 255 );
                        personSearchKeyToInsert.SearchTypeValueId = personSeachKeyTypeAlternateId;

                        personSearchKeysToInsert.Add( personSearchKeyToInsert );
                    }
                }
            }

            rockContext.BulkInsert( personSearchKeysToInsert );

            // PhoneNumbers
            var phoneNumbersToInsert = new List<PhoneNumber>();

            foreach ( var personsIds in personsIdsForPersonImport )
            {
                foreach ( var phoneNumberImport in personsIds.PersonImport.PhoneNumbers )
                {
                    var phoneNumberToInsert = new PhoneNumber();
                    phoneNumberToInsert.PersonId = personsIds.PersonId;
                    UpdatePhoneNumberFromPhoneNumberImport( phoneNumberImport, phoneNumberToInsert, importDateTime );

                    phoneNumbersToInsert.Add( phoneNumberToInsert );
                }
            }

            rockContext.BulkInsert( phoneNumbersToInsert );

            // Attribute Values
            var attributeValuesToInsert = new List<AttributeValue>();
            foreach ( var personsIds in personsIdsForPersonImport )
            {
                foreach ( var attributeValueImport in personsIds.PersonImport.AttributeValues )
                {
                    var attributeValue = new AttributeValue
                    {
                        EntityId = personsIds.PersonId,
                        AttributeId = attributeValueImport.AttributeId,
                        Value = attributeValueImport.Value,
                        CreatedDateTime = personsIds.PersonImport.CreatedDateTime ?? importDateTime,
                        ModifiedDateTime = personsIds.PersonImport.ModifiedDateTime ?? importDateTime
                    };
                    attributeValuesToInsert.Add( attributeValue );
                }
            }

            // WARNING:  Using BulkInsert on AttributeValues will circumvent tgrAttributeValue_InsertUpdate trigger, so
            // AttributeValueService.UpdateAllValueAsDateTimeFromTextValue() should be executed before we're done.
            rockContext.BulkInsert( attributeValuesToInsert );

            // since we bypassed Rock SaveChanges when Inserting Person records, sweep thru and ensure the AgeClassification, PrimaryFamily, and GivingLeaderId is set
            PersonService.UpdatePersonAgeClassificationAll( rockContext );
            PersonService.UpdatePrimaryFamilyAll( rockContext );
            PersonService.UpdateGivingLeaderIdAll( rockContext );

            stopwatchTotal.Stop();
            currentResults.PersonImportsTime += ( int ) stopwatchTotal.ElapsedMilliseconds;
            if ( personsToInsert.Any() || groupMemberRecordsToInsertList.Any() || familiesToInsert.Any() )
            {
                currentResults.PersonImportsCount += personsToInsert.Count;
                currentResults.FamilyImportsCount += familiesToInsert.Count;
                currentResults.GroupMemberImportsCount += groupMemberRecordsToInsertList.Count;
            }

            return currentResults;
        }

        /// <summary>
        /// Updates the person properties from person import.
        /// </summary>
        /// <param name="personImport">The person import.</param>
        /// <param name="person">The person.</param>
        /// <param name="foreignSystemKey">The foreign system key.</param>
        private void UpdatePersonPropertiesFromPersonImport( PersonImport personImport, Person person, string foreignSystemKey )
        {
            person.RecordTypeValueId = personImport.RecordTypeValueId ?? _recordTypePersonId;
            person.RecordStatusValueId = personImport.RecordStatusValueId;
            person.RecordStatusLastModifiedDateTime = personImport.RecordStatusLastModifiedDateTime;
            person.RecordStatusReasonValueId = personImport.RecordStatusReasonValueId;
            person.ConnectionStatusValueId = personImport.ConnectionStatusValueId;
            person.ReviewReasonValueId = personImport.ReviewReasonValueId;
            person.IsDeceased = personImport.IsDeceased;
            person.TitleValueId = personImport.TitleValueId;
            person.FirstName = personImport.FirstName.FixCase().Left( 50 );
            person.NickName = personImport.NickName.FixCase().Left( 50 );

            if ( string.IsNullOrWhiteSpace( person.NickName ) )
            {
                person.NickName = person.FirstName.Left( 50 );
            }

            if ( string.IsNullOrWhiteSpace( person.FirstName ) )
            {
                person.FirstName = person.NickName.Left( 50 );
            }

            person.MiddleName = personImport.MiddleName.FixCase().Left( 50 );
            person.LastName = personImport.LastName.FixCase().Left( 50 );
            person.SuffixValueId = personImport.SuffixValueId;
            person.BirthDay = personImport.BirthDay;
            person.BirthMonth = personImport.BirthMonth;
            person.BirthYear = personImport.BirthYear;
            person.Gender = ( Gender ) personImport.Gender;
            person.MaritalStatusValueId = personImport.MaritalStatusValueId;
            person.AnniversaryDate = personImport.AnniversaryDate;
            person.GraduationYear = personImport.GraduationYear;
            person.Email = personImport.Email.Left( 75 );

            if ( !person.Email.IsValidEmail() )
            {
                person.Email = null;
            }

            person.IsEmailActive = personImport.IsEmailActive;
            person.EmailNote = personImport.EmailNote.Left( 250 );
            person.EmailPreference = ( EmailPreference ) personImport.EmailPreference;
            person.InactiveReasonNote = personImport.InactiveReasonNote.Left( 1000 );
            person.CreatedDateTime = personImport.CreatedDateTime;
            person.ModifiedDateTime = personImport.ModifiedDateTime;
            person.SystemNote = personImport.Note;
            person.ForeignId = personImport.PersonForeignId;
            person.ForeignKey = foreignSystemKey;
        }

        /// <summary>
        /// Updates the phone number from phone number import.
        /// </summary>
        /// <param name="phoneNumberImport">The phone number import.</param>
        /// <param name="phoneNumberToInsert">The phone number to insert.</param>
        /// <param name="importDateTime">The import date time.</param>
        private void UpdatePhoneNumberFromPhoneNumberImport( PhoneNumberImport phoneNumberImport, PhoneNumber phoneNumberToInsert, DateTime importDateTime )
        {
            phoneNumberToInsert.NumberTypeValueId = phoneNumberImport.NumberTypeValueId;
            phoneNumberToInsert.CountryCode = _defaultPhoneCountryCode;
            phoneNumberToInsert.Number = PhoneNumber.CleanNumber( phoneNumberImport.Number );
            phoneNumberToInsert.NumberFormatted = PhoneNumber.FormattedNumber( phoneNumberToInsert.CountryCode, phoneNumberToInsert.Number );
            phoneNumberToInsert.Extension = phoneNumberImport.Extension;
            phoneNumberToInsert.IsMessagingEnabled = phoneNumberImport.IsMessagingEnabled;
            phoneNumberToInsert.IsUnlisted = phoneNumberImport.IsUnlisted;
            phoneNumberToInsert.CreatedDateTime = importDateTime;
            phoneNumberToInsert.ModifiedDateTime = importDateTime;
        }

        /// <summary>
        /// Updates the person from person import and returns whether there were any changes to the person record
        /// </summary>
        /// <param name="lookupPerson">The lookup person.</param>
        /// <param name="personImport">The person import.</param>
        /// <param name="attributeValuesLookup">The attribute values lookup.</param>
        /// <param name="familiesLookup">The families lookup.</param>
        /// <param name="foreignSystemKey">The foreign system key.</param>
        /// <param name="importDateTime">The import date time.</param>
        /// <returns></returns>
        private bool UpdatePersonFromPersonImport( Person lookupPerson, PersonImport personImport, Dictionary<int, List<AttributeValueCache>> attributeValuesLookup, Dictionary<int, Group> familiesLookup, string foreignSystemKey, DateTime importDateTime )
        {
            using ( var rockContextForPersonUpdate = new RockContext() )
            {
                rockContextForPersonUpdate.People.Attach( lookupPerson );
                var person = lookupPerson;

                // Add/Update PhoneNumbers
                UpdatePersonPropertiesFromPersonImport( personImport, person, foreignSystemKey );
                var phoneNumberService = new PhoneNumberService( rockContextForPersonUpdate );
                var personPhoneNumberList = person.PhoneNumbers.Select( a => new
                {
                    a.Id,
                    a.Number
                } ).ToList();

                foreach ( var phoneNumberImport in personImport.PhoneNumbers )
                {
                    var hasPhoneNumber = personPhoneNumberList.Any( a => a.Number == PhoneNumber.CleanNumber( phoneNumberImport.Number ) );
                    if ( !hasPhoneNumber )
                    {
                        var personPhoneNumber = new PhoneNumber();
                        personPhoneNumber.PersonId = person.Id;
                        UpdatePhoneNumberFromPhoneNumberImport( phoneNumberImport, personPhoneNumber, importDateTime );
                        phoneNumberService.Add( personPhoneNumber );
                    }
                }

                // Remove any phonenumbers that are no longer in the PersonImport.PhoneNumbers list
                foreach ( var phone in personPhoneNumberList.Where( a => !personImport.PhoneNumbers.Any( x => PhoneNumber.CleanNumber( x.Number ) == a.Number ) ) )
                {
                    var personPhoneNumber = phoneNumberService.Get( phone.Id );
                    if ( personPhoneNumber != null )
                    {
                        phoneNumberService.Delete( personPhoneNumber );
                    }
                }

                var personAttributesUpdated = false;
                if ( personImport.AttributeValues.Any() )
                {
                    var attributeValues = attributeValuesLookup.GetValueOrNull( person.Id );

                    foreach ( AttributeValueImport attributeValueImport in personImport.AttributeValues )
                    {
                        var currentValue = attributeValues?.FirstOrDefault( a => a.AttributeId == attributeValueImport.AttributeId );

                        if ( ( currentValue == null ) || ( currentValue.Value != attributeValueImport.Value ) )
                        {
                            if ( person.Attributes == null )
                            {
                                person.LoadAttributes( rockContextForPersonUpdate );
                            }

                            var attributeCache = AttributeCache.Get( attributeValueImport.AttributeId );
                            if ( person.AttributeValues[attributeCache.Key].Value != attributeValueImport.Value )
                            {
                                person.SetAttributeValue( attributeCache.Key, attributeValueImport.Value );
                                personAttributesUpdated = true;
                            }
                        }
                    }
                }

                // update Addresses
                var addressesUpdated = false;
                if ( personImport.Addresses.Any() )
                {
                    var primaryFamily = familiesLookup.GetValueOrNull( personImport.FamilyForeignId ?? 0 );

                    if ( primaryFamily != null )
                    {
                        // Import fails if re-importing a person who has addresses but is not assigned to a family. When initially imported,
                        // Rock creates a family group for these people and we need to locate the ID before checking for matching locations.
                        if ( primaryFamily.Id == 0 )
                        {
                            if ( person.PrimaryFamilyId.HasValue )
                            {
                                primaryFamily.Id = person.PrimaryFamilyId.Value;
                            }
                        }

                        var groupLocationService = new GroupLocationService( rockContextForPersonUpdate );
                        var primaryFamilyGroupLocations = groupLocationService.Queryable().Where( a => a.GroupId == primaryFamily.Id ).Include( a => a.Location ).AsNoTracking().ToList();
                        foreach ( var personAddressImport in personImport.Addresses )
                        {
                            bool addressAlreadyExistsExactMatch = primaryFamilyGroupLocations.Where( a =>
                                 a.GroupLocationTypeValueId == personAddressImport.GroupLocationTypeValueId
                                 && (
                                    a.Location.Street1 == personAddressImport.Street1
                                    && a.Location.Street2 == personAddressImport.Street2
                                    && a.Location.City == personAddressImport.City
                                    && a.Location.County == personAddressImport.County
                                    && a.Location.State == personAddressImport.State
                                    && a.Location.Country == personAddressImport.Country
                                    && a.Location.PostalCode == personAddressImport.PostalCode
                                 ) ).Any();

                            if ( !addressAlreadyExistsExactMatch )
                            {
                                var locationService = new LocationService( rockContextForPersonUpdate );

                                Location location = locationService.Get( personAddressImport.Street1, personAddressImport.Street2, personAddressImport.City, personAddressImport.State, personAddressImport.PostalCode, personAddressImport.Country, false );

                                if ( !primaryFamilyGroupLocations.Where( a => a.GroupLocationTypeValueId == personAddressImport.GroupLocationTypeValueId && a.LocationId == location.Id ).Any() )
                                {
                                    var groupLocation = new GroupLocation();
                                    groupLocation.GroupId = primaryFamily.Id;
                                    groupLocation.GroupLocationTypeValueId = personAddressImport.GroupLocationTypeValueId;
                                    groupLocation.IsMailingLocation = personAddressImport.IsMailingLocation;
                                    groupLocation.IsMappedLocation = personAddressImport.IsMappedLocation;

                                    if ( location.GeoPoint == null && personAddressImport.Latitude.HasValue && personAddressImport.Longitude.HasValue )
                                    {
                                        location.SetLocationPointFromLatLong( personAddressImport.Latitude.Value, personAddressImport.Longitude.Value );
                                    }

                                    groupLocation.LocationId = location.Id;
                                    groupLocationService.Add( groupLocation );

                                    addressesUpdated = true;
                                }
                            }
                        }

                        // NOTE: Don't remove addresses that are part of family, but not included in the personImport.  It might be from another Person that is the same family which hasn't been included
                    }
                }

                if ( personAttributesUpdated )
                {
                    person.SaveAttributeValues();
                }

                var updatedRecords = rockContextForPersonUpdate.SaveChanges( true );

                return addressesUpdated || personAttributesUpdated || updatedRecords > 0;
            }
        }

        #endregion PersonImport

        #region BusinessImport

        private int _recordTypeBusinessId;

        /// <summary>
        /// Bulks the import.
        /// </summary>
        /// <param name="personImports">The person imports.</param>
        /// <returns></returns>
        public string BulkBusinessImport( List<PersonImport> personImports, string foreignSystemKey )
        {
            var result = BulkBusinessImport( personImports, foreignSystemKey, 0, 0, new PersonImportResult() );
            return ParsePersonImportResult( result, "Business" );
        }
        //BulkPersonImport

        /// <summary>
        /// Bulks the import.
        /// </summary>
        /// <param name="businessImports">The business imports.</param>
        /// <param name="personImports">The person imports.</param>
        /// <param name="foreignSystemKey">The Foreign System Key.</param>
        /// <param name="recordsAlreadyProcessed">Number of records previously processed.</param>
        /// <param name="totalRecords">Number of Total Records to count (use 0 if only processing one block).</param>
        /// <param name="currentResults">Results from previous blocks.</param>
        /// <returns></returns>
        public PersonImportResult BulkBusinessImport( List<PersonImport> businessImports, string foreignSystemKey, int recordsAlreadyProcessed, int totalRecords, PersonImportResult currentResults )
        {
            if ( totalRecords == 0 )
            {
                totalRecords = businessImports.Count();
            }

            var initiatedWithWebRequest = HttpContext.Current?.Request != null;
            var stopwatchTotal = Stopwatch.StartNew();
            var stopwatch = Stopwatch.StartNew();
            var rockContext = new RockContext();
            var qryAllPersons = new PersonService( rockContext ).Queryable( true, true );
            var groupService = new GroupService( rockContext );
            var groupMemberService = new GroupMemberService( rockContext );
            var locationService = new LocationService( rockContext );

            _recordTypeBusinessId = DefinedValueCache.Get( Rock.SystemGuid.DefinedValue.PERSON_RECORD_TYPE_BUSINESS.AsGuid() ).Id;


            var familyGroupType = GroupTypeCache.GetFamilyGroupType();
            int familyGroupTypeId = familyGroupType.Id;

            var sbStats = new StringBuilder();

            var familiesLookup = groupService.Queryable().AsNoTracking().Where( a => a.GroupTypeId == familyGroupTypeId && a.ForeignId.HasValue && a.ForeignKey == foreignSystemKey )
                .ToList().ToDictionary( k => k.ForeignId.Value, v => v );

            var businessLookup = qryAllPersons.Include( a => a.PhoneNumbers ).AsNoTracking().Where( a => a.ForeignId.HasValue && a.ForeignKey == foreignSystemKey && a.RecordTypeValueId == _recordTypeBusinessId )
                .ToList().ToDictionary( k => k.ForeignId.Value, v => v );

            _defaultPhoneCountryCode = PhoneNumber.DefaultCountryCode();

            var importDateTime = RockDateTime.Now;

            int nextNewFamilyForeignId = familiesLookup.Any() ? familiesLookup.Max( a => a.Key ) : 0;
            if ( businessImports.Any() )
            {
                nextNewFamilyForeignId = Math.Max( nextNewFamilyForeignId, businessImports.Where( a => a.FamilyForeignId.HasValue ).Max( a => a.FamilyForeignId.Value ) );
            }

            // Just In Case, ensure Entity Attributes are flushed (they might be stale if they were added directly via SQL)
            AttributeCache.RemoveEntityAttributes();

            var entityTypeIdPerson = EntityTypeCache.Get<Person>().Id;
            var attributeValuesLookup = new AttributeValueService( rockContext ).Queryable().Where( a => a.Attribute.EntityTypeId == entityTypeIdPerson && a.EntityId.HasValue )
                .Select( a => new
                {
                    BusinessId = a.EntityId.Value,
                    a.AttributeId,
                    a.Value
                } )
                .GroupBy( a => a.BusinessId )
                .ToDictionary(
                    k => k.Key,
                    v => v.Select( x => new AttributeValueCache { AttributeId = x.AttributeId, EntityId = x.BusinessId, Value = x.Value } ).ToList() );

            int businessUpdatesCount = 0;
            long businessUpdatesMS = 0;
            int progress = recordsAlreadyProcessed + 0;
            int total = businessImports.Count();

            foreach ( var businessImport in businessImports )
            {
                progress++;
                if ( progress % 100 == 0 && businessUpdatesMS > 0 )
                {
                    if ( initiatedWithWebRequest && HttpContext.Current?.Response?.IsClientConnected != true )
                    {
                        // if this was called from a WebRequest (versus a job or utility), quit if the client has disconnected
                        return new PersonImportResult() { ClientDisconnected = true }; //"Client Disconnected"
                    }

                    OnProgress?.Invoke( $"Bulk Importing Business {progress} of {totalRecords}..." );
                }

                Group family = null;

                if ( !businessImport.FamilyForeignId.HasValue )
                {
                    // If businessImport.FamilyForeignId is null, that means we need to create a new family
                    businessImport.FamilyForeignId = ++nextNewFamilyForeignId;
                }

                if ( familiesLookup.ContainsKey( businessImport.FamilyForeignId.Value ) )
                {
                    family = familiesLookup[businessImport.FamilyForeignId.Value];
                }

                if ( family == null )
                {
                    family = ConvertModelWithLogging<Group>( businessImport, () => {
                        var familyGroup = new Group
                        {
                            GroupTypeId = familyGroupTypeId,
                            Name = string.IsNullOrEmpty( businessImport.FamilyName ) ? businessImport.LastName : businessImport.FamilyName,
                            CampusId = businessImport.CampusId,
                            ForeignId = businessImport.FamilyForeignId,
                            ForeignKey = foreignSystemKey,
                            CreatedDateTime = businessImport.CreatedDateTime ?? importDateTime,
                            ModifiedDateTime = businessImport.ModifiedDateTime ?? importDateTime
                        };

                        if ( string.IsNullOrWhiteSpace( familyGroup.Name ) )
                        {
                            familyGroup.Name = "Family";
                        }

                        return familyGroup;
                    } );
                    familiesLookup.Add( businessImport.FamilyForeignId.Value, family );
                }

                Person business = null;
                if ( businessLookup.ContainsKey( businessImport.PersonForeignId ) )
                {
                    business = businessLookup[businessImport.PersonForeignId];
                }

                if ( business == null )
                {
                    business = new Person();
                    UpdateBusinessPropertiesFromPersonImport( businessImport, business, foreignSystemKey );
                    businessLookup.Add( businessImport.PersonForeignId, business );
                }
                else
                {
                    if ( this.ImportUpdateOption == ImportUpdateType.AlwaysUpdate )
                    {
                        var stopwatchPersonUpdates = Stopwatch.StartNew();
                        bool wasChanged = UpdatePersonFromPersonImport( business, businessImport, attributeValuesLookup, familiesLookup, foreignSystemKey, importDateTime );
                        stopwatchPersonUpdates.Stop();
                        businessUpdatesMS += stopwatchPersonUpdates.ElapsedMilliseconds;
                        if ( wasChanged )
                        {
                            businessUpdatesCount++;
                        }
                    }
                }
            }

            if ( businessUpdatesMS > 0 || businessUpdatesCount > 0 )
            {
                stopwatch.Stop();
                currentResults.PersonUpdatesCheckTime += ( int ) ( stopwatch.ElapsedMilliseconds - businessUpdatesMS );
                currentResults.PersonUpdatesTime += ( int ) businessUpdatesMS;
                currentResults.PersonUpdatesTime += businessUpdatesCount;
                stopwatch.Restart();
            }

            double buildImportListsMS = stopwatch.ElapsedMilliseconds;
            stopwatch.Restart();
            var insertedBusinessesForeignIds = new List<int>();

            // insert all the [Group] records
            var familiesToInsert = familiesLookup.Where( a => a.Value.Id == 0 ).Select( a => a.Value ).ToList();

            // insert all the [Person] records.
            // NOTE: we are only inserting the [Person] record, not the PersonAlias or GroupMember records yet
            var businessesToInsert = businessLookup.Where( a => a.Value.Id == 0 ).Select( a => a.Value ).ToList();

            rockContext.BulkInsert( familiesToInsert );

            // lookup GroupId from Group.ForeignId
            var familyIdLookup = groupService.Queryable().AsNoTracking().Where( a => a.GroupTypeId == familyGroupTypeId && a.ForeignId.HasValue && a.ForeignKey == foreignSystemKey )
                .ToList().ToDictionary( k => k.ForeignId.Value, v => v.Id );

            var businessToInsertLookup = businessesToInsert.ToDictionary( k => k.ForeignId.Value, v => v );

            // now that we have GroupId for each family, set the GivingGroupId for personImport's that don't give individually
            foreach ( var businessImport in businessImports )
            {
                if ( !businessImport.GivingIndividually.HasValue )
                {
                    // If GivingIndividually is NULL, Set it to false
                    businessImport.GivingIndividually = false;
                }

                if ( !businessImport.GivingIndividually.Value && businessImport.FamilyForeignId.HasValue )
                {
                    var businessToInsert = businessToInsertLookup.GetValueOrNull( businessImport.PersonForeignId );
                    if ( businessToInsert != null )
                    {
                        businessToInsert.GivingGroupId = familyIdLookup[businessImport.FamilyForeignId.Value];
                    }
                }
            }

            rockContext.BulkInsert( businessesToInsert );

            insertedBusinessesForeignIds = businessesToInsert.Select( a => a.ForeignId.Value ).ToList();

            // Make sure everybody has a PersonAlias
            PersonAliasService personAliasService = new PersonAliasService( rockContext );
            var personAliasServiceQry = personAliasService.Queryable();
            var businessAliasesToInsert = qryAllPersons.Where( p => p.ForeignId.HasValue && p.ForeignKey == foreignSystemKey && !p.Aliases.Any() && !personAliasServiceQry.Any( pa => pa.AliasPersonId == p.Id ) )
                .Select( x => new { x.Id, x.Guid, x.ForeignId } )
                .ToList()
                .Select( person => new PersonAlias { AliasPersonId = person.Id, AliasPersonGuid = person.Guid, PersonId = person.Id, ForeignId = person.ForeignId, ForeignKey = foreignSystemKey } ).ToList();

            rockContext.BulkInsert( businessAliasesToInsert );

            var familyGroupMembersQry = new GroupMemberService( rockContext ).Queryable( true ).Where( a => a.Group.GroupTypeId == familyGroupTypeId );

            // get the person Ids along with the PersonImport and GroupMember record
            var businessIdsForBusinessImport = from p in qryAllPersons.AsNoTracking().Where( a => a.ForeignId.HasValue && a.ForeignKey == foreignSystemKey && a.RecordTypeValueId == _recordTypeBusinessId )
                                                .Select( a => new { a.Id, a.ForeignId } ).ToList()
                                               join pi in businessImports on p.ForeignId equals pi.PersonForeignId
                                               join f in groupService.Queryable().Where( a => a.ForeignId.HasValue && a.ForeignKey == foreignSystemKey && a.GroupTypeId == familyGroupTypeId )
                                                   .Select( a => new { a.Id, a.ForeignId } ).ToList() on pi.FamilyForeignId equals f.ForeignId
                                               join gm in familyGroupMembersQry.Select( a => new { a.Id, a.PersonId } ) on p.Id equals gm.PersonId into gmj
                                               from gm in gmj.DefaultIfEmpty()
                                               select new
                                               {
                                                   BusinessId = p.Id,
                                                   BusinessImport = pi,
                                                   FamilyId = f.Id,
                                                   HasGroupMemberRecord = gm != null
                                               };

            // narrow it down to just person records that we inserted
            businessIdsForBusinessImport = businessIdsForBusinessImport.Where( a => insertedBusinessesForeignIds.Contains( a.BusinessImport.PersonForeignId ) );

            // Make the GroupMember records for all the imported person (unless they are already have a groupmember record for the family)
            var groupMemberRecordsToInsertQry = from ppi in businessIdsForBusinessImport
                                                where !ppi.HasGroupMemberRecord
                                                select new GroupMember
                                                {
                                                    PersonId = ppi.BusinessId,
                                                    GroupRoleId = ppi.BusinessImport.GroupRoleId,
                                                    GroupId = ppi.FamilyId,
                                                    GroupMemberStatus = GroupMemberStatus.Active,
                                                    CreatedDateTime = ppi.BusinessImport.CreatedDateTime ?? importDateTime,
                                                    ModifiedDateTime = ppi.BusinessImport.ModifiedDateTime ?? importDateTime,
                                                };

            var groupMemberRecordsToInsertList = groupMemberRecordsToInsertQry.ToList();

            rockContext.BulkInsert( groupMemberRecordsToInsertList );

            var locationsToInsert = new List<Location>();
            var groupLocationsToInsert = new List<GroupLocation>();

            var locationCreatedDateTimeStart = RockDateTime.Now;

            foreach ( var familyRecord in businessIdsForBusinessImport.GroupBy( a => a.FamilyId ) )
            {
                // get the distinct addresses for each family in our import
                var familyAddresses = familyRecord.Where( a => a.BusinessImport?.Addresses != null ).SelectMany( a => a.BusinessImport.Addresses ).DistinctBy( a => new { a.GroupLocationTypeValueId, a.Street1, a.Street2, a.City, a.County, a.State } ).ToList();

                foreach ( var address in familyAddresses )
                {
                    GroupLocation groupLocation = new GroupLocation();
                    groupLocation.GroupLocationTypeValueId = address.GroupLocationTypeValueId;
                    groupLocation.GroupId = familyRecord.Key;
                    groupLocation.IsMailingLocation = address.IsMailingLocation;
                    groupLocation.IsMappedLocation = address.IsMappedLocation;
                    groupLocation.CreatedDateTime = locationCreatedDateTimeStart;
                    groupLocation.ModifiedDateTime = locationCreatedDateTimeStart;

                    Location location = new Location();

                    location.Street1 = address.Street1.Left( 100 );
                    location.Street2 = address.Street2.Left( 100 );
                    location.City = address.City.Left( 50 );
                    location.County = address.County.Left( 50 );
                    location.State = address.State.Left( 50 );
                    location.Country = address.Country.Left( 50 );
                    location.PostalCode = address.PostalCode.Left( 50 );
                    location.CreatedDateTime = locationCreatedDateTimeStart;
                    location.ModifiedDateTime = locationCreatedDateTimeStart;
                    if ( address.Latitude.HasValue && address.Longitude.HasValue )
                    {
                        location.SetLocationPointFromLatLong( address.Latitude.Value, address.Longitude.Value );
                    }

                    // give the Location a Guid, and store a reference to which Location is associated with the GroupLocation record. Then we'll match them up later and do the bulk insert
                    location.Guid = Guid.NewGuid();
                    groupLocation.Location = location;

                    groupLocationsToInsert.Add( groupLocation );
                    locationsToInsert.Add( location );
                }
            }

            rockContext.BulkInsert( locationsToInsert );

            var locationIdLookup = locationService.Queryable().Select( a => new { a.Id, a.Guid } ).ToList().ToDictionary( k => k.Guid, v => v.Id );
            foreach ( var groupLocation in groupLocationsToInsert )
            {
                groupLocation.LocationId = locationIdLookup[groupLocation.Location.Guid];
            }

            rockContext.BulkInsert( groupLocationsToInsert );

            // PhoneNumbers
            var phoneNumbersToInsert = new List<PhoneNumber>();

            foreach ( var businessesIds in businessIdsForBusinessImport )
            {
                foreach ( var phoneNumberImport in businessesIds.BusinessImport.PhoneNumbers )
                {
                    var phoneNumberToInsert = new PhoneNumber();
                    phoneNumberToInsert.PersonId = businessesIds.BusinessId;
                    UpdatePhoneNumberFromPhoneNumberImport( phoneNumberImport, phoneNumberToInsert, importDateTime );

                    phoneNumbersToInsert.Add( phoneNumberToInsert );
                }
            }

            rockContext.BulkInsert( phoneNumbersToInsert );

            // Attribute Values
            var attributeValuesToInsert = new List<AttributeValue>();
            foreach ( var businessesIds in businessIdsForBusinessImport )
            {
                foreach ( var attributeValueImport in businessesIds.BusinessImport.AttributeValues )
                {
                    var attributeValue = new AttributeValue
                    {
                        EntityId = businessesIds.BusinessId,
                        AttributeId = attributeValueImport.AttributeId,
                        Value = attributeValueImport.Value,
                        CreatedDateTime = businessesIds.BusinessImport.CreatedDateTime ?? importDateTime,
                        ModifiedDateTime = businessesIds.BusinessImport.ModifiedDateTime ?? importDateTime
                    };
                    attributeValuesToInsert.Add( attributeValue );
                }
            }

            // WARNING:  Using BulkInsert on AttributeValues will circumvent tgrAttributeValue_InsertUpdate trigger, so
            // AttributeValueService.UpdateAllValueAsDateTimeFromTextValue() should be executed before we're done.
            rockContext.BulkInsert( attributeValuesToInsert );

            // since we bypassed Rock SaveChanges when Inserting Person records, sweep thru and ensure the AgeClassification, PrimaryFamily, and GivingLeaderId is set
            PersonService.UpdatePersonAgeClassificationAll( rockContext );
            PersonService.UpdatePrimaryFamilyAll( rockContext );
            PersonService.UpdateGivingLeaderIdAll( rockContext );

            stopwatchTotal.Stop();
            currentResults.PersonImportsTime += ( int ) stopwatchTotal.ElapsedMilliseconds;
            if ( businessesToInsert.Any() || groupMemberRecordsToInsertList.Any() || familiesToInsert.Any() )
            {
                currentResults.PersonImportsCount += businessesToInsert.Count;
                currentResults.FamilyImportsCount += familiesToInsert.Count;
                currentResults.GroupMemberImportsCount += groupMemberRecordsToInsertList.Count;
            }

            return currentResults;
        }

        /// <summary>
        /// Updates the person properties from person import.
        /// </summary>
        /// <param name="personImport">The person import.</param>
        /// <param name="person">The person.</param>
        /// <param name="foreignSystemKey">The foreign system key.</param>
        private void UpdateBusinessPropertiesFromPersonImport( PersonImport businessImport, Person business, string foreignSystemKey )
        {
            business.RecordTypeValueId = businessImport.RecordTypeValueId ?? _recordTypeBusinessId;
            business.RecordStatusValueId = businessImport.RecordStatusValueId;
            business.RecordStatusLastModifiedDateTime = businessImport.RecordStatusLastModifiedDateTime;
            business.RecordStatusReasonValueId = businessImport.RecordStatusReasonValueId;
            business.ConnectionStatusValueId = businessImport.ConnectionStatusValueId;
            business.ReviewReasonValueId = businessImport.ReviewReasonValueId;
            business.IsDeceased = businessImport.IsDeceased;

            business.LastName = businessImport.LastName.FixCase().Left( 50 );
            business.Gender = ( Gender ) businessImport.Gender;

            business.Email = businessImport.Email.Left( 75 );

            if ( !business.Email.IsValidEmail() )
            {
                business.Email = null;
            }

            business.IsEmailActive = businessImport.IsEmailActive;
            business.EmailNote = businessImport.EmailNote.Left( 250 );
            business.EmailPreference = ( EmailPreference ) businessImport.EmailPreference;
            business.InactiveReasonNote = businessImport.InactiveReasonNote.Left( 1000 );
            business.CreatedDateTime = businessImport.CreatedDateTime;
            business.ModifiedDateTime = businessImport.ModifiedDateTime;
            business.SystemNote = businessImport.Note;
            business.ForeignId = businessImport.PersonForeignId;
            business.ForeignKey = foreignSystemKey;
        }

        /// <summary>
        /// Updates the person from person import and returns whether there were any changes to the person record
        /// </summary>
        /// <param name="lookupPerson">The lookup person.</param>
        /// <param name="personImport">The person import.</param>
        /// <param name="attributeValuesLookup">The attribute values lookup.</param>
        /// <param name="familiesLookup">The families lookup.</param>
        /// <param name="foreignSystemKey">The foreign system key.</param>
        /// <param name="importDateTime">The import date time.</param>
        /// <returns></returns>
        private bool UpdateBusinessFromPersonImport( Person lookupBusiness, PersonImport businessImport, Dictionary<int, List<AttributeValueCache>> attributeValuesLookup, Dictionary<int, Group> familiesLookup, string foreignSystemKey, DateTime importDateTime )
        {
            using ( var rockContextForBusinessUpdate = new RockContext() )
            {
                rockContextForBusinessUpdate.People.Attach( lookupBusiness );
                var business = lookupBusiness;

                // Add/Update PhoneNumbers
                UpdateBusinessPropertiesFromPersonImport( businessImport, business, foreignSystemKey );
                var phoneNumberService = new PhoneNumberService( rockContextForBusinessUpdate );
                var businessPhoneNumberList = business.PhoneNumbers.Select( a => new
                {
                    a.Id,
                    a.Number
                } ).ToList();

                foreach ( var phoneNumberImport in businessImport.PhoneNumbers )
                {
                    var hasPhoneNumber = businessPhoneNumberList.Any( a => a.Number == PhoneNumber.CleanNumber( phoneNumberImport.Number ) );
                    if ( !hasPhoneNumber )
                    {
                        var personPhoneNumber = new PhoneNumber();
                        personPhoneNumber.PersonId = business.Id;
                        UpdatePhoneNumberFromPhoneNumberImport( phoneNumberImport, personPhoneNumber, importDateTime );
                        phoneNumberService.Add( personPhoneNumber );
                    }
                }

                // Remove any phonenumbers that are no longer in the PersonImport.PhoneNumbers list
                foreach ( var phone in businessPhoneNumberList.Where( a => !businessImport.PhoneNumbers.Any( x => PhoneNumber.CleanNumber( x.Number ) == a.Number ) ) )
                {
                    var personPhoneNumber = phoneNumberService.Get( phone.Id );
                    if ( personPhoneNumber != null )
                    {
                        phoneNumberService.Delete( personPhoneNumber );
                    }
                }

                var businessAttributesUpdated = false;
                if ( businessImport.AttributeValues.Any() )
                {
                    var attributeValues = attributeValuesLookup.GetValueOrNull( business.Id );

                    foreach ( AttributeValueImport attributeValueImport in businessImport.AttributeValues )
                    {
                        var currentValue = attributeValues?.FirstOrDefault( a => a.AttributeId == attributeValueImport.AttributeId );

                        if ( ( currentValue == null ) || ( currentValue.Value != attributeValueImport.Value ) )
                        {
                            if ( business.Attributes == null )
                            {
                                business.LoadAttributes( rockContextForBusinessUpdate );
                            }

                            var attributeCache = AttributeCache.Get( attributeValueImport.AttributeId );
                            if ( business.AttributeValues[attributeCache.Key].Value != attributeValueImport.Value )
                            {
                                business.SetAttributeValue( attributeCache.Key, attributeValueImport.Value );
                                businessAttributesUpdated = true;
                            }
                        }
                    }
                }

                // update Addresses
                var addressesUpdated = false;
                if ( businessImport.Addresses.Any() )
                {
                    var primaryFamily = familiesLookup.GetValueOrNull( businessImport.FamilyForeignId ?? 0 );

                    if ( primaryFamily != null )
                    {
                        var groupLocationService = new GroupLocationService( rockContextForBusinessUpdate );
                        var primaryFamilyGroupLocations = groupLocationService.Queryable().Where( a => a.GroupId == primaryFamily.Id ).Include( a => a.Location ).AsNoTracking().ToList();
                        foreach ( var businessAddressImport in businessImport.Addresses )
                        {
                            bool addressAlreadyExistsExactMatch = primaryFamilyGroupLocations.Where( a =>
                                 a.GroupLocationTypeValueId == businessAddressImport.GroupLocationTypeValueId
                                 && (
                                    a.Location.Street1 == businessAddressImport.Street1
                                    && a.Location.Street2 == businessAddressImport.Street2
                                    && a.Location.City == businessAddressImport.City
                                    && a.Location.County == businessAddressImport.County
                                    && a.Location.State == businessAddressImport.State
                                    && a.Location.Country == businessAddressImport.Country
                                    && a.Location.PostalCode == businessAddressImport.PostalCode
                                 ) ).Any();

                            if ( !addressAlreadyExistsExactMatch )
                            {
                                var locationService = new LocationService( rockContextForBusinessUpdate );

                                Location location = locationService.Get( businessAddressImport.Street1, businessAddressImport.Street2, businessAddressImport.City, businessAddressImport.State, businessAddressImport.PostalCode, businessAddressImport.Country, false );

                                if ( !primaryFamilyGroupLocations.Where( a => a.GroupLocationTypeValueId == businessAddressImport.GroupLocationTypeValueId && a.LocationId == location.Id ).Any() )
                                {
                                    var groupLocation = new GroupLocation();
                                    groupLocation.GroupId = primaryFamily.Id;
                                    groupLocation.GroupLocationTypeValueId = businessAddressImport.GroupLocationTypeValueId;
                                    groupLocation.IsMailingLocation = businessAddressImport.IsMailingLocation;
                                    groupLocation.IsMappedLocation = businessAddressImport.IsMappedLocation;

                                    if ( location.GeoPoint == null && businessAddressImport.Latitude.HasValue && businessAddressImport.Longitude.HasValue )
                                    {
                                        location.SetLocationPointFromLatLong( businessAddressImport.Latitude.Value, businessAddressImport.Longitude.Value );
                                    }

                                    groupLocation.LocationId = location.Id;
                                    groupLocationService.Add( groupLocation );

                                    addressesUpdated = true;
                                }
                            }
                        }

                        // NOTE: Don't remove addresses that are part of family, but not included in the personImport.  It might be from another Person that is the same family which hasn't been included
                    }
                }

                if ( businessAttributesUpdated )
                {
                    business.SaveAttributeValues();
                }

                var updatedRecords = rockContextForBusinessUpdate.SaveChanges( true );

                return addressesUpdated || businessAttributesUpdated || updatedRecords > 0;
            }
        }

        #endregion BusinessImport

        #region PhotoImport

        /// <summary>
        /// Bulks the photo import.
        /// </summary>
        /// <param name="photoImports">The photo imports.</param>
        /// <param name="foreignSystemKey">The foreign system key.</param>
        /// <returns></returns>
        public string BulkPhotoImport( List<PhotoImport> photoImports, string foreignSystemKey )
        {
            var stopwatchTotal = Stopwatch.StartNew();

            var rockContext = new RockContext();

            var binaryFilesToInsert = new List<BinaryFile>();
            var photoTypeForeignIdBinaryFileGuidDictionary = new Dictionary<PhotoImport.PhotoImportType, Dictionary<int, Guid>>();
            foreach ( var photoImportType in Enum.GetValues( typeof( PhotoImport.PhotoImportType ) ).OfType<PhotoImport.PhotoImportType>() )
            {
                photoTypeForeignIdBinaryFileGuidDictionary.Add( photoImportType, new Dictionary<int, Guid>() );
            }

            var binaryFileService = new BinaryFileService( rockContext );

            var alreadyExists = new HashSet<string>( binaryFileService.Queryable().Where( a => a.ForeignKey != null && a.ForeignKey != "" ).Select( a => a.ForeignKey ).Distinct().ToList() );

            var binaryFileDatasToInsert = new List<BinaryFileData>();

            var personFamilyBinaryFileType = new BinaryFileTypeService( rockContext ).Get( Rock.SystemGuid.BinaryFiletype.PERSON_IMAGE.AsGuid() );
            var financialTransactionBinaryFileType = new BinaryFileTypeService( rockContext ).Get( Rock.SystemGuid.BinaryFiletype.CONTRIBUTION_IMAGE.AsGuid() );

            bool useBulkInsertForPhotos = false;

            var importDateTime = RockDateTime.Now;

            foreach ( var photoImport in photoImports )
            {
                BinaryFileType binaryFileType;
                if ( photoImport.PhotoType == PhotoImport.PhotoImportType.FinancialTransaction )
                {
                    binaryFileType = financialTransactionBinaryFileType;
                }
                else
                {
                    binaryFileType = personFamilyBinaryFileType;
                }

                var binaryFileToInsert = new BinaryFile()
                {
                    FileName = photoImport.FileName,
                    MimeType = photoImport.MimeType,
                    BinaryFileTypeId = binaryFileType.Id,
                    CreatedDateTime = importDateTime,
                    ModifiedDateTime = importDateTime,
                    Guid = Guid.NewGuid()
                };

                if ( !useBulkInsertForPhotos )
                {
                    var photoData = Convert.FromBase64String( photoImport.PhotoData );
                    binaryFileToInsert.FileSize = photoData.Length;
                    binaryFileToInsert.ContentStream = new MemoryStream( photoData );
                }

                binaryFileToInsert.SetStorageEntityTypeId( binaryFileType.StorageEntityTypeId );

                if ( photoImport.PhotoType == PhotoImport.PhotoImportType.Person )
                {
                    binaryFileToInsert.ForeignKey = $"PersonForeignId_{foreignSystemKey}_{photoImport.ForeignId}";
                }
                else if ( photoImport.PhotoType == PhotoImport.PhotoImportType.Family )
                {
                    binaryFileToInsert.ForeignKey = $"FamilyForeignId_{foreignSystemKey}_{photoImport.ForeignId}";
                }
                else if ( photoImport.PhotoType == PhotoImport.PhotoImportType.FinancialTransaction )
                {
                    binaryFileToInsert.ForeignKey = $"FinancialTransactionForeignId_{foreignSystemKey}_{photoImport.ForeignId}";
                }

                if ( !alreadyExists.Contains( binaryFileToInsert.ForeignKey ) )
                {
                    binaryFilesToInsert.Add( binaryFileToInsert );
                    photoTypeForeignIdBinaryFileGuidDictionary[photoImport.PhotoType].Add( photoImport.ForeignId, binaryFileToInsert.Guid );
                }
            }

            if ( !useBulkInsertForPhotos )
            {
                binaryFileService.AddRange( binaryFilesToInsert );
                rockContext.SaveChanges();
                foreach ( var binaryFile in binaryFilesToInsert )
                {
                    if ( binaryFile.ContentStream != null )
                    {
                        binaryFile.ContentStream.Dispose();
                    }
                }
            }
            else
            {
                rockContext.BulkInsert( binaryFilesToInsert );

                var binaryFileIdLookup = new BinaryFileService( rockContext ).Queryable().Select( a => new { a.Guid, a.Id } ).ToDictionary( k => k.Guid, v => v.Id );
                foreach ( var photoImport in photoImports )
                {
                    if ( photoTypeForeignIdBinaryFileGuidDictionary[photoImport.PhotoType].ContainsKey( photoImport.ForeignId ) )
                    {
                        var binaryFileGuid = photoTypeForeignIdBinaryFileGuidDictionary[photoImport.PhotoType][photoImport.ForeignId];
                        int binaryFileId = binaryFileIdLookup[binaryFileGuid];
                        var binaryFileDataToInsert = new BinaryFileData()
                        {
                            Id = binaryFileId,
                            Content = Convert.FromBase64String( photoImport.PhotoData ),
                            CreatedDateTime = importDateTime,
                            ModifiedDateTime = importDateTime
                        };

                        binaryFileDatasToInsert.Add( binaryFileDataToInsert );
                    }
                }

                rockContext.BulkInsert( binaryFileDatasToInsert );
            }

            // Update Person PhotoIds to the photos that were just Imported
            rockContext.Database.ExecuteSqlCommand( $@"UPDATE p
SET p.PhotoId = b.Id
FROM Person p
INNER JOIN BinaryFile b ON p.ForeignId = Replace(b.ForeignKey, 'PersonForeignId_{foreignSystemKey}_', '')
WHERE b.ForeignKey LIKE 'PersonForeignId_{foreignSystemKey}_%'
	AND p.PhotoId IS NULL" );

            // Update FamilyPhoto attribute for photos that were imported
            int? familyPhotoAttributeId = null;
            var groupEntityTypeId = EntityTypeCache.Get( SystemGuid.EntityType.GROUP.AsGuid() )?.Id;
            var familyGroupTypeId = GroupTypeCache.GetFamilyGroupType()?.Id;
            if ( groupEntityTypeId.HasValue && familyGroupTypeId.HasValue )
            {
                familyPhotoAttributeId = new AttributeService( rockContext )
                    .Get( groupEntityTypeId.Value, "GroupTypeId", familyGroupTypeId.Value.ToString(), "FamilyPhoto" )?.Id;
            }

            if ( familyPhotoAttributeId.HasValue )
            {
                rockContext.Database.ExecuteSqlCommand( $@"
DECLARE @AttributeId INT = {familyPhotoAttributeId.Value}

-- just in case the family photo was already saved but with No Photo
DELETE
FROM AttributeValue
WHERE (
		[Value] IS NULL
		OR [Value] = ''
		)
	AND AttributeId = @AttributeId

-- set the Photo for the Families
INSERT INTO AttributeValue (
	IsSystem
	,AttributeId
	,EntityId
	,[Value]
	,[Guid]
	)
SELECT 0
	,@AttributeId
	,g.Id
	,b.[Guid]
	,newid()
FROM [Group] g
INNER JOIN BinaryFile b ON g.ForeignId = Replace(b.ForeignKey, 'FamilyForeignId_{foreignSystemKey}_', '')
WHERE g.GroupTypeId = {familyGroupTypeId.Value}
	AND b.ForeignKey LIKE 'FamilyForeignId_{foreignSystemKey}_%'
	AND g.Id NOT IN (
		SELECT EntityId
		FROM AttributeValue
		WHERE AttributeId = @AttributeId
		)
" );
            }

            // Insert Financial Transaction Images (note: some transactions might have multiple images)
            rockContext.Database.ExecuteSqlCommand(
            $@"
INSERT INTO [FinancialTransactionImage]
    ([TransactionId]
    ,[BinaryFileId]
    ,[Guid]
    ,[Order]
)
select
    ft.Id [TransactionId],
    bf.Id[BinaryFileId],
    NEWID()[Guid],
    ROW_NUMBER() OVER (partition by bf.ForeignKey order by bf.[FileName] ) - 1 as [Order]
        FROM FinancialTransaction ft
        INNER JOIN BinaryFile bf ON ft.ForeignId = Replace( bf.ForeignKey, 'FinancialTransactionForeignId_{foreignSystemKey}_', '')
WHERE bf.ForeignKey LIKE 'FinancialTransactionForeignId_{foreignSystemKey}_%'
and ft.Id not in (select TransactionId from FinancialTransactionImage)" );

            stopwatchTotal.Stop();

            return GetResponseMessage( binaryFilesToInsert.Count, "Photo", stopwatchTotal.ElapsedMilliseconds );
        }

        #endregion PhotoImport

        #region ScheduleImport

        /// <summary>
        /// Bulks the schedule import.
        /// </summary>
        /// <param name="scheduleImports">The schedule imports.</param>
        /// <returns></returns>
        public string BulkScheduleImport( List<ScheduleImport> scheduleImports, string foreignSystemKey )
        {
            var stopwatchTotal = Stopwatch.StartNew();

            var rockContext = new RockContext();

            var qrySchedulesWithForeignIds = new ScheduleService( rockContext ).Queryable().Where( a => a.ForeignId.HasValue && a.ForeignKey == foreignSystemKey );

            var scheduleAlreadyExistForeignIdHash = new HashSet<int>( qrySchedulesWithForeignIds.Select( a => a.ForeignId.Value ).ToList() );

            var schedulesToInsert = new List<Schedule>();
            var newScheduleImports = scheduleImports.Where( a => !scheduleAlreadyExistForeignIdHash.Contains( a.ScheduleForeignId ) ).ToList();

            int entityTypeIdSchedule = EntityTypeCache.GetId<Schedule>() ?? 0;
            var categoryService = new CategoryService( rockContext );
            string categoryName = "Imported Schedules";
            var scheduleCategory = categoryService.Queryable().Where( a => a.EntityTypeId == entityTypeIdSchedule && a.Name == categoryName ).FirstOrDefault();
            if ( scheduleCategory == null )
            {
                scheduleCategory = new Category
                {
                    EntityTypeId = entityTypeIdSchedule,
                    Name = categoryName
                };

                categoryService.Add( scheduleCategory );
                rockContext.SaveChanges();
            }

            var importDateTime = RockDateTime.Now;

            foreach ( var scheduleImport in newScheduleImports )
            {
                var schedule = new Schedule();
                schedule.ForeignId = scheduleImport.ScheduleForeignId;
                schedule.ForeignKey = foreignSystemKey;
                schedule.CategoryId = scheduleCategory.Id;
                if ( scheduleImport.Name.Length > 50 )
                {
                    schedule.Name = scheduleImport.Name.Left( 50 );
                    schedule.Description = scheduleImport.Name;
                }
                else
                {
                    schedule.Name = scheduleImport.Name;
                }

                schedule.CreatedDateTime = importDateTime;
                schedule.ModifiedDateTime = importDateTime;

                schedulesToInsert.Add( schedule );
            }

            rockContext.BulkInsert( schedulesToInsert );

            stopwatchTotal.Stop();
            return GetResponseMessage( schedulesToInsert.Count, "Schedules", stopwatchTotal.ElapsedMilliseconds );
        }

        #endregion ScheduleImport

        #region FinancialPledgeImport

        /// <summary>
        /// Bulks the financial pledge import.
        /// </summary>
        /// <param name="financialPledgeImports">The financial pledge imports.</param>
        /// <returns></returns>
        public string BulkFinancialPledgeImport( List<FinancialPledgeImport> financialPledgeImports, string foreignSystemKey )
        {
            var stopwatchTotal = Stopwatch.StartNew();

            var rockContext = new RockContext();

            var qryFinancialPledgesWithForeignIds = new FinancialPledgeService( rockContext ).Queryable().Where( a => a.ForeignId.HasValue && a.ForeignKey == foreignSystemKey );

            var financialPledgeAlreadyExistForeignIdHash = new HashSet<int>( qryFinancialPledgesWithForeignIds.Select( a => a.ForeignId.Value ).ToList() );

            var personAliasIdLookup = new PersonAliasService( rockContext ).Queryable().Where( a => a.Person.ForeignId.HasValue && a.Person.ForeignKey == foreignSystemKey && a.PersonId == a.AliasPersonId )
                .Select( a => new { PersonAliasId = a.Id, PersonForeignId = a.Person.ForeignId } ).ToDictionary( k => k.PersonForeignId.Value, v => v.PersonAliasId );

            var financialAccountIdLookup = new FinancialAccountService( rockContext ).Queryable().Where( a => a.ForeignId.HasValue && a.ForeignKey == foreignSystemKey )
                .Select( a => new { a.Id, a.ForeignId } )
                .ToList().ToDictionary( k => k.ForeignId.Value, v => v.Id );

            int groupTypeIdFamily = GroupTypeCache.GetFamilyGroupType().Id;
            var familyGroupIdLookup = new GroupService( rockContext ).Queryable().Where( a => a.GroupTypeId == groupTypeIdFamily && a.ForeignId.HasValue && a.ForeignKey == foreignSystemKey )
                .Select( a => new { a.Id, a.ForeignId } )
                .ToList().ToDictionary( k => k.ForeignId.Value, v => v.Id );

            var financialPledgesToInsert = new List<FinancialPledge>();
            var newFinancialPledgeImports = financialPledgeImports.Where( a => !financialPledgeAlreadyExistForeignIdHash.Contains( a.FinancialPledgeForeignId ) ).ToList();

            var importDateTime = RockDateTime.Now;

            foreach ( var financialPledgeImport in financialPledgeImports )
            {
                if ( !financialPledgeAlreadyExistForeignIdHash.Contains( financialPledgeImport.FinancialPledgeForeignId ) )
                {
                    var financialPledge = new FinancialPledge();
                    financialPledge.ForeignId = financialPledgeImport.FinancialPledgeForeignId;
                    financialPledge.ForeignKey = foreignSystemKey;
                    financialPledge.PersonAliasId = personAliasIdLookup.GetValueOrNull( financialPledgeImport.PersonForeignId );

                    if ( financialPledgeImport.FinancialAccountForeignId.HasValue )
                    {
                        financialPledge.AccountId = financialAccountIdLookup.GetValueOrNull( financialPledgeImport.FinancialAccountForeignId.Value );
                    }

                    if ( financialPledgeImport.GroupForeignId.HasValue )
                    {
                        financialPledge.GroupId = familyGroupIdLookup.GetValueOrNull( financialPledgeImport.GroupForeignId.Value );
                    }

                    financialPledge.TotalAmount = financialPledgeImport.TotalAmount;

                    financialPledge.PledgeFrequencyValueId = financialPledgeImport.PledgeFrequencyValueId;
                    financialPledge.StartDate = financialPledgeImport.StartDate;
                    financialPledge.EndDate = financialPledgeImport.EndDate;

                    financialPledge.CreatedDateTime = financialPledgeImport.CreatedDateTime ?? importDateTime;
                    financialPledge.ModifiedDateTime = financialPledgeImport.ModifiedDateTime ?? importDateTime;

                    financialPledgesToInsert.Add( financialPledge );
                }
                // if pledge already exists and always update is true, update pledge
                else if ( financialPledgeAlreadyExistForeignIdHash.Contains( financialPledgeImport.FinancialPledgeForeignId ) )
                {
                    if ( this.ImportUpdateOption == ImportUpdateType.AlwaysUpdate )
                    {
                        FinancialPledge financialPledge = qryFinancialPledgesWithForeignIds.Where( a => a.ForeignId == financialPledgeImport.FinancialPledgeForeignId ).First();
<<<<<<< HEAD

=======
                        
>>>>>>> 5d87228e
                        financialPledge.PersonAliasId = personAliasIdLookup.GetValueOrNull( financialPledgeImport.PersonForeignId );

                        if ( financialPledgeImport.FinancialAccountForeignId.HasValue )
                        {
                            financialPledge.AccountId = financialAccountIdLookup.GetValueOrNull( financialPledgeImport.FinancialAccountForeignId.Value );
                        }

                        if ( financialPledgeImport.GroupForeignId.HasValue )
                        {
                            financialPledge.GroupId = familyGroupIdLookup.GetValueOrNull( financialPledgeImport.GroupForeignId.Value );
                        }

                        financialPledge.TotalAmount = financialPledgeImport.TotalAmount;

                        financialPledge.PledgeFrequencyValueId = financialPledgeImport.PledgeFrequencyValueId;
                        financialPledge.StartDate = financialPledgeImport.StartDate;
                        financialPledge.EndDate = financialPledgeImport.EndDate;

                        financialPledge.CreatedDateTime = financialPledgeImport.CreatedDateTime ?? importDateTime;
                        financialPledge.ModifiedDateTime = financialPledgeImport.ModifiedDateTime ?? importDateTime;
                    }
                }
            }
            //save and insert new
            rockContext.SaveChanges( true );
            rockContext.BulkInsert( financialPledgesToInsert );

            stopwatchTotal.Stop();

            return GetResponseMessage( financialPledgesToInsert.Count, "Financial Pledges", stopwatchTotal.ElapsedMilliseconds );
        }

        #endregion FinancialPledgeImport

        #region NoteImport

        /// <summary>
        /// Bulks the note import.
        /// </summary>
        /// <param name="noteImports">The note imports.</param>
        /// <param name="entityTypeId">The entity type identifier.</param>
        /// <param name="foreignSystemKey">The foreign system key.</param>
        /// <param name="groupEntityIsFamily">If this is a GroupEntity, is it a Family GroupType?</param>
        /// <returns></returns>
        public string BulkNoteImport( List<NoteImport> noteImports, int entityTypeId, string foreignSystemKey, bool? groupEntityIsFamily )
        {
            var stopwatchTotal = Stopwatch.StartNew();

            var entityTypeCache = EntityTypeCache.Get( entityTypeId );
            var entityFriendlyName = entityTypeCache.FriendlyName;
            if ( entityTypeId == EntityTypeCache.GetId<Rock.Model.Group>().Value )
            {
                if ( groupEntityIsFamily.Value )
                {
                    entityFriendlyName = "Family";
                }
            }

            // first check for invalid NoteType or NoteType.EntityType
            var noteTypeList = noteImports.Select( a => a.NoteTypeId ).Distinct().ToList().Select( a => NoteTypeCache.Get( a ) ).ToList();
            if ( noteTypeList.Any( a => a == null ) )
            {
                return "WARNING: Unable to determine NoteType for one or more notes. No Notes imported.";
            }
            else if ( noteTypeList.Where( a => a != null ).Any( a => a.EntityTypeId != entityTypeId ) )
            {
                return "WARNING: NoteType for one or more notes is not for the specified entityTypeId. No Notes imported.";
            }

            var rockContext = new RockContext();

            var qryNotesWithForeignIds = new NoteService( rockContext ).Queryable().Where( a => a.ForeignId.HasValue && a.ForeignKey == foreignSystemKey && a.NoteType.EntityTypeId == entityTypeId );

            var noteAlreadyExistForeignIdHash = new HashSet<int>( qryNotesWithForeignIds.Select( a => a.ForeignId.Value ).ToList() );

            Dictionary<int, int> entityIdLookup;
            if ( entityTypeId == EntityTypeCache.GetId<Rock.Model.Group>().Value )
            {
                int groupTypeIdFamily = GroupTypeCache.GetFamilyGroupType().Id;
                if ( groupEntityIsFamily.Value == true )
                {
                    entityIdLookup = new GroupService( rockContext ).Queryable().Where( a => a.ForeignId.HasValue && a.ForeignKey == foreignSystemKey && a.GroupTypeId == groupTypeIdFamily )
                        .Select( a => new { a.Id, a.ForeignId } )
                        .ToList().ToDictionary( k => k.ForeignId.Value, v => v.Id );
                }
                else
                {
                    entityIdLookup = new GroupService( rockContext ).Queryable().Where( a => a.ForeignId.HasValue && a.ForeignKey == foreignSystemKey && a.GroupTypeId != groupTypeIdFamily )
                        .Select( a => new { a.Id, a.ForeignId } )
                        .ToList().ToDictionary( k => k.ForeignId.Value, v => v.Id );
                }
            }
            else
            {
                Type entityType = entityTypeCache.GetEntityType();
                var entityService = Reflection.GetServiceForEntityType( entityType, rockContext );
                MethodInfo queryableMethodInfo = entityService.GetType().GetMethod( "Queryable", new Type[] { } );
                IQueryable<IEntity> entityQuery = queryableMethodInfo.Invoke( entityService, null ) as IQueryable<IEntity>;

                entityIdLookup = entityQuery.Where( a => a.ForeignId.HasValue && a.ForeignKey == foreignSystemKey )
                    .Select( a => new { a.Id, a.ForeignId } )
                    .ToList().ToDictionary( k => k.ForeignId.Value, v => v.Id );
            }

            var personAliasIdLookup = new PersonAliasService( rockContext ).Queryable().Where( a => a.Person.ForeignId.HasValue && a.Person.ForeignKey == foreignSystemKey && a.PersonId == a.AliasPersonId )
                .Select( a => new { PersonAliasId = a.Id, PersonForeignId = a.Person.ForeignId } ).ToDictionary( k => k.PersonForeignId.Value, v => v.PersonAliasId );

            var notesToInsert = new List<Note>();
            var newNoteImports = noteImports.Where( a => !noteAlreadyExistForeignIdHash.Contains( a.NoteForeignId ) ).ToList();

            int noteImportErrors = 0;

            var importDateTime = RockDateTime.Now;

            foreach ( var noteImport in newNoteImports )
            {
                var note = new Note();
                note.ForeignId = noteImport.NoteForeignId;
                note.ForeignKey = foreignSystemKey;
                note.EntityId = entityIdLookup.GetValueOrNull( noteImport.EntityForeignId );
                note.NoteTypeId = noteImport.NoteTypeId;
                note.Caption = noteImport.Caption ?? string.Empty;
                if ( note.Caption.Length > 200 )
                {
                    note.Caption = note.Caption.Left( 200 );
                }

                note.IsAlert = noteImport.IsAlert;
                note.IsPrivateNote = noteImport.IsPrivateNote;
                note.Text = noteImport.Text;
                note.CreatedDateTime = noteImport.DateTime ?? importDateTime;
                note.ModifiedDateTime = noteImport.DateTime ?? importDateTime;
                if ( noteImport.CreatedByPersonForeignId.HasValue )
                {
                    note.CreatedByPersonAliasId = personAliasIdLookup.GetValueOrNull( noteImport.CreatedByPersonForeignId.Value );
                }

                notesToInsert.Add( note );
            }

            rockContext.BulkInsert( notesToInsert );

            stopwatchTotal.Stop();
            string responseText = string.Empty;
            if ( noteImportErrors > 0 )
            {
                responseText += $"WARNING: Unable to import {noteImportErrors} notes due to invalid NoteType or NoteType EntityType mismatch.\n";
            }

            responseText += GetResponseMessage( notesToInsert.Count, $"{entityFriendlyName} Notes", stopwatchTotal.ElapsedMilliseconds );

            return responseText;
        }

        #endregion NoteImport

        /// <summary>
        /// Executes a delegate function (which converts between models), intercepting any errors in the delegate
        /// to make the error message more meaningful and log the error.
        /// </summary>
        /// <typeparam name="T">The typeparam.</typeparam>
        /// <param name="importRecord">The import record the delegate is working with.</param>
        /// <param name="delegateFunction">The delegate function.</param>
        /// <returns>The result of the delegate.</returns>
        public T ConvertModelWithLogging<T>( object importRecord, Func<T> delegateFunction )
        {
            try
            {
                return delegateFunction();
            }
            catch ( Exception ex )
            {
                string inputType = importRecord.GetType().FullName;
                string outputType = typeof( T ).FullName;
                string inputObject = importRecord.ToJson();
                string exMessage = $"Error converting from {inputType} to {outputType}.  Input object: {inputObject}.";
                var logException = new Exception( exMessage, ex );
                LogError( logException );
                throw logException;
            }
        }

        /// <summary>
        /// Logs the error.
        /// </summary>
        /// <param name="logException">The <see cref="Exception"/> to log.</param>
        public void LogError( Exception logException )
        {
            using ( var logStream = GetLogFileStreamWriter() )
            {
                if ( logStream == null )
                {
                    return;
                }

                logStream.WriteLine( logException.ToString().Replace( Environment.NewLine, "<br />" ) );
            }
        }

        /// <summary>
        /// Gets a <see cref="StreamWriter"/> for writing to the log file.
        /// </summary>
        /// <returns>A <see cref="StreamWriter"/>.</returns>
        private StreamWriter GetLogFileStreamWriter()
        {
            if ( string.IsNullOrWhiteSpace( this.SlingshotLogFile ) )
            {
                return null;
            }

            if ( !File.Exists( this.SlingshotLogFile ) )
            {
                return File.CreateText( this.SlingshotLogFile );
            }
            return new StreamWriter( this.SlingshotLogFile, true );
        }

    }

    public class ImportOccurrence
    {
        public int Id { get; set; }
        public int? GroupId { get; set; }
        public int? LocationId { get; set; }
        public int? ScheduleId { get; set; }
        public DateTime OccurrenceDate { get; set; }
    }
}<|MERGE_RESOLUTION|>--- conflicted
+++ resolved
@@ -184,22 +184,24 @@
                 }
             }
 
-            var occurrencesToInsert = newOccurrences
-                .GroupBy( n => new
-                {
-                    n.GroupId,
-                    n.LocationId,
-                    n.ScheduleId,
-                    n.OccurrenceDate
-                } )
-                .Select( o => new AttendanceOccurrence
-                {
-                    GroupId = o.Key.GroupId,
-                    LocationId = o.Key.LocationId,
-                    ScheduleId = o.Key.ScheduleId,
-                    OccurrenceDate = o.Key.OccurrenceDate
-                } )
-                .ToList();
+            var occurrencesToInsert = ConvertModelWithLogging<List<AttendanceOccurrence>>( newOccurrences, () => {
+                return newOccurrences
+                    .GroupBy( n => new
+                    {
+                        n.GroupId,
+                        n.LocationId,
+                        n.ScheduleId,
+                        n.OccurrenceDate
+                    } )
+                    .Select( o => new AttendanceOccurrence
+                    {
+                        GroupId = o.Key.GroupId,
+                        LocationId = o.Key.LocationId,
+                        ScheduleId = o.Key.ScheduleId,
+                        OccurrenceDate = o.Key.OccurrenceDate
+                    } )
+                    .ToList();
+            }, false );
 
             // Add all the new occurrences
             rockContext.BulkInsert( occurrencesToInsert );
@@ -308,25 +310,28 @@
 
                 if ( !financialAccountAlreadyExistForeignIdHash.Contains( financialAccountImport.FinancialAccountForeignId ) )
                 {
-                    var financialAccount = new FinancialAccount();
-                    financialAccount.ForeignId = financialAccountImport.FinancialAccountForeignId;
-                    financialAccount.ForeignKey = foreignSystemKey;
-                    if ( financialAccountImport.Name.Length > 50 )
-                    {
-                        financialAccount.Name = financialAccountImport.Name.Left( 50 );
-                        financialAccount.Description = financialAccountImport.Name;
-                    }
-                    else
-                    {
-                        financialAccount.Name = financialAccountImport.Name;
-                    }
-
-                    financialAccount.CampusId = financialAccountImport.CampusId;
-                    financialAccount.IsTaxDeductible = financialAccountImport.IsTaxDeductible;
-                    financialAccount.CreatedDateTime = importDateTime;
-                    financialAccount.ModifiedDateTime = importDateTime;
-
-                    financialAccountsToInsert.Add( financialAccount );
+                    var newFinancialAccount = ConvertModelWithLogging<FinancialAccount>( financialAccountImport, () => {
+                        var financialAccount = new FinancialAccount
+                        {
+                            ForeignId = financialAccountImport.FinancialAccountForeignId,
+                            ForeignKey = foreignSystemKey,
+                            Name = financialAccountImport.Name,
+                            CampusId = financialAccountImport.CampusId,
+                            IsTaxDeductible = financialAccountImport.IsTaxDeductible,
+                            CreatedDateTime = importDateTime,
+                            ModifiedDateTime = importDateTime
+                        };
+
+                        if ( financialAccountImport.Name.Length > 50 )
+                        {
+                            financialAccount.Name = financialAccountImport.Name.Left( 50 );
+                            financialAccount.Description = financialAccountImport.Name;
+                        }
+    
+                        return financialAccount;
+                    } );
+
+                    financialAccountsToInsert.Add( newFinancialAccount );
                 }
 
                 //else, the account already is in the system. check for updates (if apply updates selected)
@@ -335,11 +340,7 @@
                     var isAccountUpdated = false;
                     if ( this.ImportUpdateOption == ImportUpdateType.AlwaysUpdate )
                     {
-<<<<<<< HEAD
-                        FinancialAccount existingFinancialAccount = qryFinancialAccountsWithForeignIds.Where( a => a.ForeignId == financialAccountImport.FinancialAccountForeignId ).First();
-=======
                         var existingFinancialAccount = qryFinancialAccountsWithForeignIds.Where( a => a.ForeignId == financialAccountImport.FinancialAccountForeignId ).First();
->>>>>>> 5d87228e
 
                         if ( financialAccountImport.Name != existingFinancialAccount.Name )
                         {
@@ -568,53 +569,54 @@
                 // if financialBatchImport variable does not exist in data, create it.
                 if ( !financialBatchAlreadyExistForeignIdHash.Contains( financialBatchImport.FinancialBatchForeignId ) )
                 {
-                    var financialBatch = new FinancialBatch();
-                    financialBatch.ForeignId = financialBatchImport.FinancialBatchForeignId;
-                    financialBatch.ForeignKey = foreignSystemKey;
-                    if ( financialBatchImport.Name.Length > 50 )
-                    {
-                        financialBatch.Name = financialBatchImport.Name.Left( 50 );
-                    }
-                    else
-                    {
-                        financialBatch.Name = financialBatchImport.Name;
-                    }
-
-                    financialBatch.CampusId = financialBatchImport.CampusId;
-                    financialBatch.ControlAmount = financialBatchImport.ControlAmount;
-
-                    financialBatch.CreatedDateTime = financialBatchImport.CreatedDateTime ?? importDateTime;
-                    financialBatch.BatchEndDateTime = financialBatchImport.EndDate;
-
-                    financialBatch.ModifiedDateTime = financialBatchImport.ModifiedDateTime ?? importDateTime;
-                    financialBatch.BatchStartDateTime = financialBatchImport.StartDate;
-
-                    switch ( financialBatchImport.Status )
-                    {
-                        case FinancialBatchImport.BatchStatus.Closed:
-                            financialBatch.Status = BatchStatus.Closed;
-                            break;
-
-                        case FinancialBatchImport.BatchStatus.Open:
-                            financialBatch.Status = BatchStatus.Open;
-                            break;
-
-                        case FinancialBatchImport.BatchStatus.Pending:
-                            financialBatch.Status = BatchStatus.Pending;
-                            break;
-                    }
-
-                    if ( financialBatchImport.CreatedByPersonForeignId.HasValue )
-                    {
-                        financialBatch.CreatedByPersonAliasId = personAliasIdLookup.GetValueOrNull( financialBatchImport.CreatedByPersonForeignId.Value );
-                    }
-
-                    if ( financialBatchImport.ModifiedByPersonForeignId.HasValue )
-                    {
-                        financialBatch.ModifiedByPersonAliasId = personAliasIdLookup.GetValueOrNull( financialBatchImport.ModifiedByPersonForeignId.Value );
-                    }
-
-                    financialBatchsToInsert.Add( financialBatch );
+                    var newFinancialBatch = ConvertModelWithLogging<FinancialBatch>( financialBatchImport, () => {
+                        var financialBatch = new FinancialBatch
+                        {
+                            ForeignId = financialBatchImport.FinancialBatchForeignId,
+                            ForeignKey = foreignSystemKey,
+                            Name = financialBatchImport.Name,
+                            CampusId = financialBatchImport.CampusId,
+                            ControlAmount = financialBatchImport.ControlAmount,
+                            CreatedDateTime = financialBatchImport.CreatedDateTime ?? importDateTime,
+                            BatchEndDateTime = financialBatchImport.EndDate,
+                            ModifiedDateTime = financialBatchImport.ModifiedDateTime ?? importDateTime,
+                            BatchStartDateTime = financialBatchImport.StartDate
+                        };
+
+                        if ( financialBatchImport.Name.Length > 50 )
+                        {
+                            financialBatch.Name = financialBatchImport.Name.Left( 50 );
+                        }
+
+                        switch ( financialBatchImport.Status )
+                        {
+                            case FinancialBatchImport.BatchStatus.Closed:
+                                financialBatch.Status = BatchStatus.Closed;
+                                break;
+
+                            case FinancialBatchImport.BatchStatus.Open:
+                                financialBatch.Status = BatchStatus.Open;
+                                break;
+
+                            case FinancialBatchImport.BatchStatus.Pending:
+                                financialBatch.Status = BatchStatus.Pending;
+                                break;
+                        }
+
+                        if ( financialBatchImport.CreatedByPersonForeignId.HasValue )
+                        {
+                            financialBatch.CreatedByPersonAliasId = personAliasIdLookup.GetValueOrNull( financialBatchImport.CreatedByPersonForeignId.Value );
+                        }
+
+                        if ( financialBatchImport.ModifiedByPersonForeignId.HasValue )
+                        {
+                            financialBatch.ModifiedByPersonAliasId = personAliasIdLookup.GetValueOrNull( financialBatchImport.ModifiedByPersonForeignId.Value );
+                        }
+
+                        return financialBatch;
+                    } );
+
+                    financialBatchsToInsert.Add( newFinancialBatch );
                 }
 
                 //if batch already exists, see if always update is true and update existing batches.
@@ -650,20 +652,12 @@
                             isBatchUpdated = true;
                         }
 
-<<<<<<< HEAD
                         if ( financialBatchImport.CreatedDateTime.HasValue && financialBatchImport.CreatedDateTime != existingFinancialBatch.CreatedDateTime )
-=======
-                        if ( financialBatchImport.CreatedDateTime != existingFinancialBatch.CreatedDateTime )
->>>>>>> 5d87228e
                         {
                             existingFinancialBatch.CreatedDateTime = financialBatchImport.CreatedDateTime;
                             isBatchUpdated = true;
                         }
-<<<<<<< HEAD
                         if ( financialBatchImport.ModifiedDateTime.HasValue && financialBatchImport.ModifiedDateTime != existingFinancialBatch.ModifiedDateTime )
-=======
-                        if ( financialBatchImport.ModifiedDateTime != existingFinancialBatch.ModifiedDateTime )
->>>>>>> 5d87228e
                         {
                             existingFinancialBatch.ModifiedDateTime = financialBatchImport.ModifiedDateTime;
                             isBatchUpdated = true;
@@ -763,13 +757,17 @@
             var financialPaymentDetailToInsert = new List<FinancialPaymentDetail>( newFinancialTransactionImports.Count );
             foreach ( var financialTransactionImport in newFinancialTransactionImports )
             {
-                var financialPaymentDetail = new FinancialPaymentDetail();
-                financialPaymentDetail.CurrencyTypeValueId = financialTransactionImport.CurrencyTypeValueId;
-                financialPaymentDetail.ForeignId = financialTransactionImport.FinancialTransactionForeignId;
-                financialPaymentDetail.ForeignKey = foreignSystemKey;
-                financialPaymentDetail.CreatedDateTime = financialTransactionImport.CreatedDateTime ?? importDateTime;
-                financialPaymentDetail.ModifiedDateTime = financialTransactionImport.ModifiedDateTime ?? importDateTime;
-                financialPaymentDetailToInsert.Add( financialPaymentDetail );
+                var newFinancialPaymentDetail = ConvertModelWithLogging<FinancialPaymentDetail>( financialTransactionImport, () => {
+                    var financialPaymentDetail = new FinancialPaymentDetail();
+                    financialPaymentDetail.CurrencyTypeValueId = financialTransactionImport.CurrencyTypeValueId;
+                    financialPaymentDetail.ForeignId = financialTransactionImport.FinancialTransactionForeignId;
+                    financialPaymentDetail.ForeignKey = foreignSystemKey;
+                    financialPaymentDetail.CreatedDateTime = financialTransactionImport.CreatedDateTime ?? importDateTime;
+                    financialPaymentDetail.ModifiedDateTime = financialTransactionImport.ModifiedDateTime ?? importDateTime;
+                    return financialPaymentDetail;
+                } );
+
+                financialPaymentDetailToInsert.Add( newFinancialPaymentDetail );
             }
 
             OnProgress?.Invoke( $"Bulk Importing FinancialTransactions ( Payment Details )... " );
@@ -783,42 +781,45 @@
             var financialTransactionsToInsert = new List<FinancialTransaction>();
             foreach ( var financialTransactionImport in newFinancialTransactionImports )
             {
-                var financialTransaction = new FinancialTransaction();
-                financialTransaction.ForeignId = financialTransactionImport.FinancialTransactionForeignId;
-                financialTransaction.ForeignKey = foreignSystemKey;
-
-                if ( financialTransactionImport.AuthorizedPersonForeignId.HasValue )
-                {
-                    financialTransaction.AuthorizedPersonAliasId = personAliasIdLookup.GetValueOrNull( financialTransactionImport.AuthorizedPersonForeignId.Value );
-                }
-
-                if (!financialTransaction.AuthorizedPersonAliasId.HasValue)
-                {
-                    financialTransaction.AuthorizedPersonAliasId = giverAnonymousPersonAliasId;
-                }
-
-                financialTransaction.BatchId = batchIdLookup.GetValueOrNull( financialTransactionImport.BatchForeignId );
-                financialTransaction.FinancialPaymentDetailId = financialPaymentDetailLookup.GetValueOrNull( financialTransactionImport.FinancialTransactionForeignId );
-
-                financialTransaction.Summary = financialTransactionImport.Summary;
-                financialTransaction.TransactionCode = financialTransactionImport.TransactionCode;
-                financialTransaction.TransactionDateTime = financialTransactionImport.TransactionDate;
-                financialTransaction.SourceTypeValueId = financialTransactionImport.TransactionSourceValueId;
-                financialTransaction.TransactionTypeValueId = financialTransactionImport.TransactionTypeValueId;
-                financialTransaction.CreatedDateTime = financialTransactionImport.CreatedDateTime ?? importDateTime;
-                financialTransaction.ModifiedDateTime = financialTransactionImport.ModifiedDateTime ?? importDateTime;
-
-                if ( financialTransactionImport.CreatedByPersonForeignId.HasValue )
-                {
-                    financialTransaction.CreatedByPersonAliasId = personAliasIdLookup.GetValueOrNull( financialTransactionImport.CreatedByPersonForeignId.Value );
-                }
-
-                if ( financialTransactionImport.ModifiedByPersonForeignId.HasValue )
-                {
-                    financialTransaction.ModifiedByPersonAliasId = personAliasIdLookup.GetValueOrNull( financialTransactionImport.ModifiedByPersonForeignId.Value );
-                }
-
-                financialTransactionsToInsert.Add( financialTransaction );
+                var newFinancialTransaction = ConvertModelWithLogging<FinancialTransaction>( financialTransactionImport, () => {
+                    var financialTransaction = new FinancialTransaction();
+                    financialTransaction.ForeignId = financialTransactionImport.FinancialTransactionForeignId;
+                    financialTransaction.ForeignKey = foreignSystemKey;
+
+                    if ( financialTransactionImport.AuthorizedPersonForeignId.HasValue )
+                    {
+                        financialTransaction.AuthorizedPersonAliasId = personAliasIdLookup.GetValueOrNull( financialTransactionImport.AuthorizedPersonForeignId.Value );
+                    }
+
+                    if ( !financialTransaction.AuthorizedPersonAliasId.HasValue )
+                    {
+                        financialTransaction.AuthorizedPersonAliasId = giverAnonymousPersonAliasId;
+                    }
+
+                    financialTransaction.BatchId = batchIdLookup.GetValueOrNull( financialTransactionImport.BatchForeignId );
+                    financialTransaction.FinancialPaymentDetailId = financialPaymentDetailLookup.GetValueOrNull( financialTransactionImport.FinancialTransactionForeignId );
+
+                    financialTransaction.Summary = financialTransactionImport.Summary;
+                    financialTransaction.TransactionCode = financialTransactionImport.TransactionCode;
+                    financialTransaction.TransactionDateTime = financialTransactionImport.TransactionDate;
+                    financialTransaction.SourceTypeValueId = financialTransactionImport.TransactionSourceValueId;
+                    financialTransaction.TransactionTypeValueId = financialTransactionImport.TransactionTypeValueId;
+                    financialTransaction.CreatedDateTime = financialTransactionImport.CreatedDateTime ?? importDateTime;
+                    financialTransaction.ModifiedDateTime = financialTransactionImport.ModifiedDateTime ?? importDateTime;
+
+                    if ( financialTransactionImport.CreatedByPersonForeignId.HasValue )
+                    {
+                        financialTransaction.CreatedByPersonAliasId = personAliasIdLookup.GetValueOrNull( financialTransactionImport.CreatedByPersonForeignId.Value );
+                    }
+
+                    if ( financialTransactionImport.ModifiedByPersonForeignId.HasValue )
+                    {
+                        financialTransaction.ModifiedByPersonAliasId = personAliasIdLookup.GetValueOrNull( financialTransactionImport.ModifiedByPersonForeignId.Value );
+                    }
+                    return financialTransaction;
+                } );
+
+                financialTransactionsToInsert.Add( newFinancialTransaction );
             }
 
             OnProgress?.Invoke( $"Bulk Importing FinancialTransactions... " );
@@ -838,27 +839,32 @@
             {
                 foreach ( var financialTransactionDetailImport in financialTransactionImport.FinancialTransactionDetailImports )
                 {
-                    var financialTransactionDetail = new FinancialTransactionDetail();
-                    financialTransactionDetail.TransactionId = financialTransactionIdLookup[financialTransactionImport.FinancialTransactionForeignId];
-                    financialTransactionDetail.ForeignId = financialTransactionDetailImport.FinancialTransactionDetailForeignId;
-                    financialTransactionDetail.ForeignKey = foreignSystemKey;
-                    financialTransactionDetail.Amount = financialTransactionDetailImport.Amount;
-                    financialTransactionDetail.AccountId = financialAccountIdLookup[financialTransactionDetailImport.FinancialAccountForeignId.Value];
-                    financialTransactionDetail.Summary = financialTransactionDetailImport.Summary;
-                    financialTransactionDetail.CreatedDateTime = financialTransactionDetailImport.CreatedDateTime ?? importDateTime;
-                    financialTransactionDetail.ModifiedDateTime = financialTransactionDetailImport.ModifiedDateTime ?? importDateTime;
-
-                    if ( financialTransactionDetailImport.CreatedByPersonForeignId.HasValue )
-                    {
-                        financialTransactionDetail.CreatedByPersonAliasId = personAliasIdLookup.GetValueOrNull( financialTransactionDetailImport.CreatedByPersonForeignId.Value );
-                    }
-
-                    if ( financialTransactionDetailImport.ModifiedByPersonForeignId.HasValue )
-                    {
-                        financialTransactionDetail.ModifiedByPersonAliasId = personAliasIdLookup.GetValueOrNull( financialTransactionDetailImport.ModifiedByPersonForeignId.Value );
-                    }
-
-                    financialTransactionDetailsToInsert.Add( financialTransactionDetail );
+                    var newFinancialTransactionDetail = ConvertModelWithLogging<FinancialTransactionDetail>( financialTransactionDetailImport, () => {
+                        var financialTransactionDetail = new FinancialTransactionDetail
+                        {
+                            TransactionId = financialTransactionIdLookup[financialTransactionImport.FinancialTransactionForeignId],
+                            ForeignId = financialTransactionDetailImport.FinancialTransactionDetailForeignId,
+                            ForeignKey = foreignSystemKey,
+                            Amount = financialTransactionDetailImport.Amount,
+                            AccountId = financialAccountIdLookup[financialTransactionDetailImport.FinancialAccountForeignId.Value],
+                            Summary = financialTransactionDetailImport.Summary,
+                            CreatedDateTime = financialTransactionDetailImport.CreatedDateTime ?? importDateTime,
+                            ModifiedDateTime = financialTransactionDetailImport.ModifiedDateTime ?? importDateTime
+                        };
+
+                        if ( financialTransactionDetailImport.CreatedByPersonForeignId.HasValue )
+                        {
+                            financialTransactionDetail.CreatedByPersonAliasId = personAliasIdLookup.GetValueOrNull( financialTransactionDetailImport.CreatedByPersonForeignId.Value );
+                        }
+
+                        if ( financialTransactionDetailImport.ModifiedByPersonForeignId.HasValue )
+                        {
+                            financialTransactionDetail.ModifiedByPersonAliasId = personAliasIdLookup.GetValueOrNull( financialTransactionDetailImport.ModifiedByPersonForeignId.Value );
+                        }
+
+                        return financialTransactionDetail;
+                    } );
+                    financialTransactionDetailsToInsert.Add( newFinancialTransactionDetail );
                 }
             }
 
@@ -905,31 +911,31 @@
                     //loop through transactiondetails
                     foreach ( var financialTransactionDetailImport in financialTransactionImport.FinancialTransactionDetailImports )
                     {
-                        //var financialTransactionDetail = new FinancialTransactionDetail();
-
-                        FinancialTransactionDetail financialTransactionDetail = qryFinancialTransactionDetailsWithForeignIds.Where( a => a.ForeignId.Value == financialTransactionDetailImport.FinancialTransactionDetailForeignId ).First();
-
-
-                        financialTransactionDetail.TransactionId = financialTransactionIdLookup[financialTransactionImport.FinancialTransactionForeignId];
-                        financialTransactionDetail.ForeignId = financialTransactionDetailImport.FinancialTransactionDetailForeignId;
-                        financialTransactionDetail.ForeignKey = foreignSystemKey;
-                        financialTransactionDetail.Amount = financialTransactionDetailImport.Amount;
-                        financialTransactionDetail.AccountId = financialAccountIdLookup[financialTransactionDetailImport.FinancialAccountForeignId.Value];
-                        financialTransactionDetail.Summary = financialTransactionDetailImport.Summary;
-                        financialTransactionDetail.CreatedDateTime = financialTransactionDetailImport.CreatedDateTime ?? importDateTime;
-                        financialTransactionDetail.ModifiedDateTime = financialTransactionDetailImport.ModifiedDateTime ?? importDateTime;
-
-                        if ( financialTransactionDetailImport.CreatedByPersonForeignId.HasValue )
-                        {
-                            financialTransactionDetail.CreatedByPersonAliasId = personAliasIdLookup.GetValueOrNull( financialTransactionDetailImport.CreatedByPersonForeignId.Value );
-                        }
-
-                        if ( financialTransactionDetailImport.ModifiedByPersonForeignId.HasValue )
-                        {
-                            financialTransactionDetail.ModifiedByPersonAliasId = personAliasIdLookup.GetValueOrNull( financialTransactionDetailImport.ModifiedByPersonForeignId.Value );
-                        }
-
-                        financialTransactionDetailsToInsert.Add( financialTransactionDetail );
+                        var newFinancialTransactionDetail = ConvertModelWithLogging<FinancialTransactionDetail>( financialTransactionDetailImport, () => {
+                            var financialTransactionDetail = qryFinancialTransactionDetailsWithForeignIds.Where( a => a.ForeignId.Value == financialTransactionDetailImport.FinancialTransactionDetailForeignId ).First();
+                            financialTransactionDetail.TransactionId = financialTransactionIdLookup[financialTransactionImport.FinancialTransactionForeignId];
+                            financialTransactionDetail.ForeignId = financialTransactionDetailImport.FinancialTransactionDetailForeignId;
+                            financialTransactionDetail.ForeignKey = foreignSystemKey;
+                            financialTransactionDetail.Amount = financialTransactionDetailImport.Amount;
+                            financialTransactionDetail.AccountId = financialAccountIdLookup[financialTransactionDetailImport.FinancialAccountForeignId.Value];
+                            financialTransactionDetail.Summary = financialTransactionDetailImport.Summary;
+                            financialTransactionDetail.CreatedDateTime = financialTransactionDetailImport.CreatedDateTime ?? importDateTime;
+                            financialTransactionDetail.ModifiedDateTime = financialTransactionDetailImport.ModifiedDateTime ?? importDateTime;
+
+                            if ( financialTransactionDetailImport.CreatedByPersonForeignId.HasValue )
+                            {
+                                financialTransactionDetail.CreatedByPersonAliasId = personAliasIdLookup.GetValueOrNull( financialTransactionDetailImport.CreatedByPersonForeignId.Value );
+                            }
+
+                            if ( financialTransactionDetailImport.ModifiedByPersonForeignId.HasValue )
+                            {
+                                financialTransactionDetail.ModifiedByPersonAliasId = personAliasIdLookup.GetValueOrNull( financialTransactionDetailImport.ModifiedByPersonForeignId.Value );
+                            }
+
+                            return financialTransactionDetail;
+                        } );
+
+                        financialTransactionDetailsToInsert.Add( newFinancialTransactionDetail );
                     }
 
                 }
@@ -1003,12 +1009,17 @@
                 {
                     if ( !groupTypeCache.Roles.Any( a => a.Name.Equals( roleName, StringComparison.OrdinalIgnoreCase ) ) )
                     {
-                        var groupTypeRole = new GroupTypeRole();
-                        groupTypeRole.GroupTypeId = groupTypeCache.Id;
-                        groupTypeRole.Name = roleName.Left( 100 );
-                        groupTypeRole.CreatedDateTime = importedDateTime;
-                        groupTypeRole.ModifiedDateTime = importedDateTime;
-                        groupTypeRolesToInsert.Add( groupTypeRole );
+                        var newGroupTypeRole = ConvertModelWithLogging<GroupTypeRole>( roleName, () => {
+                            return new GroupTypeRole
+                            {
+                                GroupTypeId = groupTypeCache.Id,
+                                Name = roleName.Left( 100 ),
+                                CreatedDateTime = importedDateTime,
+                                ModifiedDateTime = importedDateTime
+                            };
+                        } ) ;
+
+                        groupTypeRolesToInsert.Add( newGroupTypeRole );
                     }
                 }
             }
@@ -1044,36 +1055,47 @@
 
                 if ( group == null )
                 {
-                    group = new Group();
-                    UpdateGroupPropertiesFromGroupImport( group, groupImport, foreignSystemKey, importedDateTime );
-                    group.CreatedDateTime = importedDateTime;
-                    group.ModifiedDateTime = importedDateTime;
+                    group = ConvertModelWithLogging<Group>( groupImport, () => {
+                        var newGroup = new Group();
+                        UpdateGroupPropertiesFromGroupImport( newGroup, groupImport, foreignSystemKey, importedDateTime );
+                        newGroup.CreatedDateTime = importedDateTime;
+                        newGroup.ModifiedDateTime = importedDateTime;
+
+                        // set weekly schedule for newly created groups
+                        DayOfWeek meetingDay;
+                        if ( !string.IsNullOrWhiteSpace( groupImport.MeetingDay ) && Enum.TryParse( groupImport.MeetingDay, out meetingDay ) )
+                        {
+                            TimeSpan.TryParse( groupImport.MeetingTime, out TimeSpan meetingTime );
+                            newGroup.Schedule = new Schedule()
+                            {
+                                Name = newGroup.Name,
+                                IsActive = newGroup.IsActive,
+                                WeeklyDayOfWeek = meetingDay,
+                                WeeklyTimeOfDay = meetingTime,
+                                ForeignId = groupImport.GroupForeignId,
+                                ForeignKey = foreignSystemKey,
+                                CreatedDateTime = importedDateTime,
+                                ModifiedDateTime = importedDateTime
+                            };
+                        }
+
+                        return newGroup;
+                    } );
+
                     groupLookUp.Add( groupImport.GroupForeignId, group );
-
-                    // set weekly schedule for newly created groups
-                    DayOfWeek meetingDay;
-                    if ( !string.IsNullOrWhiteSpace( groupImport.MeetingDay ) && Enum.TryParse( groupImport.MeetingDay, out meetingDay ) )
-                    {
-                        TimeSpan.TryParse( groupImport.MeetingTime, out TimeSpan meetingTime );
-                        group.Schedule = new Schedule()
-                        {
-                            Name = group.Name,
-                            IsActive = group.IsActive,
-                            WeeklyDayOfWeek = meetingDay,
-                            WeeklyTimeOfDay = meetingTime,
-                            ForeignId = groupImport.GroupForeignId,
-                            ForeignKey = foreignSystemKey,
-                            CreatedDateTime = importedDateTime,
-                            ModifiedDateTime = importedDateTime
-                        };
-                    }
                 }
                 else
                 {
                     if ( this.ImportUpdateOption == ImportUpdateType.AlwaysUpdate )
                     {
                         var stopwatchGroupUpdates = Stopwatch.StartNew();
-                        bool wasChanged = UpdateGroupFromGroupImport( groupImport, group, attributeValuesLookup, foreignSystemKey, importedDateTime );
+
+                        bool wasChanged = false;
+                        group = ConvertModelWithLogging<Group>( groupImport, () => {
+                            wasChanged = UpdateGroupFromGroupImport( groupImport, group, attributeValuesLookup, foreignSystemKey, importedDateTime );
+                            return group;
+                        } );
+
                         stopwatchGroupUpdates.Stop();
                         groupUpdatesMS += stopwatchGroupUpdates.ElapsedMilliseconds;
                         if ( wasChanged )
@@ -1134,23 +1156,27 @@
                     var personId = personIdLookup.GetValueOrNull( groupMemberImport.PersonForeignId );
                     if ( groupId.HasValue && groupRoleId.HasValue && personId.HasValue )
                     {
-                        var groupMember = new GroupMember();
-                        groupMember.GroupId = groupId.Value;
-                        groupMember.GroupRoleId = groupRoleId.Value;
-                        groupMember.PersonId = personId.Value;
-                        groupMember.CreatedDateTime = importedDateTime;
-                        groupMember.ModifiedDateTime = importedDateTime;
-                        groupMembersToInsert.Add( groupMember );
+                        var newGroupMember = ConvertModelWithLogging<GroupMember>( groupMemberImport, () => {
+                            return new GroupMember
+                            {
+                                GroupId = groupId.Value,
+                                GroupRoleId = groupRoleId.Value,
+                                PersonId = personId.Value,
+                                CreatedDateTime = importedDateTime,
+                                ModifiedDateTime = importedDateTime
+                            };
+                        } );
+                        groupMembersToInsert.Add( newGroupMember );
                     }
                     else
                     {
                         if ( !personId.HasValue )
                         {
-                            Debug.WriteLine( $"### Unable to determine PersonId for GroupMember. Associated person may have been deleted or orphaned. Person.PersonForeignId {groupMemberImport.PersonForeignId} ##" );
+                            LogError( $"### Unable to determine PersonId for GroupMember. Associated person may have been deleted or orphaned. Person.PersonForeignId {groupMemberImport.PersonForeignId} ##" );
                         }
                         else
                         {
-                            Debug.WriteLine( $"### Unable to determine GroupId or GroupRoleId for GroupMember. GroupType may have been altered since last import. Group.ForeignId {groupWithMembers.GroupForeignId}, Person.PersonForeignId {groupMemberImport.PersonForeignId} ##" );
+                            LogError( $"### Unable to determine GroupId or GroupRoleId for GroupMember. GroupType may have been altered since last import. Group.ForeignId {groupWithMembers.GroupForeignId}, Person.PersonForeignId {groupMemberImport.PersonForeignId} ##" );
                         }
                     }
                 }
@@ -1192,15 +1218,17 @@
                 {
                     foreach ( var attributeValueImport in groupWithAttributes.AttributeValues )
                     {
-                        var attributeValue = new AttributeValue
-                        {
-                            EntityId = groupId,
-                            AttributeId = attributeValueImport.AttributeId,
-                            Value = attributeValueImport.Value,
-                            CreatedDateTime = importedDateTime,
-                            ModifiedDateTime = importedDateTime
-                        };
-                        attributeValuesToInsert.Add( attributeValue );
+                        var newAttributeValue = ConvertModelWithLogging<AttributeValue>( attributeValueImport, () => {
+                            return new AttributeValue
+                            {
+                                EntityId = groupId,
+                                AttributeId = attributeValueImport.AttributeId,
+                                Value = attributeValueImport.Value,
+                                CreatedDateTime = importedDateTime,
+                                ModifiedDateTime = importedDateTime
+                            };
+                        } );
+                        attributeValuesToInsert.Add( newAttributeValue );
                     }
                 }
             }
@@ -1222,40 +1250,42 @@
 
                     foreach ( var address in groupAddresses )
                     {
-                        var groupLocation = new GroupLocation
-                        {
-                            GroupLocationTypeValueId = address.GroupLocationTypeValueId,
-                            GroupId = groupId.Value,
-                            IsMailingLocation = address.IsMailingLocation,
-                            IsMappedLocation = address.IsMappedLocation,
-                            CreatedDateTime = importedDateTime,
-                            ModifiedDateTime = importedDateTime
-                        };
-
-                        Location location = new Location
-                        {
-                            Street1 = address.Street1.Left( 100 ),
-                            Street2 = address.Street2.Left( 100 ),
-                            City = address.City.Left( 50 ),
-                            County = address.County.Left( 50 ),
-                            State = address.State.Left( 50 ),
-                            Country = address.Country.Left( 50 ),
-                            PostalCode = address.PostalCode.Left( 50 ),
-                            CreatedDateTime = importedDateTime,
-                            ModifiedDateTime = importedDateTime
-                        };
-
-                        if ( address.Latitude.HasValue && address.Longitude.HasValue )
-                        {
-                            location.SetLocationPointFromLatLong( address.Latitude.Value, address.Longitude.Value );
-                        }
-
-                        // give the Location a Guid, and store a reference to which Location is associated with the GroupLocation record. Then we'll match them up later and do the bulk insert
-                        location.Guid = Guid.NewGuid();
-                        groupLocation.Location = location;
-
-                        groupLocationsToInsert.Add( groupLocation );
-                        locationsToInsert.Add( location );
+                        var newGroupLocation = ConvertModelWithLogging<GroupLocation>( address, () => {
+                            var location = new Location
+                            {
+                                Street1 = address.Street1.Left( 100 ),
+                                Street2 = address.Street2.Left( 100 ),
+                                City = address.City.Left( 50 ),
+                                County = address.County.Left( 50 ),
+                                State = address.State.Left( 50 ),
+                                Country = address.Country.Left( 50 ),
+                                PostalCode = address.PostalCode.Left( 50 ),
+                                CreatedDateTime = importedDateTime,
+                                ModifiedDateTime = importedDateTime,
+                                Guid = Guid.NewGuid() // give the Location a Guid, and store a reference to which Location is associated with the GroupLocation record. Then we'll match them up later and do the bulk insert
+                            };
+
+                            if ( address.Latitude.HasValue && address.Longitude.HasValue )
+                            {
+                                location.SetLocationPointFromLatLong( address.Latitude.Value, address.Longitude.Value );
+                            }
+
+                            var groupLocation = new GroupLocation
+                            {
+                                GroupLocationTypeValueId = address.GroupLocationTypeValueId,
+                                GroupId = groupId.Value,
+                                IsMailingLocation = address.IsMailingLocation,
+                                IsMappedLocation = address.IsMappedLocation,
+                                CreatedDateTime = importedDateTime,
+                                ModifiedDateTime = importedDateTime,
+                                Location = location
+                            };
+
+                            return groupLocation;
+                        } );
+
+                        groupLocationsToInsert.Add( newGroupLocation );
+                        locationsToInsert.Add( newGroupLocation.Location );
                     }
                 }
             }
@@ -1525,23 +1555,20 @@
 
                     GroupMember groupMember = group.Members.Where( m => m.Person.ForeignId == groupMemberImport.PersonForeignId && m.Person.ForeignKey == foreignSystemKey ).FirstOrDefault();
 
-                    if ( personId != null )
-                    {
-                        if ( groupMember == null )
-                        {
-                            groupMember = new GroupMember();
-                            groupMember.GroupId = group.Id;
-                            groupMember.GroupRoleId = groupRoleId.Value;
-                            groupMember.PersonId = personId.Value;
-                            groupMember.CreatedDateTime = importDateTime;
-                            groupMember.ModifiedDateTime = importDateTime;
-                            groupMemberService.Add( groupMember );
-                        }
-                        else
-                        {
-                            groupMember.GroupRoleId = groupRoleId.Value;
-                            groupMember.ModifiedDateTime = importDateTime;
-                        }
+                    if ( groupMember == null )
+                    {
+                        groupMember = new GroupMember();
+                        groupMember.GroupId = group.Id;
+                        groupMember.GroupRoleId = groupRoleId.Value;
+                        groupMember.PersonId = personId.Value;
+                        groupMember.CreatedDateTime = importDateTime;
+                        groupMember.ModifiedDateTime = importDateTime;
+                        groupMemberService.Add( groupMember );
+                    }
+                    else
+                    {
+                        groupMember.GroupRoleId = groupRoleId.Value;
+                        groupMember.ModifiedDateTime = importDateTime;
                     }
                 }
 
@@ -1605,6 +1632,7 @@
                         ModifiedDateTime = importDateTime
                     };
                 } );
+
                 locationsToInsert.Add( newLocation );
             }
 
@@ -1671,11 +1699,7 @@
         /// </summary>
         /// <param name="result">The <see cref="PersonImportResult"/>.</param>
         /// <returns>A string suitable for display to users.</returns>
-<<<<<<< HEAD
-        public string ParsePersonImportResult( PersonImportResult result )
-=======
         public string ParsePersonImportResult( PersonImportResult result, string recordType = "Person" )
->>>>>>> 5d87228e
         {
             if ( result.ClientDisconnected )
             {
@@ -1685,23 +1709,6 @@
             StringBuilder sbStats = new StringBuilder();
             if ( result.PersonUpdatesCount > 0 )
             {
-<<<<<<< HEAD
-                sbStats.AppendLine( $"Check for Person Updates [{result.PersonUpdatesCheckTime}ms]" );
-                sbStats.AppendLine( $"Updated {result.PersonUpdatesCount} Person records [{result.PersonUpdatesTime}ms]" );
-            }
-            else if ( result.PersonImportsCount == 0 )
-            {
-                sbStats.AppendLine( $"Check for Person Updates [{result.PersonUpdatesCheckTime}ms]" );
-                sbStats.AppendLine( $"No Person records need to be updated [{result.PersonUpdatesTime}ms]" );
-            }
-            else if ( result.PersonImportsCount > 0 || result.GroupMemberImportsCount > 0 || result.FamilyImportsCount > 0 )
-            {
-                sbStats.AppendLine( $"Imported {result.PersonImportsCount} People and {result.FamilyImportsCount} Families [{result.PersonImportsTime}ms] and {result.GroupMemberImportsCount} family members");
-            }
-            else
-            {
-                sbStats.AppendLine($"No People were imported or updated. [{result.PersonImportsTime}ms]");
-=======
                 sbStats.AppendLine( $"Check for {recordType} Updates [{result.PersonUpdatesCheckTime}ms]" );
                 sbStats.AppendLine( $"Updated {result.PersonUpdatesCount} {recordType} records [{result.PersonUpdatesTime}ms]" );
             }
@@ -1712,12 +1719,11 @@
             }
             else if ( result.PersonImportsCount > 0 || result.GroupMemberImportsCount > 0 || result.FamilyImportsCount > 0 )
             {
-                sbStats.AppendLine( $"Imported {result.PersonImportsCount} {recordType} records and {result.FamilyImportsCount} Families [{result.PersonImportsTime}ms] and {result.GroupMemberImportsCount} family members");
+                sbStats.AppendLine( $"Imported {result.PersonImportsCount} {recordType} records and {result.FamilyImportsCount} Families [{result.PersonImportsTime}ms] and {result.GroupMemberImportsCount} family members" );
             }
             else
             {
                 sbStats.AppendLine( $"No People were imported or updated. [{result.PersonImportsTime}ms]" );
->>>>>>> 5d87228e
             }
 
             return sbStats.ToString();
@@ -1727,13 +1733,10 @@
         /// Bulks the import.
         /// </summary>
         /// <param name="personImports">The person imports.</param>
-<<<<<<< HEAD
-=======
         /// <param name="foreignSystemKey">The Foreign System Key.</param>
         /// <param name="recordsAlreadyProcessed">Number of records previously processed.</param>
         /// <param name="totalRecords">Number of Total Records to count (use 0 if only processing one block).</param>
         /// <param name="currentResults">Results from previous blocks.</param>
->>>>>>> 5d87228e
         /// <returns></returns>
         public PersonImportResult BulkPersonImport( List<PersonImport> personImports, string foreignSystemKey, int recordsAlreadyProcessed, int totalRecords, PersonImportResult currentResults )
         {
@@ -1792,17 +1795,14 @@
             int personUpdatesCount = 0;
             long personUpdatesMS = 0;
             int progress = recordsAlreadyProcessed + 0;
-<<<<<<< HEAD
-=======
             int total = personImports.Count();
->>>>>>> 5d87228e
 
             foreach ( var personImport in personImports )
             {
                 progress++;
                 if ( progress % 100 == 0 && personUpdatesMS > 0 )
                 {
-                    if (initiatedWithWebRequest && HttpContext.Current?.Response?.IsClientConnected != true)
+                    if ( initiatedWithWebRequest && HttpContext.Current?.Response?.IsClientConnected != true )
                     {
                         // if this was called from a WebRequest (versus a job or utility), quit if the client has disconnected
                         return new PersonImportResult() { ClientDisconnected = true }; //"Client Disconnected"
@@ -1856,16 +1856,23 @@
 
                 if ( person == null )
                 {
-                    person = new Person();
-                    UpdatePersonPropertiesFromPersonImport( personImport, person, foreignSystemKey );
-                    personLookup.Add( personImport.PersonForeignId, person );
+                    person = ConvertModelWithLogging<Person>( personImport, () => {
+                        var newPerson = new Person();
+                        UpdatePersonPropertiesFromPersonImport( personImport, newPerson, foreignSystemKey );
+                        personLookup.Add( personImport.PersonForeignId, newPerson );
+                        return newPerson;
+                    } ) ;
                 }
                 else
                 {
                     if ( this.ImportUpdateOption == ImportUpdateType.AlwaysUpdate )
                     {
                         var stopwatchPersonUpdates = Stopwatch.StartNew();
-                        bool wasChanged = UpdatePersonFromPersonImport( person, personImport, attributeValuesLookup, familiesLookup, foreignSystemKey, importDateTime );
+                        bool wasChanged = false;
+                        person = ConvertModelWithLogging<Person>( personImport, () => {
+                            wasChanged = UpdatePersonFromPersonImport( person, personImport, attributeValuesLookup, familiesLookup, foreignSystemKey, importDateTime );
+                            return person;
+                        } );
                         stopwatchPersonUpdates.Stop();
                         personUpdatesMS += stopwatchPersonUpdates.ElapsedMilliseconds;
                         if ( wasChanged )
@@ -1930,48 +1937,54 @@
             // Make sure everybody has a PersonAlias
             var personAliasService = new PersonAliasService( rockContext );
             var personAliasServiceQry = personAliasService.Queryable();
-            var personAliasesToInsert = qryAllPersons.Where( p => p.ForeignId.HasValue && p.ForeignKey == foreignSystemKey && !p.Aliases.Any() && !personAliasServiceQry.Any( pa => pa.AliasPersonId == p.Id ) )
-                .Select( x => new { x.Id, x.Guid, x.ForeignId } )
-                .ToList()
-                .Select( person => new PersonAlias { AliasPersonId = person.Id, AliasPersonGuid = person.Guid, PersonId = person.Id, ForeignId = person.ForeignId, ForeignKey = foreignSystemKey } ).ToList();
+            var personAliasesToInsert = ConvertModelWithLogging<List<PersonAlias>>( qryAllPersons, () => {
+                return qryAllPersons.Where( p => p.ForeignId.HasValue && p.ForeignKey == foreignSystemKey && !p.Aliases.Any() && !personAliasServiceQry.Any( pa => pa.AliasPersonId == p.Id ) )
+                    .Select( x => new { x.Id, x.Guid, x.ForeignId } )
+                    .ToList()
+                    .Select( person => new PersonAlias { AliasPersonId = person.Id, AliasPersonGuid = person.Guid, PersonId = person.Id, ForeignId = person.ForeignId, ForeignKey = foreignSystemKey } ).ToList();
+            }, false );
 
             rockContext.BulkInsert( personAliasesToInsert );
 
             var familyGroupMembersQry = new GroupMemberService( rockContext ).Queryable( true ).Where( a => a.Group.GroupTypeId == familyGroupTypeId );
 
-            // get the person Ids along with the PersonImport and GroupMember record
-            var personsIdsForPersonImport = from p in qryAllPersons.AsNoTracking().Where( a => a.ForeignId.HasValue && a.ForeignKey == foreignSystemKey )
-                                                .Select( a => new { a.Id, a.ForeignId } ).ToList()
-                                            join pi in personImports on p.ForeignId equals pi.PersonForeignId
-                                            join f in groupService.Queryable().Where( a => a.ForeignId.HasValue && a.ForeignKey == foreignSystemKey && a.GroupTypeId == familyGroupTypeId )
-                                                .Select( a => new { a.Id, a.ForeignId } ).ToList() on pi.FamilyForeignId equals f.ForeignId
-                                            join gm in familyGroupMembersQry.Select( a => new { a.Id, a.PersonId } ) on p.Id equals gm.PersonId into gmj
-                                            from gm in gmj.DefaultIfEmpty()
-                                            select new
-                                            {
-                                                PersonId = p.Id,
-                                                PersonImport = pi,
-                                                FamilyId = f.Id,
-                                                HasGroupMemberRecord = gm != null
-                                            };
-
-            // narrow it down to just person records that we inserted
-            personsIdsForPersonImport = personsIdsForPersonImport.Where( a => insertedPersonForeignIds.Contains( a.PersonImport.PersonForeignId ) );
-
-            // Make the GroupMember records for all the imported person (unless they are already have a groupmember record for the family)
-            var groupMemberRecordsToInsertQry = from ppi in personsIdsForPersonImport
-                                                where !ppi.HasGroupMemberRecord
-                                                select new GroupMember
-                                                {
-                                                    PersonId = ppi.PersonId,
-                                                    GroupRoleId = ppi.PersonImport.GroupRoleId,
-                                                    GroupId = ppi.FamilyId,
-                                                    GroupMemberStatus = GroupMemberStatus.Active,
-                                                    CreatedDateTime = ppi.PersonImport.CreatedDateTime ?? importDateTime,
-                                                    ModifiedDateTime = ppi.PersonImport.ModifiedDateTime ?? importDateTime,
-                                                };
-
-            var groupMemberRecordsToInsertList = groupMemberRecordsToInsertQry.ToList();
+            var personsIdsForPersonImport = ConvertModelWithLogging( personImports, () => {
+                // get the person Ids along with the PersonImport and GroupMember record
+                var personsIds = from p in qryAllPersons.AsNoTracking().Where( a => a.ForeignId.HasValue && a.ForeignKey == foreignSystemKey )
+                                    .Select( a => new { a.Id, a.ForeignId } ).ToList()
+                                 join pi in personImports on p.ForeignId equals pi.PersonForeignId
+                                 join f in groupService.Queryable().Where( a => a.ForeignId.HasValue && a.ForeignKey == foreignSystemKey && a.GroupTypeId == familyGroupTypeId )
+                                    .Select( a => new { a.Id, a.ForeignId } ).ToList() on pi.FamilyForeignId equals f.ForeignId
+                                 join gm in familyGroupMembersQry.Select( a => new { a.Id, a.PersonId } ) on p.Id equals gm.PersonId into gmj
+                                 from gm in gmj.DefaultIfEmpty()
+                                 select new
+                                 {
+                                    PersonId = p.Id,
+                                    PersonImport = pi,
+                                    FamilyId = f.Id,
+                                    HasGroupMemberRecord = gm != null
+                                 };
+
+                // narrow it down to just person records that we inserted
+                return personsIds.Where( a => insertedPersonForeignIds.Contains( a.PersonImport.PersonForeignId ) );
+            }, false );
+
+            var groupMemberRecordsToInsertList = ConvertModelWithLogging<List<GroupMember>>( personsIdsForPersonImport, () => {
+                // Make the GroupMember records for all the imported person (unless they are already have a groupmember record for the family)
+                var groupMemberRecordsToInsertQry = from ppi in personsIdsForPersonImport
+                                                    where !ppi.HasGroupMemberRecord
+                                                    select new GroupMember
+                                                    {
+                                                        PersonId = ppi.PersonId,
+                                                        GroupRoleId = ppi.PersonImport.GroupRoleId,
+                                                        GroupId = ppi.FamilyId,
+                                                        GroupMemberStatus = GroupMemberStatus.Active,
+                                                        CreatedDateTime = ppi.PersonImport.CreatedDateTime ?? importDateTime,
+                                                        ModifiedDateTime = ppi.PersonImport.ModifiedDateTime ?? importDateTime,
+                                                    };
+
+                return groupMemberRecordsToInsertQry.ToList();
+            }, false );
 
             rockContext.BulkInsert( groupMemberRecordsToInsertList );
 
@@ -1987,36 +2000,42 @@
 
                 foreach ( var address in familyAddresses )
                 {
-                    GroupLocation groupLocation = new GroupLocation();
-                    groupLocation.GroupLocationTypeValueId = address.GroupLocationTypeValueId;
-                    groupLocation.GroupId = familyRecord.Key;
-                    groupLocation.IsMailingLocation = address.IsMailingLocation;
-                    groupLocation.IsMappedLocation = address.IsMappedLocation;
-                    groupLocation.CreatedDateTime = locationCreatedDateTimeStart;
-                    groupLocation.ModifiedDateTime = locationCreatedDateTimeStart;
-
-                    Location location = new Location();
-
-                    location.Street1 = address.Street1.Left( 100 );
-                    location.Street2 = address.Street2.Left( 100 );
-                    location.City = address.City.Left( 50 );
-                    location.County = address.County.Left( 50 );
-                    location.State = address.State.Left( 50 );
-                    location.Country = address.Country.Left( 50 );
-                    location.PostalCode = address.PostalCode.Left( 50 );
-                    location.CreatedDateTime = locationCreatedDateTimeStart;
-                    location.ModifiedDateTime = locationCreatedDateTimeStart;
-                    if ( address.Latitude.HasValue && address.Longitude.HasValue )
-                    {
-                        location.SetLocationPointFromLatLong( address.Latitude.Value, address.Longitude.Value );
-                    }
-
-                    // give the Location a Guid, and store a reference to which Location is associated with the GroupLocation record. Then we'll match them up later and do the bulk insert
-                    location.Guid = Guid.NewGuid();
-                    groupLocation.Location = location;
-
-                    groupLocationsToInsert.Add( groupLocation );
-                    locationsToInsert.Add( location );
+                    var newGroupLocation = ConvertModelWithLogging<GroupLocation>( address, () => {
+                        Location location = new Location
+                        {
+                            Street1 = address.Street1.Left( 100 ),
+                            Street2 = address.Street2.Left( 100 ),
+                            City = address.City.Left( 50 ),
+                            County = address.County.Left( 50 ),
+                            State = address.State.Left( 50 ),
+                            Country = address.Country.Left( 50 ),
+                            PostalCode = address.PostalCode.Left( 50 ),
+                            CreatedDateTime = locationCreatedDateTimeStart,
+                            ModifiedDateTime = locationCreatedDateTimeStart,
+                            Guid = Guid.NewGuid() // give the Location a Guid, and store a reference to which Location is associated with the GroupLocation record. Then we'll match them up later and do the bulk insert
+                        };
+
+                        if ( address.Latitude.HasValue && address.Longitude.HasValue )
+                        {
+                            location.SetLocationPointFromLatLong( address.Latitude.Value, address.Longitude.Value );
+                        }
+
+                        GroupLocation groupLocation = new GroupLocation
+                        {
+                            GroupLocationTypeValueId = address.GroupLocationTypeValueId,
+                            GroupId = familyRecord.Key,
+                            IsMailingLocation = address.IsMailingLocation,
+                            IsMappedLocation = address.IsMappedLocation,
+                            CreatedDateTime = locationCreatedDateTimeStart,
+                            ModifiedDateTime = locationCreatedDateTimeStart,
+                            Location = location
+                        };
+
+                        return groupLocation;
+                    } );
+
+                    groupLocationsToInsert.Add( newGroupLocation );
+                    locationsToInsert.Add( newGroupLocation.Location );
                 }
             }
 
@@ -2036,19 +2055,23 @@
             // PersonSearchKeys
             List<PersonSearchKey> personSearchKeysToInsert = new List<PersonSearchKey>();
 
-            foreach( var personsIds in personsIdsForPersonImport)
+            foreach( var personsIds in personsIdsForPersonImport )
             {
                 var personAliasId = personAliasIdLookupFromPersonId.GetValueOrNull( personsIds.PersonId );
                 if ( personAliasId.HasValue )
                 {
                     foreach ( var personSearchKeyImport in personsIds.PersonImport.PersonSearchKeys )
                     {
-                        var personSearchKeyToInsert = new PersonSearchKey();
-                        personSearchKeyToInsert.PersonAliasId = personAliasId.Value;
-                        personSearchKeyToInsert.SearchValue = personSearchKeyImport.SearchValue.Left( 255 );
-                        personSearchKeyToInsert.SearchTypeValueId = personSeachKeyTypeAlternateId;
-
-                        personSearchKeysToInsert.Add( personSearchKeyToInsert );
+                        var newPersonSearchKey = ConvertModelWithLogging<PersonSearchKey>( personSearchKeyImport, () => {
+                            return new PersonSearchKey
+                            {
+                                PersonAliasId = personAliasId.Value,
+                                SearchValue = personSearchKeyImport.SearchValue.Left( 255 ),
+                                SearchTypeValueId = personSeachKeyTypeAlternateId
+                            };
+                        } );
+
+                        personSearchKeysToInsert.Add( newPersonSearchKey );
                     }
                 }
             }
@@ -2062,11 +2085,15 @@
             {
                 foreach ( var phoneNumberImport in personsIds.PersonImport.PhoneNumbers )
                 {
-                    var phoneNumberToInsert = new PhoneNumber();
-                    phoneNumberToInsert.PersonId = personsIds.PersonId;
-                    UpdatePhoneNumberFromPhoneNumberImport( phoneNumberImport, phoneNumberToInsert, importDateTime );
-
-                    phoneNumbersToInsert.Add( phoneNumberToInsert );
+
+                    var newPhoneNumber = ConvertModelWithLogging<PhoneNumber>( phoneNumberImport, () => {
+                        var phoneNumberToInsert = new PhoneNumber();
+                        phoneNumberToInsert.PersonId = personsIds.PersonId;
+                        UpdatePhoneNumberFromPhoneNumberImport( phoneNumberImport, phoneNumberToInsert, importDateTime );
+                        return phoneNumberToInsert;
+                    } );
+
+                    phoneNumbersToInsert.Add( newPhoneNumber );
                 }
             }
 
@@ -2078,15 +2105,17 @@
             {
                 foreach ( var attributeValueImport in personsIds.PersonImport.AttributeValues )
                 {
-                    var attributeValue = new AttributeValue
-                    {
-                        EntityId = personsIds.PersonId,
-                        AttributeId = attributeValueImport.AttributeId,
-                        Value = attributeValueImport.Value,
-                        CreatedDateTime = personsIds.PersonImport.CreatedDateTime ?? importDateTime,
-                        ModifiedDateTime = personsIds.PersonImport.ModifiedDateTime ?? importDateTime
-                    };
-                    attributeValuesToInsert.Add( attributeValue );
+                    var newAttributeValue = ConvertModelWithLogging<AttributeValue>( attributeValueImport, () => {
+                        return new AttributeValue
+                        {
+                            EntityId = personsIds.PersonId,
+                            AttributeId = attributeValueImport.AttributeId,
+                            Value = attributeValueImport.Value,
+                            CreatedDateTime = personsIds.PersonImport.CreatedDateTime ?? importDateTime,
+                            ModifiedDateTime = personsIds.PersonImport.ModifiedDateTime ?? importDateTime
+                        };
+                    } );
+                    attributeValuesToInsert.Add( newAttributeValue );
                 }
             }
 
@@ -2218,10 +2247,13 @@
                     var hasPhoneNumber = personPhoneNumberList.Any( a => a.Number == PhoneNumber.CleanNumber( phoneNumberImport.Number ) );
                     if ( !hasPhoneNumber )
                     {
-                        var personPhoneNumber = new PhoneNumber();
-                        personPhoneNumber.PersonId = person.Id;
-                        UpdatePhoneNumberFromPhoneNumberImport( phoneNumberImport, personPhoneNumber, importDateTime );
-                        phoneNumberService.Add( personPhoneNumber );
+                        var newPhoneNumber = ConvertModelWithLogging<PhoneNumber>( phoneNumberImport, () => {
+                            var personPhoneNumber = new PhoneNumber();
+                            personPhoneNumber.PersonId = person.Id;
+                            UpdatePhoneNumberFromPhoneNumberImport( phoneNumberImport, personPhoneNumber, importDateTime );
+                            return personPhoneNumber;
+                        } );
+                        phoneNumberService.Add( newPhoneNumber );
                     }
                 }
 
@@ -2485,16 +2517,23 @@
 
                 if ( business == null )
                 {
-                    business = new Person();
-                    UpdateBusinessPropertiesFromPersonImport( businessImport, business, foreignSystemKey );
-                    businessLookup.Add( businessImport.PersonForeignId, business );
+                    business = ConvertModelWithLogging<Person>( businessImport, () => {
+                        var newBusiness = new Person();
+                        UpdateBusinessPropertiesFromPersonImport( businessImport, newBusiness, foreignSystemKey );
+                        businessLookup.Add( businessImport.PersonForeignId, newBusiness );
+                        return newBusiness;
+                    } );
                 }
                 else
                 {
                     if ( this.ImportUpdateOption == ImportUpdateType.AlwaysUpdate )
                     {
                         var stopwatchPersonUpdates = Stopwatch.StartNew();
-                        bool wasChanged = UpdatePersonFromPersonImport( business, businessImport, attributeValuesLookup, familiesLookup, foreignSystemKey, importDateTime );
+                        bool wasChanged = false;
+                        business = ConvertModelWithLogging<Person>( businessImport, () => {
+                            wasChanged = UpdatePersonFromPersonImport( business, businessImport, attributeValuesLookup, familiesLookup, foreignSystemKey, importDateTime );
+                            return business;
+                        } );
                         stopwatchPersonUpdates.Stop();
                         businessUpdatesMS += stopwatchPersonUpdates.ElapsedMilliseconds;
                         if ( wasChanged )
@@ -2559,48 +2598,56 @@
             // Make sure everybody has a PersonAlias
             PersonAliasService personAliasService = new PersonAliasService( rockContext );
             var personAliasServiceQry = personAliasService.Queryable();
-            var businessAliasesToInsert = qryAllPersons.Where( p => p.ForeignId.HasValue && p.ForeignKey == foreignSystemKey && !p.Aliases.Any() && !personAliasServiceQry.Any( pa => pa.AliasPersonId == p.Id ) )
-                .Select( x => new { x.Id, x.Guid, x.ForeignId } )
-                .ToList()
-                .Select( person => new PersonAlias { AliasPersonId = person.Id, AliasPersonGuid = person.Guid, PersonId = person.Id, ForeignId = person.ForeignId, ForeignKey = foreignSystemKey } ).ToList();
+
+
+            var businessAliasesToInsert = ConvertModelWithLogging<List<PersonAlias>>( qryAllPersons, () => {
+                return qryAllPersons.Where( p => p.ForeignId.HasValue && p.ForeignKey == foreignSystemKey && !p.Aliases.Any() && !personAliasServiceQry.Any( pa => pa.AliasPersonId == p.Id ) )
+                    .Select( x => new { x.Id, x.Guid, x.ForeignId } )
+                    .ToList()
+                    .Select( person => new PersonAlias { AliasPersonId = person.Id, AliasPersonGuid = person.Guid, PersonId = person.Id, ForeignId = person.ForeignId, ForeignKey = foreignSystemKey } ).ToList();
+            }, false );
 
             rockContext.BulkInsert( businessAliasesToInsert );
 
             var familyGroupMembersQry = new GroupMemberService( rockContext ).Queryable( true ).Where( a => a.Group.GroupTypeId == familyGroupTypeId );
 
             // get the person Ids along with the PersonImport and GroupMember record
-            var businessIdsForBusinessImport = from p in qryAllPersons.AsNoTracking().Where( a => a.ForeignId.HasValue && a.ForeignKey == foreignSystemKey && a.RecordTypeValueId == _recordTypeBusinessId )
-                                                .Select( a => new { a.Id, a.ForeignId } ).ToList()
-                                               join pi in businessImports on p.ForeignId equals pi.PersonForeignId
-                                               join f in groupService.Queryable().Where( a => a.ForeignId.HasValue && a.ForeignKey == foreignSystemKey && a.GroupTypeId == familyGroupTypeId )
-                                                   .Select( a => new { a.Id, a.ForeignId } ).ToList() on pi.FamilyForeignId equals f.ForeignId
-                                               join gm in familyGroupMembersQry.Select( a => new { a.Id, a.PersonId } ) on p.Id equals gm.PersonId into gmj
-                                               from gm in gmj.DefaultIfEmpty()
-                                               select new
-                                               {
-                                                   BusinessId = p.Id,
-                                                   BusinessImport = pi,
-                                                   FamilyId = f.Id,
-                                                   HasGroupMemberRecord = gm != null
-                                               };
-
-            // narrow it down to just person records that we inserted
-            businessIdsForBusinessImport = businessIdsForBusinessImport.Where( a => insertedBusinessesForeignIds.Contains( a.BusinessImport.PersonForeignId ) );
+            var businessIdsForBusinessImport = ConvertModelWithLogging( businessImports, () => {
+                var businessIds = from p in qryAllPersons.AsNoTracking().Where( a => a.ForeignId.HasValue && a.ForeignKey == foreignSystemKey && a.RecordTypeValueId == _recordTypeBusinessId )
+                                    .Select( a => new { a.Id, a.ForeignId } ).ToList()
+                                  join pi in businessImports on p.ForeignId equals pi.PersonForeignId
+                                  join f in groupService.Queryable().Where( a => a.ForeignId.HasValue && a.ForeignKey == foreignSystemKey && a.GroupTypeId == familyGroupTypeId )
+                                    .Select( a => new { a.Id, a.ForeignId } ).ToList() on pi.FamilyForeignId equals f.ForeignId
+                                  join gm in familyGroupMembersQry.Select( a => new { a.Id, a.PersonId } ) on p.Id equals gm.PersonId into gmj
+                                  from gm in gmj.DefaultIfEmpty()
+                                  select new
+                                  {
+                                      BusinessId = p.Id,
+                                      BusinessImport = pi,
+                                      FamilyId = f.Id,
+                                      HasGroupMemberRecord = gm != null
+                                  };
+
+                // narrow it down to just person records that we inserted
+                return businessIds.Where( a => insertedBusinessesForeignIds.Contains( a.BusinessImport.PersonForeignId ) );
+            }, false );
 
             // Make the GroupMember records for all the imported person (unless they are already have a groupmember record for the family)
-            var groupMemberRecordsToInsertQry = from ppi in businessIdsForBusinessImport
-                                                where !ppi.HasGroupMemberRecord
-                                                select new GroupMember
-                                                {
-                                                    PersonId = ppi.BusinessId,
-                                                    GroupRoleId = ppi.BusinessImport.GroupRoleId,
-                                                    GroupId = ppi.FamilyId,
-                                                    GroupMemberStatus = GroupMemberStatus.Active,
-                                                    CreatedDateTime = ppi.BusinessImport.CreatedDateTime ?? importDateTime,
-                                                    ModifiedDateTime = ppi.BusinessImport.ModifiedDateTime ?? importDateTime,
-                                                };
-
-            var groupMemberRecordsToInsertList = groupMemberRecordsToInsertQry.ToList();
+            var groupMemberRecordsToInsertList = ConvertModelWithLogging<List<GroupMember>>( businessIdsForBusinessImport, () => {
+                var groupMemberRecordsToInsertQry = from ppi in businessIdsForBusinessImport
+                                                    where !ppi.HasGroupMemberRecord
+                                                    select new GroupMember
+                                                    {
+                                                        PersonId = ppi.BusinessId,
+                                                        GroupRoleId = ppi.BusinessImport.GroupRoleId,
+                                                        GroupId = ppi.FamilyId,
+                                                        GroupMemberStatus = GroupMemberStatus.Active,
+                                                        CreatedDateTime = ppi.BusinessImport.CreatedDateTime ?? importDateTime,
+                                                        ModifiedDateTime = ppi.BusinessImport.ModifiedDateTime ?? importDateTime,
+                                                    };
+
+                return groupMemberRecordsToInsertQry.ToList();
+            }, false );
 
             rockContext.BulkInsert( groupMemberRecordsToInsertList );
 
@@ -2616,36 +2663,41 @@
 
                 foreach ( var address in familyAddresses )
                 {
-                    GroupLocation groupLocation = new GroupLocation();
-                    groupLocation.GroupLocationTypeValueId = address.GroupLocationTypeValueId;
-                    groupLocation.GroupId = familyRecord.Key;
-                    groupLocation.IsMailingLocation = address.IsMailingLocation;
-                    groupLocation.IsMappedLocation = address.IsMappedLocation;
-                    groupLocation.CreatedDateTime = locationCreatedDateTimeStart;
-                    groupLocation.ModifiedDateTime = locationCreatedDateTimeStart;
-
-                    Location location = new Location();
-
-                    location.Street1 = address.Street1.Left( 100 );
-                    location.Street2 = address.Street2.Left( 100 );
-                    location.City = address.City.Left( 50 );
-                    location.County = address.County.Left( 50 );
-                    location.State = address.State.Left( 50 );
-                    location.Country = address.Country.Left( 50 );
-                    location.PostalCode = address.PostalCode.Left( 50 );
-                    location.CreatedDateTime = locationCreatedDateTimeStart;
-                    location.ModifiedDateTime = locationCreatedDateTimeStart;
-                    if ( address.Latitude.HasValue && address.Longitude.HasValue )
-                    {
-                        location.SetLocationPointFromLatLong( address.Latitude.Value, address.Longitude.Value );
-                    }
-
-                    // give the Location a Guid, and store a reference to which Location is associated with the GroupLocation record. Then we'll match them up later and do the bulk insert
-                    location.Guid = Guid.NewGuid();
-                    groupLocation.Location = location;
-
-                    groupLocationsToInsert.Add( groupLocation );
-                    locationsToInsert.Add( location );
+                    var newGroupLocation = ConvertModelWithLogging<GroupLocation>( address, () => {
+                        Location location = new Location
+                        {
+                            Street1 = address.Street1.Left( 100 ),
+                            Street2 = address.Street2.Left( 100 ),
+                            City = address.City.Left( 50 ),
+                            County = address.County.Left( 50 ),
+                            State = address.State.Left( 50 ),
+                            Country = address.Country.Left( 50 ),
+                            PostalCode = address.PostalCode.Left( 50 ),
+                            CreatedDateTime = locationCreatedDateTimeStart,
+                            ModifiedDateTime = locationCreatedDateTimeStart,
+                            Guid = Guid.NewGuid()
+                        };
+                        if ( address.Latitude.HasValue && address.Longitude.HasValue )
+                        {
+                            location.SetLocationPointFromLatLong( address.Latitude.Value, address.Longitude.Value );
+                        }
+
+                        GroupLocation groupLocation = new GroupLocation
+                        {
+                            GroupLocationTypeValueId = address.GroupLocationTypeValueId,
+                            GroupId = familyRecord.Key,
+                            IsMailingLocation = address.IsMailingLocation,
+                            IsMappedLocation = address.IsMappedLocation,
+                            CreatedDateTime = locationCreatedDateTimeStart,
+                            ModifiedDateTime = locationCreatedDateTimeStart,
+                            Location = location // give the Location a Guid, and store a reference to which Location is associated with the GroupLocation record. Then we'll match them up later and do the bulk insert
+                        };
+
+                        return groupLocation;
+                    } );
+
+                    groupLocationsToInsert.Add( newGroupLocation );
+                    locationsToInsert.Add( newGroupLocation.Location );
                 }
             }
 
@@ -2666,11 +2718,14 @@
             {
                 foreach ( var phoneNumberImport in businessesIds.BusinessImport.PhoneNumbers )
                 {
-                    var phoneNumberToInsert = new PhoneNumber();
-                    phoneNumberToInsert.PersonId = businessesIds.BusinessId;
-                    UpdatePhoneNumberFromPhoneNumberImport( phoneNumberImport, phoneNumberToInsert, importDateTime );
-
-                    phoneNumbersToInsert.Add( phoneNumberToInsert );
+                    var newPhoneNumber = ConvertModelWithLogging<PhoneNumber>( phoneNumberImport, () => {
+                        var phoneNumberToInsert = new PhoneNumber();
+                        phoneNumberToInsert.PersonId = businessesIds.BusinessId;
+                        UpdatePhoneNumberFromPhoneNumberImport( phoneNumberImport, phoneNumberToInsert, importDateTime );
+                        return phoneNumberToInsert;
+                    } );
+
+                    phoneNumbersToInsert.Add( newPhoneNumber );
                 }
             }
 
@@ -2682,15 +2737,18 @@
             {
                 foreach ( var attributeValueImport in businessesIds.BusinessImport.AttributeValues )
                 {
-                    var attributeValue = new AttributeValue
-                    {
-                        EntityId = businessesIds.BusinessId,
-                        AttributeId = attributeValueImport.AttributeId,
-                        Value = attributeValueImport.Value,
-                        CreatedDateTime = businessesIds.BusinessImport.CreatedDateTime ?? importDateTime,
-                        ModifiedDateTime = businessesIds.BusinessImport.ModifiedDateTime ?? importDateTime
-                    };
-                    attributeValuesToInsert.Add( attributeValue );
+                    var newAttributeValue = ConvertModelWithLogging<AttributeValue>( attributeValueImport, () => {
+                        return new AttributeValue
+                        {
+                            EntityId = businessesIds.BusinessId,
+                            AttributeId = attributeValueImport.AttributeId,
+                            Value = attributeValueImport.Value,
+                            CreatedDateTime = businessesIds.BusinessImport.CreatedDateTime ?? importDateTime,
+                            ModifiedDateTime = businessesIds.BusinessImport.ModifiedDateTime ?? importDateTime
+                        };
+                    } );
+
+                    attributeValuesToInsert.Add( newAttributeValue );
                 }
             }
 
@@ -2783,10 +2841,13 @@
                     var hasPhoneNumber = businessPhoneNumberList.Any( a => a.Number == PhoneNumber.CleanNumber( phoneNumberImport.Number ) );
                     if ( !hasPhoneNumber )
                     {
-                        var personPhoneNumber = new PhoneNumber();
-                        personPhoneNumber.PersonId = business.Id;
-                        UpdatePhoneNumberFromPhoneNumberImport( phoneNumberImport, personPhoneNumber, importDateTime );
-                        phoneNumberService.Add( personPhoneNumber );
+                        var newPhoneNumber = ConvertModelWithLogging<PhoneNumber>( phoneNumberImport, () => {
+                            var personPhoneNumber = new PhoneNumber();
+                            personPhoneNumber.PersonId = business.Id;
+                            UpdatePhoneNumberFromPhoneNumberImport( phoneNumberImport, personPhoneNumber, importDateTime );
+                            return personPhoneNumber;
+                        } );
+                        phoneNumberService.Add( newPhoneNumber );
                     }
                 }
 
@@ -3140,24 +3201,27 @@
 
             foreach ( var scheduleImport in newScheduleImports )
             {
-                var schedule = new Schedule();
-                schedule.ForeignId = scheduleImport.ScheduleForeignId;
-                schedule.ForeignKey = foreignSystemKey;
-                schedule.CategoryId = scheduleCategory.Id;
-                if ( scheduleImport.Name.Length > 50 )
-                {
-                    schedule.Name = scheduleImport.Name.Left( 50 );
-                    schedule.Description = scheduleImport.Name;
-                }
-                else
-                {
-                    schedule.Name = scheduleImport.Name;
-                }
-
-                schedule.CreatedDateTime = importDateTime;
-                schedule.ModifiedDateTime = importDateTime;
-
-                schedulesToInsert.Add( schedule );
+                var newSchedule = ConvertModelWithLogging<Schedule>( scheduleImport, () => {
+                    var schedule = new Schedule
+                    {
+                        ForeignId = scheduleImport.ScheduleForeignId,
+                        ForeignKey = foreignSystemKey,
+                        CategoryId = scheduleCategory.Id,
+                        Name = scheduleImport.Name,
+                        CreatedDateTime = importDateTime,
+                        ModifiedDateTime = importDateTime
+                    };
+
+                    if ( scheduleImport.Name.Length > 50 )
+                    {
+                        schedule.Name = scheduleImport.Name.Left( 50 );
+                        schedule.Description = scheduleImport.Name;
+                    }
+
+                    return schedule;
+                } );
+
+                schedulesToInsert.Add( newSchedule );
             }
 
             rockContext.BulkInsert( schedulesToInsert );
@@ -3206,31 +3270,34 @@
             {
                 if ( !financialPledgeAlreadyExistForeignIdHash.Contains( financialPledgeImport.FinancialPledgeForeignId ) )
                 {
-                    var financialPledge = new FinancialPledge();
-                    financialPledge.ForeignId = financialPledgeImport.FinancialPledgeForeignId;
-                    financialPledge.ForeignKey = foreignSystemKey;
-                    financialPledge.PersonAliasId = personAliasIdLookup.GetValueOrNull( financialPledgeImport.PersonForeignId );
-
-                    if ( financialPledgeImport.FinancialAccountForeignId.HasValue )
-                    {
-                        financialPledge.AccountId = financialAccountIdLookup.GetValueOrNull( financialPledgeImport.FinancialAccountForeignId.Value );
-                    }
-
-                    if ( financialPledgeImport.GroupForeignId.HasValue )
-                    {
-                        financialPledge.GroupId = familyGroupIdLookup.GetValueOrNull( financialPledgeImport.GroupForeignId.Value );
-                    }
-
-                    financialPledge.TotalAmount = financialPledgeImport.TotalAmount;
-
-                    financialPledge.PledgeFrequencyValueId = financialPledgeImport.PledgeFrequencyValueId;
-                    financialPledge.StartDate = financialPledgeImport.StartDate;
-                    financialPledge.EndDate = financialPledgeImport.EndDate;
-
-                    financialPledge.CreatedDateTime = financialPledgeImport.CreatedDateTime ?? importDateTime;
-                    financialPledge.ModifiedDateTime = financialPledgeImport.ModifiedDateTime ?? importDateTime;
-
-                    financialPledgesToInsert.Add( financialPledge );
+                    var newFinancialPledge = ConvertModelWithLogging<FinancialPledge>( financialPledgeImport, () => {
+                        var financialPledge = new FinancialPledge
+                        {
+                            ForeignId = financialPledgeImport.FinancialPledgeForeignId,
+                            ForeignKey = foreignSystemKey,
+                            PersonAliasId = personAliasIdLookup.GetValueOrNull( financialPledgeImport.PersonForeignId ),
+                            TotalAmount = financialPledgeImport.TotalAmount,
+                            PledgeFrequencyValueId = financialPledgeImport.PledgeFrequencyValueId,
+                            StartDate = financialPledgeImport.StartDate,
+                            EndDate = financialPledgeImport.EndDate,
+                            CreatedDateTime = financialPledgeImport.CreatedDateTime ?? importDateTime,
+                            ModifiedDateTime = financialPledgeImport.ModifiedDateTime ?? importDateTime
+                        };
+
+                        if ( financialPledgeImport.FinancialAccountForeignId.HasValue )
+                        {
+                            financialPledge.AccountId = financialAccountIdLookup.GetValueOrNull( financialPledgeImport.FinancialAccountForeignId.Value );
+                        }
+
+                        if ( financialPledgeImport.GroupForeignId.HasValue )
+                        {
+                            financialPledge.GroupId = familyGroupIdLookup.GetValueOrNull( financialPledgeImport.GroupForeignId.Value );
+                        }
+
+                        return financialPledge;
+                    } );
+
+                    financialPledgesToInsert.Add( newFinancialPledge );
                 }
                 // if pledge already exists and always update is true, update pledge
                 else if ( financialPledgeAlreadyExistForeignIdHash.Contains( financialPledgeImport.FinancialPledgeForeignId ) )
@@ -3238,11 +3305,7 @@
                     if ( this.ImportUpdateOption == ImportUpdateType.AlwaysUpdate )
                     {
                         FinancialPledge financialPledge = qryFinancialPledgesWithForeignIds.Where( a => a.ForeignId == financialPledgeImport.FinancialPledgeForeignId ).First();
-<<<<<<< HEAD
-
-=======
-                        
->>>>>>> 5d87228e
+
                         financialPledge.PersonAliasId = personAliasIdLookup.GetValueOrNull( financialPledgeImport.PersonForeignId );
 
                         if ( financialPledgeImport.FinancialAccountForeignId.HasValue )
@@ -3337,10 +3400,10 @@
             }
             else
             {
-                Type entityType = entityTypeCache.GetEntityType();
+                var entityType = entityTypeCache.GetEntityType();
                 var entityService = Reflection.GetServiceForEntityType( entityType, rockContext );
-                MethodInfo queryableMethodInfo = entityService.GetType().GetMethod( "Queryable", new Type[] { } );
-                IQueryable<IEntity> entityQuery = queryableMethodInfo.Invoke( entityService, null ) as IQueryable<IEntity>;
+                var queryableMethodInfo = entityService.GetType().GetMethod( "Queryable", new Type[] { } );
+                var entityQuery = queryableMethodInfo.Invoke( entityService, null ) as IQueryable<IEntity>;
 
                 entityIdLookup = entityQuery.Where( a => a.ForeignId.HasValue && a.ForeignKey == foreignSystemKey )
                     .Select( a => new { a.Id, a.ForeignId } )
@@ -3359,28 +3422,35 @@
 
             foreach ( var noteImport in newNoteImports )
             {
-                var note = new Note();
-                note.ForeignId = noteImport.NoteForeignId;
-                note.ForeignKey = foreignSystemKey;
-                note.EntityId = entityIdLookup.GetValueOrNull( noteImport.EntityForeignId );
-                note.NoteTypeId = noteImport.NoteTypeId;
-                note.Caption = noteImport.Caption ?? string.Empty;
-                if ( note.Caption.Length > 200 )
-                {
-                    note.Caption = note.Caption.Left( 200 );
-                }
-
-                note.IsAlert = noteImport.IsAlert;
-                note.IsPrivateNote = noteImport.IsPrivateNote;
-                note.Text = noteImport.Text;
-                note.CreatedDateTime = noteImport.DateTime ?? importDateTime;
-                note.ModifiedDateTime = noteImport.DateTime ?? importDateTime;
-                if ( noteImport.CreatedByPersonForeignId.HasValue )
-                {
-                    note.CreatedByPersonAliasId = personAliasIdLookup.GetValueOrNull( noteImport.CreatedByPersonForeignId.Value );
-                }
-
-                notesToInsert.Add( note );
+                var newNote = ConvertModelWithLogging<Note>( noteImport, () => {
+                    var note = new Note
+                    {
+                        ForeignId = noteImport.NoteForeignId,
+                        ForeignKey = foreignSystemKey,
+                        EntityId = entityIdLookup.GetValueOrNull( noteImport.EntityForeignId ),
+                        NoteTypeId = noteImport.NoteTypeId,
+                        Caption = noteImport.Caption ?? string.Empty,
+                        IsAlert = noteImport.IsAlert,
+                        IsPrivateNote = noteImport.IsPrivateNote,
+                        Text = noteImport.Text,
+                        CreatedDateTime = noteImport.DateTime ?? importDateTime,
+                        ModifiedDateTime = noteImport.DateTime ?? importDateTime
+                    };
+
+                    if ( note.Caption.Length > 200 )
+                    {
+                        note.Caption = note.Caption.Left( 200 );
+                    }
+
+                    if ( noteImport.CreatedByPersonForeignId.HasValue )
+                    {
+                        note.CreatedByPersonAliasId = personAliasIdLookup.GetValueOrNull( noteImport.CreatedByPersonForeignId.Value );
+                    }
+
+                    return note;
+                } ) ;
+
+                notesToInsert.Add( newNote );
             }
 
             rockContext.BulkInsert( notesToInsert );
@@ -3406,8 +3476,9 @@
         /// <typeparam name="T">The typeparam.</typeparam>
         /// <param name="importRecord">The import record the delegate is working with.</param>
         /// <param name="delegateFunction">The delegate function.</param>
+        /// <param name="includeSourceObjectInError">if set to <c>true</c>, includes the importRecord JSON in logged error.</param>
         /// <returns>The result of the delegate.</returns>
-        public T ConvertModelWithLogging<T>( object importRecord, Func<T> delegateFunction )
+        public T ConvertModelWithLogging<T>( object importRecord, Func<T> delegateFunction, bool includeSourceObjectInError = true )
         {
             try
             {
@@ -3417,12 +3488,26 @@
             {
                 string inputType = importRecord.GetType().FullName;
                 string outputType = typeof( T ).FullName;
-                string inputObject = importRecord.ToJson();
-                string exMessage = $"Error converting from {inputType} to {outputType}.  Input object: {inputObject}.";
+                string exMessage = $"Error converting from {inputType} to {outputType}.";
+                if ( includeSourceObjectInError )
+                {
+                    string inputObject = importRecord.ToJson();
+                    exMessage = exMessage + $"  Input object: {inputObject}.";
+                }
                 var logException = new Exception( exMessage, ex );
                 LogError( logException );
                 throw logException;
             }
+        }
+
+        /// <summary>
+        /// Logs an error from a string input.
+        /// </summary>
+        /// <param name="message">The message.</param>
+        private void LogError( string message )
+        {
+            var logException = new Exception( message );
+            LogError( logException );
         }
 
         /// <summary>
@@ -3438,7 +3523,15 @@
                     return;
                 }
 
-                logStream.WriteLine( logException.ToString().Replace( Environment.NewLine, "<br />" ) );
+                var logMessage = logException.ToString();
+                logStream.WriteLine( logMessage );
+
+                // add some visual separation below multiple line exceptions.
+                if ( logMessage.Contains( Environment.NewLine ) )
+                {
+                    logStream.WriteLine( "-----" );
+                    logStream.WriteLine();
+                }
             }
         }
 
