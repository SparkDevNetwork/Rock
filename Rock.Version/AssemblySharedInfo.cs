<<<<<<< HEAD
﻿//58
=======
﻿//36
>>>>>>> f3974f0f
// ^^^ This number above is the build number used by the T4 template responsible for generating this file. 
// Do Not Remove!
//
// <copyright>
// Copyright by the Spark Development Network
//
// Licensed under the Rock Community License (the "License");
// you may not use this file except in compliance with the License.
// You may obtain a copy of the License at
//
// http://www.rockrms.com/license
//
// Unless required by applicable law or agreed to in writing, software
// distributed under the License is distributed on an "AS IS" BASIS,
// WITHOUT WARRANTIES OR CONDITIONS OF ANY KIND, either express or implied.
// See the License for the specific language governing permissions and
// limitations under the License.
// 
// This code was generated by a tool. Any changes made manually will be lost
// the next time this code is regenerated.
// 
// </copyright>
//
using System.Reflection;

// General Information about an assembly is controlled through the following 
// set of attributes. Change these attribute values to modify the information
// associated with an assembly.
[assembly: AssemblyDescription( "Rock RMS Core Assembly. Rock RMS is a community supported open-source Church Management System that provides innovative features to churches of all sizes." )]
[assembly: AssemblyCompany( "Spark Development Network" )]
[assembly: AssemblyProduct( "Rock" )]
[assembly: AssemblyCopyright( "Copyright © Spark Development Network 2011-2018" )]
[assembly: AssemblyTrademark( "" )]
[assembly: AssemblyCulture( "" )]
[assembly: AssemblyConfiguration( "" )]

// WARNING: Before you monkey with any of these values
// make sure you read "The bottom line:" in this article: 
// http://stackoverflow.com/questions/64602/what-are-differences-between-assemblyversion-assemblyfileversion-and-assemblyin

// The AssemblyVersion number should change only when we are
// making a breaking change and need the runtime binding to fail if it does not
// match the correct version exactly.
<<<<<<< HEAD
[assembly: AssemblyVersion( "1.7.4.58" )]

[assembly: AssemblyFileVersion( "1.7.4.58" )]
=======
[assembly: AssemblyVersion( "1.8.3.36" )]

[assembly: AssemblyFileVersion( "1.8.3.36" )]
>>>>>>> f3974f0f

// This is the "official" product name that will be shown to people. 
// It's shown in the SystemInfo details and perhaps the RockUpdate page.
[assembly: AssemblyInformationalVersion( "Rock McKinley 8.3" )]

  
<|MERGE_RESOLUTION|>--- conflicted
+++ resolved
@@ -1,8 +1,4 @@
-<<<<<<< HEAD
-﻿//58
-=======
 ﻿//36
->>>>>>> f3974f0f
 // ^^^ This number above is the build number used by the T4 template responsible for generating this file. 
 // Do Not Remove!
 //
@@ -46,15 +42,9 @@
 // The AssemblyVersion number should change only when we are
 // making a breaking change and need the runtime binding to fail if it does not
 // match the correct version exactly.
-<<<<<<< HEAD
-[assembly: AssemblyVersion( "1.7.4.58" )]
-
-[assembly: AssemblyFileVersion( "1.7.4.58" )]
-=======
 [assembly: AssemblyVersion( "1.8.3.36" )]
 
 [assembly: AssemblyFileVersion( "1.8.3.36" )]
->>>>>>> f3974f0f
 
 // This is the "official" product name that will be shown to people. 
 // It's shown in the SystemInfo details and perhaps the RockUpdate page.
