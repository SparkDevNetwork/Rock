--- conflicted
+++ resolved
@@ -1,8 +1,4 @@
-<<<<<<< HEAD
-﻿//1
-=======
-﻿//42
->>>>>>> ce33f882
+//1
 // ^^^ This number above is the build number used by the T4 template responsible for generating this file. 
 // Do Not Remove!
 //
@@ -46,15 +42,9 @@
 // The AssemblyVersion number should change only when we are
 // making a breaking change and need the runtime binding to fail if it does not
 // match the correct version exactly.
-<<<<<<< HEAD
 [assembly: AssemblyVersion( "17.1.1" )]
 
 [assembly: AssemblyFileVersion( "17.1.1" )]
-=======
-[assembly: AssemblyVersion( "17.0.42" )]
-
-[assembly: AssemblyFileVersion( "17.0.42" )]
->>>>>>> ce33f882
 
 // This is the "official" product name that will be shown to people. 
 // It's shown in the SystemInfo details and perhaps the RockUpdate page.
