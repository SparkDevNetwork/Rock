--- conflicted
+++ resolved
@@ -1,20 +1,15 @@
-﻿using System;
-using System.Collections.Generic;
+﻿using System.Collections.Generic;
 using System.ComponentModel;
 using System.Linq;
 
 using Microsoft.Extensions.Logging;
 using Microsoft.SemanticKernel;
 
-<<<<<<< HEAD
 using Rock.Data;
-using Rock.Enums.AI.Agent;
+using Rock.Enums.Core.AI.Agent;
 using Rock.Field.Types;
 using Rock.Model;
 using Rock.Net;
-=======
-using Rock.Enums.Core.AI.Agent;
->>>>>>> d2e7df61
 using Rock.SystemGuid;
 using Rock.Web.Cache;
 using Rock.Workflow.Action;
@@ -26,20 +21,12 @@
 {
     [Description( "Used for managing groups, such as adding or removing members, and getting group information." )]
     [AgentSkillGuid( "489e96d7-c66c-4683-b76b-92fbfda372f4" )]
-    internal class GroupManagerSkill : IAgentSkill
+    internal class GroupManagerSkill : IRockAiSkill
     {
         private AgentRequestContext _requestContext;
         private RockContext _rockContext;
 
-<<<<<<< HEAD
         public GroupManagerSkill( AgentRequestContext requestContext, RockContext rockContext, ILogger<GroupManagerSkill> logger )
-=======
-        public GroupManagerSkill()
-        {
-        }
-
-        public GroupManagerSkill( AgentRequestContext requestContext )
->>>>>>> d2e7df61
         {
             _requestContext = requestContext;
             _rockContext = rockContext;
@@ -47,7 +34,6 @@
 
         #region Native Functions
 
-<<<<<<< HEAD
         [KernelFunction( "GroupMemberOperations" )]
         [Description( @"Finds a group of people of a specific group type for a person.
 
@@ -71,16 +57,10 @@
 
 This function may be called 2–3 times per user request and is responsible for guiding the user and the model through the group selection process.
 " )]
-        [AiFunctionGuid( "468688c4-86ad-401f-ab46-ac0875de2452" )]
+        [AgentFunctionGuid( "468688c4-86ad-401f-ab46-ac0875de2452" )]
         public string GroupMemberOperations( Kernel kernel, int personId, int groupId,
             [Description( "The operation to preform (Add|Update|Delete)." )] GroupMemberOperation operation,
             [Description( "The role ID. Pass null if the correct value is not yet known. Do not guess." )] int? groupMemberRoleId = null )
-=======
-        [KernelFunction( "GetGroupInformation" )]
-        [Description( "Gets information for a specific type of group." )]
-        [AgentFunctionGuid( "14e9d63d-4c37-4b1d-a400-3a4aca79be2b" )]
-        public string GetGroupData( string input )
->>>>>>> d2e7df61
         {
             var test = _requestContext.ChatHistory.FirstOrDefault().Content;
             var currentPerson = RockRequestContextAccessor.Current.CurrentPerson;
@@ -154,7 +134,6 @@
             }
         }
 
-<<<<<<< HEAD
         [KernelFunction( "GroupFinder" )]
         [Description( @"
 Finds a group of a specific group type for a person.
@@ -174,7 +153,7 @@
 - Do not pass searchFilters or groupTypeId unless they were explicitly provided by the user or returned from this function.
 - If you're unsure about the valid filters or group type, start by calling this function with null values.
 " )]
-        [AiFunctionGuid( "34335be4-bf15-07b2-48c8-fac18be8bc46" )]
+        [AgentFunctionGuid( "34335be4-bf15-07b2-48c8-fac18be8bc46" )]
         public string GroupFinder( int personId, int? groupTypeId = null,
         [Description(
             @"
@@ -186,13 +165,6 @@
 Each group type has unique filters, so this must always be looked up before sending values.
 " )]
         string searchFilters = null, GroupFilterSortOrder? sortOrder = GroupFilterSortOrder.None )
-=======
-        [KernelFunction( "GroupMemberOperations" )]
-        [Description( "Adds, modifies or removes a person from a group." )]
-        [AgentFunctionGuid( "468688c4-86ad-401f-ab46-ac0875de2452" )]
-        public string GroupMemberOperations( Kernel kernel, int personId, int groupId,
-            [Description( "The operation to preform (Add|Update|Delete)." )] GroupMemberOperation operation, int groupMemberRole = 0 )
->>>>>>> d2e7df61
         {
             // Ensure we have the correct group types.
             if ( groupTypeId == null || groupTypeId <= 0 )
@@ -261,16 +233,9 @@
         
     
 
-<<<<<<< HEAD
         #region Private Methods
 
         private List<GroupFinderSearchFilter> GetGroupFinderSearchFilters( GroupTypeCache groupType )
-=======
-        [KernelFunction( "DescribeGroup" )]
-        [Description( "Describes a group." )]
-        [AgentFunctionGuid( "3e1d8c57-8599-48d2-a5dd-a037bc194c00" )]
-        public string DescribeGroup( KernelArguments args, string promptSummary )
->>>>>>> d2e7df61
         {
             var searchFilters = new List<GroupFinderSearchFilter>();
 
@@ -390,7 +355,6 @@
             return searchFilters;
         }
 
-<<<<<<< HEAD
         /// <summary>
         /// Adds a person to the group.
         /// </summary>
@@ -400,12 +364,6 @@
         /// <param name="groupMember"></param>
         /// <returns></returns>
         private string AddPersonToGroup( Person person, Group group, GroupTypeRoleCache groupTypeRole, GroupMember groupMember = null )
-=======
-        [KernelFunction( "GetGroup" )]
-        [Description( "Gets the group information." )]
-        [AgentFunctionGuid( "fc857adf-1db7-4eb3-9486-f19c00e4663e" )]
-        public string GetGroup( string input )
->>>>>>> d2e7df61
         {
             if( groupMember != null )
             {
@@ -469,28 +427,7 @@
 
         public List<AgentFunction> GetSemanticFunctions()
         {
-<<<<<<< HEAD
             return new List<AgentFunction>();
-=======
-            return new List<AgentFunction> {
-                new AgentFunction {
-                    Guid = new Guid( "12bb5ce5-ad04-45e1-8b8f-823e2a221f4e" ),
-                    Name = "GetGroupInsights",
-                    UsageHint = "Describes the group",
-                    Prompt = "Say it's cool.",
-                    Temperature = 0.3,
-                    Role = ModelServiceRole.Default,
-                    EnableLavaPreRendering = true
-                },
-                new AgentFunction {
-                    Guid = new Guid( "ee706f7b-3ea3-4176-83d9-089eb348117a" ),
-                    Name = "GetEmojiForGroup",
-                    UsageHint = "Returns an emoji for the group.",
-                    Prompt = "Return an emoji related to the group name.",
-                    EnableLavaPreRendering = false
-                },
-            };
->>>>>>> d2e7df61
         }
 
         #endregion
