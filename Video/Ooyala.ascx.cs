--- conflicted
+++ resolved
@@ -1,35 +1,33 @@
-﻿using System;
-using System.ComponentModel;
-<<<<<<< HEAD
-=======
-using System.Collections.Generic;
-using System.Linq;
-using System.Web;
-using System.Web.UI;
-using System.Web.UI.WebControls;
-
-using Rock;
->>>>>>> be3179f8
-using Rock.Attribute;
-using Rock.Model;
-
-namespace RockWeb.Plugins.cc_newspring.Blocks.Video
-{
-    /// <summary>
-    /// All Church Metrics Block
-    /// </summary>
-    [DisplayName( "Ooyala Video Block" )]
-    [Category( "NewSpring" )]
-    [Description( "Ooyala Video Block" )]
-    [TextField( "Ooyala Content ID", "Paste the Ooyala Content ID here" )]
-    public partial class Ooyala : Rock.Web.UI.RockBlock
-    {
-        protected override void OnLoad( EventArgs e )
-        {
-            base.OnLoad( e );
-
-            // Set the ooyala id
-            ooyalaId.Value = GetAttributeValue( "OoyalaContentID" );
-        }
-    }
+﻿using System;
+using System.ComponentModel;
+
+using System.Collections.Generic;
+using System.Linq;
+using System.Web;
+using System.Web.UI;
+using System.Web.UI.WebControls;
+
+using Rock;
+using Rock.Attribute;
+using Rock.Model;
+
+namespace RockWeb.Plugins.cc_newspring.Blocks.Video
+{
+    /// <summary>
+    /// All Church Metrics Block
+    /// </summary>
+    [DisplayName( "Ooyala Video Block" )]
+    [Category( "NewSpring" )]
+    [Description( "Ooyala Video Block" )]
+    [TextField( "Ooyala Content ID", "Paste the Ooyala Content ID here" )]
+    public partial class Ooyala : Rock.Web.UI.RockBlock
+    {
+        protected override void OnLoad( EventArgs e )
+        {
+            base.OnLoad( e );
+
+            // Set the ooyala id
+            ooyalaId.Value = GetAttributeValue( "OoyalaContentID" );
+        }
+    }
 }