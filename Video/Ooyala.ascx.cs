--- conflicted
+++ resolved
@@ -1,57 +1,48 @@
-<<<<<<< HEAD
-﻿using System;
-using System.ComponentModel;
-
-=======
-// <copyright>
-// Copyright 2015 by NewSpring Church
-//
-// Licensed under the Apache License, Version 2.0 (the "License");
-// you may not use this file except in compliance with the License.
-// You may obtain a copy of the License at
-//
-// http://www.apache.org/licenses/LICENSE-2.0
-//
-// Unless required by applicable law or agreed to in writing, software
-// distributed under the License is distributed on an "AS IS" BASIS,
-// WITHOUT WARRANTIES OR CONDITIONS OF ANY KIND, either express or implied.
-// See the License for the specific language governing permissions and
-// limitations under the License.
-// </copyright>
-//
+// <copyright>
+// Copyright 2015 by NewSpring Church
+//
+// Licensed under the Apache License, Version 2.0 (the "License");
+// you may not use this file except in compliance with the License.
+// You may obtain a copy of the License at
+//
+// http://www.apache.org/licenses/LICENSE-2.0
+//
+// Unless required by applicable law or agreed to in writing, software
+// distributed under the License is distributed on an "AS IS" BASIS,
+// WITHOUT WARRANTIES OR CONDITIONS OF ANY KIND, either express or implied.
+// See the License for the specific language governing permissions and
+// limitations under the License.
+// </copyright>
+//
 using System;
->>>>>>> ca82c924
-using System.Collections.Generic;
-using System.ComponentModel;
-using System.Globalization;
-using System.Web.UI;
-
-using Rock;
-using Rock.Attribute;
+using System.Collections.Generic;
+using System.ComponentModel;
+using System.Globalization;
+using System.Web.UI;
+
+using Rock;
+using Rock.Attribute;
 using Rock.Model;
-<<<<<<< HEAD
-=======
-using Rock.Reporting.Dashboard;
-using Rock.Utility;
-using Rock.Web.Cache;
-using Rock.Web.UI;
+using Rock.Reporting.Dashboard;
+using Rock.Utility;
+using Rock.Web.Cache;
+using Rock.Web.UI;
 using Rock.Web.UI.Controls;
->>>>>>> ca82c924
-
-namespace RockWeb.Plugins.cc_newspring.Blocks.Video
-{
-    [DisplayName( "Ooyala Video Block" )]
-    [Category( "NewSpring" )]
-    [Description( "Ooyala Video Block" )]
-    [TextField( "Ooyala Content ID", "Paste the Ooyala Content ID here" )]
-    public partial class Ooyala : Rock.Web.UI.RockBlock
-    {
-        protected override void OnLoad( EventArgs e )
-        {
-            base.OnLoad( e );
-
-            // Set the ooyala id
-            ooyalaId.Value = GetAttributeValue( "OoyalaContentID" );
-        }
-    }
+
+namespace RockWeb.Plugins.cc_newspring.Blocks.Video
+{
+    [DisplayName( "Ooyala Video Block" )]
+    [Category( "NewSpring" )]
+    [Description( "Ooyala Video Block" )]
+    [TextField( "Ooyala Content ID", "Paste the Ooyala Content ID here" )]
+    public partial class Ooyala : Rock.Web.UI.RockBlock
+    {
+        protected override void OnLoad( EventArgs e )
+        {
+            base.OnLoad( e );
+
+            // Set the ooyala id
+            ooyalaId.Value = GetAttributeValue( "OoyalaContentID" );
+        }
+    }
 }