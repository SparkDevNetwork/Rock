﻿<?xml version="1.0" encoding="utf-8"?>
<configuration>
  <configSections>

    <section name="entityFramework" type="System.Data.Entity.Internal.ConfigFile.EntityFrameworkSection, EntityFramework, Version=6.0.0.0, Culture=neutral, PublicKeyToken=b77a5c561934e089" requirePermission="false" />
  <!-- For more information on Entity Framework configuration, visit http://go.microsoft.com/fwlink/?LinkID=237468 --></configSections>
  <entityFramework>
    <defaultConnectionFactory type="System.Data.Entity.Infrastructure.LocalDbConnectionFactory, EntityFramework">
      <parameters>
        <parameter value="mssqllocaldb" />
      </parameters>
    </defaultConnectionFactory>
    <providers>
      <provider invariantName="System.Data.SqlClient" type="System.Data.Entity.SqlServer.SqlProviderServices, EntityFramework.SqlServer" />
    </providers>
  </entityFramework>
  <runtime>
    <assemblyBinding xmlns="urn:schemas-microsoft-com:asm.v1">
      <dependentAssembly>
        <assemblyIdentity name="Newtonsoft.Json" publicKeyToken="30ad4fe6b2a6aeed" culture="neutral" />
<<<<<<< HEAD
        <bindingRedirect oldVersion="0.0.0.0-12.0.0.0" newVersion="12.0.0.0" />
=======
        <bindingRedirect oldVersion="0.0.0.0-11.0.0.0" newVersion="11.0.0.0" />
>>>>>>> 99c99f9d
      </dependentAssembly>
      <dependentAssembly>
        <assemblyIdentity name="WebGrease" publicKeyToken="31bf3856ad364e35" culture="neutral" />
        <bindingRedirect oldVersion="0.0.0.0-1.6.5135.21930" newVersion="1.6.5135.21930" />
      </dependentAssembly>
      <dependentAssembly>
        <assemblyIdentity name="Antlr3.Runtime" publicKeyToken="eb42632606e9261f" culture="neutral" />
        <bindingRedirect oldVersion="0.0.0.0-3.5.0.2" newVersion="3.5.0.2" />
      </dependentAssembly>
      <dependentAssembly>
        <assemblyIdentity name="CacheManager.Core" publicKeyToken="5b450b4fb65c4cdb" culture="neutral" />
        <bindingRedirect oldVersion="0.0.0.0-1.2.0.0" newVersion="1.2.0.0" />
      </dependentAssembly>
      <dependentAssembly>
        <assemblyIdentity name="Microsoft.SqlServer.Types" publicKeyToken="89845dcd8080cc91" culture="neutral" />
        <bindingRedirect oldVersion="0.0.0.0-14.0.0.0" newVersion="14.0.0.0" />
      </dependentAssembly>
      <dependentAssembly>
        <assemblyIdentity name="Microsoft.Owin.Security" publicKeyToken="31bf3856ad364e35" culture="neutral" />
        <bindingRedirect oldVersion="0.0.0.0-4.0.1.0" newVersion="4.0.1.0" />
      </dependentAssembly>
      <dependentAssembly>
        <assemblyIdentity name="Microsoft.Owin" publicKeyToken="31bf3856ad364e35" culture="neutral" />
        <bindingRedirect oldVersion="0.0.0.0-4.0.1.0" newVersion="4.0.1.0" />
      </dependentAssembly>
      <dependentAssembly>
        <assemblyIdentity name="Microsoft.Web.XmlTransform" publicKeyToken="b03f5f7f11d50a3a" culture="neutral" />
        <bindingRedirect oldVersion="0.0.0.0-3.0.0.34420" newVersion="3.0.0.34420" />
      </dependentAssembly>
      <dependentAssembly>
        <assemblyIdentity name="AngleSharp" publicKeyToken="e83494dcdc6d31ea" culture="neutral" />
        <bindingRedirect oldVersion="0.0.0.0-0.10.1.0" newVersion="0.10.1.0" />
      </dependentAssembly>
      <dependentAssembly>
        <assemblyIdentity name="System.IdentityModel.Tokens.Jwt" publicKeyToken="31bf3856ad364e35" culture="neutral" />
        <bindingRedirect oldVersion="0.0.0.0-5.5.0.0" newVersion="5.5.0.0" />
      </dependentAssembly>
      <dependentAssembly>
        <assemblyIdentity name="Microsoft.IdentityModel.Tokens" publicKeyToken="31bf3856ad364e35" culture="neutral" />
        <bindingRedirect oldVersion="0.0.0.0-5.5.0.0" newVersion="5.5.0.0" />
      </dependentAssembly>
      <dependentAssembly>
        <assemblyIdentity name="System.Runtime.CompilerServices.Unsafe" publicKeyToken="b03f5f7f11d50a3a" culture="neutral" />
        <bindingRedirect oldVersion="0.0.0.0-4.0.4.1" newVersion="4.0.4.1" />
      </dependentAssembly>
      <dependentAssembly>
        <assemblyIdentity name="Google.Apis.Auth" publicKeyToken="4b01fa6e34db77ab" culture="neutral" />
        <bindingRedirect oldVersion="0.0.0.0-1.42.0.0" newVersion="1.42.0.0" />
      </dependentAssembly>
      <dependentAssembly>
        <assemblyIdentity name="Google.Apis" publicKeyToken="4b01fa6e34db77ab" culture="neutral" />
        <bindingRedirect oldVersion="0.0.0.0-1.42.0.0" newVersion="1.42.0.0" />
      </dependentAssembly>
      <dependentAssembly>
        <assemblyIdentity name="Google.Apis.Core" publicKeyToken="4b01fa6e34db77ab" culture="neutral" />
        <bindingRedirect oldVersion="0.0.0.0-1.42.0.0" newVersion="1.42.0.0" />
      </dependentAssembly>
    </assemblyBinding>
  </runtime>
</configuration><|MERGE_RESOLUTION|>--- conflicted
+++ resolved
@@ -1,7 +1,7 @@
 ﻿<?xml version="1.0" encoding="utf-8"?>
 <configuration>
   <configSections>
-
+    
     <section name="entityFramework" type="System.Data.Entity.Internal.ConfigFile.EntityFrameworkSection, EntityFramework, Version=6.0.0.0, Culture=neutral, PublicKeyToken=b77a5c561934e089" requirePermission="false" />
   <!-- For more information on Entity Framework configuration, visit http://go.microsoft.com/fwlink/?LinkID=237468 --></configSections>
   <entityFramework>
@@ -18,55 +18,23 @@
     <assemblyBinding xmlns="urn:schemas-microsoft-com:asm.v1">
       <dependentAssembly>
         <assemblyIdentity name="Newtonsoft.Json" publicKeyToken="30ad4fe6b2a6aeed" culture="neutral" />
-<<<<<<< HEAD
-        <bindingRedirect oldVersion="0.0.0.0-12.0.0.0" newVersion="12.0.0.0" />
-=======
         <bindingRedirect oldVersion="0.0.0.0-11.0.0.0" newVersion="11.0.0.0" />
->>>>>>> 99c99f9d
       </dependentAssembly>
       <dependentAssembly>
         <assemblyIdentity name="WebGrease" publicKeyToken="31bf3856ad364e35" culture="neutral" />
-        <bindingRedirect oldVersion="0.0.0.0-1.6.5135.21930" newVersion="1.6.5135.21930" />
+        <bindingRedirect oldVersion="0.0.0.0-1.5.2.14234" newVersion="1.5.2.14234" />
       </dependentAssembly>
       <dependentAssembly>
         <assemblyIdentity name="Antlr3.Runtime" publicKeyToken="eb42632606e9261f" culture="neutral" />
         <bindingRedirect oldVersion="0.0.0.0-3.5.0.2" newVersion="3.5.0.2" />
       </dependentAssembly>
       <dependentAssembly>
-        <assemblyIdentity name="CacheManager.Core" publicKeyToken="5b450b4fb65c4cdb" culture="neutral" />
-        <bindingRedirect oldVersion="0.0.0.0-1.2.0.0" newVersion="1.2.0.0" />
-      </dependentAssembly>
-      <dependentAssembly>
-        <assemblyIdentity name="Microsoft.SqlServer.Types" publicKeyToken="89845dcd8080cc91" culture="neutral" />
-        <bindingRedirect oldVersion="0.0.0.0-14.0.0.0" newVersion="14.0.0.0" />
-      </dependentAssembly>
-      <dependentAssembly>
-        <assemblyIdentity name="Microsoft.Owin.Security" publicKeyToken="31bf3856ad364e35" culture="neutral" />
-        <bindingRedirect oldVersion="0.0.0.0-4.0.1.0" newVersion="4.0.1.0" />
-      </dependentAssembly>
-      <dependentAssembly>
-        <assemblyIdentity name="Microsoft.Owin" publicKeyToken="31bf3856ad364e35" culture="neutral" />
-        <bindingRedirect oldVersion="0.0.0.0-4.0.1.0" newVersion="4.0.1.0" />
-      </dependentAssembly>
-      <dependentAssembly>
-        <assemblyIdentity name="Microsoft.Web.XmlTransform" publicKeyToken="b03f5f7f11d50a3a" culture="neutral" />
-        <bindingRedirect oldVersion="0.0.0.0-3.0.0.34420" newVersion="3.0.0.34420" />
-      </dependentAssembly>
-      <dependentAssembly>
-        <assemblyIdentity name="AngleSharp" publicKeyToken="e83494dcdc6d31ea" culture="neutral" />
-        <bindingRedirect oldVersion="0.0.0.0-0.10.1.0" newVersion="0.10.1.0" />
-      </dependentAssembly>
-      <dependentAssembly>
         <assemblyIdentity name="System.IdentityModel.Tokens.Jwt" publicKeyToken="31bf3856ad364e35" culture="neutral" />
-        <bindingRedirect oldVersion="0.0.0.0-5.5.0.0" newVersion="5.5.0.0" />
+        <bindingRedirect oldVersion="0.0.0.0-5.1.5.0" newVersion="5.1.5.0" />
       </dependentAssembly>
       <dependentAssembly>
         <assemblyIdentity name="Microsoft.IdentityModel.Tokens" publicKeyToken="31bf3856ad364e35" culture="neutral" />
-        <bindingRedirect oldVersion="0.0.0.0-5.5.0.0" newVersion="5.5.0.0" />
-      </dependentAssembly>
-      <dependentAssembly>
-        <assemblyIdentity name="System.Runtime.CompilerServices.Unsafe" publicKeyToken="b03f5f7f11d50a3a" culture="neutral" />
-        <bindingRedirect oldVersion="0.0.0.0-4.0.4.1" newVersion="4.0.4.1" />
+        <bindingRedirect oldVersion="0.0.0.0-5.1.5.0" newVersion="5.1.5.0" />
       </dependentAssembly>
       <dependentAssembly>
         <assemblyIdentity name="Google.Apis.Auth" publicKeyToken="4b01fa6e34db77ab" culture="neutral" />
