--- conflicted
+++ resolved
@@ -47,13 +47,9 @@
     <Reference Include="System" />
     <Reference Include="System.ComponentModel.DataAnnotations" />
     <Reference Include="System.Core" />
-<<<<<<< HEAD
-    <Reference Include="System.ValueTuple" />
-=======
     <Reference Include="System.ValueTuple, Version=4.0.2.0, Culture=neutral, PublicKeyToken=cc7b13ffcd2ddd51, processorArchitecture=MSIL">
       <HintPath>..\packages\System.ValueTuple.4.4.0\lib\net47\System.ValueTuple.dll</HintPath>
     </Reference>
->>>>>>> 2ee0ab0d
     <Reference Include="System.Xml.Linq" />
     <Reference Include="System.Data.DataSetExtensions" />
     <Reference Include="Microsoft.CSharp" />
