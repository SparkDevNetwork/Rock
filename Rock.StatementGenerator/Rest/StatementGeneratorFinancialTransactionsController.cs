﻿// <copyright>
// Copyright by the Spark Development Network
//
// Licensed under the Rock Community License (the "License");
// you may not use this file except in compliance with the License.
// You may obtain a copy of the License at
//
// http://www.rockrms.com/license
//
// Unless required by applicable law or agreed to in writing, software
// distributed under the License is distributed on an "AS IS" BASIS,
// WITHOUT WARRANTIES OR CONDITIONS OF ANY KIND, either express or implied.
// See the License for the specific language governing permissions and
// limitations under the License.
// </copyright>
//
using System;
using System.Collections.Generic;
using System.Data.Entity;
using System.Linq;
using System.Web.Http;
using Rock.Data;
using Rock.Model;
using Rock.Rest.Filters;
using Rock.Web.Cache;

namespace Rock.StatementGenerator.Rest
{
    /// <summary>
    /// NOTE: WebApi doesn't support Controllers with the Same Name, even if they have different namespaces, so can't call this FinancialTransactionsController
    /// </summary>
    /// <seealso cref="Rock.Rest.ApiControllerBase" />
    public class StatementGeneratorFinancialTransactionsController : Rock.Rest.ApiControllerBase
    {
        /// <summary>
        /// Gets the statement generator templates.
        /// </summary>
        /// <returns></returns>
        [Authenticate, Secured]
        [HttpGet]
        [System.Web.Http.Route( "api/FinancialTransactions/GetStatementGeneratorTemplates" )]
        public List<DefinedValue> GetStatementGeneratorTemplates()
        {
            List<DefinedValue> result = null;
            using ( var rockContext = new RockContext() )
            {
                result = new Model.DefinedValueService( rockContext )
                    .GetByDefinedTypeGuid( Rock.StatementGenerator.SystemGuid.DefinedType.STATEMENT_GENERATOR_LAVA_TEMPLATE.AsGuid() ).AsNoTracking()
                    .ToList();

                result.ForEach( a => a.LoadAttributes( rockContext ) );
            }

            return result;
        }

        /// <summary>
        /// Gets the statement generator recipients. This will be sorted based on the StatementGeneratorOptions
        /// </summary>
        /// <param name="options">The options.</param>
        /// <returns></returns>
        [Authenticate, Secured]
        [HttpPost]
        [System.Web.Http.Route( "api/FinancialTransactions/GetStatementGeneratorRecipients" )]
        public List<StatementGeneratorRecipient> GetStatementGeneratorRecipients( [FromBody]StatementGeneratorOptions options )
        {
            if ( options == null )
            {
                throw new Exception( "StatementGenerationOption options must be specified" );
            }

            using ( var rockContext = new RockContext() )
            {
                var financialTransactionQry = GetFinancialTransactionQuery( options, rockContext, true );
                var financialPledgeQry = GetFinancialPledgeQuery( options, rockContext, true );

                // Get distinct Giving Groups for Persons that have a specific GivingGroupId and have transactions that match the filter
                // These are Persons that give as part of a Group.For example, Husband and Wife
                var qryGivingGroupIdsThatHaveTransactions = financialTransactionQry.Select( a => a.AuthorizedPersonAlias.Person.GivingGroupId ).Where( a => a.HasValue )
                    .Select( a => new
                    {
                        PersonId = ( int? ) null,
                        GroupId = a.Value
                    } ).Distinct();

                var qryGivingGroupIdsThatHavePledges = financialPledgeQry.Select( a => a.PersonAlias.Person.GivingGroupId ).Where( a => a.HasValue )
                    .Select( a => new
                    {
                        PersonId = ( int? ) null,
                        GroupId = a.Value
                    } ).Distinct();

                // Get Persons and their GroupId(s) that do not have GivingGroupId and have transactions that match the filter.        
                // These are the persons that give as individuals vs as part of a group. We need the Groups (families they belong to) in order 
                // to determine which address(es) the statements need to be mailed to 
                var groupTypeIdFamily = GroupTypeCache.GetFamilyGroupType().Id;
                var groupMembersQry = new GroupMemberService( rockContext ).Queryable().Where( m => m.Group.GroupTypeId == groupTypeIdFamily );

                var qryIndividualGiversThatHaveTransactions = financialTransactionQry
                    .Where( a => !a.AuthorizedPersonAlias.Person.GivingGroupId.HasValue )
                    .Select( a => a.AuthorizedPersonAlias.PersonId ).Distinct()
                    .Join( groupMembersQry, p => p, m => m.PersonId, ( p, m ) => new { PersonId = ( int? ) p, GroupId = m.GroupId } );

                var qryIndividualGiversThatHavePledges = financialPledgeQry
                    .Where( a => !a.PersonAlias.Person.GivingGroupId.HasValue )
                    .Select( a => a.PersonAlias.PersonId ).Distinct()
                    .Join( groupMembersQry, p => p, m => m.PersonId, ( p, m ) => new { PersonId = ( int? ) p, GroupId = m.GroupId } );

                var unionQry = qryGivingGroupIdsThatHaveTransactions.Union( qryIndividualGiversThatHaveTransactions );

                if ( options.PledgesAccountIds.Any() )
                {
                    unionQry = unionQry.Union( qryGivingGroupIdsThatHavePledges ).Union( qryIndividualGiversThatHavePledges );
                }

                /*  Limit to Mailing Address and sort by ZipCode */
                IQueryable<GroupLocation> groupLocationsQry = GetGroupLocationQuery( rockContext );

                // Do an outer join on location so we can include people that don't have an address (if options.IncludeIndividualsWithNoAddress) //
                var unionJoinLocationQry = from pg in unionQry
                                           join l in groupLocationsQry on pg.GroupId equals l.GroupId into u
                                           from l in u.DefaultIfEmpty()
                                           select new
                                           {
                                               pg.PersonId,
                                               pg.GroupId,
                                               LocationGuid = ( Guid? ) l.Location.Guid,
                                               l.Location.PostalCode
                                           };

                // Require that LocationId has a value unless this is for a specific person, a dataview, or the IncludeIndividualsWithNoAddress option is enabled
                if ( options.PersonId == null && options.DataViewId == null && !options.IncludeIndividualsWithNoAddress )
                {
                    unionJoinLocationQry = unionJoinLocationQry.Where( a => a.LocationGuid.HasValue );
                }

                if ( options.OrderBy == OrderBy.PostalCode )
                {
                    unionJoinLocationQry = unionJoinLocationQry.OrderBy( a => a.PostalCode );
                }
                else if ( options.OrderBy == OrderBy.LastName )
                {
                    // get a query to look up LastName for recipients that give as a group
                    var qryLastNameAsGroup = new PersonService( rockContext ).Queryable( false, true )
                        .Where( a => a.GivingLeaderId == a.Id && a.GivingGroupId.HasValue )
                        .Select( a => new
                        {
                            a.GivingGroupId,
                            a.LastName,
                            a.FirstName
                        } );

                    // get a query to look up LastName for recipients that give as individuals
                    var qryLastNameAsIndividual = new PersonService( rockContext ).Queryable( false, true );

                    unionJoinLocationQry = unionJoinLocationQry.Select( a => new
                    {
                        a.PersonId,
                        a.GroupId,
                        a.LocationGuid,
                        a.PostalCode,
                        GivingLeader = a.PersonId.HasValue ?
                            qryLastNameAsIndividual.Where( p => p.Id == a.PersonId ).Select( x => new { x.LastName, x.FirstName } ).FirstOrDefault()
                            : qryLastNameAsGroup.Where( gl => gl.GivingGroupId == a.GroupId ).Select( x => new { x.LastName, x.FirstName } ).FirstOrDefault()
                    } ).OrderBy( a => a.GivingLeader.LastName ).ThenBy( a => a.GivingLeader.FirstName )
                    .Select( a => new
                    {
                        a.PersonId,
                        a.GroupId,
                        a.LocationGuid,
                        a.PostalCode
                    } );
                }

                var givingIdsQry = unionJoinLocationQry.Select( a => new { a.PersonId, a.GroupId, a.LocationGuid } );

                var recipientList = givingIdsQry.ToList().Select( a => new StatementGeneratorRecipient { GroupId = a.GroupId, PersonId = a.PersonId, LocationGuid = a.LocationGuid } ).ToList();

                if ( options.DataViewId.HasValue )
                {
                    var dataView = new DataViewService( new RockContext() ).Get( options.DataViewId.Value );
                    if ( dataView != null )
                    {
                        List<string> errorMessages = new List<string>();
                        var personList = dataView.GetQuery( null, null, out errorMessages ).OfType<Rock.Model.Person>().Select( a => new { a.Id, a.GivingGroupId } ).ToList();
                        HashSet<int> personIds = new HashSet<int>( personList.Select( a => a.Id ) );
                        HashSet<int> groupsIds = new HashSet<int>( personList.Where( a => a.GivingGroupId.HasValue ).Select( a => a.GivingGroupId.Value ).Distinct() );

                        foreach ( var recipient in recipientList.ToList() )
                        {
                            if ( recipient.PersonId.HasValue )
                            {
                                if ( !personIds.Contains( recipient.PersonId.Value ) )
                                {
                                    recipientList.Remove( recipient );
                                }
                            }
                            else
                            {
                                if ( !groupsIds.Contains( recipient.GroupId ) )
                                {
                                    recipientList.Remove( recipient );
                                }
                            }
                        }
                    }
                }

                return recipientList;
            }
        }

        /// <summary>
        /// Gets the group location query.
        /// </summary>
        /// <param name="rockContext">The rock context.</param>
        /// <returns></returns>
        private static IQueryable<GroupLocation> GetGroupLocationQuery( RockContext rockContext )
        {
            var groupLocationTypeIdHome = DefinedValueCache.Read( Rock.SystemGuid.DefinedValue.GROUP_LOCATION_TYPE_HOME.AsGuid() )?.Id;
            var groupLocationTypeIdWork = DefinedValueCache.Read( Rock.SystemGuid.DefinedValue.GROUP_LOCATION_TYPE_WORK.AsGuid() )?.Id;
            var groupLocationTypeIds = new List<int>();
            if ( groupLocationTypeIdHome.HasValue )
            {
                groupLocationTypeIds.Add( groupLocationTypeIdHome.Value );
            }

            if ( groupLocationTypeIdWork.HasValue )
            {
                groupLocationTypeIds.Add( groupLocationTypeIdWork.Value );
            }

            IQueryable<GroupLocation> groupLocationsQry = null;
            if ( groupLocationTypeIds.Count == 2 )
            {
                groupLocationsQry = new GroupLocationService( rockContext ).Queryable()
                    .Where( a => a.IsMailingLocation && a.GroupLocationTypeValueId.HasValue )
                    .Where( a => a.GroupLocationTypeValueId == groupLocationTypeIdHome.Value || a.GroupLocationTypeValueId == groupLocationTypeIdWork.Value );
            }
            else
            {
                groupLocationsQry = new GroupLocationService( rockContext ).Queryable()
                    .Where( a => a.IsMailingLocation && a.GroupLocationTypeValueId.HasValue && groupLocationTypeIds.Contains( a.GroupLocationTypeValueId.Value ) );
            }
            return groupLocationsQry;
        }

        /// <summary>
        /// Gets the statement generator recipient result for a GivingGroup that doesn't have an address
        /// </summary>
        /// <param name="groupId">The group identifier.</param>
        /// <param name="options">The options.</param>
        /// <returns></returns>
        [Authenticate, Secured]
        [HttpPost]
        [System.Web.Http.Route( "api/FinancialTransactions/GetStatementGeneratorRecipientResult" )]
        public StatementGeneratorRecipientResult GetStatementGeneratorRecipientResult( int groupId, [FromBody]StatementGeneratorOptions options )
        {
            return GetStatementGeneratorRecipientResult( groupId, ( int? ) null, ( Guid? ) null, options );
        }

        /// <summary>
        /// Gets the statement generator recipient result for an individual that doesn't have an address
        /// </summary>
        /// <param name="groupId">The group identifier.</param>
        /// <param name="personId">The person identifier.</param>
        /// <param name="options">The options.</param>
        /// <returns></returns>
        [Authenticate, Secured]
        [HttpPost]
        [System.Web.Http.Route( "api/FinancialTransactions/GetStatementGeneratorRecipientResult" )]
        public StatementGeneratorRecipientResult GetStatementGeneratorRecipientResult( int groupId, int? personId, [FromBody]StatementGeneratorOptions options )
        {
            return GetStatementGeneratorRecipientResult( groupId, personId, ( Guid? ) null, options );
        }

        /// <summary>
        /// Gets the statement generator recipient result for a GivingGroup with the specified address (locationGuid)
        /// </summary>
        /// <param name="groupId">The group identifier.</param>
        /// <param name="locationGuid">The location unique identifier.</param>
        /// <param name="options">The options.</param>
        /// <returns></returns>
        [Authenticate, Secured]
        [HttpPost]
        [System.Web.Http.Route( "api/FinancialTransactions/GetStatementGeneratorRecipientResult" )]
        public StatementGeneratorRecipientResult GetStatementGeneratorRecipientResult( int groupId, Guid? locationGuid, [FromBody]StatementGeneratorOptions options )
        {
            return GetStatementGeneratorRecipientResult( groupId, ( int? ) null, locationGuid, options );
        }

        /// <summary>
        /// Gets the statement generator recipient result for a specific person and associated group (family) with the specified address (locationGuid)
        /// NOTE: If a person is in multiple families, call this for each of the families so that the statement will go to the address of each family
        /// </summary>
        /// <param name="groupId">The group identifier.</param>
        /// <param name="personId">The person identifier.</param>
        /// <param name="locationGuid">The location unique identifier.</param>
        /// <param name="options">The options.</param>
        /// <returns></returns>
        /// <exception cref="Exception">
        /// StatementGenerationOption options must be specified
        /// or
        /// LayoutDefinedValueGuid option must be specified
        /// </exception>
        [Authenticate, Secured]
        [HttpPost]
        [System.Web.Http.Route( "api/FinancialTransactions/GetStatementGeneratorRecipientResult" )]
        public StatementGeneratorRecipientResult GetStatementGeneratorRecipientResult( int groupId, int? personId, Guid? locationGuid, [FromBody]StatementGeneratorOptions options )
        {
            if ( options == null )
            {
                throw new Exception( "StatementGenerationOption options must be specified" );
            }

            if ( options.LayoutDefinedValueGuid == null )
            {
                throw new Exception( "LayoutDefinedValueGuid option must be specified" );
            }

            var result = new StatementGeneratorRecipientResult();
            result.GroupId = groupId;
            result.PersonId = personId;

            using ( var rockContext = new RockContext() )
            {
                var financialTransactionQry = this.GetFinancialTransactionQuery( options, rockContext, false );
                var financialPledgeQry = GetFinancialPledgeQuery( options, rockContext, false );

                var personList = new List<Person>();
                Person person = null;
                if ( personId.HasValue )
                {
                    person = new PersonService( rockContext ).Queryable().Include( a => a.Aliases ).Where( a => a.Id == personId.Value ).FirstOrDefault();
                    personList.Add( person );
                }
                else
                {
                    // get transactions for all the persons in the specified group that have specified that group as their GivingGroup
                    GroupMemberService groupMemberService = new GroupMemberService( rockContext );
                    personList = groupMemberService.GetByGroupId( groupId ).Where( a => a.Person.GivingGroupId == groupId ).Select( s => s.Person ).Include( a => a.Aliases ).ToList();
                    person = personList.FirstOrDefault();
                }

                if ( options.ExcludeOptedOutIndividuals == true && !options.DataViewId.HasValue )
                {
                    int? doNotSendGivingStatementAttributeId = AttributeCache.Read( Rock.StatementGenerator.SystemGuid.Attribute.PERSON_DO_NOT_SEND_GIVING_STATEMENT.AsGuid() )?.Id;
                    if ( doNotSendGivingStatementAttributeId.HasValue )
                    {
                        var personIds = personList.Select( a => a.Id ).ToList();
                        var optedOutPersonQry = new AttributeValueService( rockContext ).Queryable().Where( a => a.AttributeId == doNotSendGivingStatementAttributeId );
                        if ( personIds.Count == 1 )
                        {
                            int entityPersonId = personIds[0];
                            optedOutPersonQry = optedOutPersonQry.Where( a => a.EntityId == entityPersonId );
                        }
                        else
                        {
                            optedOutPersonQry = optedOutPersonQry.Where( a => personIds.Contains( a.EntityId.Value ) );
                        }

                        var optedOutPersonIds = optedOutPersonQry
                            .Select( a => new
                            {
                                PersonId = a.EntityId.Value,
                                a.Value
                            } ).ToList().Where( a => a.Value.AsBoolean() == true ).Select( a => a.PersonId ).ToList();

                        if ( optedOutPersonIds.Any() )
                        {
                            bool givingLeaderOptedOut = personList.Any( a => optedOutPersonIds.Contains( a.Id ) && a.GivingLeaderId == a.Id );

                            var remaingPersonIds = personList.Where( a => !optedOutPersonIds.Contains( a.Id ) ).ToList();

                            if ( givingLeaderOptedOut || !remaingPersonIds.Any() )
                            {
                                // If the giving leader opted out, or if there aren't any people in the giving statement that haven't opted out, return NULL and OptedOut = true
                                result.OptedOut = true;
                                result.Html = null;
                                return result;
                            }
                        }
                    }
                }

                var personAliasIds = personList.SelectMany( a => a.Aliases.Select( x => x.Id ) ).ToList();
                if ( personAliasIds.Count == 1 )
                {
                    var personAliasId = personAliasIds[0];
                    financialTransactionQry = financialTransactionQry.Where( a => a.AuthorizedPersonAliasId.Value == personAliasId );
                }
                else
                {
                    financialTransactionQry = financialTransactionQry.Where( a => personAliasIds.Contains( a.AuthorizedPersonAliasId.Value ) );
                }

                var financialTransactionsList = financialTransactionQry
                    .Include( a => a.FinancialPaymentDetail )
                    .Include( a => a.FinancialPaymentDetail.CurrencyTypeValue )
                    .Include( a => a.TransactionDetails )
                    .Include( a => a.TransactionDetails.Select( x => x.Account ) )
                    .OrderBy( a => a.TransactionDateTime ).ToList();

                foreach ( var financialTransaction in financialTransactionsList )
                {
                    financialTransaction.TransactionDetails = financialTransaction.TransactionDetails.OrderBy( a => a.Account.Order ).ThenBy( a => a.Account.Name ).ToList();
                }

                var lavaTemplateValue = DefinedValueCache.Read( options.LayoutDefinedValueGuid.Value );
                var lavaTemplateLava = lavaTemplateValue.GetAttributeValue( "LavaTemplate" );
                var lavaTemplateFooterLava = lavaTemplateValue.GetAttributeValue( "FooterHtml" );

                var mergeFields = Rock.Lava.LavaHelper.GetCommonMergeFields( null, null, new Lava.CommonMergeFieldsOptions { GetLegacyGlobalMergeFields = false, GetDeviceFamily = false, GetOSFamily = false, GetPageContext = false, GetPageParameters = false, GetCampuses = true, GetCurrentPerson = true } );
                mergeFields.Add( "LavaTemplate", lavaTemplateValue );

                mergeFields.Add( "PersonList", personList );
                mergeFields.Add( "StatementStartDate", options.StartDate );
                var humanFriendlyEndDate = options.EndDate.HasValue ? options.EndDate.Value.AddDays( -1 ) : RockDateTime.Now.Date;
                mergeFields.Add( "StatementEndDate", humanFriendlyEndDate );

                var familyTitle = Rock.Data.RockUdfHelper.ufnCrm_GetFamilyTitle( rockContext, personId, groupId, null, false );

                mergeFields.Add( "Salutation", familyTitle );

                Location mailingAddress;

                if ( locationGuid.HasValue )
                {
                    // get the location that was specified for the recipient
                    mailingAddress = new LocationService( rockContext ).Get( locationGuid.Value );
                }
                else
                {
                    // for backwards compatibility, get the first address
                    IQueryable<GroupLocation> groupLocationsQry = GetGroupLocationQuery( rockContext );
                    mailingAddress = groupLocationsQry.Where( a => a.GroupId == groupId ).Select( a => a.Location ).FirstOrDefault();
                }

                mergeFields.Add( "MailingAddress", mailingAddress );

                if ( mailingAddress != null )
                {
                    mergeFields.Add( "StreetAddress1", mailingAddress.Street1 );
                    mergeFields.Add( "StreetAddress2", mailingAddress.Street2 );
                    mergeFields.Add( "City", mailingAddress.City );
                    mergeFields.Add( "State", mailingAddress.State );
                    mergeFields.Add( "PostalCode", mailingAddress.PostalCode );
                    mergeFields.Add( "Country", mailingAddress.Country );
                }
                else
                {
                    mergeFields.Add( "StreetAddress1", string.Empty );
                    mergeFields.Add( "StreetAddress2", string.Empty );
                    mergeFields.Add( "City", string.Empty );
                    mergeFields.Add( "State", string.Empty );
                    mergeFields.Add( "PostalCode", string.Empty );
                    mergeFields.Add( "Country", string.Empty );
                }

                var transactionDetailListAll = financialTransactionsList.SelectMany( a => a.TransactionDetails ).ToList();

                if ( options.HideRefundedTransactions && transactionDetailListAll.Any( a => a.Amount < 0 ) )
                {
                    var allRefunds = transactionDetailListAll.SelectMany( a => a.Transaction.Refunds ).ToList();
                    foreach ( var refund in allRefunds )
                    {
                        foreach ( var refundedOriginalTransactionDetail in refund.OriginalTransaction.TransactionDetails )
                        {
                            // remove the refund's original TransactionDetails from the results
                            if ( transactionDetailListAll.Contains( refundedOriginalTransactionDetail ) )
                            {
                                transactionDetailListAll.Remove( refundedOriginalTransactionDetail );
                                foreach ( var refundDetailId in refund.FinancialTransaction.TransactionDetails.Select( a => a.Id ) )
                                {
                                    // remove the refund's transaction from the results
                                    var refundDetail = transactionDetailListAll.FirstOrDefault( a => a.Id == refundDetailId );
                                    if ( refundDetail != null )
                                    {
                                        transactionDetailListAll.Remove( refundDetail );
                                    }
                                }
                            }
                        }
                    }
                }

                if ( options.HideCorrectedTransactions && transactionDetailListAll.Any( a => a.Amount < 0 ) )
                {
                    // Hide transactions that are corrected on the same date. Transactions that have a matching negative dollar amount on the same date and same account will not be shown.

                    // get a list of dates that have at least one negative transaction
                    var transactionsByDateList = transactionDetailListAll.GroupBy( a => a.Transaction.TransactionDateTime.Value.Date ).Select( a => new
                    {
                        Date = a.Key,
                        TransactionDetails = a.ToList()
                    } )
                    .Where( a => a.TransactionDetails.Any( x => x.Amount < 0 ) )
                    .ToList();


                    foreach ( var transactionsByDate in transactionsByDateList )
                    {
                        foreach ( var negativeTransaction in transactionsByDate.TransactionDetails.Where( a => a.Amount < 0 ) )
                        {
                            // find the first transaction that has an amount that matches the negative amount (on the same day and same account)
                            // and make sure the matching transaction doesn't already have a refund associated with it
                            var correctedTransactionDetail = transactionsByDate.TransactionDetails
                                .Where( a => ( a.Amount == ( -negativeTransaction.Amount ) && a.AccountId == negativeTransaction.AccountId ) && !a.Transaction.Refunds.Any() )
                                .FirstOrDefault();
                            if ( correctedTransactionDetail != null )
                            {
                                // if the transaction was corrected, remove it, and also remove the associated correction (the negative one) transaction
                                transactionDetailListAll.Remove( correctedTransactionDetail );
                                transactionDetailListAll.Remove( negativeTransaction );
                            }
                        }
                    }
                }

                List<FinancialTransactionDetail> transactionDetailListCash = transactionDetailListAll;
                List<FinancialTransactionDetail> transactionDetailListNonCash = new List<FinancialTransactionDetail>();

                if ( options.CurrencyTypeIdsCash != null )
                {
<<<<<<< HEAD
                    transactionDetailListCash = transactionDetailListCash.Where( a => 
                        a.Transaction.FinancialPaymentDetailId.HasValue &&
                        a.Transaction.FinancialPaymentDetail.CurrencyTypeValueId.HasValue 
                        && options.CurrencyTypeIdsCash.Contains( a.Transaction.FinancialPaymentDetail.CurrencyTypeValueId.Value ) ).ToList();
=======
                    // NOTE: if there isn't a FinancialPaymentDetail record, assume it is Cash
                    transactionDetailListCash = transactionDetailListCash.Where( a =>
                        ( a.Transaction.FinancialPaymentDetailId == null ) ||
                        ( a.Transaction.FinancialPaymentDetail.CurrencyTypeValueId.HasValue && options.CurrencyTypeIdsCash.Contains( a.Transaction.FinancialPaymentDetail.CurrencyTypeValueId.Value ) ) ).ToList();
>>>>>>> f65ca482
                }
                
                if ( options.CurrencyTypeIdsNonCash != null )
                {
                    transactionDetailListNonCash = transactionDetailListAll.Where( a =>
                        a.Transaction.FinancialPaymentDetailId.HasValue &&
<<<<<<< HEAD
                        a.Transaction.FinancialPaymentDetail.CurrencyTypeValueId.HasValue 
=======
                        a.Transaction.FinancialPaymentDetail.CurrencyTypeValueId.HasValue
>>>>>>> f65ca482
                        && options.CurrencyTypeIdsNonCash.Contains( a.Transaction.FinancialPaymentDetail.CurrencyTypeValueId.Value ) ).ToList();
                }

                mergeFields.Add( "TransactionDetails", transactionDetailListCash );
                mergeFields.Add( "TransactionDetailsNonCash", transactionDetailListNonCash );

                mergeFields.Add( "TotalContributionAmount", transactionDetailListCash.Sum( a => a.Amount ) );
                mergeFields.Add( "TotalContributionCount", transactionDetailListCash.Count() );

                mergeFields.Add( "TotalContributionAmountNonCash", transactionDetailListNonCash.Sum( a => a.Amount ) );
                mergeFields.Add( "TotalContributionCountNonCash", transactionDetailListNonCash.Count() );

                mergeFields.Add( "AccountSummary", transactionDetailListCash.GroupBy( t => t.Account.Name ).Select( s => new { AccountName = s.Key, Total = s.Sum( a => a.Amount ), Order = s.Max( a => a.Account.Order ) } ).OrderBy( s => s.Order ) );
                mergeFields.Add( "AccountSummaryNonCash", transactionDetailListNonCash.GroupBy( t => t.Account.Name ).Select( s => new { AccountName = s.Key, Total = s.Sum( a => a.Amount ), Order = s.Max( a => a.Account.Order ) } ).OrderBy( s => s.Order ) );

                if ( options.PledgesAccountIds.Any() )
                {
                    var pledgeList = financialPledgeQry
                                        .Where( p => p.PersonAliasId.HasValue && personAliasIds.Contains( p.PersonAliasId.Value ) )
                                        .Include( a => a.Account )
                                        .OrderBy( a => a.Account.Order )
                                        .ThenBy( a => a.Account.PublicName )
                                        .ToList();

                    var pledgeSummaryByPledgeList = pledgeList
                                        .Select( p => new
                                        {
                                            p.Account,
                                            Pledge = p
                                        } )
                                        .ToList();

                    //// Pledges but organized by Account (in case more than one pledge goes to the same account)
                    //// NOTE: In the case of multiple pledges to the same account (just in case they accidently or intentionally had multiple pledges to the same account)
                    ////  -- Date Range
                    ////    -- StartDate: Earliest StartDate of all the pledges for that account 
                    ////    -- EndDate: Lastest EndDate of all the pledges for that account
                    ////  -- Amount Pledged: Sum of all Pledges to that account
                    ////  -- Amount Given: 
                    ////    --  The sum of transaction amounts to that account between
                    ////      -- Start Date: Earliest Start Date of all the pledges to that account
                    ////      -- End Date: Whatever is earlier (Statement End Date or Pledges' End Date)
                    var pledgeSummaryList = pledgeSummaryByPledgeList.GroupBy( a => a.Account ).Select( a => new PledgeSummary
                    {
                        Account = a.Key,
                        PledgeList = a.Select( x => x.Pledge ).ToList()
                    } ).ToList();

                    // add detailed pledge information
                    if ( pledgeSummaryList.Any() )
                    {
                        int statementPledgeYear = options.StartDate.Value.Year;

                        List<int> pledgeCurrencyTypeIds = null;
                        if ( options.CurrencyTypeIdsCash != null )
                        {
                            pledgeCurrencyTypeIds = options.CurrencyTypeIdsCash;
                            if ( options.PledgesIncludeNonCashGifts && options.CurrencyTypeIdsNonCash != null )
                            {
                                pledgeCurrencyTypeIds = options.CurrencyTypeIdsCash.Union( options.CurrencyTypeIdsNonCash ).ToList();
                            }
                        }

                        foreach ( var pledgeSummary in pledgeSummaryList )
                        {
                            DateTime adjustedPledgeEndDate = pledgeSummary.PledgeEndDate.Value.Date;
                            if ( pledgeSummary.PledgeEndDate.Value.Date < DateTime.MaxValue.Date )
                            {
                                adjustedPledgeEndDate = pledgeSummary.PledgeEndDate.Value.Date.AddDays( 1 );
                            }

                            if ( options.EndDate.HasValue )
                            {
                                if ( adjustedPledgeEndDate > options.EndDate.Value )
                                {
                                    adjustedPledgeEndDate = options.EndDate.Value;
                                }
                            }

                            var pledgeFinancialTransactionDetailQry = new FinancialTransactionDetailService( rockContext ).Queryable().Where( t =>
                                                             t.Transaction.AuthorizedPersonAliasId.HasValue && personAliasIds.Contains( t.Transaction.AuthorizedPersonAliasId.Value )
                                                             && t.Transaction.TransactionDateTime >= pledgeSummary.PledgeStartDate
                                                             && t.Transaction.TransactionDateTime < adjustedPledgeEndDate );

                            if ( options.PledgesIncludeChildAccounts )
                            {
                                // If PledgesIncludeChildAccounts = true, we'll include transactions to those child accounts as part of the pledge (but only one level deep)
                                pledgeFinancialTransactionDetailQry = pledgeFinancialTransactionDetailQry.Where( t =>
                                    t.AccountId == pledgeSummary.AccountId
                                    ||
                                    ( t.Account.ParentAccountId.HasValue && t.Account.ParentAccountId == pledgeSummary.AccountId )
                                );
                            }
                            else
                            {
                                pledgeFinancialTransactionDetailQry = pledgeFinancialTransactionDetailQry.Where( t => t.AccountId == pledgeSummary.AccountId );
                            }

                            if ( pledgeCurrencyTypeIds != null )
                            {
                                pledgeFinancialTransactionDetailQry = pledgeFinancialTransactionDetailQry.Where( t =>
                                    t.Transaction.FinancialPaymentDetailId.HasValue &&
<<<<<<< HEAD
                                    t.Transaction.FinancialPaymentDetail.CurrencyTypeValueId.HasValue && pledgeCurrencyTypeIds.Contains(t.Transaction.FinancialPaymentDetail.CurrencyTypeValueId.Value) );
=======
                                    t.Transaction.FinancialPaymentDetail.CurrencyTypeValueId.HasValue && pledgeCurrencyTypeIds.Contains( t.Transaction.FinancialPaymentDetail.CurrencyTypeValueId.Value ) );
>>>>>>> f65ca482
                            }

                            pledgeSummary.AmountGiven = pledgeFinancialTransactionDetailQry.Sum( t => ( decimal? ) t.Amount ) ?? 0;
                        }
                    }

                    // Pledges ( organized by each Account in case an account is used by more than one pledge )
                    mergeFields.Add( "Pledges", pledgeSummaryList );
                }

                mergeFields.Add( "Options", options );

                var currentPerson = this.GetPerson();
                result.Html = lavaTemplateLava.ResolveMergeFields( mergeFields, currentPerson );
                if ( !string.IsNullOrEmpty( lavaTemplateFooterLava ) )
                {
                    result.FooterHtml = lavaTemplateFooterLava.ResolveMergeFields( mergeFields, currentPerson );
                }

                result.Html = result.Html.Trim();
            }

            return result;
        }

        /// <summary>
        /// Gets the financial pledge query.
        /// </summary>
        /// <param name="options">The options.</param>
        /// <param name="rockContext">The rock context.</param>
        /// <param name="usePersonFilters">if set to <c>true</c> [use person filters].</param>
        /// <returns></returns>
        private IQueryable<FinancialPledge> GetFinancialPledgeQuery( StatementGeneratorOptions options, RockContext rockContext, bool usePersonFilters )
        {
            // pledge information
            var pledgeQry = new FinancialPledgeService( rockContext ).Queryable();

            // only include pledges that started *before* the enddate of the statement ( we don't want pledges that start AFTER the statement end date )
            if ( options.EndDate.HasValue )
            {
                pledgeQry = pledgeQry.Where( p => p.StartDate <= options.EndDate.Value );
            }

            // also only include pledges that ended *after* the statement start date ( we don't want pledges that ended BEFORE the statement start date )
            pledgeQry = pledgeQry.Where( p => p.EndDate >= options.StartDate.Value );

            // Filter to specified AccountIds (if specified)
            if ( options.PledgesAccountIds == null || !options.PledgesAccountIds.Any() )
            {
                // if no PledgeAccountIds where specified, don't include any pledges
                pledgeQry = pledgeQry.Where( a => false );
            }
            else
            {
                // NOTE: Only get the Pledges that were specifically pledged to the selected accounts
                // If the PledgesIncludeChildAccounts = true, we'll include transactions to those child accounts as part of the pledge (but only one level deep)
                var selectedAccountIds = options.PledgesAccountIds;
                pledgeQry = pledgeQry.Where( a => a.AccountId.HasValue && selectedAccountIds.Contains( a.AccountId.Value ) );
            }

            if ( usePersonFilters )
            {
                if ( options.PersonId.HasValue )
                {
                    // If PersonId is specified, then this statement is for a specific person, so don't do any other filtering
                    string personGivingId = new PersonService( rockContext ).Queryable().Where( a => a.Id == options.PersonId.Value ).Select( a => a.GivingId ).FirstOrDefault();
                    if ( personGivingId != null )
                    {
                        pledgeQry = pledgeQry.Where( a => a.PersonAlias.Person.GivingId == personGivingId );
                    }
                    else
                    {
                        // shouldn't happen, but just in case person doesn't exist
                        pledgeQry = pledgeQry.Where( a => false );
                    }
                }
                else
                {
                    // unless we are using a DataView for filtering, filter based on the IncludeBusiness and ExcludeInActiveIndividuals options
                    if ( !options.DataViewId.HasValue )
                    {
                        if ( !options.IncludeBusinesses )
                        {
                            int recordTypeValueIdPerson = DefinedValueCache.Read( Rock.SystemGuid.DefinedValue.PERSON_RECORD_TYPE_PERSON.AsGuid() ).Id;
                            pledgeQry = pledgeQry.Where( a => a.PersonAlias.Person.RecordTypeValueId == recordTypeValueIdPerson );
                        }

                        if ( options.ExcludeInActiveIndividuals )
                        {
                            int recordStatusValueIdActive = DefinedValueCache.Read( Rock.SystemGuid.DefinedValue.PERSON_RECORD_STATUS_ACTIVE.AsGuid() ).Id;
                            pledgeQry = pledgeQry.Where( a => a.PersonAlias.Person.RecordStatusValueId == recordStatusValueIdActive );
                        }

                        // Only include Non-Deceased People even if we are including inactive individuals
                        pledgeQry = pledgeQry.Where( a => a.PersonAlias.Person.IsDeceased == false );
                    }
                }
            }

            return pledgeQry;
        }

        /// <summary>
        /// Gets the financial transaction query.
        /// </summary>
        /// <param name="options">The options.</param>
        /// <param name="rockContext">The rock context.</param>
        /// <param name="usePersonFilters">if set to <c>true</c> [use person filters].</param>
        /// <returns></returns>
        private IQueryable<FinancialTransaction> GetFinancialTransactionQuery( StatementGeneratorOptions options, RockContext rockContext, bool usePersonFilters )
        {
            var financialTransactionService = new FinancialTransactionService( rockContext );
            var financialTransactionQry = financialTransactionService.Queryable();

            // filter to specified date range
            financialTransactionQry = financialTransactionQry.Where( a => a.TransactionDateTime >= options.StartDate );

            if ( options.EndDate.HasValue )
            {
                financialTransactionQry = financialTransactionQry.Where( a => a.TransactionDateTime < options.EndDate.Value );
            }

            // default to Contributions if nothing specified
            var transactionTypeContribution = Rock.Web.Cache.DefinedValueCache.Read( Rock.SystemGuid.DefinedValue.TRANSACTION_TYPE_CONTRIBUTION.AsGuid() );
            if ( options.TransactionTypeIds == null || !options.TransactionTypeIds.Any() )
            {
                options.TransactionTypeIds = new List<int>();
                if ( transactionTypeContribution != null )
                {
                    options.TransactionTypeIds.Add( transactionTypeContribution.Id );
                }
            }

            if ( options.TransactionTypeIds.Count() == 1 )
            {
                int selectedTransactionTypeId = options.TransactionTypeIds[0];
                financialTransactionQry = financialTransactionQry.Where( a => a.TransactionTypeValueId == selectedTransactionTypeId );
            }
            else
            {
                financialTransactionQry = financialTransactionQry.Where( a => options.TransactionTypeIds.Contains( a.TransactionTypeValueId ) );
            }

            // Filter to specified AccountIds (if specified)
            if ( options.TransactionAccountIds == null )
            {
                // if TransactionAccountIds wasn't supplied, don't filter on AccountId
            }
            else
            {
                // narrow it down to recipients that have transactions involving any of the AccountIds
                var selectedAccountIds = options.TransactionAccountIds;
                financialTransactionQry = financialTransactionQry.Where( a => a.TransactionDetails.Any( x => selectedAccountIds.Contains( x.AccountId ) ) );
            }

            if ( usePersonFilters )
            {
                if ( options.PersonId.HasValue )
                {
                    // If PersonId is specified, then this statement is for a specific person, so don't do any other filtering
                    string personGivingId = new PersonService( rockContext ).Queryable().Where( a => a.Id == options.PersonId.Value ).Select( a => a.GivingId ).FirstOrDefault();
                    if ( personGivingId != null )
                    {
                        financialTransactionQry = financialTransactionQry.Where( a => a.AuthorizedPersonAlias.Person.GivingId == personGivingId );
                    }
                    else
                    {
                        // shouldn't happen, but just in case person doesn't exist
                        financialTransactionQry = financialTransactionQry.Where( a => false );
                    }
                }
                else
                {
                    // unless we are using a DataView for filtering, filter based on the IncludeBusiness and ExcludeInActiveIndividuals options
                    if ( !options.DataViewId.HasValue )
                    {
                        if ( !options.IncludeBusinesses )
                        {
                            int recordTypeValueIdPerson = DefinedValueCache.Read( Rock.SystemGuid.DefinedValue.PERSON_RECORD_TYPE_PERSON.AsGuid() ).Id;
                            financialTransactionQry = financialTransactionQry.Where( a => a.AuthorizedPersonAlias.Person.RecordTypeValueId == recordTypeValueIdPerson );
                        }

                        if ( options.ExcludeInActiveIndividuals )
                        {
                            int recordStatusValueIdActive = DefinedValueCache.Read( Rock.SystemGuid.DefinedValue.PERSON_RECORD_STATUS_ACTIVE.AsGuid() ).Id;
                            financialTransactionQry = financialTransactionQry.Where( a => a.AuthorizedPersonAlias.Person.RecordStatusValueId == recordStatusValueIdActive );
                        }
                    }

                    // Only include Non-Deceased People even if we are including inactive individuals
                    financialTransactionQry = financialTransactionQry.Where( a => a.AuthorizedPersonAlias.Person.IsDeceased == false );
                }
            }

            return financialTransactionQry;
        }
    }
}<|MERGE_RESOLUTION|>--- conflicted
+++ resolved
@@ -522,28 +522,17 @@
 
                 if ( options.CurrencyTypeIdsCash != null )
                 {
-<<<<<<< HEAD
-                    transactionDetailListCash = transactionDetailListCash.Where( a => 
-                        a.Transaction.FinancialPaymentDetailId.HasValue &&
-                        a.Transaction.FinancialPaymentDetail.CurrencyTypeValueId.HasValue 
-                        && options.CurrencyTypeIdsCash.Contains( a.Transaction.FinancialPaymentDetail.CurrencyTypeValueId.Value ) ).ToList();
-=======
                     // NOTE: if there isn't a FinancialPaymentDetail record, assume it is Cash
                     transactionDetailListCash = transactionDetailListCash.Where( a =>
                         ( a.Transaction.FinancialPaymentDetailId == null ) ||
                         ( a.Transaction.FinancialPaymentDetail.CurrencyTypeValueId.HasValue && options.CurrencyTypeIdsCash.Contains( a.Transaction.FinancialPaymentDetail.CurrencyTypeValueId.Value ) ) ).ToList();
->>>>>>> f65ca482
-                }
-                
+                }
+
                 if ( options.CurrencyTypeIdsNonCash != null )
                 {
                     transactionDetailListNonCash = transactionDetailListAll.Where( a =>
                         a.Transaction.FinancialPaymentDetailId.HasValue &&
-<<<<<<< HEAD
-                        a.Transaction.FinancialPaymentDetail.CurrencyTypeValueId.HasValue 
-=======
                         a.Transaction.FinancialPaymentDetail.CurrencyTypeValueId.HasValue
->>>>>>> f65ca482
                         && options.CurrencyTypeIdsNonCash.Contains( a.Transaction.FinancialPaymentDetail.CurrencyTypeValueId.Value ) ).ToList();
                 }
 
@@ -646,11 +635,7 @@
                             {
                                 pledgeFinancialTransactionDetailQry = pledgeFinancialTransactionDetailQry.Where( t =>
                                     t.Transaction.FinancialPaymentDetailId.HasValue &&
-<<<<<<< HEAD
-                                    t.Transaction.FinancialPaymentDetail.CurrencyTypeValueId.HasValue && pledgeCurrencyTypeIds.Contains(t.Transaction.FinancialPaymentDetail.CurrencyTypeValueId.Value) );
-=======
                                     t.Transaction.FinancialPaymentDetail.CurrencyTypeValueId.HasValue && pledgeCurrencyTypeIds.Contains( t.Transaction.FinancialPaymentDetail.CurrencyTypeValueId.Value ) );
->>>>>>> f65ca482
                             }
 
                             pledgeSummary.AmountGiven = pledgeFinancialTransactionDetailQry.Sum( t => ( decimal? ) t.Amount ) ?? 0;
