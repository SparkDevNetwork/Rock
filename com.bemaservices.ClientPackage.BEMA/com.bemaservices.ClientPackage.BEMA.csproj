--- conflicted
+++ resolved
@@ -76,17 +76,14 @@
     <Compile Include="Properties\AssemblyInfo.cs" />
     <Compile Include="Migrations\001_InitialSetup.cs" />
     <None Include="Migrations\002_PagesAllowingUnencryptedTraffic.cs.exclude" />
-<<<<<<< HEAD
-    <None Include="Migrations\002_AttendanceMetricsHistoryDashboard.cs.exclude" />
-    <Compile Include="Properties\AssemblyInfo.cs" />
-=======
     <None Include="Migrations\003_GivingHistoryByMonthLineGraph.cs.exclude" />
     <None Include="Migrations\004_StaffGivingSQLReport.cs.exclude" />
-    <None Include="Migrations\005_GiversWithoutPledges.cs.exclude" />    
+    <None Include="Migrations\005_GiversWithoutPledges.cs.exclude" />
     <None Include="Migrations\006_AlternateBusinessList.cs.exclude" />
     <None Include="Migrations\007_PersonAuthorizedOnPage.cs.exclude" />
     <None Include="Migrations\008_LargeDonations.cs.exclude" />
->>>>>>> a6aefa3b
+    <None Include="Migrations\002_AttendanceMetricsHistoryDashboard.cs.exclude" />
+
   </ItemGroup>
   <ItemGroup>
     <None Include=".gitignore" />
@@ -158,14 +155,14 @@
     <Error Condition="!Exists('..\packages\MSBuildTasks.1.5.0.235\build\MSBuildTasks.targets')" Text="$([System.String]::Format('$(ErrorText)', '..\packages\MSBuildTasks.1.5.0.235\build\MSBuildTasks.targets'))" />
   </Target>
   <Target Name="UpdateAssemblyVersion" Condition="'$(Configuration)' == 'Release'">
-    <!-- 
-    	When creating a new version of this project, update the Build number 
+    <!--
+    	When creating a new version of this project, update the Build number
     	(and Major and Minor if needed) in the .version file to be the correct version.
     	The revision number will always be automatic.
     -->
-    <!-- 
+    <!--
       We'll increment the version number only during the "BeforeBuild" and then use this
-      new version number during the "AfterBuild" step for the zip and plugin packaging. 
+      new version number during the "AfterBuild" step for the zip and plugin packaging.
     -->
     <Version VersionFile="builds\.version" BuildType="None" RevisionType="Increment">
       <Output TaskParameter="Major" PropertyName="Major" />
