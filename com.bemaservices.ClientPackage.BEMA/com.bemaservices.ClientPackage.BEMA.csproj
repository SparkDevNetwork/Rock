﻿<?xml version="1.0" encoding="utf-8"?>
<Project ToolsVersion="15.0" xmlns="http://schemas.microsoft.com/developer/msbuild/2003">
  <Import Project="$(MSBuildExtensionsPath)\$(MSBuildToolsVersion)\Microsoft.Common.props" Condition="Exists('$(MSBuildExtensionsPath)\$(MSBuildToolsVersion)\Microsoft.Common.props')" />
  <Import Project="$(MSBuildProjectDirectory)\Build.tasks" />
  <PropertyGroup>
    <Configuration Condition=" '$(Configuration)' == '' ">Debug</Configuration>
    <Platform Condition=" '$(Platform)' == '' ">AnyCPU</Platform>
    <ProjectGuid>{7102F1C8-9B6A-40B8-B692-B9A455313004}</ProjectGuid>
    <OutputType>Library</OutputType>
    <AppDesignerFolder>Properties</AppDesignerFolder>
    <RootNamespace>com.bemaservices.ClientPackage.BEMA</RootNamespace>
    <AssemblyName>com.bemaservices.ClientPackage.BEMA</AssemblyName>
    <TargetFrameworkVersion>v4.5.2</TargetFrameworkVersion>
    <FileAlignment>512</FileAlignment>
    <TargetFrameworkProfile />
    <Deterministic>true</Deterministic>
  </PropertyGroup>
  <PropertyGroup Condition=" '$(Configuration)|$(Platform)' == 'Debug|AnyCPU' ">
    <DebugSymbols>true</DebugSymbols>
    <DebugType>full</DebugType>
    <Optimize>false</Optimize>
    <OutputPath>bin\Debug\</OutputPath>
    <DefineConstants>DEBUG;TRACE</DefineConstants>
    <ErrorReport>prompt</ErrorReport>
    <WarningLevel>4</WarningLevel>
  </PropertyGroup>
  <PropertyGroup Condition=" '$(Configuration)|$(Platform)' == 'Release|AnyCPU' ">
    <DebugType>pdbonly</DebugType>
    <Optimize>true</Optimize>
    <OutputPath>bin\Release\</OutputPath>
    <DefineConstants>TRACE</DefineConstants>
    <ErrorReport>prompt</ErrorReport>
    <WarningLevel>4</WarningLevel>
  </PropertyGroup>
  <ItemGroup>
    <Reference Include="DotLiquid">
      <HintPath>..\RockWeb\Bin\DotLiquid.dll</HintPath>
    </Reference>
    <Reference Include="EntityFramework">
      <HintPath>..\RockWeb\Bin\EntityFramework.dll</HintPath>
    </Reference>
    <Reference Include="EntityFramework.SqlServer">
      <HintPath>..\RockWeb\Bin\EntityFramework.SqlServer.dll</HintPath>
    </Reference>
    <Reference Include="Microsoft.Data.Edm, Version=5.6.2.0, Culture=neutral, PublicKeyToken=31bf3856ad364e35, processorArchitecture=MSIL">
      <SpecificVersion>False</SpecificVersion>
      <HintPath>..\RockWeb\Bin\Microsoft.Data.Edm.dll</HintPath>
    </Reference>
    <Reference Include="Microsoft.Data.OData, Version=5.6.2.0, Culture=neutral, PublicKeyToken=31bf3856ad364e35, processorArchitecture=MSIL">
      <SpecificVersion>False</SpecificVersion>
      <HintPath>..\RockWeb\Bin\Microsoft.Data.OData.dll</HintPath>
    </Reference>
    <Reference Include="Newtonsoft.Json, Version=6.0.0.0, Culture=neutral, PublicKeyToken=30ad4fe6b2a6aeed, processorArchitecture=MSIL">
      <SpecificVersion>False</SpecificVersion>
      <HintPath>..\RockWeb\Bin\Newtonsoft.Json.dll</HintPath>
    </Reference>
    <Reference Include="Rock">
      <HintPath>..\RockWeb\Bin\Rock.dll</HintPath>
    </Reference>
    <Reference Include="Rock.Rest">
      <HintPath>..\RockWeb\Bin\Rock.Rest.dll</HintPath>
    </Reference>
    <Reference Include="System" />
    <Reference Include="System.ComponentModel.Composition" />
    <Reference Include="System.ComponentModel.DataAnnotations" />
    <Reference Include="System.Core" />
    <Reference Include="System.Runtime.Serialization" />
    <Reference Include="System.Xml.Linq" />
    <Reference Include="System.Data.DataSetExtensions" />
    <Reference Include="Microsoft.CSharp" />
    <Reference Include="System.Data" />
    <Reference Include="System.Net.Http" />
    <Reference Include="System.Xml" />
  </ItemGroup>
  <ItemGroup>
    <Compile Include="Properties\AssemblyInfo.cs" />
    <Compile Include="Migrations\001_InitialSetup.cs" />
    <None Include="Migrations\002_PagesAllowingUnencryptedTraffic.cs.exclude" />
<<<<<<< HEAD
    <None Include="Migrations\005_GiversWithoutPledges.cs.exclude" />
    <None Include="Migrations\004_StaffGivingSQLReport.cs.exclude" />
    <None Include="Migrations\008_LargeDonations.cs.exclude" />
    <Compile Include="Properties\AssemblyInfo.cs" />
=======
>>>>>>> e0ecff19
    <None Include="Migrations\003_GivingHistoryByMonthLineGraph.cs.exclude" />
    <None Include="Migrations\004_StaffGivingSQLReport.cs.exclude" />
    <None Include="Migrations\005_GiversWithoutPledges.cs.exclude" />    
    <None Include="Migrations\006_AlternateBusinessList.cs.exclude" />
    <None Include="Migrations\007_PersonAuthorizedOnPage.cs.exclude" />
  </ItemGroup>
  <ItemGroup>
    <None Include=".gitignore" />
    <None Include="Build.tasks" />
    <None Include="builds\.version" />
  </ItemGroup>
  <Import Project="$(MSBuildToolsPath)\Microsoft.CSharp.targets" />
  <PropertyGroup>
    <!-- There may be a better way of building this reference, but I don't see it -->
    <MSBuildCommunityTasksPath>$(SolutionDir)\packages\MSBuildTasks.1.5.0.235\tools</MSBuildCommunityTasksPath>
  </PropertyGroup>
  <Import Project="..\packages\MSBuildTasks.1.5.0.235\build\MSBuildTasks.targets" Condition="Exists('..\packages\MSBuildTasks.1.5.0.235\build\MSBuildTasks.targets')" />
  <PropertyGroup>
    <BuildDir>builds</BuildDir>
  </PropertyGroup>
  <Target Name="BeforeBuild" DependsOnTargets="UpdateAssemblyVersion">
  </Target>
  <Target Name="AfterBuild" DependsOnTargets="BuildPackageZip">
  </Target>
  <!-- Clean old stuff -->
  <Target Name="DeleteFiles">
    <ItemGroup>
      <OldFiles Include="$(BuildDir)\tmp\**" />
    </ItemGroup>
    <Delete Files="@(OldFiles)" />
  </Target>
  <!-- Prepare the files to be zipped -->
  <Target Name="CopyFiles" DependsOnTargets="DeleteFiles">
    <ItemGroup>
      <CopyFiles Include="$(OutputPath)com.bemaservices.ClientPackage.BEMA.dll;" />
      <BlockCode Include="..\RockWeb\Plugins\com_bemaservices\CustomBlocks\BEMA\**\*.*" />
      <VersionFile Include="builds\.version" />
    </ItemGroup>
    <MakeDir Directories="$(BuildDir)\tmp" Condition="!Exists('$(BuildDir)\tmp')" />
    <MakeDir Directories="$(BuildDir)\tmp\content" Condition="!Exists('$(BuildDir)\tmp\content')" />
    <MakeDir Directories="$(BuildDir)\tmp\content\bin" Condition="!Exists('$(BuildDir)\tmp\content\bin')" />
    <MakeDir Directories="$(BuildDir)\tmp\content\Plugins" Condition="!Exists('$(BuildDir)\tmp\content\Plugins')" />
    <MakeDir Directories="$(BuildDir)\tmp\install" Condition="!Exists('$(BuildDir)\tmp\install')" />
    <MakeDir Directories="$(BuildDir)\tmp\uninstall" Condition="!Exists('$(BuildDir)\tmp\uninstall')" />
    <Copy SourceFiles="@(CopyFiles)" DestinationFolder="$(BuildDir)\tmp\content\bin\" />
    <Copy SourceFiles="@(BlockCode)" DestinationFiles="@(BlockCode->'$(BuildDir)\tmp\content\Plugins\com_bemaservices\CustomBlocks\BEMA\%(RecursiveDir)%(Filename)%(Extension)')" />
    <!-- Just put the .version file into the install and uninstall folder so that those folders are created in the zip -->
    <Copy SourceFiles="@(VersionFile)" DestinationFolder="$(BuildDir)\tmp\install" />
    <Copy SourceFiles="@(VersionFile)" DestinationFolder="$(BuildDir)\tmp\uninstall" />
  </Target>
  <!-- Create the package zip file -->
  <Target Name="BuildPackageZip" DependsOnTargets="CopyFiles" Condition="'$(Configuration)' == 'Release'">
    <ItemGroup>
      <ZipFiles Include="$(BuildDir)\tmp\**" />
    </ItemGroup>
    <Version VersionFile="builds\.version" BuildType="None" RevisionType="None">
      <Output TaskParameter="Major" PropertyName="Major" />
      <Output TaskParameter="Minor" PropertyName="Minor" />
      <Output TaskParameter="Build" PropertyName="Build" />
      <Output TaskParameter="Revision" PropertyName="Revision" />
    </Version>
    <PropertyGroup>
      <PackageOut>$(BuildDir)\$(Major).$(Minor).$(Build)</PackageOut>
    </PropertyGroup>
    <MakeDir Directories="$(PackageOut)" Condition="!Exists('$(PackageOut)')" />
    <Message Text="Version: $(Major).$(Minor).$(Build).$(Revision)" />
    <Zip Files="@(ZipFiles)" WorkingDirectory="$(BuildDir)\tmp\" ZipFileName="$(PackageOut)\ClientPackage-BEMA-v$(Major).$(Minor).$(Build).$(Revision).plugin" ZipLevel="9" />
  </Target>
  <Import Project="..\packages\MSBuildTasks.1.5.0.235\build\MSBuildTasks.targets" Condition="Exists('..\packages\MSBuildTasks.1.5.0.235\build\MSBuildTasks.targets')" />
  <Target Name="EnsureNuGetPackageBuildImports" BeforeTargets="PrepareForBuild">
    <PropertyGroup>
      <ErrorText>This project references NuGet package(s) that are missing on this computer. Use NuGet Package Restore to download them.  For more information, see http://go.microsoft.com/fwlink/?LinkID=322105. The missing file is {0}.</ErrorText>
    </PropertyGroup>
    <Error Condition="!Exists('..\packages\MSBuildTasks.1.5.0.235\build\MSBuildTasks.targets')" Text="$([System.String]::Format('$(ErrorText)', '..\packages\MSBuildTasks.1.5.0.235\build\MSBuildTasks.targets'))" />
  </Target>
  <Target Name="UpdateAssemblyVersion" Condition="'$(Configuration)' == 'Release'">
    <!-- 
    	When creating a new version of this project, update the Build number 
    	(and Major and Minor if needed) in the .version file to be the correct version.
    	The revision number will always be automatic.
    -->
    <!-- 
      We'll increment the version number only during the "BeforeBuild" and then use this
      new version number during the "AfterBuild" step for the zip and plugin packaging. 
    -->
    <Version VersionFile="builds\.version" BuildType="None" RevisionType="Increment">
      <Output TaskParameter="Major" PropertyName="Major" />
      <Output TaskParameter="Minor" PropertyName="Minor" />
      <Output TaskParameter="Build" PropertyName="Build" />
      <Output TaskParameter="Revision" PropertyName="Revision" />
    </Version>
    <ItemGroup>
      <!--<AssemblyFile Include="Properties\AssemblyInfo.cs" />-->
      <RegexTransform Include="Properties\AssemblyInfo.cs">
        <Find>(?&lt;major&gt;\d+)\.(?&lt;minor&gt;\d+)\.\d+\.(?&lt;revision&gt;\d+)</Find>
        <ReplaceWith>$(Major).$(Minor).$(Build).$(Revision)</ReplaceWith>
      </RegexTransform>
    </ItemGroup>
    <RegexTransform Items="@(RegexTransform)" />
  </Target>
</Project><|MERGE_RESOLUTION|>--- conflicted
+++ resolved
@@ -76,18 +76,12 @@
     <Compile Include="Properties\AssemblyInfo.cs" />
     <Compile Include="Migrations\001_InitialSetup.cs" />
     <None Include="Migrations\002_PagesAllowingUnencryptedTraffic.cs.exclude" />
-<<<<<<< HEAD
-    <None Include="Migrations\005_GiversWithoutPledges.cs.exclude" />
-    <None Include="Migrations\004_StaffGivingSQLReport.cs.exclude" />
-    <None Include="Migrations\008_LargeDonations.cs.exclude" />
-    <Compile Include="Properties\AssemblyInfo.cs" />
-=======
->>>>>>> e0ecff19
     <None Include="Migrations\003_GivingHistoryByMonthLineGraph.cs.exclude" />
     <None Include="Migrations\004_StaffGivingSQLReport.cs.exclude" />
     <None Include="Migrations\005_GiversWithoutPledges.cs.exclude" />    
     <None Include="Migrations\006_AlternateBusinessList.cs.exclude" />
     <None Include="Migrations\007_PersonAuthorizedOnPage.cs.exclude" />
+    <None Include="Migrations\008_LargeDonations.cs.exclude" />
   </ItemGroup>
   <ItemGroup>
     <None Include=".gitignore" />
