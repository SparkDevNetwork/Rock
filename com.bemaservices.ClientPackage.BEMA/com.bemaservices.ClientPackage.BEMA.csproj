﻿<?xml version="1.0" encoding="utf-8"?>
<Project ToolsVersion="15.0" xmlns="http://schemas.microsoft.com/developer/msbuild/2003">
  <Import Project="$(MSBuildExtensionsPath)\$(MSBuildToolsVersion)\Microsoft.Common.props" Condition="Exists('$(MSBuildExtensionsPath)\$(MSBuildToolsVersion)\Microsoft.Common.props')" />
  <Import Project="$(MSBuildProjectDirectory)\Build.tasks" />
  <PropertyGroup>
    <Configuration Condition=" '$(Configuration)' == '' ">Debug</Configuration>
    <Platform Condition=" '$(Platform)' == '' ">AnyCPU</Platform>
    <ProjectGuid>{7102F1C8-9B6A-40B8-B692-B9A455313004}</ProjectGuid>
    <OutputType>Library</OutputType>
    <AppDesignerFolder>Properties</AppDesignerFolder>
    <RootNamespace>com.bemaservices.ClientPackage.BEMA</RootNamespace>
    <AssemblyName>com.bemaservices.ClientPackage.BEMA</AssemblyName>
    <TargetFrameworkVersion>v4.5.2</TargetFrameworkVersion>
    <FileAlignment>512</FileAlignment>
    <TargetFrameworkProfile />
    <Deterministic>true</Deterministic>
  </PropertyGroup>
  <PropertyGroup Condition=" '$(Configuration)|$(Platform)' == 'Debug|AnyCPU' ">
    <DebugSymbols>true</DebugSymbols>
    <DebugType>full</DebugType>
    <Optimize>false</Optimize>
    <OutputPath>bin\Debug\</OutputPath>
    <DefineConstants>DEBUG;TRACE</DefineConstants>
    <ErrorReport>prompt</ErrorReport>
    <WarningLevel>4</WarningLevel>
  </PropertyGroup>
  <PropertyGroup Condition=" '$(Configuration)|$(Platform)' == 'Release|AnyCPU' ">
    <DebugType>pdbonly</DebugType>
    <Optimize>true</Optimize>
    <OutputPath>bin\Release\</OutputPath>
    <DefineConstants>TRACE</DefineConstants>
    <ErrorReport>prompt</ErrorReport>
    <WarningLevel>4</WarningLevel>
  </PropertyGroup>
  <ItemGroup>
    <Reference Include="DotLiquid">
      <HintPath>..\RockWeb\Bin\DotLiquid.dll</HintPath>
    </Reference>
    <Reference Include="EntityFramework">
      <HintPath>..\RockWeb\Bin\EntityFramework.dll</HintPath>
    </Reference>
    <Reference Include="EntityFramework.SqlServer">
      <HintPath>..\RockWeb\Bin\EntityFramework.SqlServer.dll</HintPath>
    </Reference>
    <Reference Include="Microsoft.Data.Edm, Version=5.6.2.0, Culture=neutral, PublicKeyToken=31bf3856ad364e35, processorArchitecture=MSIL">
      <SpecificVersion>False</SpecificVersion>
      <HintPath>..\RockWeb\Bin\Microsoft.Data.Edm.dll</HintPath>
    </Reference>
    <Reference Include="Microsoft.Data.OData, Version=5.6.2.0, Culture=neutral, PublicKeyToken=31bf3856ad364e35, processorArchitecture=MSIL">
      <SpecificVersion>False</SpecificVersion>
      <HintPath>..\RockWeb\Bin\Microsoft.Data.OData.dll</HintPath>
    </Reference>
    <Reference Include="Newtonsoft.Json, Version=6.0.0.0, Culture=neutral, PublicKeyToken=30ad4fe6b2a6aeed, processorArchitecture=MSIL">
      <SpecificVersion>False</SpecificVersion>
      <HintPath>..\RockWeb\Bin\Newtonsoft.Json.dll</HintPath>
    </Reference>
    <Reference Include="Rock">
      <HintPath>..\RockWeb\Bin\Rock.dll</HintPath>
    </Reference>
    <Reference Include="Rock.Rest">
      <HintPath>..\RockWeb\Bin\Rock.Rest.dll</HintPath>
    </Reference>
    <Reference Include="System" />
    <Reference Include="System.ComponentModel.Composition" />
    <Reference Include="System.ComponentModel.DataAnnotations" />
    <Reference Include="System.Core" />
    <Reference Include="System.Runtime.Serialization" />
    <Reference Include="System.Xml.Linq" />
    <Reference Include="System.Data.DataSetExtensions" />
    <Reference Include="Microsoft.CSharp" />
    <Reference Include="System.Data" />
    <Reference Include="System.Net.Http" />
    <Reference Include="System.Xml" />
  </ItemGroup>
  <ItemGroup>
    <Compile Include="Migrations\001_InitialSetup.cs" />
    <None Include="Migrations\002_PagesAllowingUnencryptedTraffic.cs.exclude" />
    <None Include="Migrations\005_GiversWithoutPledges.cs.exclude" />
    <None Include="Migrations\004_StaffGivingSQLReport.cs.exclude" />
<<<<<<< HEAD
    <None Include="Migrations\007_PersonAuthorizedOnPage.cs.exclude" />
=======
    <None Include="Migrations\006_AlternateBusinessList.cs.exclude" />
>>>>>>> 6d6c9078
    <Compile Include="Properties\AssemblyInfo.cs" />
    <None Include="Migrations\003_GivingHistoryByMonthLineGraph.cs.exclude" />
  </ItemGroup>
  <ItemGroup>
    <None Include=".gitignore" />
    <None Include="Build.tasks" />
    <None Include="builds\.version" />
  </ItemGroup>
  <Import Project="$(MSBuildToolsPath)\Microsoft.CSharp.targets" />
  <PropertyGroup>
    <!-- There may be a better way of building this reference, but I don't see it -->
    <MSBuildCommunityTasksPath>$(SolutionDir)\packages\MSBuildTasks.1.5.0.235\tools</MSBuildCommunityTasksPath>
  </PropertyGroup>
  <Import Project="..\packages\MSBuildTasks.1.5.0.235\build\MSBuildTasks.targets" Condition="Exists('..\packages\MSBuildTasks.1.5.0.235\build\MSBuildTasks.targets')" />
  <PropertyGroup>
    <BuildDir>builds</BuildDir>
  </PropertyGroup>
  <Target Name="BeforeBuild" DependsOnTargets="UpdateAssemblyVersion">
  </Target>
  <Target Name="AfterBuild" DependsOnTargets="BuildPackageZip">
  </Target>
  <!-- Clean old stuff -->
  <Target Name="DeleteFiles">
    <ItemGroup>
      <OldFiles Include="$(BuildDir)\tmp\**" />
    </ItemGroup>
    <Delete Files="@(OldFiles)" />
  </Target>
  <!-- Prepare the files to be zipped -->
  <Target Name="CopyFiles" DependsOnTargets="DeleteFiles">
    <ItemGroup>
      <CopyFiles Include="$(OutputPath)com.bemaservices.ClientPackage.BEMA.dll;" />
      <BlockCode Include="..\RockWeb\Plugins\com_bemaservices\CustomBlocks\BEMA\**\*.*" />
      <VersionFile Include="builds\.version" />
    </ItemGroup>
    <MakeDir Directories="$(BuildDir)\tmp" Condition="!Exists('$(BuildDir)\tmp')" />
    <MakeDir Directories="$(BuildDir)\tmp\content" Condition="!Exists('$(BuildDir)\tmp\content')" />
    <MakeDir Directories="$(BuildDir)\tmp\content\bin" Condition="!Exists('$(BuildDir)\tmp\content\bin')" />
    <MakeDir Directories="$(BuildDir)\tmp\content\Plugins" Condition="!Exists('$(BuildDir)\tmp\content\Plugins')" />
    <MakeDir Directories="$(BuildDir)\tmp\install" Condition="!Exists('$(BuildDir)\tmp\install')" />
    <MakeDir Directories="$(BuildDir)\tmp\uninstall" Condition="!Exists('$(BuildDir)\tmp\uninstall')" />
    <Copy SourceFiles="@(CopyFiles)" DestinationFolder="$(BuildDir)\tmp\content\bin\" />
    <Copy SourceFiles="@(BlockCode)" DestinationFiles="@(BlockCode->'$(BuildDir)\tmp\content\Plugins\com_bemaservices\CustomBlocks\BEMA\%(RecursiveDir)%(Filename)%(Extension)')" />
    <!-- Just put the .version file into the install and uninstall folder so that those folders are created in the zip -->
    <Copy SourceFiles="@(VersionFile)" DestinationFolder="$(BuildDir)\tmp\install" />
    <Copy SourceFiles="@(VersionFile)" DestinationFolder="$(BuildDir)\tmp\uninstall" />
  </Target>
  <!-- Create the package zip file -->
  <Target Name="BuildPackageZip" DependsOnTargets="CopyFiles" Condition="'$(Configuration)' == 'Release'">
    <ItemGroup>
      <ZipFiles Include="$(BuildDir)\tmp\**" />
    </ItemGroup>
    <Version VersionFile="builds\.version" BuildType="None" RevisionType="None">
      <Output TaskParameter="Major" PropertyName="Major" />
      <Output TaskParameter="Minor" PropertyName="Minor" />
      <Output TaskParameter="Build" PropertyName="Build" />
      <Output TaskParameter="Revision" PropertyName="Revision" />
    </Version>
    <PropertyGroup>
      <PackageOut>$(BuildDir)\$(Major).$(Minor).$(Build)</PackageOut>
    </PropertyGroup>
    <MakeDir Directories="$(PackageOut)" Condition="!Exists('$(PackageOut)')" />
    <Message Text="Version: $(Major).$(Minor).$(Build).$(Revision)" />
    <Zip Files="@(ZipFiles)" WorkingDirectory="$(BuildDir)\tmp\" ZipFileName="$(PackageOut)\ClientPackage-BEMA-v$(Major).$(Minor).$(Build).$(Revision).plugin" ZipLevel="9" />
  </Target>
  <Import Project="..\packages\MSBuildTasks.1.5.0.235\build\MSBuildTasks.targets" Condition="Exists('..\packages\MSBuildTasks.1.5.0.235\build\MSBuildTasks.targets')" />
  <Target Name="EnsureNuGetPackageBuildImports" BeforeTargets="PrepareForBuild">
    <PropertyGroup>
      <ErrorText>This project references NuGet package(s) that are missing on this computer. Use NuGet Package Restore to download them.  For more information, see http://go.microsoft.com/fwlink/?LinkID=322105. The missing file is {0}.</ErrorText>
    </PropertyGroup>
    <Error Condition="!Exists('..\packages\MSBuildTasks.1.5.0.235\build\MSBuildTasks.targets')" Text="$([System.String]::Format('$(ErrorText)', '..\packages\MSBuildTasks.1.5.0.235\build\MSBuildTasks.targets'))" />
  </Target>
  <Target Name="UpdateAssemblyVersion" Condition="'$(Configuration)' == 'Release'">
    <!-- 
    	When creating a new version of this project, update the Build number 
    	(and Major and Minor if needed) in the .version file to be the correct version.
    	The revision number will always be automatic.
    -->
    <!-- 
      We'll increment the version number only during the "BeforeBuild" and then use this
      new version number during the "AfterBuild" step for the zip and plugin packaging. 
    -->
    <Version VersionFile="builds\.version" BuildType="None" RevisionType="Increment">
      <Output TaskParameter="Major" PropertyName="Major" />
      <Output TaskParameter="Minor" PropertyName="Minor" />
      <Output TaskParameter="Build" PropertyName="Build" />
      <Output TaskParameter="Revision" PropertyName="Revision" />
    </Version>
    <ItemGroup>
      <!--<AssemblyFile Include="Properties\AssemblyInfo.cs" />-->
      <RegexTransform Include="Properties\AssemblyInfo.cs">
        <Find>(?&lt;major&gt;\d+)\.(?&lt;minor&gt;\d+)\.\d+\.(?&lt;revision&gt;\d+)</Find>
        <ReplaceWith>$(Major).$(Minor).$(Build).$(Revision)</ReplaceWith>
      </RegexTransform>
    </ItemGroup>
    <RegexTransform Items="@(RegexTransform)" />
  </Target>
</Project><|MERGE_RESOLUTION|>--- conflicted
+++ resolved
@@ -73,17 +73,14 @@
     <Reference Include="System.Xml" />
   </ItemGroup>
   <ItemGroup>
+    <Compile Include="Properties\AssemblyInfo.cs" />
     <Compile Include="Migrations\001_InitialSetup.cs" />
     <None Include="Migrations\002_PagesAllowingUnencryptedTraffic.cs.exclude" />
-    <None Include="Migrations\005_GiversWithoutPledges.cs.exclude" />
+    <None Include="Migrations\003_GivingHistoryByMonthLineGraph.cs.exclude" />
     <None Include="Migrations\004_StaffGivingSQLReport.cs.exclude" />
-<<<<<<< HEAD
+    <None Include="Migrations\005_GiversWithoutPledges.cs.exclude" />    
+    <None Include="Migrations\006_AlternateBusinessList.cs.exclude" />
     <None Include="Migrations\007_PersonAuthorizedOnPage.cs.exclude" />
-=======
-    <None Include="Migrations\006_AlternateBusinessList.cs.exclude" />
->>>>>>> 6d6c9078
-    <Compile Include="Properties\AssemblyInfo.cs" />
-    <None Include="Migrations\003_GivingHistoryByMonthLineGraph.cs.exclude" />
   </ItemGroup>
   <ItemGroup>
     <None Include=".gitignore" />
