--- conflicted
+++ resolved
@@ -73,17 +73,6 @@
     <Reference Include="System.Xml" />
   </ItemGroup>
   <ItemGroup>
-<<<<<<< HEAD
-    <None Include="Migrations\012_ConnectionRequestsChart.cs.exclude" />
-    <None Include="Migrations\013_BaptismOverTimeChart.cs.exclude" />
-    <None Include="Migrations\014_FamiliesWithMoreThanOneMailingAddress.cs.exclude" />
-    <None Include="Migrations\015_FamiliesWithMoreThanTwoAdults.cs.exclude" />
-    <None Include="Migrations\011_FamilyCampusNotLastTransaction.cs.exclude" />
-=======
-    <None Include="Migrations\011_PledgeProgressReport.cs.exclude" />
-    <None Include="Migrations\010_DuplicateEmails.cs.exclude" />
-    <None Include="Migrations\009_DuplicateContentChannelItemSlugs.cs.exclude" />
->>>>>>> a223bfb9
     <Compile Include="Properties\AssemblyInfo.cs" />
     <Compile Include="Migrations\001_InitialSetup.cs" />
     <None Include="Migrations\002_PagesAllowingUnencryptedTraffic.cs.exclude" />
@@ -94,7 +83,15 @@
     <None Include="Migrations\006_AlternateBusinessList.cs.exclude" />
     <None Include="Migrations\007_PersonAuthorizedOnPage.cs.exclude" />
     <None Include="Migrations\008_LargeDonations.cs.exclude" />
-    <None Include="Migrations\009_AttendanceMetricsHistoryDashboard.cs.exclude" />
+    <None Include="Migrations\009_DuplicateContentChannelItemSlugs.cs.exclude" />
+    <None Include="Migrations\010_DuplicateEmails.cs.exclude" />
+    <None Include="Migrations\011_PledgeProgressReport.cs.exclude" />
+    <None Include="Migrations\012_ConnectionRequestsChart.cs.exclude" />
+    <None Include="Migrations\013_BaptismOverTimeChart.cs.exclude" />
+    <None Include="Migrations\014_FamiliesWithMoreThanOneMailingAddress.cs.exclude" />
+    <None Include="Migrations\015_FamiliesWithMoreThanTwoAdults.cs.exclude" />
+    <None Include="Migrations\016_AttendanceMetricsHistoryDashboard.cs.exclude" />
+    <None Include="Migrations\017_FamilyCampusNotLastTransaction.cs.exclude" />
   </ItemGroup>
   <ItemGroup>
     <None Include=".gitignore" />
