--- conflicted
+++ resolved
@@ -74,28 +74,6 @@
   </ItemGroup>
   <ItemGroup>
     <Compile Include="Properties\AssemblyInfo.cs" />
-<<<<<<< HEAD
-    <Compile Include="Migrations\001_InitialSetup.cs" />
-    <None Include="Migrations\002_PagesAllowingUnencryptedTraffic.cs.exclude" />
-    <None Include="Migrations\003_GivingHistoryByMonthLineGraph.cs.exclude" />
-    <None Include="Migrations\004_StaffGivingSQLReport.cs.exclude" />
-    <None Include="Migrations\005_GiversWithoutPledges.cs.exclude" />
-    <None Include="Migrations\006_AlternateBusinessList.cs.exclude" />
-    <None Include="Migrations\007_PersonAuthorizedOnPage.cs.exclude" />
-    <None Include="Migrations\008_LargeDonations.cs.exclude" />
-    <None Include="Migrations\009_DuplicateContentChannelItemSlugs.cs.exclude" />
-    <None Include="Migrations\010_DuplicateEmails.cs.exclude" />
-    <None Include="Migrations\011_PledgeProgressReport.cs.exclude" />
-    <None Include="Migrations\012_ConnectionRequestsChart.cs.exclude" />
-    <None Include="Migrations\013_BaptismOverTimeChart.cs.exclude" />
-    <None Include="Migrations\014_FamiliesWithMoreThanOneMailingAddress.cs.exclude" />
-    <None Include="Migrations\015_FamiliesWithMoreThanTwoAdults.cs.exclude" />
-    <None Include="Migrations\016_AttendanceMetricsHistoryDashboard.cs.exclude" />
-    <None Include="Migrations\017_FamilyCampusNotLastTransaction.cs.exclude" />
-    <None Include="Migrations\018_GivingByFinancialAccount.cs.exclude" />
-
-=======
->>>>>>> 67f89dd4
   </ItemGroup>
   <ItemGroup>
     <None Include=".gitignore" />
